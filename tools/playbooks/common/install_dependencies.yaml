--- conflicted
+++ resolved
@@ -44,9 +44,6 @@
         # trying to install a too-new mock??
         - 'mock<4'
         # this is duplicated from test-requirements.txt
-<<<<<<< HEAD
-        - 'boto3>=1.9'
-=======
         - 'boto3>=1.9'
 
     - name: install PasteDeploy - CentOS 7
@@ -56,5 +53,4 @@
         - 'PasteDeploy==2.1.1'
       when:
         - ansible_facts['distribution'] == "CentOS"
-        - ansible_facts['distribution_major_version'] == "7"
->>>>>>> 2dbfa97b
+        - ansible_facts['distribution_major_version'] == "7"
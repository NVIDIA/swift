--- conflicted
+++ resolved
@@ -41,17 +41,4 @@
         - pytest-cov
         - python-swiftclient
         # this is duplicated from test-requirements.txt
-<<<<<<< HEAD
-        - 'boto3>=1.9'
-
-    - name: install PasteDeploy - CentOS 7
-      pip: name={{ item }} state=present extra_args='--upgrade'
-      with_items:
-        # py2_constraints isn't obeyed by pip install swift
-        - 'PasteDeploy==2.1.1'
-      when:
-        - ansible_facts['distribution'] == "CentOS"
-        - ansible_facts['distribution_major_version'] == "7"
-=======
-        - 'boto3>=1.9'
->>>>>>> b73eb6c7
+        - 'boto3>=1.9'
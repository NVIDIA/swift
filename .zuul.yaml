- job:
    name: swift-tox-base
    parent: openstack-tox-py310
    nodeset: ubuntu-jammy
    description: |
      Base job for swift-tox jobs.

      It sets TMPDIR to an XFS mount point created via
      tools/test-setup.sh.
    timeout: 5400
    vars:
      tox_environment:
        TMPDIR: '{{ ansible_env.HOME }}/xfstmp'

- job:
    name: swift-tox-py27
    parent: swift-tox-base
    nodeset: ubuntu-bionic
    description: |
      Run unit-tests for swift under cPython version 2.7.

      Uses tox with the ``py27`` environment.
      It sets TMPDIR to an XFS mount point created via
      tools/test-setup.sh.
    vars:
      tox_envlist: py27
      bindep_profile: test py27
      python_version: 2.7
    post-run: tools/playbooks/common/cover-post.yaml

- job:
    name: swift-tox-py36
    parent: swift-tox-base
    nodeset: ubuntu-bionic
    description: |
      Run unit-tests for swift under cPython version 3.6.

      Uses tox with the ``py36`` environment.
      It sets TMPDIR to an XFS mount point created via
      tools/test-setup.sh.
    vars:
      tox_envlist: py36
      bindep_profile: test py36
      python_version: 3.6
    post-run: tools/playbooks/common/cover-post.yaml

- job:
    name: swift-tox-py37
    parent: swift-tox-base
    nodeset: ubuntu-bionic
    description: |
      Run unit-tests for swift under cPython version 3.7.

      Uses tox with the ``py37`` environment.
      It sets TMPDIR to an XFS mount point created via
      tools/test-setup.sh.
    vars:
      tox_envlist: py37
      bindep_profile: test py37
      python_version: 3.7
    post-run: tools/playbooks/common/cover-post.yaml

- job:
    name: swift-tox-py38
    parent: swift-tox-base
    nodeset: ubuntu-focal
    description: |
      Run unit-tests for swift under cPython version 3.8.

      Uses tox with the ``py38`` environment.
      It sets TMPDIR to an XFS mount point created via
      tools/test-setup.sh.
    vars:
      tox_envlist: py38
      bindep_profile: test py38
      python_version: 3.8
    post-run: tools/playbooks/common/cover-post.yaml

- job:
    name: swift-tox-py38-arm64
    parent: swift-tox-py38
    nodeset: ubuntu-focal-arm64
    description: |
      Run unit tests for an OpenStack Python project under cPython
      version 3.8 on top of arm64 architecture.

- job:
    name: swift-tox-py39-arm64
    parent: swift-tox-py39
    nodeset: ubuntu-focal-arm64
    description: |
      Run unit tests for an OpenStack Python project under cPython
      version 3.9 on top of arm64 architecture.

- job:
    name: swift-tox-py39
    parent: swift-tox-base
    nodeset: ubuntu-focal
    description: |
      Run unit-tests for swift under cPython version 3.9.

      Uses tox with the ``py39`` environment.
      It sets TMPDIR to an XFS mount point created via
      tools/test-setup.sh.
    vars:
      tox_envlist: py39
      bindep_profile: test py39
      python_version: 3.9
    post-run: tools/playbooks/common/cover-post.yaml

- job:
    name: swift-tox-py310
    parent: swift-tox-base
    nodeset: ubuntu-jammy
    description: |
      Run unit-tests for swift under cPython version 3.10.

      Uses tox with the ``py310`` environment.
      It sets TMPDIR to an XFS mount point created via
      tools/test-setup.sh.
    vars:
      tox_envlist: py310
      bindep_profile: test py310
      python_version: '3.10'
    post-run: tools/playbooks/common/cover-post.yaml

- job:
    name: swift-tox-py311
    parent: swift-tox-base
    nodeset: ubuntu-jammy
    description: |
      Run unit-tests for swift under cPython version 3.11.

      Uses tox with the ``py311`` environment.
      It sets TMPDIR to an XFS mount point created via
      tools/test-setup.sh.
    vars:
      tox_envlist: py311
      bindep_profile: test py311
      python_version: '3.11'

- job:
    name: swift-tox-py312
    parent: swift-tox-base
    nodeset: debian-bookworm
    description: |
      Run unit-tests for swift under cPython version 3.12.

      Uses tox with the ``py312`` environment.
      It sets TMPDIR to an XFS mount point created via
      tools/test-setup.sh.
    vars:
      tox_envlist: py312
      bindep_profile: test py312
      python_use_pyenv: True
      python_version: '3.12'

- job:
    name: swift-tox-func-py27
    parent: swift-tox-base
    nodeset: ubuntu-bionic
    description: |
      Run functional tests for swift under cPython version 2.7.

      Uses tox with the ``func`` environment.
      It sets TMPDIR to an XFS mount point created via
      tools/test-setup.sh.
    vars:
      tox_envlist: func
      bindep_profile: test py27
      python_version: 2.7

- job:
    name: swift-tox-func-py38
    parent: swift-tox-base
    nodeset: ubuntu-focal
    description: |
      Run functional tests for swift under cPython version 3.8.

      Uses tox with the ``func-py3`` environment.
      It sets TMPDIR to an XFS mount point created via
      tools/test-setup.sh.
    vars:
      tox_envlist: func-py3
      bindep_profile: test py38
      python_version: 3.8

- job:
    name: swift-tox-func-py39-centos-9-stream
    parent: swift-tox-func-py38
    nodeset: centos-9-stream
    vars:
      bindep_profile: test py39
      python_version: 3.9

- job:
    name: swift-tox-func-encryption-py39-centos-9-stream
    parent: swift-tox-func-py39-centos-9-stream
    vars:
      tox_envlist: func-encryption-py3

- job:
    name: swift-tox-func-ec-py39-centos-9-stream
    parent: swift-tox-func-py39-centos-9-stream
    vars:
      tox_envlist: func-ec-py3

- job:
    name: swift-tox-func-encryption-py38
    parent: swift-tox-func-py38
    description: |
      Run functional tests for swift under cPython version 3.8.

      Uses tox with the ``func-encryption-py3`` environment.
      It sets TMPDIR to an XFS mount point created via
      tools/test-setup.sh.
    vars:
      tox_envlist: func-encryption-py3

- job:
    name: swift-tox-func-encryption-py38-arm64
    parent: swift-tox-func-encryption-py38
    nodeset: ubuntu-focal-arm64
    description: |
      Run functional tests for swift under cPython version 3.8
      on top of arm64 architecture.

      Uses tox with the ``func-encryption-py3`` environment.
      It sets TMPDIR to an XFS mount point created via
      tools/test-setup.sh.

- job:
    name: swift-tox-func-py38-arm64
    parent: swift-tox-func-py38
    nodeset: ubuntu-focal-arm64
    description: |
      Run functional tests for swift under cPython version 3.8
      on top of arm64 architecture.

      Uses tox with the ``func-py3`` environment.
      It sets TMPDIR to an XFS mount point created via
      tools/test-setup.sh.

- job:
    name: swift-tox-func-ec-py38
    parent: swift-tox-func-py38
    description: |
      Run functional tests for swift under cPython version 3.8.

      Uses tox with the ``func-ec-py3`` environment.
      It sets TMPDIR to an XFS mount point created via
      tools/test-setup.sh.
    vars:
      tox_envlist: func-ec-py3

- job:
    name: swift-tox-func-encryption-py27
    parent: swift-tox-func-py27
    description: |
      Run functional tests for swift under cPython version 2.7.

      Uses tox with the ``func-encryption`` environment.
      It sets TMPDIR to an XFS mount point created via
      tools/test-setup.sh.
    vars:
      tox_envlist: func-encryption

- job:
    name: swift-tox-func-ec-py27
    parent: swift-tox-func-py27
    description: |
      Run functional tests for swift under cPython version 2.7.

      Uses tox with the ``func-ec`` environment.
      It sets TMPDIR to an XFS mount point created via
      tools/test-setup.sh.
    vars:
      tox_envlist: func-ec

- job:
    name: swift-dsvm-functional
    parent: devstack-minimal
    description: |
      Setup a Swift/Keystone environment and run Swift's func tests.
    required-projects:
      - opendev.org/openstack/requirements
      - opendev.org/openstack/swift
      - opendev.org/openstack/keystone
    timeout: 5400
    vars:
      tox_constraints_file: '{{ ansible_user_dir }}/src/opendev.org/openstack/requirements/upper-constraints.txt'
      # This tox env get run twice; once for Keystone and once for tempauth
      tox_envlist: func-py3
      devstack_localrc:
        SWIFT_HASH: changeme
        # We don't need multiple replicas to run purely functional tests.
        # In fact, devstack special cases some things when there's only
        # one replica.
        SWIFT_REPLICAS: 1
        # One replica => no need for replicators, etc.
        SWIFT_START_ALL_SERVICES: False
      devstack_services:
        keystone: true
        swift: true
        s3api: true
      zuul_work_dir: src/opendev.org/openstack/swift
    pre-run: tools/playbooks/dsvm/pre.yaml
    run: tools/playbooks/dsvm/run.yaml
    post-run: tools/playbooks/dsvm/post.yaml

- job:
    name: swift-dsvm-functional-ipv6
    parent: swift-dsvm-functional
    vars:
      devstack_localrc:
        SERVICE_IP_VERSION: 6
        SERVICE_HOST: ""

- job:
    name: swift-tox-func-s3api-ceph-s3tests-tempauth
    parent: unittests
    voting: false
    nodeset: centos-9-stream
    description: |
      Setup a SAIO dev environment and run ceph-s3tests
    timeout: 5400
    vars:
      s3_acl: yes
      s3_inventory_enabled: yes
<<<<<<< HEAD
      bindep_profile: test py36
=======
      bindep_profile: test py39
>>>>>>> cbb87d58
    pre-run:
      - tools/playbooks/common/install_dependencies.yaml
      - tools/playbooks/saio_single_node_setup/setup_saio.yaml
      - tools/playbooks/saio_single_node_setup/add_s3api.yaml
      - tools/playbooks/saio_single_node_setup/make_rings.yaml
      - tools/playbooks/common/restart_swift.yaml
    run: tools/playbooks/ceph-s3tests/run.yaml
    post-run:
      - tools/playbooks/probetests/post.yaml
      - tools/playbooks/ceph-s3tests/post.yaml

- job:
    name: swift-tox-func-s3api-tests-tempauth
    parent: unittests
    nodeset: centos-9-stream
    description: |
      Setup a SAIO dev environment and run our s3api test suite
    timeout: 1800
    vars:
      s3_acl: yes
      s3_inventory_enabled: yes
<<<<<<< HEAD
      bindep_profile: test py36
=======
      bindep_profile: test py39
>>>>>>> cbb87d58
    pre-run:
      - tools/playbooks/common/install_dependencies.yaml
      - tools/playbooks/saio_single_node_setup/setup_saio.yaml
      - tools/playbooks/saio_single_node_setup/add_s3api.yaml
      - tools/playbooks/saio_single_node_setup/make_rings.yaml
      - tools/playbooks/common/restart_swift.yaml
    run: tools/playbooks/s3api-tests/run.yaml
    post-run:
      - tools/playbooks/probetests/post.yaml

- job:
    name: swift-probetests-centos-9-stream
    parent: unittests
    nodeset: centos-9-stream
    description: |
      Setup a SAIO dev environment and run Swift's probe tests
      under Python 3.
    timeout: 7200
    vars:
      s3_acl: no
      bindep_profile: test py39
      s3_inventory_enabled: no
    pre-run:
      - tools/playbooks/common/install_dependencies.yaml
      - tools/playbooks/saio_single_node_setup/setup_saio.yaml
      - tools/playbooks/saio_single_node_setup/make_rings.yaml
      - tools/playbooks/saio_single_node_setup/add_s3api.yaml
    run: tools/playbooks/probetests/run.yaml
    post-run: tools/playbooks/probetests/post.yaml

- job:
    name: swift-probetests-centos-9-stream-arm64
    parent: swift-probetests-centos-9-stream
    nodeset:
      nodes:
        - name: swift-centos-9-stream-arm64
          label: centos-9-stream-arm64
    description: |
      Setup a SAIO dev environment and run Swift's probe tests
      under Python 3 on top of arm64 architecture.
    timeout: 10800

- job:
    name: swift-func-cors
    parent: swift-probetests-centos-9-stream
    description: |
      Setup a SAIO dev environment and run Swift's CORS functional tests
    timeout: 1200
    vars:
      s3_inventory_enabled: no
    pre-run:
      - tools/playbooks/cors/install_selenium.yaml
    run: tools/playbooks/cors/run.yaml
    post-run: tools/playbooks/cors/post.yaml

- nodeset:
    name: swift-five-nodes-centos-9
    nodes:
      - name: test-runner1
        label: centos-9-stream
      - name: proxy1
        label: centos-9-stream
      - name: account1
        label: centos-9-stream
      - name: container1
        label: centos-9-stream
      - name: object1
        label: centos-9-stream
    groups:
      - name: test-runner
        nodes:
          - test-runner1
      - name: swift-cluster
        nodes:
          - proxy1
          - account1
          - container1
          - object1
      - name: proxy
        nodes:
          - proxy1
      - name: account
        nodes:
          - account1
      - name: container
        nodes:
          - container1
      - name: object
        nodes:
          - object1
      - name: storage
        nodes:
          - account1
          - container1
          - object1

- job:
    name: swift-multinode-rolling-upgrade
    parent: multinode
    nodeset: swift-five-nodes-centos-9
    description: |
      Build a 4 node swift cluster and run functional tests
    timeout: 5400
    vars:
      bindep_profile: test py39
    pre-run:
      - tools/playbooks/multinode_setup/pre.yaml
      - tools/playbooks/common/install_dependencies.yaml
      - tools/playbooks/multinode_setup/configure_loopback.yaml
      - tools/playbooks/multinode_setup/common_config.yaml
      - tools/playbooks/multinode_setup/make_rings.yaml
    run: tools/playbooks/multinode_setup/run.yaml
    post-run: tools/playbooks/probetests/post.yaml

- job:
    name: swift-multinode-rolling-upgrade-wallaby
    parent: swift-multinode-rolling-upgrade
    vars:
      previous_swift_version: wallaby-eom

- job:
    name: swift-multinode-rolling-upgrade-xena
    parent: swift-multinode-rolling-upgrade
    vars:
      previous_swift_version: xena-eom

- job:
    name: swift-multinode-rolling-upgrade-yoga
    parent: swift-multinode-rolling-upgrade
    vars:
      previous_swift_version: yoga-eom

- job:
    name: swift-multinode-rolling-upgrade-zed
    parent: swift-multinode-rolling-upgrade
    vars:
      previous_swift_version: zed-eom

- job:
    name: swift-multinode-rolling-upgrade-antelope
    parent: swift-multinode-rolling-upgrade
    vars:
      previous_swift_version: origin/stable/2023.1

- job:
    name: swift-multinode-rolling-upgrade-bobcat
    parent: swift-multinode-rolling-upgrade
    vars:
      previous_swift_version: origin/stable/2023.2

- job:
    name: swift-multinode-rolling-upgrade-caracal
    parent: swift-multinode-rolling-upgrade
    vars:
      previous_swift_version: origin/stable/2024.1

- job:
    name: swift-multinode-rolling-upgrade-master
    parent: swift-multinode-rolling-upgrade
    vars:
      previous_swift_version: origin/master

- job:
    name: swift-tox-lower-constraints
    parent: openstack-tox-lower-constraints
    # This seems defensible for a l-c job
    nodeset: ubuntu-jammy
    vars:
      bindep_profile: test py27
      python_version: 2.7
      tox_environment:
        TMPDIR: '{{ ansible_env.HOME }}/xfstmp'

# Image building jobs
- secret:
    name: swift-dockerhub
    data:
      username: screamingfrenzy
      password: !encrypted/pkcs1-oaep
        - ruMizg1iVvKm4ABLQ8GshZMwt3EzxOyjPZsInL20+ZS+TQxhEwRbLFGzSxnrChIOdioyl
          7TMW1PxQeJ5T/mPIsV7TBsSsnIMKYRcDSbKjnC0hjILpKfQXLFw4/rV/d3jeB6oLDSTW1
          fIt4NmJqhsjlvst+VwT1JnFHLdrRaGMWYkjRU8rEmH82jDM7Wk7J+selykvTrlRQ7RpQR
          6huzniL6PJPOZ7I5VsQcCmEWYKwd/u9Ifhe50yjgxmKR7Fi+wl0nBSOzt38f9ZEXTB6So
          /ks0+RX2sTlgulNgJnnR8FG3p2AHxTJ75fcBnY1KkYlG0+KsdRTzNjxNXs2/Ao0pyJJTs
          JWniEHWVAq6T5agwD1SsmWAzFctBjGKDstxmTyHaSNNN5c6yoVZewRBrFDfYXMJUikyS+
          52bel/uihhiq60MnUCzKCiBg/TM1uonwRKA2KkDXWRh80oxBMIxw5nVZCMaHFpx7NW/ls
          k6aI8jio+/N0cLZlglWqGOsE3EC08Ddd+cqe668/LQVY97UgMjIu6aZRwX9Iwa2NXNDRE
          zPKQ3UDWYFgl8Za90PmrRD4qYuN/1lqCrLKp5cSJbche+EqdrGolCj701zUWcCdwjHMwz
          YA5zG1SbWFyC9BidZYTwMNbo/RRz4TtFmW35A4CRE5HYB5Uh5ccpGlBvI9Yv8A=

- job:
    name: swift-build-image
    parent: opendev-build-docker-image
    voting: false
    description: Build SAIO docker images.
    vars: &swift_image_vars
      docker_images:
        - context: .
          repository: openstackswift/saio

- job:
    name: swift-upload-image
    parent: opendev-upload-docker-image
    voting: false
    description: Build SAIO docker images and upload to Docker Hub.
    secrets:
      name: docker_credentials
      secret: swift-dockerhub
      pass-to-parent: true
    vars: *swift_image_vars

- job:
    name: swift-promote-image
    parent: opendev-promote-docker-image
    voting: false
    description: Promote previously uploaded Docker images.
    secrets:
      name: docker_credentials
      secret: swift-dockerhub
      pass-to-parent: true
    vars: *swift_image_vars

- job:
    name: swift-build-image-py3
    parent: opendev-build-docker-image
    voting: false
    description: Build py3 SAIO docker images.
    vars: &swift_image_vars_py3
      docker_images:
        - context: .
          dockerfile: Dockerfile-py3
          repository: openstackswift/saio
          tags:
           - py3

- job:
    name: swift-upload-image-py3
    parent: opendev-upload-docker-image
    voting: false
    description: Build py3 SAIO docker images and upload to Docker Hub.
    secrets:
      name: docker_credentials
      secret: swift-dockerhub
      pass-to-parent: true
    vars: *swift_image_vars_py3

- job:
    name: swift-promote-image-py3
    parent: opendev-promote-docker-image
    voting: false
    description: Promote previously uploaded Docker images.
    secrets:
      name: docker_credentials
      secret: swift-dockerhub
      pass-to-parent: true
    vars: *swift_image_vars_py3

- job:
    name: swift-tox-func-py39-centos-9-stream-fips
    parent: swift-tox-func-py39-centos-9-stream
    voting: false
    description: |
      Functional testing on a FIPS enabled Centos 9 system
    vars:
      nslookup_target: 'opendev.org'
      enable_fips: true

- job:
    name: swift-tox-func-encryption-py39-centos-9-stream-fips
    parent: swift-tox-func-encryption-py39-centos-9-stream
    voting: false
    description: |
      Functional encryption testing on a FIPS enabled
      Centos 9 system
    vars:
      nslookup_target: 'opendev.org'
      enable_fips: true

- job:
    name: swift-tox-func-ec-py39-centos-9-stream-fips
    parent: swift-tox-func-ec-py39-centos-9-stream
    voting: false
    description: |
      Functional EC testing on a FIPS enabled Centos 9 system
    vars:
      nslookup_target: 'opendev.org'
      enable_fips: true

- project-template:
   name: swift-jobs-arm64
   description: |
     Runs tests for an OpenStack Python project under the CPython
     version 3 releases designated for testing on top of ARM64 architecture.
   check-arm64:
     jobs:
       - swift-tox-py38-arm64
       - swift-tox-py39-arm64
       - swift-tox-func-encryption-py38-arm64
       - swift-tox-func-py38-arm64

- project:
    vars:
      ensure_tox_version: '<4'
    templates:
      - publish-openstack-docs-pti
      - periodic-stable-jobs
      - check-requirements
      - release-notes-jobs-python3
      - integrated-gate-object-storage
      - swift-jobs-arm64
    check:
      jobs:
        - swift-tox-func-py39-centos-9-stream-fips:
            irrelevant-files: &functest-irrelevant-files
              - ^(api-ref|doc|releasenotes)/.*$
              - ^test/(cors|probe|s3api)/.*$
              - ^(.gitreview|.mailmap|AUTHORS|CHANGELOG|.*\.rst)$
        - swift-tox-func-encryption-py39-centos-9-stream-fips:
            irrelevant-files: *functest-irrelevant-files
        - swift-tox-func-ec-py39-centos-9-stream-fips:
            irrelevant-files: *functest-irrelevant-files
        - swift-build-image:
            irrelevant-files: &docker-irrelevant-files
              - ^(api-ref|doc|releasenotes)/.*$
              - ^test/(functional|probe)/.*$
        - swift-build-image-py3:
            irrelevant-files: *docker-irrelevant-files

        # Unit tests
        - swift-tox-py27:
            irrelevant-files: &unittest-irrelevant-files
              - ^(api-ref|doc|releasenotes)/.*$
              - ^test/(cors|functional|probe|s3api)/.*$
        - swift-tox-py36:
            irrelevant-files: *unittest-irrelevant-files
        - swift-tox-py38:
            irrelevant-files: *unittest-irrelevant-files
        - swift-tox-py311:
            irrelevant-files: *unittest-irrelevant-files
        - swift-tox-py312:
            irrelevant-files: *unittest-irrelevant-files

        # Functional tests
        - swift-tox-func-py27:
            irrelevant-files: *functest-irrelevant-files
        - swift-tox-func-encryption-py27:
            irrelevant-files: *functest-irrelevant-files
        - swift-tox-func-ec-py27:
            irrelevant-files: *functest-irrelevant-files

        # py3 functional tests
        - swift-tox-func-py38:
            irrelevant-files: *functest-irrelevant-files
        - swift-tox-func-encryption-py38:
            irrelevant-files: *functest-irrelevant-files
        - swift-tox-func-ec-py38:
            irrelevant-files: *functest-irrelevant-files

        # Other tests
        - swift-func-cors:
            irrelevant-files:
              - ^(api-ref|releasenotes)/.*$
              # Keep doc/saio -- we use those sample configs in the saio playbooks
              - ^doc/(requirements.txt|(manpages|s3api|source)/.*)$
              - ^test/(unit|functional|probe|s3api)/.*$
              - ^(.gitreview|.mailmap|AUTHORS|CHANGELOG)$
        - swift-tox-func-s3api-ceph-s3tests-tempauth:
            irrelevant-files:
              - ^(api-ref|releasenotes)/.*$
              # Keep doc/saio -- we use those sample configs in the saio playbooks
              # Also keep doc/s3api -- it holds known failures for these tests
              - ^doc/(requirements.txt|(manpages|source)/.*)$
              - ^test/.*$
              - ^(.gitreview|.mailmap|AUTHORS|CHANGELOG|.*\.rst)$
        - swift-tox-func-s3api-tests-tempauth:
            irrelevant-files:
              - ^(api-ref|releasenotes)/.*$
              # Keep doc/saio -- we use those sample configs in the saio playbooks
              - ^doc/(requirements.txt|(manpages|s3api|source)/.*)$
              - ^test/(cors|unit|functional|probe)/.*$
              - ^(.gitreview|.mailmap|AUTHORS|CHANGELOG|.*\.rst)$
        - swift-probetests-centos-9-stream:
            irrelevant-files: &probetest-irrelevant-files
              - ^(api-ref|releasenotes)/.*$
              # Keep doc/saio -- we use those sample configs in the saio playbooks
              - ^doc/(requirements.txt|(manpages|s3api|source)/.*)$
              - ^test/(cors|unit|functional|s3api)/.*$
              - ^(.gitreview|.mailmap|AUTHORS|CHANGELOG|.*\.rst)$
        - swift-dsvm-functional:
            irrelevant-files: *functest-irrelevant-files
        - swift-dsvm-functional-ipv6:
            irrelevant-files: *functest-irrelevant-files
        - swift-tox-lower-constraints:
            irrelevant-files: *unittest-irrelevant-files
        - openstack-tox-pep8:
            irrelevant-files: &pep8-irrelevant-files
              - ^(api-ref|etc|examples|releasenotes)/.*$
              # Keep doc/manpages -- we want to syntax check them
              - ^doc/(requirements.txt|(saio|s3api|source)/.*)$
        - swift-multinode-rolling-upgrade:
            irrelevant-files: *functest-irrelevant-files
        - tempest-integrated-object-storage:
            irrelevant-files: &tempest-irrelevant-files
              - ^(api-ref|doc|releasenotes)/.*$
              - ^test/.*$
              - ^(.gitreview|.mailmap|AUTHORS|CHANGELOG|.*\.rst)$
        - tempest-ipv6-only:
            irrelevant-files: *tempest-irrelevant-files
        - openstacksdk-functional-devstack:
            irrelevant-files: *tempest-irrelevant-files
        - grenade:
            irrelevant-files: *tempest-irrelevant-files
        - grenade-skip-level:
            irrelevant-files: *tempest-irrelevant-files
    gate:
      jobs:
        # For gate jobs, err towards running more jobs (so, generally avoid
        # using irrelevant-files). Exceptions should mainly be made for
        # long-running jobs, like probetests or (once they move to
        # in-tree definitions) dsvm jobs.
        - swift-upload-image:
            irrelevant-files: *docker-irrelevant-files
        - swift-upload-image-py3:
            irrelevant-files: *docker-irrelevant-files
        - swift-tox-py27
        - swift-tox-py36
        - swift-tox-py38
        - swift-tox-py311
        - swift-tox-py312
        - swift-tox-func-py27
        - swift-tox-func-encryption-py27
        - swift-tox-func-ec-py27
        - swift-tox-func-py38
        - swift-tox-func-encryption-py38
        - swift-tox-func-ec-py38
        - swift-func-cors
        - swift-tox-func-s3api-tests-tempauth
        - swift-probetests-centos-9-stream:
            irrelevant-files: *probetest-irrelevant-files
        - swift-dsvm-functional:
            irrelevant-files: *functest-irrelevant-files
        - swift-dsvm-functional-ipv6:
            irrelevant-files: *functest-irrelevant-files
        - swift-tox-lower-constraints:
            irrelevant-files: *unittest-irrelevant-files
        - openstack-tox-pep8:
            irrelevant-files: *pep8-irrelevant-files
        - swift-multinode-rolling-upgrade:
            irrelevant-files: *functest-irrelevant-files
        - tempest-integrated-object-storage:
            irrelevant-files: *tempest-irrelevant-files
        - tempest-ipv6-only:
            irrelevant-files: *tempest-irrelevant-files
        - openstacksdk-functional-devstack:
            irrelevant-files: *tempest-irrelevant-files
        - grenade:
            irrelevant-files: *tempest-irrelevant-files
        - grenade-skip-level:
            irrelevant-files: *tempest-irrelevant-files
    experimental:
      jobs:
        - swift-tox-py37
        - swift-tox-py39
        - swift-tox-py310
        - swift-tox-func-py39-centos-9-stream
        - swift-tox-func-encryption-py39-centos-9-stream
        - swift-tox-func-ec-py39-centos-9-stream
        - swift-multinode-rolling-upgrade-victoria
        - swift-multinode-rolling-upgrade-wallaby
        - swift-multinode-rolling-upgrade-xena
        - swift-multinode-rolling-upgrade-yoga
        - swift-multinode-rolling-upgrade-zed
        - swift-multinode-rolling-upgrade-antelope
        - swift-multinode-rolling-upgrade-bobcat
        - swift-multinode-rolling-upgrade-caracal
        - swift-multinode-rolling-upgrade-master:
            branches: master

    post:
      jobs:
        - publish-openstack-python-branch-tarball
    promote:
      jobs:
        - swift-promote-image
        - swift-promote-image-py3<|MERGE_RESOLUTION|>--- conflicted
+++ resolved
@@ -327,11 +327,7 @@
     vars:
       s3_acl: yes
       s3_inventory_enabled: yes
-<<<<<<< HEAD
-      bindep_profile: test py36
-=======
       bindep_profile: test py39
->>>>>>> cbb87d58
     pre-run:
       - tools/playbooks/common/install_dependencies.yaml
       - tools/playbooks/saio_single_node_setup/setup_saio.yaml
@@ -353,11 +349,7 @@
     vars:
       s3_acl: yes
       s3_inventory_enabled: yes
-<<<<<<< HEAD
-      bindep_profile: test py36
-=======
       bindep_profile: test py39
->>>>>>> cbb87d58
     pre-run:
       - tools/playbooks/common/install_dependencies.yaml
       - tools/playbooks/saio_single_node_setup/setup_saio.yaml

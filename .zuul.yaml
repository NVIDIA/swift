--- conflicted
+++ resolved
@@ -367,23 +367,12 @@
       under Python 2.
     vars:
       bindep_profile: test py27
-<<<<<<< HEAD
-      s3_acl: yes
-    pre-run:
-      - tools/playbooks/common/install_dependencies.yaml
-      - tools/playbooks/saio_single_node_setup/setup_saio.yaml
-      - tools/playbooks/saio_single_node_setup/make_rings.yaml
-      - tools/playbooks/saio_single_node_setup/add_s3api.yaml
-    run: tools/playbooks/probetests/run.yaml
-    post-run: tools/playbooks/probetests/post.yaml
-=======
       ensure_pip_from_packages: False
       ensure_pip_from_packages_with_python2: False
       ensure_pip_from_upstream: True
       ensure_pip_from_upstream_interpreters:
         - python2
       ensure_pip_from_upstream_url: "https://bootstrap.pypa.io/pip/2.7/get-pip.py"
->>>>>>> 6b2d975b
 
 - job:
     name: swift-probetests-centos-8-stream

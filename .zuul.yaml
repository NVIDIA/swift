--- conflicted
+++ resolved
@@ -179,8 +179,7 @@
       tox_envlist: func-ec
 
 - job:
-<<<<<<< HEAD
-    name: swift-tox-func-losf
+    name: swift-tox-func-losf-py27
     parent: unittests
     voting: false
     nodeset: ubuntu-xenial
@@ -197,12 +196,8 @@
     post-run: tools/playbooks/probetests/post.yaml
 
 - job:
-    name: swift-tox-func-ec-centos-7
-    parent: swift-tox-func-ec
-=======
     name: swift-tox-func-ec-py27-centos-7
     parent: swift-tox-func-ec-py27
->>>>>>> 7cb92810
     nodeset: centos-7
 
 - job:
@@ -545,7 +540,7 @@
               - ^(api-ref|doc|releasenotes)/.*$
               - ^test/probe/.*$
               - ^(.gitreview|.mailmap|AUTHORS|CHANGELOG)$
-        - swift-tox-func-losf:
+        - swift-tox-func-losf-py27:
             irrelevant-files:
               - ^(api-ref|doc|releasenotes)/.*$
               - ^test/probe/.*$
@@ -654,6 +649,7 @@
         - swift-tox-func-domain-remap-staticweb-py27
         - swift-tox-func-ec-py27
         - swift-tox-func-s3api-py27
+        - swift-tox-func-losf-py27
         - swift-tox-func-py37
         - swift-tox-func-encryption
         - swift-tox-func-domain-remap-staticweb-py37

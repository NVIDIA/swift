- job:
    name: swift-tox-base
    parent: openstack-tox-py310
    nodeset: ubuntu-jammy
    description: |
      Base job for swift-tox jobs.

      It sets TMPDIR to an XFS mount point created via
      tools/test-setup.sh.
    timeout: 5400
    vars:
      tox_environment:
        TMPDIR: '{{ ansible_env.HOME }}/xfstmp'
        COLUMNS: 240

- job:
    name: swift-tox-py37
    parent: swift-tox-base
    description: |
      Run unit-tests for swift under cPython version 3.7.

      Uses tox with the ``py37`` environment.
      It sets TMPDIR to an XFS mount point created via
      tools/test-setup.sh.
    vars:
      tox_envlist: py37
      python_use_pyenv: True
      python_version: 3.7
    post-run: tools/playbooks/common/cover-post.yaml

- job:
    name: swift-tox-py38
    parent: swift-tox-base
    nodeset: ubuntu-focal
    description: |
      Run unit-tests for swift under cPython version 3.8.

      Uses tox with the ``py38`` environment.
      It sets TMPDIR to an XFS mount point created via
      tools/test-setup.sh.
    vars:
      tox_envlist: py38
      python_version: 3.8
    post-run: tools/playbooks/common/cover-post.yaml

- job:
    name: swift-tox-py38-arm64
    parent: swift-tox-py38
    nodeset: ubuntu-focal-arm64
    description: |
      Run unit tests for an OpenStack Python project under cPython
      version 3.8 on top of arm64 architecture.
    timeout: 10800

- job:
    name: swift-tox-py312-arm64
    parent: swift-tox-py312
    nodeset: debian-bookworm-arm64
    description: |
      Run unit tests for an OpenStack Python project under cPython
      version 3.12 on top of arm64 architecture.
    timeout: 10800

- job:
    name: swift-tox-py39
    parent: swift-tox-base
    nodeset: ubuntu-focal
    description: |
      Run unit-tests for swift under cPython version 3.9.

      Uses tox with the ``py39`` environment.
      It sets TMPDIR to an XFS mount point created via
      tools/test-setup.sh.
    vars:
      tox_envlist: py39
      python_version: 3.9
    post-run: tools/playbooks/common/cover-post.yaml

- job:
    name: swift-tox-py310
    parent: swift-tox-base
    nodeset: ubuntu-jammy
    description: |
      Run unit-tests for swift under cPython version 3.10.

      Uses tox with the ``py310`` environment.
      It sets TMPDIR to an XFS mount point created via
      tools/test-setup.sh.
    vars:
      tox_envlist: py310
      python_version: '3.10'
    post-run: tools/playbooks/common/cover-post.yaml

- job:
    name: swift-tox-py311
    parent: swift-tox-base
    nodeset: ubuntu-jammy
    description: |
      Run unit-tests for swift under cPython version 3.11.

      Uses tox with the ``py311`` environment.
      It sets TMPDIR to an XFS mount point created via
      tools/test-setup.sh.
    vars:
      tox_envlist: py311
      python_version: '3.11'

- job:
    name: swift-tox-py312
    parent: swift-tox-base
    nodeset: debian-bookworm
    description: |
      Run unit-tests for swift under cPython version 3.12.

      Uses tox with the ``py312`` environment.
      It sets TMPDIR to an XFS mount point created via
      tools/test-setup.sh.
    vars:
      tox_envlist: py312
      python_use_pyenv: True
      python_version: '3.12'

- job:
    name: swift-tox-py313
    parent: swift-tox-base
    nodeset: ubuntu-noble
    description: |
      Run unit-tests for swift under cPython version 3.13.

      Uses tox with the ``py313`` environment.
      It sets TMPDIR to an XFS mount point created via
      tools/test-setup.sh.
    vars:
      tox_envlist: py313
      python_use_pyenv: True
      python_version: '3.13'

- job:
    name: swift-tox-func-py312
    parent: swift-tox-base
    nodeset: ubuntu-noble
    description: |
      Run functional tests for swift under cPython version 3.12.

      Uses tox with the ``func-py3`` environment.
      It sets TMPDIR to an XFS mount point created via
      tools/test-setup.sh.
    vars:
      tox_envlist: func
      python_version: 3.12

- job:
    name: swift-tox-func-py39-centos-9-stream
    parent: swift-tox-func-py312
    nodeset: centos-9-stream
    vars:
      python_version: 3.9

- job:
    name: swift-tox-func-encryption-py39-centos-9-stream
    parent: swift-tox-func-py39-centos-9-stream
    vars:
      tox_envlist: func-encryption

- job:
    name: swift-tox-func-ec-py39-centos-9-stream
    parent: swift-tox-func-py39-centos-9-stream
    vars:
      tox_envlist: func-ec

- job:
    name: swift-tox-func-encryption-py312
    parent: swift-tox-func-py312
    description: |
      Run functional tests for swift under cPython version 3.12.

      Uses tox with the ``func-encryption-py3`` environment.
      It sets TMPDIR to an XFS mount point created via
      tools/test-setup.sh.
    vars:
      tox_envlist: func-encryption

- job:
    name: swift-tox-func-encryption-py312-arm64
    parent: swift-tox-func-encryption-py312
    nodeset: ubuntu-noble-arm64
    description: |
      Run functional tests for swift under cPython version 3.12
      on top of arm64 architecture.

      Uses tox with the ``func-encryption-py3`` environment.
      It sets TMPDIR to an XFS mount point created via
      tools/test-setup.sh.
    timeout: 10800

- job:
    name: swift-tox-func-py312-arm64
    parent: swift-tox-func-py312
    nodeset: ubuntu-noble-arm64
    description: |
      Run functional tests for swift under cPython version 3.12
      on top of arm64 architecture.

      Uses tox with the ``func-py3`` environment.
      It sets TMPDIR to an XFS mount point created via
      tools/test-setup.sh.
    timeout: 10800

- job:
    name: swift-tox-func-ec-py312
    parent: swift-tox-func-py312
    description: |
      Run functional tests for swift under cPython version 3.12.

      Uses tox with the ``func-ec-py3`` environment.
      It sets TMPDIR to an XFS mount point created via
      tools/test-setup.sh.
    vars:
      tox_envlist: func-ec

- job:
    name: swift-dsvm-functional
    parent: devstack-minimal
    description: |
      Setup a Swift/Keystone environment and run Swift's func tests.
    required-projects:
      - opendev.org/openstack/requirements
      - opendev.org/openstack/swift
      - opendev.org/openstack/keystone
    timeout: 5400
    vars:
      tox_environment:
        COLUMNS: 240
      tox_constraints_file: '{{ ansible_user_dir }}/src/opendev.org/openstack/requirements/upper-constraints.txt'
      # This tox env get run twice; once for Keystone and once for tempauth
      tox_envlist: func,s3api
      devstack_localrc:
        SWIFT_HASH: changeme
        # We don't need multiple replicas to run purely functional tests.
        # In fact, devstack special cases some things when there's only
        # one replica.
        SWIFT_REPLICAS: 1
        # One replica => no need for replicators, etc.
        SWIFT_START_ALL_SERVICES: False
      devstack_services:
        keystone: true
        swift: true
        s3api: true
      zuul_work_dir: src/opendev.org/openstack/swift
      s3_inventory_enabled: yes
    pre-run: tools/playbooks/dsvm/pre.yaml
    run: tools/playbooks/dsvm/run.yaml
    post-run: tools/playbooks/dsvm/post.yaml

- job:
    name: swift-dsvm-functional-ipv6
    parent: swift-dsvm-functional
    vars:
      devstack_localrc:
        SERVICE_IP_VERSION: 6
        SERVICE_HOST: ""

- job:
    name: swift-tox-func-ceph-s3tests-tempauth
    parent: unittests
    voting: false
    nodeset: centos-9-stream
    description: |
      Setup a SAIO dev environment and run ceph-s3tests
    timeout: 5400
    vars:
      tox_environment:
        COLUMNS: 240
      s3_acl: yes
      s3_inventory_enabled: yes
<<<<<<< HEAD
      bindep_profile: test py39
=======
>>>>>>> e5348ff6
    pre-run:
      - tools/playbooks/common/install_dependencies.yaml
      - tools/playbooks/saio_single_node_setup/setup_saio.yaml
      - tools/playbooks/saio_single_node_setup/add_s3api.yaml
      - tools/playbooks/saio_single_node_setup/make_rings.yaml
      - tools/playbooks/common/restart_swift.yaml
    run: tools/playbooks/ceph-s3tests/run.yaml
    post-run:
      - tools/playbooks/probetests/post.yaml
      - tools/playbooks/ceph-s3tests/post.yaml

- job:
    name: swift-tox-func-s3api-compat-tests-tempauth
    parent: unittests
    nodeset: centos-9-stream
    description: |
      Setup a SAIO dev environment and run our s3api test suite
    timeout: 1800
    vars:
      tox_environment:
        COLUMNS: 240
      s3_acl: yes
      s3_inventory_enabled: yes
<<<<<<< HEAD
      bindep_profile: test py39
=======
>>>>>>> e5348ff6
    pre-run:
      - tools/playbooks/common/install_dependencies.yaml
      - tools/playbooks/saio_single_node_setup/setup_saio.yaml
      - tools/playbooks/saio_single_node_setup/add_s3api.yaml
      - tools/playbooks/saio_single_node_setup/make_rings.yaml
      - tools/playbooks/common/restart_swift.yaml
    run: tools/playbooks/s3api-tests/run.yaml
    post-run:
      - tools/playbooks/probetests/post.yaml

- job:
    name: swift-probetests-centos-9-stream
    parent: unittests
    nodeset: centos-9-stream
    description: |
      Setup a SAIO dev environment and run Swift's probe tests
      under Python 3.
    timeout: 7200
    vars:
      tox_environment:
        COLUMNS: 240
      s3_acl: no
<<<<<<< HEAD
      bindep_profile: test py39
=======
>>>>>>> e5348ff6
      s3_inventory_enabled: no
    pre-run:
      - tools/playbooks/common/install_dependencies.yaml
      - tools/playbooks/saio_single_node_setup/setup_saio.yaml
      - tools/playbooks/saio_single_node_setup/make_rings.yaml
      - tools/playbooks/saio_single_node_setup/add_s3api.yaml
    run: tools/playbooks/probetests/run.yaml
    post-run: tools/playbooks/probetests/post.yaml

- job:
    name: swift-probetests-centos-9-stream-arm64
    parent: swift-probetests-centos-9-stream
    nodeset:
      nodes:
        - name: swift-centos-9-stream-arm64
          label: centos-9-stream-arm64
    description: |
      Setup a SAIO dev environment and run Swift's probe tests
      under Python 3 on top of arm64 architecture.
    timeout: 10800

- job:
    name: swift-func-cors
    parent: swift-probetests-centos-9-stream
    description: |
      Setup a SAIO dev environment and run Swift's CORS functional tests
    timeout: 1200
    vars:
      s3_inventory_enabled: no
    pre-run:
      - tools/playbooks/cors/install_selenium.yaml
    run: tools/playbooks/cors/run.yaml
    post-run: tools/playbooks/cors/post.yaml

- nodeset:
    name: swift-five-nodes-centos-9
    nodes:
      - name: test-runner1
        label: centos-9-stream
      - name: proxy1
        label: centos-9-stream
      - name: account1
        label: centos-9-stream
      - name: container1
        label: centos-9-stream
      - name: object1
        label: centos-9-stream
    groups:
      - name: test-runner
        nodes:
          - test-runner1
      - name: swift-cluster
        nodes:
          - proxy1
          - account1
          - container1
          - object1
      - name: proxy
        nodes:
          - proxy1
      - name: account
        nodes:
          - account1
      - name: container
        nodes:
          - container1
      - name: object
        nodes:
          - object1
      - name: storage
        nodes:
          - account1
          - container1
          - object1

- job:
    name: swift-multinode-rolling-upgrade
    parent: multinode
    nodeset: swift-five-nodes-centos-9
    description: |
      Build a 4 node swift cluster and run functional tests
    timeout: 5400
    vars:
      tox_envlist: func
    pre-run:
      - tools/playbooks/multinode_setup/pre.yaml
      - tools/playbooks/common/install_dependencies.yaml
      - tools/playbooks/multinode_setup/configure_loopback.yaml
      - tools/playbooks/multinode_setup/common_config.yaml
      - tools/playbooks/multinode_setup/make_rings.yaml
    run: tools/playbooks/multinode_setup/run.yaml
    post-run: tools/playbooks/probetests/post.yaml

- job:
    name: swift-multinode-rolling-upgrade-wallaby
    parent: swift-multinode-rolling-upgrade
    vars:
      previous_swift_version: wallaby-eom
      tox_envlist: func-py3

- job:
    name: swift-multinode-rolling-upgrade-xena
    parent: swift-multinode-rolling-upgrade
    vars:
      previous_swift_version: xena-eom
      tox_envlist: func-py3

- job:
    name: swift-multinode-rolling-upgrade-yoga
    parent: swift-multinode-rolling-upgrade
    vars:
      previous_swift_version: yoga-eom
      tox_envlist: func-py3

- job:
    name: swift-multinode-rolling-upgrade-zed
    parent: swift-multinode-rolling-upgrade
    vars:
      previous_swift_version: zed-eom
      tox_envlist: func-py3

- job:
    name: swift-multinode-rolling-upgrade-antelope
    parent: swift-multinode-rolling-upgrade
    vars:
      previous_swift_version: 2023.1-eom
      tox_envlist: func-py3

- job:
    name: swift-multinode-rolling-upgrade-bobcat
    parent: swift-multinode-rolling-upgrade
    vars:
      previous_swift_version: 2023.2-eol
      tox_envlist: func-py3

- job:
    name: swift-multinode-rolling-upgrade-caracal
    parent: swift-multinode-rolling-upgrade
    vars:
      previous_swift_version: origin/stable/2024.1
      tox_envlist: func-py3

- job:
    name: swift-multinode-rolling-upgrade-dalmatian
    parent: swift-multinode-rolling-upgrade
    vars:
      previous_swift_version: origin/stable/2024.2
      tox_envlist: func-py3

- job:
    name: swift-multinode-rolling-upgrade-epoxy
    parent: swift-multinode-rolling-upgrade
    vars:
      previous_swift_version: origin/stable/2025.1

- job:
    name: swift-multinode-rolling-upgrade-master
    parent: swift-multinode-rolling-upgrade
    vars:
      previous_swift_version: origin/master

- job:
    name: swift-tox-lower-constraints
    parent: openstack-tox-lower-constraints
    vars:
      python_use_pyenv: True
      python_version: 3.7
      tox_environment:
        TMPDIR: '{{ ansible_env.HOME }}/xfstmp'

# Image building jobs
- secret:
    name: swift-dockerhub
    data:
      username: screamingfrenzy
      password: !encrypted/pkcs1-oaep
        - ruMizg1iVvKm4ABLQ8GshZMwt3EzxOyjPZsInL20+ZS+TQxhEwRbLFGzSxnrChIOdioyl
          7TMW1PxQeJ5T/mPIsV7TBsSsnIMKYRcDSbKjnC0hjILpKfQXLFw4/rV/d3jeB6oLDSTW1
          fIt4NmJqhsjlvst+VwT1JnFHLdrRaGMWYkjRU8rEmH82jDM7Wk7J+selykvTrlRQ7RpQR
          6huzniL6PJPOZ7I5VsQcCmEWYKwd/u9Ifhe50yjgxmKR7Fi+wl0nBSOzt38f9ZEXTB6So
          /ks0+RX2sTlgulNgJnnR8FG3p2AHxTJ75fcBnY1KkYlG0+KsdRTzNjxNXs2/Ao0pyJJTs
          JWniEHWVAq6T5agwD1SsmWAzFctBjGKDstxmTyHaSNNN5c6yoVZewRBrFDfYXMJUikyS+
          52bel/uihhiq60MnUCzKCiBg/TM1uonwRKA2KkDXWRh80oxBMIxw5nVZCMaHFpx7NW/ls
          k6aI8jio+/N0cLZlglWqGOsE3EC08Ddd+cqe668/LQVY97UgMjIu6aZRwX9Iwa2NXNDRE
          zPKQ3UDWYFgl8Za90PmrRD4qYuN/1lqCrLKp5cSJbche+EqdrGolCj701zUWcCdwjHMwz
          YA5zG1SbWFyC9BidZYTwMNbo/RRz4TtFmW35A4CRE5HYB5Uh5ccpGlBvI9Yv8A=

- job:
    name: swift-build-image
    parent: opendev-build-docker-image
    voting: false
    description: Build SAIO docker images.
    vars: &swift_image_vars
      docker_images:
        - context: .
          repository: openstackswift/saio
          tags:
            - latest
            - py3

- job:
    name: swift-upload-image
    parent: opendev-upload-docker-image
    voting: false
    description: Build SAIO docker images and upload to Docker Hub.
    secrets:
      name: docker_credentials
      secret: swift-dockerhub
      pass-to-parent: true
    vars: *swift_image_vars

- job:
    name: swift-promote-image
    parent: opendev-promote-docker-image
    voting: false
    description: Promote previously uploaded Docker images.
    secrets:
      name: docker_credentials
      secret: swift-dockerhub
      pass-to-parent: true
    vars: *swift_image_vars

- job:
    name: swift-tox-func-py39-centos-9-stream-fips
    parent: swift-tox-func-py39-centos-9-stream
    voting: false
    description: |
      Functional testing on a FIPS enabled Centos 9 system
    vars:
      nslookup_target: 'opendev.org'
      enable_fips: true

- job:
    name: swift-tox-func-encryption-py39-centos-9-stream-fips
    parent: swift-tox-func-encryption-py39-centos-9-stream
    voting: false
    description: |
      Functional encryption testing on a FIPS enabled
      Centos 9 system
    vars:
      nslookup_target: 'opendev.org'
      enable_fips: true

- job:
    name: swift-tox-func-ec-py39-centos-9-stream-fips
    parent: swift-tox-func-ec-py39-centos-9-stream
    voting: false
    description: |
      Functional EC testing on a FIPS enabled Centos 9 system
    vars:
      nslookup_target: 'opendev.org'
      enable_fips: true

# TODO(gmann): As per the 2025.1 testing runtime, we need to run at least
# one job on jammy. This job can be removed as per the future testing
# runtime (whenever we start testing Ubuntu 26.04 as default version).
- job:
    name: tempest-integrated-object-storage-ubuntu-jammy
    description: This is integrated object-storage job testing on Ubuntu jammy(22.04)
    parent: tempest-integrated-object-storage
    nodeset: openstack-single-node-jammy

- project-template:
    name: swift-jobs-arm64
    description: |
      Runs tests for an OpenStack Python project under the CPython
      version 3 releases designated for testing on top of ARM64 architecture.
    check-arm64:
      jobs:
        - swift-tox-py312-arm64
    experimental:
      jobs:
        - swift-tox-py38-arm64
        - swift-tox-func-encryption-py312-arm64
        - swift-tox-func-py312-arm64

- project:
    templates:
      - publish-openstack-docs-pti
      - periodic-stable-jobs
      - check-requirements
      - release-notes-jobs-python3
      - integrated-gate-object-storage
      - swift-jobs-arm64
    check:
      jobs:
        - swift-tox-func-py39-centos-9-stream-fips:
            irrelevant-files: &functest-irrelevant-files
              - ^(api-ref|doc|releasenotes)/.*$
              - ^test/(cors|probe|s3api)/.*$
              - ^(.gitreview|.mailmap|AUTHORS|CHANGELOG|.*\.rst)$
        - swift-tox-func-encryption-py39-centos-9-stream-fips:
            irrelevant-files: *functest-irrelevant-files
        - swift-tox-func-ec-py39-centos-9-stream-fips:
            irrelevant-files: *functest-irrelevant-files
        - swift-build-image:
            irrelevant-files: &docker-irrelevant-files
              - ^(api-ref|doc|releasenotes)/.*$
              - ^test/(functional|probe)/.*$
        - swift-build-image-py3:
            irrelevant-files: *docker-irrelevant-files

        # Unit tests
        - swift-tox-py37:
            irrelevant-files: &unittest-irrelevant-files
              - ^(api-ref|doc|releasenotes)/.*$
              - ^test/(cors|functional|probe|s3api)/.*$
        - swift-tox-py39:
            irrelevant-files: *unittest-irrelevant-files
        - swift-tox-py312:
            irrelevant-files: *unittest-irrelevant-files
        - swift-tox-py313:
            irrelevant-files: *unittest-irrelevant-files

        # Functional tests
        - swift-tox-func-py312:
            irrelevant-files: *functest-irrelevant-files
        - swift-tox-func-encryption-py312:
            irrelevant-files: *functest-irrelevant-files
        - swift-tox-func-ec-py312:
            irrelevant-files: *functest-irrelevant-files

        # Other tests
        - swift-func-cors:
            irrelevant-files:
              - ^(api-ref|releasenotes)/.*$
              # Keep doc/saio -- we use those sample configs in the saio playbooks
              - ^doc/(requirements.txt|(manpages|s3api|source)/.*)$
              - ^test/(unit|functional|probe|s3api)/.*$
              - ^(.gitreview|.mailmap|AUTHORS|CHANGELOG)$
        - swift-tox-func-ceph-s3tests-tempauth:
            irrelevant-files:
              - ^(api-ref|releasenotes)/.*$
              # Keep doc/saio -- we use those sample configs in the saio playbooks
              # Also keep doc/s3api -- it holds known failures for these tests
              - ^doc/(requirements.txt|(manpages|source)/.*)$
              - ^test/.*$
              - ^(.gitreview|.mailmap|AUTHORS|CHANGELOG|.*\.rst)$
        - swift-tox-func-s3api-compat-tests-tempauth:
            irrelevant-files:
              - ^(api-ref|releasenotes)/.*$
              # Keep doc/saio -- we use those sample configs in the saio playbooks
              - ^doc/(requirements.txt|(manpages|s3api|source)/.*)$
              - ^test/(cors|unit|functional|probe)/.*$
              - ^(.gitreview|.mailmap|AUTHORS|CHANGELOG|.*\.rst)$
        - swift-probetests-centos-9-stream:
            irrelevant-files: &probetest-irrelevant-files
              - ^(api-ref|releasenotes)/.*$
              # Keep doc/saio -- we use those sample configs in the saio playbooks
              - ^doc/(requirements.txt|(manpages|s3api|source)/.*)$
              - ^test/(cors|unit|functional|s3api)/.*$
              - ^(.gitreview|.mailmap|AUTHORS|CHANGELOG|.*\.rst)$
        - swift-dsvm-functional:
            irrelevant-files: *functest-irrelevant-files
        - swift-dsvm-functional-ipv6:
            irrelevant-files: *functest-irrelevant-files
        - swift-tox-lower-constraints:
            irrelevant-files: *unittest-irrelevant-files
        - openstack-tox-pep8:
            irrelevant-files: &pep8-irrelevant-files
              - ^(api-ref|etc|examples|releasenotes)/.*$
              # Keep doc/manpages -- we want to syntax check them
              - ^doc/(requirements.txt|(saio|s3api|source)/.*)$
        - swift-multinode-rolling-upgrade:
            irrelevant-files: *functest-irrelevant-files
        - tempest-integrated-object-storage:
            irrelevant-files: &tempest-irrelevant-files
              - ^(api-ref|doc|releasenotes)/.*$
              - ^test/.*$
              - ^(.gitreview|.mailmap|AUTHORS|CHANGELOG|.*\.rst)$
        - tempest-integrated-object-storage-ubuntu-jammy:
            irrelevant-files: *tempest-irrelevant-files
        - tempest-ipv6-only:
            irrelevant-files: *tempest-irrelevant-files
        - openstacksdk-functional-devstack:
            irrelevant-files: *tempest-irrelevant-files
        - grenade:
            irrelevant-files: *tempest-irrelevant-files
        - grenade-skip-level:
            irrelevant-files: *tempest-irrelevant-files
        - grenade-skip-level-always:
            irrelevant-files: *tempest-irrelevant-files
    gate:
      jobs:
        # For gate jobs, err towards running more jobs (so, generally avoid
        # using irrelevant-files). Exceptions should mainly be made for
        # long-running jobs, like probetests or (once they move to
        # in-tree definitions) dsvm jobs.
        - swift-upload-image:
            irrelevant-files: *docker-irrelevant-files
        - swift-upload-image-py3:
            irrelevant-files: *docker-irrelevant-files
        - swift-tox-py37
        - swift-tox-py39
        - swift-tox-py312
        - swift-tox-py313
        - swift-tox-func-py312
        - swift-tox-func-encryption-py312
        - swift-tox-func-ec-py312
        - swift-func-cors
        - swift-tox-func-s3api-compat-tests-tempauth
        - swift-probetests-centos-9-stream:
            irrelevant-files: *probetest-irrelevant-files
        - swift-dsvm-functional:
            irrelevant-files: *functest-irrelevant-files
        - swift-dsvm-functional-ipv6:
            irrelevant-files: *functest-irrelevant-files
        - swift-tox-lower-constraints:
            irrelevant-files: *unittest-irrelevant-files
        - openstack-tox-pep8:
            irrelevant-files: *pep8-irrelevant-files
        - swift-multinode-rolling-upgrade:
            irrelevant-files: *functest-irrelevant-files
        - tempest-integrated-object-storage:
            irrelevant-files: *tempest-irrelevant-files
        - tempest-integrated-object-storage-ubuntu-jammy:
            irrelevant-files: *tempest-irrelevant-files
        - tempest-ipv6-only:
            irrelevant-files: *tempest-irrelevant-files
        - openstacksdk-functional-devstack:
            irrelevant-files: *tempest-irrelevant-files
        - grenade:
            irrelevant-files: *tempest-irrelevant-files
        - grenade-skip-level:
            irrelevant-files: *tempest-irrelevant-files
        - grenade-skip-level-always:
            irrelevant-files: *tempest-irrelevant-files
    experimental:
      jobs:
        - swift-tox-py38
        - swift-tox-py310
        - swift-tox-py311
        - swift-tox-func-py39-centos-9-stream
        - swift-tox-func-encryption-py39-centos-9-stream
        - swift-tox-func-ec-py39-centos-9-stream
        - swift-multinode-rolling-upgrade-wallaby
        - swift-multinode-rolling-upgrade-xena
        - swift-multinode-rolling-upgrade-yoga
        - swift-multinode-rolling-upgrade-zed
        - swift-multinode-rolling-upgrade-antelope
        - swift-multinode-rolling-upgrade-bobcat
        - swift-multinode-rolling-upgrade-caracal
        - swift-multinode-rolling-upgrade-dalmatian
        - swift-multinode-rolling-upgrade-epoxy
        - swift-multinode-rolling-upgrade-master:
            branches: master

    post:
      jobs:
        - publish-openstack-python-branch-tarball
    promote:
      jobs:
        - swift-promote-image
        - swift-promote-image-py3<|MERGE_RESOLUTION|>--- conflicted
+++ resolved
@@ -273,10 +273,6 @@
         COLUMNS: 240
       s3_acl: yes
       s3_inventory_enabled: yes
-<<<<<<< HEAD
-      bindep_profile: test py39
-=======
->>>>>>> e5348ff6
     pre-run:
       - tools/playbooks/common/install_dependencies.yaml
       - tools/playbooks/saio_single_node_setup/setup_saio.yaml
@@ -300,10 +296,6 @@
         COLUMNS: 240
       s3_acl: yes
       s3_inventory_enabled: yes
-<<<<<<< HEAD
-      bindep_profile: test py39
-=======
->>>>>>> e5348ff6
     pre-run:
       - tools/playbooks/common/install_dependencies.yaml
       - tools/playbooks/saio_single_node_setup/setup_saio.yaml
@@ -326,10 +318,6 @@
       tox_environment:
         COLUMNS: 240
       s3_acl: no
-<<<<<<< HEAD
-      bindep_profile: test py39
-=======
->>>>>>> e5348ff6
       s3_inventory_enabled: no
     pre-run:
       - tools/playbooks/common/install_dependencies.yaml

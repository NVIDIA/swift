--- conflicted
+++ resolved
@@ -359,13 +359,8 @@
     timeout: 7200
     vars:
       s3_acl: no
-<<<<<<< HEAD
-      s3_inventory_enabled: no
-      bindep_profile: test py36
-=======
       bindep_profile: test py39
       s3_inventory_enabled: no
->>>>>>> e46672ca
     pre-run:
       - tools/playbooks/common/install_dependencies.yaml
       - tools/playbooks/saio_single_node_setup/setup_saio.yaml

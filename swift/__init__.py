# Copyright (c) 2013 Hewlett-Packard Development Company, L.P.
#
# Licensed under the Apache License, Version 2.0 (the "License");
# you may not use this file except in compliance with the License.
# You may obtain a copy of the License at
#
#    http://www.apache.org/licenses/LICENSE-2.0
#
# Unless required by applicable law or agreed to in writing, software
# distributed under the License is distributed on an "AS IS" BASIS,
# WITHOUT WARRANTIES OR CONDITIONS OF ANY KIND, either express or
# implied.
# See the License for the specific language governing permissions and
# limitations under the License.

import os
import gettext

<<<<<<< HEAD

class Version(object):
    def __init__(self, canonical_version, final):
        self.canonical_version = canonical_version
        self.final = final

    @property
    def pretty_version(self):
        if self.final:
            return self.canonical_version
        else:
            return '%s-dev' % (self.canonical_version,)


_version = Version('1.10.0', False)
__version__ = _version.pretty_version
__canonical_version__ = _version.canonical_version

=======
import pkg_resources

try:
    # First, try to get our version out of PKG-INFO. If we're installed,
    # this'll let us find our version without pulling in pbr. After all, if
    # we're installed on a system, we're not in a Git-managed source tree, so
    # pbr doesn't really buy us anything.
    __version__ = __canonical_version__ = pkg_resources.get_provider(
        pkg_resources.Requirement.parse('swift')).version
except pkg_resources.DistributionNotFound:
    # No PKG-INFO? We're probably running from a checkout, then. Let pbr do
    # its thing to figure out a version number.
    import pbr.version
    _version_info = pbr.version.VersionInfo('swift')
    __version__ = _version_info.release_string()
    __canonical_version__ = _version_info.version_string()
>>>>>>> af2f8295

_localedir = os.environ.get('SWIFT_LOCALEDIR')
_t = gettext.translation('swift', localedir=_localedir, fallback=True)


def gettext_(msg):
    return _t.gettext(msg)<|MERGE_RESOLUTION|>--- conflicted
+++ resolved
@@ -16,8 +16,6 @@
 import os
 import gettext
 
-<<<<<<< HEAD
-
 class Version(object):
     def __init__(self, canonical_version, final):
         self.canonical_version = canonical_version
@@ -31,28 +29,10 @@
             return '%s-dev' % (self.canonical_version,)
 
 
-_version = Version('1.10.0', False)
+_version = Version('1.10.0.60.g41e1a53', False)
 __version__ = _version.pretty_version
 __canonical_version__ = _version.canonical_version
 
-=======
-import pkg_resources
-
-try:
-    # First, try to get our version out of PKG-INFO. If we're installed,
-    # this'll let us find our version without pulling in pbr. After all, if
-    # we're installed on a system, we're not in a Git-managed source tree, so
-    # pbr doesn't really buy us anything.
-    __version__ = __canonical_version__ = pkg_resources.get_provider(
-        pkg_resources.Requirement.parse('swift')).version
-except pkg_resources.DistributionNotFound:
-    # No PKG-INFO? We're probably running from a checkout, then. Let pbr do
-    # its thing to figure out a version number.
-    import pbr.version
-    _version_info = pbr.version.VersionInfo('swift')
-    __version__ = _version_info.release_string()
-    __canonical_version__ = _version_info.version_string()
->>>>>>> af2f8295
 
 _localedir = os.environ.get('SWIFT_LOCALEDIR')
 _t = gettext.translation('swift', localedir=_localedir, fallback=True)

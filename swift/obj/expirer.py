# Copyright (c) 2010-2012 OpenStack Foundation
#
# Licensed under the Apache License, Version 2.0 (the "License");
# you may not use this file except in compliance with the License.
# You may obtain a copy of the License at
#
#    http://www.apache.org/licenses/LICENSE-2.0
#
# Unless required by applicable law or agreed to in writing, software
# distributed under the License is distributed on an "AS IS" BASIS,
# WITHOUT WARRANTIES OR CONDITIONS OF ANY KIND, either express or
# implied.
# See the License for the specific language governing permissions and
# limitations under the License.

import six
from six.moves import urllib

from random import random, shuffle
from time import time
from os.path import join
from collections import defaultdict, deque

from eventlet import sleep, Timeout
from eventlet.greenpool import GreenPool

from swift.common.constraints import AUTO_CREATE_ACCOUNT_PREFIX
from swift.common.daemon import Daemon
from swift.common.http import is_success
from swift.common.internal_client import InternalClient, UnexpectedResponse
from swift.common.middleware.s3api.utils import sysmeta_header as \
    s3_sysmeta_header
from swift.common.utils import get_logger, dump_recon_cache, split_path, \
    Timestamp, config_true_value, normalize_delete_at_timestamp, \
<<<<<<< HEAD
    RateLimitedIterator, md5, non_negative_float, parse_content_type
=======
    RateLimitedIterator, md5, non_negative_float, non_negative_int, \
    parse_content_type
>>>>>>> cbb87d58
from swift.common.http import HTTP_NOT_FOUND, HTTP_CONFLICT, \
    HTTP_PRECONDITION_FAILED
from swift.common.recon import RECON_OBJECT_FILE, DEFAULT_RECON_CACHE_PATH

from swift.container.reconciler import direct_delete_container_entry

MAX_TASK_CONTAINER_TO_CACHE = 10000
MAX_OBJECTS_TO_CACHE = 100000
X_DELETE_TYPE = 'text/plain'
ASYNC_DELETE_TYPE = 'application/async-deleted'


def build_task_obj(timestamp, target_account, target_container,
                   target_obj, high_precision=False):
    """
    :return: a task object name in format of
             "<timestamp>-<target_account>/<target_container>/<target_obj>"
    """
    timestamp = Timestamp(timestamp)
    return '%s-%s/%s/%s' % (
        normalize_delete_at_timestamp(timestamp, high_precision),
        target_account, target_container, target_obj)


def parse_task_obj(task_obj):
    """
    :param task_obj: a task object name in format of
                     "<timestamp>-<target_account>/<target_container>" +
                     "/<target_obj>"
    :return: 4-tuples of (delete_at_time, target_account, target_container,
             target_obj)
    """
    timestamp, target_path = task_obj.split('-', 1)
    timestamp = Timestamp(timestamp)
    target_account, target_container, target_obj = \
        split_path('/' + target_path, 3, 3, True)
    return timestamp, target_account, target_container, target_obj


def extract_expirer_bytes_from_ctype(content_type):
    """
    Parse a content-type and return the number of bytes.

    :param content_type: a content-type string
    :return: int or None
    """
    content_type, params = parse_content_type(content_type)
    bytes_size = None
    for k, v in params:
        if k == 'swift_expirer_bytes':
            bytes_size = int(v)
    return bytes_size


def embed_expirer_bytes_in_ctype(content_type, metadata):
    """
    Embed number of bytes into content-type.  The bytes can come from
<<<<<<< HEAD
    content-length on regular objects of the swift_bytes in the objects
    content-length when the object is an MPU/SLO.
=======
    content-length on regular objects or the X-Object-Sysmeta-Slo-Size
    when the object is an MPU/SLO.
>>>>>>> cbb87d58

    :param content_type: a content-type string
    :param metadata: a dict, from Diskfile metadata
    :return: str
    """
<<<<<<< HEAD
    # all new SLO will have this key
    slo_size = metadata.get('X-Object-Sysmeta-Slo-Size')
    if slo_size is not None:
        report_bytes = slo_size
    else:
        # as best I can tell this key is required by df.open
        report_bytes = metadata['Content-Length']
=======
    # as best I can tell this key is required by df.open
    report_bytes = metadata['Content-Length']
    # all new SLO will have this key
    slo_size = metadata.get('X-Object-Sysmeta-Slo-Size')
    # sometimes is an empty string
    if slo_size:
        report_bytes = slo_size
>>>>>>> cbb87d58
    return "%s;swift_expirer_bytes=%d" % (content_type, int(report_bytes))


def read_conf_for_delay_reaping_times(conf):
    delay_reaping_times = {}
    for conf_key in conf:
        delay_reaping_prefix = "delay_reaping_"
        if not conf_key.startswith(delay_reaping_prefix):
            continue
        delay_reaping_key = urllib.parse.unquote(
            conf_key[len(delay_reaping_prefix):])
        if delay_reaping_key.strip('/') != delay_reaping_key:
            raise ValueError(
                '%s '
                'should be in the form delay_reaping_<account> '
                'or delay_reaping_<account>/<container> '
                '(leading or trailing "/" is not allowed)' % conf_key)
        try:
            # If split_path fails, have multiple '/' or
            # account name is invalid
            account, container = split_path(
                '/' + delay_reaping_key, 1, 2
            )
        except ValueError:
            raise ValueError(
                '%s '
                'should be in the form delay_reaping_<account> '
                'or delay_reaping_<account>/<container> '
                '(at most one "/" is allowed)' % conf_key)
        try:
            delay_reaping_times[(account, container)] = non_negative_float(
                conf.get(conf_key)
            )
        except ValueError:
            raise ValueError(
                '%s must be a float '
                'greater than or equal to 0' % conf_key)
    return delay_reaping_times


def get_delay_reaping(delay_reaping_times, target_account, target_container):
    return delay_reaping_times.get(
        (target_account, target_container),
        delay_reaping_times.get((target_account, None), 0.0))


class ObjectExpirer(Daemon):
    """
    Daemon that queries the internal hidden task accounts to discover objects
    that need to be deleted.

    :param conf: The daemon configuration.
    """
    log_route = 'object-expirer'

    def __init__(self, conf, logger=None, swift=None):
        self.conf = conf
        self.logger = logger or get_logger(conf, log_route=self.log_route)
        self.interval = float(conf.get('interval') or 300)
        self.tasks_per_second = float(conf.get('tasks_per_second', 50.0))

        self.conf_path = \
            self.conf.get('__file__') or '/etc/swift/object-expirer.conf'
        # True, if the conf file is 'object-expirer.conf'.
        is_legacy_conf = 'expirer' in self.conf_path
        # object-expirer.conf supports only legacy queue
        self.dequeue_from_legacy = \
            True if is_legacy_conf else \
            config_true_value(conf.get('dequeue_from_legacy', 'false'))

        if is_legacy_conf:
            self.ic_conf_path = self.conf_path
        else:
            self.ic_conf_path = \
                self.conf.get('internal_client_conf_path') or \
                '/etc/swift/internal-client.conf'

        self.read_conf_for_queue_access(swift)

        self.report_interval = float(conf.get('report_interval') or 300)
        self.report_first_time = self.report_last_time = time()
        self.report_objects = 0
        self.recon_cache_path = conf.get('recon_cache_path',
                                         DEFAULT_RECON_CACHE_PATH)
        self.rcache = join(self.recon_cache_path, RECON_OBJECT_FILE)
        self.concurrency = int(conf.get('concurrency', 1))
        if self.concurrency < 1:
            raise ValueError("concurrency must be set to at least 1")
        # This option defines how long an un-processable expired object
        # marker will be retried before it is abandoned.  It is not coupled
        # with the tombstone reclaim age in the consistency engine.
        self.reclaim_age = int(conf.get('reclaim_age', 604800))
        self.acct_grace_periods = {}
        for conf_key in conf:
            grace_period_prefix = "grace_period_"
            if not conf_key.startswith(grace_period_prefix):
                continue
            account = conf_key[len(grace_period_prefix):]
            gp = None
            try:
                gp = float(conf.get(conf_key))
            except ValueError:
                pass
            if not gp or gp < 0:
                raise ValueError(
                    'grace_period_%s must be a float '
                    'greater than or equal to 0' % account)
            self.acct_grace_periods[account] = gp

        self.grace_periods = read_conf_for_grace_periods(conf)

        self.grace_periods = read_conf_for_grace_periods(conf)

        self.grace_periods = read_conf_for_grace_periods(conf)

        self.grace_periods = read_conf_for_grace_periods(conf)

        self.delay_reaping_times = read_conf_for_delay_reaping_times(conf)
        # randomized task container iteration can be useful if there's lots of
        # tasks in the queue under a configured delay_reaping
        self.randomized_task_container_iteration = config_true_value(
            conf.get('randomized_task_container_iteration', 'false'))
        # with lots of nodes and lots of tasks a large cache size can
        # significantly delay processing; which may be less necessary with only
        # a few target containers or randomized task container iteration
        self.round_robin_task_cache_size = int(
            conf.get('round_robin_task_cache_size', MAX_OBJECTS_TO_CACHE))

        valid_task_container_iteration_strategies = {'legacy', 'randomized'}
        self.task_container_iteration_strategy = conf.get(
            'task_container_iteration_strategy', 'legacy')
        # XXX temporary shim to support the un-released configuration option
        if config_true_value(conf.get(
                'randomized_task_container_iteration', 'false')):
            self.task_container_iteration_strategy = "randomized"
        # randomized task container iteration can be useful if there's lots of
        # tasks in the queue under a configured delay_reaping
        if self.task_container_iteration_strategy not in \
                valid_task_container_iteration_strategies:
            self.logger.warning(
                "Unrecognized config value: "
                "'task_container_iteration_strategy = %s' "
                "(using legacy)",
                self.task_container_iteration_strategy)
            self.task_container_iteration_strategy = "legacy"

        # with lots of nodes and lots of tasks a large cache size can
        # significantly delay processing; and caching tasks to round_robin
        # target container order may be less necessary if there's only a few
        # target containers or with randomized task container iteration
        self.round_robin_task_cache_size = int(
            conf.get('round_robin_task_cache_size', MAX_OBJECTS_TO_CACHE))

        valid_task_container_iteration_strategies = {'legacy', 'randomized'}
        self.task_container_iteration_strategy = conf.get(
            'task_container_iteration_strategy', 'legacy')
        # XXX temporary shim to support the un-released configuration option
        if config_true_value(conf.get(
                'randomized_task_container_iteration', 'false')):
            self.task_container_iteration_strategy = "randomized"
        # randomized task container iteration can be useful if there's lots of
        # tasks in the queue under a configured delay_reaping
        if self.task_container_iteration_strategy not in \
                valid_task_container_iteration_strategies:
            self.logger.warning(
                "Unrecognized config value: "
                "'task_container_iteration_strategy = %s' "
                "(using legacy)",
                self.task_container_iteration_strategy)
            self.task_container_iteration_strategy = "legacy"

        # with lots of nodes and lots of tasks a large cache size can
        # significantly delay processing; and caching tasks to round_robin
        # target container order may be less necessary if there's only a few
        # target containers or with randomized task container iteration
        self.round_robin_task_cache_size = int(
            conf.get('round_robin_task_cache_size', MAX_OBJECTS_TO_CACHE))

    def read_conf_for_queue_access(self, swift):
        self.expiring_objects_account = AUTO_CREATE_ACCOUNT_PREFIX + \
            (self.conf.get('expiring_objects_account_name') or
             'expiring_objects')

        # This is for common parameter with general task queue in future
        self.task_container_prefix = ''

        request_tries = int(self.conf.get('request_tries') or 3)
        self.swift = swift or InternalClient(
            self.ic_conf_path, 'Swift Object Expirer', request_tries,
            use_replication_network=True,
            global_conf={'log_name': '%s-ic' % self.conf.get(
                'log_name', self.log_route)})

        self.processes = non_negative_int(self.conf.get('processes', 0))
        self.process = non_negative_int(self.conf.get('process', 0))
        self._validate_processes_config()

    def report(self, final=False):
        """
        Emits a log line report of the progress so far, or the final progress
        is final=True.

        :param final: Set to True for the last report once the expiration pass
                      has completed.
        """
        if final:
            elapsed = time() - self.report_first_time
            self.logger.info(
                'Pass completed in %(time)ds; %(objects)d objects expired', {
                    'time': elapsed, 'objects': self.report_objects})
            dump_recon_cache({'object_expiration_pass': elapsed,
                              'expired_last_pass': self.report_objects},
                             self.rcache, self.logger)
        elif time() - self.report_last_time >= self.report_interval:
            elapsed = time() - self.report_first_time
            self.logger.info(
                'Pass so far %(time)ds; %(objects)d objects expired', {
                    'time': elapsed, 'objects': self.report_objects})
            self.report_last_time = time()

    def parse_task_obj(self, task_obj):
        return parse_task_obj(task_obj)

    def round_robin_order(self, task_iter):
        """
        Change order of expiration tasks to avoid deleting objects in a
        certain container continuously.

        :param task_iter: An iterator of delete-task dicts, which should each
            have a ``target_path`` key.
        """
        obj_cache = defaultdict(deque)
        cnt = 0

        def dump_obj_cache_in_round_robin():
            while obj_cache:
                for key in sorted(obj_cache):
                    if obj_cache[key]:
                        yield obj_cache[key].popleft()
                    else:
                        del obj_cache[key]

        for delete_task in task_iter:
            try:
                target_account, target_container, _junk = \
                    split_path('/' + delete_task['target_path'], 3, 3, True)
                cache_key = '%s/%s' % (target_account, target_container)
            # sanity
            except ValueError:
                self.logger.error('Unexcepted error handling task %r' %
                                  delete_task)
                continue

            obj_cache[cache_key].append(delete_task)
            cnt += 1

            if cnt > self.round_robin_task_cache_size:
                for task in dump_obj_cache_in_round_robin():
                    yield task
                cnt = 0

        for task in dump_obj_cache_in_round_robin():
            yield task

    def hash_mod(self, name, divisor):
        """
        :param name: a task object name
        :param divisor: a divisor number
        :return: an integer to decide which expirer is assigned to the task
        """
        if not isinstance(name, bytes):
            name = name.encode('utf8')
        # md5 is only used for shuffling mod
        return int(md5(
            name, usedforsecurity=False).hexdigest(), 16) % divisor

    def iter_task_accounts_to_expire(self):
        """
        Yields (task_account, my_index, divisor).
        my_index and divisor is used to assign task obj to only one
        expirer. In expirer method, expirer calculates assigned index for each
        expiration task. The assigned index is in [0, 1, ..., divisor - 1].
        Expirers have their own "my_index" for each task_account. Expirer whose
        "my_index" is equal to the assigned index executes the task. Because
        each expirer have different "my_index", task objects are executed by
        only one expirer.
        """
        if self.processes > 0:
            yield self.expiring_objects_account, self.process, self.processes
        else:
            yield self.expiring_objects_account, 0, 1

    def delete_at_time_of_task_container(self, task_container):
        """
        get delete_at timestamp from task_container name
        """
        # task_container name is timestamp
        return Timestamp(task_container)

    def iter_task_account_containers_to_expire(self, task_account):
        """
        Yields (task_account, task_container) tuples under the task_account if
        the delete at timestamp of task_container is past.
        """
        container_list = []
        for c in self.swift.iter_containers(task_account,
                                            prefix=self.task_container_prefix):
            task_container = str(c['name'])
            timestamp = self.delete_at_time_of_task_container(task_container)
            if timestamp > Timestamp.now():
                break
            container_list.append(task_container)
        if self.task_container_iteration_strategy == 'randomized':
            shuffle(container_list)
        for task_container in container_list:
            yield task_account, task_container

    def get_delay_reaping(self, target_account, target_container):
        return get_delay_reaping(self.delay_reaping_times, target_account,
                                 target_container)

    def iter_task_to_expire(self, task_account_container_iter,
                            my_index, divisor):
        """
        Yields task expire info dict which consists of task_account,
        task_container, task_object, timestamp_to_delete, and target_path
        """
        for task_account, task_container in task_account_container_iter:
            container_empty = True
            for o in self.swift.iter_objects(task_account, task_container):
                container_empty = False
                if six.PY2:
                    task_object = o['name'].encode('utf8')
                else:
                    task_object = o['name']
                try:
                    delete_timestamp, target_account, target_container, \
                        target_object = parse_task_obj(task_object)
                except ValueError:
                    self.logger.exception('Unexcepted error handling task %r' %
                                          task_object)
                    continue
                is_async = o.get('content_type') == ASYNC_DELETE_TYPE
                delay_reaping = self.get_delay_reaping(target_account,
                                                       target_container)

                if delete_timestamp > Timestamp.now():
                    # we shouldn't yield ANY more objects that can't reach
                    # the expiration date yet.
                    break
                if delete_timestamp > Timestamp(time() - delay_reaping) \
                        and not is_async:
                    # we shouldn't yield the object during the delay
                    continue

                # Only one expirer daemon assigned for each task
                if self.hash_mod('%s/%s' % (task_container, task_object),
                                 divisor) != my_index:
                    continue

                yield {'task_account': task_account,
                       'task_container': task_container,
                       'task_object': task_object,
                       'target_path': '/'.join([
                           target_account, target_container, target_object]),
                       'delete_timestamp': delete_timestamp,
                       'is_async_delete': is_async}
            if container_empty:
                try:
                    self.swift.delete_container(
                        task_account, task_container,
                        acceptable_statuses=(2, HTTP_NOT_FOUND, HTTP_CONFLICT))
                except (Exception, Timeout) as err:
                    self.logger.exception(
                        'Exception while deleting container %(account)s '
                        '%(container)s %(err)s', {
                            'account': task_account,
                            'container': task_container, 'err': str(err)})

    def run_once(self, *args, **kwargs):
        """
        Executes a single pass, looking for objects to expire.

        :param args: Extra args to fulfill the Daemon interface; this daemon
                     has no additional args.
        :param kwargs: Extra keyword args to fulfill the Daemon interface; this
                       daemon accepts processes and process keyword args.
                       These will override the values from the config file if
                       provided.
        """
        # these config values are available to override at the command line,
        # blow-up now if they're wrong
        self.override_proceses_config_from_command_line(**kwargs)
        # This if-clause will be removed when general task queue feature is
        # implemented.
        if not self.dequeue_from_legacy:
            self.logger.info('This node is not configured to dequeue tasks '
                             'from the legacy queue.  This node will '
                             'not process any expiration tasks.  At least '
                             'one node in your cluster must be configured '
                             'with dequeue_from_legacy == true.')
            return

        pool = GreenPool(self.concurrency)
        self.report_first_time = self.report_last_time = time()
        self.report_objects = 0
        try:
            self.logger.debug('Run begin')
            for task_account, my_index, divisor in \
                    self.iter_task_accounts_to_expire():
                container_count, obj_count = \
                    self.swift.get_account_info(task_account)

                # the task account is skipped if there are no task container
                if not container_count:
                    continue

                self.logger.info(
                    'Pass beginning for task account %(account)s; '
                    '%(container_count)s possible containers; '
                    '%(obj_count)s possible objects', {
                        'account': task_account,
                        'container_count': container_count,
                        'obj_count': obj_count})

                # For backwards compatibility with tests, the
                # task_account_container_iter is passed into
                # iter_task_to_expire rather than constructed within
                # iter_task_to_expire.
                task_account_container_iter = \
                    self.iter_task_account_containers_to_expire(task_account)

                # delete_task_iter is a generator to yield a dict of
                # task_account, task_container, task_object, delete_timestamp,
                # target_path to handle delete actual object and pop the task
                # from the queue.
                delete_task_iter = \
                    self.round_robin_order(self.iter_task_to_expire(
                        task_account_container_iter, my_index, divisor))
                rate_limited_iter = RateLimitedIterator(
                    delete_task_iter,
                    elements_per_second=self.tasks_per_second)
                for delete_task in rate_limited_iter:
                    pool.spawn_n(self.delete_object, **delete_task)

            pool.waitall()
            self.logger.debug('Run end')
            self.report(final=True)
        except (Exception, Timeout):
            self.logger.exception('Unhandled exception')

    def run_forever(self, *args, **kwargs):
        """
        Executes passes forever, looking for objects to expire.

        :param args: Extra args to fulfill the Daemon interface; this daemon
                     has no additional args.
        :param kwargs: Extra keyword args to fulfill the Daemon interface; this
                       daemon has no additional keyword args.
        """
        # these config values are available to override at the command line
        # blow-up now if they're wrong
        self.override_proceses_config_from_command_line(**kwargs)
        sleep(random() * self.interval)
        while True:
            begin = time()
            try:
                self.run_once(*args, **kwargs)
            except (Exception, Timeout):
                self.logger.exception('Unhandled exception')
            elapsed = time() - begin
            if elapsed < self.interval:
                sleep(random() * (self.interval - elapsed))

    def override_proceses_config_from_command_line(self, **kwargs):
        """
        Sets self.processes and self.process from the kwargs if those
        values exist, otherwise, leaves those values as they were set in
        the config file.

        :param kwargs: Keyword args passed into the run_forever(), run_once()
                       methods.  They have values specified on the command
                       line when the daemon is run.
        """
        if kwargs.get('processes') is not None:
            self.processes = non_negative_int(kwargs['processes'])

        if kwargs.get('process') is not None:
            self.process = non_negative_int(kwargs['process'])

        self._validate_processes_config()

    def _validate_processes_config(self):
        """
        Used in constructor and in override_proceses_config_from_command_line
        to validate the processes configuration requirements.

        :raiess: ValueError if processes config is invalid
        """
        if self.processes and self.process >= self.processes:
            raise ValueError(
                'process must be less than processes')

    def delete_object(self, target_path, delete_timestamp,
                      task_account, task_container, task_object,
                      is_async_delete):
        start_time = time()
        try:
            try:
                self.delete_actual_object(target_path, delete_timestamp,
                                          is_async_delete)
            except UnexpectedResponse as err:
                if err.resp.status_int not in {HTTP_NOT_FOUND,
                                               HTTP_PRECONDITION_FAILED}:
                    raise
                if float(delete_timestamp) > time() - self.reclaim_age:
                    # we'll have to retry the DELETE later
                    raise
            self.pop_queue(task_account, task_container, task_object)
            self.report_objects += 1
            self.logger.increment('objects')
        except UnexpectedResponse as err:
            self.logger.increment('errors')
            self.logger.error(
                'Unexpected response while deleting object '
                '%(account)s %(container)s %(obj)s: %(err)s' % {
                    'account': task_account, 'container': task_container,
                    'obj': task_object, 'err': str(err.resp.status_int)})
            self.logger.debug('%s: %s', err.resp.body, err.resp.headers)
        except (Exception, Timeout) as err:
            self.logger.increment('errors')
            self.logger.exception(
                'Exception while deleting object %(account)s %(container)s '
                '%(obj)s %(err)s' % {
                    'account': task_account, 'container': task_container,
                    'obj': task_object, 'err': str(err)})
        self.logger.timing_since('timing', start_time)
        self.report()

    def pop_queue(self, task_account, task_container, task_object):
        """
        Issue a delete object request to the task_container for the expiring
        object queue entry.
        """
        direct_delete_container_entry(self.swift.container_ring, task_account,
                                      task_container, task_object)

    def _delete_mpu_segments(self, a, c, o, upload_id, num_segments, headers):
        # if the segment gets reaped before the manifest that's ok
        acceptable_statuses = (2, HTTP_CONFLICT, HTTP_NOT_FOUND)
        c = '%s+segments' % c
        for segment_number in range(int(num_segments)):
            segment_name = '%s/%s/%s' % (o, upload_id, segment_number + 1)
            try:
                self.swift.delete_object(
                    a, c, segment_name, headers=headers,
                    acceptable_statuses=acceptable_statuses)
            except UnexpectedResponse as err:
                self.logger.increment('errors')
                self.logger.exception(
                    '%s unable to delete a segment: %s/%s/%s' % (
                        err, a, c, segment_name))
            else:
                self.logger.increment('segments')

    def delete_actual_object(self, actual_obj, timestamp, is_async_delete):
        """
        Deletes the end-user object indicated by the actual object name given
        '<account>/<container>/<object>'.

        For "normal" expiration the DELETE request may be rejected if the
        X-Delete-At value of the object is exactly the timestamp given; this
<<<<<<< HEAD
        behavior does not effect is_async_delete=True.
=======
        behavior does not affect is_async_delete=True.
>>>>>>> cbb87d58

        :param actual_obj: The name of the end-user object to delete:
                           '<account>/<container>/<object>'
        :param timestamp: The swift.common.utils.Timestamp instance the
                          X-Delete-At value must match to perform the actual
                          delete.
        :param is_async_delete: False if the object should be deleted because
                                of "normal" expiration, or True if it should
                                be async-deleted.
        :raises UnexpectedResponse: if the delete was unsuccessful and
                                    should be retried later
        """
        if is_async_delete:
            headers = {'X-Timestamp': timestamp.normal}
            acceptable_statuses = (2, HTTP_CONFLICT, HTTP_NOT_FOUND)
        else:
            headers = {'X-Timestamp': timestamp.normal,
                       'X-If-Delete-At': timestamp.normal,
                       'X-Backend-Clean-Expiring-Object-Queue': 'no'}
            acceptable_statuses = (2, HTTP_CONFLICT)
        a, c, o = split_path('/' + actual_obj, 3, 3, True)
        resp = self.swift.delete_object(
            a, c, o,
            headers=headers, acceptable_statuses=acceptable_statuses)
        upload_id_key = s3_sysmeta_header('object', 'upload-id')
        segments_key = s3_sysmeta_header('object', 'etag')
        if not (is_success(resp.status_int) and all(
                resp.headers.get(key) for key in (
                    upload_id_key, segments_key))):
<<<<<<< HEAD
            # upload_id/segments headers may have been set to the empty string
            # during a COPY that creates a non-mpu object
=======
            # if there's no upload_id_key, we're definitely not dealing an MPU;
            # but on segments that have been copied, there may be upload-id
            # embedded in sysmeta for tracking, but their s3-sysmeta etag
            # header would have been been explicitly set to the empty string
            # during the COPY that created the duplicate segment.
>>>>>>> cbb87d58
            return
        # cleanup s3api mpu segments
        headers.pop('X-If-Delete-At', None)
        num_segments = int(resp.headers[segments_key].rsplit('-', 1)[1])
        self._delete_mpu_segments(a, c, o, resp.headers[upload_id_key],
                                  num_segments, headers)<|MERGE_RESOLUTION|>--- conflicted
+++ resolved
@@ -32,12 +32,8 @@
     s3_sysmeta_header
 from swift.common.utils import get_logger, dump_recon_cache, split_path, \
     Timestamp, config_true_value, normalize_delete_at_timestamp, \
-<<<<<<< HEAD
-    RateLimitedIterator, md5, non_negative_float, parse_content_type
-=======
     RateLimitedIterator, md5, non_negative_float, non_negative_int, \
     parse_content_type
->>>>>>> cbb87d58
 from swift.common.http import HTTP_NOT_FOUND, HTTP_CONFLICT, \
     HTTP_PRECONDITION_FAILED
 from swift.common.recon import RECON_OBJECT_FILE, DEFAULT_RECON_CACHE_PATH
@@ -95,27 +91,13 @@
 def embed_expirer_bytes_in_ctype(content_type, metadata):
     """
     Embed number of bytes into content-type.  The bytes can come from
-<<<<<<< HEAD
-    content-length on regular objects of the swift_bytes in the objects
-    content-length when the object is an MPU/SLO.
-=======
     content-length on regular objects or the X-Object-Sysmeta-Slo-Size
     when the object is an MPU/SLO.
->>>>>>> cbb87d58
 
     :param content_type: a content-type string
     :param metadata: a dict, from Diskfile metadata
     :return: str
     """
-<<<<<<< HEAD
-    # all new SLO will have this key
-    slo_size = metadata.get('X-Object-Sysmeta-Slo-Size')
-    if slo_size is not None:
-        report_bytes = slo_size
-    else:
-        # as best I can tell this key is required by df.open
-        report_bytes = metadata['Content-Length']
-=======
     # as best I can tell this key is required by df.open
     report_bytes = metadata['Content-Length']
     # all new SLO will have this key
@@ -123,7 +105,6 @@
     # sometimes is an empty string
     if slo_size:
         report_bytes = slo_size
->>>>>>> cbb87d58
     return "%s;swift_expirer_bytes=%d" % (content_type, int(report_bytes))
 
 
@@ -696,11 +677,7 @@
 
         For "normal" expiration the DELETE request may be rejected if the
         X-Delete-At value of the object is exactly the timestamp given; this
-<<<<<<< HEAD
-        behavior does not effect is_async_delete=True.
-=======
         behavior does not affect is_async_delete=True.
->>>>>>> cbb87d58
 
         :param actual_obj: The name of the end-user object to delete:
                            '<account>/<container>/<object>'
@@ -730,16 +707,11 @@
         if not (is_success(resp.status_int) and all(
                 resp.headers.get(key) for key in (
                     upload_id_key, segments_key))):
-<<<<<<< HEAD
-            # upload_id/segments headers may have been set to the empty string
-            # during a COPY that creates a non-mpu object
-=======
             # if there's no upload_id_key, we're definitely not dealing an MPU;
             # but on segments that have been copied, there may be upload-id
             # embedded in sysmeta for tracking, but their s3-sysmeta etag
             # header would have been been explicitly set to the empty string
             # during the COPY that created the duplicate segment.
->>>>>>> cbb87d58
             return
         # cleanup s3api mpu segments
         headers.pop('X-If-Delete-At', None)

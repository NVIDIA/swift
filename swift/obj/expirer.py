# Copyright (c) 2010-2012 OpenStack Foundation
#
# Licensed under the Apache License, Version 2.0 (the "License");
# you may not use this file except in compliance with the License.
# You may obtain a copy of the License at
#
#    http://www.apache.org/licenses/LICENSE-2.0
#
# Unless required by applicable law or agreed to in writing, software
# distributed under the License is distributed on an "AS IS" BASIS,
# WITHOUT WARRANTIES OR CONDITIONS OF ANY KIND, either express or
# implied.
# See the License for the specific language governing permissions and
# limitations under the License.

import urllib

from random import random, shuffle
from time import time
from optparse import OptionParser
from os.path import join
from collections import defaultdict, deque

from eventlet import sleep, Timeout
from eventlet.greenpool import GreenPool

from swift.common.constraints import AUTO_CREATE_ACCOUNT_PREFIX
from swift.common.daemon import Daemon, run_daemon
from swift.common.http import is_success
from swift.common.internal_client import InternalClient, UnexpectedResponse
from swift.common import utils
from swift.common.middleware.s3api.utils import sysmeta_header as \
    s3_sysmeta_header
from swift.common.utils import get_logger, dump_recon_cache, split_path, \
    Timestamp, config_true_value, normalize_delete_at_timestamp, \
    RateLimitedIterator, md5, non_negative_float, non_negative_int, \
<<<<<<< HEAD
    parse_content_type, parse_options, config_positive_int_value
=======
    parse_content_type, parse_options, config_positive_int_value, \
    last_modified_date_to_timestamp
>>>>>>> cceaf068
from swift.common.http import HTTP_NOT_FOUND, HTTP_CONFLICT, \
    HTTP_PRECONDITION_FAILED
from swift.common.recon import RECON_OBJECT_FILE, DEFAULT_RECON_CACHE_PATH

from swift.container.reconciler import direct_delete_container_entry

MAX_TASK_CONTAINER_TO_CACHE = 10000
MAX_OBJECTS_TO_CACHE = 100000
X_DELETE_TYPE = 'text/plain'
ASYNC_DELETE_TYPE = 'application/async-deleted'

# expiring_objects_account_name used to be a supported configuration across
# proxy/expirer configs, but AUTO_CREATE_ACCOUNT_PREFIX is configured in
# swift.conf constraints; neither should be changed
EXPIRER_ACCOUNT_NAME = AUTO_CREATE_ACCOUNT_PREFIX + 'expiring_objects'
# Most clusters use the default "expiring_objects_container_divisor" of 86400
EXPIRER_CONTAINER_DIVISOR = 86400
# The number of expirer task containers "per day" is configurable and useful to
# increase if you have a lot of expirer tasks to prevent the task containers
# from getting too large and needing to shard
EXPIRER_CONTAINER_PER_DIVISOR = 100


class ExpirerConfig(object):

    def __init__(self, conf, container_ring=None, logger=None):
        """
        Read the configurable object-expirer values consistently and issue
        warnings appropriately when we encounter deprecated options.

        This class is used in multiple contexts on proxy and object servers.

        :param conf: a config dictionary
        :param container_ring: optional, required in proxy context to lookup
                               task container (part, nodes)
        :param logger: optional, will create one from the conf if not given
        """
        logger = logger or get_logger(conf)
        if 'expiring_objects_container_divisor' in conf:
            logger.warning(
                'expiring_objects_container_divisor is deprecated; use '
                'expiring_objects_task_container_per_day instead')
            expirer_divisor = config_positive_int_value(
                conf['expiring_objects_container_divisor'])
        else:
            expirer_divisor = EXPIRER_CONTAINER_DIVISOR

        if 'expiring_objects_account_name' in conf:
            logger.warning(
                'expiring_objects_account_name is deprecated; you need '
                'to migrate to the standard .expiring_objects account')
            account_name = (AUTO_CREATE_ACCOUNT_PREFIX +
                            conf['expiring_objects_account_name'])
        else:
            account_name = EXPIRER_ACCOUNT_NAME
        self.account_name = account_name
        self.expirer_divisor = expirer_divisor
        self.task_container_per_day = config_positive_int_value(
            conf.get('expiring_objects_task_container_per_day',
                     EXPIRER_CONTAINER_PER_DIVISOR))
        if self.task_container_per_day >= self.expirer_divisor:
            msg = 'expiring_objects_task_container_per_day (%s) MUST be ' \
                  'less than %d' \
                  % (self.task_container_per_day, EXPIRER_CONTAINER_DIVISOR)
            if self.expirer_divisor != 86400:
                msg += '; expiring_objects_container_divisor (%s) SHOULD be ' \
                       'default value of %d' \
                       % (self.expirer_divisor, EXPIRER_CONTAINER_DIVISOR)
            raise ValueError(msg)
        self.container_ring = container_ring

    def get_expirer_container(self, x_delete_at, acc, cont, obj):
        """
        Returns an expiring object task container name for given X-Delete-At
        and (native string) a/c/o.
        """
        # offset backwards from the expected day is a hash of size "per day"
        shard_int = (int(utils.hash_path(acc, cont, obj), 16) %
                     self.task_container_per_day)
        # even though the attr is named "task_container_per_day" it's actually
        # "task_container_per_divisor" if for some reason the deprecated config
        # "expirer_divisor" option doesn't have the default value of 86400
        return normalize_delete_at_timestamp(
            int(x_delete_at) // self.expirer_divisor *
            self.expirer_divisor - shard_int)

    def get_expirer_account_and_container(self, x_delete_at, acc, cont, obj):
        """
        Calculates the expected expirer account and container for the target
        given the current configuration.

        :returns: a tuple, (account_name, task_container)
        """
        task_container = self.get_expirer_container(
            x_delete_at, acc, cont, obj)
        return self.account_name, task_container

    def is_expected_task_container(self, task_container_int):
        """
        Validate the task_container timestamp as an expected value given the
        current configuration. Changing the expirer configuration will lead to
        orphaned x-delete-at task objects on overwrite, which may stick around
        a whole reclaim age.

        :params task_container_int: an int, all task_containers are expected
                                    to be integer timestamps

        :returns: a boolean, True if name fits with the given config
        """
        # calculate seconds offset into previous divisor window
        r = (task_container_int - 1) % self.expirer_divisor
        # seconds offset should be no more than task_container_per_day i.e.
        # given % 86400, r==86359 is ok (because 41 is less than 100), but
        # 49768 would be unexpected
        return self.expirer_divisor - r <= self.task_container_per_day

    def get_delete_at_nodes(self, x_delete_at, acc, cont, obj):
        """
        Get the task_container part, nodes, and name.

        :returns: a tuple, (part, nodes, task_container_name)
        """
        if not self.container_ring:
            raise RuntimeError('%s was not created with container_ring' % self)
        account_name, task_container = self.get_expirer_account_and_container(
            x_delete_at, acc, cont, obj)
        part, nodes = self.container_ring.get_nodes(
            account_name, task_container)
        return part, nodes, task_container

    def get_all_task_containers_per_day(self, task_container_ints):
        """
        :params task_container_ints: a list of ints, all task_containers taken
                                     from listing of the expiring objects
                                     account converted to integer timestamps

        :returns: a list of list, each sub-list has task_container_per_day
                  elements representing a days worth of the expected
                  task_container_ints, except for the last element(s) which are
                  task_container_per_day sized lists of any remaining
                  unexpected task_container_ints
        """
        all_expected_containers_by_day = {}
        unexpected_containers = []

        for task_container_time in task_container_ints:
            if not self.is_expected_task_container(task_container_time):
                unexpected_containers.append(task_container_time)
                continue
            # Calculate the number of days since epoch for task container time.
            # N.B. "days" refers to the default configured divisor of 86400
            num_days, _ = divmod(
                task_container_time + self.task_container_per_day,
                self.expirer_divisor)
            if num_days not in all_expected_containers_by_day:
                # N.B. if we observe *any* task container for this "day" we
                # operate as if *all* containers for this "day" are (or at
                # least assume *were*) available; this ensures better stability
                # of task assignment across processes at the edge of a cycle
                # when task_containers may be getting cleaned up
                all_expected_containers_by_day[num_days] = [
                    (num_days * self.expirer_divisor) - i
                    for i in range(self.task_container_per_day)
                ]
<<<<<<< HEAD
            assert (task_container_time in
                    all_expected_containers_by_day[num_days])
            assert all(self.is_expected_task_container(c)
                       for c in all_expected_containers_by_day[num_days])
=======
            if (task_container_time not in
                    all_expected_containers_by_day[num_days]):
                raise RuntimeError()
            if not all(self.is_expected_task_container(c)
                       for c in all_expected_containers_by_day[num_days]):
                raise RuntimeError()
>>>>>>> cceaf068

        expected_containers_by_day = [
            all_expected_containers_by_day[k]
            for k in sorted(all_expected_containers_by_day)
        ]
        unexpected_containers_groups = [
            unexpected_containers[i: i + self.task_container_per_day]
            for i in range(
                0, len(unexpected_containers), self.task_container_per_day
            )
        ]
        return expected_containers_by_day + unexpected_containers_groups


def build_task_obj(timestamp, target_account, target_container,
                   target_obj, high_precision=False):
    """
    :return: a task object name in format of
             "<timestamp>-<target_account>/<target_container>/<target_obj>"
    """
    timestamp = Timestamp(timestamp)
    return '%s-%s/%s/%s' % (
        normalize_delete_at_timestamp(timestamp, high_precision),
        target_account, target_container, target_obj)


def parse_task_obj(task_obj):
    """
    :param task_obj: a task object name in format of
                     "<timestamp>-<target_account>/<target_container>" +
                     "/<target_obj>"
    :return: 4-tuples of (delete_at_time, target_account, target_container,
             target_obj)
    """
    timestamp, target_path = task_obj.split('-', 1)
    timestamp = Timestamp(timestamp)
    target_account, target_container, target_obj = \
        split_path('/' + target_path, 3, 3, True)
    return timestamp, target_account, target_container, target_obj


def extract_expirer_bytes_from_ctype(content_type):
    """
    Parse a content-type and return the number of bytes.

    :param content_type: a content-type string
    :return: int or None
    """
    content_type, params = parse_content_type(content_type)
    bytes_size = None
    for k, v in params:
        if k == 'swift_expirer_bytes':
            bytes_size = int(v)
    return bytes_size


def embed_expirer_bytes_in_ctype(content_type, metadata):
    """
    Embed number of bytes into content-type.  The bytes can come from
    content-length on regular objects or the X-Object-Sysmeta-Slo-Size
    when the object is an MPU/SLO.

    :param content_type: a content-type string
    :param metadata: a dict, from Diskfile metadata
    :return: str
    """
    # as best I can tell this key is required by df.open
    report_bytes = metadata['Content-Length']
    # all new SLO will have this key
    slo_size = metadata.get('X-Object-Sysmeta-Slo-Size')
    # sometimes is an empty string
    if slo_size:
        report_bytes = slo_size
    return "%s;swift_expirer_bytes=%d" % (content_type, int(report_bytes))


def read_conf_for_delay_reaping_times(conf):
    delay_reaping_times = {}
    for conf_key in conf:
        delay_reaping_prefix = "delay_reaping_"
        if not conf_key.startswith(delay_reaping_prefix):
            continue
        delay_reaping_key = urllib.parse.unquote(
            conf_key[len(delay_reaping_prefix):])
        if delay_reaping_key.strip('/') != delay_reaping_key:
            raise ValueError(
                '%s '
                'should be in the form delay_reaping_<account> '
                'or delay_reaping_<account>/<container> '
                '(leading or trailing "/" is not allowed)' % conf_key)
        try:
            # If split_path fails, have multiple '/' or
            # account name is invalid
            account, container = split_path(
                '/' + delay_reaping_key, 1, 2
            )
        except ValueError:
            raise ValueError(
                '%s '
                'should be in the form delay_reaping_<account> '
                'or delay_reaping_<account>/<container> '
                '(at most one "/" is allowed)' % conf_key)
        try:
            delay_reaping_times[(account, container)] = non_negative_float(
                conf.get(conf_key)
            )
        except ValueError:
            raise ValueError(
                '%s must be a float '
                'greater than or equal to 0' % conf_key)
    return delay_reaping_times


def get_delay_reaping(delay_reaping_times, target_account, target_container):
    return delay_reaping_times.get(
        (target_account, target_container),
        delay_reaping_times.get((target_account, None), 0.0))


class ObjectExpirer(Daemon):
    """
    Daemon that queries the internal hidden task accounts to discover objects
    that need to be deleted.

    :param conf: The daemon configuration.
    """
    log_route = 'object-expirer'

    def __init__(self, conf, logger=None, swift=None):
        self.conf = conf
        self.logger = logger or get_logger(conf, log_route=self.log_route)
        self.interval = float(conf.get('interval') or 300)
        self.tasks_per_second = float(conf.get('tasks_per_second', 50.0))
        self.expirer_config = ExpirerConfig(conf, logger=self.logger)

        self.conf_path = \
            self.conf.get('__file__') or '/etc/swift/object-expirer.conf'
        # True, if the conf file is 'object-expirer.conf'.
        is_legacy_conf = 'expirer' in self.conf_path
        # object-expirer.conf supports only legacy queue
        self.dequeue_from_legacy = \
            True if is_legacy_conf else \
            config_true_value(conf.get('dequeue_from_legacy', 'false'))
        self.swift = swift or self._make_internal_client(is_legacy_conf)
        self.read_conf_for_queue_access()
        self.report_interval = float(conf.get('report_interval') or 300)
        self.report_first_time = self.report_last_time = time()
        self.report_objects = 0
        self.recon_cache_path = conf.get('recon_cache_path',
                                         DEFAULT_RECON_CACHE_PATH)
        self.rcache = join(self.recon_cache_path, RECON_OBJECT_FILE)
        self.concurrency = int(conf.get('concurrency', 1))
        if self.concurrency < 1:
            raise ValueError("concurrency must be set to at least 1")
        # This option defines how long an un-processable expired object
        # marker will be retried before it is abandoned.  It is not coupled
        # with the tombstone reclaim age in the consistency engine.
        self.reclaim_age = int(conf.get('reclaim_age', 604800))
        self.acct_grace_periods = {}
        for conf_key in conf:
            grace_period_prefix = "grace_period_"
            if not conf_key.startswith(grace_period_prefix):
                continue
            account = conf_key[len(grace_period_prefix):]
            gp = None
            try:
                gp = float(conf.get(conf_key))
            except ValueError:
                pass
            if not gp or gp < 0:
                raise ValueError(
                    'grace_period_%s must be a float '
                    'greater than or equal to 0' % account)
            self.acct_grace_periods[account] = gp

        self.grace_periods = read_conf_for_grace_periods(conf)

        self.grace_periods = read_conf_for_grace_periods(conf)

        self.grace_periods = read_conf_for_grace_periods(conf)

        self.grace_periods = read_conf_for_grace_periods(conf)

        self.delay_reaping_times = read_conf_for_delay_reaping_times(conf)
        self.round_robin_task_cache_size = int(
            conf.get('round_robin_task_cache_size', MAX_OBJECTS_TO_CACHE))

        if self.processes < 1 or config_true_value(conf.get(
                'legacy_multi_process_task_container_iteration', False)):
            self.task_container_iteration_strategy = 'serial'
        else:
            self.task_container_iteration_strategy = 'parallel'
        self._task_containter_iteration_strategy = {
            'serial': self._serial_strategy,
            'parallel': self._parallel_strategy,
        }[self.task_container_iteration_strategy]

    def _make_internal_client(self, is_legacy_conf):
        default_ic_conf_path = '/etc/swift/internal-client.conf'
        if is_legacy_conf:
            default_ic_conf_path = self.conf_path
        ic_conf_path = self.conf.get(
            'internal_client_conf_path', default_ic_conf_path)
        request_tries = int(self.conf.get('request_tries') or 3)
        return InternalClient(
            ic_conf_path, 'Swift Object Expirer', request_tries,
            use_replication_network=True,
            global_conf={'log_name': '%s-ic' % self.conf.get(
                'log_name', self.log_route)})

    def read_conf_for_queue_access(self, swift):
        # This is for common parameter with general task queue in future
        self.task_container_prefix = ''
        self.processes = non_negative_int(self.conf.get('processes', 0))
        self.process = non_negative_int(self.conf.get('process', 0))
        self._validate_processes_config()

    def report(self, final=False):
        """
        Emits a log line report of the progress so far, or the final progress
        is final=True.

        :param final: Set to True for the last report once the expiration pass
                      has completed.
        """
        if final:
            elapsed = time() - self.report_first_time
            self.logger.info(
                'Pass completed in %(time)ds; %(objects)d objects expired', {
                    'time': elapsed, 'objects': self.report_objects})
            dump_recon_cache({'object_expiration_pass': elapsed,
                              'expired_last_pass': self.report_objects},
                             self.rcache, self.logger)
        elif time() - self.report_last_time >= self.report_interval:
            elapsed = time() - self.report_first_time
            self.logger.info(
                'Pass so far %(time)ds; %(objects)d objects expired', {
                    'time': elapsed, 'objects': self.report_objects})
            self.report_last_time = time()

    def parse_task_obj(self, task_obj):
        return parse_task_obj(task_obj)

    def round_robin_order(self, task_iter):
        """
        Change order of expiration tasks to avoid deleting objects in a
        certain container continuously.

        :param task_iter: An iterator of delete-task dicts, which should each
            have a ``target_path`` key.
        """
        obj_cache = defaultdict(deque)
        cnt = 0

        def dump_obj_cache_in_round_robin():
            while obj_cache:
                for key in sorted(obj_cache):
                    if obj_cache[key]:
                        yield obj_cache[key].popleft()
                    else:
                        del obj_cache[key]

        for delete_task in task_iter:
            try:
                target_account, target_container, _junk = \
                    split_path('/' + delete_task['target_path'], 3, 3, True)
                cache_key = '%s/%s' % (target_account, target_container)
            # sanity
            except ValueError:
                self.logger.error('Unexcepted error handling task %r' %
                                  delete_task)
                continue

            obj_cache[cache_key].append(delete_task)
            cnt += 1

            if cnt > self.round_robin_task_cache_size:
                for task in dump_obj_cache_in_round_robin():
                    yield task
                cnt = 0

        for task in dump_obj_cache_in_round_robin():
            yield task

    def hash_mod(self, name, divisor):
        """
        :param name: a task object name
        :param divisor: a divisor number
        :return: an integer to decide which expirer is assigned to the task
        """
        if not isinstance(name, bytes):
            name = name.encode('utf8')
        # md5 is only used for shuffling mod
        return int(md5(
            name, usedforsecurity=False).hexdigest(), 16) % divisor

    def select_task_containers_to_expire(self, task_account):
        """
        Look in the task_account for task_containers that may have expiration
        tasks that are ready to reap and return contextual information and the
        task containers to process.

        Specifically, the my_index and divisor values are used to assign task
        objects to only one expirer. In the iter_tasks_to_expire method, the
        expirer calculates the assigned index for each expiration task. The
        assigned index is in [0, 1, ..., divisor - 1].  When running multiple
        expirer processes each have their own "my_index". The expirer whose
        "my_index" is equal to the assigned index will reap objects targeted by
        the task. Because each expirer is configured to have a unique
        "my_index", task objects are executed by only one expirer.

        When running with a single expirer process the assigned index and
        "my_index" are always 0, task objects are executed by the only expirer.

        :returns: (my_index, divisor, container_list)
        """
        container_list = []
        unexpected_task_containers = {
            'examples': [],
            'count': 0,
        }
        for c in self.swift.iter_containers(task_account,
                                            prefix=self.task_container_prefix):
            try:
                task_container_int = int(Timestamp(c['name']))
            except ValueError:
                self.logger.error('skipping invalid task container: %s/%s',
                                  task_account, c['name'])
                continue
            if not self.expirer_config.is_expected_task_container(
                    task_container_int):
                unexpected_task_containers['count'] += 1
                if unexpected_task_containers['count'] < 5:
                    unexpected_task_containers['examples'].append(c['name'])
            if task_container_int > Timestamp.now():
                break
            container_list.append(task_container_int)

        if unexpected_task_containers['count']:
            self.logger.info(
                'processing %s unexpected task containers (e.g. %s) '
                'if you have recently changed your expirer config '
                'you can run swift-expirer-rebalancer.',
                unexpected_task_containers['count'],
                ' '.join(unexpected_task_containers['examples']))
<<<<<<< HEAD

        i, d, selected = self._task_containter_iteration_strategy(
            container_list)
        return i, d, [str(c) for c in selected]

=======

        i, d, selected = self._task_containter_iteration_strategy(
            container_list)
        return i, d, [str(c) for c in selected]

>>>>>>> cceaf068
    def _serial_strategy(self, container_list):
        """
        Implements a serial strategy for task container distribution.

        This strategy allows all processes to list all task containers.

        :param container_list: List of task containers to be processed
        :return: Tuple of (my_index, divisor, container_list)
            my_index: The index of the current process;
            divisor: Total number of processes;
            container_list: List of containers this process should iterate
            through and share delete tasks with all other processes.
        """
        if self.processes <= 0:
            # this single process will handle *all* tasks
            # in *all* task_containers
            return 0, 1, container_list
        else:
            # each process will *list* all tasks in *all* task_containers
            # (and "handle" only a subset)
            return self.process, self.processes, container_list

    def _parallel_strategy(self, container_list):
        """
        Implements a parallel strategy for task container distribution.

        This strategy distributes task containers among multiple process groups
        efficiently, adapting to different ratios of total processes to
        task_container_per_day. Each process group (one or multiple processes)
        will own one or multiple containers in task_container_per_day, and all
        processes within the same group will share the delete tasks from those
        task containers. This allows a parallel and balanced workload
        processing across all available expirer processes.

        The given ``containers_list`` is expanded to include all expected
        containers for each day that any expected container is present.
        Therefore, when only expected containers are found in the given
        ``containers_list``, the length of the expanded list is an integer
        multiple of ``task_container_per_day``. Processes are mapped to
        container indices in the range of ``task_container_per_day``, so in
        this case each process will map to the same number of containers.

        However, if the given ``containers_list`` contains unexpected
        containers then the length of the expanded list may not be an integer
        multiple of ``task_container_per_day`` and some processes may map to
        one less container than others.

        When processes < task_container_per_day, containers have an N:1 mapping
        to processes. For example, 2 processes and 3 task_container_per_day:
          process 0 -> index=0, divisor=1, containers[t-2, t-0]
          process 1 -> index=0, divisor=1, containers[t-1]

        When processes == task_container_per_day, containers have a 1:1 mapping
        to processes. For example, 3 processes and 3 task_container_per_day:
          process 0 -> index=0, divisor=1, containers[t-0]
          process 1 -> index=0, divisor=1, containers[t-1]
          process 2 -> index=0, divisor=1, containers[t-2]

        When processes > task_container_per_day, containers have a 1:N mapping
        to processes. For example, 4 processes and 3 task_container_per_day:
          process 0 -> index=0, divisor=2, containers[t-0]
          process 1 -> index=0, divisor=1, containers[t-1]
          process 2 -> index=0, divisor=1, containers[t-2]
          process 3 -> index=1, divisor=2, containers[t-0]

        There is no N:N mapping of containers to processes.

        :param container_list: List of task containers to be processed
        :return: Tuple of (my_index, divisor, my_containers)
            my_index: The index of this process within its group;
            divisor: Number of processes in this process's group;
            my_containers: List of containers this process should iterate
            through and share delete tasks within its process group.
        """
        task_container_per_day = self.expirer_config.task_container_per_day
        my_containers = []
        if self.processes >= task_container_per_day:
            # each process maps to one task container per day, and handles a
            # 1/divisor tasks in that container; each container maps to one or
            # more processes.
            process_group_index = self.process % task_container_per_day
            my_index = self.process // task_container_per_day
            divisor = self.processes // task_container_per_day
            if process_group_index < self.processes % task_container_per_day:
                divisor += 1
        else:
            # each process maps one or more containers, and handles all the
            # tasks in each container; each container maps to one process.
            process_group_index = self.process
            my_index = 0
            divisor = 1
        container_slice = slice(process_group_index, task_container_per_day,
                                self.processes)
        for containers in \
            self.expirer_config.get_all_task_containers_per_day(
                container_list):
            my_containers.extend(containers[container_slice])
        return my_index, divisor, sorted(my_containers)

    def get_delay_reaping(self, target_account, target_container):
        return get_delay_reaping(self.delay_reaping_times, target_account,
                                 target_container)

    def _iter_task_container(self, task_account, task_container,
                             my_index, divisor):
        """
        Iterates the input task container, yields a task expire info dict for
        each delete task if it is assigned to this expirer process.

        :raises UnexpectedResponse: if the task container listing is not
            successful.
        """
        container_empty = True
        for o in self.swift.iter_objects(task_account,
                                         task_container,
                                         acceptable_statuses=[2]):
            container_empty = False
            task_object = o['name']
            try:
                delete_timestamp, target_account, target_container, \
                    target_object = parse_task_obj(task_object)
            except ValueError:
                self.logger.exception('Unexcepted error handling task %r' %
                                      task_object)
                self.logger.increment('tasks.parse_errors')
                continue
            try:
                is_async = o['content_type'] == ASYNC_DELETE_TYPE
                last_modified_str = o['last_modified']
            except KeyError:
                self.logger.exception('Unexcepted error handling task %r' %
                                      task_object)
                self.logger.increment('tasks.parse_errors')
                continue
            last_modified = last_modified_date_to_timestamp(last_modified_str)
            delay_reaping = self.get_delay_reaping(target_account,
                                                   target_container)

            if delete_timestamp > Timestamp.now():
                # we shouldn't yield ANY more objects that can't reach
                # the expiration date yet.
                break

            # Only one expirer daemon assigned for each task
            if self.hash_mod('%s/%s' % (task_container, task_object),
                             divisor) != my_index:
                self.logger.increment('tasks.skipped')
                continue

            if delete_timestamp > Timestamp(time() - delay_reaping) \
                    and not is_async:
                # we shouldn't yield the object during the delay
                self.logger.increment('tasks.delayed')
                continue

            self.logger.increment('tasks.assigned')
            yield {'task_account': task_account,
                   'task_container': task_container,
                   'task_object': task_object,
                   'target_path': '/'.join([
                       target_account, target_container, target_object]),
                   'delete_timestamp': delete_timestamp,
                   'is_async_delete': is_async,
                   'task_timestamp': last_modified}
        if container_empty:
            try:
                self.swift.delete_container(
                    task_account, task_container,
                    acceptable_statuses=(2, HTTP_NOT_FOUND, HTTP_CONFLICT))
            except (Exception, Timeout) as err:
                self.logger.exception(
                    'Exception while deleting container %(account)s '
                    '%(container)s %(err)s', {
                        'account': task_account,
                        'container': task_container, 'err': str(err)})

    def iter_task_to_expire(self, task_account_container_list,
                            my_index, divisor):
        """
        Yields task expire info dict which consists of task_account,
        task_container, task_object, timestamp_to_delete, and target_path
        """
        for task_account, task_container in task_account_container_list:
            try:
                for item in self._iter_task_container(
                        task_account, task_container, my_index, divisor):
                    yield item
            except UnexpectedResponse as err:
                if err.resp.status_int != 404:
                    self.logger.error(
                        'Unexpected response while listing objects in '
                        'container %(account)s %(container)s: %(err)s', {
                            'account': task_account,
                            'container': task_container,
                            'err': str(err)
                        })
            except (Exception, Timeout) as err:
                self.logger.error(
                    'Exception while listing objects in container %(account)s '
                    '%(container)s: %(err)s', {
                        'account': task_account,
                        'container': task_container,
                        'err': str(err)
                    })

    def run_once(self, *args, **kwargs):
        """
        Executes a single pass, looking for objects to expire.

        :param args: Extra args to fulfill the Daemon interface; this daemon
                     has no additional args.
        :param kwargs: Extra keyword args to fulfill the Daemon interface; this
                       daemon accepts processes and process keyword args.
                       These will override the values from the config file if
                       provided.
        """
        # these config values are available to override at the command line,
        # blow-up now if they're wrong
        self.override_proceses_config_from_command_line(**kwargs)
        # This if-clause will be removed when general task queue feature is
        # implemented.
        if not self.dequeue_from_legacy:
            self.logger.info('This node is not configured to dequeue tasks '
                             'from the legacy queue.  This node will '
                             'not process any expiration tasks.  At least '
                             'one node in your cluster must be configured '
                             'with dequeue_from_legacy == true.')
            return

        pool = GreenPool(self.concurrency)
        self.report_first_time = self.report_last_time = time()
        self.report_objects = 0
        try:
            self.logger.debug('Run begin')
            container_count, obj_count = \
                self.swift.get_account_info(self.expirer_config.account_name)

            self.logger.info(
                'Pass beginning (%(strategy)s strategy) '
                'for task account %(account)s; '
                '%(container_count)s possible containers; '
                '%(obj_count)s possible objects', {
                    'strategy': self.task_container_iteration_strategy,
                    'account': self.expirer_config.account_name,
                    'container_count': container_count,
                    'obj_count': obj_count})

            my_index, divisor, my_containers = \
                self.select_task_containers_to_expire(
                    self.expirer_config.account_name)

            task_account_container_list = [
                (self.expirer_config.account_name, task_container)
                for task_container in my_containers]

            # delete_task_iter is a generator to yield a dict of
            # task_account, task_container, task_object, delete_timestamp,
            # target_path to handle delete actual object and pop the task
            # from the queue.
            delete_task_iter = \
                self.round_robin_order(self.iter_task_to_expire(
                    task_account_container_list, my_index, divisor))
            rate_limited_iter = RateLimitedIterator(
                delete_task_iter,
                elements_per_second=self.tasks_per_second)
            for delete_task in rate_limited_iter:
                pool.spawn_n(self.delete_object, **delete_task)

            pool.waitall()
            self.logger.debug('Run end')
            self.report(final=True)
        except (Exception, Timeout):
            self.logger.exception('Unhandled exception')

    def run_forever(self, *args, **kwargs):
        """
        Executes passes forever, looking for objects to expire.

        :param args: Extra args to fulfill the Daemon interface; this daemon
                     has no additional args.
        :param kwargs: Extra keyword args to fulfill the Daemon interface; this
                       daemon has no additional keyword args.
        """
        # these config values are available to override at the command line
        # blow-up now if they're wrong
        self.override_proceses_config_from_command_line(**kwargs)
        sleep(random() * self.interval)
        while True:
            begin = time()
            try:
                self.run_once(*args, **kwargs)
            except (Exception, Timeout):
                self.logger.exception('Unhandled exception')
            elapsed = time() - begin
            if elapsed < self.interval:
                sleep(random() * (self.interval - elapsed))

    def override_proceses_config_from_command_line(self, **kwargs):
        """
        Sets self.processes and self.process from the kwargs if those
        values exist, otherwise, leaves those values as they were set in
        the config file.

        :param kwargs: Keyword args passed into the run_forever(), run_once()
                       methods.  They have values specified on the command
                       line when the daemon is run.
        """
        if kwargs.get('processes') is not None:
            self.processes = non_negative_int(kwargs['processes'])

        if kwargs.get('process') is not None:
            self.process = non_negative_int(kwargs['process'])

        self._validate_processes_config()

    def _validate_processes_config(self):
        """
        Used in constructor and in override_proceses_config_from_command_line
        to validate the processes configuration requirements.

        :raiess: ValueError if processes config is invalid
        """
        if self.processes and self.process >= self.processes:
            raise ValueError(
                'process must be less than processes')

    def delete_object(self, target_path, delete_timestamp,
                      task_account, task_container, task_object,
                      is_async_delete, task_timestamp):
        start_time = time()
        try:
            try:
                self.delete_actual_object(target_path, delete_timestamp,
                                          is_async_delete, task_timestamp)
            except UnexpectedResponse as err:
                if err.resp.status_int not in {HTTP_NOT_FOUND,
                                               HTTP_PRECONDITION_FAILED}:
                    raise
                if float(delete_timestamp) > time() - self.reclaim_age:
                    # we'll have to retry the DELETE later
                    raise
            self.pop_queue(task_account, task_container, task_object)
            self.report_objects += 1
            self.logger.increment('objects')
        except UnexpectedResponse as err:
            self.logger.increment('errors')
            self.logger.error(
                'Unexpected response while deleting object '
                '%(account)s %(container)s %(obj)s: %(err)s' % {
                    'account': task_account, 'container': task_container,
                    'obj': task_object, 'err': str(err.resp.status_int)})
            self.logger.debug('%s: %s', err.resp.body, err.resp.headers)
        except (Exception, Timeout) as err:
            self.logger.increment('errors')
            self.logger.exception(
                'Exception while deleting object %(account)s %(container)s '
                '%(obj)s %(err)s' % {
                    'account': task_account, 'container': task_container,
                    'obj': task_object, 'err': str(err)})
        self.logger.timing_since('timing', start_time)
        self.report()

    def pop_queue(self, task_account, task_container, task_object):
        """
        Issue a delete object request to the task_container for the expiring
        object queue entry.
        """
        direct_delete_container_entry(self.swift.container_ring, task_account,
                                      task_container, task_object)

    def _delete_mpu_segments(self, a, c, o, upload_id, num_segments, headers):
        # if the segment gets reaped before the manifest that's ok
        acceptable_statuses = (2, HTTP_CONFLICT, HTTP_NOT_FOUND)
        c = '%s+segments' % c
        for segment_number in range(int(num_segments)):
            segment_name = '%s/%s/%s' % (o, upload_id, segment_number + 1)
            try:
                self.swift.delete_object(
                    a, c, segment_name, headers=headers,
                    acceptable_statuses=acceptable_statuses)
            except UnexpectedResponse as err:
                self.logger.increment('errors')
                self.logger.exception(
                    '%s unable to delete a segment: %s/%s/%s' % (
                        err, a, c, segment_name))
            else:
                self.logger.increment('segments')

<<<<<<< HEAD
    def delete_actual_object(self, actual_obj, timestamp, is_async_delete):
=======
    def delete_actual_object(self, actual_obj, timestamp,
                             is_async_delete, task_timestamp):
>>>>>>> cceaf068
        """
        Deletes the end-user object indicated by the actual object name given
        '<account>/<container>/<object>'.

        For "normal" expiration the DELETE request may be rejected if the
        X-Delete-At value of the object is exactly the timestamp given; this
        behavior does not affect is_async_delete=True.

        :param actual_obj: The name of the end-user object to delete:
                           '<account>/<container>/<object>'
        :param timestamp: The swift.common.utils.Timestamp instance the
                          X-Delete-At value must match to perform the actual
                          delete.
        :param is_async_delete: False if the object should be deleted because
                                of "normal" expiration, or True if it should
                                be async-deleted.
        :param task_timestamp: The 'last_modified' timestamp of the delete
                               task.
        :raises UnexpectedResponse: if the delete was unsuccessful and
                                    should be retried later
        """
        if is_async_delete:
            headers = {'X-Timestamp': timestamp.normal}
            acceptable_statuses = (2, HTTP_CONFLICT, HTTP_NOT_FOUND)
        else:
            headers = {
                "X-Timestamp": timestamp.normal,
                "X-If-Delete-At": timestamp.normal,
                "X-Backend-Expirer-Task-Timestamp": task_timestamp.internal,
                "X-Backend-Clean-Expiring-Object-Queue": "no",
            }
            acceptable_statuses = (2, HTTP_CONFLICT)
        a, c, o = split_path('/' + actual_obj, 3, 3, True)
        resp = self.swift.delete_object(
            a, c, o,
            headers=headers, acceptable_statuses=acceptable_statuses)
        upload_id_key = s3_sysmeta_header('object', 'upload-id')
        segments_key = s3_sysmeta_header('object', 'etag')
        if not (is_success(resp.status_int) and all(
                resp.headers.get(key) for key in (
                    upload_id_key, segments_key))):
            # if there's no upload_id_key, we're definitely not dealing an MPU;
            # but on segments that have been copied, there may be upload-id
            # embedded in sysmeta for tracking, but their s3-sysmeta etag
            # header would have been been explicitly set to the empty string
            # during the COPY that created the duplicate segment.
            return
        # cleanup s3api mpu segments
        headers.pop('X-If-Delete-At', None)
        num_segments = int(resp.headers[segments_key].rsplit('-', 1)[1])
        self._delete_mpu_segments(a, c, o, resp.headers[upload_id_key],
                                  num_segments, headers)


def main():
    parser = OptionParser("%prog CONFIG [options]")
    parser.add_option('--processes', dest='processes',
                      help="Number of processes to use to do the work, don't "
                      "use this option to do all the work in one process")
    parser.add_option('--process', dest='process',
                      help="Process number for this process, don't use "
                      "this option to do all the work in one process, this "
                      "is used to determine which part of the work this "
                      "process should do")
    conf_file, options = parse_options(parser=parser, once=True)
    run_daemon(ObjectExpirer, conf_file, **options)


if __name__ == '__main__':
    main()<|MERGE_RESOLUTION|>--- conflicted
+++ resolved
@@ -34,12 +34,8 @@
 from swift.common.utils import get_logger, dump_recon_cache, split_path, \
     Timestamp, config_true_value, normalize_delete_at_timestamp, \
     RateLimitedIterator, md5, non_negative_float, non_negative_int, \
-<<<<<<< HEAD
-    parse_content_type, parse_options, config_positive_int_value
-=======
     parse_content_type, parse_options, config_positive_int_value, \
     last_modified_date_to_timestamp
->>>>>>> cceaf068
 from swift.common.http import HTTP_NOT_FOUND, HTTP_CONFLICT, \
     HTTP_PRECONDITION_FAILED
 from swift.common.recon import RECON_OBJECT_FILE, DEFAULT_RECON_CACHE_PATH
@@ -204,19 +200,12 @@
                     (num_days * self.expirer_divisor) - i
                     for i in range(self.task_container_per_day)
                 ]
-<<<<<<< HEAD
-            assert (task_container_time in
-                    all_expected_containers_by_day[num_days])
-            assert all(self.is_expected_task_container(c)
-                       for c in all_expected_containers_by_day[num_days])
-=======
             if (task_container_time not in
                     all_expected_containers_by_day[num_days]):
                 raise RuntimeError()
             if not all(self.is_expected_task_container(c)
                        for c in all_expected_containers_by_day[num_days]):
                 raise RuntimeError()
->>>>>>> cceaf068
 
         expected_containers_by_day = [
             all_expected_containers_by_day[k]
@@ -562,19 +551,11 @@
                 'you can run swift-expirer-rebalancer.',
                 unexpected_task_containers['count'],
                 ' '.join(unexpected_task_containers['examples']))
-<<<<<<< HEAD
 
         i, d, selected = self._task_containter_iteration_strategy(
             container_list)
         return i, d, [str(c) for c in selected]
 
-=======
-
-        i, d, selected = self._task_containter_iteration_strategy(
-            container_list)
-        return i, d, [str(c) for c in selected]
-
->>>>>>> cceaf068
     def _serial_strategy(self, container_list):
         """
         Implements a serial strategy for task container distribution.
@@ -963,12 +944,8 @@
             else:
                 self.logger.increment('segments')
 
-<<<<<<< HEAD
-    def delete_actual_object(self, actual_obj, timestamp, is_async_delete):
-=======
     def delete_actual_object(self, actual_obj, timestamp,
                              is_async_delete, task_timestamp):
->>>>>>> cceaf068
         """
         Deletes the end-user object indicated by the actual object name given
         '<account>/<container>/<object>'.

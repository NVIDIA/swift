--- conflicted
+++ resolved
@@ -563,8 +563,6 @@
         self.round_robin_task_cache_size = int(
             conf.get('round_robin_task_cache_size', MAX_OBJECTS_TO_CACHE))
 
-<<<<<<< HEAD
-=======
         valid_task_container_iteration_strategies = {
             'legacy', 'randomized', "parallel"}
         self.task_container_iteration_strategy = conf.get(
@@ -596,7 +594,6 @@
         self.round_robin_task_cache_size = int(
             conf.get('round_robin_task_cache_size', MAX_OBJECTS_TO_CACHE))
 
->>>>>>> b4640e6e
     def read_conf_for_queue_access(self, swift):
         # This is for common parameter with general task queue in future
         self.task_container_prefix = ''

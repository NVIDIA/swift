--- conflicted
+++ resolved
@@ -568,13 +568,9 @@
                             delete_objs = delete_objs & cand_objs
 
                     successes_count = sum(1 for resp in responses if resp)
-<<<<<<< HEAD
-                    required_successes = self.handoff_delete or len(job['nodes'])
-=======
                     required_successes = min(
                         self.handoff_delete or len(job['nodes']),
                         len(job['nodes']))
->>>>>>> 03bac8d4
                     if successes_count >= required_successes:
                         stats.remove += 1
                         if (self.conf.get('sync_method', 'rsync') == 'ssync'

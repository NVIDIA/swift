--- conflicted
+++ resolved
@@ -56,14 +56,11 @@
     def __len__(self):
         return len(self.deque)
 
-<<<<<<< HEAD
-=======
     def __bool__(self):
         return bool(self.deque)
 
     __nonzero__ = __bool__  # py2
 
->>>>>>> 2c0e2f1e
     def __lt__(self, other):
         # used to sort buckets by readiness
         if isinstance(other, RateLimiterBucket):
@@ -135,10 +132,6 @@
         self.deferred_buckets = deque()
         self.drain_until = drain_until
         self.salt = str(uuid.uuid4())
-<<<<<<< HEAD
-        # an array might be more efficient; but this is pretty cheap
-=======
->>>>>>> 2c0e2f1e
         self.buckets = [RateLimiterBucket(self.bucket_update_delta)
                         for _ in range(self.num_buckets)]
         self.buckets_ordered_by_readiness = None
@@ -191,11 +184,7 @@
             # ready to serve an element
             self.buckets_ordered_by_readiness = queue.PriorityQueue()
             for bucket in self.buckets:
-<<<<<<< HEAD
-                if len(bucket) > 0:
-=======
                 if bucket:
->>>>>>> 2c0e2f1e
                     self.buckets_ordered_by_readiness.put(bucket)
 
         # now drain the buckets...
@@ -208,17 +197,10 @@
                 time.sleep(max(0, bucket.wait_until - now))
                 # drain the most recently deferred element
                 item = bucket.deque.pop()
-<<<<<<< HEAD
-                bucket.last_time = bucket.wait_until
-                if len(bucket) > 0:
-                    # bucket has more deferred elements, re-insert in queue in
-                    # correct chronological position
-=======
                 if bucket:
                     # bucket has more deferred elements, re-insert in queue in
                     # correct chronological position
                     bucket.last_time = self._get_time()
->>>>>>> 2c0e2f1e
                     self.buckets_ordered_by_readiness.put(bucket)
                 self.stats.drains += 1
                 self.logger.increment("drains")

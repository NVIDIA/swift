# Copyright (c) 2010-2012 OpenStack Foundation
#
# Licensed under the Apache License, Version 2.0 (the "License");
# you may not use this file except in compliance with the License.
# You may obtain a copy of the License at
#
#    http://www.apache.org/licenses/LICENSE-2.0
#
# Unless required by applicable law or agreed to in writing, software
# distributed under the License is distributed on an "AS IS" BASIS,
# WITHOUT WARRANTIES OR CONDITIONS OF ANY KIND, either express or
# implied.
# See the License for the specific language governing permissions and
# limitations under the License.

import six.moves.cPickle as pickle
import errno
import os
import signal
import sys
import time
from random import random, shuffle

from eventlet import spawn, Timeout

from swift.common.bufferedhttp import http_connect
from swift.common.constraints import check_drive
from swift.common.exceptions import ConnectionTimeout
from swift.common.ring import Ring
from swift.common.utils import get_logger, renamer, write_pickle, \
    dump_recon_cache, config_true_value, RateLimitedIterator, split_path, \
    eventlet_monkey_patch, get_redirect_data, ContextPool, md5, \
    non_negative_float, config_positive_int_value
from swift.common.daemon import Daemon
from swift.common.header_key_dict import HeaderKeyDict
from swift.common.storage_policy import split_policy_string, PolicyError
from swift.common.recon import RECON_OBJECT_FILE, DEFAULT_RECON_CACHE_PATH
from swift.obj.diskfile import get_tmp_dir, ASYNCDIR_BASE
from swift.common.http import is_success, HTTP_INTERNAL_SERVER_ERROR, \
    HTTP_MOVED_PERMANENTLY


class BucketizedUpdateSkippingLimiter(object):
    """
    Wrap an iterator to filter elements that show up too often.

    :param update_iterable: an async_pending update iterable
    :param num_buckets: number of buckets to divide container hashes into, the
                        more buckets total the less containers to a bucket
                        (once a busy container slows down a bucket the whole
                        bucket starts skipping)
    :param max_elements_per_group_per_second: tunable, when skipping kicks in
    :param skip_f: function to call with update_ctx when skipping it
    """

    def __init__(self, update_iterable, num_buckets,
                 max_elements_per_group_per_second,
                 skip_f=lambda update_ctx: None):
        self.iterator = iter(update_iterable)
        # if we want a smaller "blast radius" we could make this number bigger
        self.num_buckets = max(num_buckets, 1)
        # an array might be more efficient; but this is pretty cheap
        self.next_update = [0.0 for _ in range(self.num_buckets)]
        try:
            self.bucket_update_delta = 1.0 / max_elements_per_group_per_second
        except ZeroDivisionError:
            self.bucket_update_delta = -1
        self.skip_f = skip_f

    def __iter__(self):
        return self

    def _bucket_key(self, update):
        hash_path = '%s/%s' % split_update_path(update)
        if not isinstance(hash_path, bytes):
            hash_path = hash_path.encode('utf-8')
        # else, py2
        key = md5(hash_path, usedforsecurity=False).hexdigest()
        return int(key, 16) % self.num_buckets

    def next(self):
        for update_ctx in self.iterator:
            bucket_key = self._bucket_key(update_ctx['update'])
            now = time.time()
            if self.next_update[bucket_key] > now:
                self.skip_f(update_ctx)
                continue
            self.next_update[bucket_key] = now + self.bucket_update_delta
            return update_ctx
        raise StopIteration()

    __next__ = next


class SweepStats(object):
    """
    Stats bucket for an update sweep
    """
    def __init__(self, errors=0, failures=0, quarantines=0, successes=0,
                 unlinks=0, redirects=0, skips=0):
        self.errors = errors
        self.failures = failures
        self.quarantines = quarantines
        self.successes = successes
        self.unlinks = unlinks
        self.redirects = redirects
        self.skips = skips

    def copy(self):
        return type(self)(self.errors, self.failures, self.quarantines,
                          self.successes, self.unlinks)

    def since(self, other):
        return type(self)(self.errors - other.errors,
                          self.failures - other.failures,
                          self.quarantines - other.quarantines,
                          self.successes - other.successes,
                          self.unlinks - other.unlinks,
                          self.redirects - other.redirects,
                          self.skips - other.skips)

    def reset(self):
        self.errors = 0
        self.failures = 0
        self.quarantines = 0
        self.successes = 0
        self.unlinks = 0
        self.redirects = 0
        self.skips = 0

    def __str__(self):
        keys = (
            (self.successes, 'successes'),
            (self.failures, 'failures'),
            (self.quarantines, 'quarantines'),
            (self.unlinks, 'unlinks'),
            (self.errors, 'errors'),
            (self.redirects, 'redirects'),
            (self.skips, 'skips'),
        )
        return ', '.join('%d %s' % pair for pair in keys)


def split_update_path(update):
    """
    Split the account and container parts out of the async update data.

    N.B. updates to shards set the container_path key while the account and
    container keys are always the root.
    """
    container_path = update.get('container_path')
    if container_path:
        acct, cont = split_path('/' + container_path, minsegs=2)
    else:
        acct, cont = update['account'], update['container']
    return acct, cont


class ObjectUpdater(Daemon):
    """Update object information in container listings."""

    def __init__(self, conf, logger=None):
        self.conf = conf
        self.logger = logger or get_logger(conf, log_route='object-updater')
        self.devices = conf.get('devices', '/srv/node')
        self.mount_check = config_true_value(conf.get('mount_check', 'true'))
        self.swift_dir = conf.get('swift_dir', '/etc/swift')
        self.interval = float(conf.get('interval', 300))
        self.container_ring = None
        self.concurrency = int(conf.get('concurrency', 8))
        self.updater_workers = int(conf.get('updater_workers', 1))
        if 'slowdown' in conf:
            self.logger.warning(
                'The slowdown option is deprecated in favor of '
                'objects_per_second. This option may be ignored in a '
                'future release.')
            objects_per_second = 1 / (
                float(conf.get('slowdown', '0.01')) + 0.01)
        else:
            objects_per_second = 50
        self.objects_running_time = 0
        self.max_objects_per_second = \
            float(conf.get('objects_per_second',
                           objects_per_second))
        self.max_objects_per_container_per_second = non_negative_float(
            conf.get('max_objects_per_container_per_second', 0))
        self.per_container_ratelimit_buckets = config_positive_int_value(
            conf.get('per_container_ratelimit_buckets', 1000))
        self.node_timeout = float(conf.get('node_timeout', 10))
        self.conn_timeout = float(conf.get('conn_timeout', 0.5))
        self.report_interval = float(conf.get('report_interval', 300))
        self.recon_cache_path = conf.get('recon_cache_path',
                                         DEFAULT_RECON_CACHE_PATH)
        self.rcache = os.path.join(self.recon_cache_path, RECON_OBJECT_FILE)
        self.stats = SweepStats()

    def _listdir(self, path):
        try:
            return os.listdir(path)
        except OSError as e:
            self.stats.errors += 1
            self.logger.increment('errors')
            self.logger.error('ERROR: Unable to access %(path)s: '
                              '%(error)s',
                              {'path': path, 'error': e})
            return []

    def get_container_ring(self):
        """Get the container ring.  Load it, if it hasn't been yet."""
        if not self.container_ring:
            self.container_ring = Ring(self.swift_dir, ring_name='container')
        return self.container_ring

    def run_forever(self, *args, **kwargs):
        """Run the updater continuously."""
        time.sleep(random() * self.interval)
        while True:
            self.logger.info('Begin object update sweep')
            begin = time.time()
            pids = []
            # read from container ring to ensure it's fresh
            self.get_container_ring().get_nodes('')
            for device in self._listdir(self.devices):
                try:
                    dev_path = check_drive(self.devices, device,
                                           self.mount_check)
                except ValueError as err:
                    # We don't count this as an error. The occasional
                    # unmounted drive is part of normal cluster operations,
                    # so a simple warning is sufficient.
                    self.logger.warning('Skipping: %s', err)
                    continue
                while len(pids) >= self.updater_workers:
                    pids.remove(os.wait()[0])
                pid = os.fork()
                if pid:
                    pids.append(pid)
                else:
                    signal.signal(signal.SIGTERM, signal.SIG_DFL)
                    eventlet_monkey_patch()
                    self.stats.reset()
                    forkbegin = time.time()
                    self.object_sweep(dev_path)
                    elapsed = time.time() - forkbegin
                    self.logger.info(
                        ('Object update sweep of %(device)s '
                         'completed: %(elapsed).02fs, %(stats)s'),
                        {'device': device, 'elapsed': elapsed,
                         'stats': self.stats})
                    sys.exit()
            while pids:
                pids.remove(os.wait()[0])
            elapsed = time.time() - begin
            self.logger.info('Object update sweep completed: %.02fs',
                             elapsed)
            dump_recon_cache({'object_updater_sweep': elapsed},
                             self.rcache, self.logger)
            if elapsed < self.interval:
                time.sleep(self.interval - elapsed)

    def run_once(self, *args, **kwargs):
        """Run the updater once."""
        self.logger.info('Begin object update single threaded sweep')
        begin = time.time()
        self.stats.reset()
        for device in self._listdir(self.devices):
            try:
                dev_path = check_drive(self.devices, device, self.mount_check)
            except ValueError as err:
                # We don't count this as an error. The occasional unmounted
                # drive is part of normal cluster operations, so a simple
                # warning is sufficient.
                self.logger.warning('Skipping: %s', err)
                continue
            self.object_sweep(dev_path)
        elapsed = time.time() - begin
        self.logger.info(
            ('Object update single-threaded sweep completed: '
             '%(elapsed).02fs, %(stats)s'),
            {'elapsed': elapsed, 'stats': self.stats})
        dump_recon_cache({'object_updater_sweep': elapsed},
                         self.rcache, self.logger)

    def _load_update(self, device, update_path):
        try:
            return pickle.load(open(update_path, 'rb'))
        except Exception as e:
            if getattr(e, 'errno', None) == errno.ENOENT:
                return
            self.logger.exception(
                'ERROR Pickle problem, quarantining %s', update_path)
            self.stats.quarantines += 1
            self.logger.increment('quarantines')
            target_path = os.path.join(device, 'quarantined', 'objects',
                                       os.path.basename(update_path))
            renamer(update_path, target_path, fsync=False)
            try:
                # If this was the last async_pending in the directory,
                # then this will succeed. Otherwise, it'll fail, and
                # that's okay.
                os.rmdir(os.path.dirname(update_path))
            except OSError:
                pass
            return

    def _iter_async_pendings(self, device):
        """
        Locate and yield an update context for all the async pending files on
        the device. Each update context contains details of the async pending
        file location, its timestamp and the un-pickled update data.

        Async pending files that fail to load will be quarantined.

        Only the most recent update for the same object is yielded; older
        (stale) async pending files are unlinked as they are located.

        The iterator tries to clean up empty directories as it goes.
        """
        # loop through async pending dirs for all policies
        for asyncdir in self._listdir(device):
            # we only care about directories
            async_pending = os.path.join(device, asyncdir)
            if not asyncdir.startswith(ASYNCDIR_BASE):
                # skip stuff like "accounts", "containers", etc.
                continue
            if not os.path.isdir(async_pending):
                continue
            try:
                base, policy = split_policy_string(asyncdir)
            except PolicyError as e:
                # This isn't an error, but a misconfiguration. Logging a
                # warning should be sufficient.
                self.logger.warning('Directory %(directory)r does not map '
                                    'to a valid policy (%(error)s)', {
                                        'directory': asyncdir, 'error': e})
                continue
            prefix_dirs = self._listdir(async_pending)
            shuffle(prefix_dirs)
            for prefix in prefix_dirs:
                prefix_path = os.path.join(async_pending, prefix)
                if not os.path.isdir(prefix_path):
                    continue
                last_obj_hash = None
                for update_file in sorted(self._listdir(prefix_path),
                                          reverse=True):
                    update_path = os.path.join(prefix_path, update_file)
                    if not os.path.isfile(update_path):
                        continue
                    try:
                        obj_hash, timestamp = update_file.split('-')
                    except ValueError:
                        self.stats.errors += 1
                        self.logger.increment('errors')
                        self.logger.error(
                            'ERROR async pending file with unexpected '
                            'name %s', update_path)
                        continue
                    # Async pendings are stored on disk like this:
                    #
                    # <device>/async_pending/<suffix>/<obj_hash>-<timestamp>
                    #
                    # If there are multiple updates for a given object,
                    # they'll look like this:
                    #
                    # <device>/async_pending/<obj_suffix>/<obj_hash>-<timestamp1>
                    # <device>/async_pending/<obj_suffix>/<obj_hash>-<timestamp2>
                    # <device>/async_pending/<obj_suffix>/<obj_hash>-<timestamp3>
                    #
                    # Async updates also have the property that newer
                    # updates contain all the information in older updates.
                    # Since we sorted the directory listing in reverse
                    # order, we'll see timestamp3 first, yield it, and then
                    # unlink timestamp2 and timestamp1 since we know they
                    # are obsolete.
                    #
                    # This way, our caller only gets useful async_pendings.
                    if obj_hash == last_obj_hash:
                        self.stats.unlinks += 1
                        self.logger.increment('unlinks')
                        try:
                            os.unlink(update_path)
                        except OSError as e:
                            if e.errno != errno.ENOENT:
                                raise
                    else:
                        last_obj_hash = obj_hash
                        update = self._load_update(device, update_path)
                        if update is not None:
                            yield {'device': device,
                                   'policy': policy,
                                   'update_path': update_path,
                                   'obj_hash': obj_hash,
                                   'timestamp': timestamp,
                                   'update': update}

    def object_sweep(self, device):
        """
        If there are async pendings on the device, walk each one and update.

        :param device: path to device
        """
        start_time = time.time()
        last_status_update = start_time
        start_stats = self.stats.copy()
        my_pid = os.getpid()
        self.logger.info("Object update sweep starting on %s (pid: %d)",
                         device, my_pid)

        def skip_counting_f(update_ctx):
            # in the future we could defer update_ctx
            self.stats.skips += 1
            self.logger.increment("skips")

        ap_iter = RateLimitedIterator(
            self._iter_async_pendings(device),
            elements_per_second=self.max_objects_per_second)
        ap_iter = BucketizedUpdateSkippingLimiter(
            ap_iter, self.per_container_ratelimit_buckets,
            self.max_objects_per_container_per_second,
            skip_f=skip_counting_f)
        with ContextPool(self.concurrency) as pool:
            for update_ctx in ap_iter:
                pool.spawn(self.process_object_update, **update_ctx)
                now = time.time()
                if now - last_status_update >= self.report_interval:
                    this_sweep = self.stats.since(start_stats)
                    self.logger.info(
                        ('Object update sweep progress on %(device)s: '
                         '%(elapsed).02fs, %(stats)s (pid: %(pid)d)'),
                        {'device': device,
                         'elapsed': now - start_time,
                         'pid': my_pid,
                         'stats': this_sweep})
                    last_status_update = now
            pool.waitall()

        self.logger.timing_since('timing', start_time)
        sweep_totals = self.stats.since(start_stats)
        self.logger.info(
            ('Object update sweep completed on %(device)s '
             'in %(elapsed).02fs seconds:, '
             '%(successes)d successes, %(failures)d failures, '
             '%(quarantines)d quarantines, '
             '%(unlinks)d unlinks, %(errors)d errors, '
             '%(redirects)d redirects '
             '%(skips)d skips '
             '(pid: %(pid)d)'),
            {'device': device,
             'elapsed': time.time() - start_time,
             'pid': my_pid,
             'successes': sweep_totals.successes,
             'failures': sweep_totals.failures,
             'quarantines': sweep_totals.quarantines,
             'unlinks': sweep_totals.unlinks,
             'errors': sweep_totals.errors,
             'redirects': sweep_totals.redirects,
             'skips': sweep_totals.skips})

    def process_object_update(self, update_path, device, policy, update,
                              **kwargs):
        """
        Process the object information to be updated and update.

        :param update_path: path to pickled object update file
        :param device: path to device
        :param policy: storage policy of object update
        :param update: the un-pickled update data
        :param kwargs: un-used keys from update_ctx
        """

        def do_update():
            successes = update.get('successes', [])
            headers_out = HeaderKeyDict(update['headers'].copy())
            headers_out['user-agent'] = 'object-updater %s' % os.getpid()
            headers_out.setdefault('X-Backend-Storage-Policy-Index',
                                   str(int(policy)))
            headers_out.setdefault('X-Backend-Accept-Redirect', 'true')
            headers_out.setdefault('X-Backend-Accept-Quoted-Location', 'true')
            acct, cont = split_update_path(update)
            part, nodes = self.get_container_ring().get_nodes(acct, cont)
            obj = '/%s/%s/%s' % (acct, cont, update['obj'])
            events = [spawn(self.object_update,
                            node, part, update['op'], obj, headers_out)
                      for node in nodes if node['id'] not in successes]
            success = True
            new_successes = rewrite_pickle = False
            redirect = None
            redirects = set()
            for event in events:
                event_success, node_id, redirect = event.wait()
                if event_success is True:
                    successes.append(node_id)
                    new_successes = True
                else:
                    success = False
                if redirect:
                    redirects.add(redirect)

            if success:
                self.stats.successes += 1
                self.logger.increment('successes')
                self.logger.debug('Update sent for %(obj)s %(path)s',
                                  {'obj': obj, 'path': update_path})
                self.stats.unlinks += 1
                self.logger.increment('unlinks')
                os.unlink(update_path)
                try:
                    # If this was the last async_pending in the directory,
                    # then this will succeed. Otherwise, it'll fail, and
                    # that's okay.
                    os.rmdir(os.path.dirname(update_path))
                except OSError:
                    pass
            elif redirects:
                # erase any previous successes
                update.pop('successes', None)
                redirect = max(redirects, key=lambda x: x[-1])[0]
                redirect_history = update.setdefault('redirect_history', [])
                if redirect in redirect_history:
                    # force next update to be sent to root, reset history
                    update['container_path'] = None
                    update['redirect_history'] = []
                else:
                    update['container_path'] = redirect
                    redirect_history.append(redirect)
                self.stats.redirects += 1
                self.logger.increment("redirects")
                self.logger.debug(
                    'Update redirected for %(obj)s %(path)s to %(shard)s',
                    {'obj': obj, 'path': update_path,
                     'shard': update['container_path']})
                rewrite_pickle = True
            else:
                self.stats.failures += 1
                self.logger.increment('failures')
                self.logger.debug('Update failed for %(obj)s %(path)s',
                                  {'obj': obj, 'path': update_path})
                if new_successes:
                    update['successes'] = successes
                    rewrite_pickle = True

            return rewrite_pickle, redirect

        rewrite_pickle, redirect = do_update()
        if redirect:
            # make one immediate retry to the redirect location
            rewrite_pickle, redirect = do_update()
        if rewrite_pickle:
            write_pickle(update, update_path, os.path.join(
                device, get_tmp_dir(policy)))

    def object_update(self, node, part, op, obj, headers_out):
        """
        Perform the object update to the container

        :param node: node dictionary from the container ring
        :param part: partition that holds the container
        :param op: operation performed (ex: 'PUT' or 'DELETE')
        :param obj: object name being updated
        :param headers_out: headers to send with the update
        :return: a tuple of (``success``, ``node_id``, ``redirect``)
            where ``success`` is True if the update succeeded, ``node_id`` is
            the_id of the node updated and ``redirect`` is either None or a
            tuple of (a path, a timestamp string).
        """
        redirect = None
        start = time.time()
<<<<<<< HEAD
        node_timing_string = 'updater.timing.node.%s.%s' % (
            node['replication_ip'].replace('.', '_'), node['device'])
=======
>>>>>>> 3b2784ec
        # Assume an error until we hear otherwise
        status = 500
        try:
            with ConnectionTimeout(self.conn_timeout):
                conn = http_connect(
                    node['replication_ip'], node['replication_port'],
                    node['device'], part, op, obj, headers_out)
            with Timeout(self.node_timeout):
                resp = conn.getresponse()
                resp.read()
            status = resp.status

            if status == HTTP_MOVED_PERMANENTLY:
                try:
                    redirect = get_redirect_data(resp)
                except ValueError as err:
                    self.logger.error(
                        'Container update failed for %r; problem with '
                        'redirect location: %s' % (obj, err))

            success = is_success(status)
            if not success:
                self.logger.debug(
                    'Error code %(status)d is returned from remote '
                    'server %(ip)s: %(port)s / %(device)s',
                    {'status': resp.status, 'ip': node['replication_ip'],
                     'port': node['replication_port'],
                     'device': node['device']})
            return success, node['id'], redirect
        except Exception:
            self.logger.exception(
                'ERROR with remote server '
                '%(replication_ip)s:%(replication_port)s/%(device)s', node)
        except Timeout as exc:
<<<<<<< HEAD
=======
            action = 'connecting to'
>>>>>>> 3b2784ec
            if not isinstance(exc, ConnectionTimeout):
                # i.e., we definitely made the request but gave up
                # waiting for the response
                status = 499
<<<<<<< HEAD
            self.logger.info(
                'Timeout talking to remote server '
                '%(replication_ip)s:%(replication_port)s/%(device)s: %(exc)s',
                dict(node, exc=exc))
=======
                action = 'waiting on'
            self.logger.info(
                'Timeout %(action)s remote server '
                '%(replication_ip)s:%(replication_port)s/%(device)s: %(exc)s',
                dict(node, exc=exc, action=action))
>>>>>>> 3b2784ec
        finally:
            elapsed = time.time() - start
            self.logger.timing('updater.timing.status.%s' % status,
                               elapsed * 1000)
<<<<<<< HEAD
            self.logger.timing(node_timing_string, elapsed * 1000)
=======
>>>>>>> 3b2784ec
        return HTTP_INTERNAL_SERVER_ERROR, node['id'], redirect<|MERGE_RESOLUTION|>--- conflicted
+++ resolved
@@ -565,11 +565,6 @@
         """
         redirect = None
         start = time.time()
-<<<<<<< HEAD
-        node_timing_string = 'updater.timing.node.%s.%s' % (
-            node['replication_ip'].replace('.', '_'), node['device'])
-=======
->>>>>>> 3b2784ec
         # Assume an error until we hear otherwise
         status = 500
         try:
@@ -604,32 +599,18 @@
                 'ERROR with remote server '
                 '%(replication_ip)s:%(replication_port)s/%(device)s', node)
         except Timeout as exc:
-<<<<<<< HEAD
-=======
             action = 'connecting to'
->>>>>>> 3b2784ec
             if not isinstance(exc, ConnectionTimeout):
                 # i.e., we definitely made the request but gave up
                 # waiting for the response
                 status = 499
-<<<<<<< HEAD
-            self.logger.info(
-                'Timeout talking to remote server '
-                '%(replication_ip)s:%(replication_port)s/%(device)s: %(exc)s',
-                dict(node, exc=exc))
-=======
                 action = 'waiting on'
             self.logger.info(
                 'Timeout %(action)s remote server '
                 '%(replication_ip)s:%(replication_port)s/%(device)s: %(exc)s',
                 dict(node, exc=exc, action=action))
->>>>>>> 3b2784ec
         finally:
             elapsed = time.time() - start
             self.logger.timing('updater.timing.status.%s' % status,
                                elapsed * 1000)
-<<<<<<< HEAD
-            self.logger.timing(node_timing_string, elapsed * 1000)
-=======
->>>>>>> 3b2784ec
         return HTTP_INTERNAL_SERVER_ERROR, node['id'], redirect
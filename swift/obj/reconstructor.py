--- conflicted
+++ resolved
@@ -240,13 +240,8 @@
                      conf.get('reclaim_age', DEFAULT_RECLAIM_AGE)))
         self.request_node_count = config_request_node_count_value(
             conf.get('request_node_count', '2 * replicas'))
-<<<<<<< HEAD
-        self.max_objects_per_sync = non_negative_int(
-            conf.get('max_objects_per_sync', 0))
-=======
         self.max_objects_per_revert = non_negative_int(
             conf.get('max_objects_per_revert', 0))
->>>>>>> d0027d4d
         # When upgrading from liberasurecode<=1.5.0, you may want to continue
         # writing legacy CRCs until all nodes are upgraded and capabale of
         # reading fragments with zlib CRCs.
@@ -1064,20 +1059,12 @@
                 continue
 
             # ssync any out-of-sync suffixes with the remote node; do not limit
-<<<<<<< HEAD
-            # max_objects_per_sync - we need to check them all because we don't
-            # purge any objects so start with the same set each cycle
-            success, _ = ssync_sender(
-                self, node, job, suffixes, include_non_durable=False,
-                max_objects_per_sync=0)()
-=======
             # max_objects - we need to check them all because, unlike a revert
             # job, we don't purge any objects so start with the same set each
             # cycle
             success, _ = ssync_sender(
                 self, node, job, suffixes, include_non_durable=False,
                 max_objects=0)()
->>>>>>> d0027d4d
             # update stats for this attempt
             self.suffix_sync += len(suffixes)
             self.logger.update_stats('suffix.syncs', len(suffixes))
@@ -1107,23 +1094,15 @@
                     sender = ssync_sender(
                         self, node, job, job['suffixes'],
                         include_non_durable=True,
-<<<<<<< HEAD
-                        max_objects_per_sync=self.max_objects_per_sync)()
-=======
                         max_objects=self.max_objects_per_revert)
                     success, in_sync_objs = sender()
                     limited_by_max_objects |= sender.limited_by_max_objects
->>>>>>> d0027d4d
                     if success:
                         syncd_with += 1
                         reverted_objs.update(in_sync_objs)
                 if syncd_with >= len(job['sync_to']):
                     self.delete_reverted_objs(job, reverted_objs)
-<<<<<<< HEAD
-                else:
-=======
                 if syncd_with < len(job['sync_to']) or limited_by_max_objects:
->>>>>>> d0027d4d
                     self.handoffs_remaining += 1
         except PartitionLockTimeout:
             self.logger.info("Unable to lock handoff partition %d for revert "

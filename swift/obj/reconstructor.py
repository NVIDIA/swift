# Copyright (c) 2010-2015 OpenStack Foundation
#
# Licensed under the Apache License, Version 2.0 (the "License");
# you may not use this file except in compliance with the License.
# You may obtain a copy of the License at
#
#    http://www.apache.org/licenses/LICENSE-2.0
#
# Unless required by applicable law or agreed to in writing, software
# distributed under the License is distributed on an "AS IS" BASIS,
# WITHOUT WARRANTIES OR CONDITIONS OF ANY KIND, either express or
# implied.
# See the License for the specific language governing permissions and
# limitations under the License.
import itertools
import json
import errno
from optparse import OptionParser
import os
from os.path import join
import random
import time
from collections import defaultdict
import pickle  # nosec: B403
import shutil

from eventlet import (GreenPile, GreenPool, Timeout, sleep, tpool, spawn)
from eventlet.support.greenlets import GreenletExit

from swift.common.utils import (
    whataremyips, unlink_older_than, compute_eta, get_logger,
    dump_recon_cache, mkdirs, config_true_value, parse_options,
    GreenAsyncPile, Timestamp, remove_file, node_to_string,
    load_recon_cache, parse_override_options, distribute_evenly,
    remove_directory, config_request_node_count_value,
    non_negative_int, get_prefixed_logger)
from swift.common.header_key_dict import HeaderKeyDict
from swift.common.bufferedhttp import http_connect
from swift.common.daemon import Daemon, run_daemon
from swift.common.recon import RECON_OBJECT_FILE, DEFAULT_RECON_CACHE_PATH
from swift.common.ring.utils import is_local_device
from swift.obj.ssync_sender import Sender as ssync_sender
from swift.common.http import HTTP_OK, HTTP_NOT_FOUND, \
    HTTP_INSUFFICIENT_STORAGE
from swift.obj.diskfile import DiskFileRouter, get_data_dir, \
<<<<<<< HEAD
    get_tmp_dir, DEFAULT_RECLAIM_AGE, should_part_listdir
=======
    get_tmp_dir, DEFAULT_RECLAIM_AGE, LogTraceContext
>>>>>>> 9540d35b
from swift.common.storage_policy import POLICIES, EC_POLICY
from swift.common.exceptions import ConnectionTimeout, DiskFileError, \
    SuffixSyncError, PartitionLockTimeout, DiskFileNotExist

SYNC, REVERT = ('sync_only', 'sync_revert')
UNKNOWN_RESPONSE_STATUS = 0  # used as response status for timeouts, exceptions


def _get_partners(node_index, part_nodes):
    """
    Returns the left, right and far partners of the node whose index is equal
    to the given node_index.

    :param node_index: the primary index
    :param part_nodes: a list of primary nodes
    :returns: [<node-to-left>, <node-to-right>, <node-opposite>]
    """
    num_nodes = len(part_nodes)
    return [
        part_nodes[(node_index - 1) % num_nodes],
        part_nodes[(node_index + 1) % num_nodes],
        part_nodes[(
            node_index + (num_nodes // 2)
        ) % num_nodes],
    ]


def _full_path(node, part, relative_path, policy):
    """
    Combines the node properties, partition, relative-path and policy into a
    single string representation.

    :param node: a dict describing node properties
    :param part: partition number
    :param path: path of the desired EC archive relative to partition dir
    :param policy: an instance of
                   :class:`~swift.common.storage_policy.BaseStoragePolicy`
    :return: string representation of absolute path on node plus policy index
    """
    if not isinstance(relative_path, str):
        relative_path = relative_path.decode('utf8')
    return '%(node)s/%(part)s%(path)s policy#%(policy)d' % {
        'node': node_to_string(node, replication=True),
        'part': part, 'path': relative_path,
        'policy': policy,
    }


class ResponseBucket(object):
    """
    Encapsulates fragment GET response data related to a single timestamp.
    """
    def __init__(self):
        # count of all responses associated with this Bucket
        self.num_responses = 0
        # map {frag_index: response} for subset of responses that could be used
        # to rebuild the missing fragment
        self.useful_responses = {}
        # set if a durable timestamp was seen in responses
        self.durable = False
        # etag of the first response associated with the Bucket
        self.etag = None


class RebuildingECDiskFileStream(object):
    """
    This class wraps the reconstructed fragment archive data and
    metadata in the DiskFile interface for ssync.
    """

    def __init__(self, datafile_metadata, frag_index, rebuilt_fragment_iter):
        # start with metadata from a participating FA
        self.datafile_metadata = datafile_metadata

        # the new FA is going to have the same length as others in the set
        self._content_length = int(self.datafile_metadata['Content-Length'])
        # update the FI and delete the ETag, the obj server will
        # recalc on the other side...
        self.datafile_metadata['X-Object-Sysmeta-Ec-Frag-Index'] = frag_index
        for etag_key in ('ETag', 'Etag'):
            self.datafile_metadata.pop(etag_key, None)

        self.frag_index = frag_index
        self.rebuilt_fragment_iter = rebuilt_fragment_iter

    def get_metadata(self):
        return self.datafile_metadata

    def get_datafile_metadata(self):
        return self.datafile_metadata

    @property
    def content_length(self):
        return self._content_length

    def reader(self):
        for chunk in self.rebuilt_fragment_iter:
            yield chunk


class ObjectReconstructor(Daemon):
    """
    Reconstruct objects using erasure code.  And also rebalance EC Fragment
    Archive objects off handoff nodes.

    Encapsulates most logic and data needed by the object reconstruction
    process. Each call to .reconstruct() performs one pass.  It's up to the
    caller to do this in a loop.
    """

    def __init__(self, conf, logger=None):
        """
        :param conf: configuration object obtained from ConfigParser
        :param logger: an instance of ``SwiftLogAdapter``.
        """
        self.conf = conf
        self.logger = \
            logger or get_logger(conf, log_route='object-reconstructor')
        self.devices_dir = conf.get('devices', '/srv/node')
        self.mount_check = config_true_value(conf.get('mount_check', 'true'))
        self.swift_dir = conf.get('swift_dir', '/etc/swift')
        self.ring_ip = conf.get('ring_ip', conf.get('bind_ip', '0.0.0.0'))
        self.servers_per_port = int(conf.get('servers_per_port', '0') or 0)
        self.port = None if self.servers_per_port else \
            int(conf.get('bind_port', 6200))
        self.concurrency = int(conf.get('concurrency', 1))
        # N.B. to maintain compatibility with legacy configs this option can
        # not be named 'workers' because the object-server uses that option
        # name in the DEFAULT section
        self.reconstructor_workers = int(conf.get('reconstructor_workers', 0))
        self.policies = [policy for policy in POLICIES
                         if policy.policy_type == EC_POLICY]
        self.stats_interval = float(conf.get('stats_interval', '300'))
        self.ring_check_interval = float(conf.get('ring_check_interval', 15))
        self.next_check = time.time() + self.ring_check_interval
        self.partition_times = []
        self.interval = float(conf.get('interval') or
                              conf.get('run_pause') or 30)
        if 'run_pause' in conf:
            if 'interval' in conf:
                self.logger.warning(
                    'Option object-reconstructor/run_pause is deprecated and '
                    'object-reconstructor/interval is already configured. '
                    'You can safely remove run_pause; it is now ignored and '
                    'will be removed in a future version.')
            else:
                self.logger.warning(
                    'Option object-reconstructor/run_pause is deprecated '
                    'and will be removed in a future version. '
                    'Update your configuration to use option '
                    'object-reconstructor/interval.')
        self.process_cycle = 0
        self.cycle_seed = random.random()
        self.part_listdir_percent = float(conf.get('part_listdir_percent', 10))
        self.http_timeout = int(conf.get('http_timeout', 60))
        self.lockup_timeout = int(conf.get('lockup_timeout', 1800))
        self.recon_cache_path = conf.get('recon_cache_path',
                                         DEFAULT_RECON_CACHE_PATH)
        self.rcache = os.path.join(self.recon_cache_path, RECON_OBJECT_FILE)
        self._next_rcache_update = time.time() + self.stats_interval
        # defaults subject to change after beta
        self.conn_timeout = float(conf.get('conn_timeout', 0.5))
        self.node_timeout = float(conf.get('node_timeout', 10))
        self.network_chunk_size = int(conf.get('network_chunk_size', 65536))
        self.disk_chunk_size = int(conf.get('disk_chunk_size', 65536))
        self.headers = {
            'Content-Length': '0',
            'user-agent': 'obj-reconstructor %s' % os.getpid()}
        if 'handoffs_first' in conf:
            self.logger.warning(
                'The handoffs_first option is deprecated in favor '
                'of handoffs_only. This option may be ignored in a '
                'future release.')
            # honor handoffs_first for backwards compatibility
            default_handoffs_only = config_true_value(conf['handoffs_first'])
        else:
            default_handoffs_only = False
        self.handoffs_only = config_true_value(
            conf.get('handoffs_only', default_handoffs_only))
        if self.handoffs_only:
            self.logger.warning(
                'Handoff only mode is not intended for normal '
                'operation, use handoffs_only with care.')
        elif default_handoffs_only:
            self.logger.warning('Ignored handoffs_first option in favor '
                                'of handoffs_only.')
        self.rebuild_handoff_node_count = int(conf.get(
            'rebuild_handoff_node_count', 2))
        self.quarantine_threshold = non_negative_int(
            conf.get('quarantine_threshold', 0))
        self.quarantine_age = int(
            conf.get('quarantine_age',
                     conf.get('reclaim_age', DEFAULT_RECLAIM_AGE)))
        self.request_node_count = config_request_node_count_value(
            conf.get('request_node_count', '2 * replicas'))
        self.max_objects_per_revert = non_negative_int(
            conf.get('max_objects_per_revert', 0))
        # When upgrading from liberasurecode<=1.5.0, you may want to continue
        # writing legacy CRCs until all nodes are upgraded and capabale of
        # reading fragments with zlib CRCs.
        # See https://bugs.launchpad.net/liberasurecode/+bug/1886088 for more
        # information.
        if 'write_legacy_ec_crc' in conf:
            os.environ['LIBERASURECODE_WRITE_LEGACY_CRC'] = \
                '1' if config_true_value(conf['write_legacy_ec_crc']) else '0'
        # else, assume operators know what they're doing and leave env alone

        self._df_router = DiskFileRouter(conf, self.logger)
        self.all_local_devices = self.get_local_devices()
        self.rings_mtime = None

    def get_worker_args(self, once=False, **kwargs):
        """
        Take the set of all local devices for this node from all the EC
        policies rings, and distribute them evenly into the number of workers
        to be spawned according to the configured worker count. If `devices` is
        given in `kwargs` then distribute only those devices.

        :param once: False if the worker(s) will be daemonized, True if the
            worker(s) will be run once
        :param kwargs: optional overrides from the command line
        """
        if self.reconstructor_workers < 1:
            return
        override_opts = parse_override_options(once=once, **kwargs)

        # Note that this get re-used when dumping stats and in is_healthy
        self.all_local_devices = self.get_local_devices()

        if override_opts.devices:
            devices = [d for d in override_opts.devices
                       if d in self.all_local_devices]
        else:
            devices = list(self.all_local_devices)
        if not devices:
            # we only need a single worker to do nothing until a ring change
            yield dict(override_devices=override_opts.devices,
                       override_partitions=override_opts.partitions,
                       multiprocess_worker_index=0)
            return

        # for somewhat uniform load per worker use same
        # max_devices_per_worker when handling all devices or just override
        # devices, but only use enough workers for the actual devices being
        # handled
        self.reconstructor_workers = min(self.reconstructor_workers,
                                         len(devices))
        for index, ods in enumerate(distribute_evenly(
                devices, self.reconstructor_workers)):
            yield dict(override_partitions=override_opts.partitions,
                       override_devices=ods,
                       multiprocess_worker_index=index)

    def is_healthy(self):
        """
        Check whether rings have changed, and maybe do a recon update.

        :returns: False if any ec ring has changed
        """
        now = time.time()
        if now > self._next_rcache_update:
            self._next_rcache_update = now + self.stats_interval
            self.aggregate_recon_update()
        rings_mtime = [os.path.getmtime(self.load_object_ring(
                       policy).serialized_path) for policy in self.policies]
        if self.rings_mtime == rings_mtime:
            return True
        self.rings_mtime = rings_mtime
        return self.get_local_devices() == self.all_local_devices

    def aggregate_recon_update(self):
        """
        Aggregate per-disk rcache updates from child workers.
        """
        existing_data = load_recon_cache(self.rcache)
        first_start = time.time()
        last_finish = 0
        all_devices_reporting = True
        for device in self.all_local_devices:
            per_disk_stats = existing_data.get(
                'object_reconstruction_per_disk', {}).get(device, {})
            try:
                start_time = per_disk_stats['object_reconstruction_last'] - \
                    (per_disk_stats['object_reconstruction_time'] * 60)
                finish_time = per_disk_stats['object_reconstruction_last']
            except KeyError:
                all_devices_reporting = False
                break
            first_start = min(first_start, start_time)
            last_finish = max(last_finish, finish_time)
        if all_devices_reporting and last_finish > 0:
            duration = last_finish - first_start
            recon_update = {
                'object_reconstruction_time': duration / 60.0,
                'object_reconstruction_last': last_finish
            }
        else:
            # if any current devices have not yet dropped stats, or the rcache
            # file does not yet exist, we may still clear out per device stats
            # for any devices that have been removed from local devices
            recon_update = {}
        found_devices = set(existing_data.get(
            'object_reconstruction_per_disk', {}).keys())
        clear_update = {d: {} for d in found_devices
                        if d not in self.all_local_devices}
        if clear_update:
            recon_update['object_reconstruction_per_disk'] = clear_update
        dump_recon_cache(recon_update, self.rcache, self.logger)

    def load_object_ring(self, policy):
        """
        Make sure the policy's rings are loaded.

        :param policy: the StoragePolicy instance
        :returns: appropriate ring object
        """
        policy.load_ring(self.swift_dir)
        return policy.object_ring

    def check_ring(self, object_ring):
        """
        Check to see if the ring has been updated

        :param object_ring: the ring to check
        :returns: boolean indicating whether or not the ring has changed
        """
        if time.time() > self.next_check:
            self.next_check = time.time() + self.ring_check_interval
            if object_ring.has_changed():
                return False
        return True

    def _get_response(self, node, policy, partition, path, headers):
        """
        Helper method for reconstruction that GETs a single EC fragment
        archive

        :param node: the node to GET from
        :param policy: the job policy
        :param partition: the partition
        :param path: path of the desired EC archive relative to partition dir
        :param headers: the headers to send
        :returns: response
        """
        full_path = _full_path(node, partition, path, policy)
        resp = None
        try:
            with ConnectionTimeout(self.conn_timeout):
                conn = http_connect(
                    node['replication_ip'], node['replication_port'],
                    node['device'], partition, 'GET', path, headers=headers)
            with Timeout(self.node_timeout):
                resp = conn.getresponse()
                resp.full_path = full_path
                resp.node = node
        except (Exception, Timeout):
            self.logger.exception(
                "Trying to GET %(full_path)s", {
                    'full_path': full_path})
        return resp

    def _handle_fragment_response(self, node, policy, partition, fi_to_rebuild,
                                  path, buckets, error_responses, resp):
        """
        Place ok responses into a per-timestamp bucket. Append bad responses to
        a list per-status-code in error_responses.

        :return: the per-timestamp bucket if the response is ok, otherwise
            None.
        """
        if not resp:
            error_responses[UNKNOWN_RESPONSE_STATUS].append(resp)
            return None

        if resp.status not in [HTTP_OK, HTTP_NOT_FOUND]:
            self.logger.warning(
                "Invalid response %(resp)s from %(full_path)s",
                {'resp': resp.status, 'full_path': resp.full_path})
        if resp.status != HTTP_OK:
            error_responses[resp.status].append(resp)
            return None

        resp.headers = HeaderKeyDict(resp.getheaders())
        frag_index = resp.headers.get('X-Object-Sysmeta-Ec-Frag-Index')
        try:
            resp_frag_index = int(frag_index)
        except (TypeError, ValueError):
            # The successful response should include valid X-Object-
            # Sysmeta-Ec-Frag-Index but for safety, catching the case either
            # missing X-Object-Sysmeta-Ec-Frag-Index or invalid frag index to
            # reconstruct and dump warning log for that
            self.logger.warning(
                'Invalid resp from %s '
                '(invalid X-Object-Sysmeta-Ec-Frag-Index: %r)',
                resp.full_path, frag_index)
            error_responses[resp.status].append(resp)
            return None

        timestamp = resp.headers.get('X-Backend-Data-Timestamp',
                                     resp.headers.get('X-Backend-Timestamp'))
        if not timestamp:
            self.logger.warning(
                'Invalid resp from %s, frag index %s (missing '
                'X-Backend-Data-Timestamp and X-Backend-Timestamp)',
                resp.full_path, resp_frag_index)
            error_responses[resp.status].append(resp)
            return None
        timestamp = Timestamp(timestamp)

        etag = resp.headers.get('X-Object-Sysmeta-Ec-Etag')
        if not etag:
            self.logger.warning(
                'Invalid resp from %s, frag index %s (missing Etag)',
                resp.full_path, resp_frag_index)
            error_responses[resp.status].append(resp)
            return None

        bucket = buckets[timestamp]
        bucket.num_responses += 1
        if bucket.etag is None:
            bucket.etag = etag
        elif bucket.etag != etag:
            self.logger.error('Mixed Etag (%s, %s) for %s frag#%s',
                              etag, bucket.etag,
                              _full_path(node, partition, path, policy),
                              fi_to_rebuild)
            return None

        durable_timestamp = resp.headers.get('X-Backend-Durable-Timestamp')
        if durable_timestamp:
            buckets[Timestamp(durable_timestamp)].durable = True

        if resp_frag_index == fi_to_rebuild:
            # TODO: With duplicated EC frags it's not unreasonable to find the
            # very fragment we're trying to rebuild exists on another primary
            # node.  In this case we should stream it directly from the remote
            # node to our target instead of rebuild.  But instead we ignore it.
            self.logger.debug(
                'Found existing frag #%s at %s while rebuilding to %s',
                fi_to_rebuild, resp.full_path,
                _full_path(node, partition, path, policy))
        elif resp_frag_index not in bucket.useful_responses:
            bucket.useful_responses[resp_frag_index] = resp
        # else: duplicate frag_index isn't useful for rebuilding

        return bucket

    def _is_quarantine_candidate(self, policy, buckets, error_responses, df):
        # This condition is deliberately strict because it determines if
        # more requests will be issued and ultimately if the fragment
        # will be quarantined.
        if list(error_responses.keys()) != [404]:
            # only quarantine if all other responses are 404 so we are
            # confident there are no other frags on queried nodes
            return False

        local_timestamp = Timestamp(df.get_datafile_metadata()['X-Timestamp'])
        if list(buckets.keys()) != [local_timestamp]:
            # don't quarantine if there's insufficient other timestamp
            # frags, or no response for the local frag timestamp: we
            # possibly could quarantine, but this unexpected case may be
            # worth more investigation
            return False

        if time.time() - float(local_timestamp) <= self.quarantine_age:
            # If the fragment has not yet passed reclaim age then it is
            # likely that a tombstone will be reverted to this node, or
            # neighbor frags will get reverted from handoffs to *other* nodes
            # and we'll discover we *do* have enough to reconstruct. Don't
            # quarantine it yet: better that it is cleaned up 'normally'.
            return False

        bucket = buckets[local_timestamp]
        return (bucket.num_responses <= self.quarantine_threshold and
                bucket.num_responses < policy.ec_ndata and
                df._frag_index in bucket.useful_responses)

    def _make_fragment_requests(self, job, node, df, buckets, error_responses):
        """
        Issue requests for fragments to the list of ``nodes`` and sort the
        responses into per-timestamp ``buckets`` or per-status
        ``error_responses``. If any bucket accumulates sufficient responses to
        rebuild the missing fragment then return that bucket.

        :param job: job from ssync_sender.
        :param node: node to which we're rebuilding.
        :param df: an instance of :class:`~swift.obj.diskfile.BaseDiskFile`.
        :param buckets: dict of per-timestamp buckets for ok responses.
        :param error_responses: dict of per-status lists of error responses.
        :return: A per-timestamp with sufficient responses, or None if
            there is no such bucket.
        """
        policy = job['policy']
        partition = job['partition']
        datafile_metadata = df.get_datafile_metadata()

        # the fragment index we need to reconstruct is the position index
        # of the node we're rebuilding to within the primary part list
        fi_to_rebuild = node['backend_index']

        # KISS send out connection requests to all nodes, see what sticks.
        # Use fragment preferences header to tell other nodes that we want
        # fragments at the same timestamp as our fragment, and that they don't
        # need to be durable. Accumulate responses into per-timestamp buckets
        # and if any buckets gets enough responses then use those responses to
        # rebuild.
        headers = self.headers.copy()
        headers['X-Backend-Storage-Policy-Index'] = int(policy)
        headers['X-Backend-Replication'] = 'True'
        local_timestamp = Timestamp(datafile_metadata['X-Timestamp'])
        frag_prefs = [{'timestamp': local_timestamp.normal, 'exclude': []}]
        headers['X-Backend-Fragment-Preferences'] = json.dumps(frag_prefs)
        path = datafile_metadata['name']

        ring = policy.object_ring
        primary_nodes = ring.get_part_nodes(partition)
        # primary_node_count is the maximum number of nodes to consume in a
        # normal rebuild attempt when there is no quarantine candidate,
        # including the node to which we are rebuilding
        primary_node_count = len(primary_nodes)
        # don't try and fetch a fragment from the node we're rebuilding to
        filtered_primary_nodes = [n for n in primary_nodes
                                  if n['id'] != node['id']]
        # concurrency is the number of requests fired off in initial batch
        concurrency = len(filtered_primary_nodes)
        # max_node_count is the maximum number of nodes to consume when
        # verifying a quarantine candidate and is at least primary_node_count
        max_node_count = max(primary_node_count,
                             self.request_node_count(primary_node_count))

        pile = GreenAsyncPile(concurrency)
        for primary_node in filtered_primary_nodes:
            pile.spawn(self._get_response, primary_node, policy, partition,
                       path, headers)

        useful_bucket = None
        for resp in pile:
            bucket = self._handle_fragment_response(
                node, policy, partition, fi_to_rebuild, path, buckets,
                error_responses, resp)
            if bucket and len(bucket.useful_responses) >= policy.ec_ndata:
                useful_bucket = bucket
                break

        # Once all rebuild nodes have responded, if we have a quarantine
        # candidate, go beyond primary_node_count and on to handoffs. The
        # first non-404 response will prevent quarantine, but the expected
        # common case is all 404 responses so we use some concurrency to get an
        # outcome faster at the risk of some unnecessary requests in the
        # uncommon case.
        if (not useful_bucket and
                self._is_quarantine_candidate(
                    policy, buckets, error_responses, df)):
            node_count = primary_node_count
            handoff_iter = itertools.islice(ring.get_more_nodes(partition),
                                            max_node_count - node_count)
            for handoff_node in itertools.islice(handoff_iter, concurrency):
                node_count += 1
                pile.spawn(self._get_response, handoff_node, policy, partition,
                           path, headers)
            for resp in pile:
                bucket = self._handle_fragment_response(
                    node, policy, partition, fi_to_rebuild, path, buckets,
                    error_responses, resp)
                if bucket and len(bucket.useful_responses) >= policy.ec_ndata:
                    useful_bucket = bucket
                    self.logger.debug(
                        'Reconstructing frag from handoffs, node_count=%d'
                        % node_count)
                    break
                elif self._is_quarantine_candidate(
                        policy, buckets, error_responses, df):
                    try:
                        handoff_node = next(handoff_iter)
                        node_count += 1
                        pile.spawn(self._get_response, handoff_node, policy,
                                   partition, path, headers)
                    except StopIteration:
                        pass
                # else: this frag is no longer a quarantine candidate, so we
                # could break right here and ignore any remaining responses,
                # but given that we may have actually found another frag we'll
                # optimistically wait for any remaining responses in case a
                # useful bucket is assembled.

        return useful_bucket

    def reconstruct_fa(self, job, node, df):
        """
        Reconstructs a fragment archive - this method is called from ssync
        after a remote node responds that is missing this object - the local
        diskfile is opened to provide metadata - but to reconstruct the
        missing fragment archive we must connect to multiple object servers.

        :param job: job from ssync_sender.
        :param node: node to which we're rebuilding.
        :param df: an instance of :class:`~swift.obj.diskfile.BaseDiskFile`.
        :returns: a DiskFile like class for use by ssync.
        :raises DiskFileQuarantined: if the fragment archive cannot be
            reconstructed and has as a result been quarantined.
        :raises DiskFileError: if the fragment archive cannot be reconstructed.
        """
        policy = job['policy']
        partition = job['partition']
        # the fragment index we need to reconstruct is the position index
        # of the node we're rebuilding to within the primary part list
        fi_to_rebuild = node['backend_index']
        datafile_metadata = df.get_datafile_metadata()
        if not df.validate_metadata():
            raise df._quarantine(
                df._data_file, "Invalid fragment #%s" % df._frag_index)
        local_timestamp = Timestamp(datafile_metadata['X-Timestamp'])
        path = datafile_metadata['name']

        buckets = defaultdict(ResponseBucket)  # map timestamp -> Bucket
        error_responses = defaultdict(list)  # map status code -> response list

        # don't try and fetch a fragment from the node we're rebuilding to
        useful_bucket = self._make_fragment_requests(
            job, node, df, buckets, error_responses)

        if useful_bucket:
            frag_indexes = list(useful_bucket.useful_responses.keys())
            self.logger.debug('Reconstruct frag #%s with frag indexes %s'
                              % (fi_to_rebuild, frag_indexes))
            responses = list(useful_bucket.useful_responses.values())
            rebuilt_fragment_iter = self.make_rebuilt_fragment_iter(
                responses[:policy.ec_ndata], path, policy, fi_to_rebuild)
            return RebuildingECDiskFileStream(datafile_metadata, fi_to_rebuild,
                                              rebuilt_fragment_iter)

        full_path = _full_path(node, partition, path, policy)
        for timestamp, bucket in sorted(buckets.items()):
            self.logger.error(
                'Unable to get enough responses (%s/%s from %s ok responses) '
                'to reconstruct %s %s frag#%s with ETag %s and timestamp %s' %
                (len(bucket.useful_responses), policy.ec_ndata,
                 bucket.num_responses,
                 'durable' if bucket.durable else 'non-durable',
                 full_path, fi_to_rebuild, bucket.etag, timestamp.internal))

        if error_responses:
            durable = buckets[local_timestamp].durable
            errors = ', '.join(
                '%s x %s' % (len(responses),
                             'unknown' if status == UNKNOWN_RESPONSE_STATUS
                             else status)
                for status, responses in sorted(error_responses.items()))
            self.logger.error(
                'Unable to get enough responses (%s error responses) '
                'to reconstruct %s %s frag#%s' % (
                    errors, 'durable' if durable else 'non-durable',
                    full_path, fi_to_rebuild))

        if self._is_quarantine_candidate(policy, buckets, error_responses, df):
            raise df._quarantine(
                df._data_file, "Solitary fragment #%s" % df._frag_index)

        raise DiskFileError('Unable to reconstruct EC archive')

    def _reconstruct(self, policy, fragment_payload, frag_index):
        return policy.pyeclib_driver.reconstruct(fragment_payload,
                                                 [frag_index])[0]

    def make_rebuilt_fragment_iter(self, responses, path, policy, frag_index):
        """
        Turn a set of connections from backend object servers into a generator
        that yields up the rebuilt fragment archive for frag_index.
        """

        def _get_one_fragment(resp):
            buff = []
            remaining_bytes = policy.fragment_size
            while remaining_bytes:
                chunk = resp.read(remaining_bytes)
                if not chunk:
                    break
                remaining_bytes -= len(chunk)
                buff.append(chunk)
            return b''.join(buff)

        def fragment_payload_iter():
            # We need a fragment from each connections, so best to
            # use a GreenPile to keep them ordered and in sync
            pile = GreenPile(len(responses))
            while True:
                for resp in responses:
                    pile.spawn(_get_one_fragment, resp)
                try:
                    with Timeout(self.node_timeout):
                        fragment_payload = [fragment for fragment in pile]
                except (Exception, Timeout):
                    self.logger.exception(
                        "Error trying to rebuild %(path)s "
                        "policy#%(policy)d frag#%(frag_index)s",
                        {'path': path,
                         'policy': policy,
                         'frag_index': frag_index,
                         })
                    break
                if not all(fragment_payload):
                    break
                rebuilt_fragment = self._reconstruct(
                    policy, fragment_payload, frag_index)
                yield rebuilt_fragment

        return fragment_payload_iter()

    def stats_line(self):
        """
        Logs various stats for the currently running reconstruction pass.
        """
        if (self.device_count and self.part_count):
            elapsed = (time.time() - self.start) or 0.000001
            rate = self.reconstruction_part_count / elapsed
            self.logger.info(
                "%(reconstructed)d/%(total)d (%(percentage).2f%%)"
                " partitions reconstructed in %(time).2fs "
                "(%(rate).2f/sec, %(remaining)s remaining)",
                {'reconstructed': self.reconstruction_part_count,
                 'total': self.part_count,
                 'percentage':
                 self.reconstruction_part_count * 100.0 / self.part_count,
                 'time': time.time() - self.start, 'rate': rate,
                 'remaining': '%d%s' %
                 compute_eta(self.start,
                             self.reconstruction_part_count,
                             self.part_count)})

            if self.suffix_count and self.partition_times:
                self.logger.info(
                    "%(checked)d suffixes checked - "
                    "%(hashed).2f%% hashed, %(synced).2f%% synced",
                    {'checked': self.suffix_count,
                     'hashed': (self.suffix_hash * 100.0) / self.suffix_count,
                     'synced': (self.suffix_sync * 100.0) / self.suffix_count})
                self.partition_times.sort()
                self.logger.info(
                    "Partition times: max %(max).4fs, "
                    "min %(min).4fs, med %(med).4fs",
                    {'max': self.partition_times[-1],
                     'min': self.partition_times[0],
                     'med': self.partition_times[
                         len(self.partition_times) // 2]})
        else:
            self.logger.info(
                "Nothing reconstructed for %s seconds.",
                (time.time() - self.start))

    def _emplace_log_prefix(self, worker_index):
        self.logger = get_prefixed_logger(
            self.logger, "[worker %d/%d pid=%s] " % (
                worker_index + 1,
                # use 1-based indexing for more readable logs
                self.reconstructor_workers,
                os.getpid()))

    def kill_coros(self):
        """Utility function that kills all coroutines currently running."""
        for coro in list(self.run_pool.coroutines_running):
            try:
                coro.kill(GreenletExit)
            except GreenletExit:
                pass

    def heartbeat(self):
        """
        Loop that runs in the background during reconstruction.  It
        periodically logs progress.
        """
        while True:
            sleep(self.stats_interval)
            self.stats_line()

    def detect_lockups(self):
        """
        In testing, the pool.waitall() call very occasionally failed to return.
        This is an attempt to make sure the reconstructor finishes its
        reconstruction pass in some eventuality.
        """
        while True:
            sleep(self.lockup_timeout)
            if self.reconstruction_count == self.last_reconstruction_count:
                self.logger.error("Lockup detected.. killing live coros.")
                self.kill_coros()
            self.last_reconstruction_count = self.reconstruction_count

    def do_listdir(self, partition):
        return should_part_listdir(self.cycle_seed,
                                   self.process_cycle,
                                   partition,
                                   self.part_listdir_percent)

    def _get_hashes(self, device, partition, policy, recalculate=None,
                    do_listdir=False):
        df_mgr = self._df_router[policy]
        # don't pass logger, we'll log at the end outside of the tpool
        trace = LogTraceContext('reconstructor._get_hashes')
        hashed, suffix_hashes = tpool.execute(
            df_mgr._get_hashes, device, partition, policy,
            recalculate=recalculate, do_listdir=do_listdir, trace=trace)
        trace.log(self.logger)
        # hashed is always an int, we count it in stats but don't return it
        self.logger.update_stats('suffix.hashes', hashed)
        return suffix_hashes

    def get_suffix_delta(self, local_suff, local_index,
                         remote_suff, remote_index):
        """
        Compare the local suffix hashes with the remote suffix hashes
        for the given local and remote fragment indexes.  Return those
        suffixes which should be synced.

        :param local_suff: the local suffix hashes (from _get_hashes)
        :param local_index: the local fragment index for the job
        :param remote_suff: the remote suffix hashes (from remote
                            REPLICATE request)
        :param remote_index: the remote fragment index for the job

        :returns: a list of strings, the suffix dirs to sync
        """
        suffixes = []
        for suffix, sub_dict_local in local_suff.items():
            sub_dict_remote = remote_suff.get(suffix, {})
            if (sub_dict_local.get(None) != sub_dict_remote.get(None) or
                    sub_dict_local.get(local_index) !=
                    sub_dict_remote.get(remote_index)):
                suffixes.append(suffix)
        return suffixes

    def _iter_nodes_for_frag(self, policy, partition, node):
        """
        Generate a priority list of nodes that can sync to the given node.

        The primary node is always the highest priority, after that we'll use
        handoffs.

        To avoid conflicts placing frags we'll skip through the handoffs and
        only yield back those that are offset equal to the given primary
        node index.

        Nodes returned from this iterator will have 'backend_index' set.
        """
        node['backend_index'] = policy.get_backend_index(node['index'])
        yield node
        count = 0
        for handoff_node in policy.object_ring.get_more_nodes(partition):
            handoff_backend_index = policy.get_backend_index(
                handoff_node['handoff_index'])
            if handoff_backend_index == node['backend_index']:
                if (self.rebuild_handoff_node_count >= 0 and
                        count >= self.rebuild_handoff_node_count):
                    break
                handoff_node['backend_index'] = handoff_backend_index
                yield handoff_node
                count += 1

    def _get_suffixes_to_sync(self, job, node):
        """
        For SYNC jobs we need to make a remote REPLICATE request to get
        the remote node's current suffix's hashes and then compare to our
        local suffix's hashes to decide which suffixes (if any) are out
        of sync.

        :param job: the job dict, with the keys defined in ``_get_part_jobs``
        :param node: the remote node dict
        :returns: a (possibly empty) list of strings, the suffixes to be
                  synced and the remote node.
        """
        # get hashes from the remote node
        remote_suffixes = None
        attempts_remaining = 1
        headers = self.headers.copy()
        headers['X-Backend-Storage-Policy-Index'] = int(job['policy'])
        possible_nodes = self._iter_nodes_for_frag(
            job['policy'], job['partition'], node)
        while remote_suffixes is None and attempts_remaining:
            try:
                node = next(possible_nodes)
            except StopIteration:
                break
            attempts_remaining -= 1
            conn = None
            try:
                with Timeout(self.http_timeout):
                    conn = http_connect(
                        node['replication_ip'], node['replication_port'],
                        node['device'], job['partition'], 'REPLICATE',
                        '', headers=headers)
                    resp = conn.getresponse()
                if resp.status == HTTP_INSUFFICIENT_STORAGE:
                    self.logger.error(
                        '%s responded as unmounted',
                        _full_path(node, job['partition'], '',
                                   job['policy']))
                    attempts_remaining += 1
                elif resp.status != HTTP_OK:
                    full_path = _full_path(node, job['partition'], '',
                                           job['policy'])
                    self.logger.error(
                        "Invalid response %(resp)s from %(full_path)s",
                        {'resp': resp.status, 'full_path': full_path})
                else:
                    remote_suffixes = pickle.loads(resp.read())  # nosec: B301
            except (Exception, Timeout):
                # all exceptions are logged here so that our caller can
                # safely catch our exception and continue to the next node
                # without logging
                self.logger.exception('Unable to get remote suffix hashes '
                                      'from %r' % _full_path(
                                          node, job['partition'], '',
                                          job['policy']))
            finally:
                if conn:
                    conn.close()
        if remote_suffixes is None:
            raise SuffixSyncError('Unable to get remote suffix hashes')

        suffixes = self.get_suffix_delta(job['hashes'],
                                         job['frag_index'],
                                         remote_suffixes,
                                         node['backend_index'])
        # now recalculate local hashes for suffixes that don't
        # match so we're comparing the latest
        local_suff = self._get_hashes(job['local_dev']['device'],
                                      job['partition'],
                                      job['policy'], recalculate=suffixes)

        suffixes = self.get_suffix_delta(local_suff,
                                         job['frag_index'],
                                         remote_suffixes,
                                         node['backend_index'])

        self.suffix_count += len(suffixes)
        return suffixes, node

    def delete_reverted_objs(self, job, objects):
        """
        For EC we can potentially revert only some of a partition
        so we'll delete reverted objects here. Note that we delete
        the fragment index of the file we sent to the remote node.

        :param job: the job being processed
        :param objects: a dict of objects to be deleted, each entry maps
                        hash=>timestamp
        """
        df_mgr = self._df_router[job['policy']]
        suffixes_to_delete = set()
        for object_hash, timestamps in objects.items():
            try:
                df, filenames = df_mgr.get_diskfile_and_filenames_from_hash(
                    job['local_dev']['device'], job['partition'],
                    object_hash, job['policy'],
                    frag_index=job['frag_index'])
                # legacy durable data files look like modern nondurable data
                # files; we therefore override nondurable_purge_delay when we
                # know the data file is durable so that legacy durable data
                # files get purged
                nondurable_purge_delay = (0 if timestamps.get('durable')
                                          else df_mgr.commit_window)
                data_files = [
                    f for f in filenames
                    if f.endswith('.data')]
                purgable_data_files = [
                    f for f in data_files
                    if f.startswith(timestamps['ts_data'].internal)]
                if (job['primary_frag_index'] is None
                        and len(purgable_data_files) == len(data_files) <= 1):
                    # pure handoff node, and we're about to purge the last
                    # .data file, so it's ok to remove any meta file that may
                    # have been reverted
                    meta_timestamp = timestamps.get('ts_meta')
                else:
                    meta_timestamp = None
                df.purge(timestamps['ts_data'], job['frag_index'],
                         nondurable_purge_delay, meta_timestamp)
            except DiskFileNotExist:
                # may have passed reclaim age since being reverted, or may have
                # raced with another reconstructor process trying the same
                pass
            except DiskFileError:
                self.logger.exception(
                    'Unable to purge DiskFile (%r %r %r)',
                    object_hash, timestamps['ts_data'], job['frag_index'])
            suffixes_to_delete.add(object_hash[-3:])

        for suffix in suffixes_to_delete:
            remove_directory(os.path.join(job['path'], suffix))

    def process_job(self, job):
        """
        Sync the local partition with the remote node(s) according to
        the parameters of the job.  For primary nodes, the SYNC job type
        will define both left and right hand sync_to nodes to ssync with
        as defined by this primary nodes index in the node list based on
        the fragment index found in the partition.  For non-primary
        nodes (either handoff revert, or rebalance) the REVERT job will
        define a single node in sync_to which is the proper/new home for
        the fragment index.

        N.B. ring rebalancing can be time consuming and handoff nodes'
        fragment indexes do not have a stable order, it's possible to
        have more than one REVERT job for a partition, and in some rare
        failure conditions there may even also be a SYNC job for the
        same partition - but each one will be processed separately
        because each job will define a separate list of node(s) to
        'sync_to'.

        :param job: the job dict, with the keys defined in ``_get_job_info``
        """
        begin = time.time()
        if job['job_type'] == REVERT:
            self._revert(job, begin)
        else:
            self._sync(job, begin)
        self.partition_times.append(time.time() - begin)
        self.reconstruction_count += 1

    def _sync(self, job, begin):
        """
        Process a SYNC job.
        """
        self.logger.increment(
            'partition.update.count.%s' % (job['local_dev']['device'],))
        for node in job['sync_to']:
            try:
                suffixes, node = self._get_suffixes_to_sync(job, node)
            except SuffixSyncError:
                continue

            if not suffixes:
                continue

            # ssync any out-of-sync suffixes with the remote node; do not limit
            # max_objects - we need to check them all because, unlike a revert
            # job, we don't purge any objects so start with the same set each
            # cycle
            success, _ = ssync_sender(
                self, node, job, suffixes, include_non_durable=False,
                max_objects=0)()
            # update stats for this attempt
            self.suffix_sync += len(suffixes)
            self.logger.update_stats('suffix.syncs', len(suffixes))
        self.logger.timing_since('partition.update.timing', begin)

    def _revert(self, job, begin):
        """
        Process a REVERT job.
        """
        self.logger.increment(
            'partition.delete.count.%s' % (job['local_dev']['device'],))
        syncd_with = 0
        reverted_objs = {}
        try:
            df_mgr = self._df_router[job['policy']]
            # Only object-server can take this lock if an incoming SSYNC is
            # running on the same partition. Taking the lock here ensure we
            # won't enter a race condition where both nodes try to
            # cross-replicate the same partition and both delete it.
            with df_mgr.partition_lock(job['device'], job['policy'],
                                       job['partition'], name='replication',
                                       timeout=0.2):
                limited_by_max_objects = False
                for node in job['sync_to']:
                    node['backend_index'] = job['policy'].get_backend_index(
                        node['index'])
                    sender = ssync_sender(
                        self, node, job, job['suffixes'],
                        include_non_durable=True,
                        max_objects=self.max_objects_per_revert)
                    success, in_sync_objs = sender()
                    limited_by_max_objects |= sender.limited_by_max_objects
                    if success:
                        syncd_with += 1
                        reverted_objs.update(in_sync_objs)
                if syncd_with >= len(job['sync_to']):
                    self.delete_reverted_objs(job, reverted_objs)
                if syncd_with < len(job['sync_to']) or limited_by_max_objects:
                    self.handoffs_remaining += 1
        except PartitionLockTimeout:
            self.logger.info("Unable to lock handoff partition %d for revert "
                             "on device %s policy %d",
                             job['partition'], job['device'], job['policy'])
            self.logger.increment('partition.lock-failure.count')
            self.handoffs_remaining += 1
        self.logger.timing_since('partition.delete.timing', begin)

    def _get_part_jobs(self, local_dev, part_path, partition, policy):
        """
        Helper function to build jobs for a partition, this method will
        read the suffix hashes and create job dictionaries to describe
        the needed work.  There will be one job for each fragment index
        discovered in the partition.

        For a fragment index which corresponds to this node's ring
        index, a job with job_type SYNC will be created to ensure that
        the left and right hand primary ring nodes for the part have the
        corresponding left and right hand fragment archives.

        A fragment index (or entire partition) for which this node is
        not the primary corresponding node, will create job(s) with
        job_type REVERT to ensure that fragment archives are pushed to
        the correct node and removed from this one.

        A partition may result in multiple jobs.  Potentially many
        REVERT jobs, and zero or one SYNC job.

        :param local_dev: the local device (node dict)
        :param part_path: full path to partition
        :param partition: partition number
        :param policy: the policy

        :returns: a list of dicts of job info

        N.B. If this function ever returns an empty list of jobs the entire
        partition will be deleted.
        """
        # find all the fi's in the part, and which suffixes have them
        try:
            hashes = self._get_hashes(local_dev['device'], partition, policy,
                                      do_listdir=self.do_listdir(partition))
        except OSError as e:
            if e.errno != errno.ENOTDIR:
                raise
            self.logger.warning(
                'Unexpected entity %r is not a directory' % part_path)
            return []
        non_data_fragment_suffixes = []
        data_fi_to_suffixes = defaultdict(list)
        for suffix, fi_hash in hashes.items():
            if not fi_hash:
                # this is for sanity and clarity, normally an empty
                # suffix would get del'd from the hashes dict, but an
                # OSError trying to re-hash the suffix could leave the
                # value empty - it will log the exception; but there's
                # no way to properly address this suffix at this time.
                continue
            data_frag_indexes = [f for f in fi_hash if f is not None]
            if not data_frag_indexes:
                non_data_fragment_suffixes.append(suffix)
            else:
                for fi in data_frag_indexes:
                    data_fi_to_suffixes[fi].append(suffix)

        # helper to ensure consistent structure of jobs
        def build_job(job_type, frag_index, suffixes, sync_to,
                      primary_frag_index):
            return {
                'job_type': job_type,
                'frag_index': frag_index,
                'suffixes': suffixes,
                'sync_to': sync_to,
                'partition': partition,
                'path': part_path,
                'hashes': hashes,
                'policy': policy,
                'local_dev': local_dev,
                # ssync likes to have it handy
                'device': local_dev['device'],
                # provide a hint to revert jobs that the node is a primary for
                # one of the frag indexes
                'primary_frag_index': primary_frag_index,
            }

        # aggregate jobs for all the fragment index in this part
        jobs = []

        # check the primary nodes - to see if the part belongs here
        primary_frag_index = None
        part_nodes = policy.object_ring.get_part_nodes(partition)
        for node in part_nodes:
            if node['id'] == local_dev['id']:
                # this partition belongs here, we'll need a sync job
                primary_frag_index = policy.get_backend_index(node['index'])
                try:
                    suffixes = data_fi_to_suffixes.pop(primary_frag_index)
                except KeyError:
                    # N.B. If this function ever returns an empty list of jobs
                    # the entire partition will be deleted.
                    suffixes = []
                sync_job = build_job(
                    job_type=SYNC,
                    frag_index=primary_frag_index,
                    suffixes=suffixes,
                    sync_to=_get_partners(node['index'], part_nodes),
                    primary_frag_index=primary_frag_index
                )
                # ssync callback to rebuild missing fragment_archives
                sync_job['sync_diskfile_builder'] = self.reconstruct_fa
                jobs.append(sync_job)
                break

        # assign remaining data fragment suffixes to revert jobs
        ordered_fis = sorted((len(suffixes), fi) for fi, suffixes
                             in data_fi_to_suffixes.items())
        for count, fi in ordered_fis:
            # In single region EC a revert job must sync to the specific
            # primary who's node_index matches the data's frag_index.  With
            # duplicated EC frags a revert job must sync to all primary nodes
            # that should be holding this frag_index.
            if fi >= len(part_nodes):
                self.logger.warning(
                    'Bad fragment index %r for suffixes %r under %s',
                    fi, data_fi_to_suffixes[fi], part_path)
                continue
            nodes_sync_to = []
            node_index = fi
            for n in range(policy.ec_duplication_factor):
                nodes_sync_to.append(part_nodes[node_index])
                node_index += policy.ec_n_unique_fragments

            revert_job = build_job(
                job_type=REVERT,
                frag_index=fi,
                suffixes=data_fi_to_suffixes[fi],
                sync_to=nodes_sync_to,
                primary_frag_index=primary_frag_index
            )
            jobs.append(revert_job)

        # now we need to assign suffixes that have no data fragments
        if non_data_fragment_suffixes:
            if jobs:
                # the first job will be either the sync_job, or the
                # revert_job for the fragment index that is most common
                # among the suffixes
                jobs[0]['suffixes'].extend(non_data_fragment_suffixes)
            else:
                # this is an unfortunate situation, we need a revert job to
                # push partitions off this node, but none of the suffixes
                # have any data fragments to hint at which node would be a
                # good candidate to receive the tombstones.
                #
                # we'll check a sample of other primaries before we delete our
                # local tombstones, the exact number doesn't matter as long as
                # it's enough to ensure the tombstones are not lost and less
                # than *all the replicas*
                nsample = (policy.ec_n_unique_fragments *
                           policy.ec_duplication_factor) - policy.ec_ndata + 1
                jobs.append(build_job(
                    job_type=REVERT,
                    frag_index=None,
                    suffixes=non_data_fragment_suffixes,
                    sync_to=random.sample(part_nodes, nsample),
                    primary_frag_index=primary_frag_index
                ))
        # return a list of jobs for this part
        return jobs

    def get_policy2devices(self):
        ips = whataremyips(self.ring_ip)
        policy2devices = {}
        for policy in self.policies:
            self.load_object_ring(policy)
            local_devices = [
                dev for dev in policy.object_ring.devs
                if dev and is_local_device(
                    ips, self.port,
                    dev['replication_ip'], dev['replication_port'])]
            policy2devices[policy] = local_devices
        return policy2devices

    def get_local_devices(self):
        """Returns a set of all local devices in all EC policies."""
        policy2devices = self.get_policy2devices()
        local_devices = set()
        for devices in policy2devices.values():
            local_devices.update(d['device'] for d in devices)
        return local_devices

    def collect_parts(self, override_devices=None, override_partitions=None):
        """
        Helper for getting partitions in the top level reconstructor

        In handoffs_only mode primary partitions will not be included in the
        returned (possibly empty) list.
        """
        override_devices = override_devices or []
        override_partitions = override_partitions or []

        policy2devices = self.get_policy2devices()
        all_parts = []

        for policy, local_devices in policy2devices.items():
            # Skip replication if next_part_power is set. In this case
            # every object is hard-linked twice, but the replicator
            # can't detect them and would create a second copy of the
            # file if not yet existing - and this might double the
            # actual transferred and stored data
            next_part_power = getattr(
                policy.object_ring, 'next_part_power', None)
            if next_part_power is not None:
                self.logger.warning(
                    "next_part_power set in policy '%s'. Skipping",
                    policy.name)
                continue

            df_mgr = self._df_router[policy]
            for local_dev in local_devices:
                if override_devices and (
                        local_dev['device'] not in override_devices):
                    continue
                self.device_count += 1
                dev_path = df_mgr.get_dev_path(local_dev['device'])
                if not dev_path:
                    self.logger.warning('%s is not mounted',
                                        local_dev['device'])
                    continue
                data_dir = get_data_dir(policy)
                obj_path = join(dev_path, data_dir)
                tmp_path = join(dev_path, get_tmp_dir(int(policy)))
                unlink_older_than(tmp_path, time.time() -
                                  df_mgr.reclaim_age)
                if not os.path.exists(obj_path):
                    try:
                        mkdirs(obj_path)
                    except Exception:
                        self.logger.exception(
                            'Unable to create %s' % obj_path)
                    continue
                try:
                    partitions = os.listdir(obj_path)
                except OSError:
                    self.logger.exception(
                        'Unable to list partitions in %r' % obj_path)
                    continue

                self.part_count += len(partitions)
                for partition in partitions:
                    part_path = join(obj_path, partition)
                    if (partition.startswith('auditor_status_') and
                            partition.endswith('.json')):
                        # ignore auditor status files
                        continue
                    if not partition.isdigit():
                        self.logger.warning(
                            'Unexpected entity in data dir: %r' % part_path)
                        self.delete_partition(part_path)
                        self.reconstruction_part_count += 1
                        continue
                    partition = int(partition)
                    if override_partitions and (partition not in
                                                override_partitions):
                        continue
                    # N.B. At a primary node in handoffs_only mode may skip to
                    # sync misplaced (handoff) fragments in the primary
                    # partition. That may happen while rebalancing several
                    # times. (e.g. a node holding handoff fragment being a new
                    # primary) Those fragments will be synced (and revert) once
                    # handoffs_only mode turned off.
                    if self.handoffs_only and any(
                            local_dev['id'] == n['id']
                            for n in policy.object_ring.get_part_nodes(
                            partition)):
                        self.logger.debug('Skipping %s job for %s '
                                          'while in handoffs_only mode.',
                                          SYNC, part_path)
                        continue
                    part_info = {
                        'local_dev': local_dev,
                        'policy': policy,
                        'partition': partition,
                        'part_path': part_path,
                    }
                    all_parts.append(part_info)
        random.shuffle(all_parts)
        return all_parts

    def build_reconstruction_jobs(self, part_info):
        """
        Helper function for collect_jobs to build jobs for reconstruction
        using EC style storage policy

        N.B. If this function ever returns an empty list of jobs the entire
        partition will be deleted.
        """
        jobs = self._get_part_jobs(**part_info)
        random.shuffle(jobs)
        self.job_count += len(jobs)
        return jobs

    def _reset_stats(self):
        self.start = time.time()
        self.job_count = 0
        self.part_count = 0
        self.device_count = 0
        self.suffix_count = 0
        self.suffix_sync = 0
        self.suffix_hash = 0
        self.reconstruction_count = 0
        self.reconstruction_part_count = 0
        self.last_reconstruction_count = -1
        self.handoffs_remaining = 0

    def delete_partition(self, path):
        def kill_it(path):
            shutil.rmtree(path, ignore_errors=True)
            remove_file(path)

        self.logger.info("Removing partition: %s", path)
        tpool.execute(kill_it, path)

    def reconstruct(self, **kwargs):
        """Run a reconstruction pass"""
        self._reset_stats()
        self.partition_times = []

        stats = spawn(self.heartbeat)
        lockup_detector = spawn(self.detect_lockups)
        changed_rings = set()

        try:
            self.run_pool = GreenPool(size=self.concurrency)
            for part_info in self.collect_parts(**kwargs):
                sleep()  # Give spawns a cycle
                if part_info['policy'] in changed_rings:
                    continue
                if not self.check_ring(part_info['policy'].object_ring):
                    changed_rings.add(part_info['policy'])
                    self.logger.info(
                        "Ring change detected for policy %d (%s). Aborting "
                        "current reconstruction pass for this policy.",
                        part_info['policy'].idx, part_info['policy'].name)
                    continue

                self.reconstruction_part_count += 1
                jobs = self.build_reconstruction_jobs(part_info)
                if not jobs:
                    # If this part belongs on this node, _get_part_jobs
                    # will *always* build a sync_job - even if there's
                    # no suffixes in the partition that needs to sync.
                    # If there's any suffixes in the partition then our
                    # job list would have *at least* one revert job.
                    # Therefore we know this part a) doesn't belong on
                    # this node and b) doesn't have any suffixes in it.
                    self.run_pool.spawn(self.delete_partition,
                                        part_info['part_path'])
                for job in jobs:
                    self.run_pool.spawn(self.process_job, job)
            with Timeout(self.lockup_timeout):
                self.run_pool.waitall()
        except (Exception, Timeout):
            self.logger.exception("Exception in top-level "
                                  "reconstruction loop")
            self.kill_coros()
        finally:
            stats.kill()
            lockup_detector.kill()
            self.stats_line()
        if self.handoffs_only:
            if self.handoffs_remaining > 0:
                self.logger.info(
                    "Handoffs only mode still has handoffs remaining. "
                    "Next pass will continue to revert handoffs.")
            else:
                self.logger.warning(
                    "Handoffs only mode found no handoffs remaining. "
                    "You should disable handoffs_only once all nodes "
                    "are reporting no handoffs remaining.")

    def final_recon_dump(self, total, override_devices=None, **kwargs):
        """
        Add stats for this worker's run to recon cache.

        When in worker mode (per_disk_stats == True) this worker's stats are
        added per device instead of in the top level keys (aggregation is
        serialized in the parent process).

        :param total: the runtime of cycle in minutes
        :param override_devices: (optional) list of device that are being
            reconstructed
        """
        recon_update = {
            'object_reconstruction_time': total,
            'object_reconstruction_last': time.time(),
        }

        devices = override_devices or self.all_local_devices
        if self.reconstructor_workers > 0 and devices:
            recon_update['pid'] = os.getpid()
            recon_update = {'object_reconstruction_per_disk': {
                d: recon_update for d in devices}}
        else:
            # if not running in worker mode, kill any per_disk stats
            recon_update['object_reconstruction_per_disk'] = {}
        dump_recon_cache(recon_update, self.rcache, self.logger)

    def post_multiprocess_run(self):
        # This method is called after run_once when using multiple workers.
        self.aggregate_recon_update()

    def run_once(self, multiprocess_worker_index=None, *args, **kwargs):
        if multiprocess_worker_index is not None:
            self._emplace_log_prefix(multiprocess_worker_index)
        start = time.time()
        self.logger.info("Running object reconstructor in script mode.")
        override_opts = parse_override_options(once=True, **kwargs)
        self.reconstruct(override_devices=override_opts.devices,
                         override_partitions=override_opts.partitions)
        total = (time.time() - start) / 60
        self.logger.info(
            "Object reconstruction complete (once). (%.02f minutes)", total)
        # Only dump stats if they would actually be meaningful -- i.e. we're
        # collecting per-disk stats and covering all partitions, or we're
        # covering all partitions, all disks.
        if not override_opts.partitions and (
                self.reconstructor_workers > 0 or not override_opts.devices):
            self.final_recon_dump(
                total, override_devices=override_opts.devices,
                override_partitions=override_opts.partitions)

    def run_forever(self, multiprocess_worker_index=None, *args, **kwargs):
        if multiprocess_worker_index is not None:
            self._emplace_log_prefix(multiprocess_worker_index)
        self.logger.info("Starting object reconstructor in daemon mode.")
        # Run the reconstructor continually
        while True:
            start = time.time()
            self.logger.info("Starting object reconstruction pass.")
            override_opts = parse_override_options(**kwargs)
            # Run the reconstructor
            self.reconstruct(override_devices=override_opts.devices,
                             override_partitions=override_opts.partitions)
            total = (time.time() - start) / 60
            self.logger.info(
                "Object reconstruction complete. (%.02f minutes)", total)
            self.final_recon_dump(
                total, override_devices=override_opts.devices,
                override_partitions=override_opts.partitions)
            self.logger.debug('reconstruction sleeping for %s seconds.',
                              self.interval)
            sleep(self.interval)
            self.process_cycle += 1


def main():
    parser = OptionParser("%prog CONFIG [options]")
    parser.add_option('-d', '--devices',
                      help='Reconstruct only given devices. '
                           'Comma-separated list. '
                           'Only has effect if --once is used.')
    parser.add_option('-p', '--partitions',
                      help='Reconstruct only given partitions. '
                           'Comma-separated list. '
                           'Only has effect if --once is used.')
    conf_file, options = parse_options(parser=parser, once=True)
    run_daemon(ObjectReconstructor, conf_file, **options)


if __name__ == '__main__':
    main()<|MERGE_RESOLUTION|>--- conflicted
+++ resolved
@@ -43,11 +43,7 @@
 from swift.common.http import HTTP_OK, HTTP_NOT_FOUND, \
     HTTP_INSUFFICIENT_STORAGE
 from swift.obj.diskfile import DiskFileRouter, get_data_dir, \
-<<<<<<< HEAD
-    get_tmp_dir, DEFAULT_RECLAIM_AGE, should_part_listdir
-=======
     get_tmp_dir, DEFAULT_RECLAIM_AGE, LogTraceContext
->>>>>>> 9540d35b
 from swift.common.storage_policy import POLICIES, EC_POLICY
 from swift.common.exceptions import ConnectionTimeout, DiskFileError, \
     SuffixSyncError, PartitionLockTimeout, DiskFileNotExist

--- conflicted
+++ resolved
@@ -29,15 +29,9 @@
 from eventlet.greenthread import spawn
 
 from swift.common.utils import public, get_logger, \
-<<<<<<< HEAD
-    config_true_value, config_percent_value, timing_stats, replication, \
-    normalize_delete_at_timestamp, get_log_line, Timestamp, \
-    parse_mime_headers, \
-=======
     config_true_value, config_percent_value, \
     replication, normalize_delete_at_timestamp, \
     get_log_line, Timestamp, parse_mime_headers, \
->>>>>>> 3a6f0d52
     iter_multipart_mime_documents, extract_swift_bytes, safe_json_loads, \
     config_auto_int_value, split_path, get_redirect_data, \
     normalize_timestamp, md5, parse_options, CooperativeIterator
@@ -1307,17 +1301,6 @@
             pass
         return response
 
-<<<<<<< HEAD
-    def _is_delete_task_stale(self, request, orig_metadata):
-        if 'x-backend-expirer-task-timestamp' not in request.headers:
-            # Older version expirer, can't tell.
-            return False
-
-        delete_task_ts_val = request.headers[
-            "x-backend-expirer-task-timestamp"
-        ]
-        delete_task_ts = Timestamp(delete_task_ts_val)
-=======
     def _is_expirer_delete_task_stale(self, request, orig_metadata):
         try:
             delete_task_ts_val = request.headers[
@@ -1333,7 +1316,6 @@
             )
             return False
 
->>>>>>> 3a6f0d52
         metadata_ts = Timestamp(orig_metadata.get('X-Timestamp') or 0)
         if delete_task_ts < metadata_ts:
             # this expirer queue entry is older than the time when the newer
@@ -1405,11 +1387,7 @@
                 # Found a newer object -- return 409 as work item is stale
                 return HTTPConflict()
             if orig_delete_at != req_if_delete_at:
-<<<<<<< HEAD
-                if self._is_delete_task_stale(request, orig_metadata):
-=======
                 if self._is_expirer_delete_task_stale(request, orig_metadata):
->>>>>>> 3a6f0d52
                     return HTTPConflict()
                 return HTTPPreconditionFailed(
                     request=request,

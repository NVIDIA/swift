--- conflicted
+++ resolved
@@ -41,11 +41,7 @@
 from swift.common.exceptions import ConnectionTimeout, DiskFileQuarantined, \
     DiskFileNotExist, DiskFileCollision, DiskFileNoSpace, DiskFileDeleted, \
     DiskFileDeviceUnavailable, DiskFileExpired, ChunkReadTimeout, \
-<<<<<<< HEAD
-    ChunkReadError, DiskFileXattrNotSupported, DiskFileMetadataUnavailable
-=======
     ChunkReadError, DiskFileXattrNotSupported, DiskFileStateChanged
->>>>>>> 03bac8d4
 from swift.common.request_helpers import resolve_ignore_range_header, \
     OBJECT_SYSMETA_CONTAINER_UPDATE_OVERRIDE_PREFIX
 from swift.obj import ssync_receiver
@@ -649,11 +645,7 @@
         if new_delete_at:
             extra_headers = {
                 'x-content-type': embed_expirer_bytes_in_ctype(
-<<<<<<< HEAD
-                    'text/plain', metadata.get('Content-Length')),
-=======
                     'text/plain', metadata),
->>>>>>> 03bac8d4
                 'x-content-type-timestamp':
                 metadata.get('X-Timestamp'),
             }
@@ -693,11 +685,7 @@
             return HTTPInsufficientStorage(drive=device, request=request)
         except (DiskFileNotExist, DiskFileQuarantined):
             return HTTPNotFound(request=request)
-<<<<<<< HEAD
-        except DiskFileMetadataUnavailable:
-=======
         except DiskFileStateChanged:
->>>>>>> 03bac8d4
             return HTTPServiceUnavailable(request=request)
         orig_timestamp = Timestamp(orig_metadata.get('X-Timestamp', 0))
         orig_ctype_timestamp = disk_file.content_type_timestamp
@@ -855,11 +843,7 @@
             orig_metadata = {}
             orig_timestamp = e.timestamp
         except (DiskFileNotExist, DiskFileQuarantined,
-<<<<<<< HEAD
-                DiskFileMetadataUnavailable):
-=======
                 DiskFileStateChanged):
->>>>>>> 03bac8d4
             orig_metadata = {}
             orig_timestamp = Timestamp(0)
 
@@ -1198,11 +1182,7 @@
                 headers['X-Backend-Timestamp'] = e.timestamp.internal
             resp = HTTPNotFound(request=request, headers=headers,
                                 conditional_response=True)
-<<<<<<< HEAD
-        except DiskFileMetadataUnavailable:
-=======
         except DiskFileStateChanged:
->>>>>>> 03bac8d4
             resp = HTTPServiceUnavailable(request=request)
         return resp
 
@@ -1236,11 +1216,7 @@
                 headers['X-Backend-Timestamp'] = e.timestamp.internal
             return HTTPNotFound(request=request, headers=headers,
                                 conditional_response=True)
-<<<<<<< HEAD
-        except DiskFileMetadataUnavailable:
-=======
         except DiskFileStateChanged:
->>>>>>> 03bac8d4
             return HTTPServiceUnavailable(request=request)
         conditional_etag = resolve_etag_is_at_header(request, metadata)
         response = Response(request=request, conditional_response=True,
@@ -1302,16 +1278,11 @@
             orig_timestamp = 0
             orig_metadata = {}
             response_class = HTTPNotFound
-<<<<<<< HEAD
-        except DiskFileMetadataUnavailable:
-            # metadata may have X-Delete-At so force client to retry
-=======
         except DiskFileStateChanged:
             # Bail out early because unread metadata may have an X-Delete-At.
             # This condition can occur when a concurrent request has replaced
             # the data or meta file that this thread was trying to open. Force
             # client to retry, hoping the on-disk files have settled.
->>>>>>> 03bac8d4
             return HTTPServiceUnavailable(request=request)
         else:
             orig_timestamp = disk_file.data_timestamp

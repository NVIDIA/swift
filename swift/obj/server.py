# Copyright (c) 2010-2012 OpenStack Foundation
#
# Licensed under the Apache License, Version 2.0 (the "License");
# you may not use this file except in compliance with the License.
# You may obtain a copy of the License at
#
#    http://www.apache.org/licenses/LICENSE-2.0
#
# Unless required by applicable law or agreed to in writing, software
# distributed under the License is distributed on an "AS IS" BASIS,
# WITHOUT WARRANTIES OR CONDITIONS OF ANY KIND, either express or
# implied.
# See the License for the specific language governing permissions and
# limitations under the License.

""" Object Server for Swift """

import six
import six.moves.cPickle as pickle
from six.moves.urllib.parse import unquote
import json
import os
import multiprocessing
import time
import traceback
import socket

from eventlet import sleep, wsgi, Timeout, tpool
from eventlet.greenthread import spawn

from swift.common.utils import public, get_logger, \
    config_true_value, timing_stats, replication, \
    normalize_delete_at_timestamp, get_log_line, Timestamp, \
    get_expirer_container, parse_mime_headers, \
    iter_multipart_mime_documents, extract_swift_bytes, safe_json_loads, \
    config_auto_int_value, split_path, get_redirect_data, \
    normalize_timestamp, md5, config_fallocate_value, fs_has_free_space
from swift.common.bufferedhttp import http_connect
from swift.common.constraints import check_object_creation, \
    valid_timestamp, check_utf8, AUTO_CREATE_ACCOUNT_PREFIX
from swift.common.exceptions import ConnectionTimeout, DiskFileQuarantined, \
    DiskFileNotExist, DiskFileCollision, DiskFileNoSpace, DiskFileDeleted, \
    DiskFileDeviceUnavailable, DiskFileExpired, ChunkReadTimeout, \
    ChunkReadError, DiskFileXattrNotSupported, DiskFileStateChanged
from swift.common.request_helpers import resolve_ignore_range_header, \
    OBJECT_SYSMETA_CONTAINER_UPDATE_OVERRIDE_PREFIX
from swift.obj import ssync_receiver
from swift.common.http import is_success, HTTP_MOVED_PERMANENTLY
from swift.common.base_storage_server import BaseStorageServer
from swift.common.header_key_dict import HeaderKeyDict
from swift.common.request_helpers import get_name_and_placement, \
    is_user_meta, is_sys_or_user_meta, is_object_transient_sysmeta, \
    resolve_etag_is_at_header, is_sys_meta, validate_internal_obj, \
    is_backend_open_expired
from swift.common.swob import HTTPAccepted, HTTPBadRequest, HTTPCreated, \
    HTTPInternalServerError, HTTPNoContent, HTTPNotFound, \
    HTTPPreconditionFailed, HTTPRequestTimeout, HTTPUnprocessableEntity, \
    HTTPClientDisconnect, HTTPMethodNotAllowed, Request, Response, \
    HTTPInsufficientStorage, HTTPForbidden, HTTPException, HTTPConflict, \
    HTTPServerError, bytes_to_wsgi, wsgi_to_bytes, wsgi_to_str, \
    normalize_etag, HTTPServiceUnavailable
from swift.obj.diskfile import RESERVED_DATAFILE_META, DiskFileRouter
<<<<<<< HEAD
from swift.obj.expirer import build_task_obj, embed_expirer_bytes_in_ctype
=======
from swift.obj.expirer import build_task_obj, embed_expirer_bytes_in_ctype, \
    X_DELETE_TYPE
>>>>>>> cbb87d58


def iter_mime_headers_and_bodies(wsgi_input, mime_boundary, read_chunk_size):
    mime_documents_iter = iter_multipart_mime_documents(
        wsgi_input, mime_boundary, read_chunk_size)

    for file_like in mime_documents_iter:
        hdrs = parse_mime_headers(file_like)
        yield (hdrs, file_like)


def drain(file_like, read_size, timeout):
    """
    Read and discard any bytes from file_like.

    :param file_like: file-like object to read from
    :param read_size: how big a chunk to read at a time
    :param timeout: how long to wait for a read (use None for no timeout)

    :raises ChunkReadTimeout: if no chunk was read in time
    """

    while True:
        with ChunkReadTimeout(timeout):
            chunk = file_like.read(read_size)
            if not chunk:
                break


def get_obj_name_and_placement(request):
    """
    Split and validate path for an object.

    :param request: a swob request

    :returns: a tuple of path parts and storage policy
    """
    device, partition, account, container, obj, policy = \
        get_name_and_placement(request, 5, 5, True)
    validate_internal_obj(account, container, obj)
    return device, partition, account, container, obj, policy


def _make_backend_fragments_header(fragments):
    if fragments:
        result = {}
        for ts, frag_list in fragments.items():
            result[ts.internal] = frag_list
        return json.dumps(result)
    return None


def is_backend_open_expired(request):
    x_backend_open_expired = config_true_value(request.headers.get(
        'x-backend-open-expired', 'false'))
    x_backend_replication = config_true_value(request.headers.get(
        'x-backend-replication', 'false'))
    return x_backend_open_expired or x_backend_replication


class EventletPlungerString(bytes):
    """
    Eventlet won't send headers until it's accumulated at least
    eventlet.wsgi.MINIMUM_CHUNK_SIZE bytes or the app iter is exhausted.
    If we want to send the response body behind Eventlet's back, perhaps
    with some zero-copy wizardry, then we have to unclog the plumbing in
    eventlet.wsgi to force the headers out, so we use an
    EventletPlungerString to empty out all of Eventlet's buffers.
    """
    def __len__(self):
        return wsgi.MINIMUM_CHUNK_SIZE + 1


class ObjectController(BaseStorageServer):
    """Implements the WSGI application for the Swift Object Server."""

    server_type = 'object-server'

    def __init__(self, conf, logger=None):
        """
        Creates a new WSGI application for the Swift Object Server. An
        example configuration is given at
        <source-dir>/etc/object-server.conf-sample or
        /etc/swift/object-server.conf-sample.
        """
        super(ObjectController, self).__init__(conf)
        self.logger = logger or get_logger(conf, log_route='object-server')
        self.node_timeout = float(conf.get('node_timeout', 3))
        self.container_update_timeout = float(
            conf.get('container_update_timeout', 1))
        self.conn_timeout = float(conf.get('conn_timeout', 0.5))
        self.client_timeout = float(conf.get('client_timeout', 60))
        self.disk_chunk_size = int(conf.get('disk_chunk_size', 65536))
        self.network_chunk_size = int(conf.get('network_chunk_size', 65536))
        self.log_requests = config_true_value(conf.get('log_requests', 'true'))
        self.max_upload_time = int(conf.get('max_upload_time', 86400))
        self.slow = int(conf.get('slow', 0))
        self.keep_cache_private = \
            config_true_value(conf.get('keep_cache_private', 'false'))
        self.keep_cache_slo_manifest = \
            config_true_value(conf.get('keep_cache_slo_manifest', 'false'))
        self.cooperative_period = int(conf.get("cooperative_period", 0))

        default_allowed_headers = '''
            content-disposition,
            content-encoding,
            x-delete-at,
            x-object-manifest,
            x-static-large-object,
            cache-control,
            content-language,
            expires,
            x-robots-tag
        '''
        extra_allowed_headers = [
            header.strip().lower() for header in conf.get(
                'allowed_headers', default_allowed_headers).split(',')
            if header.strip()
        ]
        self.allowed_headers = set()
        for header in extra_allowed_headers:
            if header not in RESERVED_DATAFILE_META:
                self.allowed_headers.add(header)

        self.auto_create_account_prefix = AUTO_CREATE_ACCOUNT_PREFIX
        self.expiring_objects_account = self.auto_create_account_prefix + \
            (conf.get('expiring_objects_account_name') or 'expiring_objects')
        self.expiring_objects_container_divisor = \
            int(conf.get('expiring_objects_container_divisor') or 86400)
        # Initialization was successful, so now apply the network chunk size
        # parameter as the default read / write buffer size for the network
        # sockets.
        #
        # NOTE WELL: This is a class setting, so until we get set this on a
        # per-connection basis, this affects reading and writing on ALL
        # sockets, those between the proxy servers and external clients, and
        # those between the proxy servers and the other internal servers.
        #
        # ** Because the primary motivation for this is to optimize how data
        # is written back to the proxy server, we could use the value from the
        # disk_chunk_size parameter. However, it affects all created sockets
        # using this class so we have chosen to tie it to the
        # network_chunk_size parameter value instead.
        if six.PY2:
            socket._fileobject.default_bufsize = self.network_chunk_size
        # TODO: find a way to enable similar functionality in py3

        self.fallocate_reserve, self.fallocate_is_percent = \
            config_fallocate_value(conf.get('fallocate_reserve', '1%'))

        # Provide further setup specific to an object server implementation.
        self.setup(conf)

    def setup(self, conf):
        """
        Implementation specific setup. This method is called at the very end
        by the constructor to allow a specific implementation to modify
        existing attributes or add its own attributes.

        :param conf: WSGI configuration parameter
        """

        # Common on-disk hierarchy shared across account, container and object
        # servers.
        self._diskfile_router = DiskFileRouter(conf, self.logger)
        # This is populated by global_conf_callback way below as the semaphore
        # is shared by all workers.
        if 'replication_semaphore' in conf:
            # The value was put in a list so it could get past paste
            self.replication_semaphore = conf['replication_semaphore'][0]
        else:
            self.replication_semaphore = None
        self.replication_failure_threshold = int(
            conf.get('replication_failure_threshold') or 100)
        self.replication_failure_ratio = float(
            conf.get('replication_failure_ratio') or 1.0)

        servers_per_port = int(conf.get('servers_per_port', '0') or 0)
        if servers_per_port:
            # The typical servers-per-port deployment also uses one port per
            # disk, so you really get N servers per disk. In that case,
            # having a pool of 20 threads per server per disk is far too
            # much. For example, given a 60-disk chassis and 4 servers per
            # disk, the default configuration will give us 21 threads per
            # server (the main thread plus the twenty tpool threads), for a
            # total of around 60 * 21 * 4 = 5040 threads. This is clearly
            # too high.
            #
            # Instead, we use a tpool size of 1, giving us 2 threads per
            # process. In the example above, that's 60 * 2 * 4 = 480
            # threads, which is reasonable since there are 240 processes.
            default_tpool_size = 1
        else:
            # If we're not using servers-per-port, then leave the tpool size
            # alone. The default (20) is typically good enough for one
            # object server handling requests for many disks.
            default_tpool_size = None

        tpool_size = config_auto_int_value(
            conf.get('eventlet_tpool_num_threads'),
            default_tpool_size)

        if tpool_size:
            tpool.set_num_threads(tpool_size)

    def get_diskfile(self, device, partition, account, container, obj,
                     policy, **kwargs):
        """
        Utility method for instantiating a DiskFile object supporting a given
        REST API.

        An implementation of the object server that wants to use a different
        DiskFile class would simply over-ride this method to provide that
        behavior.
        """
        return self._diskfile_router[policy].get_diskfile(
            device, partition, account, container, obj, policy, **kwargs)

    def async_update(self, op, account, container, obj, host, partition,
                     contdevice, headers_out, objdevice, policy,
                     logger_thread_locals=None, container_path=None,
                     db_state=None):
        """
        Sends or saves an async update.

        :param op: operation performed (ex: 'PUT', or 'DELETE')
        :param account: account name for the object
        :param container: container name for the object
        :param obj: object name
        :param host: host that the container is on
        :param partition: partition that the container is on
        :param contdevice: device name that the container is on
        :param headers_out: dictionary of headers to send in the container
                            request
        :param objdevice: device name that the object is in
        :param policy: the associated BaseStoragePolicy instance
        :param logger_thread_locals: The thread local values to be set on the
                                     self.logger to retain transaction
                                     logging information.
        :param container_path: optional path in the form `<account/container>`
            to which the update should be sent. If given this path will be used
            instead of constructing a path from the ``account`` and
            ``container`` params.
        :param db_state: The current database state of the container as
            supplied to us by the proxy.
        """
        if logger_thread_locals:
            self.logger.thread_locals = logger_thread_locals
        headers_out['user-agent'] = 'object-server %s' % os.getpid()
        if container_path:
            # use explicitly specified container path
            full_path = '/%s/%s' % (container_path, obj)
        else:
            full_path = '/%s/%s/%s' % (account, container, obj)

        redirect_data = None
        if all([host, partition, contdevice]):
            try:
                with ConnectionTimeout(self.conn_timeout):
                    ip, port = host.rsplit(':', 1)
                    conn = http_connect(ip, port, contdevice, partition, op,
                                        full_path, headers_out)
                with Timeout(self.node_timeout):
                    response = conn.getresponse()
                    response.read()
                if is_success(response.status):
                    return

                if response.status == HTTP_MOVED_PERMANENTLY:
                    try:
                        redirect_data = get_redirect_data(response)
                    except ValueError as err:
                        self.logger.error(
                            'Container update failed for %r; problem with '
                            'redirect location: %s' % (obj, err))
                else:
                    self.logger.error(
                        'ERROR Container update failed '
                        '(saving for async update later): %(status)d '
                        'response from %(ip)s:%(port)s/%(dev)s',
                        {'status': response.status, 'ip': ip, 'port': port,
                         'dev': contdevice})
            except (Exception, Timeout):
                self.logger.exception(
                    'ERROR container update failed with '
                    '%(ip)s:%(port)s/%(dev)s (saving for async update later)',
                    {'ip': ip, 'port': port, 'dev': contdevice})
        data = {'op': op, 'account': account, 'container': container,
                'obj': obj, 'headers': headers_out, 'db_state': db_state}
        if redirect_data:
            self.logger.debug(
                'Update to %(path)s redirected to %(redirect)s',
                {'path': full_path, 'redirect': redirect_data[0]})
            container_path = redirect_data[0]
        if container_path:
            data['container_path'] = container_path
        timestamp = headers_out.get('x-meta-timestamp',
                                    headers_out.get('x-timestamp'))
        self._diskfile_router[policy].pickle_async_update(
            objdevice, account, container, obj, data, timestamp, policy)

    def container_update(self, op, account, container, obj, request,
                         headers_out, objdevice, policy):
        """
        Update the container when objects are updated.

        :param op: operation performed (ex: 'PUT', or 'DELETE')
        :param account: account name for the object
        :param container: container name for the object
        :param obj: object name
        :param request: the original request object driving the update
        :param headers_out: dictionary of headers to send in the container
                            request(s)
        :param objdevice: device name that the object is in
        :param policy:  the BaseStoragePolicy instance
        """
        headers_in = request.headers
        conthosts = [h.strip() for h in
                     headers_in.get('X-Container-Host', '').split(',')]
        contdevices = [d.strip() for d in
                       headers_in.get('X-Container-Device', '').split(',')]
        contpartition = headers_in.get('X-Container-Partition', '')
        contdbstate = headers_in.get('X-Container-Root-Db-State')

        if len(conthosts) != len(contdevices):
            # This shouldn't happen unless there's a bug in the proxy,
            # but if there is, we want to know about it.
            self.logger.error(
                'ERROR Container update failed: different '
                'numbers of hosts and devices in request: '
                '"%(hosts)s" vs "%(devices)s"', {
                    'hosts': headers_in.get('X-Container-Host', ''),
                    'devices': headers_in.get('X-Container-Device', '')})
            return

        contpath = headers_in.get('X-Backend-Quoted-Container-Path')
        if contpath:
            contpath = unquote(contpath)
        else:
            contpath = headers_in.get('X-Backend-Container-Path')

        if contpath:
            try:
                # TODO: this is very late in request handling to be validating
                # a header - if we did *not* check and the header was bad
                # presumably the update would fail and we would fall back to an
                # async update to the root container, which might be best
                # course of action rather than aborting update altogether?
                split_path('/' + contpath, minsegs=2, maxsegs=2)
            except ValueError:
                self.logger.error(
                    "Invalid X-Backend-Container-Path, should be of the form "
                    "'account/container' but got %r." % contpath)
                # fall back to updating root container
                contpath = None

        if contpartition:
            # In py3, zip() continues to work for our purposes... But when
            # we want to log an error, consumed items are not longer present
            # in the zip, making the logs useless for operators. So, list().
            updates = list(zip(conthosts, contdevices))
        else:
            updates = []

        headers_out['x-trans-id'] = headers_in.get('x-trans-id', '-')
        headers_out['referer'] = request.as_referer()
        headers_out['X-Backend-Storage-Policy-Index'] = int(policy)
        update_greenthreads = []
        for conthost, contdevice in updates:
            gt = spawn(self.async_update, op, account, container, obj,
                       conthost, contpartition, contdevice, headers_out,
                       objdevice, policy,
                       logger_thread_locals=self.logger.thread_locals,
                       container_path=contpath, db_state=contdbstate)
            update_greenthreads.append(gt)
        # Wait a little bit to see if the container updates are successful.
        # If we immediately return after firing off the greenthread above, then
        # we're more likely to confuse the end-user who does a listing right
        # after getting a successful response to the object create. The
        # `container_update_timeout` bounds the length of time we wait so that
        # one slow container server doesn't make the entire request lag.
        try:
            with Timeout(self.container_update_timeout):
                for gt in update_greenthreads:
                    gt.wait()
        except Timeout:
            # updates didn't go through, log it and return
            self.logger.debug(
                'Container update timeout (%.4fs) waiting for %s',
                self.container_update_timeout, updates)

    def delete_at_update(self, op, delete_at, account, container, obj,
                         request, objdevice, policy, extra_headers=None):
        """
        Update the expiring objects container when objects are updated.

        :param op: operation performed (ex: 'PUT', or 'DELETE')
        :param delete_at: scheduled delete in UNIX seconds, int
        :param account: account name for the object
        :param container: container name for the object
        :param obj: object name
        :param request: the original request driving the update
        :param objdevice: device name that the object is in
        :param policy: the BaseStoragePolicy instance (used for tmp dir)
        :param extra_headers: dict of additional headers for the update
        """
        if config_true_value(
                request.headers.get('x-backend-replication', 'f')):
            return
        delete_at = normalize_delete_at_timestamp(delete_at)
        updates = [(None, None)]

        partition = None
        hosts = contdevices = [None]
        headers_in = request.headers
        headers_out = HeaderKeyDict({
            # system accounts are always Policy-0
            'X-Backend-Storage-Policy-Index': 0,
            'x-timestamp': request.timestamp.internal,
            'x-trans-id': headers_in.get('x-trans-id', '-'),
            'referer': request.as_referer()})
        if op != 'DELETE':
            hosts = headers_in.get('X-Delete-At-Host', None)
            if hosts is None:
                # If header is missing, no update needed as sufficient other
                # object servers should perform the required update.
                return
            delete_at_container = headers_in.get('X-Delete-At-Container', None)
            if not delete_at_container:
                # older proxy servers did not send X-Delete-At-Container so for
                # backwards compatibility calculate the value here, but also
                # log a warning because this is prone to inconsistent
                # expiring_objects_container_divisor configurations.
                # See https://bugs.launchpad.net/swift/+bug/1187200
                self.logger.warning(
                    'X-Delete-At-Container header must be specified for '
                    'expiring objects background %s to work properly. Making '
                    'best guess as to the container name for now.' % op)
                delete_at_container = get_expirer_container(
                    delete_at, self.expiring_objects_container_divisor,
                    account, container, obj)
            partition = headers_in.get('X-Delete-At-Partition', None)
            contdevices = headers_in.get('X-Delete-At-Device', '')
            updates = [upd for upd in
                       zip((h.strip() for h in hosts.split(',')),
                           (c.strip() for c in contdevices.split(',')))
                       if all(upd) and partition]
            if not updates:
                updates = [(None, None)]
            headers_out['x-size'] = '0'
            headers_out['x-content-type'] = X_DELETE_TYPE
            headers_out['x-etag'] = 'd41d8cd98f00b204e9800998ecf8427e'
            if extra_headers:
                headers_out.update(extra_headers)
        else:
            if not config_true_value(
                request.headers.get(
                    'X-Backend-Clean-Expiring-Object-Queue', 't')):
                return

            # DELETEs of old expiration data have no way of knowing what the
            # old X-Delete-At-Container was at the time of the initial setting
            # of the data, so a best guess is made here.
            # Worst case is a DELETE is issued now for something that doesn't
            # exist there and the original data is left where it is, where
            # it will be ignored when the expirer eventually tries to issue the
            # object DELETE later since the X-Delete-At value won't match up.
            delete_at_container = get_expirer_container(
                delete_at, self.expiring_objects_container_divisor,
                account, container, obj)
        delete_at_container = normalize_delete_at_timestamp(
            delete_at_container)

        for host, contdevice in updates:
            self.async_update(
                op, self.expiring_objects_account, delete_at_container,
                build_task_obj(delete_at, account, container, obj),
                host, partition, contdevice, headers_out, objdevice,
                policy)

    def _make_timeout_reader(self, file_like):
        def timeout_reader():
            with ChunkReadTimeout(self.client_timeout):
                try:
                    return file_like.read(self.network_chunk_size)
                except (IOError, ValueError):
                    raise ChunkReadError
        return timeout_reader

    def _read_put_commit_message(self, mime_documents_iter):
        rcvd_commit = False
        try:
            with ChunkReadTimeout(self.client_timeout):
                commit_hdrs, commit_iter = next(mime_documents_iter)
                if commit_hdrs.get('X-Document', None) == "put commit":
                    rcvd_commit = True
            drain(commit_iter, self.network_chunk_size, self.client_timeout)
        except ChunkReadError:
            raise HTTPClientDisconnect()
        except ChunkReadTimeout:
            raise HTTPRequestTimeout()
        except StopIteration:
            raise HTTPBadRequest(body="couldn't find PUT commit MIME doc")
        return rcvd_commit

    def _read_metadata_footer(self, mime_documents_iter):
        try:
            with ChunkReadTimeout(self.client_timeout):
                footer_hdrs, footer_iter = next(mime_documents_iter)
        except ChunkReadError:
            raise HTTPClientDisconnect()
        except ChunkReadTimeout:
            raise HTTPRequestTimeout()
        except StopIteration:
            raise HTTPBadRequest(body="couldn't find footer MIME doc")
        return self._parse_footer(footer_hdrs, footer_iter)

    def _parse_footer(self, footer_hdrs, footer_iter):
        """
        Validate footer metadata and translate JSON body into HeaderKeyDict.
        """
        timeout_reader = self._make_timeout_reader(footer_iter)
        try:
            footer_body = b''.join(iter(timeout_reader, b''))
        except ChunkReadError:
            raise HTTPClientDisconnect()
        except ChunkReadTimeout:
            raise HTTPRequestTimeout()

        footer_md5 = footer_hdrs.get('Content-MD5')
        if not footer_md5:
            raise HTTPBadRequest(body="no Content-MD5 in footer")
        if footer_md5 != md5(footer_body, usedforsecurity=False).hexdigest():
            raise HTTPUnprocessableEntity(body="footer MD5 mismatch")

        try:
            return HeaderKeyDict(json.loads(footer_body))
        except ValueError:
            raise HTTPBadRequest("invalid JSON for footer doc")

    def _check_container_override(self, update_headers, metadata,
                                  footers=None):
        """
        Applies any overrides to the container update headers.

        Overrides may be in the x-object-sysmeta-container-update- namespace or
        the x-backend-container-update-override- namespace. The former is
        preferred and is used by proxy middlewares. The latter is historical
        but is still used with EC policy PUT requests; for backwards
        compatibility the header names used with EC policy requests have not
        been changed to the sysmeta namespace - that way the EC PUT path of a
        newer proxy will remain compatible with an object server that pre-dates
        the introduction of the x-object-sysmeta-container-update- namespace
        and vice-versa.

        :param update_headers: a dict of headers used in the container update
        :param metadata: a dict that may container override items
        :param footers: another dict that may container override items, at a
                        higher priority than metadata
        """
        footers = footers or {}
        # the order of this list is significant:
        # x-object-sysmeta-container-update-override-* headers take precedence
        # over x-backend-container-update-override-* headers
        override_prefixes = ['x-backend-container-update-override-',
                             OBJECT_SYSMETA_CONTAINER_UPDATE_OVERRIDE_PREFIX]
        for override_prefix in override_prefixes:
            for key, val in metadata.items():
                if key.lower().startswith(override_prefix):
                    override = key.lower().replace(override_prefix, 'x-')
                    update_headers[override] = val
            # apply x-backend-container-update-override* from footers *before*
            # x-object-sysmeta-container-update-override-* from headers
            for key, val in footers.items():
                if key.lower().startswith(override_prefix):
                    override = key.lower().replace(override_prefix, 'x-')
                    update_headers[override] = val

    def _conditional_delete_at_update(self, request, device, account,
                                      container, obj, policy, metadata,
                                      orig_delete_at, new_delete_at):
        if new_delete_at:
            extra_headers = {
                'x-content-type': embed_expirer_bytes_in_ctype(
<<<<<<< HEAD
                    'text/plain', metadata),
=======
                    X_DELETE_TYPE, metadata),
>>>>>>> cbb87d58
                'x-content-type-timestamp':
                metadata.get('X-Timestamp'),
            }
            self.delete_at_update(
                'PUT', new_delete_at, account, container, obj, request,
                device, policy, extra_headers)
        if orig_delete_at and orig_delete_at != new_delete_at:
            self.delete_at_update(
                'DELETE', orig_delete_at, account, container, obj,
                request, device, policy)

    @public
    @timing_stats()
    def POST(self, request):
        """Handle HTTP POST requests for the Swift Object Server."""
        device, partition, account, container, obj, policy = \
            get_obj_name_and_placement(request)

        req_timestamp = valid_timestamp(request)
        new_delete_at = int(request.headers.get('X-Delete-At') or 0)
        x_backend_open_expired = config_true_value(
            request.headers.get('x-backend-open-expired', 'false'))
        if new_delete_at and new_delete_at < req_timestamp:
            return HTTPBadRequest(body='X-Delete-At in past', request=request,
                                  content_type='text/plain')
        next_part_power = request.headers.get('X-Backend-Next-Part-Power')
        try:
            disk_file = self.get_diskfile(
                device, partition, account, container, obj,
                policy=policy, open_expired=is_backend_open_expired(request),
                next_part_power=next_part_power)
        except DiskFileDeviceUnavailable:
            return HTTPInsufficientStorage(drive=device, request=request)
        try:
            orig_metadata = disk_file.read_metadata(current_time=req_timestamp)
        except DiskFileXattrNotSupported:
            return HTTPInsufficientStorage(drive=device, request=request)
        except (DiskFileNotExist, DiskFileQuarantined):
            return HTTPNotFound(request=request)
        except DiskFileStateChanged:
            return HTTPServiceUnavailable(request=request)
        orig_timestamp = Timestamp(orig_metadata.get('X-Timestamp', 0))
        orig_ctype_timestamp = disk_file.content_type_timestamp
        req_ctype_time = '0'
        req_ctype = request.headers.get('Content-Type')
        if req_ctype:
            req_ctype_time = request.headers.get('Content-Type-Timestamp',
                                                 req_timestamp.internal)
        req_ctype_timestamp = Timestamp(req_ctype_time)
        if orig_timestamp >= req_timestamp \
                and orig_ctype_timestamp >= req_ctype_timestamp:
            return HTTPConflict(
                request=request,
                headers={'X-Backend-Timestamp': orig_timestamp.internal})

        if req_timestamp > orig_timestamp:
            metadata = {'X-Timestamp': req_timestamp.internal}
            metadata.update(val for val in request.headers.items()
                            if (is_user_meta('object', val[0]) or
                                is_object_transient_sysmeta(val[0])))
            headers_to_copy = (
                request.headers.get(
                    'X-Backend-Replication-Headers', '').split() +
                list(self.allowed_headers))
            for header_key in headers_to_copy:
                if header_key in request.headers:
                    header_caps = bytes_to_wsgi(
                        wsgi_to_bytes(header_key).title())
                    metadata[header_caps] = request.headers[header_key]
            orig_delete_at = int(orig_metadata.get('X-Delete-At') or 0)
            disk_file_metadata = disk_file.get_datafile_metadata()
            self._conditional_delete_at_update(
                request, device, account, container, obj, policy,
                disk_file_metadata, orig_delete_at, new_delete_at
            )
        else:
            # preserve existing metadata, only content-type may be updated
            metadata = dict(disk_file.get_metafile_metadata())

        if req_ctype_timestamp > orig_ctype_timestamp:
            # we have a new content-type, add to metadata and container update
            content_type_headers = {
                'Content-Type': request.headers['Content-Type'],
                'Content-Type-Timestamp': req_ctype_timestamp.internal
            }
            metadata.update(content_type_headers)
        else:
            # send existing content-type with container update
            content_type_headers = {
                'Content-Type': disk_file.content_type,
                'Content-Type-Timestamp': orig_ctype_timestamp.internal
            }
            if orig_ctype_timestamp != disk_file.data_timestamp:
                # only add to metadata if it's not the datafile content-type
                metadata.update(content_type_headers)

        try:
            disk_file.write_metadata(metadata)
        except (DiskFileXattrNotSupported, DiskFileNoSpace):
            return HTTPInsufficientStorage(drive=device, request=request)

        if (content_type_headers['Content-Type-Timestamp']
                != disk_file.data_timestamp):
            # Current content-type is not from the datafile, but the datafile
            # content-type may have a swift_bytes param that was appended by
            # SLO and we must continue to send that with the container update.
            # Do this (rather than use a separate header) for backwards
            # compatibility because there may be 'legacy' container updates in
            # async pending that have content-types with swift_bytes params, so
            # we have to be able to handle those in container server anyway.
            _, swift_bytes = extract_swift_bytes(
                disk_file.get_datafile_metadata()['Content-Type'])
            if swift_bytes:
                content_type_headers['Content-Type'] += (';swift_bytes=%s'
                                                         % swift_bytes)

        update_headers = HeaderKeyDict({
            'x-size': orig_metadata['Content-Length'],
            'x-content-type': content_type_headers['Content-Type'],
            'x-timestamp': disk_file.data_timestamp.internal,
            'x-content-type-timestamp':
            content_type_headers['Content-Type-Timestamp'],
            'x-meta-timestamp': metadata['X-Timestamp'],
            'x-etag': orig_metadata['ETag']})

        # Special cases for backwards compatibility.
        # For EC policy, send X-Object-Sysmeta-Ec-Etag which is same as the
        # X-Backend-Container-Update-Override-Etag value sent with the original
        # PUT. Similarly send X-Object-Sysmeta-Ec-Content-Length which is the
        # same as the X-Backend-Container-Update-Override-Size value. We have
        # to send Etag and size with a POST container update because the
        # original PUT container update may have failed or be in async_pending.
        if 'X-Object-Sysmeta-Ec-Etag' in orig_metadata:
            update_headers['X-Etag'] = orig_metadata[
                'X-Object-Sysmeta-Ec-Etag']
        if 'X-Object-Sysmeta-Ec-Content-Length' in orig_metadata:
            update_headers['X-Size'] = orig_metadata[
                'X-Object-Sysmeta-Ec-Content-Length']

        self._check_container_override(update_headers, orig_metadata)

        # object POST updates are PUT to the container server
        self.container_update(
            'PUT', account, container, obj, request, update_headers,
            device, policy)

        # Add current content-type and sysmeta to response
        resp_headers = {
            'X-Backend-Content-Type': content_type_headers['Content-Type']}
        for key, value in orig_metadata.items():
            if is_sys_meta('object', key):
                resp_headers[key] = value

        return HTTPAccepted(request=request, headers=resp_headers)

    def _pre_create_checks(self, request, device, partition,
                           account, container, obj, policy):
        req_timestamp = valid_timestamp(request)
        error_response = check_object_creation(request, obj)
        if error_response:
            raise error_response
        try:
            fsize = request.message_length()
        except ValueError as e:
            raise HTTPBadRequest(body=str(e), request=request,
                                 content_type='text/plain')
        # In case of multipart-MIME put, the proxy sends a chunked request,
        # but may let us know the real content length so we can verify that
        # we have enough disk space to hold the object.
        if fsize is None:
            fsize = request.headers.get('X-Backend-Obj-Content-Length')
            if fsize is not None:
                try:
                    fsize = int(fsize)
                except ValueError as e:
                    raise HTTPBadRequest(body=str(e), request=request,
                                         content_type='text/plain')
        # SSYNC will include Frag-Index header for subrequests, in which case
        # get_diskfile will ignore non-matching on-disk data files
        frag_index = request.headers.get('X-Backend-Ssync-Frag-Index')
        next_part_power = request.headers.get('X-Backend-Next-Part-Power')
        try:
            disk_file = self.get_diskfile(
                device, partition, account, container, obj,
                policy=policy, frag_index=frag_index,
                next_part_power=next_part_power)
        except DiskFileDeviceUnavailable:
            raise HTTPInsufficientStorage(drive=device, request=request)
        try:
            orig_metadata = disk_file.read_metadata(current_time=req_timestamp)
            orig_timestamp = disk_file.data_timestamp
        except DiskFileXattrNotSupported:
            raise HTTPInsufficientStorage(drive=device, request=request)
        except DiskFileDeleted as e:
            orig_metadata = {}
            orig_timestamp = e.timestamp
        except (DiskFileNotExist, DiskFileQuarantined,
                DiskFileStateChanged):
            orig_metadata = {}
            orig_timestamp = Timestamp(0)

        # Checks for If-None-Match
        if request.if_none_match is not None and orig_metadata:
            if '*' in request.if_none_match:
                # File exists already so return 412
                raise HTTPPreconditionFailed(request=request)
            if orig_metadata.get('ETag') in request.if_none_match:
                # The current ETag matches, so raise 412
                raise HTTPPreconditionFailed(request=request)
        if orig_timestamp >= req_timestamp:
            raise HTTPConflict(
                request=request,
                headers={'X-Backend-Timestamp': orig_timestamp.internal})
        return disk_file, fsize, orig_metadata

    def _do_multi_stage_mime_continue_headers(self, request, obj_input):
        """
        If the proxy wants to send us object metadata after the object body, it
        sets some headers. We have to tell the proxy, in the 100 Continue
        response, that we're able to parse a multipart MIME document and
        extract the object and metadata from it. If we don't, then the proxy
        won't actually send the footer metadata.

        If the proxy doesn't want to do any of that, this is the identity
        function for obj_input and multi_stage_mime_state will be False-y.

        :returns: a tuple, (obj_input, multi_stage_mime_state)
        """
        have_metadata_footer = False
        use_multiphase_commit = False

        hundred_continue_headers = []
        if config_true_value(
                request.headers.get(
                    'X-Backend-Obj-Multiphase-Commit')):
            use_multiphase_commit = True
            hundred_continue_headers.append(
                ('X-Obj-Multiphase-Commit', 'yes'))

        if config_true_value(
                request.headers.get('X-Backend-Obj-Metadata-Footer')):
            have_metadata_footer = True
            hundred_continue_headers.append(
                ('X-Obj-Metadata-Footer', 'yes'))

        if have_metadata_footer or use_multiphase_commit:
            obj_input.set_hundred_continue_response_headers(
                hundred_continue_headers)
            mime_boundary = wsgi_to_bytes(request.headers.get(
                'X-Backend-Obj-Multipart-Mime-Boundary'))
            if not mime_boundary:
                raise HTTPBadRequest("no MIME boundary")

            with ChunkReadTimeout(self.client_timeout):
                mime_documents_iter = iter_mime_headers_and_bodies(
                    request.environ['wsgi.input'],
                    mime_boundary, self.network_chunk_size)
                _junk_hdrs, obj_input = next(mime_documents_iter)
            multi_stage_mime_state = {
                'have_metadata_footer': have_metadata_footer,
                'use_multiphase_commit': use_multiphase_commit,
                'mime_documents_iter': mime_documents_iter,
            }
        else:
            multi_stage_mime_state = {}
        return obj_input, multi_stage_mime_state

    def _stage_obj_data(self, request, device, obj_input, writer, fsize):
        """
        Feed the object_input into the writer.

        :returns: a tuple, (upload_size, etag)
        """
        writer.open()
        elapsed_time = 0
        upload_expiration = time.time() + self.max_upload_time
        timeout_reader = self._make_timeout_reader(obj_input)
        for chunk in iter(timeout_reader, b''):
            start_time = time.time()
            if start_time > upload_expiration:
                self.logger.increment('PUT.timeouts')
                raise HTTPRequestTimeout(request=request)
            writer.write(chunk)
            elapsed_time += time.time() - start_time
        upload_size, etag = writer.chunks_finished()
        if fsize is not None and fsize != upload_size:
            raise HTTPClientDisconnect(request=request)
        if upload_size:
            self.logger.transfer_rate(
                'PUT.' + device + '.timing', elapsed_time,
                upload_size)
        return upload_size, etag

    def _get_request_metadata(self, request, upload_size, etag):
        """
        Pull object metadata off the request.

        :returns: metadata, a dict of object metadata
        """
        metadata = {
            'X-Timestamp': request.timestamp.internal,
            'Content-Type': request.headers['content-type'],
            'Content-Length': str(upload_size),
            'ETag': etag,
        }
        metadata.update(val for val in request.headers.items()
                        if (is_sys_or_user_meta('object', val[0]) or
                            is_object_transient_sysmeta(val[0])))
        headers_to_copy = (
            request.headers.get(
                'X-Backend-Replication-Headers', '').split() +
            list(self.allowed_headers))
        for header_key in headers_to_copy:
            if header_key in request.headers:
                header_caps = bytes_to_wsgi(
                    wsgi_to_bytes(header_key).title())
                metadata[header_caps] = request.headers[header_key]
        return metadata

    def _read_mime_footers_metadata(self, have_metadata_footer,
                                    mime_documents_iter, **kwargs):
        """
        Read footer metadata from the bottom of the multi-stage MIME body.

        :returns: metadata, a dict
        """
        if have_metadata_footer:
            metadata = self._read_metadata_footer(
                mime_documents_iter)
            footer_etag = metadata.pop('etag', '').lower()
            if footer_etag:
                metadata['ETag'] = footer_etag
        else:
            metadata = {}
        return metadata

    def _apply_extra_metadata(self, request, metadata, footers_metadata):
        """
        Apply extra metadata precedence to prepare metadata for storage.
        """
        metadata.update(val for val in footers_metadata.items()
                        if (is_sys_or_user_meta('object', val[0]) or
                            is_object_transient_sysmeta(val[0])))
        # N.B. footers_metadata is a HeaderKeyDict
        received_etag = normalize_etag(footers_metadata.get(
            'etag', request.headers.get('etag', '')))
        if received_etag and received_etag != metadata['ETag']:
            raise HTTPUnprocessableEntity(request=request)

    def _send_multi_stage_continue_headers(self, request,
                                           use_multiphase_commit,
                                           mime_documents_iter, **kwargs):
        """
        If the PUT requires a two-phase commit (a data and a commit phase) send
        the proxy server another 100-continue response to indicate that we are
        finished writing object data
        """
        if use_multiphase_commit:
            request.environ['wsgi.input'].\
                send_hundred_continue_response()
            if not self._read_put_commit_message(mime_documents_iter):
                raise HTTPServerError(request=request)

    def _drain_mime_request(self, mime_documents_iter, **kwargs):
        """
        Drain any remaining MIME docs from the socket. There shouldn't be any,
        but we must read the whole request body.
        """
        try:
            while True:
                with ChunkReadTimeout(self.client_timeout):
                    _junk_hdrs, _junk_body = next(mime_documents_iter)
                drain(_junk_body, self.network_chunk_size,
                      self.client_timeout)
        except ChunkReadError:
            raise HTTPClientDisconnect()
        except ChunkReadTimeout:
            raise HTTPRequestTimeout()
        except StopIteration:
            pass

    def _post_commit_updates(self, request, device,
                             account, container, obj, policy,
                             orig_metadata, footers_metadata, metadata):
        orig_delete_at = int(orig_metadata.get('X-Delete-At') or 0)
        new_delete_at = int(request.headers.get('X-Delete-At') or 0)

        self._conditional_delete_at_update(request, device, account, container,
                                           obj, policy, metadata,
                                           orig_delete_at, new_delete_at)

        update_headers = HeaderKeyDict({
            'x-size': metadata['Content-Length'],
            'x-content-type': metadata['Content-Type'],
            'x-timestamp': metadata['X-Timestamp'],
            'x-etag': metadata['ETag']})
        # apply any container update header overrides sent with request
        self._check_container_override(update_headers, request.headers,
                                       footers_metadata)
        self.container_update(
            'PUT', account, container, obj, request,
            update_headers, device, policy)

    @public
    @timing_stats()
    def PUT(self, request):
        """Handle HTTP PUT requests for the Swift Object Server."""
        device, partition, account, container, obj, policy = \
            get_obj_name_and_placement(request)
        disk_file, fsize, orig_metadata = self._pre_create_checks(
            request, device, partition, account, container, obj, policy)
        writer = disk_file.writer(size=fsize)
        try:
            if fsize is None and self.fallocate_reserve and \
                    not fs_has_free_space(
                        self._diskfile_router[policy].get_dev_path(device),
                        self.fallocate_reserve, self.fallocate_is_percent):
                # Note: if fsize is *not* None, this gets checked when
                # we open the diskfile in _stage_obj_data
                raise DiskFileNoSpace
            obj_input = request.environ['wsgi.input']
            obj_input, multi_stage_mime_state = \
                self._do_multi_stage_mime_continue_headers(request, obj_input)
            upload_size, etag = self._stage_obj_data(
                request, device, obj_input, writer, fsize)
            metadata = self._get_request_metadata(request, upload_size, etag)
            if multi_stage_mime_state:
                footers_metadata = self._read_mime_footers_metadata(
                    **multi_stage_mime_state)
            else:
                footers_metadata = {}
            self._apply_extra_metadata(request, metadata, footers_metadata)
            writer.put(metadata)
            if multi_stage_mime_state:
                self._send_multi_stage_continue_headers(
                    request, **multi_stage_mime_state)
            if not config_true_value(
                    request.headers.get('X-Backend-No-Commit', False)):
                writer.commit(request.timestamp)
            if multi_stage_mime_state:
                self._drain_mime_request(**multi_stage_mime_state)
        except (DiskFileXattrNotSupported, DiskFileNoSpace):
            return HTTPInsufficientStorage(drive=device, request=request)
        except ChunkReadError:
            return HTTPClientDisconnect(request=request)
        except ChunkReadTimeout:
            return HTTPRequestTimeout(request=request)
        finally:
            writer.close()
        self._post_commit_updates(request, device,
                                  account, container, obj, policy,
                                  orig_metadata, footers_metadata, metadata)
        return HTTPCreated(request=request, etag=etag)

    @public
    @timing_stats()
    def GET(self, request):
        """Handle HTTP GET requests for the Swift Object Server."""
        device, partition, account, container, obj, policy = \
            get_obj_name_and_placement(request)
        request.headers.setdefault('X-Timestamp',
                                   normalize_timestamp(time.time()))
        req_timestamp = valid_timestamp(request)
        frag_prefs = safe_json_loads(
            request.headers.get('X-Backend-Fragment-Preferences'))
        x_backend_open_expired = config_true_value(
            request.headers.get('x-backend-open-expired', 'false'))
        try:
            disk_file = self.get_diskfile(
                device, partition, account, container, obj,
                policy=policy, frag_prefs=frag_prefs,
                open_expired=is_backend_open_expired(request))
        except DiskFileDeviceUnavailable:
            return HTTPInsufficientStorage(drive=device, request=request)
        try:
            with disk_file.open(current_time=req_timestamp):
                metadata = disk_file.get_metadata()
                resolve_ignore_range_header(request, metadata)
                obj_size = int(metadata['Content-Length'])
                file_x_ts = Timestamp(metadata['X-Timestamp'])
                keep_cache = (
                    self.keep_cache_private
                    or (
                        "X-Auth-Token" not in request.headers
                        and "X-Storage-Token" not in request.headers
                    )
                    or (
                        self.keep_cache_slo_manifest
                        and config_true_value(
                            metadata.get("X-Static-Large-Object")
                        )
                    )
                )
                conditional_etag = resolve_etag_is_at_header(request, metadata)
                app_iter = disk_file.reader(
                    keep_cache=keep_cache,
                    cooperative_period=self.cooperative_period,
                )
                response = Response(
                    app_iter=app_iter, request=request,
                    conditional_response=True,
                    conditional_etag=conditional_etag,
                )
                response.headers['Content-Type'] = metadata.get(
                    'Content-Type', 'application/octet-stream')
                for key, value in metadata.items():
                    if (is_sys_or_user_meta('object', key) or
                            is_object_transient_sysmeta(key) or
                            key.lower() in self.allowed_headers):
                        response.headers[key] = value
                response.etag = metadata['ETag']
                response.last_modified = file_x_ts.ceil()
                response.content_length = obj_size
                try:
                    response.content_encoding = metadata[
                        'Content-Encoding']
                except KeyError:
                    pass
                response.headers['X-Timestamp'] = file_x_ts.normal
                response.headers['X-Backend-Timestamp'] = file_x_ts.internal
                response.headers['X-Backend-Data-Timestamp'] = \
                    disk_file.data_timestamp.internal
                if disk_file.durable_timestamp:
                    response.headers['X-Backend-Durable-Timestamp'] = \
                        disk_file.durable_timestamp.internal
                response.headers['X-Backend-Fragments'] = \
                    _make_backend_fragments_header(disk_file.fragments)
                resp = request.get_response(response)
        except DiskFileXattrNotSupported:
            return HTTPInsufficientStorage(drive=device, request=request)
        except (DiskFileNotExist, DiskFileQuarantined) as e:
            headers = {}
            if hasattr(e, 'timestamp'):
                headers['X-Backend-Timestamp'] = e.timestamp.internal
            resp = HTTPNotFound(request=request, headers=headers,
                                conditional_response=True)
        except DiskFileStateChanged:
            resp = HTTPServiceUnavailable(request=request)
        return resp

    @public
    @timing_stats(sample_rate=0.8)
    def HEAD(self, request):
        """Handle HTTP HEAD requests for the Swift Object Server."""
        device, partition, account, container, obj, policy = \
            get_obj_name_and_placement(request)
        request.headers.setdefault('X-Timestamp',
                                   normalize_timestamp(time.time()))
        req_timestamp = valid_timestamp(request)
        frag_prefs = safe_json_loads(
            request.headers.get('X-Backend-Fragment-Preferences'))
        x_backend_open_expired = config_true_value(
            request.headers.get('x-backend-open-expired', 'false'))
        try:
            disk_file = self.get_diskfile(
                device, partition, account, container, obj,
                policy=policy, frag_prefs=frag_prefs,
                open_expired=is_backend_open_expired(request))
        except DiskFileDeviceUnavailable:
            return HTTPInsufficientStorage(drive=device, request=request)
        try:
            metadata = disk_file.read_metadata(current_time=req_timestamp)
        except DiskFileXattrNotSupported:
            return HTTPInsufficientStorage(drive=device, request=request)
        except (DiskFileNotExist, DiskFileQuarantined) as e:
            headers = {}
            if hasattr(e, 'timestamp'):
                headers['X-Backend-Timestamp'] = e.timestamp.internal
            return HTTPNotFound(request=request, headers=headers,
                                conditional_response=True)
        except DiskFileStateChanged:
            return HTTPServiceUnavailable(request=request)
        conditional_etag = resolve_etag_is_at_header(request, metadata)
        response = Response(request=request, conditional_response=True,
                            conditional_etag=conditional_etag)
        response.headers['Content-Type'] = metadata.get(
            'Content-Type', 'application/octet-stream')
        for key, value in metadata.items():
            if (is_sys_or_user_meta('object', key) or
                    is_object_transient_sysmeta(key) or
                    key.lower() in self.allowed_headers):
                response.headers[key] = value
        response.etag = metadata['ETag']
        ts = Timestamp(metadata['X-Timestamp'])
        response.last_modified = ts.ceil()
        # Needed for container sync feature
        response.headers['X-Timestamp'] = ts.normal
        response.headers['X-Backend-Timestamp'] = ts.internal
        response.headers['X-Backend-Data-Timestamp'] = \
            disk_file.data_timestamp.internal
        if disk_file.durable_timestamp:
            response.headers['X-Backend-Durable-Timestamp'] = \
                disk_file.durable_timestamp.internal
        response.headers['X-Backend-Fragments'] = \
            _make_backend_fragments_header(disk_file.fragments)
        response.content_length = int(metadata['Content-Length'])
        try:
            response.content_encoding = metadata['Content-Encoding']
        except KeyError:
            pass
        return response

    @public
    @timing_stats()
    def DELETE(self, request):
        """Handle HTTP DELETE requests for the Swift Object Server."""
        device, partition, account, container, obj, policy = \
            get_obj_name_and_placement(request)
        req_timestamp = valid_timestamp(request)
        next_part_power = request.headers.get('X-Backend-Next-Part-Power')
        try:
            disk_file = self.get_diskfile(
                device, partition, account, container, obj,
                policy=policy, next_part_power=next_part_power)
        except DiskFileDeviceUnavailable:
            return HTTPInsufficientStorage(drive=device, request=request)
        try:
            orig_metadata = disk_file.read_metadata(current_time=req_timestamp)
        except DiskFileXattrNotSupported:
            return HTTPInsufficientStorage(drive=device, request=request)
        except DiskFileExpired as e:
            orig_timestamp = e.timestamp
            orig_metadata = e.metadata
            response_class = HTTPNotFound
        except DiskFileDeleted as e:
            orig_timestamp = e.timestamp
            orig_metadata = {}
            response_class = HTTPNotFound
        except (DiskFileNotExist, DiskFileQuarantined):
            orig_timestamp = 0
            orig_metadata = {}
            response_class = HTTPNotFound
        except DiskFileStateChanged:
            # Bail out early because unread metadata may have an X-Delete-At.
            # This condition can occur when a concurrent request has replaced
            # the data or meta file that this thread was trying to open. Force
            # client to retry, hoping the on-disk files have settled.
            return HTTPServiceUnavailable(request=request)
        else:
            orig_timestamp = disk_file.data_timestamp
            if orig_timestamp < req_timestamp:
                response_class = HTTPNoContent
            else:
                response_class = HTTPConflict
        response_timestamp = max(orig_timestamp, req_timestamp)
        orig_delete_at = Timestamp(orig_metadata.get('X-Delete-At') or 0)
        try:
            req_if_delete_at_val = request.headers['x-if-delete-at']
            req_if_delete_at = Timestamp(req_if_delete_at_val)
        except KeyError:
            pass
        except ValueError:
            return HTTPBadRequest(
                request=request,
                body='Bad X-If-Delete-At header value')
        else:
            # request includes x-if-delete-at; we must not place a tombstone
            # if we can not verify the x-if-delete-at time
            if not orig_timestamp:
                # no object found at all
                return HTTPNotFound()
            if orig_timestamp >= req_timestamp:
                # Found a newer object -- return 409 as work item is stale
                return HTTPConflict()
            if orig_delete_at != req_if_delete_at:
                return HTTPPreconditionFailed(
                    request=request,
                    body='X-If-Delete-At and X-Delete-At do not match')
            else:
                # differentiate success from no object at all
                response_class = HTTPNoContent
        self._conditional_delete_at_update(
            request, device, account, container, obj, policy, {},
            orig_delete_at, 0
        )
        if orig_timestamp < req_timestamp:
            try:
                disk_file.delete(req_timestamp)
            except DiskFileNoSpace:
                return HTTPInsufficientStorage(drive=device, request=request)
            self.container_update(
                'DELETE', account, container, obj, request,
                HeaderKeyDict({'x-timestamp': req_timestamp.internal}),
                device, policy)
        response = response_class(
            request=request,
            headers={'X-Backend-Timestamp': response_timestamp.internal,
                     'X-Backend-Content-Type': orig_metadata.get(
                         'Content-Type', '')})
        for key, value in orig_metadata.items():
            if (is_sys_or_user_meta('object', key) or
                    is_object_transient_sysmeta(key)):
                response.headers[key] = value
        return response

    @public
    @replication
    @timing_stats(sample_rate=0.1)
    def REPLICATE(self, request):
        """
        Handle REPLICATE requests for the Swift Object Server.  This is used
        by the object replicator to get hashes for directories.

        Note that the name REPLICATE is preserved for historical reasons as
        this verb really just returns the hashes information for the specified
        parameters and is used, for example, by both replication and EC.
        """
        device, partition, suffix_parts, policy = \
            get_name_and_placement(request, 2, 3, True)
        suffixes = suffix_parts.split('-') if suffix_parts else []
        try:
            hashes = self._diskfile_router[policy].get_hashes(
                device, partition, suffixes, policy,
                skip_rehash=bool(suffixes))
        except DiskFileDeviceUnavailable:
            resp = HTTPInsufficientStorage(drive=device, request=request)
        else:
            # force pickle protocol for compatibility with py2 nodes
            resp = Response(body=pickle.dumps(hashes, protocol=2))
        return resp

    @public
    @replication
    @timing_stats(sample_rate=0.1)
    def SSYNC(self, request):
        # the ssync sender may want to send PUT subrequests for non-durable
        # data that should not be committed; legacy behaviour has been to
        # commit all PUTs (subject to EC footer metadata), so we need to
        # indicate to the sender that this object server has been upgraded to
        # understand the X-Backend-No-Commit header.
        headers = {'X-Backend-Accept-No-Commit': True}
        return Response(app_iter=ssync_receiver.Receiver(self, request)(),
                        headers=headers)

    def __call__(self, env, start_response):
        """WSGI Application entry point for the Swift Object Server."""
        start_time = time.time()
        req = Request(env)
        self.logger.txn_id = req.headers.get('x-trans-id', None)

        if not check_utf8(wsgi_to_str(req.path_info), internal=True):
            res = HTTPPreconditionFailed(body='Invalid UTF8 or contains NULL')
        else:
            try:
                # disallow methods which have not been marked 'public'
                if req.method not in self.allowed_methods:
                    res = HTTPMethodNotAllowed()
                else:
                    res = getattr(self, req.method)(req)
            except DiskFileCollision:
                res = HTTPForbidden(request=req)
            except HTTPException as error_response:
                res = error_response
            except (Exception, Timeout):
                self.logger.exception(
                    'ERROR __call__ error with %(method)s'
                    ' %(path)s ', {'method': req.method, 'path': req.path})
                res = HTTPInternalServerError(body=traceback.format_exc())
        trans_time = time.time() - start_time
        res.fix_conditional_response()
        if self.log_requests:
            log_line = get_log_line(req, res, trans_time, '', self.log_format,
                                    self.anonymization_method,
                                    self.anonymization_salt)
            if req.method in ('REPLICATE', 'SSYNC') or \
                    'X-Backend-Replication' in req.headers:
                self.logger.debug(log_line)
            else:
                self.logger.info(log_line)
        if req.method in ('PUT', 'DELETE'):
            slow = self.slow - trans_time
            if slow > 0:
                sleep(slow)

        # To be able to zero-copy send the object, we need a few things.
        # First, we have to be responding successfully to a GET, or else we're
        # not sending the object. Second, we have to be able to extract the
        # socket file descriptor from the WSGI input object. Third, the
        # diskfile has to support zero-copy send.
        #
        # There's a good chance that this could work for 206 responses too,
        # but the common case is sending the whole object, so we'll start
        # there.
        if req.method == 'GET' and res.status_int == 200 and \
           isinstance(env['wsgi.input'], wsgi.Input):
            app_iter = getattr(res, 'app_iter', None)
            checker = getattr(app_iter, 'can_zero_copy_send', None)
            if checker and checker():
                # For any kind of zero-copy thing like sendfile or splice, we
                # need the file descriptor. Eventlet doesn't provide a clean
                # way of getting that, so we resort to this.
                wsock = env['wsgi.input'].get_socket()
                wsockfd = wsock.fileno()

                # Don't call zero_copy_send() until after we force the HTTP
                # headers out of Eventlet and into the socket.
                def zero_copy_iter():
                    # If possible, set TCP_CORK so that headers don't
                    # immediately go on the wire, but instead, wait for some
                    # response body to make the TCP frames as large as
                    # possible (and hence as few packets as possible).
                    #
                    # On non-Linux systems, we might consider TCP_NODELAY, but
                    # since the only known zero-copy-capable diskfile uses
                    # Linux-specific syscalls, we'll defer that work until
                    # someone needs it.
                    if hasattr(socket, 'TCP_CORK'):
                        wsock.setsockopt(socket.IPPROTO_TCP,
                                         socket.TCP_CORK, 1)
                    yield EventletPlungerString()
                    try:
                        app_iter.zero_copy_send(wsockfd)
                    except Exception:
                        self.logger.exception("zero_copy_send() blew up")
                        raise
                    yield b''

                # Get headers ready to go out
                res(env, start_response)
                return zero_copy_iter()
            else:
                return res(env, start_response)
        else:
            return res(env, start_response)


def global_conf_callback(preloaded_app_conf, global_conf):
    """
    Callback for swift.common.wsgi.run_wsgi during the global_conf
    creation so that we can add our replication_semaphore, used to
    limit the number of concurrent SSYNC_REQUESTS across all
    workers.

    :param preloaded_app_conf: The preloaded conf for the WSGI app.
                               This conf instance will go away, so
                               just read from it, don't write.
    :param global_conf: The global conf that will eventually be
                        passed to the app_factory function later.
                        This conf is created before the worker
                        subprocesses are forked, so can be useful to
                        set up semaphores, shared memory, etc.
    """
    replication_concurrency = int(
        preloaded_app_conf.get('replication_concurrency') or 4)
    if replication_concurrency:
        # Have to put the value in a list so it can get past paste
        global_conf['replication_semaphore'] = [
            multiprocessing.BoundedSemaphore(replication_concurrency)]


def app_factory(global_conf, **local_conf):
    """paste.deploy app factory for creating WSGI object server apps"""
    conf = global_conf.copy()
    conf.update(local_conf)
    return ObjectController(conf)<|MERGE_RESOLUTION|>--- conflicted
+++ resolved
@@ -60,12 +60,8 @@
     HTTPServerError, bytes_to_wsgi, wsgi_to_bytes, wsgi_to_str, \
     normalize_etag, HTTPServiceUnavailable
 from swift.obj.diskfile import RESERVED_DATAFILE_META, DiskFileRouter
-<<<<<<< HEAD
-from swift.obj.expirer import build_task_obj, embed_expirer_bytes_in_ctype
-=======
 from swift.obj.expirer import build_task_obj, embed_expirer_bytes_in_ctype, \
     X_DELETE_TYPE
->>>>>>> cbb87d58
 
 
 def iter_mime_headers_and_bodies(wsgi_input, mime_boundary, read_chunk_size):
@@ -650,11 +646,7 @@
         if new_delete_at:
             extra_headers = {
                 'x-content-type': embed_expirer_bytes_in_ctype(
-<<<<<<< HEAD
-                    'text/plain', metadata),
-=======
                     X_DELETE_TYPE, metadata),
->>>>>>> cbb87d58
                 'x-content-type-timestamp':
                 metadata.get('X-Timestamp'),
             }

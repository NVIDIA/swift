# Copyright (c) 2010-2012 OpenStack, LLC.
#
# Licensed under the Apache License, Version 2.0 (the "License");
# you may not use this file except in compliance with the License.
# You may obtain a copy of the License at
#
#    http://www.apache.org/licenses/LICENSE-2.0
#
# Unless required by applicable law or agreed to in writing, software
# distributed under the License is distributed on an "AS IS" BASIS,
# WITHOUT WARRANTIES OR CONDITIONS OF ANY KIND, either express or
# implied.
# See the License for the specific language governing permissions and
# limitations under the License.

""" Object Server for Swift """

from __future__ import with_statement
import cPickle as pickle
import errno
import os
import time
import traceback
from datetime import datetime
from hashlib import md5
from tempfile import mkstemp
from urllib import unquote
from contextlib import contextmanager

from xattr import getxattr, setxattr
from eventlet import sleep, Timeout, tpool

from swift.common.utils import mkdirs, normalize_timestamp, public, \
    storage_directory, hash_path, renamer, fallocate, fsync, \
    split_path, drop_buffer_cache, get_logger, write_pickle, \
    config_true_value, validate_device_partition, timing_stats
from swift.common.bufferedhttp import http_connect
from swift.common.constraints import check_object_creation, check_mount, \
    check_float, check_utf8
from swift.common.exceptions import ConnectionTimeout, DiskFileError, \
    DiskFileNotExist
from swift.obj.replicator import tpool_reraise, invalidate_hash, \
    quarantine_renamer, get_hashes
from swift.common.http import is_success
from swift.common.swob import HTTPAccepted, HTTPBadRequest, HTTPCreated, \
    HTTPInternalServerError, HTTPNoContent, HTTPNotFound, HTTPNotModified, \
    HTTPPreconditionFailed, HTTPRequestTimeout, HTTPUnprocessableEntity, \
    HTTPClientDisconnect, HTTPMethodNotAllowed, Request, Response, UTC, \
    HTTPInsufficientStorage, multi_range_iterator


DATADIR = 'objects'
ASYNCDIR = 'async_pending'
PICKLE_PROTOCOL = 2
METADATA_KEY = 'user.swift.metadata'
MAX_OBJECT_NAME_LENGTH = 1024
# keep these lower-case
DISALLOWED_HEADERS = set('content-length content-type deleted etag'.split())


def read_metadata(fd):
    """
    Helper function to read the pickled metadata from an object file.

    :param fd: file descriptor to load the metadata from

    :returns: dictionary of metadata
    """
    metadata = ''
    key = 0
    try:
        while True:
            metadata += getxattr(fd, '%s%s' % (METADATA_KEY, (key or '')))
            key += 1
    except IOError:
        pass
    return pickle.loads(metadata)


def write_metadata(fd, metadata):
    """
    Helper function to write pickled metadata for an object file.

    :param fd: file descriptor to write the metadata
    :param metadata: metadata to write
    """
    metastr = pickle.dumps(metadata, PICKLE_PROTOCOL)
    key = 0
    while metastr:
        setxattr(fd, '%s%s' % (METADATA_KEY, key or ''), metastr[:254])
        metastr = metastr[254:]
        key += 1


class DiskFile(object):
    """
    Manage object files on disk.

    :param path: path to devices on the node
    :param device: device name
    :param partition: partition on the device the object lives in
    :param account: account name for the object
    :param container: container name for the object
    :param obj: object name for the object
    :param keep_data_fp: if True, don't close the fp, otherwise close it
    :param disk_chunk_size: size of chunks on file reads
    :param iter_hook: called when __iter__ returns a chunk
    """

    def __init__(self, path, device, partition, account, container, obj,
                 logger, keep_data_fp=False, disk_chunk_size=65536,
                 iter_hook=None):
        self.disk_chunk_size = disk_chunk_size
        self.iter_hook = iter_hook
        self.name = '/' + '/'.join((account, container, obj))
        name_hash = hash_path(account, container, obj)
        self.datadir = os.path.join(
            path, device, storage_directory(DATADIR, partition, name_hash))
        self.device_path = os.path.join(path, device)
        self.tmpdir = os.path.join(path, device, 'tmp')
        self.tmppath = None
        self.logger = logger
        self.metadata = {}
        self.meta_file = None
        self.data_file = None
        self.fp = None
        self.iter_etag = None
        self.started_at_0 = False
        self.read_to_eof = False
        self.quarantined_dir = None
        self.keep_cache = False
        self.suppress_file_closing = False
        if not os.path.exists(self.datadir):
            return
        files = sorted(os.listdir(self.datadir), reverse=True)
        for file in files:
            if file.endswith('.ts'):
                self.data_file = self.meta_file = None
                self.metadata = {'deleted': True}
                return
            if file.endswith('.meta') and not self.meta_file:
                self.meta_file = os.path.join(self.datadir, file)
            if file.endswith('.data') and not self.data_file:
                self.data_file = os.path.join(self.datadir, file)
                break
        if not self.data_file:
            return
        self.fp = open(self.data_file, 'rb')
        self.metadata = read_metadata(self.fp)
        if not keep_data_fp:
            self.close(verify_file=False)
        if self.meta_file:
            with open(self.meta_file) as mfp:
                for key in self.metadata.keys():
                    if key.lower() not in DISALLOWED_HEADERS:
                        del self.metadata[key]
                self.metadata.update(read_metadata(mfp))

    def __iter__(self):
        """Returns an iterator over the data file."""
        try:
            dropped_cache = 0
            read = 0
            self.started_at_0 = False
            self.read_to_eof = False
            if self.fp.tell() == 0:
                self.started_at_0 = True
                self.iter_etag = md5()
            while True:
                chunk = self.fp.read(self.disk_chunk_size)
                if chunk:
                    if self.iter_etag:
                        self.iter_etag.update(chunk)
                    read += len(chunk)
                    if read - dropped_cache > (1024 * 1024):
                        self.drop_cache(self.fp.fileno(), dropped_cache,
                                        read - dropped_cache)
                        dropped_cache = read
                    yield chunk
                    if self.iter_hook:
                        self.iter_hook()
                else:
                    self.read_to_eof = True
                    self.drop_cache(self.fp.fileno(), dropped_cache,
                                    read - dropped_cache)
                    break
        finally:
            if not self.suppress_file_closing:
                self.close()

    def app_iter_range(self, start, stop):
        """Returns an iterator over the data file for range (start, stop)"""
        if start or start == 0:
            self.fp.seek(start)
        if stop is not None:
            length = stop - start
        else:
            length = None
        for chunk in self:
            if length is not None:
                length -= len(chunk)
                if length < 0:
                    # Chop off the extra:
                    yield chunk[:length]
                    break
            yield chunk

    def app_iter_ranges(self, ranges, content_type, boundary, size):
        """Returns an iterator over the data file for a set of ranges"""
        if (not ranges or len(ranges) == 0):
            yield ''
        else:
            try:
                self.suppress_file_closing = True
                for chunk in multi_range_iterator(
                        ranges, content_type, boundary, size,
                        self.app_iter_range):
                    yield chunk
            finally:
                self.suppress_file_closing = False
                self.close()

    def _handle_close_quarantine(self):
        """Check if file needs to be quarantined"""
        try:
            obj_size = self.get_data_file_size()
        except DiskFileError, e:
            self.quarantine()
            return
        except DiskFileNotExist:
            return

        if self.iter_etag and self.started_at_0 and self.read_to_eof and \
                'ETag' in self.metadata and \
                self.iter_etag.hexdigest() != self.metadata.get('ETag'):
            self.quarantine()

    def close(self, verify_file=True):
        """
        Close the file. Will handle quarantining file if necessary.

        :param verify_file: Defaults to True. If false, will not check
                            file to see if it needs quarantining.
        """
        if self.fp:
            try:
                if verify_file:
                    self._handle_close_quarantine()
            except (Exception, Timeout), e:
                self.logger.error(_(
                    'ERROR DiskFile %(data_file)s in '
                    '%(data_dir)s close failure: %(exc)s : %(stack)'),
                    {'exc': e, 'stack': ''.join(traceback.format_stack()),
                     'data_file': self.data_file, 'data_dir': self.datadir})
            finally:
                self.fp.close()
                self.fp = None

    def is_deleted(self):
        """
        Check if the file is deleted.

        :returns: True if the file doesn't exist or has been flagged as
                  deleted.
        """
        return not self.data_file or 'deleted' in self.metadata

    def is_expired(self):
        """
        Check if the file is expired.

        :returns: True if the file has an X-Delete-At in the past
        """
        return ('X-Delete-At' in self.metadata and
                int(self.metadata['X-Delete-At']) <= time.time())

    @contextmanager
    def mkstemp(self):
        """Contextmanager to make a temporary file."""
        if not os.path.exists(self.tmpdir):
            mkdirs(self.tmpdir)
        fd, self.tmppath = mkstemp(dir=self.tmpdir)
        try:
            yield fd
        finally:
            try:
                os.close(fd)
            except OSError:
                pass
            tmppath, self.tmppath = self.tmppath, None
            try:
                os.unlink(tmppath)
            except OSError:
                pass

    def put(self, fd, metadata, extension='.data'):
        """
        Finalize writing the file on disk, and renames it from the temp file to
        the real location.  This should be called after the data has been
        written to the temp file.

        :param fd: file descriptor of the temp file
        :param metadata: dictionary of metadata to be written
        :param extension: extension to be used when making the file
        """
        assert self.tmppath is not None
        metadata['name'] = self.name
        timestamp = normalize_timestamp(metadata['X-Timestamp'])
        write_metadata(fd, metadata)
        if 'Content-Length' in metadata:
            self.drop_cache(fd, 0, int(metadata['Content-Length']))
        tpool.execute(fsync, fd)
        invalidate_hash(os.path.dirname(self.datadir))
        renamer(self.tmppath,
                os.path.join(self.datadir, timestamp + extension))
        self.metadata = metadata

    def put_metadata(self, metadata, tombstone=False):
        """
        Short hand for putting metadata to .meta and .ts files.

        :param metadata: dictionary of metadata to be written
        :param tombstone: whether or not we are writing a tombstone
        """
        extension = '.ts' if tombstone else '.meta'
        with self.mkstemp() as fd:
            self.put(fd, metadata, extension=extension)

    def unlinkold(self, timestamp):
        """
        Remove any older versions of the object file.  Any file that has an
        older timestamp than timestamp will be deleted.

        :param timestamp: timestamp to compare with each file
        """
        timestamp = normalize_timestamp(timestamp)
        for fname in os.listdir(self.datadir):
            if fname < timestamp:
                try:
                    os.unlink(os.path.join(self.datadir, fname))
                except OSError, err:    # pragma: no cover
                    if err.errno != errno.ENOENT:
                        raise

    def drop_cache(self, fd, offset, length):
        """Method for no-oping buffer cache drop method."""
        if not self.keep_cache:
            drop_buffer_cache(fd, offset, length)

    def quarantine(self):
        """
        In the case that a file is corrupted, move it to a quarantined
        area to allow replication to fix it.

        :returns: if quarantine is successful, path to quarantined
                  directory otherwise None
        """
        if not (self.is_deleted() or self.quarantined_dir):
            self.quarantined_dir = quarantine_renamer(self.device_path,
                                                      self.data_file)
            self.logger.increment('quarantines')
            return self.quarantined_dir

    def get_data_file_size(self):
        """
        Returns the os.path.getsize for the file.  Raises an exception if this
        file does not match the Content-Length stored in the metadata. Or if
        self.data_file does not exist.

        :returns: file size as an int
        :raises DiskFileError: on file size mismatch.
        :raises DiskFileNotExist: on file not existing (including deleted)
        """
        try:
            file_size = 0
            if self.data_file:
                file_size = os.path.getsize(self.data_file)
                if 'Content-Length' in self.metadata:
                    metadata_size = int(self.metadata['Content-Length'])
                    if file_size != metadata_size:
                        raise DiskFileError(
                            'Content-Length of %s does not match file size '
                            'of %s' % (metadata_size, file_size))
                return file_size
        except OSError, err:
            if err.errno != errno.ENOENT:
                raise
        raise DiskFileNotExist('Data File does not exist.')


class ObjectController(object):
    """Implements the WSGI application for the Swift Object Server."""

    def __init__(self, conf):
        """
        Creates a new WSGI application for the Swift Object Server. An
        example configuration is given at
        <source-dir>/etc/object-server.conf-sample or
        /etc/swift/object-server.conf-sample.
        """
        self.logger = get_logger(conf, log_route='object-server')
        self.devices = conf.get('devices', '/srv/node/')
        self.mount_check = config_true_value(conf.get('mount_check', 'true'))
        self.node_timeout = int(conf.get('node_timeout', 3))
        self.conn_timeout = float(conf.get('conn_timeout', 0.5))
        self.disk_chunk_size = int(conf.get('disk_chunk_size', 65536))
        self.network_chunk_size = int(conf.get('network_chunk_size', 65536))
        self.keep_cache_size = int(conf.get('keep_cache_size', 5242880))
        self.keep_cache_private = \
            config_true_value(conf.get('keep_cache_private', 'false'))
        self.log_requests = config_true_value(conf.get('log_requests', 'true'))
        self.max_upload_time = int(conf.get('max_upload_time', 86400))
        self.slow = int(conf.get('slow', 0))
        self.bytes_per_sync = int(conf.get('mb_per_sync', 512)) * 1024 * 1024
        default_allowed_headers = '''
            content-disposition,
            content-encoding,
            x-delete-at,
            x-object-manifest,
        '''
        self.allowed_headers = set(
            i.strip().lower() for i in
            conf.get('allowed_headers', default_allowed_headers).split(',')
            if i.strip() and i.strip().lower() not in DISALLOWED_HEADERS)
        self.expiring_objects_account = \
            (conf.get('auto_create_account_prefix') or '.') + \
            'expiring_objects'
        self.expiring_objects_container_divisor = \
            int(conf.get('expiring_objects_container_divisor') or 86400)

    def async_update(self, op, account, container, obj, host, partition,
                     contdevice, headers_out, objdevice):
        """
        Sends or saves an async update.

        :param op: operation performed (ex: 'PUT', or 'DELETE')
        :param account: account name for the object
        :param container: container name for the object
        :param obj: object name
        :param host: host that the container is on
        :param partition: partition that the container is on
        :param contdevice: device name that the container is on
        :param headers_out: dictionary of headers to send in the container
                            request
        :param objdevice: device name that the object is in
        """
        full_path = '/%s/%s/%s' % (account, container, obj)
        if all([host, partition, contdevice]):
            try:
                with ConnectionTimeout(self.conn_timeout):
                    ip, port = host.rsplit(':', 1)
                    conn = http_connect(ip, port, contdevice, partition, op,
                                        full_path, headers_out)
                with Timeout(self.node_timeout):
                    response = conn.getresponse()
                    response.read()
                    if is_success(response.status):
                        return
                    else:
                        self.logger.error(_(
                            'ERROR Container update failed '
                            '(saving for async update later): %(status)d '
                            'response from %(ip)s:%(port)s/%(dev)s'),
                            {'status': response.status, 'ip': ip, 'port': port,
                             'dev': contdevice})
            except (Exception, Timeout):
                self.logger.exception(_(
                    'ERROR container update failed with '
                    '%(ip)s:%(port)s/%(dev)s (saving for async update later)'),
                    {'ip': ip, 'port': port, 'dev': contdevice})
        async_dir = os.path.join(self.devices, objdevice, ASYNCDIR)
        ohash = hash_path(account, container, obj)
        self.logger.increment('async_pendings')
        write_pickle(
            {'op': op, 'account': account, 'container': container,
             'obj': obj, 'headers': headers_out},
            os.path.join(async_dir, ohash[-3:], ohash + '-' +
                         normalize_timestamp(headers_out['x-timestamp'])),
            os.path.join(self.devices, objdevice, 'tmp'))

    def container_update(self, op, account, container, obj, headers_in,
                         headers_out, objdevice):
        """
        Update the container when objects are updated.

        :param op: operation performed (ex: 'PUT', or 'DELETE')
        :param account: account name for the object
        :param container: container name for the object
        :param obj: object name
        :param headers_in: dictionary of headers from the original request
        :param headers_out: dictionary of headers to send in the container
                            request
        :param objdevice: device name that the object is in
        """
        host = headers_in.get('X-Container-Host', None)
        partition = headers_in.get('X-Container-Partition', None)
        contdevice = headers_in.get('X-Container-Device', None)
        if not all([host, partition, contdevice]):
            return
        self.async_update(op, account, container, obj, host, partition,
                          contdevice, headers_out, objdevice)

    def delete_at_update(self, op, delete_at, account, container, obj,
                         headers_in, objdevice):
        """
        Update the expiring objects container when objects are updated.

        :param op: operation performed (ex: 'PUT', or 'DELETE')
        :param account: account name for the object
        :param container: container name for the object
        :param obj: object name
        :param headers_in: dictionary of headers from the original request
        :param objdevice: device name that the object is in
        """
        # Quick cap that will work from now until Sat Nov 20 17:46:39 2286
        # At that time, Swift will be so popular and pervasive I will have
        # created income for thousands of future programmers.
        delete_at = max(min(delete_at, 9999999999), 0)
        host = partition = contdevice = None
        headers_out = {'x-timestamp': headers_in['x-timestamp'],
                       'x-trans-id': headers_in.get('x-trans-id', '-')}
        if op != 'DELETE':
            host = headers_in.get('X-Delete-At-Host', None)
            partition = headers_in.get('X-Delete-At-Partition', None)
            contdevice = headers_in.get('X-Delete-At-Device', None)
            headers_out['x-size'] = '0'
            headers_out['x-content-type'] = 'text/plain'
            headers_out['x-etag'] = 'd41d8cd98f00b204e9800998ecf8427e'
        self.async_update(
            op, self.expiring_objects_account,
            str(delete_at / self.expiring_objects_container_divisor *
                self.expiring_objects_container_divisor),
            '%s-%s/%s/%s' % (delete_at, account, container, obj),
            host, partition, contdevice, headers_out, objdevice)

    @public
    @timing_stats
    def POST(self, request):
        """Handle HTTP POST requests for the Swift Object Server."""
        try:
            device, partition, account, container, obj = \
                split_path(unquote(request.path), 5, 5, True)
            validate_device_partition(device, partition)
        except ValueError, err:
            return HTTPBadRequest(body=str(err), request=request,
                                  content_type='text/plain')
        if 'x-timestamp' not in request.headers or \
                not check_float(request.headers['x-timestamp']):
            return HTTPBadRequest(body='Missing timestamp', request=request,
                                  content_type='text/plain')
        new_delete_at = int(request.headers.get('X-Delete-At') or 0)
        if new_delete_at and new_delete_at < time.time():
            return HTTPBadRequest(body='X-Delete-At in past', request=request,
                                  content_type='text/plain')
        if self.mount_check and not check_mount(self.devices, device):
            return HTTPInsufficientStorage(drive=device, request=request)
        file = DiskFile(self.devices, device, partition, account, container,
                        obj, self.logger, disk_chunk_size=self.disk_chunk_size)

        if file.is_deleted() or file.is_expired():
            return HTTPNotFound(request=request)
        try:
            file_size = file.get_data_file_size()
        except (DiskFileError, DiskFileNotExist):
            file.quarantine()
            return HTTPNotFound(request=request)
        metadata = {'X-Timestamp': request.headers['x-timestamp']}
        metadata.update(val for val in request.headers.iteritems()
                        if val[0].lower().startswith('x-object-meta-'))
        for header_key in self.allowed_headers:
            if header_key in request.headers:
                header_caps = header_key.title()
                metadata[header_caps] = request.headers[header_key]
        old_delete_at = int(file.metadata.get('X-Delete-At') or 0)
        if old_delete_at != new_delete_at:
            if new_delete_at:
                self.delete_at_update('PUT', new_delete_at, account, container,
                                      obj, request.headers, device)
            if old_delete_at:
                self.delete_at_update('DELETE', old_delete_at, account,
                                      container, obj, request.headers, device)
<<<<<<< HEAD
        with file.mkstemp() as (fd, tmppath):
            file.put(fd, tmppath, metadata, extension='.meta')
=======
        file.put_metadata(metadata)
>>>>>>> b8626f96
        return HTTPAccepted(request=request)

    @public
    @timing_stats
    def PUT(self, request):
        """Handle HTTP PUT requests for the Swift Object Server."""
        try:
            device, partition, account, container, obj = \
                split_path(unquote(request.path), 5, 5, True)
            validate_device_partition(device, partition)
        except ValueError, err:
            return HTTPBadRequest(body=str(err), request=request,
                                  content_type='text/plain')
        if self.mount_check and not check_mount(self.devices, device):
            return HTTPInsufficientStorage(drive=device, request=request)
        if 'x-timestamp' not in request.headers or \
                not check_float(request.headers['x-timestamp']):
            return HTTPBadRequest(body='Missing timestamp', request=request,
                                  content_type='text/plain')
        error_response = check_object_creation(request, obj)
        if error_response:
            return error_response
        new_delete_at = int(request.headers.get('X-Delete-At') or 0)
        if new_delete_at and new_delete_at < time.time():
            return HTTPBadRequest(body='X-Delete-At in past', request=request,
                                  content_type='text/plain')
        file = DiskFile(self.devices, device, partition, account, container,
                        obj, self.logger, disk_chunk_size=self.disk_chunk_size)
        orig_timestamp = file.metadata.get('X-Timestamp')
        upload_expiration = time.time() + self.max_upload_time
        etag = md5()
        upload_size = 0
        last_sync = 0
        with file.mkstemp() as fd:
            if 'content-length' in request.headers:
                try:
                    fallocate(fd, int(request.headers['content-length']))
                except OSError:
                    return HTTPInsufficientStorage(drive=device,
                                                   request=request)
            reader = request.environ['wsgi.input'].read
            for chunk in iter(lambda: reader(self.network_chunk_size), ''):
                upload_size += len(chunk)
                if time.time() > upload_expiration:
                    self.logger.increment('PUT.timeouts')
                    return HTTPRequestTimeout(request=request)
                etag.update(chunk)
                while chunk:
                    written = os.write(fd, chunk)
                    chunk = chunk[written:]
                # For large files sync every 512MB (by default) written
                if upload_size - last_sync >= self.bytes_per_sync:
                    tpool.execute(fsync, fd)
                    drop_buffer_cache(fd, last_sync, upload_size - last_sync)
                    last_sync = upload_size
                sleep()

            if 'content-length' in request.headers and \
                    int(request.headers['content-length']) != upload_size:
                return HTTPClientDisconnect(request=request)
            etag = etag.hexdigest()
            if 'etag' in request.headers and \
                    request.headers['etag'].lower() != etag:
                return HTTPUnprocessableEntity(request=request)
            metadata = {
                'X-Timestamp': request.headers['x-timestamp'],
                'Content-Type': request.headers['content-type'],
                'ETag': etag,
                'Content-Length': str(upload_size),
            }
            metadata.update(val for val in request.headers.iteritems()
                            if val[0].lower().startswith('x-object-meta-') and
                            len(val[0]) > 14)
            for header_key in self.allowed_headers:
                if header_key in request.headers:
                    header_caps = header_key.title()
                    metadata[header_caps] = request.headers[header_key]
            old_delete_at = int(file.metadata.get('X-Delete-At') or 0)
            if old_delete_at != new_delete_at:
                if new_delete_at:
                    self.delete_at_update(
                        'PUT', new_delete_at, account, container, obj,
                        request.headers, device)
                if old_delete_at:
                    self.delete_at_update(
                        'DELETE', old_delete_at, account, container, obj,
                        request.headers, device)
            file.put(fd, metadata)
        file.unlinkold(metadata['X-Timestamp'])
        if not orig_timestamp or \
                orig_timestamp < request.headers['x-timestamp']:
            self.container_update(
                'PUT', account, container, obj, request.headers,
                {'x-size': file.metadata['Content-Length'],
                 'x-content-type': file.metadata['Content-Type'],
                 'x-timestamp': file.metadata['X-Timestamp'],
                 'x-etag': file.metadata['ETag'],
                 'x-trans-id': request.headers.get('x-trans-id', '-')},
                device)
        resp = HTTPCreated(request=request, etag=etag)
        return resp

    @public
    @timing_stats
    def GET(self, request):
        """Handle HTTP GET requests for the Swift Object Server."""
        try:
            device, partition, account, container, obj = \
                split_path(unquote(request.path), 5, 5, True)
            validate_device_partition(device, partition)
        except ValueError, err:
            return HTTPBadRequest(body=str(err), request=request,
                                  content_type='text/plain')
        if self.mount_check and not check_mount(self.devices, device):
            return HTTPInsufficientStorage(drive=device, request=request)
        file = DiskFile(self.devices, device, partition, account, container,
                        obj, self.logger, keep_data_fp=True,
                        disk_chunk_size=self.disk_chunk_size,
                        iter_hook=sleep)
        if file.is_deleted() or file.is_expired():
            if request.headers.get('if-match') == '*':
                return HTTPPreconditionFailed(request=request)
            else:
                return HTTPNotFound(request=request)
        try:
            file_size = file.get_data_file_size()
        except (DiskFileError, DiskFileNotExist):
            file.quarantine()
            return HTTPNotFound(request=request)
        if request.headers.get('if-match') not in (None, '*') and \
                file.metadata['ETag'] not in request.if_match:
            file.close()
            return HTTPPreconditionFailed(request=request)
        if request.headers.get('if-none-match') is not None:
            if file.metadata['ETag'] in request.if_none_match:
                resp = HTTPNotModified(request=request)
                resp.etag = file.metadata['ETag']
                file.close()
                return resp
        try:
            if_unmodified_since = request.if_unmodified_since
        except (OverflowError, ValueError):
            # catches timestamps before the epoch
            return HTTPPreconditionFailed(request=request)
        if if_unmodified_since and \
                datetime.fromtimestamp(
                    float(file.metadata['X-Timestamp']), UTC) > \
                if_unmodified_since:
            file.close()
            return HTTPPreconditionFailed(request=request)
        try:
            if_modified_since = request.if_modified_since
        except (OverflowError, ValueError):
            # catches timestamps before the epoch
            return HTTPPreconditionFailed(request=request)
        if if_modified_since and \
                datetime.fromtimestamp(
                    float(file.metadata['X-Timestamp']), UTC) < \
                if_modified_since:
            file.close()
            return HTTPNotModified(request=request)
        response = Response(app_iter=file,
                            request=request, conditional_response=True)
        response.headers['Content-Type'] = file.metadata.get(
            'Content-Type', 'application/octet-stream')
        for key, value in file.metadata.iteritems():
            if key.lower().startswith('x-object-meta-') or \
                    key.lower() in self.allowed_headers:
                response.headers[key] = value
        response.etag = file.metadata['ETag']
        response.last_modified = float(file.metadata['X-Timestamp'])
        response.content_length = file_size
        if response.content_length < self.keep_cache_size and \
                (self.keep_cache_private or
                 ('X-Auth-Token' not in request.headers and
                  'X-Storage-Token' not in request.headers)):
            file.keep_cache = True
        if 'Content-Encoding' in file.metadata:
            response.content_encoding = file.metadata['Content-Encoding']
        response.headers['X-Timestamp'] = file.metadata['X-Timestamp']
        return request.get_response(response)

    @public
    @timing_stats
    def HEAD(self, request):
        """Handle HTTP HEAD requests for the Swift Object Server."""
        try:
            device, partition, account, container, obj = \
                split_path(unquote(request.path), 5, 5, True)
            validate_device_partition(device, partition)
        except ValueError, err:
            resp = HTTPBadRequest(request=request)
            resp.content_type = 'text/plain'
            resp.body = str(err)
            return resp
        if self.mount_check and not check_mount(self.devices, device):
            return HTTPInsufficientStorage(drive=device, request=request)
        file = DiskFile(self.devices, device, partition, account, container,
                        obj, self.logger, disk_chunk_size=self.disk_chunk_size)
        if file.is_deleted() or file.is_expired():
            return HTTPNotFound(request=request)
        try:
            file_size = file.get_data_file_size()
        except (DiskFileError, DiskFileNotExist):
            file.quarantine()
            return HTTPNotFound(request=request)
        response = Response(request=request, conditional_response=True)
        response.headers['Content-Type'] = file.metadata.get(
            'Content-Type', 'application/octet-stream')
        for key, value in file.metadata.iteritems():
            if key.lower().startswith('x-object-meta-') or \
                    key.lower() in self.allowed_headers:
                response.headers[key] = value
        response.etag = file.metadata['ETag']
        response.last_modified = float(file.metadata['X-Timestamp'])
        # Needed for container sync feature
        response.headers['X-Timestamp'] = file.metadata['X-Timestamp']
        response.content_length = file_size
        if 'Content-Encoding' in file.metadata:
            response.content_encoding = file.metadata['Content-Encoding']
        return response

    @public
    @timing_stats
    def DELETE(self, request):
        """Handle HTTP DELETE requests for the Swift Object Server."""
        try:
            device, partition, account, container, obj = \
                split_path(unquote(request.path), 5, 5, True)
            validate_device_partition(device, partition)
        except ValueError, e:
            return HTTPBadRequest(body=str(e), request=request,
                                  content_type='text/plain')
        if 'x-timestamp' not in request.headers or \
                not check_float(request.headers['x-timestamp']):
            return HTTPBadRequest(body='Missing timestamp', request=request,
                                  content_type='text/plain')
        if self.mount_check and not check_mount(self.devices, device):
            return HTTPInsufficientStorage(drive=device, request=request)
        response_class = HTTPNoContent
        file = DiskFile(self.devices, device, partition, account, container,
                        obj, self.logger, disk_chunk_size=self.disk_chunk_size)
        if 'x-if-delete-at' in request.headers and \
                int(request.headers['x-if-delete-at']) != \
                int(file.metadata.get('X-Delete-At') or 0):
            return HTTPPreconditionFailed(
                request=request,
                body='X-If-Delete-At and X-Delete-At do not match')
        orig_timestamp = file.metadata.get('X-Timestamp')
        if file.is_deleted() or file.is_expired():
            response_class = HTTPNotFound
        metadata = {
            'X-Timestamp': request.headers['X-Timestamp'], 'deleted': True,
        }
        old_delete_at = int(file.metadata.get('X-Delete-At') or 0)
        if old_delete_at:
            self.delete_at_update('DELETE', old_delete_at, account,
                                  container, obj, request.headers, device)
        file.put_metadata(metadata, tombstone=True)
        file.unlinkold(metadata['X-Timestamp'])
        if not orig_timestamp or \
                orig_timestamp < request.headers['x-timestamp']:
            self.container_update(
                'DELETE', account, container, obj, request.headers,
                {'x-timestamp': metadata['X-Timestamp'],
                 'x-trans-id': request.headers.get('x-trans-id', '-')},
                device)
        resp = response_class(request=request)
        return resp

    @public
    @timing_stats
    def REPLICATE(self, request):
        """
        Handle REPLICATE requests for the Swift Object Server.  This is used
        by the object replicator to get hashes for directories.
        """
        try:
            device, partition, suffix = split_path(
                unquote(request.path), 2, 3, True)
            validate_device_partition(device, partition)
        except ValueError, e:
            return HTTPBadRequest(body=str(e), request=request,
                                  content_type='text/plain')
        if self.mount_check and not check_mount(self.devices, device):
            return HTTPInsufficientStorage(drive=device, request=request)
        path = os.path.join(self.devices, device, DATADIR, partition)
        if not os.path.exists(path):
            mkdirs(path)
        suffixes = suffix.split('-') if suffix else []
        _junk, hashes = tpool_reraise(get_hashes, path, recalculate=suffixes)
        return Response(body=pickle.dumps(hashes))

    def __call__(self, env, start_response):
        """WSGI Application entry point for the Swift Object Server."""
        start_time = time.time()
        req = Request(env)
        self.logger.txn_id = req.headers.get('x-trans-id', None)

        if not check_utf8(req.path_info):
            res = HTTPPreconditionFailed(body='Invalid UTF8')
        else:
            try:
                # disallow methods which have not been marked 'public'
                try:
                    method = getattr(self, req.method)
                    getattr(method, 'publicly_accessible')
                except AttributeError:
                    res = HTTPMethodNotAllowed()
                else:
                    res = method(req)
            except (Exception, Timeout):
                self.logger.exception(_(
                    'ERROR __call__ error with %(method)s'
                    ' %(path)s '), {'method': req.method, 'path': req.path})
                res = HTTPInternalServerError(body=traceback.format_exc())
        trans_time = time.time() - start_time
        if self.log_requests:
            log_line = '%s - - [%s] "%s %s" %s %s "%s" "%s" "%s" %.4f' % (
                req.remote_addr,
                time.strftime('%d/%b/%Y:%H:%M:%S +0000',
                              time.gmtime()),
                req.method, req.path, res.status.split()[0],
                res.content_length or '-', req.referer or '-',
                req.headers.get('x-trans-id', '-'),
                req.user_agent or '-',
                trans_time)
            if req.method == 'REPLICATE':
                self.logger.debug(log_line)
            else:
                self.logger.info(log_line)
        if req.method in ('PUT', 'DELETE'):
            slow = self.slow - trans_time
            if slow > 0:
                sleep(slow)
        return res(env, start_response)


def app_factory(global_conf, **local_conf):
    """paste.deploy app factory for creating WSGI object server apps"""
    conf = global_conf.copy()
    conf.update(local_conf)
    return ObjectController(conf)<|MERGE_RESOLUTION|>--- conflicted
+++ resolved
@@ -579,12 +579,7 @@
             if old_delete_at:
                 self.delete_at_update('DELETE', old_delete_at, account,
                                       container, obj, request.headers, device)
-<<<<<<< HEAD
-        with file.mkstemp() as (fd, tmppath):
-            file.put(fd, tmppath, metadata, extension='.meta')
-=======
         file.put_metadata(metadata)
->>>>>>> b8626f96
         return HTTPAccepted(request=request)
 
     @public

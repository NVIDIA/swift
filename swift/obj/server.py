# Copyright (c) 2010-2012 OpenStack Foundation
#
# Licensed under the Apache License, Version 2.0 (the "License");
# you may not use this file except in compliance with the License.
# You may obtain a copy of the License at
#
#    http://www.apache.org/licenses/LICENSE-2.0
#
# Unless required by applicable law or agreed to in writing, software
# distributed under the License is distributed on an "AS IS" BASIS,
# WITHOUT WARRANTIES OR CONDITIONS OF ANY KIND, either express or
# implied.
# See the License for the specific language governing permissions and
# limitations under the License.

""" Object Server for Swift """

import six
import six.moves.cPickle as pickle
from six.moves.urllib.parse import unquote
import json
import os
import multiprocessing
import sys
import time
import traceback
import socket

from eventlet import sleep, wsgi, Timeout, tpool
from eventlet.greenthread import spawn

from swift.common.utils import public, get_logger, \
    config_true_value, timing_stats, replication, \
    normalize_delete_at_timestamp, get_log_line, Timestamp, \
    get_expirer_container, parse_mime_headers, \
    iter_multipart_mime_documents, extract_swift_bytes, safe_json_loads, \
    config_auto_int_value, split_path, get_redirect_data, \
<<<<<<< HEAD
    normalize_timestamp, md5, config_fallocate_value, fs_has_free_space
=======
    normalize_timestamp, md5, parse_options
>>>>>>> 1cf4186f
from swift.common.bufferedhttp import http_connect
from swift.common.constraints import check_object_creation, \
    valid_timestamp, check_utf8, AUTO_CREATE_ACCOUNT_PREFIX
from swift.common.exceptions import ConnectionTimeout, DiskFileQuarantined, \
    DiskFileNotExist, DiskFileCollision, DiskFileNoSpace, DiskFileDeleted, \
    DiskFileDeviceUnavailable, DiskFileExpired, ChunkReadTimeout, \
    ChunkReadError, DiskFileXattrNotSupported, DiskFileStateChanged
from swift.common.request_helpers import resolve_ignore_range_header, \
    OBJECT_SYSMETA_CONTAINER_UPDATE_OVERRIDE_PREFIX
from swift.obj import ssync_receiver
from swift.common.http import is_success, HTTP_MOVED_PERMANENTLY
from swift.common.base_storage_server import BaseStorageServer
from swift.common.header_key_dict import HeaderKeyDict
from swift.common.request_helpers import get_name_and_placement, \
    is_user_meta, is_sys_or_user_meta, is_object_transient_sysmeta, \
    resolve_etag_is_at_header, is_sys_meta, validate_internal_obj, \
    is_backend_open_expired
from swift.common.swob import HTTPAccepted, HTTPBadRequest, HTTPCreated, \
    HTTPInternalServerError, HTTPNoContent, HTTPNotFound, \
    HTTPPreconditionFailed, HTTPRequestTimeout, HTTPUnprocessableEntity, \
    HTTPClientDisconnect, HTTPMethodNotAllowed, Request, Response, \
    HTTPInsufficientStorage, HTTPForbidden, HTTPException, HTTPConflict, \
    HTTPServerError, bytes_to_wsgi, wsgi_to_bytes, wsgi_to_str, \
    normalize_etag, HTTPServiceUnavailable
<<<<<<< HEAD
=======
from swift.common.wsgi import run_wsgi
>>>>>>> 1cf4186f
from swift.obj.diskfile import RESERVED_DATAFILE_META, DiskFileRouter
from swift.obj.expirer import build_task_obj, embed_expirer_bytes_in_ctype, \
    X_DELETE_TYPE


def iter_mime_headers_and_bodies(wsgi_input, mime_boundary, read_chunk_size):
    mime_documents_iter = iter_multipart_mime_documents(
        wsgi_input, mime_boundary, read_chunk_size)

    for file_like in mime_documents_iter:
        hdrs = parse_mime_headers(file_like)
        yield (hdrs, file_like)


def drain(file_like, read_size, timeout):
    """
    Read and discard any bytes from file_like.

    :param file_like: file-like object to read from
    :param read_size: how big a chunk to read at a time
    :param timeout: how long to wait for a read (use None for no timeout)

    :raises ChunkReadTimeout: if no chunk was read in time
    """

    while True:
        with ChunkReadTimeout(timeout):
            chunk = file_like.read(read_size)
            if not chunk:
                break


def get_obj_name_and_placement(request):
    """
    Split and validate path for an object.

    :param request: a swob request

    :returns: a tuple of path parts and storage policy
    """
    device, partition, account, container, obj, policy = \
        get_name_and_placement(request, 5, 5, True)
    validate_internal_obj(account, container, obj)
    return device, partition, account, container, obj, policy


def _make_backend_fragments_header(fragments):
    if fragments:
        result = {}
        for ts, frag_list in fragments.items():
            result[ts.internal] = frag_list
        return json.dumps(result)
    return None


def is_backend_open_expired(request):
    x_backend_open_expired = config_true_value(request.headers.get(
        'x-backend-open-expired', 'false'))
    x_backend_replication = config_true_value(request.headers.get(
        'x-backend-replication', 'false'))
    return x_backend_open_expired or x_backend_replication


class EventletPlungerString(bytes):
    """
    Eventlet won't send headers until it's accumulated at least
    eventlet.wsgi.MINIMUM_CHUNK_SIZE bytes or the app iter is exhausted.
    If we want to send the response body behind Eventlet's back, perhaps
    with some zero-copy wizardry, then we have to unclog the plumbing in
    eventlet.wsgi to force the headers out, so we use an
    EventletPlungerString to empty out all of Eventlet's buffers.
    """
    def __len__(self):
        return wsgi.MINIMUM_CHUNK_SIZE + 1


class ObjectController(BaseStorageServer):
    """Implements the WSGI application for the Swift Object Server."""

    server_type = 'object-server'

    def __init__(self, conf, logger=None):
        """
        Creates a new WSGI application for the Swift Object Server. An
        example configuration is given at
        <source-dir>/etc/object-server.conf-sample or
        /etc/swift/object-server.conf-sample.
        """
        super(ObjectController, self).__init__(conf)
        self.logger = logger or get_logger(conf, log_route='object-server')
        self.node_timeout = float(conf.get('node_timeout', 3))
        self.container_update_timeout = float(
            conf.get('container_update_timeout', 1))
        self.conn_timeout = float(conf.get('conn_timeout', 0.5))
        self.client_timeout = float(conf.get('client_timeout', 60))
        self.disk_chunk_size = int(conf.get('disk_chunk_size', 65536))
        self.network_chunk_size = int(conf.get('network_chunk_size', 65536))
        self.log_requests = config_true_value(conf.get('log_requests', 'true'))
        self.max_upload_time = int(conf.get('max_upload_time', 86400))
        self.slow = int(conf.get('slow', 0))
        self.keep_cache_private = \
            config_true_value(conf.get('keep_cache_private', 'false'))
        self.keep_cache_slo_manifest = \
            config_true_value(conf.get('keep_cache_slo_manifest', 'false'))
        self.cooperative_period = int(conf.get("cooperative_period", 0))

        default_allowed_headers = '''
            content-disposition,
            content-encoding,
            x-delete-at,
            x-object-manifest,
            x-static-large-object,
            cache-control,
            content-language,
            expires,
            x-robots-tag
        '''
        extra_allowed_headers = [
            header.strip().lower() for header in conf.get(
                'allowed_headers', default_allowed_headers).split(',')
            if header.strip()
        ]
        self.allowed_headers = set()
        for header in extra_allowed_headers:
            if header not in RESERVED_DATAFILE_META:
                self.allowed_headers.add(header)

        self.auto_create_account_prefix = AUTO_CREATE_ACCOUNT_PREFIX
        self.expiring_objects_account = self.auto_create_account_prefix + \
            (conf.get('expiring_objects_account_name') or 'expiring_objects')
        self.expiring_objects_container_divisor = \
            int(conf.get('expiring_objects_container_divisor') or 86400)
        # Initialization was successful, so now apply the network chunk size
        # parameter as the default read / write buffer size for the network
        # sockets.
        #
        # NOTE WELL: This is a class setting, so until we get set this on a
        # per-connection basis, this affects reading and writing on ALL
        # sockets, those between the proxy servers and external clients, and
        # those between the proxy servers and the other internal servers.
        #
        # ** Because the primary motivation for this is to optimize how data
        # is written back to the proxy server, we could use the value from the
        # disk_chunk_size parameter. However, it affects all created sockets
        # using this class so we have chosen to tie it to the
        # network_chunk_size parameter value instead.
        if six.PY2:
            socket._fileobject.default_bufsize = self.network_chunk_size
        # TODO: find a way to enable similar functionality in py3

        self.fallocate_reserve, self.fallocate_is_percent = \
            config_fallocate_value(conf.get('fallocate_reserve', '1%'))

        # Provide further setup specific to an object server implementation.
        self.setup(conf)

    def setup(self, conf):
        """
        Implementation specific setup. This method is called at the very end
        by the constructor to allow a specific implementation to modify
        existing attributes or add its own attributes.

        :param conf: WSGI configuration parameter
        """

        # Common on-disk hierarchy shared across account, container and object
        # servers.
        self._diskfile_router = DiskFileRouter(conf, self.logger)
        # This is populated by global_conf_callback way below as the semaphore
        # is shared by all workers.
        if 'replication_semaphore' in conf:
            # The value was put in a list so it could get past paste
            self.replication_semaphore = conf['replication_semaphore'][0]
        else:
            self.replication_semaphore = None
        self.replication_failure_threshold = int(
            conf.get('replication_failure_threshold') or 100)
        self.replication_failure_ratio = float(
            conf.get('replication_failure_ratio') or 1.0)

        servers_per_port = int(conf.get('servers_per_port', '0') or 0)
        if servers_per_port:
            # The typical servers-per-port deployment also uses one port per
            # disk, so you really get N servers per disk. In that case,
            # having a pool of 20 threads per server per disk is far too
            # much. For example, given a 60-disk chassis and 4 servers per
            # disk, the default configuration will give us 21 threads per
            # server (the main thread plus the twenty tpool threads), for a
            # total of around 60 * 21 * 4 = 5040 threads. This is clearly
            # too high.
            #
            # Instead, we use a tpool size of 1, giving us 2 threads per
            # process. In the example above, that's 60 * 2 * 4 = 480
            # threads, which is reasonable since there are 240 processes.
            default_tpool_size = 1
        else:
            # If we're not using servers-per-port, then leave the tpool size
            # alone. The default (20) is typically good enough for one
            # object server handling requests for many disks.
            default_tpool_size = None

        tpool_size = config_auto_int_value(
            conf.get('eventlet_tpool_num_threads'),
            default_tpool_size)

        if tpool_size:
            tpool.set_num_threads(tpool_size)

    def get_diskfile(self, device, partition, account, container, obj,
                     policy, **kwargs):
        """
        Utility method for instantiating a DiskFile object supporting a given
        REST API.

        An implementation of the object server that wants to use a different
        DiskFile class would simply over-ride this method to provide that
        behavior.
        """
        return self._diskfile_router[policy].get_diskfile(
            device, partition, account, container, obj, policy, **kwargs)

    def async_update(self, op, account, container, obj, host, partition,
                     contdevice, headers_out, objdevice, policy,
                     logger_thread_locals=None, container_path=None,
                     db_state=None):
        """
        Sends or saves an async update.

        :param op: operation performed (ex: 'PUT', or 'DELETE')
        :param account: account name for the object
        :param container: container name for the object
        :param obj: object name
        :param host: host that the container is on
        :param partition: partition that the container is on
        :param contdevice: device name that the container is on
        :param headers_out: dictionary of headers to send in the container
                            request
        :param objdevice: device name that the object is in
        :param policy: the associated BaseStoragePolicy instance
        :param logger_thread_locals: The thread local values to be set on the
                                     self.logger to retain transaction
                                     logging information.
        :param container_path: optional path in the form `<account/container>`
            to which the update should be sent. If given this path will be used
            instead of constructing a path from the ``account`` and
            ``container`` params.
        :param db_state: The current database state of the container as
            supplied to us by the proxy.
        """
        if logger_thread_locals:
            self.logger.thread_locals = logger_thread_locals
        headers_out['user-agent'] = 'object-server %s' % os.getpid()
        if container_path:
            # use explicitly specified container path
            full_path = '/%s/%s' % (container_path, obj)
        else:
            full_path = '/%s/%s/%s' % (account, container, obj)

        redirect_data = None
        if all([host, partition, contdevice]):
            try:
                with ConnectionTimeout(self.conn_timeout):
                    ip, port = host.rsplit(':', 1)
                    conn = http_connect(ip, port, contdevice, partition, op,
                                        full_path, headers_out)
                with Timeout(self.node_timeout):
                    response = conn.getresponse()
                    response.read()
                if is_success(response.status):
                    return

                if response.status == HTTP_MOVED_PERMANENTLY:
                    try:
                        redirect_data = get_redirect_data(response)
                    except ValueError as err:
                        self.logger.error(
                            'Container update failed for %r; problem with '
                            'redirect location: %s' % (obj, err))
                else:
                    self.logger.error(
                        'ERROR Container update failed '
                        '(saving for async update later): %(status)d '
                        'response from %(ip)s:%(port)s/%(dev)s',
                        {'status': response.status, 'ip': ip, 'port': port,
                         'dev': contdevice})
            except (Exception, Timeout):
                self.logger.exception(
                    'ERROR container update failed with '
                    '%(ip)s:%(port)s/%(dev)s (saving for async update later)',
                    {'ip': ip, 'port': port, 'dev': contdevice})
        data = {'op': op, 'account': account, 'container': container,
                'obj': obj, 'headers': headers_out, 'db_state': db_state}
        if redirect_data:
            self.logger.debug(
                'Update to %(path)s redirected to %(redirect)s',
                {'path': full_path, 'redirect': redirect_data[0]})
            container_path = redirect_data[0]
        if container_path:
            data['container_path'] = container_path
        timestamp = headers_out.get('x-meta-timestamp',
                                    headers_out.get('x-timestamp'))
        self._diskfile_router[policy].pickle_async_update(
            objdevice, account, container, obj, data, timestamp, policy)

    def container_update(self, op, account, container, obj, request,
                         headers_out, objdevice, policy):
        """
        Update the container when objects are updated.

        :param op: operation performed (ex: 'PUT', or 'DELETE')
        :param account: account name for the object
        :param container: container name for the object
        :param obj: object name
        :param request: the original request object driving the update
        :param headers_out: dictionary of headers to send in the container
                            request(s)
        :param objdevice: device name that the object is in
        :param policy:  the BaseStoragePolicy instance
        """
        headers_in = request.headers
        conthosts = [h.strip() for h in
                     headers_in.get('X-Container-Host', '').split(',')]
        contdevices = [d.strip() for d in
                       headers_in.get('X-Container-Device', '').split(',')]
        contpartition = headers_in.get('X-Container-Partition', '')
        contdbstate = headers_in.get('X-Container-Root-Db-State')

        if len(conthosts) != len(contdevices):
            # This shouldn't happen unless there's a bug in the proxy,
            # but if there is, we want to know about it.
            self.logger.error(
                'ERROR Container update failed: different '
                'numbers of hosts and devices in request: '
                '"%(hosts)s" vs "%(devices)s"', {
                    'hosts': headers_in.get('X-Container-Host', ''),
                    'devices': headers_in.get('X-Container-Device', '')})
            return

        contpath = headers_in.get('X-Backend-Quoted-Container-Path')
        if contpath:
            contpath = unquote(contpath)
        else:
            contpath = headers_in.get('X-Backend-Container-Path')

        if contpath:
            try:
                # TODO: this is very late in request handling to be validating
                # a header - if we did *not* check and the header was bad
                # presumably the update would fail and we would fall back to an
                # async update to the root container, which might be best
                # course of action rather than aborting update altogether?
                split_path('/' + contpath, minsegs=2, maxsegs=2)
            except ValueError:
                self.logger.error(
                    "Invalid X-Backend-Container-Path, should be of the form "
                    "'account/container' but got %r." % contpath)
                # fall back to updating root container
                contpath = None

        if contpartition:
            # In py3, zip() continues to work for our purposes... But when
            # we want to log an error, consumed items are not longer present
            # in the zip, making the logs useless for operators. So, list().
            updates = list(zip(conthosts, contdevices))
        else:
            updates = []

        headers_out['x-trans-id'] = headers_in.get('x-trans-id', '-')
        headers_out['referer'] = request.as_referer()
        headers_out['X-Backend-Storage-Policy-Index'] = int(policy)
        update_greenthreads = []
        for conthost, contdevice in updates:
            gt = spawn(self.async_update, op, account, container, obj,
                       conthost, contpartition, contdevice, headers_out,
                       objdevice, policy,
                       logger_thread_locals=self.logger.thread_locals,
                       container_path=contpath, db_state=contdbstate)
            update_greenthreads.append(gt)
        # Wait a little bit to see if the container updates are successful.
        # If we immediately return after firing off the greenthread above, then
        # we're more likely to confuse the end-user who does a listing right
        # after getting a successful response to the object create. The
        # `container_update_timeout` bounds the length of time we wait so that
        # one slow container server doesn't make the entire request lag.
        try:
            with Timeout(self.container_update_timeout):
                for gt in update_greenthreads:
                    gt.wait()
        except Timeout:
            # updates didn't go through, log it and return
            self.logger.debug(
                'Container update timeout (%.4fs) waiting for %s',
                self.container_update_timeout, updates)

    def delete_at_update(self, op, delete_at, account, container, obj,
                         request, objdevice, policy, extra_headers=None):
        """
        Update the expiring objects container when objects are updated.

        :param op: operation performed (ex: 'PUT', or 'DELETE')
        :param delete_at: scheduled delete in UNIX seconds, int
        :param account: account name for the object
        :param container: container name for the object
        :param obj: object name
        :param request: the original request driving the update
        :param objdevice: device name that the object is in
        :param policy: the BaseStoragePolicy instance (used for tmp dir)
        :param extra_headers: dict of additional headers for the update
        """
        if config_true_value(
                request.headers.get('x-backend-replication', 'f')):
            return
        delete_at = normalize_delete_at_timestamp(delete_at)
        updates = [(None, None)]

        partition = None
        hosts = contdevices = [None]
        headers_in = request.headers
        headers_out = HeaderKeyDict({
            # system accounts are always Policy-0
            'X-Backend-Storage-Policy-Index': 0,
            'x-timestamp': request.timestamp.internal,
            'x-trans-id': headers_in.get('x-trans-id', '-'),
            'referer': request.as_referer()})
        if op != 'DELETE':
            hosts = headers_in.get('X-Delete-At-Host', None)
            if hosts is None:
                # If header is missing, no update needed as sufficient other
                # object servers should perform the required update.
                return
            delete_at_container = headers_in.get('X-Delete-At-Container', None)
            if not delete_at_container:
                # older proxy servers did not send X-Delete-At-Container so for
                # backwards compatibility calculate the value here, but also
                # log a warning because this is prone to inconsistent
                # expiring_objects_container_divisor configurations.
                # See https://bugs.launchpad.net/swift/+bug/1187200
                self.logger.warning(
                    'X-Delete-At-Container header must be specified for '
                    'expiring objects background %s to work properly. Making '
                    'best guess as to the container name for now.' % op)
                delete_at_container = get_expirer_container(
                    delete_at, self.expiring_objects_container_divisor,
                    account, container, obj)
            partition = headers_in.get('X-Delete-At-Partition', None)
            contdevices = headers_in.get('X-Delete-At-Device', '')
            updates = [upd for upd in
                       zip((h.strip() for h in hosts.split(',')),
                           (c.strip() for c in contdevices.split(',')))
                       if all(upd) and partition]
            if not updates:
                updates = [(None, None)]
            headers_out['x-size'] = '0'
            headers_out['x-content-type'] = X_DELETE_TYPE
            headers_out['x-etag'] = 'd41d8cd98f00b204e9800998ecf8427e'
            if extra_headers:
                headers_out.update(extra_headers)
        else:
            if not config_true_value(
                request.headers.get(
                    'X-Backend-Clean-Expiring-Object-Queue', 't')):
                return

            # DELETEs of old expiration data have no way of knowing what the
            # old X-Delete-At-Container was at the time of the initial setting
            # of the data, so a best guess is made here.
            # Worst case is a DELETE is issued now for something that doesn't
            # exist there and the original data is left where it is, where
            # it will be ignored when the expirer eventually tries to issue the
            # object DELETE later since the X-Delete-At value won't match up.
            delete_at_container = get_expirer_container(
                delete_at, self.expiring_objects_container_divisor,
                account, container, obj)
        delete_at_container = normalize_delete_at_timestamp(
            delete_at_container)

        for host, contdevice in updates:
            self.async_update(
                op, self.expiring_objects_account, delete_at_container,
                build_task_obj(delete_at, account, container, obj),
                host, partition, contdevice, headers_out, objdevice,
                policy)

    def _make_timeout_reader(self, file_like):
        def timeout_reader():
            with ChunkReadTimeout(self.client_timeout):
                try:
                    return file_like.read(self.network_chunk_size)
                except (IOError, ValueError):
                    raise ChunkReadError
        return timeout_reader

    def _read_put_commit_message(self, mime_documents_iter):
        rcvd_commit = False
        try:
            with ChunkReadTimeout(self.client_timeout):
                commit_hdrs, commit_iter = next(mime_documents_iter)
                if commit_hdrs.get('X-Document', None) == "put commit":
                    rcvd_commit = True
            drain(commit_iter, self.network_chunk_size, self.client_timeout)
        except ChunkReadError:
            raise HTTPClientDisconnect()
        except ChunkReadTimeout:
            raise HTTPRequestTimeout()
        except StopIteration:
            raise HTTPBadRequest(body="couldn't find PUT commit MIME doc")
        return rcvd_commit

    def _read_metadata_footer(self, mime_documents_iter):
        try:
            with ChunkReadTimeout(self.client_timeout):
                footer_hdrs, footer_iter = next(mime_documents_iter)
        except ChunkReadError:
            raise HTTPClientDisconnect()
        except ChunkReadTimeout:
            raise HTTPRequestTimeout()
        except StopIteration:
            raise HTTPBadRequest(body="couldn't find footer MIME doc")
        return self._parse_footer(footer_hdrs, footer_iter)

    def _parse_footer(self, footer_hdrs, footer_iter):
        """
        Validate footer metadata and translate JSON body into HeaderKeyDict.
        """
        timeout_reader = self._make_timeout_reader(footer_iter)
        try:
            footer_body = b''.join(iter(timeout_reader, b''))
        except ChunkReadError:
            raise HTTPClientDisconnect()
        except ChunkReadTimeout:
            raise HTTPRequestTimeout()

        footer_md5 = footer_hdrs.get('Content-MD5')
        if not footer_md5:
            raise HTTPBadRequest(body="no Content-MD5 in footer")
        if footer_md5 != md5(footer_body, usedforsecurity=False).hexdigest():
            raise HTTPUnprocessableEntity(body="footer MD5 mismatch")

        try:
            return HeaderKeyDict(json.loads(footer_body))
        except ValueError:
            raise HTTPBadRequest("invalid JSON for footer doc")

    def _check_container_override(self, update_headers, metadata,
                                  footers=None):
        """
        Applies any overrides to the container update headers.

        Overrides may be in the x-object-sysmeta-container-update- namespace or
        the x-backend-container-update-override- namespace. The former is
        preferred and is used by proxy middlewares. The latter is historical
        but is still used with EC policy PUT requests; for backwards
        compatibility the header names used with EC policy requests have not
        been changed to the sysmeta namespace - that way the EC PUT path of a
        newer proxy will remain compatible with an object server that pre-dates
        the introduction of the x-object-sysmeta-container-update- namespace
        and vice-versa.

        :param update_headers: a dict of headers used in the container update
        :param metadata: a dict that may container override items
        :param footers: another dict that may container override items, at a
                        higher priority than metadata
        """
        footers = footers or {}
        # the order of this list is significant:
        # x-object-sysmeta-container-update-override-* headers take precedence
        # over x-backend-container-update-override-* headers
        override_prefixes = ['x-backend-container-update-override-',
                             OBJECT_SYSMETA_CONTAINER_UPDATE_OVERRIDE_PREFIX]
        for override_prefix in override_prefixes:
            for key, val in metadata.items():
                if key.lower().startswith(override_prefix):
                    override = key.lower().replace(override_prefix, 'x-')
                    update_headers[override] = val
            # apply x-backend-container-update-override* from footers *before*
            # x-object-sysmeta-container-update-override-* from headers
            for key, val in footers.items():
                if key.lower().startswith(override_prefix):
                    override = key.lower().replace(override_prefix, 'x-')
                    update_headers[override] = val

    def _conditional_delete_at_update(self, request, device, account,
                                      container, obj, policy, metadata,
                                      orig_delete_at, new_delete_at):
        if new_delete_at:
            extra_headers = {
                'x-content-type': embed_expirer_bytes_in_ctype(
                    X_DELETE_TYPE, metadata),
                'x-content-type-timestamp':
                metadata.get('X-Timestamp'),
            }
            self.delete_at_update(
                'PUT', new_delete_at, account, container, obj, request,
                device, policy, extra_headers)
        if orig_delete_at and orig_delete_at != new_delete_at:
            self.delete_at_update(
                'DELETE', orig_delete_at, account, container, obj,
                request, device, policy)

    @public
    @timing_stats()
    def POST(self, request):
        """Handle HTTP POST requests for the Swift Object Server."""
        device, partition, account, container, obj, policy = \
            get_obj_name_and_placement(request)

        req_timestamp = valid_timestamp(request)
        new_delete_at = int(request.headers.get('X-Delete-At') or 0)
        x_backend_open_expired = config_true_value(
            request.headers.get('x-backend-open-expired', 'false'))
        if new_delete_at and new_delete_at < req_timestamp:
            return HTTPBadRequest(body='X-Delete-At in past', request=request,
                                  content_type='text/plain')
        next_part_power = request.headers.get('X-Backend-Next-Part-Power')
        try:
            disk_file = self.get_diskfile(
                device, partition, account, container, obj,
                policy=policy, open_expired=is_backend_open_expired(request),
                next_part_power=next_part_power)
        except DiskFileDeviceUnavailable:
            return HTTPInsufficientStorage(drive=device, request=request)
        try:
            orig_metadata = disk_file.read_metadata(current_time=req_timestamp)
        except DiskFileXattrNotSupported:
            return HTTPInsufficientStorage(drive=device, request=request)
        except (DiskFileNotExist, DiskFileQuarantined):
            return HTTPNotFound(request=request)
        except DiskFileStateChanged:
            return HTTPServiceUnavailable(request=request)
        orig_timestamp = Timestamp(orig_metadata.get('X-Timestamp', 0))
        orig_ctype_timestamp = disk_file.content_type_timestamp
        req_ctype_time = '0'
        req_ctype = request.headers.get('Content-Type')
        if req_ctype:
            req_ctype_time = request.headers.get('Content-Type-Timestamp',
                                                 req_timestamp.internal)
        req_ctype_timestamp = Timestamp(req_ctype_time)
        if orig_timestamp >= req_timestamp \
                and orig_ctype_timestamp >= req_ctype_timestamp:
            return HTTPConflict(
                request=request,
                headers={'X-Backend-Timestamp': orig_timestamp.internal})

        if req_timestamp > orig_timestamp:
            metadata = {'X-Timestamp': req_timestamp.internal}
            metadata.update(val for val in request.headers.items()
                            if (is_user_meta('object', val[0]) or
                                is_object_transient_sysmeta(val[0])))
            headers_to_copy = (
                request.headers.get(
                    'X-Backend-Replication-Headers', '').split() +
                list(self.allowed_headers))
            for header_key in headers_to_copy:
                if header_key in request.headers:
                    header_caps = bytes_to_wsgi(
                        wsgi_to_bytes(header_key).title())
                    metadata[header_caps] = request.headers[header_key]
            orig_delete_at = int(orig_metadata.get('X-Delete-At') or 0)
            disk_file_metadata = disk_file.get_datafile_metadata()
            self._conditional_delete_at_update(
                request, device, account, container, obj, policy,
                disk_file_metadata, orig_delete_at, new_delete_at
            )
        else:
            # preserve existing metadata, only content-type may be updated
            metadata = dict(disk_file.get_metafile_metadata())

        if req_ctype_timestamp > orig_ctype_timestamp:
            # we have a new content-type, add to metadata and container update
            content_type_headers = {
                'Content-Type': request.headers['Content-Type'],
                'Content-Type-Timestamp': req_ctype_timestamp.internal
            }
            metadata.update(content_type_headers)
        else:
            # send existing content-type with container update
            content_type_headers = {
                'Content-Type': disk_file.content_type,
                'Content-Type-Timestamp': orig_ctype_timestamp.internal
            }
            if orig_ctype_timestamp != disk_file.data_timestamp:
                # only add to metadata if it's not the datafile content-type
                metadata.update(content_type_headers)

        try:
            disk_file.write_metadata(metadata)
        except (DiskFileXattrNotSupported, DiskFileNoSpace):
            return HTTPInsufficientStorage(drive=device, request=request)

        if (content_type_headers['Content-Type-Timestamp']
                != disk_file.data_timestamp):
            # Current content-type is not from the datafile, but the datafile
            # content-type may have a swift_bytes param that was appended by
            # SLO and we must continue to send that with the container update.
            # Do this (rather than use a separate header) for backwards
            # compatibility because there may be 'legacy' container updates in
            # async pending that have content-types with swift_bytes params, so
            # we have to be able to handle those in container server anyway.
            _, swift_bytes = extract_swift_bytes(
                disk_file.get_datafile_metadata()['Content-Type'])
            if swift_bytes:
                content_type_headers['Content-Type'] += (';swift_bytes=%s'
                                                         % swift_bytes)

        update_headers = HeaderKeyDict({
            'x-size': orig_metadata['Content-Length'],
            'x-content-type': content_type_headers['Content-Type'],
            'x-timestamp': disk_file.data_timestamp.internal,
            'x-content-type-timestamp':
            content_type_headers['Content-Type-Timestamp'],
            'x-meta-timestamp': metadata['X-Timestamp'],
            'x-etag': orig_metadata['ETag']})

        # Special cases for backwards compatibility.
        # For EC policy, send X-Object-Sysmeta-Ec-Etag which is same as the
        # X-Backend-Container-Update-Override-Etag value sent with the original
        # PUT. Similarly send X-Object-Sysmeta-Ec-Content-Length which is the
        # same as the X-Backend-Container-Update-Override-Size value. We have
        # to send Etag and size with a POST container update because the
        # original PUT container update may have failed or be in async_pending.
        if 'X-Object-Sysmeta-Ec-Etag' in orig_metadata:
            update_headers['X-Etag'] = orig_metadata[
                'X-Object-Sysmeta-Ec-Etag']
        if 'X-Object-Sysmeta-Ec-Content-Length' in orig_metadata:
            update_headers['X-Size'] = orig_metadata[
                'X-Object-Sysmeta-Ec-Content-Length']

        self._check_container_override(update_headers, orig_metadata)

        # object POST updates are PUT to the container server
        self.container_update(
            'PUT', account, container, obj, request, update_headers,
            device, policy)

        # Add current content-type and sysmeta to response
        resp_headers = {
            'X-Backend-Content-Type': content_type_headers['Content-Type']}
        for key, value in orig_metadata.items():
            if is_sys_meta('object', key):
                resp_headers[key] = value

        return HTTPAccepted(request=request, headers=resp_headers)

    def _pre_create_checks(self, request, device, partition,
                           account, container, obj, policy):
        req_timestamp = valid_timestamp(request)
        error_response = check_object_creation(request, obj)
        if error_response:
            raise error_response
        try:
            fsize = request.message_length()
        except ValueError as e:
            raise HTTPBadRequest(body=str(e), request=request,
                                 content_type='text/plain')
        # In case of multipart-MIME put, the proxy sends a chunked request,
        # but may let us know the real content length so we can verify that
        # we have enough disk space to hold the object.
        if fsize is None:
            fsize = request.headers.get('X-Backend-Obj-Content-Length')
            if fsize is not None:
                try:
                    fsize = int(fsize)
                except ValueError as e:
                    raise HTTPBadRequest(body=str(e), request=request,
                                         content_type='text/plain')
        # SSYNC will include Frag-Index header for subrequests, in which case
        # get_diskfile will ignore non-matching on-disk data files
        frag_index = request.headers.get('X-Backend-Ssync-Frag-Index')
        next_part_power = request.headers.get('X-Backend-Next-Part-Power')
        try:
            disk_file = self.get_diskfile(
                device, partition, account, container, obj,
                policy=policy, frag_index=frag_index,
                next_part_power=next_part_power)
        except DiskFileDeviceUnavailable:
            raise HTTPInsufficientStorage(drive=device, request=request)
        try:
            orig_metadata = disk_file.read_metadata(current_time=req_timestamp)
            orig_timestamp = disk_file.data_timestamp
        except DiskFileXattrNotSupported:
            raise HTTPInsufficientStorage(drive=device, request=request)
        except DiskFileDeleted as e:
            orig_metadata = {}
            orig_timestamp = e.timestamp
        except (DiskFileNotExist, DiskFileQuarantined,
                DiskFileStateChanged):
            orig_metadata = {}
            orig_timestamp = Timestamp(0)

        # Checks for If-None-Match
        if request.if_none_match is not None and orig_metadata:
            if '*' in request.if_none_match:
                # File exists already so return 412
                raise HTTPPreconditionFailed(request=request)
            if orig_metadata.get('ETag') in request.if_none_match:
                # The current ETag matches, so raise 412
                raise HTTPPreconditionFailed(request=request)
        if orig_timestamp >= req_timestamp:
            raise HTTPConflict(
                request=request,
                headers={'X-Backend-Timestamp': orig_timestamp.internal})
        return disk_file, fsize, orig_metadata

    def _do_multi_stage_mime_continue_headers(self, request, obj_input):
        """
        If the proxy wants to send us object metadata after the object body, it
        sets some headers. We have to tell the proxy, in the 100 Continue
        response, that we're able to parse a multipart MIME document and
        extract the object and metadata from it. If we don't, then the proxy
        won't actually send the footer metadata.

        If the proxy doesn't want to do any of that, this is the identity
        function for obj_input and multi_stage_mime_state will be False-y.

        :returns: a tuple, (obj_input, multi_stage_mime_state)
        """
        have_metadata_footer = False
        use_multiphase_commit = False

        hundred_continue_headers = []
        if config_true_value(
                request.headers.get(
                    'X-Backend-Obj-Multiphase-Commit')):
            use_multiphase_commit = True
            hundred_continue_headers.append(
                ('X-Obj-Multiphase-Commit', 'yes'))

        if config_true_value(
                request.headers.get('X-Backend-Obj-Metadata-Footer')):
            have_metadata_footer = True
            hundred_continue_headers.append(
                ('X-Obj-Metadata-Footer', 'yes'))

        if have_metadata_footer or use_multiphase_commit:
            obj_input.set_hundred_continue_response_headers(
                hundred_continue_headers)
            mime_boundary = wsgi_to_bytes(request.headers.get(
                'X-Backend-Obj-Multipart-Mime-Boundary'))
            if not mime_boundary:
                raise HTTPBadRequest("no MIME boundary")

            with ChunkReadTimeout(self.client_timeout):
                mime_documents_iter = iter_mime_headers_and_bodies(
                    request.environ['wsgi.input'],
                    mime_boundary, self.network_chunk_size)
                _junk_hdrs, obj_input = next(mime_documents_iter)
            multi_stage_mime_state = {
                'have_metadata_footer': have_metadata_footer,
                'use_multiphase_commit': use_multiphase_commit,
                'mime_documents_iter': mime_documents_iter,
            }
        else:
            multi_stage_mime_state = {}
        return obj_input, multi_stage_mime_state

    def _stage_obj_data(self, request, device, obj_input, writer, fsize):
        """
        Feed the object_input into the writer.

        :returns: a tuple, (upload_size, etag)
        """
        writer.open()
        elapsed_time = 0
        upload_expiration = time.time() + self.max_upload_time
        timeout_reader = self._make_timeout_reader(obj_input)
        for chunk in iter(timeout_reader, b''):
            start_time = time.time()
            if start_time > upload_expiration:
                self.logger.increment('PUT.timeouts')
                raise HTTPRequestTimeout(request=request)
            writer.write(chunk)
            elapsed_time += time.time() - start_time
        upload_size, etag = writer.chunks_finished()
        if fsize is not None and fsize != upload_size:
            raise HTTPClientDisconnect(request=request)
        if upload_size:
            self.logger.transfer_rate(
                'PUT.' + device + '.timing', elapsed_time,
                upload_size)
        return upload_size, etag

    def _get_request_metadata(self, request, upload_size, etag):
        """
        Pull object metadata off the request.

        :returns: metadata, a dict of object metadata
        """
        metadata = {
            'X-Timestamp': request.timestamp.internal,
            'Content-Type': request.headers['content-type'],
            'Content-Length': str(upload_size),
            'ETag': etag,
        }
        metadata.update(val for val in request.headers.items()
                        if (is_sys_or_user_meta('object', val[0]) or
                            is_object_transient_sysmeta(val[0])))
        headers_to_copy = (
            request.headers.get(
                'X-Backend-Replication-Headers', '').split() +
            list(self.allowed_headers))
        for header_key in headers_to_copy:
            if header_key in request.headers:
                header_caps = bytes_to_wsgi(
                    wsgi_to_bytes(header_key).title())
                metadata[header_caps] = request.headers[header_key]
        return metadata

    def _read_mime_footers_metadata(self, have_metadata_footer,
                                    mime_documents_iter, **kwargs):
        """
        Read footer metadata from the bottom of the multi-stage MIME body.

        :returns: metadata, a dict
        """
        if have_metadata_footer:
            metadata = self._read_metadata_footer(
                mime_documents_iter)
            footer_etag = metadata.pop('etag', '').lower()
            if footer_etag:
                metadata['ETag'] = footer_etag
        else:
            metadata = {}
        return metadata

    def _apply_extra_metadata(self, request, metadata, footers_metadata):
        """
        Apply extra metadata precedence to prepare metadata for storage.
        """
        metadata.update(val for val in footers_metadata.items()
                        if (is_sys_or_user_meta('object', val[0]) or
                            is_object_transient_sysmeta(val[0])))
        # N.B. footers_metadata is a HeaderKeyDict
        received_etag = normalize_etag(footers_metadata.get(
            'etag', request.headers.get('etag', '')))
        if received_etag and received_etag != metadata['ETag']:
            raise HTTPUnprocessableEntity(request=request)

    def _send_multi_stage_continue_headers(self, request,
                                           use_multiphase_commit,
                                           mime_documents_iter, **kwargs):
        """
        If the PUT requires a two-phase commit (a data and a commit phase) send
        the proxy server another 100-continue response to indicate that we are
        finished writing object data
        """
        if use_multiphase_commit:
            request.environ['wsgi.input'].\
                send_hundred_continue_response()
            if not self._read_put_commit_message(mime_documents_iter):
                raise HTTPServerError(request=request)

    def _drain_mime_request(self, mime_documents_iter, **kwargs):
        """
        Drain any remaining MIME docs from the socket. There shouldn't be any,
        but we must read the whole request body.
        """
        try:
            while True:
                with ChunkReadTimeout(self.client_timeout):
                    _junk_hdrs, _junk_body = next(mime_documents_iter)
                drain(_junk_body, self.network_chunk_size,
                      self.client_timeout)
        except ChunkReadError:
            raise HTTPClientDisconnect()
        except ChunkReadTimeout:
            raise HTTPRequestTimeout()
        except StopIteration:
            pass

    def _post_commit_updates(self, request, device,
                             account, container, obj, policy,
                             orig_metadata, footers_metadata, metadata):
        orig_delete_at = int(orig_metadata.get('X-Delete-At') or 0)
        new_delete_at = int(request.headers.get('X-Delete-At') or 0)

        self._conditional_delete_at_update(request, device, account, container,
                                           obj, policy, metadata,
                                           orig_delete_at, new_delete_at)

        update_headers = HeaderKeyDict({
            'x-size': metadata['Content-Length'],
            'x-content-type': metadata['Content-Type'],
            'x-timestamp': metadata['X-Timestamp'],
            'x-etag': metadata['ETag']})
        # apply any container update header overrides sent with request
        self._check_container_override(update_headers, request.headers,
                                       footers_metadata)
        self.container_update(
            'PUT', account, container, obj, request,
            update_headers, device, policy)

    @public
    @timing_stats()
    def PUT(self, request):
        """Handle HTTP PUT requests for the Swift Object Server."""
        device, partition, account, container, obj, policy = \
            get_obj_name_and_placement(request)
        disk_file, fsize, orig_metadata = self._pre_create_checks(
            request, device, partition, account, container, obj, policy)
        writer = disk_file.writer(size=fsize)
        try:
            if fsize is None and self.fallocate_reserve and \
                    not fs_has_free_space(
                        self._diskfile_router[policy].get_dev_path(device),
                        self.fallocate_reserve, self.fallocate_is_percent):
                # Note: if fsize is *not* None, this gets checked when
                # we open the diskfile in _stage_obj_data
                raise DiskFileNoSpace
            obj_input = request.environ['wsgi.input']
            obj_input, multi_stage_mime_state = \
                self._do_multi_stage_mime_continue_headers(request, obj_input)
            upload_size, etag = self._stage_obj_data(
                request, device, obj_input, writer, fsize)
            metadata = self._get_request_metadata(request, upload_size, etag)
            if multi_stage_mime_state:
                footers_metadata = self._read_mime_footers_metadata(
                    **multi_stage_mime_state)
            else:
                footers_metadata = {}
            self._apply_extra_metadata(request, metadata, footers_metadata)
            writer.put(metadata)
            if multi_stage_mime_state:
                self._send_multi_stage_continue_headers(
                    request, **multi_stage_mime_state)
            if not config_true_value(
                    request.headers.get('X-Backend-No-Commit', False)):
                writer.commit(request.timestamp)
            if multi_stage_mime_state:
                self._drain_mime_request(**multi_stage_mime_state)
        except (DiskFileXattrNotSupported, DiskFileNoSpace):
            return HTTPInsufficientStorage(drive=device, request=request)
        except ChunkReadError:
            return HTTPClientDisconnect(request=request)
        except ChunkReadTimeout:
            return HTTPRequestTimeout(request=request)
        finally:
            writer.close()
        self._post_commit_updates(request, device,
                                  account, container, obj, policy,
                                  orig_metadata, footers_metadata, metadata)
        return HTTPCreated(request=request, etag=etag)

    @public
    @timing_stats()
    def GET(self, request):
        """Handle HTTP GET requests for the Swift Object Server."""
        device, partition, account, container, obj, policy = \
            get_obj_name_and_placement(request)
        request.headers.setdefault('X-Timestamp',
                                   normalize_timestamp(time.time()))
        req_timestamp = valid_timestamp(request)
        frag_prefs = safe_json_loads(
            request.headers.get('X-Backend-Fragment-Preferences'))
        x_backend_open_expired = config_true_value(
            request.headers.get('x-backend-open-expired', 'false'))
        try:
            disk_file = self.get_diskfile(
                device, partition, account, container, obj,
                policy=policy, frag_prefs=frag_prefs,
                open_expired=is_backend_open_expired(request))
        except DiskFileDeviceUnavailable:
            return HTTPInsufficientStorage(drive=device, request=request)
        try:
            with disk_file.open(current_time=req_timestamp):
                metadata = disk_file.get_metadata()
                resolve_ignore_range_header(request, metadata)
                obj_size = int(metadata['Content-Length'])
                file_x_ts = Timestamp(metadata['X-Timestamp'])
                keep_cache = (
                    self.keep_cache_private
                    or (
                        "X-Auth-Token" not in request.headers
                        and "X-Storage-Token" not in request.headers
                    )
                    or (
                        self.keep_cache_slo_manifest
                        and config_true_value(
                            metadata.get("X-Static-Large-Object")
                        )
                    )
                )
                conditional_etag = resolve_etag_is_at_header(request, metadata)
                app_iter = disk_file.reader(
                    keep_cache=keep_cache,
                    cooperative_period=self.cooperative_period,
                )
                response = Response(
                    app_iter=app_iter, request=request,
                    conditional_response=True,
                    conditional_etag=conditional_etag,
                )
                response.headers['Content-Type'] = metadata.get(
                    'Content-Type', 'application/octet-stream')
                for key, value in metadata.items():
                    if (is_sys_or_user_meta('object', key) or
                            is_object_transient_sysmeta(key) or
                            key.lower() in self.allowed_headers):
                        response.headers[key] = value
                response.etag = metadata['ETag']
                response.last_modified = file_x_ts.ceil()
                response.content_length = obj_size
                try:
                    response.content_encoding = metadata[
                        'Content-Encoding']
                except KeyError:
                    pass
                response.headers['X-Timestamp'] = file_x_ts.normal
                response.headers['X-Backend-Timestamp'] = file_x_ts.internal
                response.headers['X-Backend-Data-Timestamp'] = \
                    disk_file.data_timestamp.internal
                if disk_file.durable_timestamp:
                    response.headers['X-Backend-Durable-Timestamp'] = \
                        disk_file.durable_timestamp.internal
                response.headers['X-Backend-Fragments'] = \
                    _make_backend_fragments_header(disk_file.fragments)
                resp = request.get_response(response)
        except DiskFileXattrNotSupported:
            return HTTPInsufficientStorage(drive=device, request=request)
        except (DiskFileNotExist, DiskFileQuarantined) as e:
            headers = {}
            if hasattr(e, 'timestamp'):
                headers['X-Backend-Timestamp'] = e.timestamp.internal
            resp = HTTPNotFound(request=request, headers=headers,
                                conditional_response=True)
        except DiskFileStateChanged:
            resp = HTTPServiceUnavailable(request=request)
        return resp

    @public
    @timing_stats(sample_rate=0.8)
    def HEAD(self, request):
        """Handle HTTP HEAD requests for the Swift Object Server."""
        device, partition, account, container, obj, policy = \
            get_obj_name_and_placement(request)
        request.headers.setdefault('X-Timestamp',
                                   normalize_timestamp(time.time()))
        req_timestamp = valid_timestamp(request)
        frag_prefs = safe_json_loads(
            request.headers.get('X-Backend-Fragment-Preferences'))
        x_backend_open_expired = config_true_value(
            request.headers.get('x-backend-open-expired', 'false'))
        try:
            disk_file = self.get_diskfile(
                device, partition, account, container, obj,
                policy=policy, frag_prefs=frag_prefs,
                open_expired=is_backend_open_expired(request))
        except DiskFileDeviceUnavailable:
            return HTTPInsufficientStorage(drive=device, request=request)
        try:
            metadata = disk_file.read_metadata(current_time=req_timestamp)
        except DiskFileXattrNotSupported:
            return HTTPInsufficientStorage(drive=device, request=request)
        except (DiskFileNotExist, DiskFileQuarantined) as e:
            headers = {}
            if hasattr(e, 'timestamp'):
                headers['X-Backend-Timestamp'] = e.timestamp.internal
            return HTTPNotFound(request=request, headers=headers,
                                conditional_response=True)
        except DiskFileStateChanged:
            return HTTPServiceUnavailable(request=request)
        conditional_etag = resolve_etag_is_at_header(request, metadata)
        response = Response(request=request, conditional_response=True,
                            conditional_etag=conditional_etag)
        response.headers['Content-Type'] = metadata.get(
            'Content-Type', 'application/octet-stream')
        for key, value in metadata.items():
            if (is_sys_or_user_meta('object', key) or
                    is_object_transient_sysmeta(key) or
                    key.lower() in self.allowed_headers):
                response.headers[key] = value
        response.etag = metadata['ETag']
        ts = Timestamp(metadata['X-Timestamp'])
        response.last_modified = ts.ceil()
        # Needed for container sync feature
        response.headers['X-Timestamp'] = ts.normal
        response.headers['X-Backend-Timestamp'] = ts.internal
        response.headers['X-Backend-Data-Timestamp'] = \
            disk_file.data_timestamp.internal
        if disk_file.durable_timestamp:
            response.headers['X-Backend-Durable-Timestamp'] = \
                disk_file.durable_timestamp.internal
        response.headers['X-Backend-Fragments'] = \
            _make_backend_fragments_header(disk_file.fragments)
        response.content_length = int(metadata['Content-Length'])
        try:
            response.content_encoding = metadata['Content-Encoding']
        except KeyError:
            pass
        return response

    @public
    @timing_stats()
    def DELETE(self, request):
        """Handle HTTP DELETE requests for the Swift Object Server."""
        device, partition, account, container, obj, policy = \
            get_obj_name_and_placement(request)
        req_timestamp = valid_timestamp(request)
        next_part_power = request.headers.get('X-Backend-Next-Part-Power')
        try:
            disk_file = self.get_diskfile(
                device, partition, account, container, obj,
                policy=policy, next_part_power=next_part_power)
        except DiskFileDeviceUnavailable:
            return HTTPInsufficientStorage(drive=device, request=request)
        try:
            orig_metadata = disk_file.read_metadata(current_time=req_timestamp)
        except DiskFileXattrNotSupported:
            return HTTPInsufficientStorage(drive=device, request=request)
        except DiskFileExpired as e:
            orig_timestamp = e.timestamp
            orig_metadata = e.metadata
            response_class = HTTPNotFound
        except DiskFileDeleted as e:
            orig_timestamp = e.timestamp
            orig_metadata = {}
            response_class = HTTPNotFound
        except (DiskFileNotExist, DiskFileQuarantined):
            orig_timestamp = 0
            orig_metadata = {}
            response_class = HTTPNotFound
        except DiskFileStateChanged:
            # Bail out early because unread metadata may have an X-Delete-At.
            # This condition can occur when a concurrent request has replaced
            # the data or meta file that this thread was trying to open. Force
            # client to retry, hoping the on-disk files have settled.
            return HTTPServiceUnavailable(request=request)
        else:
            orig_timestamp = disk_file.data_timestamp
            if orig_timestamp < req_timestamp:
                response_class = HTTPNoContent
            else:
                response_class = HTTPConflict
        response_timestamp = max(orig_timestamp, req_timestamp)
        orig_delete_at = Timestamp(orig_metadata.get('X-Delete-At') or 0)
        try:
            req_if_delete_at_val = request.headers['x-if-delete-at']
            req_if_delete_at = Timestamp(req_if_delete_at_val)
        except KeyError:
            pass
        except ValueError:
            return HTTPBadRequest(
                request=request,
                body='Bad X-If-Delete-At header value')
        else:
            # request includes x-if-delete-at; we must not place a tombstone
            # if we can not verify the x-if-delete-at time
            if not orig_timestamp:
                # no object found at all
                return HTTPNotFound()
            if orig_timestamp >= req_timestamp:
                # Found a newer object -- return 409 as work item is stale
                return HTTPConflict()
            if orig_delete_at != req_if_delete_at:
                return HTTPPreconditionFailed(
                    request=request,
                    body='X-If-Delete-At and X-Delete-At do not match')
            else:
                # differentiate success from no object at all
                response_class = HTTPNoContent
        self._conditional_delete_at_update(
            request, device, account, container, obj, policy, {},
            orig_delete_at, 0
        )
        if orig_timestamp < req_timestamp:
            try:
                disk_file.delete(req_timestamp)
            except DiskFileNoSpace:
                return HTTPInsufficientStorage(drive=device, request=request)
            self.container_update(
                'DELETE', account, container, obj, request,
                HeaderKeyDict({'x-timestamp': req_timestamp.internal}),
                device, policy)
        response = response_class(
            request=request,
            headers={'X-Backend-Timestamp': response_timestamp.internal,
                     'X-Backend-Content-Type': orig_metadata.get(
                         'Content-Type', '')})
        for key, value in orig_metadata.items():
            if (is_sys_or_user_meta('object', key) or
                    is_object_transient_sysmeta(key)):
                response.headers[key] = value
        return response

    @public
    @replication
    @timing_stats(sample_rate=0.1)
    def REPLICATE(self, request):
        """
        Handle REPLICATE requests for the Swift Object Server.  This is used
        by the object replicator to get hashes for directories.

        Note that the name REPLICATE is preserved for historical reasons as
        this verb really just returns the hashes information for the specified
        parameters and is used, for example, by both replication and EC.
        """
        device, partition, suffix_parts, policy = \
            get_name_and_placement(request, 2, 3, True)
        suffixes = suffix_parts.split('-') if suffix_parts else []
        try:
            hashes = self._diskfile_router[policy].get_hashes(
                device, partition, suffixes, policy,
                skip_rehash=bool(suffixes))
        except DiskFileDeviceUnavailable:
            resp = HTTPInsufficientStorage(drive=device, request=request)
        else:
            # force pickle protocol for compatibility with py2 nodes
            resp = Response(body=pickle.dumps(hashes, protocol=2))
        return resp

    @public
    @replication
    @timing_stats(sample_rate=0.1)
    def SSYNC(self, request):
        # the ssync sender may want to send PUT subrequests for non-durable
        # data that should not be committed; legacy behaviour has been to
        # commit all PUTs (subject to EC footer metadata), so we need to
        # indicate to the sender that this object server has been upgraded to
        # understand the X-Backend-No-Commit header.
        headers = {'X-Backend-Accept-No-Commit': True}
        return Response(app_iter=ssync_receiver.Receiver(self, request)(),
                        headers=headers)

    def __call__(self, env, start_response):
        """WSGI Application entry point for the Swift Object Server."""
        start_time = time.time()
        req = Request(env)
        self.logger.txn_id = req.headers.get('x-trans-id', None)

        if not check_utf8(wsgi_to_str(req.path_info), internal=True):
            res = HTTPPreconditionFailed(body='Invalid UTF8 or contains NULL')
        else:
            try:
                # disallow methods which have not been marked 'public'
                if req.method not in self.allowed_methods:
                    res = HTTPMethodNotAllowed()
                else:
                    res = getattr(self, req.method)(req)
            except DiskFileCollision:
                res = HTTPForbidden(request=req)
            except HTTPException as error_response:
                res = error_response
            except (Exception, Timeout):
                self.logger.exception(
                    'ERROR __call__ error with %(method)s'
                    ' %(path)s ', {'method': req.method, 'path': req.path})
                res = HTTPInternalServerError(body=traceback.format_exc())
        trans_time = time.time() - start_time
        res.fix_conditional_response()
        if self.log_requests:
            log_line = get_log_line(req, res, trans_time, '', self.log_format,
                                    self.anonymization_method,
                                    self.anonymization_salt)
            if req.method in ('REPLICATE', 'SSYNC') or \
                    'X-Backend-Replication' in req.headers:
                self.logger.debug(log_line)
            else:
                self.logger.info(log_line)
        if req.method in ('PUT', 'DELETE'):
            slow = self.slow - trans_time
            if slow > 0:
                sleep(slow)

        # To be able to zero-copy send the object, we need a few things.
        # First, we have to be responding successfully to a GET, or else we're
        # not sending the object. Second, we have to be able to extract the
        # socket file descriptor from the WSGI input object. Third, the
        # diskfile has to support zero-copy send.
        #
        # There's a good chance that this could work for 206 responses too,
        # but the common case is sending the whole object, so we'll start
        # there.
        if req.method == 'GET' and res.status_int == 200 and \
           isinstance(env['wsgi.input'], wsgi.Input):
            app_iter = getattr(res, 'app_iter', None)
            checker = getattr(app_iter, 'can_zero_copy_send', None)
            if checker and checker():
                # For any kind of zero-copy thing like sendfile or splice, we
                # need the file descriptor. Eventlet doesn't provide a clean
                # way of getting that, so we resort to this.
                wsock = env['wsgi.input'].get_socket()
                wsockfd = wsock.fileno()

                # Don't call zero_copy_send() until after we force the HTTP
                # headers out of Eventlet and into the socket.
                def zero_copy_iter():
                    # If possible, set TCP_CORK so that headers don't
                    # immediately go on the wire, but instead, wait for some
                    # response body to make the TCP frames as large as
                    # possible (and hence as few packets as possible).
                    #
                    # On non-Linux systems, we might consider TCP_NODELAY, but
                    # since the only known zero-copy-capable diskfile uses
                    # Linux-specific syscalls, we'll defer that work until
                    # someone needs it.
                    if hasattr(socket, 'TCP_CORK'):
                        wsock.setsockopt(socket.IPPROTO_TCP,
                                         socket.TCP_CORK, 1)
                    yield EventletPlungerString()
                    try:
                        app_iter.zero_copy_send(wsockfd)
                    except Exception:
                        self.logger.exception("zero_copy_send() blew up")
                        raise
                    yield b''

                # Get headers ready to go out
                res(env, start_response)
                return zero_copy_iter()
            else:
                return res(env, start_response)
        else:
            return res(env, start_response)


def global_conf_callback(preloaded_app_conf, global_conf):
    """
    Callback for swift.common.wsgi.run_wsgi during the global_conf
    creation so that we can add our replication_semaphore, used to
    limit the number of concurrent SSYNC_REQUESTS across all
    workers.

    :param preloaded_app_conf: The preloaded conf for the WSGI app.
                               This conf instance will go away, so
                               just read from it, don't write.
    :param global_conf: The global conf that will eventually be
                        passed to the app_factory function later.
                        This conf is created before the worker
                        subprocesses are forked, so can be useful to
                        set up semaphores, shared memory, etc.
    """
    replication_concurrency = int(
        preloaded_app_conf.get('replication_concurrency') or 4)
    if replication_concurrency:
        # Have to put the value in a list so it can get past paste
        global_conf['replication_semaphore'] = [
            multiprocessing.BoundedSemaphore(replication_concurrency)]


def app_factory(global_conf, **local_conf):
    """paste.deploy app factory for creating WSGI object server apps"""
    conf = global_conf.copy()
    conf.update(local_conf)
    return ObjectController(conf)


def main():
    conf_file, options = parse_options(test_config=True)
    sys.exit(run_wsgi(conf_file, 'object-server',
                      global_conf_callback=global_conf_callback,
                      **options))


if __name__ == '__main__':
    main()<|MERGE_RESOLUTION|>--- conflicted
+++ resolved
@@ -35,11 +35,7 @@
     get_expirer_container, parse_mime_headers, \
     iter_multipart_mime_documents, extract_swift_bytes, safe_json_loads, \
     config_auto_int_value, split_path, get_redirect_data, \
-<<<<<<< HEAD
-    normalize_timestamp, md5, config_fallocate_value, fs_has_free_space
-=======
     normalize_timestamp, md5, parse_options
->>>>>>> 1cf4186f
 from swift.common.bufferedhttp import http_connect
 from swift.common.constraints import check_object_creation, \
     valid_timestamp, check_utf8, AUTO_CREATE_ACCOUNT_PREFIX
@@ -64,10 +60,7 @@
     HTTPInsufficientStorage, HTTPForbidden, HTTPException, HTTPConflict, \
     HTTPServerError, bytes_to_wsgi, wsgi_to_bytes, wsgi_to_str, \
     normalize_etag, HTTPServiceUnavailable
-<<<<<<< HEAD
-=======
 from swift.common.wsgi import run_wsgi
->>>>>>> 1cf4186f
 from swift.obj.diskfile import RESERVED_DATAFILE_META, DiskFileRouter
 from swift.obj.expirer import build_task_obj, embed_expirer_bytes_in_ctype, \
     X_DELETE_TYPE

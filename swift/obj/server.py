--- conflicted
+++ resolved
@@ -653,13 +653,7 @@
         try:
             disk_file = self.get_diskfile(
                 device, partition, account, container, obj,
-<<<<<<< HEAD
-                policy=policy, open_expired=config_true_value(
-                    request.headers.get('x-backend-replication',
-                                        'false')) or x_backend_open_expired,
-=======
                 policy=policy, open_expired=is_backend_open_expired(request),
->>>>>>> e46672ca
                 next_part_power=next_part_power)
         except DiskFileDeviceUnavailable:
             return HTTPInsufficientStorage(drive=device, request=request)
@@ -1110,13 +1104,7 @@
             disk_file = self.get_diskfile(
                 device, partition, account, container, obj,
                 policy=policy, frag_prefs=frag_prefs,
-<<<<<<< HEAD
-                open_expired=config_true_value(
-                    request.headers.get('x-backend-replication',
-                                        'false')) or x_backend_open_expired)
-=======
                 open_expired=is_backend_open_expired(request))
->>>>>>> e46672ca
         except DiskFileDeviceUnavailable:
             return HTTPInsufficientStorage(drive=device, request=request)
         try:
@@ -1202,13 +1190,7 @@
             disk_file = self.get_diskfile(
                 device, partition, account, container, obj,
                 policy=policy, frag_prefs=frag_prefs,
-<<<<<<< HEAD
-                open_expired=config_true_value(
-                    request.headers.get('x-backend-replication',
-                                        'false')) or x_backend_open_expired)
-=======
                 open_expired=is_backend_open_expired(request))
->>>>>>> e46672ca
         except DiskFileDeviceUnavailable:
             return HTTPInsufficientStorage(drive=device, request=request)
         try:

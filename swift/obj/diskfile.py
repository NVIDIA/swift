--- conflicted
+++ resolved
@@ -342,11 +342,7 @@
 
 
 def valid_suffix(value):
-<<<<<<< HEAD
-    if not isinstance(value, str) or len(value) != 3:
-=======
     if not isinstance(value, six.string_types) or len(value) != 3:
->>>>>>> 0c3a864e
         return False
     return all(c in '0123456789abcdef' for c in value)
 

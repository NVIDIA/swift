# Copyright (c) 2010-2013 OpenStack Foundation
#
# Licensed under the Apache License, Version 2.0 (the "License");
# you may not use this file except in compliance with the License.
# You may obtain a copy of the License at
#
#    http://www.apache.org/licenses/LICENSE-2.0
#
# Unless required by applicable law or agreed to in writing, software
# distributed under the License is distributed on an "AS IS" BASIS,
# WITHOUT WARRANTIES OR CONDITIONS OF ANY KIND, either express or
# implied.
# See the License for the specific language governing permissions and
# limitations under the License.

"""
Disk File Interface for the Swift Object Server

The `DiskFile`, `DiskFileWriter` and `DiskFileReader` classes combined define
the on-disk abstraction layer for supporting the object server REST API
interfaces (excluding `REPLICATE`). Other implementations wishing to provide
an alternative backend for the object server must implement the three
classes. An example alternative implementation can be found in the
`mem_server.py` and `mem_diskfile.py` modules along size this one.

The `DiskFileManager` is a reference implemenation specific class and is not
part of the backend API.

The remaining methods in this module are considered implementation specific and
are also not considered part of the backend API.
"""

import pickle  # nosec: B403
import binascii
import copy
import errno
import fcntl
import json
import os
import re
import time
import uuid
import logging
import math
import traceback
import xattr
from os.path import basename, dirname, exists, join, splitext
import random
from tempfile import mkstemp
from contextlib import contextmanager
from collections import defaultdict
from datetime import timedelta

from eventlet import Timeout, tpool, sleep
from eventlet.hubs import trampoline
from pyeclib.ec_iface import ECDriverError, ECInvalidFragmentMetadata, \
    ECBadFragmentChecksum, ECInvalidParameter

from swift.common.constraints import check_drive
from swift.common.request_helpers import is_sys_meta
from swift.common.utils import mkdirs, Timestamp, \
    storage_directory, hash_path, renamer, fallocate_with_reserve, fsync, \
    fdatasync, fsync_dir, drop_buffer_cache, lock_path, write_pickle, \
    config_true_value, listdir, split_path, remove_file, \
    get_md5_socket, F_SETPIPE_SZ, decode_timestamps, encode_timestamps, \
    MD5_OF_EMPTY_STRING, link_fd_to_path, \
    O_TMPFILE, makedirs_count, replace_partition_in_path, remove_directory, \
    md5, is_file_older, non_negative_float, config_fallocate_value, \
    fs_has_free_space, CooperativeIterator, EUCLEAN
from swift.common.splice import splice, tee
from swift.common.exceptions import DiskFileQuarantined, DiskFileNotExist, \
    DiskFileCollision, DiskFileNoSpace, DiskFileDeviceUnavailable, \
    DiskFileDeleted, DiskFileError, DiskFileNotOpen, PathNotDir, \
    ReplicationLockTimeout, DiskFileExpired, DiskFileXattrNotSupported, \
    DiskFileBadMetadataChecksum, PartitionLockTimeout, DiskFileStateChanged
from swift.common.swob import multi_range_iterator
from swift.common.storage_policy import (
    get_policy_string, split_policy_string, PolicyError, POLICIES,
    REPL_POLICY, EC_POLICY)


PICKLE_PROTOCOL = 2
DEFAULT_RECLAIM_AGE = timedelta(weeks=1).total_seconds()
DEFAULT_COMMIT_WINDOW = 60.0
HASH_FILE = 'hashes.pkl'
HASH_INVALIDATIONS_FILE = 'hashes.invalid'
METADATA_KEY = b'user.swift.metadata'
METADATA_CHECKSUM_KEY = b'user.swift.metadata_checksum'
DROP_CACHE_WINDOW = 1024 * 1024
# These are system-set metadata keys that cannot be changed with a POST.
# They should be lowercase.
RESERVED_DATAFILE_META = {'content-length', 'deleted', 'etag'}
DATAFILE_SYSTEM_META = {'x-static-large-object'}
DATADIR_BASE = 'objects'
ASYNCDIR_BASE = 'async_pending'
TMP_BASE = 'tmp'
MIN_TIME_UPDATE_AUDITOR_STATUS = 60
# This matches rsync tempfiles, like ".<timestamp>.data.Xy095a"
RE_RSYNC_TEMPFILE = re.compile(r'^\..*\.([a-zA-Z0-9_]){6}$')


def get_data_dir(policy_or_index):
    '''
    Get the data dir for the given policy.

    :param policy_or_index: ``StoragePolicy`` instance, or an index (string or
                            int); if None, the legacy Policy-0 is assumed.
    :returns: ``objects`` or ``objects-<N>`` as appropriate
    '''
    return get_policy_string(DATADIR_BASE, policy_or_index)


def get_async_dir(policy_or_index):
    '''
    Get the async dir for the given policy.

    :param policy_or_index: ``StoragePolicy`` instance, or an index (string or
                            int); if None, the legacy Policy-0 is assumed.
    :returns: ``async_pending`` or ``async_pending-<N>`` as appropriate
    '''
    return get_policy_string(ASYNCDIR_BASE, policy_or_index)


def get_tmp_dir(policy_or_index):
    '''
    Get the temp dir for the given policy.

    :param policy_or_index: ``StoragePolicy`` instance, or an index (string or
                            int); if None, the legacy Policy-0 is assumed.
    :returns: ``tmp`` or ``tmp-<N>`` as appropriate
    '''
    return get_policy_string(TMP_BASE, policy_or_index)


def _get_filename(fd):
    """
    Helper function to get to file name from a file descriptor or filename.

    :param fd: file descriptor or filename.

    :returns: the filename.
    """
    if hasattr(fd, 'name'):
        # fd object
        return fd.name

    # fd is a filename
    return fd


def _encode_metadata(metadata):
    """
    UTF8 encode any unicode keys or values in given metadata dict.

    :param metadata: a dict
    """
    def encode_str(item):
        if isinstance(item, str):
            return item.encode('utf8', 'surrogateescape')
        return item

    return dict(((encode_str(k), encode_str(v)) for k, v in metadata.items()))


def _decode_metadata(metadata, metadata_written_by_py3):
    """
    Given a metadata dict from disk, convert keys and values to native strings.

    :param metadata: a dict
    :param metadata_written_by_py3:
    """
    def to_str(item, is_name=False):
        # For years, py2 and py3 handled non-ascii metadata differently;
        # see https://bugs.launchpad.net/swift/+bug/2012531
        if not metadata_written_by_py3 and isinstance(item, bytes) \
                and not is_name:
            # do our best to read old py2 data
            item = item.decode('latin1')
        if isinstance(item, bytes):
            return item.decode('utf8', 'surrogateescape')
        return item

    return {to_str(k): to_str(v, k == b'name') for k, v in metadata.items()}


def _read_file_metadata(fd, add_missing_checksum=False):
    """
    Helper function to read the pickled metadata from an object file.

    :param fd: file descriptor or filename to load the metadata from
    :param add_missing_checksum: if set and checksum is missing, add it

    :returns: dictionary of metadata
    :raises DiskFileXattrNotSupported: if the filesystem does not support xattr
    :raises DiskFileStateChanged: if the file metadata could not be read. It is
        assumed that the caller perceived the file to exist, so the fact that
        the file metadata cannot now be read suggests that the file state has
        subsequently changed.
    :raises DiskFileBadMetadataChecksum: if the checksum of the read metadata
        does not match the stored checksum
    """
    metadata = b''
    key = 0
    try:
        while True:
            metadata += xattr.getxattr(
                fd, METADATA_KEY + str(key or '').encode('ascii'))
            key += 1
    except (IOError, OSError) as e:
        if errno.errorcode.get(e.errno) in ('ENOTSUP', 'EOPNOTSUPP'):
            msg = "Filesystem at %s does not support xattr"
            logging.exception(msg, _get_filename(fd))
            raise DiskFileXattrNotSupported(e)
        if e.errno == errno.ENOENT:
            raise DiskFileStateChanged()
        # TODO: we might want to re-raise errors that don't denote a missing
        # xattr here.  Seems to be ENODATA on linux and ENOATTR on BSD/OSX.

    metadata_checksum = None
    try:
        metadata_checksum = xattr.getxattr(fd, METADATA_CHECKSUM_KEY)
    except (IOError, OSError):
        # All the interesting errors were handled above; the only thing left
        # here is ENODATA / ENOATTR to indicate that this attribute doesn't
        # exist. This is fine; it just means that this object predates the
        # introduction of metadata checksums.
        if add_missing_checksum:
            new_checksum = (md5(metadata, usedforsecurity=False)
                            .hexdigest().encode('ascii'))
            try:
                xattr.setxattr(fd, METADATA_CHECKSUM_KEY, new_checksum)
            except (IOError, OSError) as e:
                logging.error("Error adding metadata: %s" % e)

    if metadata_checksum:
        computed_checksum = (md5(metadata, usedforsecurity=False)
                             .hexdigest().encode('ascii'))
        if metadata_checksum != computed_checksum:
            raise DiskFileBadMetadataChecksum(
                "Metadata checksum mismatch for %s: "
                "stored checksum='%s', computed='%s'" % (
                    fd, metadata_checksum, computed_checksum))

    metadata_written_by_py3 = (b'_codecs\nencode' in metadata[:32])
    # strings are utf-8 encoded when written, but have not always been
    # (see https://bugs.launchpad.net/swift/+bug/1678018) so encode them again
    # when read
    metadata = pickle.loads(metadata, encoding='bytes')  # nosec: B301
    return _decode_metadata(metadata, metadata_written_by_py3)


def read_metadata(fd, add_missing_checksum=False):
    """
    Helper function to read the pickled metadata from an object data file.

    The only difference from ``_read_file_metadata`` is that this function
    raises ``DiskFileNotExist`` when the file cannot be read.

    :param fd: file descriptor or filename to load the metadata from
    :param add_missing_checksum: if set and checksum is missing, add it
    :returns: dictionary of metadata
    :raises DiskFileXattrNotSupported: if the filesystem does not support xattr
    :raises DiskFileNotExist: if the file metadata could not be read
    :raises DiskFileBadMetadataChecksum: if the checksum of the read metadata
        does not match the stored checksum
    """
    try:
        return _read_file_metadata(fd, add_missing_checksum)
    except DiskFileStateChanged:
        raise DiskFileNotExist()


def write_metadata(fd, metadata, xattr_size=65536):
    """
    Helper function to write pickled metadata for an object file.

    :param fd: file descriptor or filename to write the metadata
    :param metadata: metadata to write
    """
    metastr = pickle.dumps(_encode_metadata(metadata), PICKLE_PROTOCOL)
    metastr_md5 = (
        md5(metastr, usedforsecurity=False).hexdigest().encode('ascii'))
    key = 0
    try:
        while metastr:
            xattr.setxattr(fd, METADATA_KEY + str(key or '').encode('ascii'),
                           metastr[:xattr_size])
            metastr = metastr[xattr_size:]
            key += 1
        xattr.setxattr(fd, METADATA_CHECKSUM_KEY, metastr_md5)
    except IOError as e:
        # errno module doesn't always have both of these, hence the ugly
        # check
        if errno.errorcode.get(e.errno) in ('ENOTSUP', 'EOPNOTSUPP'):
            msg = "Filesystem at %s does not support xattr"
            logging.exception(msg, _get_filename(fd))
            raise DiskFileXattrNotSupported(e)
        elif e.errno in (errno.ENOSPC, errno.EDQUOT):
            msg = "No space left on device for %s" % _get_filename(fd)
            logging.exception(msg)
            raise DiskFileNoSpace()
        raise


def extract_policy(obj_path):
    """
    Extracts the policy for an object (based on the name of the objects
    directory) given the device-relative path to the object. Returns None in
    the event that the path is malformed in some way.

    The device-relative path is everything after the mount point; for example:

    /srv/node/d42/objects-5/30/179/
        485dc017205a81df3af616d917c90179/1401811134.873649.data

    would have device-relative path:

    objects-5/30/179/485dc017205a81df3af616d917c90179/1401811134.873649.data

    :param obj_path: device-relative path of an object, or the full path
    :returns: a :class:`~swift.common.storage_policy.BaseStoragePolicy` or None
    """
    try:
        obj_portion = obj_path[obj_path.rindex(DATADIR_BASE):]
        obj_dirname = obj_portion[:obj_portion.index('/')]
    except Exception:
        return None
    try:
        base, policy = split_policy_string(obj_dirname)
    except PolicyError:
        return None
    return policy


def quarantine_renamer(device_path, corrupted_file_path):
    """
    In the case that a file is corrupted, move it to a quarantined
    area to allow replication to fix it.

    :params device_path: The path to the device the corrupted file is on.
    :params corrupted_file_path: The path to the file you want quarantined.

    :returns: path (str) of directory the file was moved to
    :raises OSError: re-raises non errno.EEXIST / errno.ENOTEMPTY
                     exceptions from rename
    """
    policy = extract_policy(corrupted_file_path)
    if policy is None:
        # TODO: support a quarantine-unknown location
        policy = POLICIES.legacy
    from_dir = dirname(corrupted_file_path)
    to_dir = join(device_path, 'quarantined',
                  get_data_dir(policy),
                  basename(from_dir))
    if len(basename(from_dir)) == 3:
        # quarantining whole suffix
        invalidate_hash(from_dir, removed=True)
    else:
        invalidate_hash(dirname(from_dir))
    try:
        renamer(from_dir, to_dir, fsync=False)
    except OSError as e:
        if e.errno not in (errno.EEXIST, errno.ENOTEMPTY):
            raise
        to_dir = "%s-%s" % (to_dir, uuid.uuid4().hex)
        renamer(from_dir, to_dir, fsync=False)
    return to_dir


def valid_suffix(value):
    if not isinstance(value, str) or len(value) != 3:
        return False
    return all(c in '0123456789abcdef' for c in value)


def read_hashes(partition_dir):
    """
    Read the existing hashes.pkl

    :returns: a dict, the suffix hashes (if any), the key 'valid' will be False
              if hashes.pkl is corrupt, cannot be read or does not exist
    """
    hashes_file = join(partition_dir, HASH_FILE)
    hashes = {'valid': False}
    try:
        with open(hashes_file, 'rb') as hashes_fp:
            pickled_hashes = hashes_fp.read()
    except (IOError, OSError):
        pass
    else:
        try:
            hashes = pickle.loads(pickled_hashes)  # nosec: B301
        except Exception:
            # pickle.loads() can raise a wide variety of exceptions when
            # given invalid input depending on the way in which the
            # input is invalid.
            pass

    # Check for corrupted data that could break os.listdir()
    if not all(valid_suffix(key) or key in ('valid', 'updated')
               for key in hashes):
        return {'valid': False}

    # hashes.pkl w/o valid updated key is "valid" but "forever old"
    hashes.setdefault('valid', True)
    hashes.setdefault('updated', -1)
    return hashes


def should_part_listdir(seed, cycle, part, pct):
    """
    Helper used by replicator/reconstructor to perform intermittent part
    listdir sanity checks to update suffixes in the hashes pickle.  Every cycle
    we want to listdir on some configured pct of parts and given enough cycles
    we want to listdir every part.

    :param seed: float, random.random() will do fine
    :param cycle: int, counter of how many times you've looped in run_forever
    :param part: the partition number (often from listdir, so it might be digit as a str)
    :param pct: float, zero or positive value; larger values more likely to
                return True

    :returns: boolean, should part do_listdir?
    """
    if pct <= 0:
        # bold choice, but ok
        return False
    elif pct >= 100:
        return True
    else:
        index = int(seed * 10_000 + cycle + int(part)) % 10_000
        steps = int(1 / pct * 100)
        return index % steps == 0


def write_hashes(partition_dir, hashes):
    """
    Write hashes to hashes.pkl

    The updated key is added to hashes before it is written.
    """
    hashes_file = join(partition_dir, HASH_FILE)
    # 'valid' key should always be set by the caller; however, if there's a bug
    # setting invalid is most safe
    hashes.setdefault('valid', False)
    hashes['updated'] = time.time()
    write_pickle(hashes, hashes_file, partition_dir, PICKLE_PROTOCOL)


def consolidate_hashes(partition_dir):
    """
    Take what's in hashes.pkl and hashes.invalid, combine them, write the
    result back to hashes.pkl, and clear out hashes.invalid.

    :param partition_dir: absolute path to partition dir containing hashes.pkl
                          and hashes.invalid

    :returns: a dict, the suffix hashes (if any), the key 'valid' will be False
              if hashes.pkl is corrupt, cannot be read or does not exist
    """
    invalidations_file = join(partition_dir, HASH_INVALIDATIONS_FILE)

    with lock_path(partition_dir):
        hashes = read_hashes(partition_dir)

        found_invalidation_entry = hashes_updated = False
        try:
            with open(invalidations_file, 'r') as inv_fh:
                for line in inv_fh:
                    found_invalidation_entry = True
                    suffix = line.strip()
                    if not valid_suffix(suffix):
                        continue
                    hashes_updated = True
                    hashes[suffix] = None
        except (IOError, OSError) as e:
            if e.errno != errno.ENOENT:
                raise

        if hashes_updated:
            write_hashes(partition_dir, hashes)
        if found_invalidation_entry:
            # Now that all the invalidations are reflected in hashes.pkl, it's
            # safe to clear out the invalidations file.
            with open(invalidations_file, 'wb') as inv_fh:
                pass

        return hashes


def invalidate_hash(suffix_dir, removed=False):
    """
    Invalidates the hash for a suffix_dir in the partition's hashes file.

    :param suffix_dir: absolute path to suffix dir whose hash needs
                       invalidating
    :param removed: if true, mark the suffix as not just invalidated, but
                    removed
    """

    suffix = basename(suffix_dir)
    partition_dir = dirname(suffix_dir)
    invalidations_file = join(partition_dir, HASH_INVALIDATIONS_FILE)
    if not isinstance(suffix, bytes):
        suffix = suffix.encode('utf-8')
    with lock_path(partition_dir):
        try:
            inv_fh = open(invalidations_file, 'ab')
        except FileNotFoundError:
            # Was previously locked for replication off a handoff, and has now
            # been deleted -- I guess?
            pass
        else:
            with inv_fh:
                inv_fh.write(suffix + b"\n")


def relink_paths(target_path, new_target_path, ignore_missing=True):
    """
    Hard-links a file located in ``target_path`` using the second path
    ``new_target_path``. Creates intermediate directories if required.

    :param target_path: current absolute filename
    :param new_target_path: new absolute filename for the hardlink
    :param ignore_missing: if True then no exception is raised if the link
        could not be made because ``target_path`` did not exist, otherwise an
        OSError will be raised.
    :raises: OSError if the hard link could not be created, unless the intended
        hard link already exists or the ``target_path`` does not exist and
        ``must_exist`` if False.
    :returns: True if the link was created by the call to this method, False
        otherwise.
    """
    link_created = False
    if target_path != new_target_path:
        new_target_dir = os.path.dirname(new_target_path)
        try:
            os.makedirs(new_target_dir)
        except OSError as err:
            if err.errno != errno.EEXIST:
                raise

        try:
            os.link(target_path, new_target_path)
            link_created = True
        except OSError as err:
            # there are some circumstances in which it may be ok that the
            # attempted link failed
            ok = False
            if err.errno == errno.ENOENT:
                # this is ok if the *target* path doesn't exist anymore
                ok = not os.path.exists(target_path) and ignore_missing
            if err.errno == errno.EEXIST:
                # this is ok *if* the intended link has already been made
                try:
                    orig_stat = os.stat(target_path)
                except OSError as sub_err:
                    # this is ok: the *target* path doesn't exist anymore
                    ok = sub_err.errno == errno.ENOENT and ignore_missing
                else:
                    try:
                        new_stat = os.stat(new_target_path)
                        ok = new_stat.st_ino == orig_stat.st_ino
                    except OSError:
                        # squash this exception; the original will be raised
                        pass
            if not ok:
                raise err
    return link_created


def get_part_path(dev_path, policy, partition):
    """
    Given the device path, policy, and partition, returns the full
    path to the partition
    """
    return os.path.join(dev_path, get_data_dir(policy), str(partition))


class AuditLocation(object):
    """
    Represents an object location to be audited.

    Other than being a bucket of data, the only useful thing this does is
    stringify to a filesystem path so the auditor's logs look okay.
    """

    def __init__(self, path, device, partition, policy):
        self.path, self.device, self.partition, self.policy = (
            path, device, partition, policy)

    def __str__(self):
        return str(self.path)


def object_audit_location_generator(devices, datadir, mount_check=True,
                                    logger=None, device_dirs=None,
                                    auditor_type="ALL"):
    """
    Given a devices path (e.g. "/srv/node"), yield an AuditLocation for all
    objects stored under that directory for the given datadir (policy),
    if device_dirs isn't set.  If device_dirs is set, only yield AuditLocation
    for the objects under the entries in device_dirs. The AuditLocation only
    knows the path to the hash directory, not to the .data file therein
    (if any). This is to avoid a double listdir(hash_dir); the DiskFile object
    will always do one, so we don't.

    :param devices: parent directory of the devices to be audited
    :param datadir: objects directory
    :param mount_check: flag to check if a mount check should be performed
                        on devices
    :param logger: a logger object
    :param device_dirs: a list of directories under devices to traverse
    :param auditor_type: either ALL or ZBF
    """
    if not device_dirs:
        device_dirs = listdir(devices)
    else:
        # remove bogus devices and duplicates from device_dirs
        device_dirs = list(
            set(listdir(devices)).intersection(set(device_dirs)))
    # randomize devices in case of process restart before sweep completed
    random.shuffle(device_dirs)

    base, policy = split_policy_string(datadir)
    for device in device_dirs:
        try:
            check_drive(devices, device, mount_check)
        except ValueError as err:
            if logger:
                logger.debug('Skipping: %s', err)
            continue

        datadir_path = os.path.join(devices, device, datadir)
        if not os.path.exists(datadir_path):
            continue

        partitions = get_auditor_status(datadir_path, logger, auditor_type)

        for pos, partition in enumerate(partitions):
            update_auditor_status(datadir_path, logger,
                                  partitions[pos:], auditor_type)
            part_path = os.path.join(datadir_path, partition)
            try:
                suffixes = listdir(part_path)
            except OSError as e:
                if e.errno not in (errno.ENOTDIR, errno.ENODATA,
                                   EUCLEAN):
                    raise
                continue
            for asuffix in suffixes:
                suff_path = os.path.join(part_path, asuffix)
                try:
                    hashes = listdir(suff_path)
                except OSError as e:
                    if e.errno not in (errno.ENOTDIR, errno.ENODATA,
                                       EUCLEAN):
                        raise
                    continue
                for hsh in hashes:
                    hsh_path = os.path.join(suff_path, hsh)
                    yield AuditLocation(hsh_path, device, partition,
                                        policy)

        update_auditor_status(datadir_path, logger, [], auditor_type)


def get_auditor_status(datadir_path, logger, auditor_type):
    auditor_status = os.path.join(
        datadir_path, "auditor_status_%s.json" % auditor_type)
    status = {}
    try:
        with open(auditor_status, encoding='utf8') as statusfile:
            status = statusfile.read()
    except (OSError, IOError) as e:
        if e.errno != errno.ENOENT and logger:
            logger.warning('Cannot read %(auditor_status)s (%(err)s)',
                           {'auditor_status': auditor_status, 'err': e})
        return listdir(datadir_path)
    try:
        status = json.loads(status)
    except ValueError as e:
        logger.warning('Loading JSON from %(auditor_status)s failed'
                       ' (%(err)s)',
                       {'auditor_status': auditor_status, 'err': e})
        return listdir(datadir_path)
    return status['partitions']


def update_auditor_status(datadir_path, logger, partitions, auditor_type):
    status = json.dumps({'partitions': partitions}).encode('utf8')
    auditor_status = os.path.join(
        datadir_path, "auditor_status_%s.json" % auditor_type)
    try:
        mtime = os.stat(auditor_status).st_mtime
    except OSError:
        mtime = 0
    recently_updated = (mtime + MIN_TIME_UPDATE_AUDITOR_STATUS) > time.time()
    if recently_updated and len(partitions) > 0:
        if logger:
            logger.debug(
                'Skipping the update of recently changed %s' % auditor_status)
        return
    try:
        with open(auditor_status, "wb") as statusfile:
            statusfile.write(status)
    except (OSError, IOError) as e:
        if logger:
            logger.warning('Cannot write %(auditor_status)s (%(err)s)',
                           {'auditor_status': auditor_status, 'err': e})


def clear_auditor_status(devices, datadir, auditor_type="ALL"):
    device_dirs = listdir(devices)
    for device in device_dirs:
        datadir_path = os.path.join(devices, device, datadir)
        auditor_status = os.path.join(
            datadir_path, "auditor_status_%s.json" % auditor_type)
        remove_file(auditor_status)


class DiskFileRouter(object):

    def __init__(self, *args, **kwargs):
        self.policy_to_manager = {}
        for policy in POLICIES:
            # create diskfile managers now to provoke any errors
            self.policy_to_manager[int(policy)] = \
                policy.get_diskfile_manager(*args, **kwargs)

    def __getitem__(self, policy):
        return self.policy_to_manager[int(policy)]


class LogTraceContext:

    MAX_MESSAGES_PER_CHUNK = 100

    def __init__(self, name, logger=None):
        self.name = name
        self.start = time.time()
        self.spans = []
        self.messages = []
        # Generate a unique transaction ID for this trace
        self.txid = str(uuid.uuid4())[:8]  # Use first 8 chars for brevity

    @classmethod
    @contextmanager
    def start_context(cls, start, logger, trace=None):
        """
        Since you can't (shouldn't reasonably?) persist a green.threading.local
        across tpool.execute some callers will pass in a trace instance from
        their kwargs.

        This ensures a tpool worker won't leak a stale thread local from our
        caller into it's next job.
        """
        try:
            logger._cls_thread_local.trace = trace
            trace = cls.get_trace(start, logger)
            with trace.open_span(start):
                yield trace
        finally:
            logger._cls_thread_local.trace = None

    @classmethod
    def get_trace(cls, name, logger):
        """
        This is for message passing between methods; we use the logger's
        green.threading.local because dfm instances are shared across
        greenthreads and thread pools.

        If no LogTraceContext is available, this method will create one to
        prevent a bunch of "if not trace" checks.
        """
        if getattr(logger._cls_thread_local, 'trace', None):
            return logger._cls_thread_local.trace
        else:
            return LogTraceContext(name, logger)

    def open_span(self, span_name, summary_key=None):
        self.spans.append({
            'name': span_name,
            'start_time': time.time(),
            'end_time': None,
            'duration': None
        })
        return self

    def _context_name(self):
        return '.'.join(s['name'] for s in self.spans)

    def message(self, msg):
        self.messages.append(f"{self._context_name()} {msg}")

    def close_span(self):
        context_name = self._context_name()
        span = self.spans.pop()
        span['end_time'] = time.time()
        span['duration'] = span['end_time'] - span['start_time']
        duration_ms = span['duration'] * 1000
        msg = f"{context_name} took {duration_ms:.2f} ms"
        self.messages.append(msg)

    def __enter__(self):
        if not self.spans:
            raise RuntimeError("No span context to enter")
        return self

    def __exit__(self, exc_type, exc_value, traceback):
        self.close_span()

    def is_valid(self):
        """
        Normally a call to get_trace will be w/i start_context, so either the
        trace is the passed in explicitly OR it's reset to None.

        However, if you manage to get into an instrumented context behind
        start_context (e.g. _finalize_put) *AND* your tpool worker previously
        explicitly set it's thread_local to a trace object that has since been
        logged from the parent, we can validate the state of this context.
        """
        return self.messages is not None

    def log(self, logger):
        """
        This will output all captured span messages from the trace to the
        logger using a chunked template to comply with syslog length limits.

        N.B. I would not recommend a bunch of logging from inside a tpool, that
        be the way to deadlocks and grimlins.
        """
        # this trace is done
        duration = time.time() - self.start
        # we want to prevent accidental reuse
        logger._cls_thread_local.trace = None
        messages, self.messages = self.messages, None

        # Calculate optimal chunk size for even distribution
        total_messages = len(messages)
        num_chunks = math.ceil(total_messages / self.MAX_MESSAGES_PER_CHUNK)
        num_msg_per_chunk = math.ceil(total_messages / max(1, num_chunks))

        # group messages in batches not larger than num_msg_per_chunk
        message_chunks = []
        current_chunk = []

        for msg in messages:
            current_chunk.append(msg)

            if len(current_chunk) >= num_msg_per_chunk:
                message_chunks.append(current_chunk)
                current_chunk = []

        # we need message_chunks to always have at least one (possibly empty)
        # chunk so that we always get a message_summary (not that messages
        # should ever actually *be* empty)
        if current_chunk or not message_chunks:
            message_chunks.append(current_chunk)

        # Initialize context for prefix in format_message
        duration_ms = duration * 1000
        message_summary = f"{self.name} took {duration_ms:.2f} ms"
        total_chunks = len(message_chunks)
        chunk_num = 1

        def format_message(msg):
            nonlocal chunk_num
            formatted = (f"[{message_summary} txid-{self.txid} "
                         f"chunk {chunk_num}/{total_chunks}] {msg}")
            chunk_num += 1
            return formatted

        # Output each chunk
        for chunk in message_chunks:
            chunk_content = '\n'.join(chunk)
            logger.debug(format_message(chunk_content))


class BaseDiskFileManager(object):
    """
    Management class for devices, providing common place for shared parameters
    and methods not provided by the DiskFile class (which primarily services
    the object server REST API layer).

    The `get_diskfile()` method is how this implementation creates a `DiskFile`
    object.

    .. note::

        This class is reference implementation specific and not part of the
        pluggable on-disk backend API.

    .. note::

        TODO(portante): Not sure what the right name to recommend here, as
        "manager" seemed generic enough, though suggestions are welcome.

    :param conf: caller provided configuration object
    :param logger: caller provided logger
    """

    diskfile_cls = None  # must be set by subclasses
    policy = None  # must be set by subclasses

    invalidate_hash = staticmethod(invalidate_hash)
    consolidate_hashes = staticmethod(consolidate_hashes)
    quarantine_renamer = staticmethod(quarantine_renamer)

    def __init__(self, conf, logger):
        self.logger = logger
        self.devices = conf.get('devices', '/srv/node')
        self.disk_chunk_size = int(conf.get('disk_chunk_size', 65536))
        self.keep_cache_size = int(conf.get('keep_cache_size', 5242880))
        self.bytes_per_sync = int(conf.get('mb_per_sync', 512)) * 1024 * 1024
        self.mount_check = config_true_value(conf.get('mount_check', 'true'))
        self.reclaim_age = int(conf.get('reclaim_age', DEFAULT_RECLAIM_AGE))
        self.commit_window = non_negative_float(conf.get(
            'commit_window', DEFAULT_COMMIT_WINDOW))
        replication_concurrency_per_device = conf.get(
            'replication_concurrency_per_device')
        replication_one_per_device = conf.get('replication_one_per_device')
        if replication_concurrency_per_device is None \
                and replication_one_per_device is not None:
            self.logger.warning('Option replication_one_per_device is '
                                'deprecated and will be removed in a future '
                                'version. Update your configuration to use '
                                'option replication_concurrency_per_device.')
            if config_true_value(replication_one_per_device):
                replication_concurrency_per_device = 1
            else:
                replication_concurrency_per_device = 0
        elif replication_one_per_device is not None:
            self.logger.warning('Option replication_one_per_device ignored as '
                                'replication_concurrency_per_device is '
                                'defined.')
        if replication_concurrency_per_device is None:
            self.replication_concurrency_per_device = 1
        else:
            self.replication_concurrency_per_device = int(
                replication_concurrency_per_device)
        self.replication_lock_timeout = int(conf.get(
            'replication_lock_timeout', 15))
        self.fallocate_reserve, self.fallocate_is_percent = \
            config_fallocate_value(conf.get('fallocate_reserve', '1%'))

        self.use_splice = False
        self.pipe_size = None

        conf_wants_splice = config_true_value(conf.get('splice', 'no'))
        # If the operator wants zero-copy with splice() but we don't have the
        # requisite kernel support, complain so they can go fix it.
        if conf_wants_splice and not splice.available:
            self.logger.warning(
                "Use of splice() requested (config says \"splice = %s\"), "
                "but the system does not support it. "
                "splice() will not be used." % conf.get('splice'))
        elif conf_wants_splice and splice.available:
            try:
                sockfd = get_md5_socket()
                os.close(sockfd)
            except IOError as err:
                # AF_ALG socket support was introduced in kernel 2.6.38; on
                # systems with older kernels (or custom-built kernels lacking
                # AF_ALG support), we can't use zero-copy.
                if err.errno != errno.EAFNOSUPPORT:
                    raise
                self.logger.warning("MD5 sockets not supported. "
                                    "splice() will not be used.")
            else:
                self.use_splice = True
                with open('/proc/sys/fs/pipe-max-size') as f:
                    max_pipe_size = int(f.read())
                self.pipe_size = min(max_pipe_size, self.disk_chunk_size)
        self.use_linkat = True

    @classmethod
    def check_policy(cls, policy):
        if policy.policy_type != cls.policy:
            raise ValueError('Invalid policy_type: %s' % policy.policy_type)

    def make_on_disk_filename(self, timestamp, ext=None,
                              ctype_timestamp=None, *a, **kw):
        """
        Returns filename for given timestamp.

        :param timestamp: the object timestamp, an instance of
                          :class:`~swift.common.utils.Timestamp`
        :param ext: an optional string representing a file extension to be
                    appended to the returned file name
        :param ctype_timestamp: an optional content-type timestamp, an instance
                                of :class:`~swift.common.utils.Timestamp`
        :returns: a file name
        """
        rv = timestamp.internal
        if ext == '.meta' and ctype_timestamp:
            # If ctype_timestamp is None then the filename is simply the
            # internal form of the timestamp. If ctype_timestamp is not None
            # then the difference between the raw values of the two timestamps
            # is appended as a hex number, with its sign.
            #
            # There are two reasons for encoding the content-type timestamp
            # in the filename in this way. First, it means that two .meta files
            # having the same timestamp but different content-type timestamps
            # (and potentially different content-type values) will be distinct
            # and therefore will be independently replicated when rsync
            # replication is used. That ensures that all nodes end up having
            # all content-type values after replication (with the most recent
            # value being selected when the diskfile is opened). Second, having
            # the content-type encoded in timestamp in the filename makes it
            # possible for the  on disk file search code to determine that
            # timestamp by inspecting only the filename, and not needing to
            # open the file and read its xattrs.
            rv = encode_timestamps(timestamp, ctype_timestamp, explicit=True)
        if ext:
            rv = '%s%s' % (rv, ext)
        return rv

    def parse_on_disk_filename(self, filename, policy):
        """
        Parse an on disk file name.

        :param filename: the file name including extension
        :param policy: storage policy used to store the file
        :returns: a dict, with keys for timestamp, ext and ctype_timestamp:

            * timestamp is a :class:`~swift.common.utils.Timestamp`
            * ctype_timestamp is a :class:`~swift.common.utils.Timestamp` or
              None for .meta files, otherwise None
            * ext is a string, the file extension including the leading dot or
              the empty string if the filename has no extension.

            Subclasses may override this method to add further keys to the
            returned dict.

        :raises DiskFileError: if any part of the filename is not able to be
                               validated.
        """
        ts_ctype = None
        fname, ext = splitext(filename)
        try:
            if ext == '.meta':
                timestamp, ts_ctype = decode_timestamps(
                    fname, explicit=True)[:2]
            else:
                timestamp = Timestamp(fname)
        except ValueError:
            raise DiskFileError('Invalid Timestamp value in filename %r'
                                % filename)
        return {
            'timestamp': timestamp,
            'ext': ext,
            'ctype_timestamp': ts_ctype
        }

    def _process_ondisk_files(self, exts, results, **kwargs):
        """
        Called by get_ondisk_files(). Should be over-ridden to implement
        subclass specific handling of files.

        :param exts: dict of lists of file info, keyed by extension
        :param results: a dict that may be updated with results
        """
        raise NotImplementedError

    def _verify_ondisk_files(self, results, **kwargs):
        """
        Verify that the final combination of on disk files complies with the
        diskfile contract.

        :param results: files that have been found and accepted
        :returns: True if the file combination is compliant, False otherwise
        """
        data_file, meta_file, ts_file = tuple(
            [results[key]
             for key in ('data_file', 'meta_file', 'ts_file')])

        return ((data_file is None and meta_file is None and ts_file is None)
                or (ts_file is not None and data_file is None
                    and meta_file is None)
                or (data_file is not None and ts_file is None))

    def _split_list(self, original_list, condition):
        """
        Split a list into two lists. The first list contains the first N items
        of the original list, in their original order,  where 0 < N <=
        len(original list). The second list contains the remaining items of the
        original list, in their original order.

        The index, N, at which the original list is split is the index of the
        first item in the list that does not satisfy the given condition. Note
        that the original list should be appropriately sorted if the second
        list is to contain no items that satisfy the given condition.

        :param original_list: the list to be split.
        :param condition: a single argument function that will be used to test
                          for the list item to split on.
        :return: a tuple of two lists.
        """
        for i, item in enumerate(original_list):
            if not condition(item):
                return original_list[:i], original_list[i:]
        return original_list, []

    def _split_gt_timestamp(self, file_info_list, timestamp):
        """
        Given a list of file info dicts, reverse sorted by timestamp, split the
        list into two: items newer than timestamp, and items at same time or
        older than timestamp.

        :param file_info_list: a list of file_info dicts.
        :param timestamp: a Timestamp.
        :return: a tuple of two lists.
        """
        return self._split_list(
            file_info_list, lambda x: x['timestamp'] > timestamp)

    def _split_gte_timestamp(self, file_info_list, timestamp):
        """
        Given a list of file info dicts, reverse sorted by timestamp, split the
        list into two: items newer than or at same time as the timestamp, and
        items older than timestamp.

        :param file_info_list: a list of file_info dicts.
        :param timestamp: a Timestamp.
        :return: a tuple of two lists.
        """
        return self._split_list(
            file_info_list, lambda x: x['timestamp'] >= timestamp)

    def get_ondisk_files(self, files, datadir, verify=True, policy=None,
                         **kwargs):
        """
        Given a simple list of files names, determine the files that constitute
        a valid fileset i.e. a set of files that defines the state of an
        object, and determine the files that are obsolete and could be deleted.
        Note that some files may fall into neither category.

        If a file is considered part of a valid fileset then its info dict will
        be added to the results dict, keyed by <extension>_info. Any files that
        are no longer required will have their info dicts added to a list
        stored under the key 'obsolete'.

        The results dict will always contain entries with keys 'ts_file',
        'data_file' and 'meta_file'. Their values will be the fully qualified
        path to a file of the corresponding type if there is such a file in the
        valid fileset, or None.

        :param files: a list of file names.
        :param datadir: directory name files are from; this is used to
                        construct file paths in the results, but the datadir is
                        not modified by this method.
        :param verify: if True verify that the ondisk file contract has not
                       been violated, otherwise do not verify.
        :param policy: storage policy used to store the files. Used to
                       validate fragment indexes for EC policies.
        :returns: a dict that will contain keys:
                    ts_file   -> path to a .ts file or None
                    data_file -> path to a .data file or None
                    meta_file -> path to a .meta file or None
                    ctype_file -> path to a .meta file or None
                  and may contain keys:
                    ts_info   -> a file info dict for a .ts file
                    data_info -> a file info dict for a .data file
                    meta_info -> a file info dict for a .meta file
                    ctype_info -> a file info dict for a .meta file which
                    contains the content-type value
                    unexpected -> a list of file paths for unexpected
                    files
                    possible_reclaim -> a list of file info dicts for possible
                    reclaimable files
                    obsolete  -> a list of file info dicts for obsolete files
        """
        # Build the exts data structure:
        # exts is a dict that maps file extensions to a list of file_info
        # dicts for the files having that extension. The file_info dicts are of
        # the form returned by parse_on_disk_filename, with the filename added.
        # Each list is sorted in reverse timestamp order.

        # the results dict is used to collect results of file filtering
        results = {}

        # The exts dict will be modified during subsequent processing as files
        # are removed to be discarded or ignored.
        exts = defaultdict(list)

        for afile in files:
            # Categorize files by extension
            try:
                file_info = self.parse_on_disk_filename(afile, policy)
                file_info['filename'] = afile
                exts[file_info['ext']].append(file_info)
            except DiskFileError as e:
                file_path = os.path.join(datadir or '', afile)
                results.setdefault('unexpected', []).append(file_path)
                # log warnings if it's not a rsync temp file
                if RE_RSYNC_TEMPFILE.match(afile):
                    self.logger.debug('Rsync tempfile: %s', file_path)
                else:
                    self.logger.warning('Unexpected file %s: %s',
                                        file_path, e)
        for ext in exts:
            # For each extension sort files into reverse chronological order.
            exts[ext] = sorted(
                exts[ext], key=lambda info: info['timestamp'], reverse=True)

        if exts.get('.ts'):
            # non-tombstones older than or equal to latest tombstone are
            # obsolete
            for ext in filter(lambda ext: ext != '.ts', exts.keys()):
                exts[ext], older = self._split_gt_timestamp(
                    exts[ext], exts['.ts'][0]['timestamp'])
                results.setdefault('obsolete', []).extend(older)
            # all but most recent .ts are obsolete
            results.setdefault('obsolete', []).extend(exts['.ts'][1:])
            exts['.ts'] = exts['.ts'][:1]

        if exts.get('.meta'):
            # retain the newest meta file
            retain = 1
            if exts['.meta'][1:]:
                # there are other meta files so find the one with newest
                # ctype_timestamp...
                exts['.meta'][1:] = sorted(
                    exts['.meta'][1:],
                    key=lambda info: info['ctype_timestamp'] or 0,
                    reverse=True)
                # ...and retain this IFF its ctype_timestamp is greater than
                # newest meta file
                if ((exts['.meta'][1]['ctype_timestamp'] or 0) >
                        (exts['.meta'][0]['ctype_timestamp'] or 0)):
                    if (exts['.meta'][1]['timestamp'] ==
                            exts['.meta'][0]['timestamp']):
                        # both at same timestamp so retain only the one with
                        # newest ctype
                        exts['.meta'][:2] = [exts['.meta'][1],
                                             exts['.meta'][0]]
                        retain = 1
                    else:
                        # retain both - first has newest metadata, second has
                        # newest ctype
                        retain = 2
            # discard all meta files not being retained...
            results.setdefault('obsolete', []).extend(exts['.meta'][retain:])
            exts['.meta'] = exts['.meta'][:retain]

        # delegate to subclass handler
        self._process_ondisk_files(exts, results, **kwargs)

        # set final choice of files
        if 'data_info' in results:
            if exts.get('.meta'):
                # only report a meta file if a data file has been chosen
                results['meta_info'] = exts['.meta'][0]
                ctype_info = exts['.meta'].pop()
                if (ctype_info['ctype_timestamp']
                        > results['data_info']['timestamp']):
                    results['ctype_info'] = ctype_info
        elif exts.get('.ts'):
            # only report a ts file if a data file has not been chosen
            # (ts files will commonly already have been removed from exts if
            # a data file was chosen, but that may not be the case if
            # non-durable EC fragment(s) were chosen, hence the elif here)
            results['ts_info'] = exts['.ts'][0]

        # set ts_file, data_file, meta_file and ctype_file with path to
        # chosen file or None
        for info_key in ('data_info', 'meta_info', 'ts_info', 'ctype_info'):
            info = results.get(info_key)
            key = info_key[:-5] + '_file'
            results[key] = join(datadir, info['filename']) if info else None

        if verify and not self._verify_ondisk_files(results, **kwargs):
            raise RuntimeError(
                "On-disk file search algorithm contract is broken: %s"
                % str(results))

        return results

    def cleanup_ondisk_files(self, hsh_path, **kwargs):
        """
        Clean up on-disk files that are obsolete and gather the set of valid
        on-disk files for an object.

        :param hsh_path: object hash path
        :param frag_index: if set, search for a specific fragment index .data
                           file, otherwise accept the first valid .data file
        :returns: a dict that may contain: valid on disk files keyed by their
                  filename extension; a list of obsolete files stored under the
                  key 'obsolete'; a list of files remaining in the directory,
                  reverse sorted, stored under the key 'files'.
        """
        trace = LogTraceContext.get_trace('cleanup_ondisk_files', self.logger)

        def is_reclaimable(timestamp):
            return (time.time() - float(timestamp)) > self.reclaim_age

        try:
            with trace.open_span('list_hsh_path'):
                files = os.listdir(hsh_path)
        except OSError as err:
            if err.errno == errno.ENOENT:
                results = self.get_ondisk_files(
                    [], hsh_path, verify=False, **kwargs)
                results['files'] = []
                return results
            else:
                raise

        files.sort(reverse=True)
        results = self.get_ondisk_files(
            files, hsh_path, verify=False, **kwargs)
        if 'ts_info' in results and is_reclaimable(
                results['ts_info']['timestamp']):
            with trace.open_span('remove_ts_file'):
                remove_file(join(hsh_path, results['ts_info']['filename']))
            files.remove(results.pop('ts_info')['filename'])
        for file_info in results.get('possible_reclaim', []):
            # stray files are not deleted until reclaim-age; non-durable data
            # files are not deleted unless they were written before
            # commit_window
            filepath = join(hsh_path, file_info['filename'])
            if (is_reclaimable(file_info['timestamp']) and
                    (file_info.get('durable', True) or
                     self.commit_window <= 0 or
                     is_file_older(filepath, self.commit_window))):
                results.setdefault('obsolete', []).append(file_info)
        for file_info in results.get('obsolete', []):
            with trace.open_span(f'remove_obsolete_{file_info["filename"]}'):
                remove_file(join(hsh_path, file_info['filename']))
            files.remove(file_info['filename'])
        results['files'] = files
        if not files:  # everything got unlinked
            try:
                with trace.open_span('rmdir'):
                    os.rmdir(hsh_path)
            except OSError as err:
                if err.errno not in (errno.ENOENT, errno.ENOTEMPTY):
                    self.logger.debug(
                        'Error cleaning up empty hash directory %s: %s',
                        hsh_path, err)
                # else, no real harm; pass
        return results

    def _update_suffix_hashes(self, hashes, ondisk_info):
        """
        Applies policy specific updates to the given dict of md5 hashes for
        the given ondisk_info.

        :param hashes: a dict of md5 hashes to be updated
        :param ondisk_info: a dict describing the state of ondisk files, as
                            returned by get_ondisk_files
        """
        raise NotImplementedError

    def _hash_suffix_dir(self, path, policy):
        """

        :param path: full path to directory
        :param policy: storage policy used
        """
        class shim(object):
            def __init__(self):
                self.md5 = md5(usedforsecurity=False)

            def update(self, s):
                if isinstance(s, str):
                    self.md5.update(s.encode('utf-8'))
                else:
                    self.md5.update(s)

            def hexdigest(self):
                return self.md5.hexdigest()
        hashes = defaultdict(shim)
        trace = LogTraceContext.get_trace('_hash_suffix_dir', self.logger)
        with trace.open_span('list_suffix_dir'):
            try:
                path_contents = sorted(os.listdir(path))
            except OSError as err:
                if err.errno in (errno.ENOTDIR, errno.ENOENT):
                    raise PathNotDir()
                raise
        trace.message(f"num_hsh_paths: {len(path_contents)}")
        for hsh in path_contents:
            hsh_path = join(path, hsh)
            try:
<<<<<<< HEAD
                cleanup_span = trace.open_span('cleanup_ondisk_files')
                ondisk_info = self.cleanup_ondisk_files(
                    hsh_path, policy=policy)
                cleanup_span.close_span()
=======
                with trace.open_span('cleanup_ondisk_files'):
                    ondisk_info = self.cleanup_ondisk_files(
                        hsh_path, policy=policy)
>>>>>>> f4e6c06b
            except OSError as err:
                partition_path = dirname(path)
                objects_path = dirname(partition_path)
                device_path = dirname(objects_path)
                if err.errno == errno.ENOTDIR:
                    # The made-up filename is so that the eventual dirpath()
                    # will result in this object directory that we care about.
                    # Some failures will result in an object directory
                    # becoming a file, thus causing the parent directory to
                    # be qarantined.
                    quar_path = quarantine_renamer(device_path,
                                                   join(hsh_path,
                                                        "made-up-filename"))
                    logging.error(
                        'Quarantined %(hsh_path)s to %(quar_path)s because '
                        'it is not a directory', {'hsh_path': hsh_path,
                                                  'quar_path': quar_path})
                    continue
                elif err.errno in (errno.ENODATA, EUCLEAN):
                    try:
                        # We've seen cases where bad sectors lead to ENODATA
                        # here; use a similar hack as above
                        quar_path = quarantine_renamer(
                            device_path,
                            join(hsh_path, "made-up-filename"))
                        orig_path = hsh_path
                    except (OSError, IOError):
                        # We've *also* seen the bad sectors lead to us needing
                        # to quarantine the whole suffix
                        quar_path = quarantine_renamer(device_path, hsh_path)
                        orig_path = path
                    logging.error(
                        'Quarantined %(orig_path)s to %(quar_path)s because '
                        'it could not be listed', {'orig_path': orig_path,
                                                   'quar_path': quar_path})
                    continue
                raise
            if not ondisk_info['files']:
                continue

            # ondisk_info has info dicts containing timestamps for those
            # files that could determine the state of the diskfile if it were
            # to be opened. We update the suffix hash with the concatenation of
            # each file's timestamp and extension. The extension is added to
            # guarantee distinct hash values from two object dirs that have
            # different file types at the same timestamp(s).
            #
            # Files that may be in the object dir but would have no effect on
            # the state of the diskfile are not used to update the hash.
            for key in (k for k in ('meta_info', 'ts_info')
                        if k in ondisk_info):
                info = ondisk_info[key]
                hashes[None].update(info['timestamp'].internal + info['ext'])

            # delegate to subclass for data file related updates...
            with trace.open_span('update_suffix_hashes'):
                self._update_suffix_hashes(hashes, ondisk_info)

            if 'ctype_info' in ondisk_info:
                # We have a distinct content-type timestamp so update the
                # hash. As a precaution, append '_ctype' to differentiate this
                # value from any other timestamp value that might included in
                # the hash in future. There is no .ctype file so use _ctype to
                # avoid any confusion.
                info = ondisk_info['ctype_info']
                hashes[None].update(info['ctype_timestamp'].internal
                                    + '_ctype')

        try:
            with trace.open_span('rmdir'):
                os.rmdir(path)
        except OSError as e:
            if e.errno == errno.ENOENT:
                raise PathNotDir()
        else:
            # if we remove it, pretend like it wasn't there to begin with so
            # that the suffix key gets removed
            raise PathNotDir()
        return hashes

    def _hash_suffix(self, path, policy=None):
        """
        Performs reclamation and returns an md5 of all (remaining) files.

        :param path: full path to directory
        :param policy: storage policy used to store the files
        :raises PathNotDir: if given path is not a valid directory
        :raises OSError: for non-ENOTDIR errors
        """
        raise NotImplementedError

    def _get_hashes(self, *args, **kwargs):
        """
        Base entry-point to non-tpool'd __get_hashes

        See __get_hashes for params

        :returns: (int, dict) tuple, i.e. (num_hashed, sanitized_suffix_hashes)
        """
        with LogTraceContext.start_context('_get_hashes', self.logger,
                                           trace=kwargs.pop('trace', None)):
            hashed, hashes = self.__get_hashes(*args, **kwargs)
            hashes.pop('updated', None)
            hashes.pop('valid', None)
        return hashed, hashes

    def __get_hashes(self, device, partition, policy, recalculate=None,
                     do_listdir=False, recursion_depth=0):
        """
        Get hashes for each suffix dir in a partition.  do_listdir causes it to
        mistrust the hash cache for suffix existence at the (unexpectedly high)
        cost of a listdir.

        :param device: name of target device
        :param partition: partition on the device in which the object lives
        :param policy: the StoragePolicy instance
        :param recalculate: list of suffixes which should be recalculated when
                            got
        :param do_listdir: force existence check for all hashes in the
                           partition

        :returns: tuple of (number of suffix dirs hashed, dictionary of hashes)
        """
        trace = LogTraceContext.get_trace('__get_hashes', self.logger)
        hashed = 0
        dev_path = self.get_dev_path(device)
        partition_path = get_part_path(dev_path, policy, partition)
        hashes_file = join(partition_path, HASH_FILE)
        modified = False
        orig_hashes = {'valid': False}

        if recalculate is None:
            recalculate = []

        with trace.open_span('consolidate_hashes'):
            try:
                orig_hashes = self.consolidate_hashes(partition_path)
            except Exception:
                self.logger.warning('Unable to read %r', hashes_file,
                                    exc_info=True)

        if not orig_hashes['valid']:
            # This is the only path to a valid hashes from invalid read (e.g.
            # does not exist, corrupt, etc.).  Moreover, in order to write this
            # valid hashes we must read *the exact same* invalid state or we'll
            # trigger race detection.
            do_listdir = True
            hashes = {'valid': True}
            # If the exception handling around consolidate_hashes fired we're
            # going to do a full rehash regardless; but we need to avoid
            # needless recursion if the on-disk hashes.pkl is actually readable
            # (worst case is consolidate_hashes keeps raising exceptions and we
            # eventually run out of stack).
            # N.B. orig_hashes invalid only effects new parts and error/edge
            # conditions - so try not to get overly caught up trying to
            # optimize it out unless you manage to convince yourself there's a
            # bad behavior.
            with trace.open_span('invalid_read_hashes'):
                orig_hashes = read_hashes(partition_path)
        else:
            hashes = copy.deepcopy(orig_hashes)

        if do_listdir:
            with trace.open_span('do_listdir'):
                suffix_listing = os.listdir(partition_path)
            for suff in suffix_listing:
                if len(suff) == 3:
                    hashes.setdefault(suff, None)
            modified = True
            self.logger.debug('Run listdir on %s', partition_path)
        hashes.update((suffix, None) for suffix in recalculate)
        rehash_span = trace.open_span('rehash')
        for suffix, hash_ in list(hashes.items()):
            if suffix in ('valid', 'updated'):
                continue
            if not hash_:
                suffix_dir = join(partition_path, suffix)
                try:
<<<<<<< HEAD
                    suffix_span = trace.open_span(f'hash_{suffix}')
                    hashes[suffix] = self._hash_suffix(
                        suffix_dir, policy=policy)
                    suffix_span.close_span()
=======
                    with trace.open_span(f'hash_{suffix}'):
                        hashes[suffix] = self._hash_suffix(
                            suffix_dir, policy=policy)
>>>>>>> f4e6c06b
                    hashed += 1
                except PathNotDir:
                    del hashes[suffix]
                except OSError:
                    logging.exception('Error hashing suffix')
                modified = True
        rehash_span.close_span()
        trace.message(f"hashed: {hashed}")
        if modified:
            lock_span = trace.open_span('lock')
<<<<<<< HEAD
            with lock_path(partition_path):
                lock_span.close_span()
                reread_span = trace.open_span('reread_hashes')
                if read_hashes(partition_path) == orig_hashes:
                    reread_span.close_span()
                    write_span = trace.open_span('write_hashes')
                    write_hashes(partition_path, hashes)
                    write_span.close_span()
                    return hashed, hashes
=======
            closed_lock_span = False
            try:
                with lock_path(partition_path):
                    lock_span.close_span()
                    closed_lock_span = True
                    with trace.open_span('reread_hashes'):
                        current_hashes = read_hashes(partition_path)
                    if current_hashes == orig_hashes:
                        with trace.open_span('write_hashes'):
                            write_hashes(partition_path, hashes)
                        return hashed, hashes
            finally:
                if not closed_lock_span:
                    lock_span.close_span()
>>>>>>> f4e6c06b
            with trace.open_span('rehash_again'):
                return self.__get_hashes(device, partition, policy,
                                         recalculate=recalculate,
                                         do_listdir=do_listdir)
        else:
            return hashed, hashes

    def construct_dev_path(self, device):
        """
        Construct the path to a device without checking if it is mounted.

        :param device: name of target device
        :returns: full path to the device
        """
        return os.path.join(self.devices, device)

    def get_dev_path(self, device, mount_check=None):
        """
        Return the path to a device, first checking to see if either it
        is a proper mount point, or at least a directory depending on
        the mount_check configuration option.

        :param device: name of target device
        :param mount_check: whether or not to check mountedness of device.
                            Defaults to bool(self.mount_check).
        :returns: full path to the device, None if the path to the device is
                  not a proper mount point or directory.
        """
        if mount_check is False:
            # explicitly forbidden from syscall, just return path
            return join(self.devices, device)
        # we'll do some kind of check if not explicitly forbidden
        try:
            return check_drive(self.devices, device,
                               mount_check or self.mount_check)
        except ValueError:
            return None

    @contextmanager
    def replication_lock(self, device, policy, partition):
        """
        A context manager that will lock on the partition and, if configured
        to do so, on the device given.

        :param device: name of target device
        :param policy: policy targeted by the replication request
        :param partition: partition targeted by the replication request
        :raises ReplicationLockTimeout: If the lock on the device
            cannot be granted within the configured timeout.
        """
        limit_time = time.time() + self.replication_lock_timeout
        with self.partition_lock(device, policy, partition, name='replication',
                                 timeout=self.replication_lock_timeout):
            if self.replication_concurrency_per_device:
                with lock_path(self.get_dev_path(device),
                               timeout=limit_time - time.time(),
                               timeout_class=ReplicationLockTimeout,
                               limit=self.replication_concurrency_per_device):
                    yield True
            else:
                yield True

    @contextmanager
    def partition_lock(self, device, policy, partition, name=None,
                       timeout=None):
        """
        A context manager that will lock on the partition given.

        :param device: device targeted by the lock request
        :param policy: policy targeted by the lock request
        :param partition: partition targeted by the lock request
        :raises PartitionLockTimeout: If the lock on the partition
            cannot be granted within the configured timeout.
        """
        if timeout is None:
            timeout = self.replication_lock_timeout
        part_path = os.path.join(self.get_dev_path(device),
                                 get_data_dir(policy), str(partition))
        with lock_path(part_path, timeout=timeout,
                       timeout_class=PartitionLockTimeout, limit=1, name=name):
            yield True

    def pickle_async_update(self, device, account, container, obj, data,
                            timestamp, policy):
        """
        Write data describing a container update notification to a pickle file
        in the async_pending directory.

        :param device: name of target device
        :param account: account name for the object
        :param container: container name for the object
        :param obj: object name for the object
        :param data: update data to be written to pickle file
        :param timestamp: a Timestamp
        :param policy: the StoragePolicy instance
        """
        device_path = self.construct_dev_path(device)
        async_dir = os.path.join(device_path, get_async_dir(policy))
        tmp_dir = os.path.join(device_path, get_tmp_dir(policy))
        mkdirs(tmp_dir)
        ohash = hash_path(account, container, obj)
        write_pickle(
            data,
            os.path.join(async_dir, ohash[-3:], ohash + '-' +
                         Timestamp(timestamp).internal),
            tmp_dir)
        self.logger.increment('async_pendings')

    def get_diskfile(self, device, partition, account, container, obj,
                     policy, **kwargs):
        """
        Returns a BaseDiskFile instance for an object based on the object's
        partition, path parts and policy.

        :param device: name of target device
        :param partition: partition on device in which the object lives
        :param account: account name for the object
        :param container: container name for the object
        :param obj: object name for the object
        :param policy: the StoragePolicy instance
        """
        dev_path = self.get_dev_path(device)
        if not dev_path:
            raise DiskFileDeviceUnavailable()
        return self.diskfile_cls(self, dev_path,
                                 partition, account, container, obj,
                                 policy=policy, use_splice=self.use_splice,
                                 pipe_size=self.pipe_size, **kwargs)

    def clear_auditor_status(self, policy, auditor_type="ALL"):
        datadir = get_data_dir(policy)
        clear_auditor_status(self.devices, datadir, auditor_type)

    def object_audit_location_generator(self, policy, device_dirs=None,
                                        auditor_type="ALL"):
        """
        Yield an AuditLocation for all objects stored under device_dirs.

        :param policy: the StoragePolicy instance
        :param device_dirs: directory of target device
        :param auditor_type: either ALL or ZBF
        """
        datadir = get_data_dir(policy)
        return object_audit_location_generator(self.devices, datadir,
                                               self.mount_check,
                                               self.logger, device_dirs,
                                               auditor_type)

    def get_diskfile_from_audit_location(self, audit_location):
        """
        Returns a BaseDiskFile instance for an object at the given
        AuditLocation.

        :param audit_location: object location to be audited
        """
        dev_path = self.get_dev_path(audit_location.device, mount_check=False)
        return self.diskfile_cls.from_hash_dir(
            self, audit_location.path, dev_path,
            audit_location.partition, policy=audit_location.policy)

    def get_diskfile_and_filenames_from_hash(self, device, partition,
                                             object_hash, policy, **kwargs):
        """
        Returns a tuple of (a DiskFile instance for an object at the given
        object_hash, the basenames of the files in the object's hash dir).
        Just in case someone thinks of refactoring, be sure DiskFileDeleted is
        *not* raised, but the DiskFile instance representing the tombstoned
        object is returned instead.

        :param device: name of target device
        :param partition: partition on the device in which the object lives
        :param object_hash: the hash of an object path
        :param policy: the StoragePolicy instance
        :raises DiskFileNotExist: if the object does not exist
        :returns: a tuple comprising (an instance of BaseDiskFile, a list of
            file basenames)
        """
        dev_path = self.get_dev_path(device)
        if not dev_path:
            raise DiskFileDeviceUnavailable()
        object_path = os.path.join(
            dev_path, get_data_dir(policy), str(partition), object_hash[-3:],
            object_hash)
        try:
            filenames = self.cleanup_ondisk_files(object_path)['files']
        except OSError as err:
            if err.errno == errno.ENOTDIR:
                # The made-up filename is so that the eventual dirpath()
                # will result in this object directory that we care about.
                # Some failures will result in an object directory
                # becoming a file, thus causing the parent directory to
                # be qarantined.
                quar_path = self.quarantine_renamer(dev_path,
                                                    join(object_path,
                                                         "made-up-filename"))
                logging.exception(
                    'Quarantined %(object_path)s to %(quar_path)s because '
                    'it is not a directory', {'object_path': object_path,
                                              'quar_path': quar_path})
                raise DiskFileNotExist()
            elif err.errno in (errno.ENODATA, EUCLEAN):
                try:
                    # We've seen cases where bad sectors lead to ENODATA here;
                    # use a similar hack as above
                    quar_path = self.quarantine_renamer(
                        dev_path,
                        join(object_path, "made-up-filename"))
                    orig_path = object_path
                except (OSError, IOError):
                    # We've *also* seen the bad sectors lead to us needing to
                    # quarantine the whole suffix, not just the hash dir
                    quar_path = self.quarantine_renamer(dev_path, object_path)
                    orig_path = os.path.dirname(object_path)
                logging.exception(
                    'Quarantined %(orig_path)s to %(quar_path)s because '
                    'it could not be listed', {'orig_path': orig_path,
                                               'quar_path': quar_path})
                raise DiskFileNotExist()
            if err.errno != errno.ENOENT:
                raise
            raise DiskFileNotExist()
        if not filenames:
            raise DiskFileNotExist()
        try:
            metadata = read_metadata(os.path.join(object_path, filenames[-1]))
        except EOFError:
            raise DiskFileNotExist()
        try:
            account, container, obj = split_path(
                metadata.get('name', ''), 3, 3, True)
        except ValueError:
            raise DiskFileNotExist()
        df = self.diskfile_cls(self, dev_path, partition, account, container,
                               obj, policy=policy, **kwargs)
        return df, filenames

    def get_diskfile_from_hash(self, device, partition, object_hash, policy,
                               **kwargs):
        """
        Returns a DiskFile instance for an object at the given object_hash.
        Just in case someone thinks of refactoring, be sure DiskFileDeleted is
        *not* raised, but the DiskFile instance representing the tombstoned
        object is returned instead.

        :param device: name of target device
        :param partition: partition on the device in which the object lives
        :param object_hash: the hash of an object path
        :param policy: the StoragePolicy instance
        :raises DiskFileNotExist: if the object does not exist
        :returns: an instance of BaseDiskFile
        """
        return self.get_diskfile_and_filenames_from_hash(
            device, partition, object_hash, policy, **kwargs)[0]

    def get_hashes(self, device, partition, suffixes, policy,
                   skip_rehash=False):
        """

        :param device: name of target device
        :param partition: partition name
        :param suffixes: a list of suffix directories to be recalculated
        :param policy: the StoragePolicy instance
        :param skip_rehash: just mark the suffixes dirty; return None
        :returns: a dictionary that maps suffix directories
        """
        dev_path = self.get_dev_path(device)
        if not dev_path:
            raise DiskFileDeviceUnavailable()
        partition_path = get_part_path(dev_path, policy, partition)
        suffixes = [suf for suf in suffixes or [] if valid_suffix(suf)]

        if skip_rehash:
            for suffix in suffixes:
                self.invalidate_hash(os.path.join(partition_path, suffix))
            hashes = None
        elif not os.path.exists(partition_path):
            hashes = {}
        else:
            # don't pass logger, we'll log at the end outside of the tpool
            trace = LogTraceContext('get_hashes')
            _junk, hashes = tpool.execute(
                self._get_hashes, device, partition, policy,
                recalculate=suffixes, trace=trace)
            trace.log(self.logger)
        return hashes

    def _listdir(self, path):
        """
        :param path: full path to directory
        """
        try:
            return os.listdir(path)
        except OSError as err:
            if err.errno != errno.ENOENT:
                self.logger.error(
                    'ERROR: Skipping %r due to error with listdir attempt: %s',
                    path, err)
        return []

    def yield_suffixes(self, device, partition, policy):
        """
        Yields tuples of (full_path, suffix_only) for suffixes stored
        on the given device and partition.

        :param device: name of target device
        :param partition: partition name
        :param policy: the StoragePolicy instance
        """
        dev_path = self.get_dev_path(device)
        if not dev_path:
            raise DiskFileDeviceUnavailable()
        partition_path = get_part_path(dev_path, policy, partition)
        for suffix in self._listdir(partition_path):
            if len(suffix) != 3:
                continue
            try:
                int(suffix, 16)
            except ValueError:
                continue
            yield (os.path.join(partition_path, suffix), suffix)

    def yield_hashes(self, device, partition, policy,
                     suffixes=None, **kwargs):
        """
        Yields tuples of (hash_only, timestamps) for object
        information stored for the given device, partition, and
        (optionally) suffixes. If suffixes is None, all stored
        suffixes will be searched for object hashes. Note that if
        suffixes is not None but empty, such as [], then nothing will
        be yielded.

        timestamps is a dict which may contain items mapping:

        - ts_data -> timestamp of data or tombstone file,
        - ts_meta -> timestamp of meta file, if one exists
        - ts_ctype -> timestamp of meta file containing most recent
                      content-type value, if one exists
        - durable -> True if data file at ts_data is durable, False otherwise

        where timestamps are instances of
        :class:`~swift.common.utils.Timestamp`

        :param device: name of target device
        :param partition: partition name
        :param policy: the StoragePolicy instance
        :param suffixes: optional list of suffix directories to be searched
        """
        dev_path = self.get_dev_path(device)
        if not dev_path:
            raise DiskFileDeviceUnavailable()

        partition_path = get_part_path(dev_path, policy, partition)
        if suffixes is None:
            suffixes = self.yield_suffixes(device, partition, policy)
        else:
            suffixes = (
                (os.path.join(partition_path, suffix), suffix)
                for suffix in suffixes)

        # define keys that we need to extract the result from the on disk info
        # data:
        #   (x, y, z) -> result[x] should take the value of y[z]
        key_map = (
            ('ts_meta', 'meta_info', 'timestamp'),
            ('ts_data', 'data_info', 'timestamp'),
            ('ts_data', 'ts_info', 'timestamp'),
            ('ts_ctype', 'ctype_info', 'ctype_timestamp'),
            ('durable', 'data_info', 'durable'),
        )

        # cleanup_ondisk_files() will remove empty hash dirs, and we'll
        # invalidate any empty suffix dirs so they'll get cleaned up on
        # the next rehash
        for suffix_path, suffix in suffixes:
            found_files = False
            for object_hash in self._listdir(suffix_path):
                object_path = os.path.join(suffix_path, object_hash)
                try:
                    diskfile_info = self.cleanup_ondisk_files(
                        object_path, **kwargs)
                    if diskfile_info['files']:
                        found_files = True
                    result = {}
                    for result_key, diskfile_info_key, info_key in key_map:
                        if diskfile_info_key not in diskfile_info:
                            continue
                        info = diskfile_info[diskfile_info_key]
                        if info_key in info:
                            # durable key not returned from replicated Diskfile
                            result[result_key] = info[info_key]
                    if 'ts_data' not in result:
                        # file sets that do not include a .data or .ts
                        # file cannot be opened and therefore cannot
                        # be ssync'd
                        continue
                    yield object_hash, result
                except AssertionError as err:
                    self.logger.debug('Invalid file set in %s (%s)' % (
                        object_path, err))
                except DiskFileError as err:
                    self.logger.debug(
                        'Invalid diskfile filename in %r (%s)' % (
                            object_path, err))

            if not found_files:
                self.invalidate_hash(suffix_path)


class BaseDiskFileWriter(object):
    """
    Encapsulation of the write context for servicing PUT REST API
    requests. Serves as the context manager object for the
    :class:`swift.obj.diskfile.DiskFile` class's
    :func:`swift.obj.diskfile.DiskFile.create` method.

    .. note::

        It is the responsibility of the
        :func:`swift.obj.diskfile.DiskFile.create` method context manager to
        close the open file descriptor.

    .. note::

        The arguments to the constructor are considered implementation
        specific. The API does not define the constructor arguments.

    :param name: name of object from REST API
    :param datadir: on-disk directory object will end up in on
                    :func:`swift.obj.diskfile.DiskFileWriter.put`
    :param fd: open file descriptor of temporary file to receive data
    :param tmppath: full path name of the opened file descriptor
    :param bytes_per_sync: number bytes written between sync calls
    :param diskfile: the diskfile creating this DiskFileWriter instance
    :param next_part_power: the next partition power to be used
    :param extension: the file extension to be used; may be used internally
                      to distinguish between PUT/POST/DELETE operations
    """

    def __init__(self, name, datadir, size, bytes_per_sync, diskfile,
                 next_part_power, extension='.data'):
        # Parameter tracking
        self._name = name
        self._datadir = datadir
        self._fd = None
        self._tmppath = None
        self._size = size
        self._chunks_etag = md5(usedforsecurity=False)
        self._bytes_per_sync = bytes_per_sync
        self._diskfile = diskfile
        self.next_part_power = next_part_power
        self._extension = extension

        # Internal attributes
        self._upload_size = 0
        self._last_sync = 0
        self._put_succeeded = False

    @property
    def manager(self):
        return self._diskfile.manager

    @property
    def logger(self):
        return self.manager.logger

    def _get_tempfile(self):
        tmppath = None
        if self.manager.use_linkat:
            self._dirs_created = makedirs_count(self._datadir)
            try:
                fd = os.open(self._datadir, O_TMPFILE | os.O_WRONLY)
            except OSError as err:
                if err.errno in (errno.EOPNOTSUPP, errno.EISDIR, errno.EINVAL):
                    msg = 'open(%s, O_TMPFILE | O_WRONLY) failed: %s \
                           Falling back to using mkstemp()' \
                           % (self._datadir, os.strerror(err.errno))
                    self.logger.debug(msg)
                    self.manager.use_linkat = False
                else:
                    raise
        if not self.manager.use_linkat:
            tmpdir = join(self._diskfile._device_path,
                          get_tmp_dir(self._diskfile.policy))
            if not exists(tmpdir):
                mkdirs(tmpdir)
            fd, tmppath = mkstemp(dir=tmpdir)
        return fd, tmppath

    def open(self):
        if self._fd is not None:
            raise ValueError('DiskFileWriter is already open')

        try:
            self._fd, self._tmppath = self._get_tempfile()
        except OSError as err:
            if err.errno in (errno.ENOSPC, errno.EDQUOT):
                # No more inodes in filesystem
                raise DiskFileNoSpace()
            raise
        if self._extension == '.ts':
            # DELETEs always bypass any free-space reserve checks
            pass
        elif self._size:
            try:
                fallocate_with_reserve(
                    self._fd, self.manager.fallocate_reserve,
                    self.manager.fallocate_is_percent, self._size)
            except OSError as err:
                if err.errno in (errno.ENOSPC, errno.EDQUOT):
                    raise DiskFileNoSpace()
                raise
        else:
            # If we don't know the size (i.e. self._size is None) or the size
            # is known to be zero, we still want to block writes once we're
            # past the reserve threshold.
            if not fs_has_free_space(
                    self._fd,
                    self.manager.fallocate_reserve,
                    self.manager.fallocate_is_percent
            ):
                raise DiskFileNoSpace()
        return self

    def close(self):
        if self._fd:
            try:
                os.close(self._fd)
            except OSError:
                pass
            self._fd = None
        if self._tmppath and not self._put_succeeded:
            # Try removing the temp file only if put did NOT succeed.
            #
            # dfw.put_succeeded is set to True after renamer() succeeds in
            # DiskFileWriter._finalize_put()
            try:
                # when mkstemp() was used
                os.unlink(self._tmppath)
            except OSError:
                self.logger.exception('Error removing tempfile: %s' %
                                      self._tmppath)
            self._tmppath = None

    def write(self, chunk):
        """
        Write a chunk of data to disk. All invocations of this method must
        come before invoking the :func:

        For this implementation, the data is written into a temporary file.

        :param chunk: the chunk of data to write as a string object
        """
        if not self._fd:
            raise ValueError('Writer is not open')
        self._chunks_etag.update(chunk)
        while chunk:
            written = os.write(self._fd, chunk)
            self._upload_size += written
            chunk = chunk[written:]

        # For large files sync every 512MB (by default) written
        diff = self._upload_size - self._last_sync
        if diff >= self._bytes_per_sync:
            tpool.execute(fdatasync, self._fd)
            drop_buffer_cache(self._fd, self._last_sync, diff)
            self._last_sync = self._upload_size

    def chunks_finished(self):
        """
        Expose internal stats about written chunks.

        :returns: a tuple, (upload_size, etag)
        """
        return self._upload_size, self._chunks_etag.hexdigest()

    def _finalize_put(self, metadata, target_path, cleanup,
                      logger_thread_locals):
        if self._diskfile.timing_breakdown:
            self._diskfile.timing_breakdown.record('tpool_scheduling')

        if logger_thread_locals is not None:
            self.logger.thread_locals = logger_thread_locals
        # Write the metadata before calling fsync() so that both data and
        # metadata are flushed to disk.
        write_metadata(self._fd, metadata)
        # We call fsync() before calling drop_cache() to lower the amount of
        # redundant work the drop cache code will perform on the pages (now
        # that after fsync the pages will be all clean).
        fsync(self._fd)
        # From the Department of the Redundancy Department, make sure we call
        # drop_cache() after fsync() to avoid redundant work (pages all
        # clean).
        drop_buffer_cache(self._fd, 0, self._upload_size)
        self.manager.invalidate_hash(dirname(self._datadir))
        # After the rename/linkat completes, this object will be available for
        # requests to reference.
        if self._tmppath:
            # It was a named temp file created by mkstemp()
            renamer(self._tmppath, target_path)
        else:
            # It was an unnamed temp file created by open() with O_TMPFILE
            link_fd_to_path(self._fd, target_path,
                            self._diskfile._dirs_created)

        # Check if the partition power will/has been increased
        new_target_path = None
        if self.next_part_power:
            new_target_path = replace_partition_in_path(
                self.manager.devices, target_path, self.next_part_power)
            if target_path != new_target_path:
                try:
                    fsync_dir(os.path.dirname(target_path))
                    self.manager.logger.debug(
                        'Relinking %s to %s due to next_part_power set',
                        target_path, new_target_path)
                    relink_paths(target_path, new_target_path)
                except OSError as exc:
                    self.manager.logger.exception(
                        'Relinking %s to %s failed: %s',
                        target_path, new_target_path, exc)

        # If rename is successful, flag put as succeeded. This is done to avoid
        # unnecessary os.unlink() of tempfile later. As renamer() has
        # succeeded, the tempfile would no longer exist at its original path.
        self._put_succeeded = True
        if cleanup:
            try:
                self.manager.cleanup_ondisk_files(self._datadir)
            except OSError:
                logging.exception('Problem cleaning up %s', self._datadir)

            self._part_power_cleanup(target_path, new_target_path)

    def _put(self, metadata, cleanup=True, *a, **kw):
        """
        Helper method for subclasses.

        For this implementation, this method is responsible for renaming the
        temporary file to the final name and directory location.  This method
        should be called after the final call to
        :func:`swift.obj.diskfile.DiskFileWriter.write`.

        :param metadata: dictionary of metadata to be associated with the
                         object
        :param cleanup: a Boolean. If True then obsolete files will be removed
                        from the object dir after the put completes, otherwise
                        obsolete files are left in place.
        """
        timestamp = Timestamp(metadata['X-Timestamp'])
        ctype_timestamp = metadata.get('Content-Type-Timestamp')
        if ctype_timestamp:
            ctype_timestamp = Timestamp(ctype_timestamp)
        filename = self.manager.make_on_disk_filename(
            timestamp, self._extension, ctype_timestamp=ctype_timestamp,
            *a, **kw)
        metadata['name'] = self._name
        target_path = join(self._datadir, filename)

        tpool.execute(
            self._finalize_put, metadata, target_path, cleanup,
            logger_thread_locals=getattr(self.logger, 'thread_locals', None))

    def put(self, metadata):
        """
        Finalize writing the file on disk.

        :param metadata: dictionary of metadata to be associated with the
                         object
        """
        raise NotImplementedError

    def commit(self, timestamp):
        """
        Perform any operations necessary to mark the object as durable. For
        replication policy type this is a no-op.

        :param timestamp: object put timestamp, an instance of
                          :class:`~swift.common.utils.Timestamp`
        """
        pass

    def _part_power_cleanup(self, cur_path, new_path):
        """
        Cleanup relative DiskFile directories.

        If the partition power is increased soon or has just been increased but
        the relinker didn't yet cleanup the old files, an additional cleanup of
        the relative dirs has to be done. Otherwise there might be some unused
        files left if a PUT or DELETE is done in the meantime
        :param cur_path: current full path to an object file
        :param new_path: recomputed path to an object file, based on the
                         next_part_power set in the ring

        """
        if new_path is None:
            return

        # Partition power will be increased soon
        if new_path != cur_path:
            new_target_dir = os.path.dirname(new_path)
            try:
                self.manager.cleanup_ondisk_files(new_target_dir)
            except OSError:
                logging.exception(
                    'Problem cleaning up %s', new_target_dir)

        # Partition power has been increased, cleanup not yet finished
        else:
            prev_part_power = int(self.next_part_power) - 1
            old_target_path = replace_partition_in_path(
                self.manager.devices, cur_path, prev_part_power)
            old_target_dir = os.path.dirname(old_target_path)
            try:
                self.manager.cleanup_ondisk_files(old_target_dir)
            except OSError:
                logging.exception(
                    'Problem cleaning up %s', old_target_dir)


class BaseDiskFileReader(object):
    """
    Encapsulation of the WSGI read context for servicing GET REST API
    requests. Serves as the context manager object for the
    :class:`swift.obj.diskfile.DiskFile` class's
    :func:`swift.obj.diskfile.DiskFile.reader` method.

    .. note::

        The quarantining behavior of this method is considered implementation
        specific, and is not required of the API.

    .. note::

        The arguments to the constructor are considered implementation
        specific. The API does not define the constructor arguments.

    :param fp: open file object pointer reference
    :param data_file: on-disk data file name for the object
    :param obj_size: verified on-disk size of the object
    :param etag: expected metadata etag value for entire file
    :param disk_chunk_size: size of reads from disk in bytes
    :param keep_cache_size: maximum object size that will be kept in cache
    :param device_path: on-disk device path, used when quarantining an obj
    :param logger: logger caller wants this object to use
    :param quarantine_hook: 1-arg callable called w/reason when quarantined
    :param use_splice: if true, use zero-copy splice() to send data
    :param pipe_size: size of pipe buffer used in zero-copy operations
    :param diskfile: the diskfile creating this DiskFileReader instance
    :param keep_cache: should resulting reads be kept in the buffer cache
    :param cooperative_period: the period parameter when does cooperative
                               yielding during file read
    :param etag_validate_frac: the probability that we should perform etag
                               validation during a complete file read
    """
    def __init__(self, fp, data_file, obj_size, etag,
                 disk_chunk_size, keep_cache_size, device_path, logger,
                 quarantine_hook, use_splice, pipe_size, diskfile,
                 keep_cache=False, cooperative_period=0,
                 etag_validate_frac=1):
        # Parameter tracking
        self._fp = fp
        self._data_file = data_file
        self._obj_size = obj_size
        self._etag = etag
        self._diskfile = diskfile
        self._disk_chunk_size = disk_chunk_size
        self._device_path = device_path
        self._logger = logger
        self._quarantine_hook = quarantine_hook
        self._use_splice = use_splice
        self._pipe_size = pipe_size
        if keep_cache:
            # Caller suggests we keep this in cache, only do it if the
            # object's size is less than the maximum.
            self._keep_cache = obj_size < keep_cache_size
        else:
            self._keep_cache = False
        self._cooperative_period = cooperative_period
        self._etag_validate_frac = etag_validate_frac

        # Internal Attributes
        self._iter_etag = None
        self._bytes_read = 0
        self._started_at_0 = False
        self._read_to_eof = False
        self._md5_of_sent_bytes = None
        self._suppress_file_closing = False
        self._quarantined_dir = None

    @property
    def manager(self):
        return self._diskfile.manager

    def _init_checks(self):
        if self._fp.tell() == 0:
            self._started_at_0 = True
            if random.random() < self._etag_validate_frac:
                self._iter_etag = md5(usedforsecurity=False)

    def _update_checks(self, chunk):
        if self._iter_etag:
            self._iter_etag.update(chunk)

    def __iter__(self):
        return CooperativeIterator(
            self._inner_iter(), period=self._cooperative_period)

    def _inner_iter(self):
        """Returns an iterator over the data file."""
        try:
            dropped_cache = 0
            self._bytes_read = 0
            self._started_at_0 = False
            self._read_to_eof = False
            self._init_checks()
            while True:
                try:
                    chunk = self._fp.read(self._disk_chunk_size)
                except IOError as e:
                    if e.errno == errno.EIO:
                        # Note that if there's no quarantine hook set up,
                        # this won't raise any exception
                        self._quarantine(str(e))
                    # ... so it's significant that this is not in an else
                    raise
                if chunk:
                    self._update_checks(chunk)
                    self._bytes_read += len(chunk)
                    if self._bytes_read - dropped_cache > DROP_CACHE_WINDOW:
                        self._drop_cache(self._fp.fileno(), dropped_cache,
                                         self._bytes_read - dropped_cache)
                        dropped_cache = self._bytes_read
                    yield chunk
                else:
                    self._read_to_eof = True
                    self._drop_cache(self._fp.fileno(), dropped_cache,
                                     self._bytes_read - dropped_cache)
                    break
        finally:
            if not self._suppress_file_closing:
                self.close()

    def can_zero_copy_send(self):
        return self._use_splice

    def zero_copy_send(self, wsockfd):
        """
        Does some magic with splice() and tee() to move stuff from disk to
        network without ever touching userspace.

        :param wsockfd: file descriptor (integer) of the socket out which to
                        send data
        """
        # Note: if we ever add support for zero-copy ranged GET responses,
        # we'll have to make this conditional.
        self._started_at_0 = True

        rfd = self._fp.fileno()
        client_rpipe, client_wpipe = os.pipe()
        hash_rpipe, hash_wpipe = os.pipe()
        md5_sockfd = get_md5_socket()

        # The actual amount allocated to the pipe may be rounded up to the
        # nearest multiple of the page size. If we have the memory allocated,
        # we may as well use it.
        #
        # Note: this will raise IOError on failure, so we don't bother
        # checking the return value.
        pipe_size = fcntl.fcntl(client_rpipe, F_SETPIPE_SZ, self._pipe_size)
        fcntl.fcntl(hash_rpipe, F_SETPIPE_SZ, pipe_size)

        dropped_cache = 0
        self._bytes_read = 0
        try:
            while True:
                # Read data from disk to pipe
                (bytes_in_pipe, _1, _2) = splice(
                    rfd, None, client_wpipe, None, pipe_size, 0)
                if bytes_in_pipe == 0:
                    self._read_to_eof = True
                    self._drop_cache(rfd, dropped_cache,
                                     self._bytes_read - dropped_cache)
                    break
                self._bytes_read += bytes_in_pipe

                # "Copy" data from pipe A to pipe B (really just some pointer
                # manipulation in the kernel, not actual copying).
                bytes_copied = tee(client_rpipe, hash_wpipe, bytes_in_pipe, 0)
                if bytes_copied != bytes_in_pipe:
                    # We teed data between two pipes of equal size, and the
                    # destination pipe was empty. If, somehow, the destination
                    # pipe was full before all the data was teed, we should
                    # fail here. If we don't raise an exception, then we will
                    # have the incorrect MD5 hash once the object has been
                    # sent out, causing a false-positive quarantine.
                    raise Exception("tee() failed: tried to move %d bytes, "
                                    "but only moved %d" %
                                    (bytes_in_pipe, bytes_copied))
                # Take the data and feed it into an in-kernel MD5 socket. The
                # MD5 socket hashes data that is written to it. Reading from
                # it yields the MD5 checksum of the written data.
                #
                # Note that we don't have to worry about splice() returning
                # None here (which happens on EWOULDBLOCK); we're splicing
                # $bytes_in_pipe bytes from a pipe with exactly that many
                # bytes in it, so read won't block, and we're splicing it into
                # an MD5 socket, which synchronously hashes any data sent to
                # it, so writing won't block either.
                (hashed, _1, _2) = splice(hash_rpipe, None, md5_sockfd, None,
                                          bytes_in_pipe, splice.SPLICE_F_MORE)
                if hashed != bytes_in_pipe:
                    raise Exception("md5 socket didn't take all the data? "
                                    "(tried to write %d, but wrote %d)" %
                                    (bytes_in_pipe, hashed))

                while bytes_in_pipe > 0:
                    try:
                        res = splice(client_rpipe, None, wsockfd, None,
                                     bytes_in_pipe, 0)
                        bytes_in_pipe -= res[0]
                    except IOError as exc:
                        if exc.errno == errno.EWOULDBLOCK:
                            trampoline(wsockfd, write=True)
                        else:
                            raise

                if self._bytes_read - dropped_cache > DROP_CACHE_WINDOW:
                    self._drop_cache(rfd, dropped_cache,
                                     self._bytes_read - dropped_cache)
                    dropped_cache = self._bytes_read
        finally:
            # Linux MD5 sockets return '00000000000000000000000000000000' for
            # the checksum if you didn't write any bytes to them, instead of
            # returning the correct value.
            if self._bytes_read > 0:
                bin_checksum = os.read(md5_sockfd, 16)
                hex_checksum = binascii.hexlify(bin_checksum).decode('ascii')
            else:
                hex_checksum = MD5_OF_EMPTY_STRING
            self._md5_of_sent_bytes = hex_checksum

            os.close(client_rpipe)
            os.close(client_wpipe)
            os.close(hash_rpipe)
            os.close(hash_wpipe)
            os.close(md5_sockfd)
            self.close()

    def app_iter_range(self, start, stop):
        """
        Returns an iterator over the data file for range (start, stop)

        """
        if start or start == 0:
            self._fp.seek(start)
        if stop is not None:
            length = stop - start
        else:
            length = None
        try:
            for chunk in self:
                if length is not None:
                    length -= len(chunk)
                    if length < 0:
                        # Chop off the extra:
                        yield chunk[:length]
                        break
                yield chunk
        finally:
            if not self._suppress_file_closing:
                self.close()

    def app_iter_ranges(self, ranges, content_type, boundary, size):
        """
        Returns an iterator over the data file for a set of ranges

        """
        if not ranges:
            yield b''
        else:
            if not isinstance(content_type, bytes):
                content_type = content_type.encode('utf8')
            if not isinstance(boundary, bytes):
                boundary = boundary.encode('ascii')
            try:
                self._suppress_file_closing = True
                for chunk in multi_range_iterator(
                        ranges, content_type, boundary, size,
                        self.app_iter_range):
                    yield chunk
            finally:
                self._suppress_file_closing = False
                self.close()

    def _drop_cache(self, fd, offset, length):
        """
        Method for no-oping buffer cache drop method.

        :param fd: file descriptor or filename
        """
        if not self._keep_cache:
            drop_buffer_cache(fd, offset, length)

    def _quarantine(self, msg):
        self._quarantined_dir = self.manager.quarantine_renamer(
            self._device_path, self._data_file)
        self._logger.warning("Quarantined object %s: %s" % (
            self._data_file, msg))
        self._logger.increment('quarantines')
        self._quarantine_hook(msg)

    def _handle_close_quarantine(self):
        """Check if file needs to be quarantined"""
        if self._iter_etag and not self._md5_of_sent_bytes:
            self._md5_of_sent_bytes = self._iter_etag.hexdigest()

        if self._bytes_read != self._obj_size:
            self._quarantine(
                "Bytes read: %s, does not match metadata: %s" % (
                    self._bytes_read, self._obj_size))
        elif self._md5_of_sent_bytes and \
                self._etag != self._md5_of_sent_bytes:
            self._quarantine(
                "ETag %s and file's md5 %s do not match" % (
                    self._etag, self._md5_of_sent_bytes))

    def close(self):
        """
        Close the open file handle if present.

        For this specific implementation, this method will handle quarantining
        the file if necessary.
        """
        if self._fp:
            try:
                if self._started_at_0 and self._read_to_eof:
                    self._handle_close_quarantine()
            except DiskFileQuarantined:
                raise
            except (Exception, Timeout) as e:
                self._logger.error(
                    'ERROR DiskFile %(data_file)s'
                    ' close failure: %(exc)s : %(stack)s',
                    {'exc': e, 'stack': ''.join(traceback.format_exc()),
                     'data_file': self._data_file})
            finally:
                fp, self._fp = self._fp, None
                fp.close()


class BaseDiskFile(object):
    """
    Manage object files.

    This specific implementation manages object files on a disk formatted with
    a POSIX-compliant file system that supports extended attributes as
    metadata on a file or directory.

    .. note::

        The arguments to the constructor are considered implementation
        specific. The API does not define the constructor arguments.

        The following path format is used for data file locations:
        <devices_path/<device_dir>/<datadir>/<partdir>/<suffixdir>/<hashdir>/
        <datafile>.<ext>

    :param mgr: associated DiskFileManager instance
    :param device_path: path to the target device or drive
    :param partition: partition on the device in which the object lives
    :param account: account name for the object
    :param container: container name for the object
    :param obj: object name for the object
    :param _datadir: override the full datadir otherwise constructed here
    :param policy: the StoragePolicy instance
    :param use_splice: if true, use zero-copy splice() to send data
    :param pipe_size: size of pipe buffer used in zero-copy operations
    :param open_expired: if True, open() will not raise a DiskFileExpired if
                         object is expired
    :param next_part_power: the next partition power to be used
    """
    reader_cls = None  # must be set by subclasses
    writer_cls = None  # must be set by subclasses

    def __init__(self, mgr, device_path, partition,
                 account=None, container=None, obj=None, _datadir=None,
                 policy=None, use_splice=False, pipe_size=None,
                 open_expired=False, next_part_power=None, **kwargs):
        self._manager = mgr
        self._device_path = device_path
        self._logger = mgr.logger
        self._disk_chunk_size = mgr.disk_chunk_size
        self._bytes_per_sync = mgr.bytes_per_sync
        self._use_splice = use_splice
        self._pipe_size = pipe_size
        self._open_expired = open_expired
        # This might look a lttle hacky i.e tracking number of newly created
        # dirs to fsync only those many later. If there is a better way,
        # please suggest.
        # Or one could consider getting rid of doing fsyncs on dirs altogether
        # and mounting XFS with the 'dirsync' mount option which should result
        # in all entry fops being carried out synchronously.
        self._dirs_created = 0
        self.policy = policy
        self.next_part_power = next_part_power
        self.timing_breakdown = kwargs.get('timing_breakdown')
        if account and container and obj:
            self._name = '/' + '/'.join((account, container, obj))
            self._account = account
            self._container = container
            self._obj = obj
        elif account or container or obj:
            raise ValueError(
                'Received a/c/o args %r, %r, and %r. Either none or all must '
                'be provided.' % (account, container, obj))
        else:
            # gets populated when we read the metadata
            self._name = None
            self._account = None
            self._container = None
            self._obj = None
        self._tmpdir = join(device_path, get_tmp_dir(policy))
        self._ondisk_info = None
        self._metadata = None
        self._datafile_metadata = None
        self._metafile_metadata = None
        self._data_file = None
        self._fp = None
        self._quarantined_dir = None
        self._content_length = None
        if _datadir:
            self._datadir = _datadir
        else:
            name_hash = hash_path(account, container, obj)
            self._datadir = join(
                device_path, storage_directory(get_data_dir(policy),
                                               partition, name_hash))

    def __repr__(self):
        return '<%s datadir=%r>' % (self.__class__.__name__, self._datadir)

    @property
    def manager(self):
        return self._manager

    @property
    def account(self):
        return self._account

    @property
    def container(self):
        return self._container

    @property
    def obj(self):
        return self._obj

    @property
    def content_length(self):
        if self._metadata is None:
            raise DiskFileNotOpen()
        return self._content_length

    @property
    def timestamp(self):
        if self._metadata is None:
            raise DiskFileNotOpen()
        return Timestamp(self._metadata.get('X-Timestamp'))

    @property
    def data_timestamp(self):
        if self._datafile_metadata is None:
            raise DiskFileNotOpen()
        return Timestamp(self._datafile_metadata.get('X-Timestamp'))

    @property
    def durable_timestamp(self):
        """
        Provides the timestamp of the newest data file found in the object
        directory.

        :return: A Timestamp instance, or None if no data file was found.
        :raises DiskFileNotOpen: if the open() method has not been previously
                                 called on this instance.
        """
        if self._ondisk_info is None:
            raise DiskFileNotOpen()
        if self._datafile_metadata:
            return Timestamp(self._datafile_metadata.get('X-Timestamp'))
        return None

    @property
    def fragments(self):
        return None

    @property
    def content_type(self):
        if self._metadata is None:
            raise DiskFileNotOpen()
        return self._metadata.get('Content-Type')

    @property
    def content_type_timestamp(self):
        if self._metadata is None:
            raise DiskFileNotOpen()
        t = self._metadata.get('Content-Type-Timestamp',
                               self._datafile_metadata.get('X-Timestamp'))
        return Timestamp(t)

    @classmethod
    def from_hash_dir(cls, mgr, hash_dir_path, device_path, partition, policy):
        return cls(mgr, device_path, partition, _datadir=hash_dir_path,
                   policy=policy)

    def open(self, modernize=False, current_time=None):
        """
        Open the object.

        This implementation opens the data file representing the object, reads
        the associated metadata in the extended attributes, additionally
        combining metadata from fast-POST `.meta` files.

        :param modernize: if set, update this diskfile to the latest format.
             Currently, this means adding metadata checksums if none are
             present.

        :param current_time: Unix time used in checking expiration. If not
             present, the current time will be used.

        .. note::

            An implementation is allowed to raise any of the following
            exceptions, but is only required to raise `DiskFileNotExist` when
            the object representation does not exist.

        :raises DiskFileCollision: on name mis-match with metadata
        :raises DiskFileNotExist: if the object does not exist
        :raises DiskFileDeleted: if the object was previously deleted
        :raises DiskFileQuarantined: if while reading metadata of the file
                                     some data did pass cross checks
        :returns: itself for use as a context manager
        """
        # First figure out if the data directory exists
        try:
            files = os.listdir(self._datadir)
        except OSError as err:
            if err.errno == errno.ENOTDIR:
                # If there's a file here instead of a directory, quarantine
                # it; something's gone wrong somewhere.
                raise self._quarantine(
                    # hack: quarantine_renamer actually renames the directory
                    # enclosing the filename you give it, but here we just
                    # want this one file and not its parent.
                    os.path.join(self._datadir, "made-up-filename"),
                    "Expected directory, found file at %s" % self._datadir)
            elif err.errno in (errno.ENODATA, EUCLEAN):
                try:
                    # We've seen cases where bad sectors lead to ENODATA here
                    raise self._quarantine(
                        # similar hack to above
                        os.path.join(self._datadir, "made-up-filename"),
                        "Failed to list directory at %s" % self._datadir)
                except (OSError, IOError):
                    # We've *also* seen the bad sectors lead to us needing to
                    # quarantine the whole suffix, not just the hash dir
                    raise self._quarantine(
                        # skip the above hack to rename the suffix
                        self._datadir,
                        "Failed to list directory at %s" % self._datadir)
            elif err.errno != errno.ENOENT:
                raise DiskFileError(
                    "Error listing directory %s: %s" % (self._datadir, err))
            # The data directory does not exist, so the object cannot exist.
            files = []

        # gather info about the valid files to use to open the DiskFile
        file_info = self._get_ondisk_files(files, self.policy)

        self._data_file = file_info.get('data_file')
        if not self._data_file:
            raise self._construct_exception_from_ts_file(**file_info)
        try:
            self._fp = self._construct_from_data_file(
                current_time=current_time, modernize=modernize, **file_info)
        except IOError as e:
            if e.errno in (errno.ENODATA, EUCLEAN):
                raise self._quarantine(
                    file_info['data_file'],
                    "Failed to open %s: %s" % (file_info['data_file'], e))
        # This method must populate the internal _metadata attribute.
        self._metadata = self._metadata or {}
        return self

    def __enter__(self):
        """
        Context enter.

        .. note::

            An implementation shall raise `DiskFileNotOpen` when has not
            previously invoked the :func:`swift.obj.diskfile.DiskFile.open`
            method.
        """
        if self._metadata is None:
            raise DiskFileNotOpen()
        return self

    def __exit__(self, t, v, tb):
        """
        Context exit.

        .. note::

            This method will be invoked by the object server while servicing
            the REST API *before* the object has actually been read. It is the
            responsibility of the implementation to properly handle that.
        """
        if self._fp is not None:
            fp, self._fp = self._fp, None
            fp.close()

    def _quarantine(self, data_file, msg):
        """
        Quarantine a file; responsible for incrementing the associated logger's
        count of quarantines.

        :param data_file: full path of data file to quarantine
        :param msg: reason for quarantining to be included in the exception
        :returns: DiskFileQuarantined exception object
        """
        self._quarantined_dir = self.manager.quarantine_renamer(
            self._device_path, data_file)
        self._logger.warning("Quarantined object %s: %s" % (
            data_file, msg))
        self._logger.increment('quarantines')
        return DiskFileQuarantined(msg)

    def _get_ondisk_files(self, files, policy=None):
        """
        Determine the on-disk files to use.

        :param files: a list of files in the object's dir
        :param policy: storage policy used to store the files
        :returns: dict of files to use having keys 'data_file', 'ts_file',
                 'meta_file'
        """
        raise NotImplementedError

    def _construct_exception_from_ts_file(self, ts_file, **kwargs):
        """
        If a tombstone is present it means the object is considered
        deleted. We just need to pull the metadata from the tombstone file
        which has the timestamp to construct the deleted exception. If there
        was no tombstone, just report it does not exist.

        :param ts_file: the tombstone file name found on disk
        :returns: DiskFileDeleted if the ts_file was provided, else
                  DiskFileNotExist
        """
        if not ts_file:
            exc = DiskFileNotExist()
        else:
            try:
                metadata = self._read_and_validate_metadata(ts_file, ts_file)
            except (DiskFileQuarantined, DiskFileStateChanged):
                # If the tombstone's corrupted, quarantine it and pretend it
                # wasn't there
                exc = DiskFileNotExist()
            else:
                # All well and good that we have found a tombstone file, but
                # we don't have a data file so we are just going to raise an
                # exception that we could not find the object, providing the
                # tombstone's timestamp.
                exc = DiskFileDeleted(metadata=metadata)
        return exc

    def validate_metadata(self):
        return ('Content-Length' in self._datafile_metadata)

    def _verify_name_matches_hash(self, data_file):
        """

        :param data_file: data file name, used when quarantines occur
        """
        hash_from_fs = os.path.basename(self._datadir)
        hash_from_name = hash_path(self._name.lstrip('/'))
        if hash_from_fs != hash_from_name:
            raise self._quarantine(
                data_file,
                "Hash of name in metadata does not match directory name")

    def _verify_data_file(self, data_file, fp, current_time):
        """
        Verify the metadata's name value matches what we think the object is
        named.

        :param data_file: data file name being consider, used when quarantines
                          occur
        :param fp: open file pointer so that we can `fstat()` the file to
                   verify the on-disk size with Content-Length metadata value
        :param current_time: Unix time used in checking expiration
        :raises DiskFileCollision: if the metadata stored name does not match
                                   the referenced name of the file
        :raises DiskFileExpired: if the object has expired
        :raises DiskFileQuarantined: if data inconsistencies were detected
                                     between the metadata and the file-system
                                     metadata
        """
        try:
            mname = self._metadata['name']
        except KeyError:
            raise self._quarantine(data_file, "missing name metadata")
        else:
            if mname != self._name:
                self._logger.error(
                    'Client path %(client)s does not match '
                    'path stored in object metadata %(meta)s',
                    {'client': self._name, 'meta': mname})
                raise DiskFileCollision('Client path does not match path '
                                        'stored in object metadata')
        try:
            x_delete_at = int(self._metadata['X-Delete-At'])
        except KeyError:
            pass
        except ValueError:
            # Quarantine, the x-delete-at key is present but not an
            # integer.
            raise self._quarantine(
                data_file, "bad metadata x-delete-at value %s" % (
                    self._metadata['X-Delete-At']))
        else:
            if current_time is None:
                current_time = time.time()
            if x_delete_at <= current_time and not self._open_expired:
                raise DiskFileExpired(metadata=self._metadata)
        try:
            metadata_size = int(self._metadata['Content-Length'])
        except KeyError:
            raise self._quarantine(
                data_file, "missing content-length in metadata")
        except ValueError:
            # Quarantine, the content-length key is present but not an
            # integer.
            raise self._quarantine(
                data_file, "bad metadata content-length value %s" % (
                    self._metadata['Content-Length']))
        fd = fp.fileno()
        try:
            statbuf = os.fstat(fd)
        except OSError as err:
            # Quarantine, we can't successfully stat the file.
            raise self._quarantine(data_file, "not stat-able: %s" % err)
        else:
            obj_size = statbuf.st_size
        if obj_size != metadata_size:
            raise self._quarantine(
                data_file, "metadata content-length %s does"
                " not match actual object size %s" % (
                    metadata_size, statbuf.st_size))
        self._content_length = obj_size
        return obj_size

    def _read_and_validate_metadata(self, source, quarantine_filename=None,
                                    add_missing_checksum=False):
        """
        Read metadata from source object file. In case of failure, quarantine
        the file.

        Takes source and filename separately so we can read from an open
        file if we have one.

        :param source: file descriptor or filename to load the metadata from
        :param quarantine_filename: full path of file to load the metadata from
        :param add_missing_checksum: if True and no metadata checksum is
            present, generate one and write it down
        :returns: dictionary of metadata
        :raises DiskFileXattrNotSupported: if the filesystem does not support
            xattr
        :raises DiskFileStateChanged: if the file metadata could not be
            read
        :raises DiskFileQuarantined: if an error occurred that caused the file
            to be quarantined
        """
        try:
            return _read_file_metadata(source, add_missing_checksum)
        except (DiskFileXattrNotSupported, DiskFileStateChanged):
            raise
        except DiskFileBadMetadataChecksum as err:
            raise self._quarantine(quarantine_filename, str(err))
        except Exception as err:
            raise self._quarantine(
                quarantine_filename,
                "Exception reading metadata: %s" % err)

    def _merge_content_type_metadata(self, ctype_file):
        """
        When a second .meta file is providing the most recent Content-Type
        metadata then merge it into the metafile_metadata.

        :param ctype_file: An on-disk .meta file
        """
        ctypefile_metadata = self._read_and_validate_metadata(
            ctype_file, ctype_file)
        if ('Content-Type' in ctypefile_metadata
            and (ctypefile_metadata.get('Content-Type-Timestamp', '') >
                 self._metafile_metadata.get('Content-Type-Timestamp', ''))
            and (ctypefile_metadata.get('Content-Type-Timestamp', '') >
                 self.data_timestamp)):
            self._metafile_metadata['Content-Type'] = \
                ctypefile_metadata['Content-Type']
            self._metafile_metadata['Content-Type-Timestamp'] = \
                ctypefile_metadata.get('Content-Type-Timestamp')

    def _construct_from_data_file(self, data_file, meta_file, ctype_file,
                                  current_time, modernize=False,
                                  **kwargs):
        """
        Open the `.data` file to fetch its metadata, and fetch the metadata
        from fast-POST `.meta` files as well if any exist, merging them
        properly.

        :param data_file: on-disk `.data` file being considered
        :param meta_file: on-disk fast-POST `.meta` file being considered
        :param ctype_file: on-disk fast-POST `.meta` file being considered that
                           contains content-type and content-type timestamp
        :param current_time: Unix time used in checking expiration
        :param modernize: whether to update the on-disk files to the newest
                          format
        :returns: an opened data file pointer
        :raises DiskFileStateChanged: if any of the on-disk files could not be
            read
        :raises DiskFileCollision: if the metadata stored name does not match
                                   the referenced name of the file
        :raises DiskFileExpired: if the object has expired
        :raises DiskFileQuarantined: if data inconsistencies were detected
                                     between the metadata and the file-system
                                     metadata
        """
        try:
            fp = open(data_file, 'rb')
        except IOError as e:
            if e.errno == errno.ENOENT:
                raise DiskFileStateChanged()
            raise
        self._datafile_metadata = self._read_and_validate_metadata(
            fp, data_file,
            add_missing_checksum=modernize)
        self._metadata = {}
        if meta_file:
            self._metafile_metadata = self._read_and_validate_metadata(
                meta_file, meta_file,
                add_missing_checksum=modernize)
            if ctype_file and ctype_file != meta_file:
                self._merge_content_type_metadata(ctype_file)
            sys_metadata = dict(
                [(key, val) for key, val in self._datafile_metadata.items()
                 if key.lower() in (RESERVED_DATAFILE_META |
                                    DATAFILE_SYSTEM_META)
                 or is_sys_meta('object', key)])
            self._metadata.update(self._metafile_metadata)
            self._metadata.update(sys_metadata)
            # diskfile writer added 'name' to metafile, so remove it here
            self._metafile_metadata.pop('name', None)
            # TODO: the check for Content-Type is only here for tests that
            # create .data files without Content-Type
            if ('Content-Type' in self._datafile_metadata and
                    (self.data_timestamp >
                     self._metafile_metadata.get('Content-Type-Timestamp'))):
                self._metadata['Content-Type'] = \
                    self._datafile_metadata['Content-Type']
                self._metadata.pop('Content-Type-Timestamp', None)
        else:
            self._metadata.update(self._datafile_metadata)
        if self._name is None:
            # If we don't know our name, we were just given a hash dir at
            # instantiation, so we'd better validate that the name hashes back
            # to us
            self._name = self._metadata['name']
            self._verify_name_matches_hash(data_file)
        self._verify_data_file(data_file, fp, current_time)
        return fp

    def get_metafile_metadata(self):
        """
        Provide the metafile metadata for a previously opened object as a
        dictionary. This is metadata that was written by a POST and does not
        include any persistent metadata that was set by the original PUT.

        :returns: object's .meta file metadata dictionary, or None if there is
                  no .meta file
        :raises DiskFileNotOpen: if the
            :func:`swift.obj.diskfile.DiskFile.open` method was not previously
            invoked
        """
        if self._metadata is None:
            raise DiskFileNotOpen()
        return self._metafile_metadata

    def get_datafile_metadata(self):
        """
        Provide the datafile metadata for a previously opened object as a
        dictionary. This is metadata that was included when the object was
        first PUT, and does not include metadata set by any subsequent POST.

        :returns: object's datafile metadata dictionary
        :raises DiskFileNotOpen: if the
            :func:`swift.obj.diskfile.DiskFile.open` method was not previously
            invoked
        """
        if self._datafile_metadata is None:
            raise DiskFileNotOpen()
        return self._datafile_metadata

    def get_metadata(self):
        """
        Provide the metadata for a previously opened object as a dictionary.

        :returns: object's metadata dictionary
        :raises DiskFileNotOpen: if the
            :func:`swift.obj.diskfile.DiskFile.open` method was not previously
            invoked
        """
        if self._metadata is None:
            raise DiskFileNotOpen()
        return self._metadata

    def read_metadata(self, current_time=None):
        """
        Return the metadata for an object without requiring the caller to open
        the object first.

        :param current_time: Unix time used in checking expiration. If not
             present, the current time will be used.
        :returns: metadata dictionary for an object
        :raises DiskFileError: this implementation will raise the same
                            errors as the `open()` method.
        """
        with self.open(current_time=current_time):
            return self.get_metadata()

    def reader(self, keep_cache=False, cooperative_period=0,
               etag_validate_frac=1,
               _quarantine_hook=lambda m: None):
        """
        Return a :class:`swift.common.swob.Response` class compatible
        "`app_iter`" object as defined by
        :class:`swift.obj.diskfile.DiskFileReader`.

        For this implementation, the responsibility of closing the open file
        is passed to the :class:`swift.obj.diskfile.DiskFileReader` object.

        :param keep_cache: caller's preference for keeping data read in the
                           OS buffer cache
        :param cooperative_period: the period parameter for cooperative
                                   yielding during file read
        :param etag_validate_frac: the probability that we should perform etag
                                   validation during a complete file read
        :param _quarantine_hook: 1-arg callable called when obj quarantined;
                                 the arg is the reason for quarantine.
                                 Default is to ignore it.
                                 Not needed by the REST layer.
        :returns: a :class:`swift.obj.diskfile.DiskFileReader` object
        """
        dr = self.reader_cls(
            self._fp, self._data_file, int(self._metadata['Content-Length']),
            self._metadata['ETag'], self._disk_chunk_size,
            self._manager.keep_cache_size, self._device_path, self._logger,
            use_splice=self._use_splice, quarantine_hook=_quarantine_hook,
            pipe_size=self._pipe_size, diskfile=self, keep_cache=keep_cache,
            cooperative_period=cooperative_period,
            etag_validate_frac=etag_validate_frac)
        # At this point the reader object is now responsible for closing
        # the file pointer.
        self._fp = None
        return dr

    def _writer(self, size, extension):
        return self.writer_cls(self._name, self._datadir, size,
                               self._bytes_per_sync, self,
                               self.next_part_power, extension=extension)

    def writer(self, size=None):
        return self._writer(size, '.data')

    @contextmanager
    def create(self, size=None, extension='.data'):
        """
        Context manager to create a file. We create a temporary file first, and
        then return a DiskFileWriter object to encapsulate the state.

        .. note::

            An implementation is not required to perform on-disk
            preallocations even if the parameter is specified. But if it does
            and it fails, it must raise a `DiskFileNoSpace` exception.

        :param size: optional initial size of file to explicitly allocate on
                     disk
        :param extension: file extension to use for the newly-created file;
                          defaults to ``.data`` for the sake of tests
        :raises DiskFileNoSpace: if a size is specified and allocation fails
        """
        dfw = self._writer(size, extension)
        try:
            yield dfw.open()
        finally:
            dfw.close()

    def write_metadata(self, metadata):
        """
        Write a block of metadata to an object without requiring the caller to
        create the object first. Supports fast-POST behavior semantics.

        :param metadata: dictionary of metadata to be associated with the
                         object
        :raises DiskFileError: this implementation will raise the same
                            errors as the `create()` method.
        """
        with self.create(extension='.meta') as writer:
            writer.put(metadata)

    def delete(self, timestamp):
        """
        Delete the object.

        This implementation creates a tombstone file using the given
        timestamp, and removes any older versions of the object file. Any
        file that has an older timestamp than timestamp will be deleted.

        .. note::

            An implementation is free to use or ignore the timestamp
            parameter.

        :param timestamp: timestamp to compare with each file
        :raises DiskFileError: this implementation will raise the same
                            errors as the `create()` method.
        """
        # this is dumb, only tests send in strings
        timestamp = Timestamp(timestamp)
        with self.create(extension='.ts') as deleter:
            deleter.put({'X-Timestamp': timestamp.internal})


class DiskFileReader(BaseDiskFileReader):
    pass


class DiskFileWriter(BaseDiskFileWriter):
    def put(self, metadata):
        """
        Finalize writing the file on disk.

        :param metadata: dictionary of metadata to be associated with the
                         object
        """
        super(DiskFileWriter, self)._put(metadata, True)


class DiskFile(BaseDiskFile):
    reader_cls = DiskFileReader
    writer_cls = DiskFileWriter

    def _get_ondisk_files(self, files, policy=None):
        self._ondisk_info = self.manager.get_ondisk_files(
            files, self._datadir, policy=policy)
        return self._ondisk_info


class DiskFileManager(BaseDiskFileManager):
    diskfile_cls = DiskFile
    policy = REPL_POLICY

    def _process_ondisk_files(self, exts, results, **kwargs):
        """
        Implement replication policy specific handling of .data files.

        :param exts: dict of lists of file info, keyed by extension
        :param results: a dict that may be updated with results
        """
        if exts.get('.data'):
            for ext in exts.keys():
                if ext == '.data':
                    # older .data's are obsolete
                    exts[ext], obsolete = self._split_gte_timestamp(
                        exts[ext], exts['.data'][0]['timestamp'])
                else:
                    # other files at same or older timestamp as most recent
                    # data are obsolete
                    exts[ext], obsolete = self._split_gt_timestamp(
                        exts[ext], exts['.data'][0]['timestamp'])
                results.setdefault('obsolete', []).extend(obsolete)

            # set results
            results['data_info'] = exts['.data'][0]

        # .meta files *may* be ready for reclaim if there is no data
        if exts.get('.meta') and not exts.get('.data'):
            results.setdefault('possible_reclaim', []).extend(
                exts.get('.meta'))

    def _update_suffix_hashes(self, hashes, ondisk_info):
        """
        Applies policy specific updates to the given dict of md5 hashes for
        the given ondisk_info.

        :param hashes: a dict of md5 hashes to be updated
        :param ondisk_info: a dict describing the state of ondisk files, as
                            returned by get_ondisk_files
        """
        if 'data_info' in ondisk_info:
            file_info = ondisk_info['data_info']
            hashes[None].update(
                file_info['timestamp'].internal + file_info['ext'])

    def _hash_suffix(self, path, policy=None):
        """
        Performs reclamation and returns an md5 of all (remaining) files.

        :param path: full path to directory
        :param policy: storage policy used to store the files
        :raises PathNotDir: if given path is not a valid directory
        :raises OSError: for non-ENOTDIR errors
        :returns: md5 of files in suffix
        """
        hashes = self._hash_suffix_dir(path, policy)
        return hashes[None].hexdigest()


class ECDiskFileReader(BaseDiskFileReader):
    def __init__(self, fp, data_file, obj_size, etag,
                 disk_chunk_size, keep_cache_size, device_path, logger,
                 quarantine_hook, use_splice, pipe_size, diskfile,
                 keep_cache=False, cooperative_period=0,
                 etag_validate_frac=1):
        super(ECDiskFileReader, self).__init__(
            fp, data_file, obj_size, etag,
            disk_chunk_size, keep_cache_size, device_path, logger,
            quarantine_hook, use_splice, pipe_size, diskfile, keep_cache,
            cooperative_period, etag_validate_frac)
        self.frag_buf = None
        self.frag_offset = 0
        self.frag_size = self._diskfile.policy.fragment_size

    def _init_checks(self):
        super(ECDiskFileReader, self)._init_checks()
        # for a multi-range GET this will be called at the start of each range;
        # only initialise the frag_buf for reads starting at 0.
        # TODO: reset frag buf to '' if tell() shows that start is on a frag
        # boundary so that we check frags selected by a range not starting at 0
        if self._started_at_0:
            self.frag_buf = b''
        else:
            self.frag_buf = None

    def _check_frag(self, frag):
        if not frag:
            return
        if not isinstance(frag, bytes):
            # ECInvalidParameter can be returned if the frag violates the input
            # format so for safety, check the input chunk if it's binary to
            # avoid quarantining a valid fragment archive.
            self._diskfile._logger.warn(
                'Unexpected fragment data type (not quarantined) '
                '%(datadir)s: %(type)s at offset 0x%(offset)x',
                {'datadir': self._diskfile._datadir,
                 'type': type(frag),
                 'offset': self.frag_offset})
            return

        try:
            self._diskfile.policy.pyeclib_driver.get_metadata(frag)
        except (ECInvalidFragmentMetadata, ECBadFragmentChecksum,
                ECInvalidParameter):
            # Any of these exceptions may be returned from ECDriver with a
            # corrupted fragment.
            msg = 'Invalid EC metadata at offset 0x%x' % self.frag_offset
            self._quarantine(msg)
            # We have to terminate the response iter with an exception but it
            # can't be StopIteration, this will produce a STDERR traceback in
            # eventlet.wsgi if you have eventlet_debug turned on; but any
            # attempt to finish the iterator cleanly won't trigger the needful
            # error handling cleanup - failing to do so, and yet still failing
            # to deliver all promised bytes will hang the HTTP connection
            raise DiskFileQuarantined(msg)
        except ECDriverError as err:
            self._diskfile._logger.warn(
                'Problem checking EC fragment %(datadir)s: %(err)s',
                {'datadir': self._diskfile._datadir, 'err': err})

    def _update_checks(self, chunk):
        super(ECDiskFileReader, self)._update_checks(chunk)
        if self.frag_buf is not None:
            self.frag_buf += chunk
            cursor = 0
            while len(self.frag_buf) >= cursor + self.frag_size:
                self._check_frag(self.frag_buf[cursor:cursor + self.frag_size])
                cursor += self.frag_size
                self.frag_offset += self.frag_size
            if cursor:
                self.frag_buf = self.frag_buf[cursor:]

    def _handle_close_quarantine(self):
        super(ECDiskFileReader, self)._handle_close_quarantine()
        self._check_frag(self.frag_buf)


class ECDiskFileWriter(BaseDiskFileWriter):

    def _finalize_durable(self, data_file_path, durable_data_file_path,
                          timestamp):
        exc = None
        new_data_file_path = new_durable_data_file_path = None
        if self.next_part_power:
            new_data_file_path = replace_partition_in_path(
                self.manager.devices, data_file_path, self.next_part_power)
            new_durable_data_file_path = replace_partition_in_path(
                self.manager.devices, durable_data_file_path,
                self.next_part_power)
        error_in_ppi_rename = False
        try:
            try:
                os.rename(data_file_path, durable_data_file_path)
                fsync_dir(self._datadir)
                if self.next_part_power and \
                        data_file_path != new_data_file_path:
                    try:
                        os.rename(new_data_file_path,
                                  new_durable_data_file_path)
                    except OSError:
                        error_in_ppi_rename = True
                        raise  # Still translate to a DiskFileError below

            except (OSError, IOError) as err:
                if err.errno == errno.ENOENT:
                    files = os.listdir(self._datadir)
                    results = self.manager.get_ondisk_files(
                        files, self._datadir,
                        frag_index=self._diskfile._frag_index,
                        policy=self._diskfile.policy)
                    # We "succeeded" if another writer cleaned up our data
                    ts_info = results.get('ts_info')
                    durables = results.get('durable_frag_set', [])
                    if ts_info and ts_info['timestamp'] > timestamp:
                        return
                    elif any(frag['timestamp'] >= timestamp
                             for frag in durables):
                        return

                if error_in_ppi_rename:
                    self.manager.logger.error(
                        'Renaming new path %s to %s failed',
                        new_data_file_path, new_durable_data_file_path)
                if err.errno not in (errno.ENOSPC, errno.EDQUOT):
                    # re-raise to catch all handler
                    raise
                params = {'file': durable_data_file_path, 'err': err}
                self.manager.logger.exception(
                    'No space left on device for %(file)s (%(err)s)',
                    params)
                exc = DiskFileNoSpace(
                    'No space left on device for %(file)s (%(err)s)' % params)
            else:
                try:
                    self.manager.cleanup_ondisk_files(self._datadir)
                except OSError as os_err:
                    self.manager.logger.exception(
                        'Problem cleaning up %(datadir)s (%(err)s)',
                        {'datadir': self._datadir, 'err': os_err})
                self._part_power_cleanup(
                    durable_data_file_path, new_durable_data_file_path)

        except Exception as err:
            params = {'file': durable_data_file_path, 'err': err}
            self.manager.logger.exception(
                'Problem making data file durable %(file)s (%(err)s)',
                params)
            exc = DiskFileError(
                'Problem making data file durable %(file)s (%(err)s)' % params)
        if exc:
            raise exc

    def commit(self, timestamp):
        """
        Finalize put by renaming the object data file to include a durable
        marker. We do this for EC policy because it requires a 2-phase put
        commit confirmation.

        :param timestamp: object put timestamp, an instance of
                          :class:`~swift.common.utils.Timestamp`
        :raises DiskFileError: if the diskfile frag_index has not been set
                              (either during initialisation or a call to put())
        """
        data_file_path = join(
            self._datadir, self.manager.make_on_disk_filename(
                timestamp, '.data', self._diskfile._frag_index))
        durable_data_file_path = os.path.join(
            self._datadir, self.manager.make_on_disk_filename(
                timestamp, '.data', self._diskfile._frag_index, durable=True))
        tpool.execute(
            self._finalize_durable, data_file_path, durable_data_file_path,
            timestamp)

    def put(self, metadata):
        """
        The only difference between this method and the replication policy
        DiskFileWriter method is adding the frag index to the metadata.

        :param metadata: dictionary of metadata to be associated with object
        """
        fi = None
        cleanup = True
        if self._extension == '.data':
            # generally we treat the fragment index provided in metadata as
            # canon, but if it's unavailable (e.g. tests) it's reasonable to
            # use the frag_index provided at instantiation. Either way make
            # sure that the fragment index is included in object sysmeta.
            fi = metadata.setdefault('X-Object-Sysmeta-Ec-Frag-Index',
                                     self._diskfile._frag_index)
            fi = self.manager.validate_fragment_index(
                fi, self._diskfile.policy)
            self._diskfile._frag_index = fi
            # defer cleanup until commit() writes makes diskfile durable
            cleanup = False
        super(ECDiskFileWriter, self)._put(metadata, cleanup, frag_index=fi)


class ECDiskFile(BaseDiskFile):

    reader_cls = ECDiskFileReader
    writer_cls = ECDiskFileWriter

    def __init__(self, *args, **kwargs):
        super(ECDiskFile, self).__init__(*args, **kwargs)
        frag_index = kwargs.get('frag_index')
        self._frag_index = None
        if frag_index is not None:
            self._frag_index = self.manager.validate_fragment_index(
                frag_index, self.policy)
        self._frag_prefs = self._validate_frag_prefs(kwargs.get('frag_prefs'))
        self._durable_frag_set = None

    def _validate_frag_prefs(self, frag_prefs):
        """
        Validate that frag_prefs is a list of dicts containing expected keys
        'timestamp' and 'exclude'. Convert timestamp values to Timestamp
        instances and validate that exclude values are valid fragment indexes.

        :param frag_prefs: data to validate, should be a list of dicts.
        :raise DiskFileError: if the frag_prefs data is invalid.
        :return: a list of dicts with converted and validated values.
        """
        # We *do* want to preserve an empty frag_prefs list because it
        # indicates that a durable file is not required.
        if frag_prefs is None:
            return None

        try:
            return [
                {'timestamp': Timestamp(pref['timestamp']),
                 'exclude': [self.manager.validate_fragment_index(fi)
                             for fi in pref['exclude']]}
                for pref in frag_prefs]
        except ValueError as e:
            raise DiskFileError(
                'Bad timestamp in frag_prefs: %r: %s'
                % (frag_prefs, e))
        except DiskFileError as e:
            raise DiskFileError(
                'Bad fragment index in frag_prefs: %r: %s'
                % (frag_prefs, e))
        except (KeyError, TypeError) as e:
            raise DiskFileError(
                'Bad frag_prefs: %r: %s' % (frag_prefs, e))

    def validate_metadata(self):
        required_metadata = [
            'Content-Length',
            'X-Object-Sysmeta-Ec-Frag-Index',
            'X-Object-Sysmeta-Ec-Etag',
        ]
        for header in required_metadata:
            if not self._datafile_metadata.get(header):
                return False
        return True

    @property
    def durable_timestamp(self):
        """
        Provides the timestamp of the newest durable file found in the object
        directory.

        :return: A Timestamp instance, or None if no durable file was found.
        :raises DiskFileNotOpen: if the open() method has not been previously
                                 called on this instance.
        """
        if self._ondisk_info is None:
            raise DiskFileNotOpen()
        if self._ondisk_info.get('durable_frag_set'):
            return self._ondisk_info['durable_frag_set'][0]['timestamp']
        return None

    @property
    def fragments(self):
        """
        Provides information about all fragments that were found in the object
        directory, including fragments without a matching durable file, and
        including any fragment chosen to construct the opened diskfile.

        :return: A dict mapping <Timestamp instance> -> <list of frag indexes>,
                 or None if the diskfile has not been opened or no fragments
                 were found.
        """
        if self._ondisk_info:
            frag_sets = self._ondisk_info['frag_sets']
            return dict([(ts, [info['frag_index'] for info in frag_set])
                         for ts, frag_set in frag_sets.items()])

    def _get_ondisk_files(self, files, policy=None):
        """
        The only difference between this method and the replication policy
        DiskFile method is passing in the frag_index and frag_prefs kwargs to
        our manager's get_ondisk_files method.

        :param files: list of file names
        :param policy: storage policy used to store the files
        """
        self._ondisk_info = self.manager.get_ondisk_files(
            files, self._datadir, frag_index=self._frag_index,
            frag_prefs=self._frag_prefs, policy=policy)
        return self._ondisk_info

    def purge(self, timestamp, frag_index, nondurable_purge_delay=0,
              meta_timestamp=None):
        """
        Remove a tombstone file matching the specified timestamp or
        datafile matching the specified timestamp and fragment index
        from the object directory.

        This provides the EC reconstructor/ssync process with a way to
        remove a tombstone or fragment from a handoff node after
        reverting it to its primary node.

        The hash will be invalidated, and if empty the hsh_path will
        be removed immediately.

        :param timestamp: the object timestamp, an instance of
                          :class:`~swift.common.utils.Timestamp`
        :param frag_index: fragment archive index, must be
                           a whole number or None.
        :param nondurable_purge_delay: only remove a non-durable data file if
            it's been on disk longer than this many seconds.
        :param meta_timestamp: if not None then remove any meta file with this
            timestamp
        """
        purge_file = self.manager.make_on_disk_filename(
            timestamp, ext='.ts')
        purge_path = os.path.join(self._datadir, purge_file)
        remove_file(purge_path)

        if meta_timestamp is not None:
            purge_file = self.manager.make_on_disk_filename(
                meta_timestamp, ext='.meta')
            purge_path = os.path.join(self._datadir, purge_file)
            remove_file(purge_path)

        if frag_index is not None:
            # data file may or may not be durable so try removing both filename
            # possibilities
            purge_file = self.manager.make_on_disk_filename(
                timestamp, ext='.data', frag_index=frag_index)
            purge_path = os.path.join(self._datadir, purge_file)
            if is_file_older(purge_path, nondurable_purge_delay):
                remove_file(purge_path)

            purge_file = self.manager.make_on_disk_filename(
                timestamp, ext='.data', frag_index=frag_index, durable=True)
            purge_path = os.path.join(self._datadir, purge_file)
            remove_file(purge_path)

            remove_directory(self._datadir)
        self.manager.invalidate_hash(dirname(self._datadir))


class ECDiskFileManager(BaseDiskFileManager):
    diskfile_cls = ECDiskFile
    policy = EC_POLICY

    def validate_fragment_index(self, frag_index, policy=None):
        """
        Return int representation of frag_index, or raise a DiskFileError if
        frag_index is not a whole number.

        :param frag_index: a fragment archive index
        :param policy: storage policy used to validate the index against
        """
        try:
            frag_index = int(str(frag_index))
        except (ValueError, TypeError) as e:
            raise DiskFileError(
                'Bad fragment index: %s: %s' % (frag_index, e))
        if frag_index < 0:
            raise DiskFileError(
                'Fragment index must not be negative: %s' % frag_index)
        if policy and frag_index >= policy.ec_ndata + policy.ec_nparity:
            msg = 'Fragment index must be less than %d for a %d+%d policy: %s'
            raise DiskFileError(msg % (
                policy.ec_ndata + policy.ec_nparity,
                policy.ec_ndata, policy.ec_nparity, frag_index))
        return frag_index

    def make_on_disk_filename(self, timestamp, ext=None, frag_index=None,
                              ctype_timestamp=None, durable=False, *a, **kw):
        """
        Returns the EC specific filename for given timestamp.

        :param timestamp: the object timestamp, an instance of
                          :class:`~swift.common.utils.Timestamp`
        :param ext: an optional string representing a file extension to be
                    appended to the returned file name
        :param frag_index: a fragment archive index, used with .data extension
                           only, must be a whole number.
        :param ctype_timestamp: an optional content-type timestamp, an instance
                                of :class:`~swift.common.utils.Timestamp`
        :param durable: if True then include a durable marker in data filename.
        :returns: a file name
        :raises DiskFileError: if ext=='.data' and the kwarg frag_index is not
                               a whole number
        """
        if ext == '.data':
            # for datafiles only we encode the fragment index in the filename
            # to allow archives of different indexes to temporarily be stored
            # on the same node in certain situations
            frag_index = self.validate_fragment_index(frag_index)
            rv = timestamp.internal + '#' + str(frag_index)
            if durable:
                rv += '#d'
            return '%s%s' % (rv, ext)
        return super(ECDiskFileManager, self).make_on_disk_filename(
            timestamp, ext, ctype_timestamp, *a, **kw)

    def parse_on_disk_filename(self, filename, policy):
        """
        Returns timestamp(s) and other info extracted from a policy specific
        file name. For EC policy the data file name includes a fragment index
        and possibly a durable marker, both of which must be stripped off
        to retrieve the timestamp.

        :param filename: the file name including extension
        :returns: a dict, with keys for timestamp, frag_index, durable, ext and
                  ctype_timestamp:

            * timestamp is a :class:`~swift.common.utils.Timestamp`
            * frag_index is an int or None
            * ctype_timestamp is a :class:`~swift.common.utils.Timestamp` or
              None for .meta files, otherwise None
            * ext is a string, the file extension including the leading dot or
              the empty string if the filename has no extension
            * durable is a boolean that is True if the filename is a data file
              that includes a durable marker

        :raises DiskFileError: if any part of the filename is not able to be
                               validated.
        """
        frag_index = None
        float_frag, ext = splitext(filename)
        if ext == '.data':
            parts = float_frag.split('#')
            try:
                timestamp = Timestamp(parts[0])
            except ValueError:
                raise DiskFileError('Invalid Timestamp value in filename %r'
                                    % filename)
            # it is an error for an EC data file to not have a valid
            # fragment index
            try:
                frag_index = parts[1]
            except IndexError:
                # expect validate_fragment_index raise DiskFileError
                pass
            frag_index = self.validate_fragment_index(frag_index, policy)
            try:
                durable = parts[2] == 'd'
            except IndexError:
                durable = False
            return {
                'timestamp': timestamp,
                'frag_index': frag_index,
                'ext': ext,
                'ctype_timestamp': None,
                'durable': durable
            }
        rv = super(ECDiskFileManager, self).parse_on_disk_filename(
            filename, policy)
        rv['frag_index'] = None
        return rv

    def _process_ondisk_files(self, exts, results, frag_index=None,
                              frag_prefs=None, **kwargs):
        """
        Implement EC policy specific handling of .data and legacy .durable
        files.

        If a frag_prefs keyword arg is provided then its value may determine
        which fragment index at which timestamp is used to construct the
        diskfile. The value of frag_prefs should be a list. Each item in the
        frag_prefs list should be a dict that describes per-timestamp
        preferences using the following items:

            * timestamp: An instance of :class:`~swift.common.utils.Timestamp`.
            * exclude: A list of valid fragment indexes (i.e. whole numbers)
              that should be EXCLUDED when choosing a fragment at the
              timestamp. This list may be empty.

        For example::

            [
              {'timestamp': <Timestamp instance>, 'exclude': [1,3]},
              {'timestamp': <Timestamp instance>, 'exclude': []}
            ]

        The order of per-timestamp dicts in the frag_prefs list is significant
        and indicates descending preference for fragments from each timestamp
        i.e. a fragment that satisfies the first per-timestamp preference in
        the frag_prefs will be preferred over a fragment that satisfies a
        subsequent per-timestamp preferred, and so on.

        If a timestamp is not cited in any per-timestamp preference dict then
        it is assumed that any fragment index at that timestamp may be used to
        construct the diskfile.

        When a frag_prefs arg is provided, including an empty list, there is no
        requirement for there to be a durable file at the same timestamp as a
        data file that is chosen to construct the disk file

        :param exts: dict of lists of file info, keyed by extension
        :param results: a dict that may be updated with results
        :param frag_index: if set, search for a specific fragment index .data
                           file, otherwise accept the first valid .data file.
        :param frag_prefs: if set, search for any fragment index .data file
                           that satisfies the frag_prefs.
        """
        durable_info = None
        if exts.get('.durable'):
            # in older versions, separate .durable files were used to indicate
            # the durability of data files having the same timestamp
            durable_info = exts['.durable'][0]

        # Split the list of .data files into sets of frags having the same
        # timestamp, identifying the durable and newest sets (if any) as we go.
        # To do this we can take advantage of the list of .data files being
        # reverse-time ordered. Keep the resulting per-timestamp frag sets in
        # a frag_sets dict mapping a Timestamp instance -> frag_set.
        all_frags = exts.get('.data')
        frag_sets = {}
        durable_frag_set = None
        while all_frags:
            frag_set, all_frags = self._split_gte_timestamp(
                all_frags, all_frags[0]['timestamp'])
            # sort the frag set into ascending frag_index order
            frag_set.sort(key=lambda info: info['frag_index'])
            timestamp = frag_set[0]['timestamp']
            frag_sets[timestamp] = frag_set
            for frag in frag_set:
                # a data file marked as durable may supersede a legacy durable
                # file if it is newer
                if frag['durable']:
                    if (not durable_info or
                            durable_info['timestamp'] < timestamp):
                        # this frag defines the durable timestamp
                        durable_info = frag
                    break
            if durable_info and durable_info['timestamp'] == timestamp:
                durable_frag_set = frag_set
                # a data frag filename may not have the #d part if durability
                # is defined by a legacy .durable, so always mark all data
                # frags as durable here
                for frag in frag_set:
                    frag['durable'] = True
                break  # ignore frags that are older than durable timestamp

        # Choose which frag set to use
        chosen_frag_set = None
        if frag_prefs is not None:
            candidate_frag_sets = dict(frag_sets)
            # For each per-timestamp frag preference dict, do we have any frag
            # indexes at that timestamp that are not in the exclusion list for
            # that timestamp? If so choose the highest of those frag_indexes.
            for ts, exclude_indexes in [
                    (ts_pref['timestamp'], ts_pref['exclude'])
                    for ts_pref in frag_prefs
                    if ts_pref['timestamp'] in candidate_frag_sets]:
                available_indexes = [info['frag_index']
                                     for info in candidate_frag_sets[ts]]
                acceptable_indexes = list(set(available_indexes) -
                                          set(exclude_indexes))
                if acceptable_indexes:
                    chosen_frag_set = candidate_frag_sets[ts]
                    # override any frag_index passed in as method param with
                    # the last (highest) acceptable_index
                    frag_index = acceptable_indexes[-1]
                    break
                else:
                    # this frag_set has no acceptable frag index so
                    # remove it from the candidate frag_sets
                    candidate_frag_sets.pop(ts)
            else:
                # No acceptable frag index was found at any timestamp mentioned
                # in the frag_prefs. Choose the newest remaining candidate
                # frag_set - the proxy can decide if it wants the returned
                # fragment with that time.
                if candidate_frag_sets:
                    ts_newest = sorted(candidate_frag_sets.keys())[-1]
                    chosen_frag_set = candidate_frag_sets[ts_newest]
        else:
            chosen_frag_set = durable_frag_set

        # Select a single chosen frag from the chosen frag_set, by either
        # matching against a specified frag_index or taking the highest index.
        chosen_frag = None
        if chosen_frag_set:
            if frag_index is not None:
                # search the frag set to find the exact frag_index
                for info in chosen_frag_set:
                    if info['frag_index'] == frag_index:
                        chosen_frag = info
                        break
            else:
                chosen_frag = chosen_frag_set[-1]

        # If we successfully found a frag then set results
        if chosen_frag:
            results['data_info'] = chosen_frag
            results['durable_frag_set'] = durable_frag_set
            results['chosen_frag_set'] = chosen_frag_set
            if chosen_frag_set != durable_frag_set:
                # hide meta files older than data file but newer than durable
                # file so they don't get marked as obsolete (we already threw
                # out .meta's that are older than a .durable)
                exts['.meta'], _older = self._split_gt_timestamp(
                    exts['.meta'], chosen_frag['timestamp'])
        results['frag_sets'] = frag_sets

        # Mark everything older than most recent durable data as obsolete
        # and remove from the exts dict.
        if durable_info:
            for ext in exts.keys():
                exts[ext], older = self._split_gte_timestamp(
                    exts[ext], durable_info['timestamp'])
                results.setdefault('obsolete', []).extend(older)

        # Mark any isolated legacy .durable as obsolete
        if exts.get('.durable') and not durable_frag_set:
            results.setdefault('obsolete', []).extend(exts['.durable'])
            exts.pop('.durable')

        # Fragments *may* be ready for reclaim, unless they are most recent
        # durable
        for frag_set in frag_sets.values():
            if frag_set in (durable_frag_set, chosen_frag_set):
                continue
            results.setdefault('possible_reclaim', []).extend(frag_set)

        # .meta files *may* be ready for reclaim if there is no durable data
        if exts.get('.meta') and not durable_frag_set:
            results.setdefault('possible_reclaim', []).extend(
                exts.get('.meta'))

    def _verify_ondisk_files(self, results, frag_index=None,
                             frag_prefs=None, **kwargs):
        """
        Verify that the final combination of on disk files complies with the
        erasure-coded diskfile contract.

        :param results: files that have been found and accepted
        :param frag_index: specifies a specific fragment index .data file
        :param frag_prefs: if set, indicates that fragment preferences have
            been specified and therefore that a selected fragment is not
            required to be durable.
        :returns: True if the file combination is compliant, False otherwise
        """
        if super(ECDiskFileManager, self)._verify_ondisk_files(
                results, **kwargs):
            have_data_file = results['data_file'] is not None
            have_durable = (results.get('durable_frag_set') is not None or
                            (have_data_file and frag_prefs is not None))
            return have_data_file == have_durable
        return False

    def _update_suffix_hashes(self, hashes, ondisk_info):
        """
        Applies policy specific updates to the given dict of md5 hashes for
        the given ondisk_info.

        The only difference between this method and the replication policy
        function is the way that data files update hashes dict. Instead of all
        filenames hashed into a single hasher, each data file name will fall
        into a bucket keyed by its fragment index.

        :param hashes: a dict of md5 hashes to be updated
        :param ondisk_info: a dict describing the state of ondisk files, as
                            returned by get_ondisk_files
        """
        for frag_set in ondisk_info['frag_sets'].values():
            for file_info in frag_set:
                fi = file_info['frag_index']
                hashes[fi].update(file_info['timestamp'].internal)
        if 'durable_frag_set' in ondisk_info:
            # The durable_frag_set may be indicated by a legacy
            # <timestamp>.durable file or by a durable <timestamp>#fi#d.data
            # file. Either way we update hashes[None] with the string
            # <timestamp>.durable which is a consistent representation of the
            # abstract state of the object regardless of the actual file set.
            # That way if we use a local combination of a legacy t1.durable and
            # t1#0.data to reconstruct a remote t1#0#d.data then, when next
            # hashed, the local and remote will make identical updates to their
            # suffix hashes.
            file_info = ondisk_info['durable_frag_set'][0]
            hashes[None].update(file_info['timestamp'].internal + '.durable')

    def _hash_suffix(self, path, policy=None):
        """
        Performs reclamation and returns an md5 of all (remaining) files.

        :param path: full path to directory
        :param policy: storage policy used to store the files
        :raises PathNotDir: if given path is not a valid directory
        :raises OSError: for non-ENOTDIR errors
        :returns: dict of md5 hex digests
        """
        # hash_per_fi instead of single hash for whole suffix
        # here we flatten out the hashers hexdigest into a dictionary instead
        # of just returning the one hexdigest for the whole suffix

        hash_per_fi = self._hash_suffix_dir(path, policy)
        return dict((fi, md5.hexdigest()) for fi, md5 in hash_per_fi.items())<|MERGE_RESOLUTION|>--- conflicted
+++ resolved
@@ -1384,16 +1384,9 @@
         for hsh in path_contents:
             hsh_path = join(path, hsh)
             try:
-<<<<<<< HEAD
-                cleanup_span = trace.open_span('cleanup_ondisk_files')
-                ondisk_info = self.cleanup_ondisk_files(
-                    hsh_path, policy=policy)
-                cleanup_span.close_span()
-=======
                 with trace.open_span('cleanup_ondisk_files'):
                     ondisk_info = self.cleanup_ondisk_files(
                         hsh_path, policy=policy)
->>>>>>> f4e6c06b
             except OSError as err:
                 partition_path = dirname(path)
                 objects_path = dirname(partition_path)
@@ -1572,16 +1565,9 @@
             if not hash_:
                 suffix_dir = join(partition_path, suffix)
                 try:
-<<<<<<< HEAD
-                    suffix_span = trace.open_span(f'hash_{suffix}')
-                    hashes[suffix] = self._hash_suffix(
-                        suffix_dir, policy=policy)
-                    suffix_span.close_span()
-=======
                     with trace.open_span(f'hash_{suffix}'):
                         hashes[suffix] = self._hash_suffix(
                             suffix_dir, policy=policy)
->>>>>>> f4e6c06b
                     hashed += 1
                 except PathNotDir:
                     del hashes[suffix]
@@ -1592,17 +1578,6 @@
         trace.message(f"hashed: {hashed}")
         if modified:
             lock_span = trace.open_span('lock')
-<<<<<<< HEAD
-            with lock_path(partition_path):
-                lock_span.close_span()
-                reread_span = trace.open_span('reread_hashes')
-                if read_hashes(partition_path) == orig_hashes:
-                    reread_span.close_span()
-                    write_span = trace.open_span('write_hashes')
-                    write_hashes(partition_path, hashes)
-                    write_span.close_span()
-                    return hashed, hashes
-=======
             closed_lock_span = False
             try:
                 with lock_path(partition_path):
@@ -1617,7 +1592,6 @@
             finally:
                 if not closed_lock_span:
                     lock_span.close_span()
->>>>>>> f4e6c06b
             with trace.open_span('rehash_again'):
                 return self.__get_hashes(device, partition, policy,
                                          recalculate=recalculate,

--- conflicted
+++ resolved
@@ -503,13 +503,6 @@
     invalidations_file = join(partition_dir, HASH_INVALIDATIONS_FILE)
     if not isinstance(suffix, bytes):
         suffix = suffix.encode('utf-8')
-<<<<<<< HEAD
-    with lock_path(partition_dir), open(invalidations_file, 'ab') as inv_fh:
-        if removed:
-            inv_fh.write(b"!" + suffix + b"\n")
-        else:
-            inv_fh.write(suffix + b"\n")
-=======
     with lock_path(partition_dir):
         try:
             inv_fh = open(invalidations_file, 'ab')
@@ -520,7 +513,6 @@
         else:
             with inv_fh:
                 inv_fh.write(suffix + b"\n")
->>>>>>> 9540d35b
 
 
 def relink_paths(target_path, new_target_path, ignore_missing=True):
@@ -1568,22 +1560,10 @@
                     write_hashes(partition_path, hashes)
                     write_span.close_span()
                     return hashed, hashes
-<<<<<<< HEAD
-            if recursion_depth >= 5:
-                # >>> sum([2 ** i * 0.1 for i in range(5)])
-                # 3.1
-                raise SuffixSyncError('Too many attempts to get_hashes')
-            sleep(2 ** recursion_depth * 0.1)
-            return self.__get_hashes(device, partition, policy,
-                                     recalculate=recalculate,
-                                     do_listdir=do_listdir,
-                                     recursion_depth=recursion_depth + 1)
-=======
             with trace.open_span('rehash_again'):
                 return self.__get_hashes(device, partition, policy,
                                          recalculate=recalculate,
                                          do_listdir=do_listdir)
->>>>>>> 9540d35b
         else:
             return hashed, hashes
 

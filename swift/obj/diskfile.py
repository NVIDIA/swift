--- conflicted
+++ resolved
@@ -72,12 +72,8 @@
     DiskFileCollision, DiskFileNoSpace, DiskFileDeviceUnavailable, \
     DiskFileDeleted, DiskFileError, DiskFileNotOpen, PathNotDir, \
     ReplicationLockTimeout, DiskFileExpired, DiskFileXattrNotSupported, \
-<<<<<<< HEAD
-    DiskFileBadMetadataChecksum, PartitionLockTimeout, DiskFileStateChanged
-=======
     DiskFileBadMetadataChecksum, PartitionLockTimeout, DiskFileStateChanged, \
     SuffixSyncError
->>>>>>> 2622e834
 from swift.common.swob import multi_range_iterator
 from swift.common.storage_policy import (
     get_policy_string, split_policy_string, PolicyError, POLICIES,

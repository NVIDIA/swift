--- conflicted
+++ resolved
@@ -71,12 +71,7 @@
     DiskFileCollision, DiskFileNoSpace, DiskFileDeviceUnavailable, \
     DiskFileDeleted, DiskFileError, DiskFileNotOpen, PathNotDir, \
     ReplicationLockTimeout, DiskFileExpired, DiskFileXattrNotSupported, \
-<<<<<<< HEAD
-    DiskFileBadMetadataChecksum, PartitionLockTimeout, DiskFileStateChanged, \
-    SuffixSyncError
-=======
     DiskFileBadMetadataChecksum, PartitionLockTimeout, DiskFileStateChanged
->>>>>>> cc24cf61
 from swift.common.swob import multi_range_iterator
 from swift.common.storage_policy import (
     get_policy_string, split_policy_string, PolicyError, POLICIES,

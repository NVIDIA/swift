# Copyright (c) 2013 OpenStack Foundation
#
# Licensed under the Apache License, Version 2.0 (the "License");
# you may not use this file except in compliance with the License.
# You may obtain a copy of the License at
#
#    http://www.apache.org/licenses/LICENSE-2.0
#
# Unless required by applicable law or agreed to in writing, software
# distributed under the License is distributed on an "AS IS" BASIS,
# WITHOUT WARRANTIES OR CONDITIONS OF ANY KIND, either express or
# implied.
# See the License for the specific language governing permissions and
# limitations under the License.

from eventlet import sleep
import six
from six.moves import urllib

from swift.common import bufferedhttp
from swift.common import exceptions
from swift.common import http
from swift.common.utils import config_true_value


def encode_missing(object_hash, ts_data, ts_meta=None, ts_ctype=None,
                   **kwargs):
    """
    Returns a string representing the object hash, its data file timestamp,
    the delta forwards to its metafile and content-type timestamps, if
    non-zero, and its durability, in the form:
    ``<hash> <ts_data> [m:<hex delta to ts_meta>[,t:<hex delta to ts_ctype>]
    [,durable:False]``

    The decoder for this line is
    :py:func:`~swift.obj.ssync_receiver.decode_missing`
    """
    msg = ('%s %s'
           % (urllib.parse.quote(object_hash),
              urllib.parse.quote(ts_data.internal)))
    extra_parts = []
    if ts_meta and ts_meta != ts_data:
        delta = ts_meta.raw - ts_data.raw
        extra_parts.append('m:%x' % delta)
        if ts_ctype and ts_ctype != ts_data:
            delta = ts_ctype.raw - ts_data.raw
            extra_parts.append('t:%x' % delta)
    if 'durable' in kwargs and kwargs['durable'] is False:
        # only send durable in the less common case that it is False
        extra_parts.append('durable:%s' % kwargs['durable'])
    if extra_parts:
        msg = '%s %s' % (msg, ','.join(extra_parts))
    return msg.encode('ascii')


def decode_wanted(parts):
    """
    Parse missing_check line parts to determine which parts of local
    diskfile were wanted by the receiver.

    The encoder for parts is
    :py:func:`~swift.obj.ssync_receiver.encode_wanted`
    """
    wanted = {}
    key_map = {'d': 'data', 'm': 'meta'}
    if parts:
        # receiver specified data and/or meta wanted, so use those as
        # conditions for sending PUT and/or POST subrequests
        for k in key_map:
            if k in parts[0]:
                wanted[key_map[k]] = True
    if not wanted:
        # assume legacy receiver which will only accept PUTs. There is no
        # way to send any meta file content without morphing the timestamp
        # of either the data or the metadata, so we just send data file
        # content to a legacy receiver. Once the receiver gets updated we
        # will be able to send it the meta file content.
        wanted['data'] = True
    return wanted


class SsyncBufferedHTTPResponse(bufferedhttp.BufferedHTTPResponse, object):
    def __init__(self, *args, **kwargs):
        super(SsyncBufferedHTTPResponse, self).__init__(*args, **kwargs)
        self.ssync_response_buffer = b''
        self.ssync_response_chunk_left = 0

    def readline(self, size=1024):
        """
        Reads a line from the SSYNC response body.

        httplib has no readline and will block on read(x) until x is
        read, so we have to do the work ourselves. A bit of this is
        taken from Python's httplib itself.
        """
        data = self.ssync_response_buffer
        self.ssync_response_buffer = b''
        while b'\n' not in data and len(data) < size:
            if self.ssync_response_chunk_left == -1:  # EOF-already indicator
                break
            if self.ssync_response_chunk_left == 0:
                line = self.fp.readline()
                i = line.find(b';')
                if i >= 0:
                    line = line[:i]  # strip chunk-extensions
                try:
                    self.ssync_response_chunk_left = int(line.strip(), 16)
                except ValueError:
                    # close the connection as protocol synchronisation is
                    # probably lost
                    self.close()
                    raise exceptions.ReplicationException('Early disconnect')
                if self.ssync_response_chunk_left == 0:
                    self.ssync_response_chunk_left = -1
                    break
            chunk = self.fp.read(min(self.ssync_response_chunk_left,
                                     size - len(data)))
            if not chunk:
                # close the connection as protocol synchronisation is
                # probably lost
                self.close()
                raise exceptions.ReplicationException('Early disconnect')
            self.ssync_response_chunk_left -= len(chunk)
            if self.ssync_response_chunk_left == 0:
                self.fp.read(2)  # discard the trailing \r\n
            data += chunk
        if b'\n' in data:
            data, self.ssync_response_buffer = data.split(b'\n', 1)
            data += b'\n'
        return data


class SsyncBufferedHTTPConnection(bufferedhttp.BufferedHTTPConnection):
    response_class = SsyncBufferedHTTPResponse


class Sender(object):
    """
    Sends SSYNC requests to the object server.

    These requests are eventually handled by
    :py:mod:`.ssync_receiver` and full documentation about the
    process is there.
    """

    def __init__(self, daemon, node, job, suffixes, remote_check_objs=None,
                 include_non_durable=False, max_objects_per_sync=0):
        self.daemon = daemon
        self.df_mgr = self.daemon._df_router[job['policy']]
        self.node = node
        self.job = job
        self.suffixes = suffixes
        # When remote_check_objs is given in job, ssync_sender trys only to
        # make sure those objects exist or not in remote.
        self.remote_check_objs = remote_check_objs
        self.include_non_durable = include_non_durable
        self.max_objects_per_sync = max_objects_per_sync

    def __call__(self):
        """
        Perform ssync with remote node.

        :returns: a 2-tuple, in the form (success, can_delete_objs) where
                  success is a boolean and can_delete_objs is the map of
                  objects that are in sync with the receiver. Each entry in
                  can_delete_objs maps a hash => timestamp of data file or
                  tombstone file
        """
        if not self.suffixes:
            return True, {}
        connection = response = None
        try:
            # Double try blocks in case our main error handler fails.
            try:
                # The general theme for these functions is that they should
                # raise exceptions.MessageTimeout for client timeouts and
                # exceptions.ReplicationException for common issues that will
                # abort the replication attempt and log a simple error. All
                # other exceptions will be logged with a full stack trace.
                connection, response = self.connect()
                # available_map has an entry for each object in given suffixes
                # that is available to be sync'd;
                # each entry is a hash => dict of timestamps of data file or
                # tombstone file and/or meta file
                # send_map has an entry for each object that the receiver wants
                # to be sync'ed;
                # each entry maps an object hash => dict of wanted parts
                available_map, send_map = self.missing_check(connection,
                                                             response)
                if self.remote_check_objs is None:
                    self.updates(connection, response, send_map)
                    can_delete_obj = available_map
                else:
                    # when we are initialized with remote_check_objs we don't
                    # *send* any requested updates; instead we only collect
                    # what's already in sync and safe for deletion
                    in_sync_hashes = (set(available_map.keys()) -
                                      set(send_map.keys()))
                    can_delete_obj = dict((hash_, available_map[hash_])
                                          for hash_ in in_sync_hashes)
                self.daemon.logger.debug(
<<<<<<< HEAD
                    'ssync.Sender dev: %s, part: %s, policy: %d, '
=======
                    'ssync completed ok: dev: %s, part: %s, policy: %d, '
>>>>>>> ab892d4f
                    'num suffixes: %s, available: %d, sent: %d, deletable: %d',
                    self.job['device'], self.job['partition'],
                    self.job['policy'].idx, len(self.suffixes),
                    len(available_map), len(send_map), len(can_delete_obj))
                return True, can_delete_obj
            except (exceptions.MessageTimeout,
                    exceptions.ReplicationException) as err:
                self.daemon.logger.error(
                    '%s:%s/%s/%s %s', self.node.get('replication_ip'),
                    self.node.get('replication_port'), self.node.get('device'),
                    self.job.get('partition'), err)
            except Exception:
                # We don't want any exceptions to escape our code and possibly
                # mess up the original replicator code that called us since it
                # was originally written to shell out to rsync which would do
                # no such thing.
                self.daemon.logger.exception(
                    '%s:%s/%s/%s EXCEPTION in ssync.Sender',
                    self.node.get('replication_ip'),
                    self.node.get('replication_port'),
                    self.node.get('device'), self.job.get('partition'))
            finally:
                self.disconnect(connection)
        except Exception:
            # We don't want any exceptions to escape our code and possibly
            # mess up the original replicator code that called us since it
            # was originally written to shell out to rsync which would do
            # no such thing.
            # This particular exception handler does the minimal amount as it
            # would only get called if the above except Exception handler
            # failed (bad node or job data).
            self.daemon.logger.exception('EXCEPTION in ssync.Sender')
        return False, {}

    def connect(self):
        """
        Establishes a connection and starts an SSYNC request
        with the object server.
        """
        connection = response = None
        node_addr = '%s:%s' % (self.node['replication_ip'],
                               self.node['replication_port'])
        with exceptions.MessageTimeout(
                self.daemon.conn_timeout, 'connect send'):
            connection = SsyncBufferedHTTPConnection(node_addr)
            connection.putrequest('SSYNC', '/%s/%s' % (
                self.node['device'], self.job['partition']))
            connection.putheader('Transfer-Encoding', 'chunked')
            connection.putheader('X-Backend-Storage-Policy-Index',
                                 int(self.job['policy']))
            # a sync job must use the node's backend_index for the frag_index
            # of the rebuilt fragments instead of the frag_index from the job
            # which will be rebuilding them
            frag_index = self.node.get('backend_index')
            if frag_index is not None:
                connection.putheader('X-Backend-Ssync-Frag-Index', frag_index)
                # Node-Index header is for backwards compat 2.4.0-2.20.0
                connection.putheader('X-Backend-Ssync-Node-Index', frag_index)
            connection.endheaders()
        with exceptions.MessageTimeout(
                self.daemon.node_timeout, 'connect receive'):
            response = connection.getresponse()
            if response.status != http.HTTP_OK:
                err_msg = response.read()[:1024]
                raise exceptions.ReplicationException(
                    'Expected status %s; got %s (%s)' %
                    (http.HTTP_OK, response.status, err_msg))
            if self.include_non_durable and not config_true_value(
                    response.getheader('x-backend-accept-no-commit', False)):
                # fall back to legacy behaviour if receiver does not understand
                # X-Backend-Commit
                self.daemon.logger.warning(
                    'ssync receiver %s does not accept non-durable fragments' %
                    node_addr)
                self.include_non_durable = False
        return connection, response

    def missing_check(self, connection, response):
        """
        Handles the sender-side of the MISSING_CHECK step of a
        SSYNC request.

        Full documentation of this can be found at
        :py:meth:`.Receiver.missing_check`.
        """
        available_map = {}
        send_map = {}
        # First, send our list.
        with exceptions.MessageTimeout(
                self.daemon.node_timeout, 'missing_check start'):
            msg = b':MISSING_CHECK: START\r\n'
            connection.send(b'%x\r\n%s\r\n' % (len(msg), msg))
        # an empty frag_prefs list is sufficient to get non-durable frags
        # yielded, in which case an older durable frag will not be yielded
        frag_prefs = [] if self.include_non_durable else None
        hash_gen = self.df_mgr.yield_hashes(
            self.job['device'], self.job['partition'],
            self.job['policy'], self.suffixes,
            frag_index=self.job.get('frag_index'),
            frag_prefs=frag_prefs)
        if self.remote_check_objs is not None:
            hash_gen = six.moves.filter(
                lambda objhash_timestamps:
                objhash_timestamps[0] in
                self.remote_check_objs, hash_gen)
        nlines = 0
        nbytes = 0
        for object_hash, timestamps in hash_gen:
            available_map[object_hash] = timestamps
            with exceptions.MessageTimeout(
                    self.daemon.node_timeout,
                    'missing_check send line: %d lines (%d bytes) sent'
                    % (nlines, nbytes)):
                msg = b'%s\r\n' % encode_missing(object_hash, **timestamps)
                msg = b'%x\r\n%s\r\n' % (len(msg), msg)
                connection.send(msg)
            if nlines % 5 == 0:
                sleep()  # Gives a chance for other greenthreads to run
            nlines += 1
            nbytes += len(msg)
            if 0 < self.max_objects_per_sync <= nlines:
                self.daemon.logger.debug(
                    'ssync missing_check truncated after %d objects: '
                    'device: %s, part: %s, policy: %s, last object hash: %s',
                    nlines, self.job['device'], self.job['partition'],
                    int(self.job['policy']), object_hash)
                break
        with exceptions.MessageTimeout(
                self.daemon.node_timeout, 'missing_check end'):
            msg = b':MISSING_CHECK: END\r\n'
            connection.send(b'%x\r\n%s\r\n' % (len(msg), msg))
        # Now, retrieve the list of what they want.
        while True:
            with exceptions.MessageTimeout(
                    self.daemon.http_timeout, 'missing_check start wait'):
                line = response.readline(size=self.daemon.network_chunk_size)
            if not line:
                raise exceptions.ReplicationException('Early disconnect')
            line = line.strip()
            if line == b':MISSING_CHECK: START':
                break
            elif line:
                if not six.PY2:
                    try:
                        line = line.decode('ascii')
                    except UnicodeDecodeError:
                        pass
                raise exceptions.ReplicationException(
                    'Unexpected response: %r' % line[:1024])
        while True:
            with exceptions.MessageTimeout(
                    self.daemon.http_timeout, 'missing_check line wait'):
                line = response.readline(size=self.daemon.network_chunk_size)
            if not line:
                raise exceptions.ReplicationException('Early disconnect')
            line = line.strip()
            if line == b':MISSING_CHECK: END':
                break
            parts = line.decode('ascii').split()
            if parts:
                send_map[parts[0]] = decode_wanted(parts[1:])
        return available_map, send_map

    def updates(self, connection, response, send_map):
        """
        Handles the sender-side of the UPDATES step of an SSYNC
        request.

        Full documentation of this can be found at
        :py:meth:`.Receiver.updates`.
        """
        # First, send all our subrequests based on the send_map.
        with exceptions.MessageTimeout(
                self.daemon.node_timeout, 'updates start'):
            msg = b':UPDATES: START\r\n'
            connection.send(b'%x\r\n%s\r\n' % (len(msg), msg))
        frag_prefs = [] if self.include_non_durable else None
        updates = 0
        for object_hash, want in send_map.items():
            object_hash = urllib.parse.unquote(object_hash)
            try:
                df = self.df_mgr.get_diskfile_from_hash(
                    self.job['device'], self.job['partition'], object_hash,
                    self.job['policy'], frag_index=self.job.get('frag_index'),
                    open_expired=True, frag_prefs=frag_prefs)
            except exceptions.DiskFileNotExist:
                continue
            url_path = urllib.parse.quote(
                '/%s/%s/%s' % (df.account, df.container, df.obj))
            try:
                df.open()
                if want.get('data'):
                    is_durable = (df.durable_timestamp == df.data_timestamp)
                    # EC reconstructor may have passed a callback to build an
                    # alternative diskfile - construct it using the metadata
                    # from the data file only.
                    df_alt = self.job.get(
                        'sync_diskfile_builder', lambda *args: df)(
                            self.job, self.node, df)
                    self.send_put(connection, url_path, df_alt,
                                  durable=is_durable)
                if want.get('meta') and df.data_timestamp != df.timestamp:
                    self.send_post(connection, url_path, df)
            except exceptions.DiskFileDeleted as err:
                if want.get('data'):
                    self.send_delete(connection, url_path, err.timestamp)
            except exceptions.DiskFileError:
                # DiskFileErrors are expected while opening the diskfile,
                # before any data is read and sent. Since there is no partial
                # state on the receiver it's ok to ignore this diskfile and
                # continue. The diskfile may however be deleted after a
                # successful ssync since it remains in the send_map.
                pass
            if updates % 5 == 0:
                sleep()  # Gives a chance for other greenthreads to run
            updates += 1
        with exceptions.MessageTimeout(
                self.daemon.node_timeout, 'updates end'):
            msg = b':UPDATES: END\r\n'
            connection.send(b'%x\r\n%s\r\n' % (len(msg), msg))
        # Now, read their response for any issues.
        while True:
            with exceptions.MessageTimeout(
                    self.daemon.http_timeout, 'updates start wait'):
                line = response.readline(size=self.daemon.network_chunk_size)
            if not line:
                raise exceptions.ReplicationException('Early disconnect')
            line = line.strip()
            if line == b':UPDATES: START':
                break
            elif line:
                if not six.PY2:
                    try:
                        line = line.decode('ascii')
                    except UnicodeDecodeError:
                        pass
                raise exceptions.ReplicationException(
                    'Unexpected response: %r' % line[:1024])
        while True:
            with exceptions.MessageTimeout(
                    self.daemon.http_timeout, 'updates line wait'):
                line = response.readline(size=self.daemon.network_chunk_size)
            if not line:
                raise exceptions.ReplicationException('Early disconnect')
            line = line.strip()
            if line == b':UPDATES: END':
                break
            elif line:
                if not six.PY2:
                    try:
                        line = line.decode('ascii')
                    except UnicodeDecodeError:
                        pass
                raise exceptions.ReplicationException(
                    'Unexpected response: %r' % line[:1024])

    def send_subrequest(self, connection, method, url_path, headers, df):
        msg = [b'%s %s' % (method.encode('ascii'), url_path.encode('utf8'))]
        for key, value in sorted(headers.items()):
            if six.PY2:
                msg.append(b'%s: %s' % (key, value))
            else:
                msg.append(b'%s: %s' % (
                    key.encode('utf8', 'surrogateescape'),
                    str(value).encode('utf8', 'surrogateescape')))
        msg = b'\r\n'.join(msg) + b'\r\n\r\n'
        with exceptions.MessageTimeout(self.daemon.node_timeout,
                                       'send_%s' % method.lower()):
            connection.send(b'%x\r\n%s\r\n' % (len(msg), msg))

        if df:
            bytes_read = 0
            for chunk in df.reader():
                bytes_read += len(chunk)
                with exceptions.MessageTimeout(self.daemon.node_timeout,
                                               'send_%s chunk' %
                                               method.lower()):
                    connection.send(b'%x\r\n%s\r\n' % (len(chunk), chunk))
            if bytes_read != df.content_length:
                # Since we may now have partial state on the receiver we have
                # to prevent the receiver finalising what may well be a bad or
                # partially written diskfile. Unfortunately we have no other
                # option than to pull the plug on this ssync session. If ssync
                # supported multiphase PUTs like the proxy uses for EC we could
                # send a bad etag in a footer of this subrequest, but that is
                # not supported.
                raise exceptions.ReplicationException(
                    'Sent data length does not match content-length')

    def send_delete(self, connection, url_path, timestamp):
        """
        Sends a DELETE subrequest with the given information.
        """
        headers = {'X-Timestamp': timestamp.internal}
        self.send_subrequest(connection, 'DELETE', url_path, headers, None)

    def send_put(self, connection, url_path, df, durable=True):
        """
        Sends a PUT subrequest for the url_path using the source df
        (DiskFile) and content_length.
        """
        headers = {'Content-Length': str(df.content_length)}
        if not durable:
            # only send this header for the less common case; without this
            # header object servers assume default commit behaviour
            headers['X-Backend-No-Commit'] = 'True'
        for key, value in df.get_datafile_metadata().items():
            if key not in ('name', 'Content-Length'):
                headers[key] = value
        self.send_subrequest(connection, 'PUT', url_path, headers, df)

    def send_post(self, connection, url_path, df):
        metadata = df.get_metafile_metadata()
        if metadata is None:
            return
        self.send_subrequest(connection, 'POST', url_path, metadata, None)

    def disconnect(self, connection):
        """
        Closes down the connection to the object server once done
        with the SSYNC request.
        """
        if not connection:
            return
        try:
            with exceptions.MessageTimeout(
                    self.daemon.node_timeout, 'disconnect'):
                connection.send(b'0\r\n\r\n')
        except (Exception, exceptions.Timeout):
            pass  # We're okay with the above failing.
        connection.close()<|MERGE_RESOLUTION|>--- conflicted
+++ resolved
@@ -199,11 +199,7 @@
                     can_delete_obj = dict((hash_, available_map[hash_])
                                           for hash_ in in_sync_hashes)
                 self.daemon.logger.debug(
-<<<<<<< HEAD
-                    'ssync.Sender dev: %s, part: %s, policy: %d, '
-=======
                     'ssync completed ok: dev: %s, part: %s, policy: %d, '
->>>>>>> ab892d4f
                     'num suffixes: %s, available: %d, sent: %d, deletable: %d',
                     self.job['device'], self.job['partition'],
                     self.job['policy'].idx, len(self.suffixes),

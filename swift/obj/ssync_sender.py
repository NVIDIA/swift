# Copyright (c) 2013 OpenStack Foundation
#
# Licensed under the Apache License, Version 2.0 (the "License");
# you may not use this file except in compliance with the License.
# You may obtain a copy of the License at
#
#    http://www.apache.org/licenses/LICENSE-2.0
#
# Unless required by applicable law or agreed to in writing, software
# distributed under the License is distributed on an "AS IS" BASIS,
# WITHOUT WARRANTIES OR CONDITIONS OF ANY KIND, either express or
# implied.
# See the License for the specific language governing permissions and
# limitations under the License.

from eventlet import sleep
import six
from six.moves import urllib

from swift.common import bufferedhttp
from swift.common import exceptions
from swift.common import http
from swift.common.utils import config_true_value


def encode_missing(object_hash, ts_data, ts_meta=None, ts_ctype=None,
                   **kwargs):
    """
    Returns a string representing the object hash, its data file timestamp,
    the delta forwards to its metafile and content-type timestamps, if
    non-zero, and its durability, in the form:
    ``<hash> <ts_data> [m:<hex delta to ts_meta>[,t:<hex delta to ts_ctype>]
    [,durable:False]``

    The decoder for this line is
    :py:func:`~swift.obj.ssync_receiver.decode_missing`
    """
    msg = ('%s %s'
           % (urllib.parse.quote(object_hash),
              urllib.parse.quote(ts_data.internal)))
    extra_parts = []
    if ts_meta and ts_meta != ts_data:
        delta = ts_meta.raw - ts_data.raw
        extra_parts.append('m:%x' % delta)
        if ts_ctype and ts_ctype != ts_data:
            delta = ts_ctype.raw - ts_data.raw
            extra_parts.append('t:%x' % delta)
    if 'durable' in kwargs and kwargs['durable'] is False:
        # only send durable in the less common case that it is False
        extra_parts.append('durable:%s' % kwargs['durable'])
    if extra_parts:
        msg = '%s %s' % (msg, ','.join(extra_parts))
    return msg.encode('ascii')


def decode_wanted(parts):
    """
    Parse missing_check line parts to determine which parts of local
    diskfile were wanted by the receiver.

    The encoder for parts is
    :py:func:`~swift.obj.ssync_receiver.encode_wanted`
    """
    wanted = {}
    key_map = {'d': 'data', 'm': 'meta'}
    if parts:
        # receiver specified data and/or meta wanted, so use those as
        # conditions for sending PUT and/or POST subrequests
        for k in key_map:
            if k in parts[0]:
                wanted[key_map[k]] = True
    if not wanted:
        # assume legacy receiver which will only accept PUTs. There is no
        # way to send any meta file content without morphing the timestamp
        # of either the data or the metadata, so we just send data file
        # content to a legacy receiver. Once the receiver gets updated we
        # will be able to send it the meta file content.
        wanted['data'] = True
    return wanted


class SsyncBufferedHTTPResponse(bufferedhttp.BufferedHTTPResponse, object):
    def __init__(self, *args, **kwargs):
        super(SsyncBufferedHTTPResponse, self).__init__(*args, **kwargs)
        self.ssync_response_buffer = b''
        self.ssync_response_chunk_left = 0

    def readline(self, size=1024):
        """
        Reads a line from the SSYNC response body.

        httplib has no readline and will block on read(x) until x is
        read, so we have to do the work ourselves. A bit of this is
        taken from Python's httplib itself.
        """
        data = self.ssync_response_buffer
        self.ssync_response_buffer = b''
        while b'\n' not in data and len(data) < size:
            if self.ssync_response_chunk_left == -1:  # EOF-already indicator
                break
            if self.ssync_response_chunk_left == 0:
                line = self.fp.readline()
                i = line.find(b';')
                if i >= 0:
                    line = line[:i]  # strip chunk-extensions
                try:
                    self.ssync_response_chunk_left = int(line.strip(), 16)
                except ValueError:
                    # close the connection as protocol synchronisation is
                    # probably lost
                    self.close()
                    raise exceptions.ReplicationException('Early disconnect')
                if self.ssync_response_chunk_left == 0:
                    self.ssync_response_chunk_left = -1
                    break
            chunk = self.fp.read(min(self.ssync_response_chunk_left,
                                     size - len(data)))
            if not chunk:
                # close the connection as protocol synchronisation is
                # probably lost
                self.close()
                raise exceptions.ReplicationException('Early disconnect')
            self.ssync_response_chunk_left -= len(chunk)
            if self.ssync_response_chunk_left == 0:
                self.fp.read(2)  # discard the trailing \r\n
            data += chunk
        if b'\n' in data:
            data, self.ssync_response_buffer = data.split(b'\n', 1)
            data += b'\n'
        return data


class SsyncBufferedHTTPConnection(bufferedhttp.BufferedHTTPConnection):
    response_class = SsyncBufferedHTTPResponse


class Sender(object):
    """
    Sends SSYNC requests to the object server.

    These requests are eventually handled by
    :py:mod:`.ssync_receiver` and full documentation about the
    process is there.
    """

    def __init__(self, daemon, node, job, suffixes, remote_check_objs=None,
                 include_non_durable=False, max_objects_per_sync=0):
        self.daemon = daemon
        self.df_mgr = self.daemon._df_router[job['policy']]
        self.node = node
        self.job = job
        self.suffixes = suffixes
        # When remote_check_objs is given in job, ssync_sender trys only to
        # make sure those objects exist or not in remote.
        self.remote_check_objs = remote_check_objs
        self.include_non_durable = include_non_durable
        self.max_objects_per_sync = max_objects_per_sync

    def __call__(self):
        """
        Perform ssync with remote node.

        :returns: a 2-tuple, in the form (success, can_delete_objs) where
                  success is a boolean and can_delete_objs is the map of
                  objects that are in sync with the receiver. Each entry in
                  can_delete_objs maps a hash => timestamp of data file or
                  tombstone file
        """
        if not self.suffixes:
            return True, {}
        connection = response = None
        try:
            # Double try blocks in case our main error handler fails.
            try:
                # The general theme for these functions is that they should
                # raise exceptions.MessageTimeout for client timeouts and
                # exceptions.ReplicationException for common issues that will
                # abort the replication attempt and log a simple error. All
                # other exceptions will be logged with a full stack trace.
                connection, response = self.connect()
                # available_map has an entry for each object in given suffixes
                # that is available to be sync'd;
                # each entry is a hash => dict of timestamps of data file or
                # tombstone file and/or meta file
                # send_map has an entry for each object that the receiver wants
                # to be sync'ed;
                # each entry maps an object hash => dict of wanted parts
                available_map, send_map = self.missing_check(connection,
                                                             response)
                if self.remote_check_objs is None:
                    self.updates(connection, response, send_map)
                    can_delete_obj = available_map
                else:
                    # when we are initialized with remote_check_objs we don't
                    # *send* any requested updates; instead we only collect
                    # what's already in sync and safe for deletion
                    in_sync_hashes = (set(available_map.keys()) -
                                      set(send_map.keys()))
                    can_delete_obj = dict((hash_, available_map[hash_])
                                          for hash_ in in_sync_hashes)
                self.daemon.logger.debug(
                    'ssync.Sender dev: %s, part: %s, policy: %d, '
                    'num suffixes: %s, available: %d, sent: %d, deletable: %d',
                    self.job['device'], self.job['partition'],
                    self.job['policy'].idx, len(self.suffixes),
                    len(available_map), len(send_map), len(can_delete_obj))
                return True, can_delete_obj
            except (exceptions.MessageTimeout,
                    exceptions.ReplicationException) as err:
                self.daemon.logger.error(
                    '%s:%s/%s/%s %s', self.node.get('replication_ip'),
                    self.node.get('replication_port'), self.node.get('device'),
                    self.job.get('partition'), err)
            except Exception:
                # We don't want any exceptions to escape our code and possibly
                # mess up the original replicator code that called us since it
                # was originally written to shell out to rsync which would do
                # no such thing.
                self.daemon.logger.exception(
                    '%s:%s/%s/%s EXCEPTION in ssync.Sender',
                    self.node.get('replication_ip'),
                    self.node.get('replication_port'),
                    self.node.get('device'), self.job.get('partition'))
            finally:
                self.disconnect(connection)
        except Exception:
            # We don't want any exceptions to escape our code and possibly
            # mess up the original replicator code that called us since it
            # was originally written to shell out to rsync which would do
            # no such thing.
            # This particular exception handler does the minimal amount as it
            # would only get called if the above except Exception handler
            # failed (bad node or job data).
            self.daemon.logger.exception('EXCEPTION in ssync.Sender')
        return False, {}

    def connect(self):
        """
        Establishes a connection and starts an SSYNC request
        with the object server.
        """
        connection = response = None
        node_addr = '%s:%s' % (self.node['replication_ip'],
                               self.node['replication_port'])
        with exceptions.MessageTimeout(
                self.daemon.conn_timeout, 'connect send'):
            connection = SsyncBufferedHTTPConnection(node_addr)
            connection.putrequest('SSYNC', '/%s/%s' % (
                self.node['device'], self.job['partition']))
            connection.putheader('Transfer-Encoding', 'chunked')
            connection.putheader('X-Backend-Storage-Policy-Index',
                                 int(self.job['policy']))
            # a sync job must use the node's backend_index for the frag_index
            # of the rebuilt fragments instead of the frag_index from the job
            # which will be rebuilding them
            frag_index = self.node.get('backend_index')
            if frag_index is not None:
                connection.putheader('X-Backend-Ssync-Frag-Index', frag_index)
                # Node-Index header is for backwards compat 2.4.0-2.20.0
                connection.putheader('X-Backend-Ssync-Node-Index', frag_index)
            connection.endheaders()
        with exceptions.MessageTimeout(
                self.daemon.node_timeout, 'connect receive'):
            response = connection.getresponse()
            if response.status != http.HTTP_OK:
                err_msg = response.read()[:1024]
                raise exceptions.ReplicationException(
                    'Expected status %s; got %s (%s)' %
                    (http.HTTP_OK, response.status, err_msg))
            if self.include_non_durable and not config_true_value(
                    response.getheader('x-backend-accept-no-commit', False)):
                # fall back to legacy behaviour if receiver does not understand
                # X-Backend-Commit
                self.daemon.logger.warning(
                    'ssync receiver %s does not accept non-durable fragments' %
                    node_addr)
                self.include_non_durable = False
        return connection, response

    def missing_check(self, connection, response):
        """
        Handles the sender-side of the MISSING_CHECK step of a
        SSYNC request.

        Full documentation of this can be found at
        :py:meth:`.Receiver.missing_check`.
        """
        available_map = {}
        send_map = {}
        # First, send our list.
        with exceptions.MessageTimeout(
                self.daemon.node_timeout, 'missing_check start'):
            msg = b':MISSING_CHECK: START\r\n'
            connection.send(b'%x\r\n%s\r\n' % (len(msg), msg))
        # an empty frag_prefs list is sufficient to get non-durable frags
        # yielded, in which case an older durable frag will not be yielded
        frag_prefs = [] if self.include_non_durable else None
        hash_gen = self.df_mgr.yield_hashes(
            self.job['device'], self.job['partition'],
            self.job['policy'], self.suffixes,
            frag_index=self.job.get('frag_index'),
            frag_prefs=frag_prefs)
        if self.remote_check_objs is not None:
            hash_gen = six.moves.filter(
                lambda objhash_timestamps:
                objhash_timestamps[0] in
                self.remote_check_objs, hash_gen)
        nlines = 0
        nbytes = 0
        for object_hash, timestamps in hash_gen:
            available_map[object_hash] = timestamps
            with exceptions.MessageTimeout(
                    self.daemon.node_timeout,
                    'missing_check send line: %d lines (%d bytes) sent'
                    % (nlines, nbytes)):
                msg = b'%s\r\n' % encode_missing(object_hash, **timestamps)
<<<<<<< HEAD
                connection.send(b'%x\r\n%s\r\n' % (len(msg), msg))
=======
                msg = b'%x\r\n%s\r\n' % (len(msg), msg)
                connection.send(msg)
>>>>>>> 1c2b56b1
            if nlines % 5 == 0:
                sleep()  # Gives a chance for other greenthreads to run
            nlines += 1
            nbytes += len(msg)
<<<<<<< HEAD
=======
            if 0 < self.max_objects_per_sync <= nlines:
                self.daemon.logger.debug(
                    'ssync missing_check truncated after %d objects: '
                    'device: %s, part: %s, policy: %s, last object hash: %s',
                    nlines, self.job['device'], self.job['partition'],
                    int(self.job['policy']), object_hash)
                break
>>>>>>> 1c2b56b1
        with exceptions.MessageTimeout(
                self.daemon.node_timeout, 'missing_check end'):
            msg = b':MISSING_CHECK: END\r\n'
            connection.send(b'%x\r\n%s\r\n' % (len(msg), msg))
        # Now, retrieve the list of what they want.
        while True:
            with exceptions.MessageTimeout(
                    self.daemon.http_timeout, 'missing_check start wait'):
                line = response.readline(size=self.daemon.network_chunk_size)
            if not line:
                raise exceptions.ReplicationException('Early disconnect')
            line = line.strip()
            if line == b':MISSING_CHECK: START':
                break
            elif line:
                if not six.PY2:
                    try:
                        line = line.decode('ascii')
                    except UnicodeDecodeError:
                        pass
                raise exceptions.ReplicationException(
                    'Unexpected response: %r' % line[:1024])
        while True:
            with exceptions.MessageTimeout(
                    self.daemon.http_timeout, 'missing_check line wait'):
                line = response.readline(size=self.daemon.network_chunk_size)
            if not line:
                raise exceptions.ReplicationException('Early disconnect')
            line = line.strip()
            if line == b':MISSING_CHECK: END':
                break
            parts = line.decode('ascii').split()
            if parts:
                send_map[parts[0]] = decode_wanted(parts[1:])
        return available_map, send_map

    def updates(self, connection, response, send_map):
        """
        Handles the sender-side of the UPDATES step of an SSYNC
        request.

        Full documentation of this can be found at
        :py:meth:`.Receiver.updates`.
        """
        # First, send all our subrequests based on the send_map.
        with exceptions.MessageTimeout(
                self.daemon.node_timeout, 'updates start'):
            msg = b':UPDATES: START\r\n'
            connection.send(b'%x\r\n%s\r\n' % (len(msg), msg))
        frag_prefs = [] if self.include_non_durable else None
        updates = 0
        for object_hash, want in send_map.items():
            object_hash = urllib.parse.unquote(object_hash)
            try:
                df = self.df_mgr.get_diskfile_from_hash(
                    self.job['device'], self.job['partition'], object_hash,
                    self.job['policy'], frag_index=self.job.get('frag_index'),
                    open_expired=True, frag_prefs=frag_prefs)
            except exceptions.DiskFileNotExist:
                continue
            url_path = urllib.parse.quote(
                '/%s/%s/%s' % (df.account, df.container, df.obj))
            try:
                df.open()
                if want.get('data'):
                    is_durable = (df.durable_timestamp == df.data_timestamp)
                    # EC reconstructor may have passed a callback to build an
                    # alternative diskfile - construct it using the metadata
                    # from the data file only.
                    df_alt = self.job.get(
                        'sync_diskfile_builder', lambda *args: df)(
                            self.job, self.node, df)
                    self.send_put(connection, url_path, df_alt,
                                  durable=is_durable)
                if want.get('meta') and df.data_timestamp != df.timestamp:
                    self.send_post(connection, url_path, df)
            except exceptions.DiskFileDeleted as err:
                if want.get('data'):
                    self.send_delete(connection, url_path, err.timestamp)
            except exceptions.DiskFileError:
                # DiskFileErrors are expected while opening the diskfile,
                # before any data is read and sent. Since there is no partial
                # state on the receiver it's ok to ignore this diskfile and
                # continue. The diskfile may however be deleted after a
                # successful ssync since it remains in the send_map.
                pass
            if updates % 5 == 0:
                sleep()  # Gives a chance for other greenthreads to run
            updates += 1
        with exceptions.MessageTimeout(
                self.daemon.node_timeout, 'updates end'):
            msg = b':UPDATES: END\r\n'
            connection.send(b'%x\r\n%s\r\n' % (len(msg), msg))
        # Now, read their response for any issues.
        while True:
            with exceptions.MessageTimeout(
                    self.daemon.http_timeout, 'updates start wait'):
                line = response.readline(size=self.daemon.network_chunk_size)
            if not line:
                raise exceptions.ReplicationException('Early disconnect')
            line = line.strip()
            if line == b':UPDATES: START':
                break
            elif line:
                if not six.PY2:
                    try:
                        line = line.decode('ascii')
                    except UnicodeDecodeError:
                        pass
                raise exceptions.ReplicationException(
                    'Unexpected response: %r' % line[:1024])
        while True:
            with exceptions.MessageTimeout(
                    self.daemon.http_timeout, 'updates line wait'):
                line = response.readline(size=self.daemon.network_chunk_size)
            if not line:
                raise exceptions.ReplicationException('Early disconnect')
            line = line.strip()
            if line == b':UPDATES: END':
                break
            elif line:
                if not six.PY2:
                    try:
                        line = line.decode('ascii')
                    except UnicodeDecodeError:
                        pass
                raise exceptions.ReplicationException(
                    'Unexpected response: %r' % line[:1024])

    def send_subrequest(self, connection, method, url_path, headers, df):
        msg = [b'%s %s' % (method.encode('ascii'), url_path.encode('utf8'))]
        for key, value in sorted(headers.items()):
            if six.PY2:
                msg.append(b'%s: %s' % (key, value))
            else:
                msg.append(b'%s: %s' % (
                    key.encode('utf8', 'surrogateescape'),
                    str(value).encode('utf8', 'surrogateescape')))
        msg = b'\r\n'.join(msg) + b'\r\n\r\n'
        with exceptions.MessageTimeout(self.daemon.node_timeout,
                                       'send_%s' % method.lower()):
            connection.send(b'%x\r\n%s\r\n' % (len(msg), msg))

        if df:
            bytes_read = 0
            for chunk in df.reader():
                bytes_read += len(chunk)
                with exceptions.MessageTimeout(self.daemon.node_timeout,
                                               'send_%s chunk' %
                                               method.lower()):
                    connection.send(b'%x\r\n%s\r\n' % (len(chunk), chunk))
            if bytes_read != df.content_length:
                # Since we may now have partial state on the receiver we have
                # to prevent the receiver finalising what may well be a bad or
                # partially written diskfile. Unfortunately we have no other
                # option than to pull the plug on this ssync session. If ssync
                # supported multiphase PUTs like the proxy uses for EC we could
                # send a bad etag in a footer of this subrequest, but that is
                # not supported.
                raise exceptions.ReplicationException(
                    'Sent data length does not match content-length')

    def send_delete(self, connection, url_path, timestamp):
        """
        Sends a DELETE subrequest with the given information.
        """
        headers = {'X-Timestamp': timestamp.internal}
        self.send_subrequest(connection, 'DELETE', url_path, headers, None)

    def send_put(self, connection, url_path, df, durable=True):
        """
        Sends a PUT subrequest for the url_path using the source df
        (DiskFile) and content_length.
        """
        headers = {'Content-Length': str(df.content_length)}
        if not durable:
            # only send this header for the less common case; without this
            # header object servers assume default commit behaviour
            headers['X-Backend-No-Commit'] = 'True'
        for key, value in df.get_datafile_metadata().items():
            if key not in ('name', 'Content-Length'):
                headers[key] = value
        self.send_subrequest(connection, 'PUT', url_path, headers, df)

    def send_post(self, connection, url_path, df):
        metadata = df.get_metafile_metadata()
        if metadata is None:
            return
        self.send_subrequest(connection, 'POST', url_path, metadata, None)

    def disconnect(self, connection):
        """
        Closes down the connection to the object server once done
        with the SSYNC request.
        """
        if not connection:
            return
        try:
            with exceptions.MessageTimeout(
                    self.daemon.node_timeout, 'disconnect'):
                connection.send(b'0\r\n\r\n')
        except (Exception, exceptions.Timeout):
            pass  # We're okay with the above failing.
        connection.close()<|MERGE_RESOLUTION|>--- conflicted
+++ resolved
@@ -314,18 +314,12 @@
                     'missing_check send line: %d lines (%d bytes) sent'
                     % (nlines, nbytes)):
                 msg = b'%s\r\n' % encode_missing(object_hash, **timestamps)
-<<<<<<< HEAD
-                connection.send(b'%x\r\n%s\r\n' % (len(msg), msg))
-=======
                 msg = b'%x\r\n%s\r\n' % (len(msg), msg)
                 connection.send(msg)
->>>>>>> 1c2b56b1
             if nlines % 5 == 0:
                 sleep()  # Gives a chance for other greenthreads to run
             nlines += 1
             nbytes += len(msg)
-<<<<<<< HEAD
-=======
             if 0 < self.max_objects_per_sync <= nlines:
                 self.daemon.logger.debug(
                     'ssync missing_check truncated after %d objects: '
@@ -333,7 +327,6 @@
                     nlines, self.job['device'], self.job['partition'],
                     int(self.job['policy']), object_hash)
                 break
->>>>>>> 1c2b56b1
         with exceptions.MessageTimeout(
                 self.daemon.node_timeout, 'missing_check end'):
             msg = b':MISSING_CHECK: END\r\n'

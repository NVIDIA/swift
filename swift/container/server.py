# Copyright (c) 2010-2012 OpenStack Foundation
#
# Licensed under the Apache License, Version 2.0 (the "License");
# you may not use this file except in compliance with the License.
# You may obtain a copy of the License at
#
#    http://www.apache.org/licenses/LICENSE-2.0
#
# Unless required by applicable law or agreed to in writing, software
# distributed under the License is distributed on an "AS IS" BASIS,
# WITHOUT WARRANTIES OR CONDITIONS OF ANY KIND, either express or
# implied.
# See the License for the specific language governing permissions and
# limitations under the License.

import json
import os
import time
import traceback

from eventlet import Timeout

import six
from six.moves.urllib.parse import quote

import swift.common.db
from swift.container.sync_store import ContainerSyncStore
from swift.container.backend import ContainerBroker, DATADIR, \
    RECORD_TYPE_SHARD, UNSHARDED, SHARDING, SHARDED, SHARD_UPDATE_STATES
from swift.container.replicator import ContainerReplicatorRpc
from swift.common.db import DatabaseAlreadyExists
from swift.common.container_sync_realms import ContainerSyncRealms
from swift.common.request_helpers import split_and_validate_path, \
    is_sys_or_user_meta, validate_internal_container, validate_internal_obj, \
    validate_container_params
from swift.common.utils import get_logger, hash_path, public, \
    Timestamp, storage_directory, validate_sync_to, \
    config_true_value, timing_stats, replication, \
    override_bytes_from_content_type, get_log_line, \
    config_fallocate_value, fs_has_free_space, list_from_csv, \
    ShardRange
from swift.common.constraints import valid_timestamp, check_utf8, \
    check_drive, AUTO_CREATE_ACCOUNT_PREFIX
from swift.common.bufferedhttp import http_connect
from swift.common.exceptions import ConnectionTimeout
from swift.common.http import HTTP_NO_CONTENT, HTTP_NOT_FOUND, is_success
from swift.common.middleware import listing_formats
from swift.common.storage_policy import POLICIES
from swift.common.base_storage_server import BaseStorageServer
from swift.common.header_key_dict import HeaderKeyDict
from swift.common.swob import HTTPAccepted, HTTPBadRequest, HTTPConflict, \
    HTTPCreated, HTTPInternalServerError, HTTPNoContent, HTTPNotFound, \
    HTTPPreconditionFailed, HTTPMethodNotAllowed, Request, Response, \
    HTTPInsufficientStorage, HTTPException, HTTPMovedPermanently, \
    wsgi_to_str, str_to_wsgi


def gen_resp_headers(info, is_deleted=False):
    """
    Convert container info dict to headers.
    """
    # backend headers are always included
    headers = {
        'X-Backend-Timestamp': Timestamp(info.get('created_at', 0)).internal,
        'X-Backend-PUT-Timestamp': Timestamp(info.get(
            'put_timestamp', 0)).internal,
        'X-Backend-DELETE-Timestamp': Timestamp(
            info.get('delete_timestamp', 0)).internal,
        'X-Backend-Status-Changed-At': Timestamp(
            info.get('status_changed_at', 0)).internal,
        'X-Backend-Storage-Policy-Index': info.get('storage_policy_index', 0),
    }
    if not is_deleted:
        # base container info on deleted containers is not exposed to client
        headers.update({
            'X-Container-Object-Count': info.get('object_count', 0),
            'X-Container-Bytes-Used': info.get('bytes_used', 0),
            'X-Timestamp': Timestamp(info.get('created_at', 0)).normal,
            'X-PUT-Timestamp': Timestamp(
                info.get('put_timestamp', 0)).normal,
            'X-Backend-Sharding-State': info.get('db_state', UNSHARDED),
        })
    return headers


def get_container_name_and_placement(req):
    """
    Split and validate path for a container.

    :param req: a swob request

    :returns: a tuple of path parts as strings
    """
    drive, part, account, container = split_and_validate_path(req, 4)
    validate_internal_container(account, container)
    return drive, part, account, container


def get_obj_name_and_placement(req):
    """
    Split and validate path for an object.

    :param req: a swob request

    :returns: a tuple of path parts as strings
    """
    drive, part, account, container, obj = split_and_validate_path(
        req, 4, 5, True)
    validate_internal_obj(account, container, obj)
    return drive, part, account, container, obj


class ContainerController(BaseStorageServer):
    """WSGI Controller for the container server."""

    # Ensure these are all lowercase
    save_headers = ['x-container-read', 'x-container-write',
                    'x-container-sync-key', 'x-container-sync-to']
    server_type = 'container-server'

    def __init__(self, conf, logger=None):
        super(ContainerController, self).__init__(conf)
        self.logger = logger or get_logger(conf, log_route='container-server')
        self.log_requests = config_true_value(conf.get('log_requests', 'true'))
        self.root = conf.get('devices', '/srv/node')
        self.mount_check = config_true_value(conf.get('mount_check', 'true'))
        self.node_timeout = float(conf.get('node_timeout', 3))
        self.conn_timeout = float(conf.get('conn_timeout', 0.5))
        #: ContainerSyncCluster instance for validating sync-to values.
        self.realms_conf = ContainerSyncRealms(
            os.path.join(
                conf.get('swift_dir', '/etc/swift'),
                'container-sync-realms.conf'),
            self.logger)
        #: The list of hosts we're allowed to send syncs to. This can be
        #: overridden by data in self.realms_conf
        self.allowed_sync_hosts = [
            h.strip()
            for h in conf.get('allowed_sync_hosts', '127.0.0.1').split(',')
            if h.strip()]
        self.replicator_rpc = ContainerReplicatorRpc(
            self.root, DATADIR, ContainerBroker, self.mount_check,
            logger=self.logger)
        if conf.get('auto_create_account_prefix'):
            self.logger.warning('Option auto_create_account_prefix is '
                                'deprecated. Configure '
                                'auto_create_account_prefix under the '
                                'swift-constraints section of '
                                'swift.conf. This option will '
                                'be ignored in a future release.')
            self.auto_create_account_prefix = \
                conf['auto_create_account_prefix']
        else:
            self.auto_create_account_prefix = AUTO_CREATE_ACCOUNT_PREFIX
        self.shards_account_prefix = (
            self.auto_create_account_prefix + 'shards_')
        if config_true_value(conf.get('allow_versions', 'f')):
            self.save_headers.append('x-versions-location')
        if 'allow_versions' in conf:
            self.logger.warning('Option allow_versions is deprecated. '
                                'Configure the versioned_writes middleware in '
                                'the proxy-server instead. This option will '
                                'be ignored in a future release.')
        swift.common.db.DB_PREALLOCATION = \
            config_true_value(conf.get('db_preallocation', 'f'))
        swift.common.db.QUERY_LOGGING = \
            config_true_value(conf.get('db_query_logging', 'f'))
        self.sync_store = ContainerSyncStore(self.root,
                                             self.logger,
                                             self.mount_check)
        self.fallocate_reserve, self.fallocate_is_percent = \
            config_fallocate_value(conf.get('fallocate_reserve', '1%'))

    def _get_container_broker(self, drive, part, account, container, **kwargs):
        """
        Get a DB broker for the container.

        :param drive: drive that holds the container
        :param part: partition the container is in
        :param account: account name
        :param container: container name
        :returns: ContainerBroker object
        """
        hsh = hash_path(account, container)
        db_dir = storage_directory(DATADIR, part, hsh)
        db_path = os.path.join(self.root, drive, db_dir, hsh + '.db')
        for key, value in (
            ('account', account),
            ('container', container),
            ('logger', self.logger),
            ('fallocate_reserve', self.fallocate_reserve),
            ('fallocate_is_percent', self.fallocate_is_percent),
        ):
            kwargs.setdefault(key, value)
        return ContainerBroker(db_path, **kwargs)

    def get_and_validate_policy_index(self, req):
        """
        Validate that the index supplied maps to a policy.

        :returns: policy index from request, or None if not present
        :raises HTTPBadRequest: if the supplied index is bogus
        """
        header = 'X-Backend-Storage-Policy-Index'
        policy_index = req.headers.get(header, None)
        if policy_index is None:
            return None

        try:
            policy_index = int(policy_index)
            policy = POLICIES.get_by_index(policy_index)
            if policy is None:
                raise ValueError
        except ValueError:
            raise HTTPBadRequest(
                request=req, content_type="text/plain",
                body="Invalid %s %r" % (header, policy_index))
        else:
            return int(policy)

    def account_update(self, req, account, container, broker):
        """
        Update the account server(s) with latest container info.

        :param req: swob.Request object
        :param account: account name
        :param container: container name
        :param broker: container DB broker object
        :returns: if all the account requests return a 404 error code,
                  HTTPNotFound response object,
                  if the account cannot be updated due to a malformed header,
                  an HTTPBadRequest response object,
                  otherwise None.
        """
        account_hosts = [h.strip() for h in
                         req.headers.get('X-Account-Host', '').split(',')]
        account_devices = [d.strip() for d in
                           req.headers.get('X-Account-Device', '').split(',')]
        account_partition = req.headers.get('X-Account-Partition', '')

        if len(account_hosts) != len(account_devices):
            # This shouldn't happen unless there's a bug in the proxy,
            # but if there is, we want to know about it.
            self.logger.error(
                'ERROR Account update failed: different  '
                'numbers of hosts and devices in request: '
                '"%(hosts)s" vs "%(devices)s"', {
                    'hosts': req.headers.get('X-Account-Host', ''),
                    'devices': req.headers.get('X-Account-Device', '')})
            return HTTPBadRequest(req=req)

        if account_partition:
            # zip is lazy on py3, but we need a list, so force evaluation.
            # On py2 it's an extra list copy, but the list is so small
            # (one element per replica in account ring, usually 3) that it
            # doesn't matter.
            updates = list(zip(account_hosts, account_devices))
        else:
            updates = []

        account_404s = 0

        for account_host, account_device in updates:
            account_ip, account_port = account_host.rsplit(':', 1)
            new_path = '/' + '/'.join([account, container])
            info = broker.get_info()
            account_headers = HeaderKeyDict({
                'x-put-timestamp': info['put_timestamp'],
                'x-delete-timestamp': info['delete_timestamp'],
                'x-object-count': info['object_count'],
                'x-bytes-used': info['bytes_used'],
                'x-trans-id': req.headers.get('x-trans-id', '-'),
                'X-Backend-Storage-Policy-Index': info['storage_policy_index'],
                'user-agent': 'container-server %s' % os.getpid(),
                'referer': req.as_referer()})
            if req.headers.get('x-account-override-deleted', 'no').lower() == \
                    'yes':
                account_headers['x-account-override-deleted'] = 'yes'
            try:
                with ConnectionTimeout(self.conn_timeout):
                    conn = http_connect(
                        account_ip, account_port, account_device,
                        account_partition, 'PUT', new_path, account_headers)
                with Timeout(self.node_timeout):
                    account_response = conn.getresponse()
                    account_response.read()
                    if account_response.status == HTTP_NOT_FOUND:
                        account_404s += 1
                    elif not is_success(account_response.status):
                        self.logger.error(
                            'ERROR Account update failed '
                            'with %(ip)s:%(port)s/%(device)s (will retry '
                            'later): Response %(status)s %(reason)s',
                            {'ip': account_ip, 'port': account_port,
                             'device': account_device,
                             'status': account_response.status,
                             'reason': account_response.reason})
            except (Exception, Timeout):
                self.logger.exception(
                    'ERROR account update failed with '
                    '%(ip)s:%(port)s/%(device)s (will retry later)',
                    {'ip': account_ip, 'port': account_port,
                     'device': account_device})
        if updates and account_404s == len(updates):
            return HTTPNotFound(req=req)
        else:
            return None

    def _update_sync_store(self, broker, method):
        try:
            self.sync_store.update_sync_store(broker)
        except Exception:
            self.logger.exception('Failed to update sync_store %s during %s' %
                                  (broker.db_file, method))

    def _redirect_to_shard(self, req, broker, obj_name):
        """
        If the request indicates that it can accept a redirection, look for a
        shard range that contains ``obj_name`` and if one exists return a
        HTTPMovedPermanently response.

        :param req: an instance of :class:`~swift.common.swob.Request`
        :param broker: a container broker
        :param obj_name: an object name
        :return: an instance of :class:`swift.common.swob.HTTPMovedPermanently`
            if a shard range exists for the given ``obj_name``, otherwise None.
        """
        if not config_true_value(
                req.headers.get('x-backend-accept-redirect', False)):
            # We want to avoid fetching shard ranges for the (more
            # time-sensitive) object-server update, so allow some misplaced
            # objects to land between when we've started sharding and when the
            # proxy learns about it. Note that this path is also used by old,
            # pre-sharding updaters during a rolling upgrade.
            return None

        shard_ranges = broker.get_shard_ranges(
            includes=obj_name, states=SHARD_UPDATE_STATES)
        if not shard_ranges:
            return None

        # note: obj_name may be included in both a created sub-shard and its
        # sharding parent. get_shard_ranges will return the created sub-shard
        # in preference to the parent, which is the desired result.
        containing_range = shard_ranges[0]
        location = "/%s/%s" % (containing_range.name, obj_name)
        if location != quote(location) and not config_true_value(
                req.headers.get('x-backend-accept-quoted-location', False)):
            # Sender expects the destination to be unquoted, but it isn't safe
            # to send unquoted. Eat the update for now and let the sharder
            # move it later. Should only come up during rolling upgrades.
            return None

        headers = {'Location': quote(location),
                   'X-Backend-Location-Is-Quoted': 'true',
                   'X-Backend-Redirect-Timestamp':
                       containing_range.timestamp.internal}

        # we do not want the host added to the location
        req.environ['swift.leave_relative_location'] = True
        return HTTPMovedPermanently(headers=headers, request=req)

    def check_free_space(self, drive):
        drive_root = os.path.join(self.root, drive)
        return fs_has_free_space(
            drive_root, self.fallocate_reserve, self.fallocate_is_percent)

    @public
    @timing_stats()
    def DELETE(self, req):
        """Handle HTTP DELETE request."""
        drive, part, account, container, obj = get_obj_name_and_placement(req)
        req_timestamp = valid_timestamp(req)
        try:
            check_drive(self.root, drive, self.mount_check)
        except ValueError:
            return HTTPInsufficientStorage(drive=drive, request=req)
        # policy index is only relevant for delete_obj (and transitively for
        # auto create accounts)
        obj_policy_index = self.get_and_validate_policy_index(req) or 0
        broker = self._get_container_broker(drive, part, account, container)
        if obj:
            self._maybe_autocreate(broker, req_timestamp, account,
                                   obj_policy_index, req)
        elif not os.path.exists(broker.db_file):
            return HTTPNotFound()

        if obj:     # delete object
            # redirect if a shard range exists for the object name
            redirect = self._redirect_to_shard(req, broker, obj)
            if redirect:
                return redirect

            broker.delete_object(obj, req.headers.get('x-timestamp'),
                                 obj_policy_index)
            return HTTPNoContent(request=req)
        else:
            # delete container
            if not broker.empty():
                return HTTPConflict(request=req)
            existed = Timestamp(broker.get_info()['put_timestamp']) and \
                not broker.is_deleted()
            broker.delete_db(req_timestamp.internal)
            if not broker.is_deleted():
                return HTTPConflict(request=req)
            self._update_sync_store(broker, 'DELETE')
            resp = self.account_update(req, account, container, broker)
            if resp:
                return resp
            if existed:
                return HTTPNoContent(request=req)
            return HTTPNotFound()

    def _update_or_create(self, req, broker, timestamp, new_container_policy,
                          requested_policy_index):
        """
        Create new database broker or update timestamps for existing database.

        :param req: the swob request object
        :param broker: the broker instance for the container
        :param timestamp: internalized timestamp
        :param new_container_policy: the storage policy index to use
                                     when creating the container
        :param requested_policy_index: the storage policy index sent in the
                                       request, may be None

        :returns: created, a bool, if database did not previously exist
        """
        if not os.path.exists(broker.db_file):
            try:
                broker.initialize(timestamp, new_container_policy)
            except DatabaseAlreadyExists:
                pass
            else:
                return True  # created
        recreated = broker.is_deleted()
        if recreated:
            # only set storage policy on deleted containers
            broker.set_storage_policy_index(new_container_policy,
                                            timestamp=timestamp)
        elif requested_policy_index is not None:
            # validate requested policy with existing container
            if requested_policy_index != broker.storage_policy_index:
                raise HTTPConflict(request=req,
                                   headers={'x-backend-storage-policy-index':
                                            broker.storage_policy_index})
        broker.update_put_timestamp(timestamp)
        if broker.is_deleted():
            raise HTTPConflict(request=req)
        if recreated:
            broker.update_status_changed_at(timestamp)
        return recreated

    def _should_autocreate(self, account, req):
        auto_create_header = req.headers.get('X-Backend-Auto-Create')
        if auto_create_header:
            # If the caller included an explicit X-Backend-Auto-Create header,
            # assume they know the behavior they want
            return config_true_value(auto_create_header)
        if account.startswith(self.shards_account_prefix):
            # we have to specical case this subset of the
            # auto_create_account_prefix because we don't want the updater
            # accidently auto-creating shards; only the sharder creates
            # shards and it will explicitly tell the server to do so
            return False
        return account.startswith(self.auto_create_account_prefix)

    def _maybe_autocreate(self, broker, req_timestamp, account,
                          policy_index, req):
        created = False
        should_autocreate = self._should_autocreate(account, req)
        if should_autocreate and not os.path.exists(broker.db_file):
            if policy_index is None:
                raise HTTPBadRequest(
                    'X-Backend-Storage-Policy-Index header is required')
            try:
                broker.initialize(req_timestamp.internal, policy_index)
            except DatabaseAlreadyExists:
                pass
            else:
                created = True
        if not os.path.exists(broker.db_file):
            raise HTTPNotFound()
        return created

    def _update_metadata(self, req, broker, req_timestamp, method):
        metadata = {
            wsgi_to_str(key): (wsgi_to_str(value), req_timestamp.internal)
            for key, value in req.headers.items()
            if key.lower() in self.save_headers
            or is_sys_or_user_meta('container', key)}
        if metadata:
            if 'X-Container-Sync-To' in metadata:
                if 'X-Container-Sync-To' not in broker.metadata or \
                        metadata['X-Container-Sync-To'][0] != \
                        broker.metadata['X-Container-Sync-To'][0]:
                    broker.set_x_container_sync_points(-1, -1)
            broker.update_metadata(metadata, validate_metadata=True)
            self._update_sync_store(broker, method)

    @public
    @timing_stats()
    def PUT(self, req):
        """Handle HTTP PUT request."""
        drive, part, account, container, obj = get_obj_name_and_placement(req)
        req_timestamp = valid_timestamp(req)
        if 'x-container-sync-to' in req.headers:
            err, sync_to, realm, realm_key = validate_sync_to(
                req.headers['x-container-sync-to'], self.allowed_sync_hosts,
                self.realms_conf)
            if err:
                return HTTPBadRequest(err)
        try:
            check_drive(self.root, drive, self.mount_check)
        except ValueError:
            return HTTPInsufficientStorage(drive=drive, request=req)
        if not self.check_free_space(drive):
            return HTTPInsufficientStorage(drive=drive, request=req)

        broker = self._get_container_broker(drive, part, account, container)
        if obj:
            return self.PUT_object(req, broker, account, obj, req_timestamp)
        record_type = req.headers.get('x-backend-record-type', '').lower()
        if record_type == RECORD_TYPE_SHARD:
            return self.PUT_shard(req, broker, account, req_timestamp)
        else:
            return self.PUT_container(req, broker, account,
                                      container, req_timestamp)

    @timing_stats()
    def PUT_object(self, req, broker, account, obj, req_timestamp):
        """Put object into container."""
        # obj put expects the policy_index header, default is for
        # legacy support during upgrade.
        requested_policy_index = self.get_and_validate_policy_index(req)
        obj_policy_index = requested_policy_index or 0
        self._maybe_autocreate(
            broker, req_timestamp, account, obj_policy_index, req)
        # redirect if a shard exists for this object name
        response = self._redirect_to_shard(req, broker, obj)
        if response:
            return response

        broker.put_object(obj, req_timestamp.internal,
                          int(req.headers['x-size']),
                          wsgi_to_str(req.headers['x-content-type']),
                          wsgi_to_str(req.headers['x-etag']), 0,
                          obj_policy_index,
                          wsgi_to_str(req.headers.get(
                              'x-content-type-timestamp')),
                          wsgi_to_str(req.headers.get('x-meta-timestamp')))
        return HTTPCreated(request=req)

<<<<<<< HEAD
    def _create_ok_resp(self, req, broker, created):
=======
    def _create_PUT_response(self, req, broker, created):
>>>>>>> efd83649
        if created:
            return HTTPCreated(request=req,
                               headers={'x-backend-storage-policy-index':
                                        broker.storage_policy_index})
        else:
            return HTTPAccepted(request=req,
                                headers={'x-backend-storage-policy-index':
                                         broker.storage_policy_index})

    @timing_stats()
    def PUT_shard(self, req, broker, account, req_timestamp):
        """Put shards into container."""
        requested_policy_index = self.get_and_validate_policy_index(req)
        try:
            # validate incoming data...
            shard_ranges = [ShardRange.from_dict(sr)
                            for sr in json.loads(req.body)]
        except (ValueError, KeyError, TypeError) as err:
            return HTTPBadRequest('Invalid body: %r' % err)
        created = self._maybe_autocreate(
            broker, req_timestamp, account, requested_policy_index, req)
        self._update_metadata(req, broker, req_timestamp, 'PUT')
        if shard_ranges:
            # TODO: consider writing the shard ranges into the pending
            # file, but if so ensure an all-or-none semantic for the write
            broker.merge_shard_ranges(shard_ranges)
<<<<<<< HEAD
        return self._create_ok_resp(req, broker, created)
=======
        return self._create_PUT_response(req, broker, created)
>>>>>>> efd83649

    @timing_stats()
    def PUT_container(self, req, broker, account, container, req_timestamp):
        """Update or create container."""
        requested_policy_index = self.get_and_validate_policy_index(req)
        if requested_policy_index is None:
            # use the default index sent by the proxy if available
            new_container_policy = req.headers.get(
                'X-Backend-Storage-Policy-Default', int(POLICIES.default))
        else:
            new_container_policy = requested_policy_index
        created = self._update_or_create(req, broker,
                                         req_timestamp.internal,
                                         new_container_policy,
                                         requested_policy_index)
        self._update_metadata(req, broker, req_timestamp, 'PUT')
        resp = self.account_update(req, account, container, broker)
        if resp:
            return resp
<<<<<<< HEAD
        return self._create_ok_resp(req, broker, created)
=======
        return self._create_PUT_response(req, broker, created)
>>>>>>> efd83649

    @public
    @timing_stats(sample_rate=0.1)
    def HEAD(self, req):
        """Handle HTTP HEAD request."""
        drive, part, account, container, obj = get_obj_name_and_placement(req)
        out_content_type = listing_formats.get_listing_content_type(req)
        try:
            check_drive(self.root, drive, self.mount_check)
        except ValueError:
            return HTTPInsufficientStorage(drive=drive, request=req)
        broker = self._get_container_broker(drive, part, account, container,
                                            pending_timeout=0.1,
                                            stale_reads_ok=True)
        info, is_deleted = broker.get_info_is_deleted()
        headers = gen_resp_headers(info, is_deleted=is_deleted)
        if is_deleted:
            return HTTPNotFound(request=req, headers=headers)
        headers.update(
            (str_to_wsgi(key), str_to_wsgi(value))
            for key, (value, timestamp) in broker.metadata.items()
            if value != '' and (key.lower() in self.save_headers or
                                is_sys_or_user_meta('container', key)))
        headers['Content-Type'] = out_content_type
        resp = HTTPNoContent(request=req, headers=headers, charset='utf-8')
        resp.last_modified = Timestamp(headers['X-PUT-Timestamp']).ceil()
        return resp

<<<<<<< HEAD
    def update_data_record(self, record, record_type=None,
                           shard_record_format=None):
=======
    def update_shard_record(self, record, shard_record_full=True):
        """
        Return the shard_range database record as a dict, the keys will depend
        on the database fields provided in the record.

        :param record: shard entry record
        :param shard_record_full: boolean, when true the timestamp field is
                                  added as "last_modified" in iso format.
        :returns: modified record
        """
        response = dict(record)
        if shard_record_full:
            created = record.timestamp
            response['last_modified'] = Timestamp(created).isoformat
        return response

    def update_object_record(self, record):
>>>>>>> efd83649
        """
        Perform mutation to container listing records that are common to all
        serialization formats, and returns it as a dict.

        Converts created time to iso timestamp.
        Replaces size with 'swift_bytes' content type parameter.

        :param record: object entry record
<<<<<<< HEAD
        :param record_type: Either shard, auto, '' or None. This value
                             determines how it'll build the response dict.
        :param shard_record_format: Either 'namespace', 'full' or None.
        :returns: modified record
        """
        if record_type == 'shard':
            response = dict(record)
            if shard_record_format == 'full':
                created = record.timestamp
                response['last_modified'] = Timestamp(created).isoformat
        else:
            # record is object info
            (name, created, size, content_type, etag) = record[:5]
            name_ = name.decode('utf8') if six.PY2 else name
            if content_type is None:
                return {'subdir': name_}
            response = {
                'bytes': size, 'hash': etag, 'name': name_,
                'content_type': content_type}
            override_bytes_from_content_type(response, logger=self.logger)
            response['last_modified'] = Timestamp(created).isoformat
=======
        :returns: modified record
        """
        # record is object info
        (name, created, size, content_type, etag) = record[:5]
        name_ = name.decode('utf8') if six.PY2 else name
        if content_type is None:
            return {'subdir': name_}
        response = {
            'bytes': size, 'hash': etag, 'name': name_,
            'content_type': content_type}
        override_bytes_from_content_type(response, logger=self.logger)
        response['last_modified'] = Timestamp(created).isoformat
>>>>>>> efd83649
        return response

    @public
    @timing_stats()
    def GET(self, req):
        """
        Handle HTTP GET request.

        The body of the response to a successful GET request contains a listing
        of either objects or shard ranges. The exact content of the listing is
        determined by a combination of request headers and query string
        parameters, as follows:

        * The type of the listing is determined by the
          ``X-Backend-Record-Type`` header. If this header has value ``shard``
          then the response body will be a list of shard ranges; if this header
          has value ``auto``, and the container state is ``sharding`` or
          ``sharded``, then the listing will be a list of shard ranges;
          otherwise the response body will be a list of objects.

        * Both shard range and object listings may be filtered according to
          the constraints described below. However, the
          ``X-Backend-Ignore-Shard-Name-Filter`` header may be used to override
          the application of the ``marker``, ``end_marker``, ``includes`` and
          ``reverse`` parameters to shard range listings. These parameters will
          be ignored if the header has the value 'sharded' and the current db
          sharding state is also 'sharded'. Note that this header does not
          override the ``states`` constraint on shard range listings.

        * The order of both shard range and object listings may be reversed by
          using a ``reverse`` query string parameter with a
          value in :attr:`swift.common.utils.TRUE_VALUES`.

        * Both shard range and object listings may be constrained to a name
          range by the ``marker`` and ``end_marker`` query string parameters.
          Object listings will only contain objects whose names are greater
          than any ``marker`` value and less than any ``end_marker`` value.
          Shard range listings will only contain shard ranges whose namespace
          is greater than or includes any ``marker`` value and is less than or
          includes any ``end_marker`` value.

        * Shard range listings may also be constrained by an ``includes`` query
          string parameter. If this parameter is present the listing will only
          contain shard ranges whose namespace includes the value of the
          parameter; any ``marker`` or ``end_marker`` parameters are ignored

        * The length of an object listing may be constrained by the ``limit``
          parameter. Object listings may also be constrained by ``prefix``,
          ``delimiter`` and ``path`` query string parameters.

        * Shard range listings will include deleted shard ranges if and only if
          the ``X-Backend-Include-Deleted`` header value is one of
          :attr:`swift.common.utils.TRUE_VALUES`. Object listings never
          include deleted objects.

        * Shard range listings may be constrained to include only shard ranges
          whose state is specified by a query string ``states`` parameter. If
          present, the ``states`` parameter should be a comma separated list of
          either the string or integer representation of
          :data:`~swift.common.utils.ShardRange.STATES`.

          Alias values may be used in a ``states`` parameter value. The
          ``listing`` alias will cause the listing to include all shard ranges
          in a state suitable for contributing to an object listing. The
          ``updating`` alias will cause the listing to include all shard ranges
          in a state suitable to accept an object update.

          If either of these aliases is used then the shard range listing will
          if necessary be extended with a synthesised 'filler' range in order
          to satisfy the requested name range when insufficient actual shard
          ranges are found. Any 'filler' shard range will cover the otherwise
          uncovered tail of the requested name range and will point back to the
          same container.

<<<<<<< HEAD
=======
          The ``auditing`` alias will cause the listing to include all shard
          ranges in a state useful to the sharder while auditing a shard
          container. This alias will not cause a 'filler' range to be added,
          but will cause the container's own shard range to be included in the
          listing. For now, ``auditing`` is only supported when
          'X-Backend-Record-Shard-Format' is 'full'.

>>>>>>> efd83649
        * Shard range listings can be simplified to include only Namespace
          only attributes (name, lower and upper) if the caller send the header
          ``X-Backend-Record-Shard-Format`` with value 'namespace' as a hint
          that it would prefer namespaces. If this header doesn't exist or the
          value is 'full', the listings will default to include all attributes
          of shard ranges. But if params has includes/marker/end_marker then
          the response will be full shard ranges, regardless the header of
          ``X-Backend-Record-Shard-Format``. The response header
          ``X-Backend-Record-Type`` will tell the user what type it gets back.

        * Listings are not normally returned from a deleted container. However,
          the ``X-Backend-Override-Deleted`` header may be used with a value in
          :attr:`swift.common.utils.TRUE_VALUES` to force a shard range
          listing to be returned from a deleted container whose DB file still
          exists.

        :param req: an instance of :class:`swift.common.swob.Request`
        :returns: an instance of :class:`swift.common.swob.Response`
        """
        drive, part, account, container, obj = get_obj_name_and_placement(req)
        params = validate_container_params(req)
        out_content_type = listing_formats.get_listing_content_type(req)
        try:
            check_drive(self.root, drive, self.mount_check)
        except ValueError:
            return HTTPInsufficientStorage(drive=drive, request=req)
        broker = self._get_container_broker(drive, part, account, container,
                                            pending_timeout=0.1,
                                            stale_reads_ok=True)
        info, is_deleted = broker.get_info_is_deleted()
        record_type = req.headers.get('x-backend-record-type', '').lower()
        db_state = info.get('db_state')
        if record_type == 'auto' and db_state in (SHARDING, SHARDED):
            record_type = 'shard'
        if record_type == 'shard':
            return self.GET_shard(req, broker, container, params, info,
<<<<<<< HEAD
                                  is_deleted, out_content_type, record_type)
        else:
            return self.GET_object(req, broker, container, params, info,
                                   is_deleted, out_content_type, record_type)

    @timing_stats()
    def GET_shard(self, req, broker, container, params, info,
                  is_deleted, out_content_type, record_type):
=======
                                  is_deleted, out_content_type)
        else:
            return self.GET_object(req, broker, container, params, info,
                                   is_deleted, out_content_type)

    @timing_stats()
    def GET_shard(self, req, broker, container, params, info,
                  is_deleted, out_content_type):
>>>>>>> efd83649
        """
        Returns a list of persisted shard ranges or namespaces in response.

        :param req: swob.Request object
        :param broker: container DB broker object
        :param container: container name
        :param params: the request params.
        :param info: the global info for the container
        :param is_deleted: the is_deleted status for the container.
        :param out_content_type: content type as a string.
<<<<<<< HEAD
        :param record_type: the type of record, e.g. shard.
=======
>>>>>>> efd83649
        :returns: an instance of :class:`swift.common.swob.Response`
        """
        marker = params.get('marker', '')
        end_marker = params.get('end_marker')
        reverse = config_true_value(params.get('reverse'))
        states = params.get('states')
        includes = params.get('includes')
        shard_format = req.headers.get(
            'x-backend-record-shard-format', 'full').lower()
<<<<<<< HEAD
=======
        include_deleted = config_true_value(
            req.headers.get('x-backend-include-deleted', False))
        if include_deleted and shard_format == 'namespace':
            # Namespace doesn't support 'deleted' attribute.
            return HTTPBadRequest(request=req,
                                  body='No include_deleted for namespace GET')

>>>>>>> efd83649
        # For record type of 'shard', user can specify an additional header
        # to ask for list of Namespaces instead of full ShardRanges.
        # This will allow proxy server who is going to retrieve Namespace
        # to talk to older version of container servers who don't support
        # Namespace yet during upgrade.
        # Note: there is no support of 'includes', 'marker', 'end_marker'
        # or 'reverse' for 'namespace' GET.
        if shard_format == "namespace" and not (
            includes or marker or end_marker or reverse
        ):
            override_deleted = False
        else:
            shard_format = 'full'
            override_deleted = info and config_true_value(
                req.headers.get('x-backend-override-deleted', False))

        resp_headers = gen_resp_headers(
            info, is_deleted=is_deleted and not override_deleted)
        if is_deleted and not override_deleted:
            return HTTPNotFound(request=req, headers=resp_headers)

        resp_headers['X-Backend-Record-Type'] = 'shard'
        resp_headers['X-Backend-Record-Shard-Format'] = shard_format
        override_filter_hdr = req.headers.get(
            'x-backend-override-shard-name-filter', '').lower()
        if override_filter_hdr == info.get('db_state') == 'sharded':
            # respect the request to send back *all* ranges if the db is in
            # sharded state
            resp_headers['X-Backend-Override-Shard-Name-Filter'] = 'true'
            marker = end_marker = includes = None
            reverse = False
        fill_gaps = include_own = False
        if states:
            states = list_from_csv(states)
            fill_gaps = any(('listing' in states, 'updating' in states))
            # The 'auditing' state alias is used by the sharder during
            # shard audit; if the shard is shrinking then it needs to get
            # acceptor shard ranges, which may be the root container
            # itself, so use include_own.
            # For 'namespace' record type, container server only supports
            # listing of states using 'updating' or 'listing', 'auditing'
            # is not supported, for which caller should set
            # 'x-backend-record-shard-format' to 'full' instead.
            include_own = 'auditing' in states
            try:
                states = broker.resolve_shard_range_states(states)
            except ValueError:
                return HTTPBadRequest(request=req, body='Bad state')
<<<<<<< HEAD
        # This is also not supported for 'namespace' record type
        include_deleted = config_true_value(
            req.headers.get('x-backend-include-deleted', False))

        if shard_format == 'namespace':
            container_list = broker.get_namespaces(states, fill_gaps)
        else:
=======

        if shard_format == 'namespace':
            shard_format_full = False
            container_list = broker.get_namespaces(states, fill_gaps)
        else:
            shard_format_full = True
>>>>>>> efd83649
            container_list = broker.get_shard_ranges(
                marker, end_marker, includes, reverse, states=states,
                include_deleted=include_deleted, fill_gaps=fill_gaps,
                include_own=include_own)
<<<<<<< HEAD
        return self.create_listing(req, out_content_type, info, resp_headers,
                                   broker.metadata, container_list, container,
                                   record_type, shard_format)

    @timing_stats()
    def GET_object(self, req, broker, container, params, info,
                   is_deleted, out_content_type, record_type):
        """
        Returns a list of persisted shard ranges or namespaces in response.
=======
        listing = [self.update_shard_record(record, shard_format_full)
                   for record in container_list]
        return self._create_GET_response(req, out_content_type, info,
                                         resp_headers, broker.metadata,
                                         container, listing)

    @timing_stats()
    def GET_object(self, req, broker, container, params, info,
                   is_deleted, out_content_type):
        """
        Returns a list of objects in response.
>>>>>>> efd83649

        :param req: swob.Request object
        :param broker: container DB broker object
        :param container: container name
        :param params: the request params.
        :param info: the global info for the container
        :param is_deleted: the is_deleted status for the container.
        :param out_content_type: content type as a string.
<<<<<<< HEAD
        :param record_type: the type of record, e.g. shard.
=======
>>>>>>> efd83649
        :returns: an instance of :class:`swift.common.swob.Response`
        """
        marker = params.get('marker', '')
        end_marker = params.get('end_marker')
        reverse = config_true_value(params.get('reverse'))
        path = params.get('path')
        prefix = params.get('prefix')
        delimiter = params.get('delimiter')
        limit = params['limit']
<<<<<<< HEAD
        shard_format = None
=======
>>>>>>> efd83649
        requested_policy_index = self.get_and_validate_policy_index(req)
        resp_headers = gen_resp_headers(info, is_deleted=is_deleted)
        if is_deleted:
            return HTTPNotFound(request=req, headers=resp_headers)
        resp_headers['X-Backend-Record-Type'] = 'object'
        storage_policy_index = (
            requested_policy_index if requested_policy_index is not None
            else info['storage_policy_index'])
        resp_headers['X-Backend-Record-Storage-Policy-Index'] = \
            storage_policy_index
        # Use the retired db while container is in process of sharding,
        # otherwise use current db
        src_broker = broker.get_brokers()[0]
        container_list = src_broker.list_objects_iter(
            limit, marker, end_marker, prefix, delimiter, path,
            storage_policy_index=storage_policy_index,
            reverse=reverse, allow_reserved=req.allow_reserved_names)
<<<<<<< HEAD
        return self.create_listing(req, out_content_type, info, resp_headers,
                                   broker.metadata, container_list, container,
                                   record_type, shard_format)

    def create_listing(self, req, out_content_type, info, resp_headers,
                       metadata, container_list, container, record_type=None,
                       shard_record_format=None):
=======
        listing = [self.update_object_record(record)
                   for record in container_list]
        return self._create_GET_response(req, out_content_type, info,
                                         resp_headers, broker.metadata,
                                         container, listing)

    def _create_GET_response(self, req, out_content_type, info, resp_headers,
                             metadata, container, listing):
>>>>>>> efd83649
        for key, (value, _timestamp) in metadata.items():
            if value and (key.lower() in self.save_headers or
                          is_sys_or_user_meta('container', key)):
                resp_headers[str_to_wsgi(key)] = str_to_wsgi(value)

<<<<<<< HEAD
        listing = [self.update_data_record(
            record, record_type, shard_record_format)
            for record in container_list]
=======
>>>>>>> efd83649
        if out_content_type.endswith('/xml'):
            body = listing_formats.container_to_xml(listing, container)
        elif out_content_type.endswith('/json'):
            body = json.dumps(listing).encode('ascii')
        else:
            body = listing_formats.listing_to_text(listing)

        ret = Response(request=req, headers=resp_headers, body=body,
                       content_type=out_content_type, charset='utf-8')
        ret.last_modified = Timestamp(resp_headers['X-PUT-Timestamp']).ceil()
        if not ret.body:
            ret.status_int = HTTP_NO_CONTENT
        return ret

    @public
    @replication
    @timing_stats(sample_rate=0.01)
    def REPLICATE(self, req):
        """
        Handle HTTP REPLICATE request (json-encoded RPC calls for replication.)
        """
        post_args = split_and_validate_path(req, 3)
        drive, partition, hash = post_args
        try:
            check_drive(self.root, drive, self.mount_check)
        except ValueError:
            return HTTPInsufficientStorage(drive=drive, request=req)
        if not self.check_free_space(drive):
            return HTTPInsufficientStorage(drive=drive, request=req)
        try:
            args = json.load(req.environ['wsgi.input'])
        except ValueError as err:
            return HTTPBadRequest(body=str(err), content_type='text/plain')
        ret = self.replicator_rpc.dispatch(post_args, args)
        ret.request = req
        return ret

    @public
    @timing_stats()
    def UPDATE(self, req):
        """
        Handle HTTP UPDATE request (merge_items RPCs coming from the proxy.)
        """
        drive, part, account, container = get_container_name_and_placement(req)
        req_timestamp = valid_timestamp(req)
        try:
            check_drive(self.root, drive, self.mount_check)
        except ValueError:
            return HTTPInsufficientStorage(drive=drive, request=req)
        if not self.check_free_space(drive):
            return HTTPInsufficientStorage(drive=drive, request=req)

        requested_policy_index = self.get_and_validate_policy_index(req)
        broker = self._get_container_broker(drive, part, account, container)
        self._maybe_autocreate(broker, req_timestamp, account,
                               requested_policy_index, req)
        try:
            objs = json.load(req.environ['wsgi.input'])
        except ValueError as err:
            return HTTPBadRequest(body=str(err), content_type='text/plain')
        broker.merge_items(objs)
        return HTTPAccepted(request=req)

    @public
    @timing_stats()
    def POST(self, req):
        """
        Handle HTTP POST request.

        A POST request will update the container's ``put_timestamp``, unless
        it has an ``X-Backend-No-Timestamp-Update`` header with a truthy value.

        :param req: an instance of :class:`~swift.common.swob.Request`.
        """
        drive, part, account, container = get_container_name_and_placement(req)
        req_timestamp = valid_timestamp(req)
        if 'x-container-sync-to' in req.headers:
            err, sync_to, realm, realm_key = validate_sync_to(
                req.headers['x-container-sync-to'], self.allowed_sync_hosts,
                self.realms_conf)
            if err:
                return HTTPBadRequest(err)
        try:
            check_drive(self.root, drive, self.mount_check)
        except ValueError:
            return HTTPInsufficientStorage(drive=drive, request=req)
        if not self.check_free_space(drive):
            return HTTPInsufficientStorage(drive=drive, request=req)
        broker = self._get_container_broker(drive, part, account, container)
        if broker.is_deleted():
            return HTTPNotFound(request=req)
        if not config_true_value(
                req.headers.get('x-backend-no-timestamp-update', False)):
            broker.update_put_timestamp(req_timestamp.internal)
        self._update_metadata(req, broker, req_timestamp, 'POST')
        return HTTPNoContent(request=req)

    def __call__(self, env, start_response):
        start_time = time.time()
        req = Request(env)
        self.logger.txn_id = req.headers.get('x-trans-id', None)
        if not check_utf8(wsgi_to_str(req.path_info), internal=True):
            res = HTTPPreconditionFailed(body='Invalid UTF8 or contains NULL')
        else:
            try:
                # disallow methods which have not been marked 'public'
                if req.method not in self.allowed_methods:
                    res = HTTPMethodNotAllowed()
                else:
                    res = getattr(self, req.method)(req)
            except HTTPException as error_response:
                res = error_response
            except (Exception, Timeout):
                self.logger.exception(
                    'ERROR __call__ error with %(method)s %(path)s ',
                    {'method': req.method, 'path': req.path})
                res = HTTPInternalServerError(body=traceback.format_exc())
        if self.log_requests:
            trans_time = time.time() - start_time
            log_message = get_log_line(req, res, trans_time, '',
                                       self.log_format,
                                       self.anonymization_method,
                                       self.anonymization_salt)
            if req.method.upper() == 'REPLICATE':
                self.logger.debug(log_message)
            else:
                self.logger.info(log_message)
        return res(env, start_response)


def app_factory(global_conf, **local_conf):
    """paste.deploy app factory for creating WSGI container server apps"""
    conf = global_conf.copy()
    conf.update(local_conf)
    return ContainerController(conf)<|MERGE_RESOLUTION|>--- conflicted
+++ resolved
@@ -551,11 +551,7 @@
                           wsgi_to_str(req.headers.get('x-meta-timestamp')))
         return HTTPCreated(request=req)
 
-<<<<<<< HEAD
-    def _create_ok_resp(self, req, broker, created):
-=======
     def _create_PUT_response(self, req, broker, created):
->>>>>>> efd83649
         if created:
             return HTTPCreated(request=req,
                                headers={'x-backend-storage-policy-index':
@@ -582,11 +578,7 @@
             # TODO: consider writing the shard ranges into the pending
             # file, but if so ensure an all-or-none semantic for the write
             broker.merge_shard_ranges(shard_ranges)
-<<<<<<< HEAD
-        return self._create_ok_resp(req, broker, created)
-=======
         return self._create_PUT_response(req, broker, created)
->>>>>>> efd83649
 
     @timing_stats()
     def PUT_container(self, req, broker, account, container, req_timestamp):
@@ -606,11 +598,7 @@
         resp = self.account_update(req, account, container, broker)
         if resp:
             return resp
-<<<<<<< HEAD
-        return self._create_ok_resp(req, broker, created)
-=======
         return self._create_PUT_response(req, broker, created)
->>>>>>> efd83649
 
     @public
     @timing_stats(sample_rate=0.1)
@@ -639,10 +627,6 @@
         resp.last_modified = Timestamp(headers['X-PUT-Timestamp']).ceil()
         return resp
 
-<<<<<<< HEAD
-    def update_data_record(self, record, record_type=None,
-                           shard_record_format=None):
-=======
     def update_shard_record(self, record, shard_record_full=True):
         """
         Return the shard_range database record as a dict, the keys will depend
@@ -660,7 +644,6 @@
         return response
 
     def update_object_record(self, record):
->>>>>>> efd83649
         """
         Perform mutation to container listing records that are common to all
         serialization formats, and returns it as a dict.
@@ -669,29 +652,6 @@
         Replaces size with 'swift_bytes' content type parameter.
 
         :param record: object entry record
-<<<<<<< HEAD
-        :param record_type: Either shard, auto, '' or None. This value
-                             determines how it'll build the response dict.
-        :param shard_record_format: Either 'namespace', 'full' or None.
-        :returns: modified record
-        """
-        if record_type == 'shard':
-            response = dict(record)
-            if shard_record_format == 'full':
-                created = record.timestamp
-                response['last_modified'] = Timestamp(created).isoformat
-        else:
-            # record is object info
-            (name, created, size, content_type, etag) = record[:5]
-            name_ = name.decode('utf8') if six.PY2 else name
-            if content_type is None:
-                return {'subdir': name_}
-            response = {
-                'bytes': size, 'hash': etag, 'name': name_,
-                'content_type': content_type}
-            override_bytes_from_content_type(response, logger=self.logger)
-            response['last_modified'] = Timestamp(created).isoformat
-=======
         :returns: modified record
         """
         # record is object info
@@ -704,7 +664,6 @@
             'content_type': content_type}
         override_bytes_from_content_type(response, logger=self.logger)
         response['last_modified'] = Timestamp(created).isoformat
->>>>>>> efd83649
         return response
 
     @public
@@ -779,8 +738,6 @@
           uncovered tail of the requested name range and will point back to the
           same container.
 
-<<<<<<< HEAD
-=======
           The ``auditing`` alias will cause the listing to include all shard
           ranges in a state useful to the sharder while auditing a shard
           container. This alias will not cause a 'filler' range to be added,
@@ -788,7 +745,6 @@
           listing. For now, ``auditing`` is only supported when
           'X-Backend-Record-Shard-Format' is 'full'.
 
->>>>>>> efd83649
         * Shard range listings can be simplified to include only Namespace
           only attributes (name, lower and upper) if the caller send the header
           ``X-Backend-Record-Shard-Format`` with value 'namespace' as a hint
@@ -825,16 +781,6 @@
             record_type = 'shard'
         if record_type == 'shard':
             return self.GET_shard(req, broker, container, params, info,
-<<<<<<< HEAD
-                                  is_deleted, out_content_type, record_type)
-        else:
-            return self.GET_object(req, broker, container, params, info,
-                                   is_deleted, out_content_type, record_type)
-
-    @timing_stats()
-    def GET_shard(self, req, broker, container, params, info,
-                  is_deleted, out_content_type, record_type):
-=======
                                   is_deleted, out_content_type)
         else:
             return self.GET_object(req, broker, container, params, info,
@@ -843,7 +789,6 @@
     @timing_stats()
     def GET_shard(self, req, broker, container, params, info,
                   is_deleted, out_content_type):
->>>>>>> efd83649
         """
         Returns a list of persisted shard ranges or namespaces in response.
 
@@ -854,10 +799,6 @@
         :param info: the global info for the container
         :param is_deleted: the is_deleted status for the container.
         :param out_content_type: content type as a string.
-<<<<<<< HEAD
-        :param record_type: the type of record, e.g. shard.
-=======
->>>>>>> efd83649
         :returns: an instance of :class:`swift.common.swob.Response`
         """
         marker = params.get('marker', '')
@@ -867,8 +808,6 @@
         includes = params.get('includes')
         shard_format = req.headers.get(
             'x-backend-record-shard-format', 'full').lower()
-<<<<<<< HEAD
-=======
         include_deleted = config_true_value(
             req.headers.get('x-backend-include-deleted', False))
         if include_deleted and shard_format == 'namespace':
@@ -876,7 +815,6 @@
             return HTTPBadRequest(request=req,
                                   body='No include_deleted for namespace GET')
 
->>>>>>> efd83649
         # For record type of 'shard', user can specify an additional header
         # to ask for list of Namespaces instead of full ShardRanges.
         # This will allow proxy server who is going to retrieve Namespace
@@ -925,37 +863,16 @@
                 states = broker.resolve_shard_range_states(states)
             except ValueError:
                 return HTTPBadRequest(request=req, body='Bad state')
-<<<<<<< HEAD
-        # This is also not supported for 'namespace' record type
-        include_deleted = config_true_value(
-            req.headers.get('x-backend-include-deleted', False))
-
-        if shard_format == 'namespace':
-            container_list = broker.get_namespaces(states, fill_gaps)
-        else:
-=======
 
         if shard_format == 'namespace':
             shard_format_full = False
             container_list = broker.get_namespaces(states, fill_gaps)
         else:
             shard_format_full = True
->>>>>>> efd83649
             container_list = broker.get_shard_ranges(
                 marker, end_marker, includes, reverse, states=states,
                 include_deleted=include_deleted, fill_gaps=fill_gaps,
                 include_own=include_own)
-<<<<<<< HEAD
-        return self.create_listing(req, out_content_type, info, resp_headers,
-                                   broker.metadata, container_list, container,
-                                   record_type, shard_format)
-
-    @timing_stats()
-    def GET_object(self, req, broker, container, params, info,
-                   is_deleted, out_content_type, record_type):
-        """
-        Returns a list of persisted shard ranges or namespaces in response.
-=======
         listing = [self.update_shard_record(record, shard_format_full)
                    for record in container_list]
         return self._create_GET_response(req, out_content_type, info,
@@ -967,7 +884,6 @@
                    is_deleted, out_content_type):
         """
         Returns a list of objects in response.
->>>>>>> efd83649
 
         :param req: swob.Request object
         :param broker: container DB broker object
@@ -976,10 +892,6 @@
         :param info: the global info for the container
         :param is_deleted: the is_deleted status for the container.
         :param out_content_type: content type as a string.
-<<<<<<< HEAD
-        :param record_type: the type of record, e.g. shard.
-=======
->>>>>>> efd83649
         :returns: an instance of :class:`swift.common.swob.Response`
         """
         marker = params.get('marker', '')
@@ -989,10 +901,6 @@
         prefix = params.get('prefix')
         delimiter = params.get('delimiter')
         limit = params['limit']
-<<<<<<< HEAD
-        shard_format = None
-=======
->>>>>>> efd83649
         requested_policy_index = self.get_and_validate_policy_index(req)
         resp_headers = gen_resp_headers(info, is_deleted=is_deleted)
         if is_deleted:
@@ -1010,15 +918,6 @@
             limit, marker, end_marker, prefix, delimiter, path,
             storage_policy_index=storage_policy_index,
             reverse=reverse, allow_reserved=req.allow_reserved_names)
-<<<<<<< HEAD
-        return self.create_listing(req, out_content_type, info, resp_headers,
-                                   broker.metadata, container_list, container,
-                                   record_type, shard_format)
-
-    def create_listing(self, req, out_content_type, info, resp_headers,
-                       metadata, container_list, container, record_type=None,
-                       shard_record_format=None):
-=======
         listing = [self.update_object_record(record)
                    for record in container_list]
         return self._create_GET_response(req, out_content_type, info,
@@ -1027,18 +926,11 @@
 
     def _create_GET_response(self, req, out_content_type, info, resp_headers,
                              metadata, container, listing):
->>>>>>> efd83649
         for key, (value, _timestamp) in metadata.items():
             if value and (key.lower() in self.save_headers or
                           is_sys_or_user_meta('container', key)):
                 resp_headers[str_to_wsgi(key)] = str_to_wsgi(value)
 
-<<<<<<< HEAD
-        listing = [self.update_data_record(
-            record, record_type, shard_record_format)
-            for record in container_list]
-=======
->>>>>>> efd83649
         if out_content_type.endswith('/xml'):
             body = listing_formats.container_to_xml(listing, container)
         elif out_content_type.endswith('/json'):

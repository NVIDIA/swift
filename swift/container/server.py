# Copyright (c) 2010-2012 OpenStack Foundation
#
# Licensed under the Apache License, Version 2.0 (the "License");
# you may not use this file except in compliance with the License.
# You may obtain a copy of the License at
#
#    http://www.apache.org/licenses/LICENSE-2.0
#
# Unless required by applicable law or agreed to in writing, software
# distributed under the License is distributed on an "AS IS" BASIS,
# WITHOUT WARRANTIES OR CONDITIONS OF ANY KIND, either express or
# implied.
# See the License for the specific language governing permissions and
# limitations under the License.

import json
import os
import time
import traceback

from eventlet import Timeout

import six
from six.moves.urllib.parse import quote

import swift.common.db
from swift.container.sync_store import ContainerSyncStore
from swift.container.backend import ContainerBroker, DATADIR, \
    RECORD_TYPE_SHARD, UNSHARDED, SHARDING, SHARDED, SHARD_UPDATE_STATES
from swift.container.replicator import ContainerReplicatorRpc
from swift.common.db import DatabaseAlreadyExists
from swift.common.container_sync_realms import ContainerSyncRealms
from swift.common.request_helpers import split_and_validate_path, \
    is_sys_or_user_meta, validate_internal_container, validate_internal_obj, \
    validate_container_params
from swift.common.utils import get_logger, hash_path, public, \
    Timestamp, storage_directory, validate_sync_to, \
    config_true_value, timing_stats, replication, \
    override_bytes_from_content_type, get_log_line, \
    config_fallocate_value, fs_has_free_space, list_from_csv, \
    ShardRange
from swift.common.constraints import valid_timestamp, check_utf8, \
    check_drive, AUTO_CREATE_ACCOUNT_PREFIX
from swift.common.bufferedhttp import http_connect
from swift.common.exceptions import ConnectionTimeout
from swift.common.http import HTTP_NO_CONTENT, HTTP_NOT_FOUND, is_success
from swift.common.middleware import listing_formats
from swift.common.storage_policy import POLICIES
from swift.common.base_storage_server import BaseStorageServer
from swift.common.header_key_dict import HeaderKeyDict
from swift.common.swob import HTTPAccepted, HTTPBadRequest, HTTPConflict, \
    HTTPCreated, HTTPInternalServerError, HTTPNoContent, HTTPNotFound, \
    HTTPPreconditionFailed, HTTPMethodNotAllowed, Request, Response, \
    HTTPInsufficientStorage, HTTPException, HTTPMovedPermanently, \
    wsgi_to_str, str_to_wsgi


def gen_resp_headers(info, is_deleted=False):
    """
    Convert container info dict to headers.
    """
    # backend headers are always included
    headers = {
        'X-Backend-Timestamp': Timestamp(info.get('created_at', 0)).internal,
        'X-Backend-PUT-Timestamp': Timestamp(info.get(
            'put_timestamp', 0)).internal,
        'X-Backend-DELETE-Timestamp': Timestamp(
            info.get('delete_timestamp', 0)).internal,
        'X-Backend-Status-Changed-At': Timestamp(
            info.get('status_changed_at', 0)).internal,
        'X-Backend-Storage-Policy-Index': info.get('storage_policy_index', 0),
    }
    if not is_deleted:
        # base container info on deleted containers is not exposed to client
        headers.update({
            'X-Container-Object-Count': info.get('object_count', 0),
            'X-Container-Bytes-Used': info.get('bytes_used', 0),
            'X-Timestamp': Timestamp(info.get('created_at', 0)).normal,
            'X-PUT-Timestamp': Timestamp(
                info.get('put_timestamp', 0)).normal,
            'X-Backend-Sharding-State': info.get('db_state', UNSHARDED),
        })
    return headers


def get_container_name_and_placement(req):
    """
    Split and validate path for a container.

    :param req: a swob request

    :returns: a tuple of path parts as strings
    """
    drive, part, account, container = split_and_validate_path(req, 4)
    validate_internal_container(account, container)
    return drive, part, account, container


def get_obj_name_and_placement(req):
    """
    Split and validate path for an object.

    :param req: a swob request

    :returns: a tuple of path parts as strings
    """
    drive, part, account, container, obj = split_and_validate_path(
        req, 4, 5, True)
    validate_internal_obj(account, container, obj)
    return drive, part, account, container, obj


class ContainerController(BaseStorageServer):
    """WSGI Controller for the container server."""

    # Ensure these are all lowercase
    save_headers = ['x-container-read', 'x-container-write',
                    'x-container-sync-key', 'x-container-sync-to']
    server_type = 'container-server'

    def __init__(self, conf, logger=None):
        super(ContainerController, self).__init__(conf)
        self.logger = logger or get_logger(conf, log_route='container-server')
        self.log_requests = config_true_value(conf.get('log_requests', 'true'))
        self.root = conf.get('devices', '/srv/node')
        self.mount_check = config_true_value(conf.get('mount_check', 'true'))
        self.node_timeout = float(conf.get('node_timeout', 3))
        self.conn_timeout = float(conf.get('conn_timeout', 0.5))
        #: ContainerSyncCluster instance for validating sync-to values.
        self.realms_conf = ContainerSyncRealms(
            os.path.join(
                conf.get('swift_dir', '/etc/swift'),
                'container-sync-realms.conf'),
            self.logger)
        #: The list of hosts we're allowed to send syncs to. This can be
        #: overridden by data in self.realms_conf
        self.allowed_sync_hosts = [
            h.strip()
            for h in conf.get('allowed_sync_hosts', '127.0.0.1').split(',')
            if h.strip()]
        self.replicator_rpc = ContainerReplicatorRpc(
            self.root, DATADIR, ContainerBroker, self.mount_check,
            logger=self.logger)
        if conf.get('auto_create_account_prefix'):
            self.logger.warning('Option auto_create_account_prefix is '
                                'deprecated. Configure '
                                'auto_create_account_prefix under the '
                                'swift-constraints section of '
                                'swift.conf. This option will '
                                'be ignored in a future release.')
            self.auto_create_account_prefix = \
                conf['auto_create_account_prefix']
        else:
            self.auto_create_account_prefix = AUTO_CREATE_ACCOUNT_PREFIX
        self.shards_account_prefix = (
            self.auto_create_account_prefix + 'shards_')
        if config_true_value(conf.get('allow_versions', 'f')):
            self.save_headers.append('x-versions-location')
        if 'allow_versions' in conf:
            self.logger.warning('Option allow_versions is deprecated. '
                                'Configure the versioned_writes middleware in '
                                'the proxy-server instead. This option will '
                                'be ignored in a future release.')
        swift.common.db.DB_PREALLOCATION = \
            config_true_value(conf.get('db_preallocation', 'f'))
        swift.common.db.QUERY_LOGGING = \
            config_true_value(conf.get('db_query_logging', 'f'))
        self.sync_store = ContainerSyncStore(self.root,
                                             self.logger,
                                             self.mount_check)
        self.fallocate_reserve, self.fallocate_is_percent = \
            config_fallocate_value(conf.get('fallocate_reserve', '1%'))

    def _get_container_broker(self, drive, part, account, container, **kwargs):
        """
        Get a DB broker for the container.

        :param drive: drive that holds the container
        :param part: partition the container is in
        :param account: account name
        :param container: container name
        :returns: ContainerBroker object
        """
        hsh = hash_path(account, container)
        db_dir = storage_directory(DATADIR, part, hsh)
        db_path = os.path.join(self.root, drive, db_dir, hsh + '.db')
        for key, value in (
            ('account', account),
            ('container', container),
            ('logger', self.logger),
            ('fallocate_reserve', self.fallocate_reserve),
            ('fallocate_is_percent', self.fallocate_is_percent),
        ):
            kwargs.setdefault(key, value)
        return ContainerBroker(db_path, **kwargs)

    def get_and_validate_policy_index(self, req):
        """
        Validate that the index supplied maps to a policy.

        :returns: policy index from request, or None if not present
        :raises HTTPBadRequest: if the supplied index is bogus
        """
        header = 'X-Backend-Storage-Policy-Index'
        policy_index = req.headers.get(header, None)
        if policy_index is None:
            return None

        try:
            policy_index = int(policy_index)
            policy = POLICIES.get_by_index(policy_index)
            if policy is None:
                raise ValueError
        except ValueError:
            raise HTTPBadRequest(
                request=req, content_type="text/plain",
                body="Invalid %s %r" % (header, policy_index))
        else:
            return int(policy)

    def account_update(self, req, account, container, broker):
        """
        Update the account server(s) with latest container info.

        :param req: swob.Request object
        :param account: account name
        :param container: container name
        :param broker: container DB broker object
        :returns: if all the account requests return a 404 error code,
                  HTTPNotFound response object,
                  if the account cannot be updated due to a malformed header,
                  an HTTPBadRequest response object,
                  otherwise None.
        """
        account_hosts = [h.strip() for h in
                         req.headers.get('X-Account-Host', '').split(',')]
        account_devices = [d.strip() for d in
                           req.headers.get('X-Account-Device', '').split(',')]
        account_partition = req.headers.get('X-Account-Partition', '')

        if len(account_hosts) != len(account_devices):
            # This shouldn't happen unless there's a bug in the proxy,
            # but if there is, we want to know about it.
            self.logger.error(
                'ERROR Account update failed: different  '
                'numbers of hosts and devices in request: '
                '"%(hosts)s" vs "%(devices)s"', {
                    'hosts': req.headers.get('X-Account-Host', ''),
                    'devices': req.headers.get('X-Account-Device', '')})
            return HTTPBadRequest(req=req)

        if account_partition:
            # zip is lazy on py3, but we need a list, so force evaluation.
            # On py2 it's an extra list copy, but the list is so small
            # (one element per replica in account ring, usually 3) that it
            # doesn't matter.
            updates = list(zip(account_hosts, account_devices))
        else:
            updates = []

        account_404s = 0

        for account_host, account_device in updates:
            account_ip, account_port = account_host.rsplit(':', 1)
            new_path = '/' + '/'.join([account, container])
            info = broker.get_info()
            account_headers = HeaderKeyDict({
                'x-put-timestamp': info['put_timestamp'],
                'x-delete-timestamp': info['delete_timestamp'],
                'x-object-count': info['object_count'],
                'x-bytes-used': info['bytes_used'],
                'x-trans-id': req.headers.get('x-trans-id', '-'),
                'X-Backend-Storage-Policy-Index': info['storage_policy_index'],
                'user-agent': 'container-server %s' % os.getpid(),
                'referer': req.as_referer()})
            if req.headers.get('x-account-override-deleted', 'no').lower() == \
                    'yes':
                account_headers['x-account-override-deleted'] = 'yes'
            try:
                with ConnectionTimeout(self.conn_timeout):
                    conn = http_connect(
                        account_ip, account_port, account_device,
                        account_partition, 'PUT', new_path, account_headers)
                with Timeout(self.node_timeout):
                    account_response = conn.getresponse()
                    account_response.read()
                    if account_response.status == HTTP_NOT_FOUND:
                        account_404s += 1
                    elif not is_success(account_response.status):
                        self.logger.error(
                            'ERROR Account update failed '
                            'with %(ip)s:%(port)s/%(device)s (will retry '
                            'later): Response %(status)s %(reason)s',
                            {'ip': account_ip, 'port': account_port,
                             'device': account_device,
                             'status': account_response.status,
                             'reason': account_response.reason})
            except (Exception, Timeout):
                self.logger.exception(
                    'ERROR account update failed with '
                    '%(ip)s:%(port)s/%(device)s (will retry later)',
                    {'ip': account_ip, 'port': account_port,
                     'device': account_device})
        if updates and account_404s == len(updates):
            return HTTPNotFound(req=req)
        else:
            return None

    def _update_sync_store(self, broker, method):
        try:
            self.sync_store.update_sync_store(broker)
        except Exception:
            self.logger.exception('Failed to update sync_store %s during %s' %
                                  (broker.db_file, method))

    def _redirect_to_shard(self, req, broker, obj_name):
        """
        If the request indicates that it can accept a redirection, look for a
        shard range that contains ``obj_name`` and if one exists return a
        HTTPMovedPermanently response.

        :param req: an instance of :class:`~swift.common.swob.Request`
        :param broker: a container broker
        :param obj_name: an object name
        :return: an instance of :class:`swift.common.swob.HTTPMovedPermanently`
            if a shard range exists for the given ``obj_name``, otherwise None.
        """
        if not config_true_value(
                req.headers.get('x-backend-accept-redirect', False)):
            # We want to avoid fetching shard ranges for the (more
            # time-sensitive) object-server update, so allow some misplaced
            # objects to land between when we've started sharding and when the
            # proxy learns about it. Note that this path is also used by old,
            # pre-sharding updaters during a rolling upgrade.
            return None

        shard_ranges = broker.get_shard_ranges(
            includes=obj_name, states=SHARD_UPDATE_STATES)
        if not shard_ranges:
            return None

        # note: obj_name may be included in both a created sub-shard and its
        # sharding parent. get_shard_ranges will return the created sub-shard
        # in preference to the parent, which is the desired result.
        containing_range = shard_ranges[0]
        location = "/%s/%s" % (containing_range.name, obj_name)
        if location != quote(location) and not config_true_value(
                req.headers.get('x-backend-accept-quoted-location', False)):
            # Sender expects the destination to be unquoted, but it isn't safe
            # to send unquoted. Eat the update for now and let the sharder
            # move it later. Should only come up during rolling upgrades.
            return None

        headers = {'Location': quote(location),
                   'X-Backend-Location-Is-Quoted': 'true',
                   'X-Backend-Redirect-Timestamp':
                       containing_range.timestamp.internal}

        # we do not want the host added to the location
        req.environ['swift.leave_relative_location'] = True
        return HTTPMovedPermanently(headers=headers, request=req)

    def check_free_space(self, drive):
        drive_root = os.path.join(self.root, drive)
        return fs_has_free_space(
            drive_root, self.fallocate_reserve, self.fallocate_is_percent)

    @public
    @timing_stats()
    def DELETE(self, req):
        """Handle HTTP DELETE request."""
        drive, part, account, container, obj = get_obj_name_and_placement(req)
        req_timestamp = valid_timestamp(req)
        try:
            check_drive(self.root, drive, self.mount_check)
        except ValueError:
            return HTTPInsufficientStorage(drive=drive, request=req)
        # policy index is only relevant for delete_obj (and transitively for
        # auto create accounts)
        obj_policy_index = self.get_and_validate_policy_index(req) or 0
        broker = self._get_container_broker(drive, part, account, container)
        if obj:
            self._maybe_autocreate(broker, req_timestamp, account,
                                   obj_policy_index, req)
        elif not os.path.exists(broker.db_file):
            return HTTPNotFound()

        if obj:     # delete object
            # redirect if a shard range exists for the object name
            redirect = self._redirect_to_shard(req, broker, obj)
            if redirect:
                return redirect

            broker.delete_object(obj, req.headers.get('x-timestamp'),
                                 obj_policy_index)
            return HTTPNoContent(request=req)
        else:
            # delete container
            if not broker.empty():
                return HTTPConflict(request=req)
            existed = Timestamp(broker.get_info()['put_timestamp']) and \
                not broker.is_deleted()
            broker.delete_db(req_timestamp.internal)
            if not broker.is_deleted():
                return HTTPConflict(request=req)
            self._update_sync_store(broker, 'DELETE')
            resp = self.account_update(req, account, container, broker)
            if resp:
                return resp
            if existed:
                return HTTPNoContent(request=req)
            return HTTPNotFound()

    def _update_or_create(self, req, broker, timestamp, new_container_policy,
                          requested_policy_index):
        """
        Create new database broker or update timestamps for existing database.

        :param req: the swob request object
        :param broker: the broker instance for the container
        :param timestamp: internalized timestamp
        :param new_container_policy: the storage policy index to use
                                     when creating the container
        :param requested_policy_index: the storage policy index sent in the
                                       request, may be None

        :returns: created, a bool, if database did not previously exist
        """
        if not os.path.exists(broker.db_file):
            try:
                broker.initialize(timestamp, new_container_policy)
            except DatabaseAlreadyExists:
                pass
            else:
                return True  # created
        recreated = broker.is_deleted()
        if recreated:
            # only set storage policy on deleted containers
            broker.set_storage_policy_index(new_container_policy,
                                            timestamp=timestamp)
        elif requested_policy_index is not None:
            # validate requested policy with existing container
            if requested_policy_index != broker.storage_policy_index:
                raise HTTPConflict(request=req,
                                   headers={'x-backend-storage-policy-index':
                                            broker.storage_policy_index})
        broker.update_put_timestamp(timestamp)
        if broker.is_deleted():
            raise HTTPConflict(request=req)
        if recreated:
            broker.update_status_changed_at(timestamp)
        return recreated

    def _should_autocreate(self, account, req):
        auto_create_header = req.headers.get('X-Backend-Auto-Create')
        if auto_create_header:
            # If the caller included an explicit X-Backend-Auto-Create header,
            # assume they know the behavior they want
            return config_true_value(auto_create_header)
        if account.startswith(self.shards_account_prefix):
            # we have to specical case this subset of the
            # auto_create_account_prefix because we don't want the updater
            # accidently auto-creating shards; only the sharder creates
            # shards and it will explicitly tell the server to do so
            return False
        return account.startswith(self.auto_create_account_prefix)

    def _maybe_autocreate(self, broker, req_timestamp, account,
                          policy_index, req):
        created = False
        should_autocreate = self._should_autocreate(account, req)
        if should_autocreate and not os.path.exists(broker.db_file):
            if policy_index is None:
                raise HTTPBadRequest(
                    'X-Backend-Storage-Policy-Index header is required')
            try:
                broker.initialize(req_timestamp.internal, policy_index)
            except DatabaseAlreadyExists:
                pass
            else:
                created = True
        if not os.path.exists(broker.db_file):
            raise HTTPNotFound()
        return created

    def _update_metadata(self, req, broker, req_timestamp, method):
        metadata = {
            wsgi_to_str(key): (wsgi_to_str(value), req_timestamp.internal)
            for key, value in req.headers.items()
            if key.lower() in self.save_headers
            or is_sys_or_user_meta('container', key)}
        if metadata:
            if 'X-Container-Sync-To' in metadata:
                if 'X-Container-Sync-To' not in broker.metadata or \
                        metadata['X-Container-Sync-To'][0] != \
                        broker.metadata['X-Container-Sync-To'][0]:
                    broker.set_x_container_sync_points(-1, -1)
            broker.update_metadata(metadata, validate_metadata=True)
            self._update_sync_store(broker, method)

    @public
    @timing_stats()
    def PUT(self, req):
        """Handle HTTP PUT request."""
        drive, part, account, container, obj = get_obj_name_and_placement(req)
        req_timestamp = valid_timestamp(req)
        if 'x-container-sync-to' in req.headers:
            err, sync_to, realm, realm_key = validate_sync_to(
                req.headers['x-container-sync-to'], self.allowed_sync_hosts,
                self.realms_conf)
            if err:
                return HTTPBadRequest(err)
        try:
            check_drive(self.root, drive, self.mount_check)
        except ValueError:
            return HTTPInsufficientStorage(drive=drive, request=req)
        if not self.check_free_space(drive):
            return HTTPInsufficientStorage(drive=drive, request=req)

        broker = self._get_container_broker(drive, part, account, container)
        if obj:
            return self.PUT_object(req, broker, account, obj, req_timestamp)
        record_type = req.headers.get('x-backend-record-type', '').lower()
        if record_type == RECORD_TYPE_SHARD:
            return self.PUT_shard(req, broker, account, req_timestamp)
        else:
            return self.PUT_container(req, broker, account,
                                      container, req_timestamp)

    @timing_stats()
    def PUT_object(self, req, broker, account, obj, req_timestamp):
        """Put object into container."""
        # obj put expects the policy_index header, default is for
        # legacy support during upgrade.
        requested_policy_index = self.get_and_validate_policy_index(req)
        obj_policy_index = requested_policy_index or 0
        self._maybe_autocreate(
            broker, req_timestamp, account, obj_policy_index, req)
        # redirect if a shard exists for this object name
        response = self._redirect_to_shard(req, broker, obj)
        if response:
            return response

        broker.put_object(obj, req_timestamp.internal,
                          int(req.headers['x-size']),
                          wsgi_to_str(req.headers['x-content-type']),
                          wsgi_to_str(req.headers['x-etag']), 0,
                          obj_policy_index,
                          wsgi_to_str(req.headers.get(
                              'x-content-type-timestamp')),
                          wsgi_to_str(req.headers.get('x-meta-timestamp')))
        return HTTPCreated(request=req)

<<<<<<< HEAD
    def _create_PUT_response(self, req, broker, created):
=======
    def _create_ok_resp(self, req, broker, created):
>>>>>>> fdde94d9
        if created:
            return HTTPCreated(request=req,
                               headers={'x-backend-storage-policy-index':
                                        broker.storage_policy_index})
        else:
            return HTTPAccepted(request=req,
                                headers={'x-backend-storage-policy-index':
                                         broker.storage_policy_index})

    @timing_stats()
    def PUT_shard(self, req, broker, account, req_timestamp):
        """Put shards into container."""
        requested_policy_index = self.get_and_validate_policy_index(req)
        try:
            # validate incoming data...
            shard_ranges = [ShardRange.from_dict(sr)
                            for sr in json.loads(req.body)]
        except (ValueError, KeyError, TypeError) as err:
            return HTTPBadRequest('Invalid body: %r' % err)
        created = self._maybe_autocreate(
            broker, req_timestamp, account, requested_policy_index, req)
        self._update_metadata(req, broker, req_timestamp, 'PUT')
        if shard_ranges:
            # TODO: consider writing the shard ranges into the pending
            # file, but if so ensure an all-or-none semantic for the write
            broker.merge_shard_ranges(shard_ranges)
<<<<<<< HEAD
        return self._create_PUT_response(req, broker, created)
=======
        return self._create_ok_resp(req, broker, created)
>>>>>>> fdde94d9

    @timing_stats()
    def PUT_container(self, req, broker, account, container, req_timestamp):
        """Update or create container."""
        requested_policy_index = self.get_and_validate_policy_index(req)
        if requested_policy_index is None:
            # use the default index sent by the proxy if available
            new_container_policy = req.headers.get(
                'X-Backend-Storage-Policy-Default', int(POLICIES.default))
        else:
            new_container_policy = requested_policy_index
        created = self._update_or_create(req, broker,
                                         req_timestamp.internal,
                                         new_container_policy,
                                         requested_policy_index)
        self._update_metadata(req, broker, req_timestamp, 'PUT')
        resp = self.account_update(req, account, container, broker)
        if resp:
            return resp
<<<<<<< HEAD
        return self._create_PUT_response(req, broker, created)
=======
        return self._create_ok_resp(req, broker, created)
>>>>>>> fdde94d9

    @public
    @timing_stats(sample_rate=0.1)
    def HEAD(self, req):
        """Handle HTTP HEAD request."""
        drive, part, account, container, obj = get_obj_name_and_placement(req)
        out_content_type = listing_formats.get_listing_content_type(req)
        try:
            check_drive(self.root, drive, self.mount_check)
        except ValueError:
            return HTTPInsufficientStorage(drive=drive, request=req)
        broker = self._get_container_broker(drive, part, account, container,
                                            pending_timeout=0.1,
                                            stale_reads_ok=True)
        info, is_deleted = broker.get_info_is_deleted()
        headers = gen_resp_headers(info, is_deleted=is_deleted)
        if is_deleted:
            return HTTPNotFound(request=req, headers=headers)
        headers.update(
            (str_to_wsgi(key), str_to_wsgi(value))
            for key, (value, timestamp) in broker.metadata.items()
            if value != '' and (key.lower() in self.save_headers or
                                is_sys_or_user_meta('container', key)))
        headers['Content-Type'] = out_content_type
        resp = HTTPNoContent(request=req, headers=headers, charset='utf-8')
        resp.last_modified = Timestamp(headers['X-PUT-Timestamp']).ceil()
        return resp

    def update_shard_record(self, record, shard_record_full=True):
        """
        Return the shard_range database record as a dict, the keys will depend
        on the database fields provided in the record.

<<<<<<< HEAD
        :param record: shard entry record
        :param shard_record_full: boolean, when true the timestamp field is
                                  added as "last_modified" in iso format.
        :returns: modified record
=======
        :param record: shard entry record, either ShardRange or Namespace.
        :param shard_record_full: boolean, when true the timestamp field is
                                  added as "last_modified" in iso format.
        :returns: dict suitable for listing responses
>>>>>>> fdde94d9
        """
        response = dict(record)
        if shard_record_full:
            created = record.timestamp
            response['last_modified'] = Timestamp(created).isoformat
        return response

    def update_object_record(self, record):
        """
        Perform mutation to container listing records that are common to all
        serialization formats, and returns it as a dict.

        Converts created time to iso timestamp.
        Replaces size with 'swift_bytes' content type parameter.

        :param record: object entry record
        :returns: modified record
        """
        # record is object info
        (name, created, size, content_type, etag) = record[:5]
        name_ = name.decode('utf8') if six.PY2 else name
        if content_type is None:
            return {'subdir': name_}
        response = {
            'bytes': size, 'hash': etag, 'name': name_,
            'content_type': content_type}
        override_bytes_from_content_type(response, logger=self.logger)
        response['last_modified'] = Timestamp(created).isoformat
        return response

    @public
    @timing_stats()
    def GET(self, req):
        """
        Handle HTTP GET request.

        The body of the response to a successful GET request contains a listing
        of either objects or shard ranges. The exact content of the listing is
        determined by a combination of request headers and query string
        parameters, as follows:

        * The type of the listing is determined by the
          ``X-Backend-Record-Type`` header. If this header has value ``shard``
          then the response body will be a list of shard ranges; if this header
          has value ``auto``, and the container state is ``sharding`` or
          ``sharded``, then the listing will be a list of shard ranges;
          otherwise the response body will be a list of objects.

        * Both shard range and object listings may be filtered according to
          the constraints described below. However, the
          ``X-Backend-Ignore-Shard-Name-Filter`` header may be used to override
          the application of the ``marker``, ``end_marker``, ``includes`` and
          ``reverse`` parameters to shard range listings. These parameters will
          be ignored if the header has the value 'sharded' and the current db
          sharding state is also 'sharded'. Note that this header does not
          override the ``states`` constraint on shard range listings.

        * The order of both shard range and object listings may be reversed by
          using a ``reverse`` query string parameter with a
          value in :attr:`swift.common.utils.TRUE_VALUES`.

        * Both shard range and object listings may be constrained to a name
          range by the ``marker`` and ``end_marker`` query string parameters.
          Object listings will only contain objects whose names are greater
          than any ``marker`` value and less than any ``end_marker`` value.
          Shard range listings will only contain shard ranges whose namespace
          is greater than or includes any ``marker`` value and is less than or
          includes any ``end_marker`` value.

        * Shard range listings may also be constrained by an ``includes`` query
          string parameter. If this parameter is present the listing will only
          contain shard ranges whose namespace includes the value of the
          parameter; any ``marker`` or ``end_marker`` parameters are ignored

        * The length of an object listing may be constrained by the ``limit``
          parameter. Object listings may also be constrained by ``prefix``,
          ``delimiter`` and ``path`` query string parameters.

        * Shard range listings will include deleted shard ranges if and only if
          the ``X-Backend-Include-Deleted`` header value is one of
          :attr:`swift.common.utils.TRUE_VALUES`. Object listings never
          include deleted objects.

        * Shard range listings may be constrained to include only shard ranges
          whose state is specified by a query string ``states`` parameter. If
          present, the ``states`` parameter should be a comma separated list of
          either the string or integer representation of
          :data:`~swift.common.utils.ShardRange.STATES`.

          Alias values may be used in a ``states`` parameter value. The
          ``listing`` alias will cause the listing to include all shard ranges
          in a state suitable for contributing to an object listing. The
          ``updating`` alias will cause the listing to include all shard ranges
          in a state suitable to accept an object update.

          If either of these aliases is used then the shard range listing will
          if necessary be extended with a synthesised 'filler' range in order
          to satisfy the requested name range when insufficient actual shard
          ranges are found. Any 'filler' shard range will cover the otherwise
          uncovered tail of the requested name range and will point back to the
          same container.

          The ``auditing`` alias will cause the listing to include all shard
          ranges in a state useful to the sharder while auditing a shard
          container. This alias will not cause a 'filler' range to be added,
          but will cause the container's own shard range to be included in the
          listing. For now, ``auditing`` is only supported when
          'X-Backend-Record-Shard-Format' is 'full'.

        * Shard range listings can be simplified to include only Namespace
          only attributes (name, lower and upper) if the caller send the header
          ``X-Backend-Record-Shard-Format`` with value 'namespace' as a hint
          that it would prefer namespaces. If this header doesn't exist or the
          value is 'full', the listings will default to include all attributes
          of shard ranges. But if params has includes/marker/end_marker then
          the response will be full shard ranges, regardless the header of
          ``X-Backend-Record-Shard-Format``. The response header
          ``X-Backend-Record-Type`` will tell the user what type it gets back.

        * Listings are not normally returned from a deleted container. However,
          the ``X-Backend-Override-Deleted`` header may be used with a value in
          :attr:`swift.common.utils.TRUE_VALUES` to force a shard range
          listing to be returned from a deleted container whose DB file still
          exists.

        :param req: an instance of :class:`swift.common.swob.Request`
        :returns: an instance of :class:`swift.common.swob.Response`
        """
        drive, part, account, container, obj = get_obj_name_and_placement(req)
        params = validate_container_params(req)
        out_content_type = listing_formats.get_listing_content_type(req)
        try:
            check_drive(self.root, drive, self.mount_check)
        except ValueError:
            return HTTPInsufficientStorage(drive=drive, request=req)
        broker = self._get_container_broker(drive, part, account, container,
                                            pending_timeout=0.1,
                                            stale_reads_ok=True)
        info, is_deleted = broker.get_info_is_deleted()
        record_type = req.headers.get('x-backend-record-type', '').lower()
        db_state = info.get('db_state')
        if record_type == 'auto' and db_state in (SHARDING, SHARDED):
            record_type = 'shard'
        if record_type == 'shard':
            return self.GET_shard(req, broker, container, params, info,
                                  is_deleted, out_content_type)
        else:
            return self.GET_object(req, broker, container, params, info,
                                   is_deleted, out_content_type)

    @timing_stats()
    def GET_shard(self, req, broker, container, params, info,
                  is_deleted, out_content_type):
        """
        Returns a list of persisted shard ranges or namespaces in response.

        :param req: swob.Request object
        :param broker: container DB broker object
        :param container: container name
        :param params: the request params.
        :param info: the global info for the container
        :param is_deleted: the is_deleted status for the container.
        :param out_content_type: content type as a string.
        :returns: an instance of :class:`swift.common.swob.Response`
        """
        marker = params.get('marker', '')
        end_marker = params.get('end_marker')
        reverse = config_true_value(params.get('reverse'))
        states = params.get('states')
        includes = params.get('includes')
        shard_format = req.headers.get(
            'x-backend-record-shard-format', 'full').lower()
        include_deleted = config_true_value(
            req.headers.get('x-backend-include-deleted', False))
<<<<<<< HEAD
        if include_deleted and shard_format == 'namespace':
            # Namespace doesn't support 'deleted' attribute.
            return HTTPBadRequest(request=req,
                                  body='No include_deleted for namespace GET')
=======
>>>>>>> fdde94d9

        # For record type of 'shard', user can specify an additional header
        # to ask for list of Namespaces instead of full ShardRanges.
        # This will allow proxy server who is going to retrieve Namespace
        # to talk to older version of container servers who don't support
        # Namespace yet during upgrade.
        # Note: there is no support of 'includes', 'marker', 'end_marker'
        # or 'reverse' for 'namespace' GET.
        if shard_format == "namespace" and not (
            includes or marker or end_marker or reverse
        ):
            override_deleted = False
        else:
            shard_format = 'full'
            override_deleted = info and config_true_value(
                req.headers.get('x-backend-override-deleted', False))

        resp_headers = gen_resp_headers(
            info, is_deleted=is_deleted and not override_deleted)
        if is_deleted and not override_deleted:
            return HTTPNotFound(request=req, headers=resp_headers)

        resp_headers['X-Backend-Record-Type'] = 'shard'
        resp_headers['X-Backend-Record-Shard-Format'] = shard_format
        override_filter_hdr = req.headers.get(
            'x-backend-override-shard-name-filter', '').lower()
        if override_filter_hdr == info.get('db_state') == 'sharded':
            # respect the request to send back *all* ranges if the db is in
            # sharded state
            resp_headers['X-Backend-Override-Shard-Name-Filter'] = 'true'
            marker = end_marker = includes = None
            reverse = False
        fill_gaps = include_own = False
        if states:
            states = list_from_csv(states)
            fill_gaps = any(('listing' in states, 'updating' in states))
            # The 'auditing' state alias is used by the sharder during
            # shard audit; if the shard is shrinking then it needs to get
            # acceptor shard ranges, which may be the root container
            # itself, so use include_own.
<<<<<<< HEAD
            # For 'namespace' record type, container server only supports
            # listing of states using 'updating' or 'listing', 'auditing'
            # is not supported, for which caller should set
            # 'x-backend-record-shard-format' to 'full' instead.
=======
>>>>>>> fdde94d9
            include_own = 'auditing' in states
            try:
                states = broker.resolve_shard_range_states(states)
            except ValueError:
                return HTTPBadRequest(request=req, body='Bad state')

        if shard_format == 'namespace':
<<<<<<< HEAD
=======
            # Namespace GET supports a subset of functions of Shard Range GET,
            # for example, it doesn't support 'x-backend-include-deleted'
            # header, nor 'auditing' state query parameter.
            if include_deleted:
                return HTTPBadRequest(
                    request=req, body='No include_deleted for namespace GET')
            if include_own:
                return HTTPBadRequest(
                    request=req, body='No auditing state for namespace GET')
>>>>>>> fdde94d9
            shard_format_full = False
            container_list = broker.get_namespaces(states, fill_gaps)
        else:
            shard_format_full = True
            container_list = broker.get_shard_ranges(
                marker, end_marker, includes, reverse, states=states,
                include_deleted=include_deleted, fill_gaps=fill_gaps,
                include_own=include_own)
        listing = [self.update_shard_record(record, shard_format_full)
                   for record in container_list]
        return self._create_GET_response(req, out_content_type, info,
                                         resp_headers, broker.metadata,
                                         container, listing)

    @timing_stats()
    def GET_object(self, req, broker, container, params, info,
                   is_deleted, out_content_type):
        """
        Returns a list of objects in response.

        :param req: swob.Request object
        :param broker: container DB broker object
        :param container: container name
        :param params: the request params.
        :param info: the global info for the container
        :param is_deleted: the is_deleted status for the container.
        :param out_content_type: content type as a string.
        :returns: an instance of :class:`swift.common.swob.Response`
        """
        marker = params.get('marker', '')
        end_marker = params.get('end_marker')
        reverse = config_true_value(params.get('reverse'))
        path = params.get('path')
        prefix = params.get('prefix')
        delimiter = params.get('delimiter')
        limit = params['limit']
        requested_policy_index = self.get_and_validate_policy_index(req)
        resp_headers = gen_resp_headers(info, is_deleted=is_deleted)
        if is_deleted:
            return HTTPNotFound(request=req, headers=resp_headers)
        resp_headers['X-Backend-Record-Type'] = 'object'
        storage_policy_index = (
            requested_policy_index if requested_policy_index is not None
            else info['storage_policy_index'])
        resp_headers['X-Backend-Record-Storage-Policy-Index'] = \
            storage_policy_index
        # Use the retired db while container is in process of sharding,
        # otherwise use current db
        src_broker = broker.get_brokers()[0]
        container_list = src_broker.list_objects_iter(
            limit, marker, end_marker, prefix, delimiter, path,
            storage_policy_index=storage_policy_index,
            reverse=reverse, allow_reserved=req.allow_reserved_names)
        listing = [self.update_object_record(record)
                   for record in container_list]
        return self._create_GET_response(req, out_content_type, info,
                                         resp_headers, broker.metadata,
                                         container, listing)

    def _create_GET_response(self, req, out_content_type, info, resp_headers,
                             metadata, container, listing):
        for key, (value, _timestamp) in metadata.items():
            if value and (key.lower() in self.save_headers or
                          is_sys_or_user_meta('container', key)):
                resp_headers[str_to_wsgi(key)] = str_to_wsgi(value)

        if out_content_type.endswith('/xml'):
            body = listing_formats.container_to_xml(listing, container)
        elif out_content_type.endswith('/json'):
            body = json.dumps(listing).encode('ascii')
        else:
            body = listing_formats.listing_to_text(listing)

        ret = Response(request=req, headers=resp_headers, body=body,
                       content_type=out_content_type, charset='utf-8')
        ret.last_modified = Timestamp(resp_headers['X-PUT-Timestamp']).ceil()
        if not ret.body:
            ret.status_int = HTTP_NO_CONTENT
        return ret

    @public
    @replication
    @timing_stats(sample_rate=0.01)
    def REPLICATE(self, req):
        """
        Handle HTTP REPLICATE request (json-encoded RPC calls for replication.)
        """
        post_args = split_and_validate_path(req, 3)
        drive, partition, hash = post_args
        try:
            check_drive(self.root, drive, self.mount_check)
        except ValueError:
            return HTTPInsufficientStorage(drive=drive, request=req)
        if not self.check_free_space(drive):
            return HTTPInsufficientStorage(drive=drive, request=req)
        try:
            args = json.load(req.environ['wsgi.input'])
        except ValueError as err:
            return HTTPBadRequest(body=str(err), content_type='text/plain')
        ret = self.replicator_rpc.dispatch(post_args, args)
        ret.request = req
        return ret

    @public
    @timing_stats()
    def UPDATE(self, req):
        """
        Handle HTTP UPDATE request (merge_items RPCs coming from the proxy.)
        """
        drive, part, account, container = get_container_name_and_placement(req)
        req_timestamp = valid_timestamp(req)
        try:
            check_drive(self.root, drive, self.mount_check)
        except ValueError:
            return HTTPInsufficientStorage(drive=drive, request=req)
        if not self.check_free_space(drive):
            return HTTPInsufficientStorage(drive=drive, request=req)

        requested_policy_index = self.get_and_validate_policy_index(req)
        broker = self._get_container_broker(drive, part, account, container)
        self._maybe_autocreate(broker, req_timestamp, account,
                               requested_policy_index, req)
        try:
            objs = json.load(req.environ['wsgi.input'])
        except ValueError as err:
            return HTTPBadRequest(body=str(err), content_type='text/plain')
        broker.merge_items(objs)
        return HTTPAccepted(request=req)

    @public
    @timing_stats()
    def POST(self, req):
        """
        Handle HTTP POST request.

        A POST request will update the container's ``put_timestamp``, unless
        it has an ``X-Backend-No-Timestamp-Update`` header with a truthy value.

        :param req: an instance of :class:`~swift.common.swob.Request`.
        """
        drive, part, account, container = get_container_name_and_placement(req)
        req_timestamp = valid_timestamp(req)
        if 'x-container-sync-to' in req.headers:
            err, sync_to, realm, realm_key = validate_sync_to(
                req.headers['x-container-sync-to'], self.allowed_sync_hosts,
                self.realms_conf)
            if err:
                return HTTPBadRequest(err)
        try:
            check_drive(self.root, drive, self.mount_check)
        except ValueError:
            return HTTPInsufficientStorage(drive=drive, request=req)
        if not self.check_free_space(drive):
            return HTTPInsufficientStorage(drive=drive, request=req)
        broker = self._get_container_broker(drive, part, account, container)
        if broker.is_deleted():
            return HTTPNotFound(request=req)
        if not config_true_value(
                req.headers.get('x-backend-no-timestamp-update', False)):
            broker.update_put_timestamp(req_timestamp.internal)
        self._update_metadata(req, broker, req_timestamp, 'POST')
        return HTTPNoContent(request=req)

    def __call__(self, env, start_response):
        start_time = time.time()
        req = Request(env)
        self.logger.txn_id = req.headers.get('x-trans-id', None)
        if not check_utf8(wsgi_to_str(req.path_info), internal=True):
            res = HTTPPreconditionFailed(body='Invalid UTF8 or contains NULL')
        else:
            try:
                # disallow methods which have not been marked 'public'
                if req.method not in self.allowed_methods:
                    res = HTTPMethodNotAllowed()
                else:
                    res = getattr(self, req.method)(req)
            except HTTPException as error_response:
                res = error_response
            except (Exception, Timeout):
                self.logger.exception(
                    'ERROR __call__ error with %(method)s %(path)s ',
                    {'method': req.method, 'path': req.path})
                res = HTTPInternalServerError(body=traceback.format_exc())
        if self.log_requests:
            trans_time = time.time() - start_time
            log_message = get_log_line(req, res, trans_time, '',
                                       self.log_format,
                                       self.anonymization_method,
                                       self.anonymization_salt)
            if req.method.upper() == 'REPLICATE':
                self.logger.debug(log_message)
            else:
                self.logger.info(log_message)
        return res(env, start_response)


def app_factory(global_conf, **local_conf):
    """paste.deploy app factory for creating WSGI container server apps"""
    conf = global_conf.copy()
    conf.update(local_conf)
    return ContainerController(conf)<|MERGE_RESOLUTION|>--- conflicted
+++ resolved
@@ -551,11 +551,7 @@
                           wsgi_to_str(req.headers.get('x-meta-timestamp')))
         return HTTPCreated(request=req)
 
-<<<<<<< HEAD
-    def _create_PUT_response(self, req, broker, created):
-=======
     def _create_ok_resp(self, req, broker, created):
->>>>>>> fdde94d9
         if created:
             return HTTPCreated(request=req,
                                headers={'x-backend-storage-policy-index':
@@ -582,11 +578,7 @@
             # TODO: consider writing the shard ranges into the pending
             # file, but if so ensure an all-or-none semantic for the write
             broker.merge_shard_ranges(shard_ranges)
-<<<<<<< HEAD
-        return self._create_PUT_response(req, broker, created)
-=======
         return self._create_ok_resp(req, broker, created)
->>>>>>> fdde94d9
 
     @timing_stats()
     def PUT_container(self, req, broker, account, container, req_timestamp):
@@ -606,11 +598,7 @@
         resp = self.account_update(req, account, container, broker)
         if resp:
             return resp
-<<<<<<< HEAD
-        return self._create_PUT_response(req, broker, created)
-=======
         return self._create_ok_resp(req, broker, created)
->>>>>>> fdde94d9
 
     @public
     @timing_stats(sample_rate=0.1)
@@ -644,17 +632,10 @@
         Return the shard_range database record as a dict, the keys will depend
         on the database fields provided in the record.
 
-<<<<<<< HEAD
-        :param record: shard entry record
-        :param shard_record_full: boolean, when true the timestamp field is
-                                  added as "last_modified" in iso format.
-        :returns: modified record
-=======
         :param record: shard entry record, either ShardRange or Namespace.
         :param shard_record_full: boolean, when true the timestamp field is
                                   added as "last_modified" in iso format.
         :returns: dict suitable for listing responses
->>>>>>> fdde94d9
         """
         response = dict(record)
         if shard_record_full:
@@ -829,13 +810,6 @@
             'x-backend-record-shard-format', 'full').lower()
         include_deleted = config_true_value(
             req.headers.get('x-backend-include-deleted', False))
-<<<<<<< HEAD
-        if include_deleted and shard_format == 'namespace':
-            # Namespace doesn't support 'deleted' attribute.
-            return HTTPBadRequest(request=req,
-                                  body='No include_deleted for namespace GET')
-=======
->>>>>>> fdde94d9
 
         # For record type of 'shard', user can specify an additional header
         # to ask for list of Namespaces instead of full ShardRanges.
@@ -876,13 +850,6 @@
             # shard audit; if the shard is shrinking then it needs to get
             # acceptor shard ranges, which may be the root container
             # itself, so use include_own.
-<<<<<<< HEAD
-            # For 'namespace' record type, container server only supports
-            # listing of states using 'updating' or 'listing', 'auditing'
-            # is not supported, for which caller should set
-            # 'x-backend-record-shard-format' to 'full' instead.
-=======
->>>>>>> fdde94d9
             include_own = 'auditing' in states
             try:
                 states = broker.resolve_shard_range_states(states)
@@ -890,8 +857,6 @@
                 return HTTPBadRequest(request=req, body='Bad state')
 
         if shard_format == 'namespace':
-<<<<<<< HEAD
-=======
             # Namespace GET supports a subset of functions of Shard Range GET,
             # for example, it doesn't support 'x-backend-include-deleted'
             # header, nor 'auditing' state query parameter.
@@ -901,7 +866,6 @@
             if include_own:
                 return HTTPBadRequest(
                     request=req, body='No auditing state for namespace GET')
->>>>>>> fdde94d9
             shard_format_full = False
             container_list = broker.get_namespaces(states, fill_gaps)
         else:

# Copyright (c) 2010-2012 OpenStack, LLC.
#
# Licensed under the Apache License, Version 2.0 (the "License");
# you may not use this file except in compliance with the License.
# You may obtain a copy of the License at
#
#    http://www.apache.org/licenses/LICENSE-2.0
#
# Unless required by applicable law or agreed to in writing, software
# distributed under the License is distributed on an "AS IS" BASIS,
# WITHOUT WARRANTIES OR CONDITIONS OF ANY KIND, either express or
# implied.
# See the License for the specific language governing permissions and
# limitations under the License.

from __future__ import with_statement

import os
import time
import traceback
from datetime import datetime
from swift import gettext_ as _
from xml.etree.cElementTree import Element, SubElement, tostring

from eventlet import Timeout

import swift.common.db
from swift.container.backend import ContainerBroker
from swift.common.db import DatabaseAlreadyExists
from swift.common.request_helpers import get_param, get_listing_content_type, \
    split_and_validate_path
from swift.common.utils import get_logger, public, validate_sync_to, \
    config_true_value, json, timing_stats, replication, \
    override_bytes_from_content_type
from swift.common.ondisk import hash_path, normalize_timestamp, \
    storage_directory
from swift.common.constraints import CONTAINER_LISTING_LIMIT, \
    check_mount, check_float, check_utf8
from swift.common.bufferedhttp import http_connect
from swift.common.exceptions import ConnectionTimeout
from swift.common.db_replicator import ReplicatorRpc
from swift.common.http import HTTP_NOT_FOUND, is_success
from swift.common.swob import HTTPAccepted, HTTPBadRequest, HTTPConflict, \
    HTTPCreated, HTTPInternalServerError, HTTPNoContent, HTTPNotFound, \
    HTTPPreconditionFailed, HTTPMethodNotAllowed, Request, Response, \
    HTTPInsufficientStorage, HTTPException, HeaderKeyDict

DATADIR = 'containers'


class ContainerController(object):
    """WSGI Controller for the container server."""

    # Ensure these are all lowercase
    save_headers = ['x-container-read', 'x-container-write',
                    'x-container-sync-key', 'x-container-sync-to']

    def __init__(self, conf):
        self.logger = get_logger(conf, log_route='container-server')
        self.root = conf.get('devices', '/srv/node/')
        self.mount_check = config_true_value(conf.get('mount_check', 'true'))
        self.node_timeout = int(conf.get('node_timeout', 3))
        self.conn_timeout = float(conf.get('conn_timeout', 0.5))
        replication_server = conf.get('replication_server', None)
        if replication_server is not None:
            replication_server = config_true_value(replication_server)
        self.replication_server = replication_server
        self.allowed_sync_hosts = [
            h.strip()
            for h in conf.get('allowed_sync_hosts', '127.0.0.1').split(',')
            if h.strip()]
        self.replicator_rpc = ReplicatorRpc(
            self.root, DATADIR, ContainerBroker, self.mount_check,
            logger=self.logger)
        self.auto_create_account_prefix = \
            conf.get('auto_create_account_prefix') or '.'
        if config_true_value(conf.get('allow_versions', 'f')):
            self.save_headers.append('x-versions-location')
        swift.common.db.DB_PREALLOCATION = \
            config_true_value(conf.get('db_preallocation', 'f'))

    def _get_container_broker(self, drive, part, account, container, **kwargs):
        """
        Get a DB broker for the container.

        :param drive: drive that holds the container
        :param part: partition the container is in
        :param account: account name
        :param container: container name
        :returns: ContainerBroker object
        """
        hsh = hash_path(account, container)
        db_dir = storage_directory(DATADIR, part, hsh)
        db_path = os.path.join(self.root, drive, db_dir, hsh + '.db')
        kwargs.setdefault('account', account)
        kwargs.setdefault('container', container)
        kwargs.setdefault('logger', self.logger)
        return ContainerBroker(db_path, **kwargs)

    def account_update(self, req, account, container, broker):
        """
        Update the account server(s) with latest container info.

        :param req: swob.Request object
        :param account: account name
        :param container: container name
        :param broker: container DB broker object
        :returns: if all the account requests return a 404 error code,
                  HTTPNotFound response object,
                  if the account cannot be updated due to a malformed header,
                  an HTTPBadRequest response object,
                  otherwise None.
        """
        account_hosts = [h.strip() for h in
                         req.headers.get('X-Account-Host', '').split(',')]
        account_devices = [d.strip() for d in
                           req.headers.get('X-Account-Device', '').split(',')]
        account_partition = req.headers.get('X-Account-Partition', '')

        if len(account_hosts) != len(account_devices):
            # This shouldn't happen unless there's a bug in the proxy,
            # but if there is, we want to know about it.
            self.logger.error(_('ERROR Account update failed: different  '
                                'numbers of hosts and devices in request: '
                                '"%s" vs "%s"') %
                               (req.headers.get('X-Account-Host', ''),
                                req.headers.get('X-Account-Device', '')))
            return HTTPBadRequest(req=req)

        if account_partition:
            updates = zip(account_hosts, account_devices)
        else:
            updates = []

        account_404s = 0

        for account_host, account_device in updates:
            account_ip, account_port = account_host.rsplit(':', 1)
            new_path = '/' + '/'.join([account, container])
            info = broker.get_info()
            account_headers = HeaderKeyDict({
                'x-put-timestamp': info['put_timestamp'],
                'x-delete-timestamp': info['delete_timestamp'],
                'x-object-count': info['object_count'],
                'x-bytes-used': info['bytes_used'],
                'x-trans-id': req.headers.get('x-trans-id', '-'),
                'user-agent': 'container-server %s' % os.getpid(),
                'referer': req.as_referer()})
            if req.headers.get('x-account-override-deleted', 'no').lower() == \
                    'yes':
                account_headers['x-account-override-deleted'] = 'yes'
            try:
                with ConnectionTimeout(self.conn_timeout):
                    conn = http_connect(
                        account_ip, account_port, account_device,
                        account_partition, 'PUT', new_path, account_headers)
                with Timeout(self.node_timeout):
                    account_response = conn.getresponse()
                    account_response.read()
                    if account_response.status == HTTP_NOT_FOUND:
                        account_404s += 1
                    elif not is_success(account_response.status):
                        self.logger.error(_(
                            'ERROR Account update failed '
                            'with %(ip)s:%(port)s/%(device)s (will retry '
                            'later): Response %(status)s %(reason)s'),
                            {'ip': account_ip, 'port': account_port,
                             'device': account_device,
                             'status': account_response.status,
                             'reason': account_response.reason})
            except (Exception, Timeout):
                self.logger.exception(_(
                    'ERROR account update failed with '
                    '%(ip)s:%(port)s/%(device)s (will retry later)'),
                    {'ip': account_ip, 'port': account_port,
                     'device': account_device})
        if updates and account_404s == len(updates):
            return HTTPNotFound(req=req)
        else:
            return None

    @public
    @timing_stats()
    def DELETE(self, req):
        """Handle HTTP DELETE request."""
        drive, part, account, container, obj = split_and_validate_path(
            req, 4, 5, True)
        if 'x-timestamp' not in req.headers or \
                not check_float(req.headers['x-timestamp']):
            return HTTPBadRequest(body='Missing timestamp', request=req,
                                  content_type='text/plain')
        if self.mount_check and not check_mount(self.root, drive):
            return HTTPInsufficientStorage(drive=drive, request=req)
        broker = self._get_container_broker(drive, part, account, container)
        if account.startswith(self.auto_create_account_prefix) and obj and \
                not os.path.exists(broker.db_file):
            try:
                broker.initialize(normalize_timestamp(
                    req.headers.get('x-timestamp') or time.time()))
            except DatabaseAlreadyExists:
                pass
        if not os.path.exists(broker.db_file):
            return HTTPNotFound()
        if obj:     # delete object
            broker.delete_object(obj, req.headers.get('x-timestamp'))
            return HTTPNoContent(request=req)
        else:
            # delete container
            if not broker.empty():
                return HTTPConflict(request=req)
            existed = float(broker.get_info()['put_timestamp']) and \
                not broker.is_deleted()
            broker.delete_db(req.headers['X-Timestamp'])
            if not broker.is_deleted():
                return HTTPConflict(request=req)
            resp = self.account_update(req, account, container, broker)
            if resp:
                return resp
            if existed:
                return HTTPNoContent(request=req)
            return HTTPNotFound()

    @public
    @timing_stats()
    def PUT(self, req):
        """Handle HTTP PUT request."""
        drive, part, account, container, obj = split_and_validate_path(
            req, 4, 5, True)
        if 'x-timestamp' not in req.headers or \
                not check_float(req.headers['x-timestamp']):
            return HTTPBadRequest(body='Missing timestamp', request=req,
                                  content_type='text/plain')
        if 'x-container-sync-to' in req.headers:
            err = validate_sync_to(req.headers['x-container-sync-to'],
                                   self.allowed_sync_hosts)
            if err:
                return HTTPBadRequest(err)
        if self.mount_check and not check_mount(self.root, drive):
            return HTTPInsufficientStorage(drive=drive, request=req)
        timestamp = normalize_timestamp(req.headers['x-timestamp'])
        broker = self._get_container_broker(drive, part, account, container)
        if obj:     # put container object
            if account.startswith(self.auto_create_account_prefix) and \
                    not os.path.exists(broker.db_file):
                try:
                    broker.initialize(timestamp)
                except DatabaseAlreadyExists:
                    pass
            if not os.path.exists(broker.db_file):
                return HTTPNotFound()
            broker.put_object(obj, timestamp, int(req.headers['x-size']),
                              req.headers['x-content-type'],
                              req.headers['x-etag'])
            return HTTPCreated(request=req)
        else:   # put container
            if not os.path.exists(broker.db_file):
                try:
                    broker.initialize(timestamp)
                    created = True
                except DatabaseAlreadyExists:
                    pass
            else:
                created = broker.is_deleted()
                broker.update_put_timestamp(timestamp)
                if broker.is_deleted():
                    return HTTPConflict(request=req)
            metadata = {}
            metadata.update(
                (key, (value, timestamp))
                for key, value in req.headers.iteritems()
                if key.lower() in self.save_headers or
                key.lower().startswith('x-container-meta-'))
            if metadata:
                if 'X-Container-Sync-To' in metadata:
                    if 'X-Container-Sync-To' not in broker.metadata or \
                            metadata['X-Container-Sync-To'][0] != \
                            broker.metadata['X-Container-Sync-To'][0]:
                        broker.set_x_container_sync_points(-1, -1)
                broker.update_metadata(metadata)
            resp = self.account_update(req, account, container, broker)
            if resp:
                return resp
            if created:
                return HTTPCreated(request=req)
            else:
                return HTTPAccepted(request=req)

    @public
    @timing_stats(sample_rate=0.1)
    def HEAD(self, req):
        """Handle HTTP HEAD request."""
        drive, part, account, container, obj = split_and_validate_path(
            req, 4, 5, True)
        out_content_type = get_listing_content_type(req)
        if self.mount_check and not check_mount(self.root, drive):
            return HTTPInsufficientStorage(drive=drive, request=req)
        broker = self._get_container_broker(drive, part, account, container,
                                            pending_timeout=0.1,
                                            stale_reads_ok=True)
        if broker.is_deleted():
            return HTTPNotFound(request=req)
        info = broker.get_info()
        headers = {
            'X-Container-Object-Count': info['object_count'],
            'X-Container-Bytes-Used': info['bytes_used'],
            'X-Timestamp': info['created_at'],
            'X-PUT-Timestamp': info['put_timestamp'],
        }
        headers.update(
            (key, value)
            for key, (value, timestamp) in broker.metadata.iteritems()
            if value != '' and (key.lower() in self.save_headers or
                                key.lower().startswith('x-container-meta-')))
        headers['Content-Type'] = out_content_type
        return HTTPNoContent(request=req, headers=headers, charset='utf-8')

    def update_data_record(self, record):
        """
        Perform any mutations to container listing records that are common to
        all serialization formats, and returns it as a dict.

        Converts created time to iso timestamp.
        Replaces size with 'swift_bytes' content type parameter.

        :params record: object entry record
        :returns: modified record
        """
        (name, created, size, content_type, etag) = record
        if content_type is None:
            return {'subdir': name}
        response = {'bytes': size, 'hash': etag, 'name': name,
                    'content_type': content_type}
        last_modified = datetime.utcfromtimestamp(float(created)).isoformat()
        # python isoformat() doesn't include msecs when zero
        if len(last_modified) < len("1970-01-01T00:00:00.000000"):
            last_modified += ".000000"
        response['last_modified'] = last_modified
<<<<<<< HEAD
        content_type, params = parse_content_type(content_type)
        for key, value in params:
            if key == 'swift_bytes':
                try:
                    response['bytes'] = int(value)
                except ValueError:
                    self.logger.exception("Invalid swift_bytes")
            else:
                content_type += ';%s=%s' % (key, value)
        response['content_type'] = content_type
=======
        override_bytes_from_content_type(response, logger=self.logger)
>>>>>>> 34340ddf
        return response

    @public
    @timing_stats()
    def GET(self, req):
        """Handle HTTP GET request."""
        drive, part, account, container, obj = split_and_validate_path(
            req, 4, 5, True)
        path = get_param(req, 'path')
        prefix = get_param(req, 'prefix')
        delimiter = get_param(req, 'delimiter')
        if delimiter and (len(delimiter) > 1 or ord(delimiter) > 254):
            # delimiters can be made more flexible later
            return HTTPPreconditionFailed(body='Bad delimiter')
        marker = get_param(req, 'marker', '')
        end_marker = get_param(req, 'end_marker')
        limit = CONTAINER_LISTING_LIMIT
        given_limit = get_param(req, 'limit')
        if given_limit and given_limit.isdigit():
            limit = int(given_limit)
            if limit > CONTAINER_LISTING_LIMIT:
                return HTTPPreconditionFailed(
                    request=req,
                    body='Maximum limit is %d' % CONTAINER_LISTING_LIMIT)
        out_content_type = get_listing_content_type(req)
        if self.mount_check and not check_mount(self.root, drive):
            return HTTPInsufficientStorage(drive=drive, request=req)
        broker = self._get_container_broker(drive, part, account, container,
                                            pending_timeout=0.1,
                                            stale_reads_ok=True)
        if broker.is_deleted():
            return HTTPNotFound(request=req)
        info = broker.get_info()
        resp_headers = {
            'X-Container-Object-Count': info['object_count'],
            'X-Container-Bytes-Used': info['bytes_used'],
            'X-Timestamp': info['created_at'],
            'X-PUT-Timestamp': info['put_timestamp'],
        }
        for key, (value, timestamp) in broker.metadata.iteritems():
            if value and (key.lower() in self.save_headers or
                          key.lower().startswith('x-container-meta-')):
                resp_headers[key] = value
        ret = Response(request=req, headers=resp_headers,
                       content_type=out_content_type, charset='utf-8')
        container_list = broker.list_objects_iter(limit, marker, end_marker,
                                                  prefix, delimiter, path)
        if out_content_type == 'application/json':
            ret.body = json.dumps([self.update_data_record(record)
                                   for record in container_list])
        elif out_content_type.endswith('/xml'):
            doc = Element('container', name=container.decode('utf-8'))
            for obj in container_list:
                record = self.update_data_record(obj)
                if 'subdir' in record:
                    name = record['subdir'].decode('utf-8')
                    sub = SubElement(doc, 'subdir', name=name)
                    SubElement(sub, 'name').text = name
                else:
                    obj_element = SubElement(doc, 'object')
                    for field in ["name", "hash", "bytes", "content_type",
                                  "last_modified"]:
                        SubElement(obj_element, field).text = str(
                            record.pop(field)).decode('utf-8')
                    for field in sorted(record):
                        SubElement(obj_element, field).text = str(
                            record[field]).decode('utf-8')
            ret.body = tostring(doc, encoding='UTF-8').replace(
                "<?xml version='1.0' encoding='UTF-8'?>",
                '<?xml version="1.0" encoding="UTF-8"?>', 1)
        else:
            if not container_list:
                return HTTPNoContent(request=req, headers=resp_headers)
            ret.body = '\n'.join(rec[0] for rec in container_list) + '\n'
        return ret

    @public
    @replication
    @timing_stats(sample_rate=0.01)
    def REPLICATE(self, req):
        """
        Handle HTTP REPLICATE request (json-encoded RPC calls for replication.)
        """
        post_args = split_and_validate_path(req, 3)
        drive, partition, hash = post_args
        if self.mount_check and not check_mount(self.root, drive):
            return HTTPInsufficientStorage(drive=drive, request=req)
        try:
            args = json.load(req.environ['wsgi.input'])
        except ValueError as err:
            return HTTPBadRequest(body=str(err), content_type='text/plain')
        ret = self.replicator_rpc.dispatch(post_args, args)
        ret.request = req
        return ret

    @public
    @timing_stats()
    def POST(self, req):
        """Handle HTTP POST request."""
        drive, part, account, container = split_and_validate_path(req, 4)
        if 'x-timestamp' not in req.headers or \
                not check_float(req.headers['x-timestamp']):
            return HTTPBadRequest(body='Missing or bad timestamp',
                                  request=req, content_type='text/plain')
        if 'x-container-sync-to' in req.headers:
            err = validate_sync_to(req.headers['x-container-sync-to'],
                                   self.allowed_sync_hosts)
            if err:
                return HTTPBadRequest(err)
        if self.mount_check and not check_mount(self.root, drive):
            return HTTPInsufficientStorage(drive=drive, request=req)
        broker = self._get_container_broker(drive, part, account, container)
        if broker.is_deleted():
            return HTTPNotFound(request=req)
        timestamp = normalize_timestamp(req.headers['x-timestamp'])
        metadata = {}
        metadata.update(
            (key, (value, timestamp)) for key, value in req.headers.iteritems()
            if key.lower() in self.save_headers or
            key.lower().startswith('x-container-meta-'))
        if metadata:
            if 'X-Container-Sync-To' in metadata:
                if 'X-Container-Sync-To' not in broker.metadata or \
                        metadata['X-Container-Sync-To'][0] != \
                        broker.metadata['X-Container-Sync-To'][0]:
                    broker.set_x_container_sync_points(-1, -1)
            broker.update_metadata(metadata)
        return HTTPNoContent(request=req)

    def __call__(self, env, start_response):
        start_time = time.time()
        req = Request(env)
        self.logger.txn_id = req.headers.get('x-trans-id', None)
        if not check_utf8(req.path_info):
            res = HTTPPreconditionFailed(body='Invalid UTF8 or contains NULL')
        else:
            try:
                # disallow methods which have not been marked 'public'
                try:
                    method = getattr(self, req.method)
                    getattr(method, 'publicly_accessible')
                    replication_method = getattr(method, 'replication', False)
                    if (self.replication_server is not None and
                            self.replication_server != replication_method):
                        raise AttributeError('Not allowed method.')
                except AttributeError:
                    res = HTTPMethodNotAllowed()
                else:
                    res = method(req)
            except HTTPException as error_response:
                res = error_response
            except (Exception, Timeout):
                self.logger.exception(_(
                    'ERROR __call__ error with %(method)s %(path)s '),
                    {'method': req.method, 'path': req.path})
                res = HTTPInternalServerError(body=traceback.format_exc())
        trans_time = '%.4f' % (time.time() - start_time)
        log_message = '%s - - [%s] "%s %s" %s %s "%s" "%s" "%s" %s' % (
            req.remote_addr,
            time.strftime('%d/%b/%Y:%H:%M:%S +0000',
                          time.gmtime()),
            req.method, req.path,
            res.status.split()[0], res.content_length or '-',
            req.headers.get('x-trans-id', '-'),
            req.referer or '-', req.user_agent or '-',
            trans_time)
        if req.method.upper() == 'REPLICATE':
            self.logger.debug(log_message)
        else:
            self.logger.info(log_message)
        return res(env, start_response)


def app_factory(global_conf, **local_conf):
    """paste.deploy app factory for creating WSGI container server apps"""
    conf = global_conf.copy()
    conf.update(local_conf)
    return ContainerController(conf)<|MERGE_RESOLUTION|>--- conflicted
+++ resolved
@@ -335,20 +335,7 @@
         if len(last_modified) < len("1970-01-01T00:00:00.000000"):
             last_modified += ".000000"
         response['last_modified'] = last_modified
-<<<<<<< HEAD
-        content_type, params = parse_content_type(content_type)
-        for key, value in params:
-            if key == 'swift_bytes':
-                try:
-                    response['bytes'] = int(value)
-                except ValueError:
-                    self.logger.exception("Invalid swift_bytes")
-            else:
-                content_type += ';%s=%s' % (key, value)
-        response['content_type'] = content_type
-=======
         override_bytes_from_content_type(response, logger=self.logger)
->>>>>>> 34340ddf
         return response
 
     @public

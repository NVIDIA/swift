# Copyright (c) 2010-2012 OpenStack Foundation
#
# Licensed under the Apache License, Version 2.0 (the "License");
# you may not use this file except in compliance with the License.
# You may obtain a copy of the License at
#
#    http://www.apache.org/licenses/LICENSE-2.0
#
# Unless required by applicable law or agreed to in writing, software
# distributed under the License is distributed on an "AS IS" BASIS,
# WITHOUT WARRANTIES OR CONDITIONS OF ANY KIND, either express or
# implied.
# See the License for the specific language governing permissions and
# limitations under the License.

import json
import os
import time
import traceback

from eventlet import Timeout

import six
from six.moves.urllib.parse import quote

import swift.common.db
from swift.container.sync_store import ContainerSyncStore
from swift.container.backend import ContainerBroker, DATADIR, \
    RECORD_TYPE_SHARD, UNSHARDED, SHARDING, SHARDED, SHARD_UPDATE_STATES
from swift.container.replicator import ContainerReplicatorRpc
from swift.common.db import DatabaseAlreadyExists
from swift.common.container_sync_realms import ContainerSyncRealms
from swift.common.request_helpers import split_and_validate_path, \
    is_sys_or_user_meta, validate_internal_container, validate_internal_obj, \
    validate_container_params
from swift.common.utils import get_logger, hash_path, public, \
    Timestamp, storage_directory, validate_sync_to, \
    config_true_value, timing_stats, replication, \
    override_bytes_from_content_type, get_log_line, \
    config_fallocate_value, fs_has_free_space, list_from_csv, \
    ShardRange
from swift.common.constraints import valid_timestamp, check_utf8, \
    check_drive, AUTO_CREATE_ACCOUNT_PREFIX
from swift.common.bufferedhttp import http_connect
from swift.common.exceptions import ConnectionTimeout
from swift.common.http import HTTP_NO_CONTENT, HTTP_NOT_FOUND, is_success
from swift.common.middleware import listing_formats
from swift.common.storage_policy import POLICIES
from swift.common.base_storage_server import BaseStorageServer
from swift.common.header_key_dict import HeaderKeyDict
from swift.common.swob import HTTPAccepted, HTTPBadRequest, HTTPConflict, \
    HTTPCreated, HTTPInternalServerError, HTTPNoContent, HTTPNotFound, \
    HTTPPreconditionFailed, HTTPMethodNotAllowed, Request, Response, \
    HTTPInsufficientStorage, HTTPException, HTTPMovedPermanently, \
    wsgi_to_str, str_to_wsgi


def gen_resp_headers(info, is_deleted=False):
    """
    Convert container info dict to headers.
    """
    # backend headers are always included
    headers = {
        'X-Backend-Timestamp': Timestamp(info.get('created_at', 0)).internal,
        'X-Backend-PUT-Timestamp': Timestamp(info.get(
            'put_timestamp', 0)).internal,
        'X-Backend-DELETE-Timestamp': Timestamp(
            info.get('delete_timestamp', 0)).internal,
        'X-Backend-Status-Changed-At': Timestamp(
            info.get('status_changed_at', 0)).internal,
        'X-Backend-Storage-Policy-Index': info.get('storage_policy_index', 0),
    }
    if not is_deleted:
        # base container info on deleted containers is not exposed to client
        headers.update({
            'X-Container-Object-Count': info.get('object_count', 0),
            'X-Container-Bytes-Used': info.get('bytes_used', 0),
            'X-Timestamp': Timestamp(info.get('created_at', 0)).normal,
            'X-PUT-Timestamp': Timestamp(
                info.get('put_timestamp', 0)).normal,
            'X-Backend-Sharding-State': info.get('db_state', UNSHARDED),
        })
    return headers


def get_container_name_and_placement(req):
    """
    Split and validate path for a container.

    :param req: a swob request

    :returns: a tuple of path parts as strings
    """
    drive, part, account, container = split_and_validate_path(req, 4)
    validate_internal_container(account, container)
    return drive, part, account, container


def get_obj_name_and_placement(req):
    """
    Split and validate path for an object.

    :param req: a swob request

    :returns: a tuple of path parts as strings
    """
    drive, part, account, container, obj = split_and_validate_path(
        req, 4, 5, True)
    validate_internal_obj(account, container, obj)
    return drive, part, account, container, obj


class ContainerController(BaseStorageServer):
    """WSGI Controller for the container server."""

    # Ensure these are all lowercase
    save_headers = ['x-container-read', 'x-container-write',
                    'x-container-sync-key', 'x-container-sync-to']
    server_type = 'container-server'

    def __init__(self, conf, logger=None):
        super(ContainerController, self).__init__(conf)
        self.logger = logger or get_logger(conf, log_route='container-server')
        self.log_requests = config_true_value(conf.get('log_requests', 'true'))
        self.root = conf.get('devices', '/srv/node')
        self.mount_check = config_true_value(conf.get('mount_check', 'true'))
        self.node_timeout = float(conf.get('node_timeout', 3))
        self.conn_timeout = float(conf.get('conn_timeout', 0.5))
        #: ContainerSyncCluster instance for validating sync-to values.
        self.realms_conf = ContainerSyncRealms(
            os.path.join(
                conf.get('swift_dir', '/etc/swift'),
                'container-sync-realms.conf'),
            self.logger)
        #: The list of hosts we're allowed to send syncs to. This can be
        #: overridden by data in self.realms_conf
        self.allowed_sync_hosts = [
            h.strip()
            for h in conf.get('allowed_sync_hosts', '127.0.0.1').split(',')
            if h.strip()]
        self.replicator_rpc = ContainerReplicatorRpc(
            self.root, DATADIR, ContainerBroker, self.mount_check,
            logger=self.logger)
        if conf.get('auto_create_account_prefix'):
            self.logger.warning('Option auto_create_account_prefix is '
                                'deprecated. Configure '
                                'auto_create_account_prefix under the '
                                'swift-constraints section of '
                                'swift.conf. This option will '
                                'be ignored in a future release.')
            self.auto_create_account_prefix = \
                conf['auto_create_account_prefix']
        else:
            self.auto_create_account_prefix = AUTO_CREATE_ACCOUNT_PREFIX
        self.shards_account_prefix = (
            self.auto_create_account_prefix + 'shards_')
        if config_true_value(conf.get('allow_versions', 'f')):
            self.save_headers.append('x-versions-location')
        if 'allow_versions' in conf:
            self.logger.warning('Option allow_versions is deprecated. '
                                'Configure the versioned_writes middleware in '
                                'the proxy-server instead. This option will '
                                'be ignored in a future release.')
        swift.common.db.DB_PREALLOCATION = \
            config_true_value(conf.get('db_preallocation', 'f'))
        swift.common.db.QUERY_LOGGING = \
            config_true_value(conf.get('db_query_logging', 'f'))
        self.sync_store = ContainerSyncStore(self.root,
                                             self.logger,
                                             self.mount_check)
        self.fallocate_reserve, self.fallocate_is_percent = \
            config_fallocate_value(conf.get('fallocate_reserve', '1%'))

    def _get_container_broker(self, drive, part, account, container, **kwargs):
        """
        Get a DB broker for the container.

        :param drive: drive that holds the container
        :param part: partition the container is in
        :param account: account name
        :param container: container name
        :returns: ContainerBroker object
        """
        hsh = hash_path(account, container)
        db_dir = storage_directory(DATADIR, part, hsh)
        db_path = os.path.join(self.root, drive, db_dir, hsh + '.db')
        for key, value in (
            ('account', account),
            ('container', container),
            ('logger', self.logger),
            ('fallocate_reserve', self.fallocate_reserve),
            ('fallocate_is_percent', self.fallocate_is_percent),
        ):
            kwargs.setdefault(key, value)
        return ContainerBroker(db_path, **kwargs)

    def get_and_validate_policy_index(self, req):
        """
        Validate that the index supplied maps to a policy.

        :returns: policy index from request, or None if not present
        :raises HTTPBadRequest: if the supplied index is bogus
        """
        header = 'X-Backend-Storage-Policy-Index'
        policy_index = req.headers.get(header, None)
        if policy_index is None:
            return None

        try:
            policy_index = int(policy_index)
            policy = POLICIES.get_by_index(policy_index)
            if policy is None:
                raise ValueError
        except ValueError:
            raise HTTPBadRequest(
                request=req, content_type="text/plain",
                body="Invalid %s %r" % (header, policy_index))
        else:
            return int(policy)

    def account_update(self, req, account, container, broker):
        """
        Update the account server(s) with latest container info.

        :param req: swob.Request object
        :param account: account name
        :param container: container name
        :param broker: container DB broker object
        :returns: if all the account requests return a 404 error code,
                  HTTPNotFound response object,
                  if the account cannot be updated due to a malformed header,
                  an HTTPBadRequest response object,
                  otherwise None.
        """
        account_hosts = [h.strip() for h in
                         req.headers.get('X-Account-Host', '').split(',')]
        account_devices = [d.strip() for d in
                           req.headers.get('X-Account-Device', '').split(',')]
        account_partition = req.headers.get('X-Account-Partition', '')

        if len(account_hosts) != len(account_devices):
            # This shouldn't happen unless there's a bug in the proxy,
            # but if there is, we want to know about it.
            self.logger.error(
                'ERROR Account update failed: different  '
                'numbers of hosts and devices in request: '
                '"%(hosts)s" vs "%(devices)s"', {
                    'hosts': req.headers.get('X-Account-Host', ''),
                    'devices': req.headers.get('X-Account-Device', '')})
            return HTTPBadRequest(req=req)

        if account_partition:
            # zip is lazy on py3, but we need a list, so force evaluation.
            # On py2 it's an extra list copy, but the list is so small
            # (one element per replica in account ring, usually 3) that it
            # doesn't matter.
            updates = list(zip(account_hosts, account_devices))
        else:
            updates = []

        account_404s = 0

        for account_host, account_device in updates:
            account_ip, account_port = account_host.rsplit(':', 1)
            new_path = '/' + '/'.join([account, container])
            info = broker.get_info()
            account_headers = HeaderKeyDict({
                'x-put-timestamp': info['put_timestamp'],
                'x-delete-timestamp': info['delete_timestamp'],
                'x-object-count': info['object_count'],
                'x-bytes-used': info['bytes_used'],
                'x-trans-id': req.headers.get('x-trans-id', '-'),
                'X-Backend-Storage-Policy-Index': info['storage_policy_index'],
                'user-agent': 'container-server %s' % os.getpid(),
                'referer': req.as_referer()})
            if req.headers.get('x-account-override-deleted', 'no').lower() == \
                    'yes':
                account_headers['x-account-override-deleted'] = 'yes'
            try:
                with ConnectionTimeout(self.conn_timeout):
                    conn = http_connect(
                        account_ip, account_port, account_device,
                        account_partition, 'PUT', new_path, account_headers)
                with Timeout(self.node_timeout):
                    account_response = conn.getresponse()
                    account_response.read()
                    if account_response.status == HTTP_NOT_FOUND:
                        account_404s += 1
                    elif not is_success(account_response.status):
                        self.logger.error(
                            'ERROR Account update failed '
                            'with %(ip)s:%(port)s/%(device)s (will retry '
                            'later): Response %(status)s %(reason)s',
                            {'ip': account_ip, 'port': account_port,
                             'device': account_device,
                             'status': account_response.status,
                             'reason': account_response.reason})
            except (Exception, Timeout):
                self.logger.exception(
                    'ERROR account update failed with '
                    '%(ip)s:%(port)s/%(device)s (will retry later)',
                    {'ip': account_ip, 'port': account_port,
                     'device': account_device})
        if updates and account_404s == len(updates):
            return HTTPNotFound(req=req)
        else:
            return None

    def _update_sync_store(self, broker, method):
        try:
            self.sync_store.update_sync_store(broker)
        except Exception:
            self.logger.exception('Failed to update sync_store %s during %s' %
                                  (broker.db_file, method))

    def _redirect_to_shard(self, req, broker, obj_name):
        """
        If the request indicates that it can accept a redirection, look for a
        shard range that contains ``obj_name`` and if one exists return a
        HTTPMovedPermanently response.

        :param req: an instance of :class:`~swift.common.swob.Request`
        :param broker: a container broker
        :param obj_name: an object name
        :return: an instance of :class:`swift.common.swob.HTTPMovedPermanently`
            if a shard range exists for the given ``obj_name``, otherwise None.
        """
        if not config_true_value(
                req.headers.get('x-backend-accept-redirect', False)):
            # We want to avoid fetching shard ranges for the (more
            # time-sensitive) object-server update, so allow some misplaced
            # objects to land between when we've started sharding and when the
            # proxy learns about it. Note that this path is also used by old,
            # pre-sharding updaters during a rolling upgrade.
            return None

        shard_ranges = broker.get_shard_ranges(
            includes=obj_name, states=SHARD_UPDATE_STATES)
        if not shard_ranges:
            return None

        # note: obj_name may be included in both a created sub-shard and its
        # sharding parent. get_shard_ranges will return the created sub-shard
        # in preference to the parent, which is the desired result.
        containing_range = shard_ranges[0]
        location = "/%s/%s" % (containing_range.name, obj_name)
        if location != quote(location) and not config_true_value(
                req.headers.get('x-backend-accept-quoted-location', False)):
            # Sender expects the destination to be unquoted, but it isn't safe
            # to send unquoted. Eat the update for now and let the sharder
            # move it later. Should only come up during rolling upgrades.
            return None

        headers = {'Location': quote(location),
                   'X-Backend-Location-Is-Quoted': 'true',
                   'X-Backend-Redirect-Timestamp':
                       containing_range.timestamp.internal}

        # we do not want the host added to the location
        req.environ['swift.leave_relative_location'] = True
        return HTTPMovedPermanently(headers=headers, request=req)

    def check_free_space(self, drive):
        drive_root = os.path.join(self.root, drive)
        return fs_has_free_space(
            drive_root, self.fallocate_reserve, self.fallocate_is_percent)

    @public
    @timing_stats()
    def DELETE(self, req):
        """Handle HTTP DELETE request."""
        drive, part, account, container, obj = get_obj_name_and_placement(req)
        req_timestamp = valid_timestamp(req)
        try:
            check_drive(self.root, drive, self.mount_check)
        except ValueError:
            return HTTPInsufficientStorage(drive=drive, request=req)
        # policy index is only relevant for delete_obj (and transitively for
        # auto create accounts)
        obj_policy_index = self.get_and_validate_policy_index(req) or 0
        broker = self._get_container_broker(drive, part, account, container)
        if obj:
            self._maybe_autocreate(broker, req_timestamp, account,
                                   obj_policy_index, req)
        elif not os.path.exists(broker.db_file):
            return HTTPNotFound()

        if obj:     # delete object
            # redirect if a shard range exists for the object name
            redirect = self._redirect_to_shard(req, broker, obj)
            if redirect:
                return redirect

            broker.delete_object(obj, req.headers.get('x-timestamp'),
                                 obj_policy_index)
            return HTTPNoContent(request=req)
        else:
            # delete container
            if not broker.empty():
                return HTTPConflict(request=req)
            existed = Timestamp(broker.get_info()['put_timestamp']) and \
                not broker.is_deleted()
            broker.delete_db(req_timestamp.internal)
            if not broker.is_deleted():
                return HTTPConflict(request=req)
            self._update_sync_store(broker, 'DELETE')
            resp = self.account_update(req, account, container, broker)
            if resp:
                return resp
            if existed:
                return HTTPNoContent(request=req)
            return HTTPNotFound()

    def _update_or_create(self, req, broker, timestamp, new_container_policy,
                          requested_policy_index):
        """
        Create new database broker or update timestamps for existing database.

        :param req: the swob request object
        :param broker: the broker instance for the container
        :param timestamp: internalized timestamp
        :param new_container_policy: the storage policy index to use
                                     when creating the container
        :param requested_policy_index: the storage policy index sent in the
                                       request, may be None

        :returns: created, a bool, if database did not previously exist
        """
        if not os.path.exists(broker.db_file):
            try:
                broker.initialize(timestamp, new_container_policy)
            except DatabaseAlreadyExists:
                pass
            else:
                return True  # created
        recreated = broker.is_deleted()
        if recreated:
            # only set storage policy on deleted containers
            broker.set_storage_policy_index(new_container_policy,
                                            timestamp=timestamp)
        elif requested_policy_index is not None:
            # validate requested policy with existing container
            if requested_policy_index != broker.storage_policy_index:
                raise HTTPConflict(request=req,
                                   headers={'x-backend-storage-policy-index':
                                            broker.storage_policy_index})
        broker.update_put_timestamp(timestamp)
        if broker.is_deleted():
            raise HTTPConflict(request=req)
        if recreated:
            broker.update_status_changed_at(timestamp)
        return recreated

    def _should_autocreate(self, account, req):
        auto_create_header = req.headers.get('X-Backend-Auto-Create')
        if auto_create_header:
            # If the caller included an explicit X-Backend-Auto-Create header,
            # assume they know the behavior they want
            return config_true_value(auto_create_header)
        if account.startswith(self.shards_account_prefix):
            # we have to specical case this subset of the
            # auto_create_account_prefix because we don't want the updater
            # accidently auto-creating shards; only the sharder creates
            # shards and it will explicitly tell the server to do so
            return False
        return account.startswith(self.auto_create_account_prefix)

    def _maybe_autocreate(self, broker, req_timestamp, account,
                          policy_index, req):
        created = False
        should_autocreate = self._should_autocreate(account, req)
        if should_autocreate and not os.path.exists(broker.db_file):
            if policy_index is None:
                raise HTTPBadRequest(
                    'X-Backend-Storage-Policy-Index header is required')
            try:
                broker.initialize(req_timestamp.internal, policy_index)
            except DatabaseAlreadyExists:
                pass
            else:
                created = True
        if not os.path.exists(broker.db_file):
            raise HTTPNotFound()
        return created

    def _update_metadata(self, req, broker, req_timestamp, method):
        metadata = {
            wsgi_to_str(key): (wsgi_to_str(value), req_timestamp.internal)
            for key, value in req.headers.items()
            if key.lower() in self.save_headers
            or is_sys_or_user_meta('container', key)}
        if metadata:
            if 'X-Container-Sync-To' in metadata:
                if 'X-Container-Sync-To' not in broker.metadata or \
                        metadata['X-Container-Sync-To'][0] != \
                        broker.metadata['X-Container-Sync-To'][0]:
                    broker.set_x_container_sync_points(-1, -1)
            broker.update_metadata(metadata, validate_metadata=True)
            self._update_sync_store(broker, method)

    @public
    @timing_stats()
    def PUT(self, req):
        """Handle HTTP PUT request."""
        drive, part, account, container, obj = get_obj_name_and_placement(req)
        req_timestamp = valid_timestamp(req)
        if 'x-container-sync-to' in req.headers:
            err, sync_to, realm, realm_key = validate_sync_to(
                req.headers['x-container-sync-to'], self.allowed_sync_hosts,
                self.realms_conf)
            if err:
                return HTTPBadRequest(err)
        try:
            check_drive(self.root, drive, self.mount_check)
        except ValueError:
            return HTTPInsufficientStorage(drive=drive, request=req)
        if not self.check_free_space(drive):
            return HTTPInsufficientStorage(drive=drive, request=req)

        broker = self._get_container_broker(drive, part, account, container)
        if obj:
            return self.PUT_object(req, broker, account, obj, req_timestamp)
        record_type = req.headers.get('x-backend-record-type', '').lower()
        if record_type == RECORD_TYPE_SHARD:
            return self.PUT_shard(req, broker, account, req_timestamp)
        else:
            return self.PUT_container(req, broker, account,
                                      container, req_timestamp)

    @timing_stats()
    def PUT_object(self, req, broker, account, obj, req_timestamp):
        """Put object into container."""
        # obj put expects the policy_index header, default is for
        # legacy support during upgrade.
        requested_policy_index = self.get_and_validate_policy_index(req)
        obj_policy_index = requested_policy_index or 0
        self._maybe_autocreate(
            broker, req_timestamp, account, obj_policy_index, req)
        # redirect if a shard exists for this object name
        response = self._redirect_to_shard(req, broker, obj)
        if response:
            return response

        broker.put_object(obj, req_timestamp.internal,
                          int(req.headers['x-size']),
                          wsgi_to_str(req.headers['x-content-type']),
                          wsgi_to_str(req.headers['x-etag']), 0,
                          obj_policy_index,
                          wsgi_to_str(req.headers.get(
                              'x-content-type-timestamp')),
                          wsgi_to_str(req.headers.get('x-meta-timestamp')))
        return HTTPCreated(request=req)

    def _create_ok_resp(self, req, broker, created):
        if created:
            return HTTPCreated(request=req,
                               headers={'x-backend-storage-policy-index':
                                        broker.storage_policy_index})
        else:
            return HTTPAccepted(request=req,
                                headers={'x-backend-storage-policy-index':
                                         broker.storage_policy_index})

    @timing_stats()
    def PUT_shard(self, req, broker, account, req_timestamp):
        """Put shards into container."""
        requested_policy_index = self.get_and_validate_policy_index(req)
        try:
            # validate incoming data...
            shard_ranges = [ShardRange.from_dict(sr)
                            for sr in json.loads(req.body)]
        except (ValueError, KeyError, TypeError) as err:
            return HTTPBadRequest('Invalid body: %r' % err)
        created = self._maybe_autocreate(
            broker, req_timestamp, account, requested_policy_index, req)
        self._update_metadata(req, broker, req_timestamp, 'PUT')
        if shard_ranges:
            # TODO: consider writing the shard ranges into the pending
            # file, but if so ensure an all-or-none semantic for the write
            broker.merge_shard_ranges(shard_ranges)
        return self._create_ok_resp(req, broker, created)

    @timing_stats()
    def PUT_container(self, req, broker, account, container, req_timestamp):
        """Update or create container."""
        requested_policy_index = self.get_and_validate_policy_index(req)
        if requested_policy_index is None:
            # use the default index sent by the proxy if available
            new_container_policy = req.headers.get(
                'X-Backend-Storage-Policy-Default', int(POLICIES.default))
        else:
            new_container_policy = requested_policy_index
        created = self._update_or_create(req, broker,
                                         req_timestamp.internal,
                                         new_container_policy,
                                         requested_policy_index)
        self._update_metadata(req, broker, req_timestamp, 'PUT')
        resp = self.account_update(req, account, container, broker)
        if resp:
            return resp
        return self._create_ok_resp(req, broker, created)

    @public
    @timing_stats(sample_rate=0.1)
    def HEAD(self, req):
        """Handle HTTP HEAD request."""
        drive, part, account, container, obj = get_obj_name_and_placement(req)
        out_content_type = listing_formats.get_listing_content_type(req)
        try:
            check_drive(self.root, drive, self.mount_check)
        except ValueError:
            return HTTPInsufficientStorage(drive=drive, request=req)
        broker = self._get_container_broker(drive, part, account, container,
                                            pending_timeout=0.1,
                                            stale_reads_ok=True)
        info, is_deleted = broker.get_info_is_deleted()
        headers = gen_resp_headers(info, is_deleted=is_deleted)
        if is_deleted:
            return HTTPNotFound(request=req, headers=headers)
        headers.update(
            (str_to_wsgi(key), str_to_wsgi(value))
            for key, (value, timestamp) in broker.metadata.items()
            if value != '' and (key.lower() in self.save_headers or
                                is_sys_or_user_meta('container', key)))
        headers['Content-Type'] = out_content_type
        resp = HTTPNoContent(request=req, headers=headers, charset='utf-8')
        resp.last_modified = Timestamp(headers['X-PUT-Timestamp']).ceil()
        return resp

    def update_data_record(self, record, record_type=None,
                           shard_record_format=None):
        """
        Perform any mutations to container listing records that are common to
        all serialization formats, and returns it as a dict.

        Converts created time to iso timestamp.
        Replaces size with 'swift_bytes' content type parameter.

        :param record: object entry record
        :param record_type: Either shard, auto, '' or None. This value
                             determines how it'll build the response dict.
        :param shard_record_format: Either 'namespace', 'full' or None.
        :returns: modified record
        """
        if record_type == 'shard':
            response = dict(record)
            if shard_record_format == 'full':
                created = record.timestamp
                response['last_modified'] = Timestamp(created).isoformat
        else:
            # record is object info
            (name, created, size, content_type, etag) = record[:5]
            name_ = name.decode('utf8') if six.PY2 else name
            if content_type is None:
                return {'subdir': name_}
            response = {
                'bytes': size, 'hash': etag, 'name': name_,
                'content_type': content_type}
            override_bytes_from_content_type(response, logger=self.logger)
            response['last_modified'] = Timestamp(created).isoformat
        return response

    @public
    @timing_stats()
    def GET(self, req):
        """
        Handle HTTP GET request.

        The body of the response to a successful GET request contains a listing
        of either objects or shard ranges. The exact content of the listing is
        determined by a combination of request headers and query string
        parameters, as follows:

        * The type of the listing is determined by the
          ``X-Backend-Record-Type`` header. If this header has value ``shard``
          then the response body will be a list of shard ranges; if this header
          has value ``auto``, and the container state is ``sharding`` or
          ``sharded``, then the listing will be a list of shard ranges;
          otherwise the response body will be a list of objects.

        * Both shard range and object listings may be filtered according to
          the constraints described below. However, the
          ``X-Backend-Ignore-Shard-Name-Filter`` header may be used to override
          the application of the ``marker``, ``end_marker``, ``includes`` and
          ``reverse`` parameters to shard range listings. These parameters will
          be ignored if the header has the value 'sharded' and the current db
          sharding state is also 'sharded'. Note that this header does not
          override the ``states`` constraint on shard range listings.

        * The order of both shard range and object listings may be reversed by
          using a ``reverse`` query string parameter with a
          value in :attr:`swift.common.utils.TRUE_VALUES`.

        * Both shard range and object listings may be constrained to a name
          range by the ``marker`` and ``end_marker`` query string parameters.
          Object listings will only contain objects whose names are greater
          than any ``marker`` value and less than any ``end_marker`` value.
          Shard range listings will only contain shard ranges whose namespace
          is greater than or includes any ``marker`` value and is less than or
          includes any ``end_marker`` value.

        * Shard range listings may also be constrained by an ``includes`` query
          string parameter. If this parameter is present the listing will only
          contain shard ranges whose namespace includes the value of the
          parameter; any ``marker`` or ``end_marker`` parameters are ignored

        * The length of an object listing may be constrained by the ``limit``
          parameter. Object listings may also be constrained by ``prefix``,
          ``delimiter`` and ``path`` query string parameters.

        * Shard range listings will include deleted shard ranges if and only if
          the ``X-Backend-Include-Deleted`` header value is one of
          :attr:`swift.common.utils.TRUE_VALUES`. Object listings never
          include deleted objects.

        * Shard range listings may be constrained to include only shard ranges
          whose state is specified by a query string ``states`` parameter. If
          present, the ``states`` parameter should be a comma separated list of
          either the string or integer representation of
          :data:`~swift.common.utils.ShardRange.STATES`.

          Two alias values may be used in a ``states`` parameter value:
          ``listing`` will cause the listing to include all shard ranges in a
          state suitable for contributing to an object listing; ``updating``
          will cause the listing to include all shard ranges in a state
          suitable to accept an object update.

          If either of these aliases is used then the shard range listing will
          if necessary be extended with a synthesised 'filler' range in order
          to satisfy the requested name range when insufficient actual shard
          ranges are found. Any 'filler' shard range will cover the otherwise
          uncovered tail of the requested name range and will point back to the
          same container.

        * Shard range listings can be simplified to include only Namespace
          only attributes (name, lower and upper) if the caller send the header
          ``X-Backend-Record-Shard-Format`` with value 'namespace' as a hint
          that it would prefer namespaces. If this header doesn't exist or the
          value is 'full', the listings will default to include all attributes
          of shard ranges. But if params has includes/marker/end_marker then
          the response will be full shard ranges, regardless the header of
          ``X-Backend-Record-Shard-Format``. The response header
          ``X-Backend-Record-Type`` will tell the user what type it gets back.

        * Listings are not normally returned from a deleted container. However,
          the ``X-Backend-Override-Deleted`` header may be used with a value in
          :attr:`swift.common.utils.TRUE_VALUES` to force a shard range
          listing to be returned from a deleted container whose DB file still
          exists.

        :param req: an instance of :class:`swift.common.swob.Request`
        :returns: an instance of :class:`swift.common.swob.Response`
        """
        drive, part, account, container, obj = get_obj_name_and_placement(req)
        params = validate_container_params(req)
<<<<<<< HEAD
        path = params.get('path')
        prefix = params.get('prefix')
        delimiter = params.get('delimiter')
        marker = params.get('marker', '')
        end_marker = params.get('end_marker')
        limit = params['limit']
        reverse = config_true_value(params.get('reverse'))
        states = params.get('states')
        includes = params.get('includes')
=======
>>>>>>> 7a84e5f1
        out_content_type = listing_formats.get_listing_content_type(req)
        try:
            check_drive(self.root, drive, self.mount_check)
        except ValueError:
            return HTTPInsufficientStorage(drive=drive, request=req)
        broker = self._get_container_broker(drive, part, account, container,
                                            pending_timeout=0.1,
                                            stale_reads_ok=True)
        info, is_deleted = broker.get_info_is_deleted()
        record_type = req.headers.get('x-backend-record-type', '').lower()
        db_state = info.get('db_state')
        if record_type == 'auto' and db_state in (SHARDING, SHARDED):
            record_type = 'shard'
        if record_type == 'shard':
<<<<<<< HEAD
            shard_format = req.headers.get(
                'x-backend-record-shard-format', 'full').lower()
            # For record type of 'shard', user can specify an additional header
            # to ask for list of Namespaces instead of full ShardRanges.
            # This will allow proxy server who is going to retrieve Namespace
            # to talk to older version of container servers who don't support
            # Namespace yet during upgrade.
            # Note: there is no support of 'includes', 'marker', 'end_marker'
            # or 'reverse' for 'namespace' GET.
            if shard_format == "namespace" and not (
                includes or marker or end_marker or reverse
            ):
                override_deleted = False
            else:
                shard_format = 'full'
                override_deleted = info and config_true_value(
                    req.headers.get('x-backend-override-deleted', False))

            resp_headers = gen_resp_headers(
                info, is_deleted=is_deleted and not override_deleted)
            if is_deleted and not override_deleted:
                return HTTPNotFound(request=req, headers=resp_headers)

            resp_headers['X-Backend-Record-Type'] = 'shard'
            resp_headers['X-Backend-Record-Shard-Format'] = shard_format
            override_filter_hdr = req.headers.get(
                'x-backend-override-shard-name-filter', '').lower()
            if override_filter_hdr == db_state == 'sharded':
                # respect the request to send back *all* ranges if the db is in
                # sharded state
                resp_headers['X-Backend-Override-Shard-Name-Filter'] = 'true'
                marker = end_marker = includes = None
                reverse = False
            fill_gaps = include_own = False
            if states:
                states = list_from_csv(states)
                fill_gaps = any(('listing' in states, 'updating' in states))
                # The 'auditing' state alias is used by the sharder during
                # shard audit; if the shard is shrinking then it needs to get
                # acceptor shard ranges, which may be the root container
                # itself, so use include_own.
                # For 'namespace' record type, container server only supports
                # listing of states using 'updating' or 'listing', 'auditing'
                # is not supported, for which caller should set
                # 'x-backend-record-shard-format' to 'full' instead.
                include_own = 'auditing' in states
                try:
                    states = broker.resolve_shard_range_states(states)
                except ValueError:
                    return HTTPBadRequest(request=req, body='Bad state')
            # This is also not supported for 'namespace' record type
            include_deleted = config_true_value(
                req.headers.get('x-backend-include-deleted', False))

            if shard_format == 'namespace':
                container_list = broker.get_namespaces(states, fill_gaps)
            else:
                container_list = broker.get_shard_ranges(
                    marker, end_marker, includes, reverse, states=states,
                    include_deleted=include_deleted, fill_gaps=fill_gaps,
                    include_own=include_own)
        else:
            shard_format = None
            requested_policy_index = self.get_and_validate_policy_index(req)
            resp_headers = gen_resp_headers(info, is_deleted=is_deleted)
            if is_deleted:
                return HTTPNotFound(request=req, headers=resp_headers)
            resp_headers['X-Backend-Record-Type'] = 'object'
            storage_policy_index = (
                requested_policy_index if requested_policy_index is not None
                else info['storage_policy_index'])
            resp_headers['X-Backend-Record-Storage-Policy-Index'] = \
                storage_policy_index
            # Use the retired db while container is in process of sharding,
            # otherwise use current db
            src_broker = broker.get_brokers()[0]
            container_list = src_broker.list_objects_iter(
                limit, marker, end_marker, prefix, delimiter, path,
                storage_policy_index=storage_policy_index,
                reverse=reverse, allow_reserved=req.allow_reserved_names)
        return self.create_listing(req, out_content_type, info, resp_headers,
                                   broker.metadata, container_list, container,
                                   record_type, shard_format)
=======
            return self.GET_shard(req, broker, container, params, info,
                                  is_deleted, out_content_type, record_type)
        else:
            return self.GET_object(req, broker, container, params, info,
                                   is_deleted, out_content_type, record_type)

    @timing_stats()
    def GET_shard(self, req, broker, container, params, info,
                  is_deleted, out_content_type, record_type):
        """
        Returns a list of persisted shard ranges or namespaces in response.

        :param req: swob.Request object
        :param broker: container DB broker object
        :param container: container name
        :param params: the request params.
        :param info: the global info for the container
        :param is_deleted: the is_deleted status for the container.
        :param out_content_type: content type as a string.
        :param record_type: the type of record, e.g. shard.
        :returns: an instance of :class:`swift.common.swob.Response`
        """
        marker = params.get('marker', '')
        end_marker = params.get('end_marker')
        reverse = config_true_value(params.get('reverse'))
        states = params.get('states')
        includes = params.get('includes')
        shard_format = req.headers.get(
            'x-backend-record-shard-format', 'full').lower()
        # For record type of 'shard', user can specify an additional header
        # to ask for list of Namespaces instead of full ShardRanges.
        # This will allow proxy server who is going to retrieve Namespace
        # to talk to older version of container servers who don't support
        # Namespace yet during upgrade.
        # Note: there is no support of 'includes', 'marker', 'end_marker'
        # or 'reverse' for 'namespace' GET.
        if shard_format == "namespace" and not (
            includes or marker or end_marker or reverse
        ):
            override_deleted = False
        else:
            shard_format = 'full'
            override_deleted = info and config_true_value(
                req.headers.get('x-backend-override-deleted', False))

        resp_headers = gen_resp_headers(
            info, is_deleted=is_deleted and not override_deleted)
        if is_deleted and not override_deleted:
            return HTTPNotFound(request=req, headers=resp_headers)

        resp_headers['X-Backend-Record-Type'] = 'shard'
        resp_headers['X-Backend-Record-Shard-Format'] = shard_format
        override_filter_hdr = req.headers.get(
            'x-backend-override-shard-name-filter', '').lower()
        if override_filter_hdr == info.get('db_state') == 'sharded':
            # respect the request to send back *all* ranges if the db is in
            # sharded state
            resp_headers['X-Backend-Override-Shard-Name-Filter'] = 'true'
            marker = end_marker = includes = None
            reverse = False
        fill_gaps = include_own = False
        if states:
            states = list_from_csv(states)
            fill_gaps = any(('listing' in states, 'updating' in states))
            # The 'auditing' state alias is used by the sharder during
            # shard audit; if the shard is shrinking then it needs to get
            # acceptor shard ranges, which may be the root container
            # itself, so use include_own.
            # For 'namespace' record type, container server only supports
            # listing of states using 'updating' or 'listing', 'auditing'
            # is not supported, for which caller should set
            # 'x-backend-record-shard-format' to 'full' instead.
            include_own = 'auditing' in states
            try:
                states = broker.resolve_shard_range_states(states)
            except ValueError:
                return HTTPBadRequest(request=req, body='Bad state')
        # This is also not supported for 'namespace' record type
        include_deleted = config_true_value(
            req.headers.get('x-backend-include-deleted', False))

        if shard_format == 'namespace':
            container_list = broker.get_namespaces(states, fill_gaps)
        else:
            container_list = broker.get_shard_ranges(
                marker, end_marker, includes, reverse, states=states,
                include_deleted=include_deleted, fill_gaps=fill_gaps,
                include_own=include_own)
        return self.create_listing(req, out_content_type, info, resp_headers,
                                   broker.metadata, container_list, container,
                                   record_type, shard_format)

    @timing_stats()
    def GET_object(self, req, broker, container, params, info,
                   is_deleted, out_content_type, record_type):
        """
        Returns a list of persisted shard ranges or namespaces in response.

        :param req: swob.Request object
        :param broker: container DB broker object
        :param container: container name
        :param params: the request params.
        :param info: the global info for the container
        :param is_deleted: the is_deleted status for the container.
        :param out_content_type: content type as a string.
        :param record_type: the type of record, e.g. shard.
        :returns: an instance of :class:`swift.common.swob.Response`
        """
        marker = params.get('marker', '')
        end_marker = params.get('end_marker')
        reverse = config_true_value(params.get('reverse'))
        path = params.get('path')
        prefix = params.get('prefix')
        delimiter = params.get('delimiter')
        limit = params['limit']
        shard_format = None
        requested_policy_index = self.get_and_validate_policy_index(req)
        resp_headers = gen_resp_headers(info, is_deleted=is_deleted)
        if is_deleted:
            return HTTPNotFound(request=req, headers=resp_headers)
        resp_headers['X-Backend-Record-Type'] = 'object'
        storage_policy_index = (
            requested_policy_index if requested_policy_index is not None
            else info['storage_policy_index'])
        resp_headers['X-Backend-Record-Storage-Policy-Index'] = \
            storage_policy_index
        # Use the retired db while container is in process of sharding,
        # otherwise use current db
        src_broker = broker.get_brokers()[0]
        container_list = src_broker.list_objects_iter(
            limit, marker, end_marker, prefix, delimiter, path,
            storage_policy_index=storage_policy_index,
            reverse=reverse, allow_reserved=req.allow_reserved_names)
        return self.create_listing(req, out_content_type, info, resp_headers,
                                   broker.metadata, container_list, container,
                                   record_type, shard_format)
>>>>>>> 7a84e5f1

    def create_listing(self, req, out_content_type, info, resp_headers,
                       metadata, container_list, container, record_type=None,
                       shard_record_format=None):
        for key, (value, _timestamp) in metadata.items():
            if value and (key.lower() in self.save_headers or
                          is_sys_or_user_meta('container', key)):
                resp_headers[str_to_wsgi(key)] = str_to_wsgi(value)

        listing = [self.update_data_record(
            record, record_type, shard_record_format)
            for record in container_list]
        if out_content_type.endswith('/xml'):
            body = listing_formats.container_to_xml(listing, container)
        elif out_content_type.endswith('/json'):
            body = json.dumps(listing).encode('ascii')
        else:
            body = listing_formats.listing_to_text(listing)

        ret = Response(request=req, headers=resp_headers, body=body,
                       content_type=out_content_type, charset='utf-8')
        ret.last_modified = Timestamp(resp_headers['X-PUT-Timestamp']).ceil()
        if not ret.body:
            ret.status_int = HTTP_NO_CONTENT
        return ret

    @public
    @replication
    @timing_stats(sample_rate=0.01)
    def REPLICATE(self, req):
        """
        Handle HTTP REPLICATE request (json-encoded RPC calls for replication.)
        """
        post_args = split_and_validate_path(req, 3)
        drive, partition, hash = post_args
        try:
            check_drive(self.root, drive, self.mount_check)
        except ValueError:
            return HTTPInsufficientStorage(drive=drive, request=req)
        if not self.check_free_space(drive):
            return HTTPInsufficientStorage(drive=drive, request=req)
        try:
            args = json.load(req.environ['wsgi.input'])
        except ValueError as err:
            return HTTPBadRequest(body=str(err), content_type='text/plain')
        ret = self.replicator_rpc.dispatch(post_args, args)
        ret.request = req
        return ret

    @public
    @timing_stats()
    def UPDATE(self, req):
        """
        Handle HTTP UPDATE request (merge_items RPCs coming from the proxy.)
        """
        drive, part, account, container = get_container_name_and_placement(req)
        req_timestamp = valid_timestamp(req)
        try:
            check_drive(self.root, drive, self.mount_check)
        except ValueError:
            return HTTPInsufficientStorage(drive=drive, request=req)
        if not self.check_free_space(drive):
            return HTTPInsufficientStorage(drive=drive, request=req)

        requested_policy_index = self.get_and_validate_policy_index(req)
        broker = self._get_container_broker(drive, part, account, container)
        self._maybe_autocreate(broker, req_timestamp, account,
                               requested_policy_index, req)
        try:
            objs = json.load(req.environ['wsgi.input'])
        except ValueError as err:
            return HTTPBadRequest(body=str(err), content_type='text/plain')
        broker.merge_items(objs)
        return HTTPAccepted(request=req)

    @public
    @timing_stats()
    def POST(self, req):
        """
        Handle HTTP POST request.

        A POST request will update the container's ``put_timestamp``, unless
        it has an ``X-Backend-No-Timestamp-Update`` header with a truthy value.

        :param req: an instance of :class:`~swift.common.swob.Request`.
        """
        drive, part, account, container = get_container_name_and_placement(req)
        req_timestamp = valid_timestamp(req)
        if 'x-container-sync-to' in req.headers:
            err, sync_to, realm, realm_key = validate_sync_to(
                req.headers['x-container-sync-to'], self.allowed_sync_hosts,
                self.realms_conf)
            if err:
                return HTTPBadRequest(err)
        try:
            check_drive(self.root, drive, self.mount_check)
        except ValueError:
            return HTTPInsufficientStorage(drive=drive, request=req)
        if not self.check_free_space(drive):
            return HTTPInsufficientStorage(drive=drive, request=req)
        broker = self._get_container_broker(drive, part, account, container)
        if broker.is_deleted():
            return HTTPNotFound(request=req)
        if not config_true_value(
                req.headers.get('x-backend-no-timestamp-update', False)):
            broker.update_put_timestamp(req_timestamp.internal)
        self._update_metadata(req, broker, req_timestamp, 'POST')
        return HTTPNoContent(request=req)

    def __call__(self, env, start_response):
        start_time = time.time()
        req = Request(env)
        self.logger.txn_id = req.headers.get('x-trans-id', None)
        if not check_utf8(wsgi_to_str(req.path_info), internal=True):
            res = HTTPPreconditionFailed(body='Invalid UTF8 or contains NULL')
        else:
            try:
                # disallow methods which have not been marked 'public'
                if req.method not in self.allowed_methods:
                    res = HTTPMethodNotAllowed()
                else:
                    res = getattr(self, req.method)(req)
            except HTTPException as error_response:
                res = error_response
            except (Exception, Timeout):
                self.logger.exception(
                    'ERROR __call__ error with %(method)s %(path)s ',
                    {'method': req.method, 'path': req.path})
                res = HTTPInternalServerError(body=traceback.format_exc())
        if self.log_requests:
            trans_time = time.time() - start_time
            log_message = get_log_line(req, res, trans_time, '',
                                       self.log_format,
                                       self.anonymization_method,
                                       self.anonymization_salt)
            if req.method.upper() == 'REPLICATE':
                self.logger.debug(log_message)
            else:
                self.logger.info(log_message)
        return res(env, start_response)


def app_factory(global_conf, **local_conf):
    """paste.deploy app factory for creating WSGI container server apps"""
    conf = global_conf.copy()
    conf.update(local_conf)
    return ContainerController(conf)<|MERGE_RESOLUTION|>--- conflicted
+++ resolved
@@ -753,18 +753,6 @@
         """
         drive, part, account, container, obj = get_obj_name_and_placement(req)
         params = validate_container_params(req)
-<<<<<<< HEAD
-        path = params.get('path')
-        prefix = params.get('prefix')
-        delimiter = params.get('delimiter')
-        marker = params.get('marker', '')
-        end_marker = params.get('end_marker')
-        limit = params['limit']
-        reverse = config_true_value(params.get('reverse'))
-        states = params.get('states')
-        includes = params.get('includes')
-=======
->>>>>>> 7a84e5f1
         out_content_type = listing_formats.get_listing_content_type(req)
         try:
             check_drive(self.root, drive, self.mount_check)
@@ -779,91 +767,6 @@
         if record_type == 'auto' and db_state in (SHARDING, SHARDED):
             record_type = 'shard'
         if record_type == 'shard':
-<<<<<<< HEAD
-            shard_format = req.headers.get(
-                'x-backend-record-shard-format', 'full').lower()
-            # For record type of 'shard', user can specify an additional header
-            # to ask for list of Namespaces instead of full ShardRanges.
-            # This will allow proxy server who is going to retrieve Namespace
-            # to talk to older version of container servers who don't support
-            # Namespace yet during upgrade.
-            # Note: there is no support of 'includes', 'marker', 'end_marker'
-            # or 'reverse' for 'namespace' GET.
-            if shard_format == "namespace" and not (
-                includes or marker or end_marker or reverse
-            ):
-                override_deleted = False
-            else:
-                shard_format = 'full'
-                override_deleted = info and config_true_value(
-                    req.headers.get('x-backend-override-deleted', False))
-
-            resp_headers = gen_resp_headers(
-                info, is_deleted=is_deleted and not override_deleted)
-            if is_deleted and not override_deleted:
-                return HTTPNotFound(request=req, headers=resp_headers)
-
-            resp_headers['X-Backend-Record-Type'] = 'shard'
-            resp_headers['X-Backend-Record-Shard-Format'] = shard_format
-            override_filter_hdr = req.headers.get(
-                'x-backend-override-shard-name-filter', '').lower()
-            if override_filter_hdr == db_state == 'sharded':
-                # respect the request to send back *all* ranges if the db is in
-                # sharded state
-                resp_headers['X-Backend-Override-Shard-Name-Filter'] = 'true'
-                marker = end_marker = includes = None
-                reverse = False
-            fill_gaps = include_own = False
-            if states:
-                states = list_from_csv(states)
-                fill_gaps = any(('listing' in states, 'updating' in states))
-                # The 'auditing' state alias is used by the sharder during
-                # shard audit; if the shard is shrinking then it needs to get
-                # acceptor shard ranges, which may be the root container
-                # itself, so use include_own.
-                # For 'namespace' record type, container server only supports
-                # listing of states using 'updating' or 'listing', 'auditing'
-                # is not supported, for which caller should set
-                # 'x-backend-record-shard-format' to 'full' instead.
-                include_own = 'auditing' in states
-                try:
-                    states = broker.resolve_shard_range_states(states)
-                except ValueError:
-                    return HTTPBadRequest(request=req, body='Bad state')
-            # This is also not supported for 'namespace' record type
-            include_deleted = config_true_value(
-                req.headers.get('x-backend-include-deleted', False))
-
-            if shard_format == 'namespace':
-                container_list = broker.get_namespaces(states, fill_gaps)
-            else:
-                container_list = broker.get_shard_ranges(
-                    marker, end_marker, includes, reverse, states=states,
-                    include_deleted=include_deleted, fill_gaps=fill_gaps,
-                    include_own=include_own)
-        else:
-            shard_format = None
-            requested_policy_index = self.get_and_validate_policy_index(req)
-            resp_headers = gen_resp_headers(info, is_deleted=is_deleted)
-            if is_deleted:
-                return HTTPNotFound(request=req, headers=resp_headers)
-            resp_headers['X-Backend-Record-Type'] = 'object'
-            storage_policy_index = (
-                requested_policy_index if requested_policy_index is not None
-                else info['storage_policy_index'])
-            resp_headers['X-Backend-Record-Storage-Policy-Index'] = \
-                storage_policy_index
-            # Use the retired db while container is in process of sharding,
-            # otherwise use current db
-            src_broker = broker.get_brokers()[0]
-            container_list = src_broker.list_objects_iter(
-                limit, marker, end_marker, prefix, delimiter, path,
-                storage_policy_index=storage_policy_index,
-                reverse=reverse, allow_reserved=req.allow_reserved_names)
-        return self.create_listing(req, out_content_type, info, resp_headers,
-                                   broker.metadata, container_list, container,
-                                   record_type, shard_format)
-=======
             return self.GET_shard(req, broker, container, params, info,
                                   is_deleted, out_content_type, record_type)
         else:
@@ -1000,7 +903,6 @@
         return self.create_listing(req, out_content_type, info, resp_headers,
                                    broker.metadata, container_list, container,
                                    record_type, shard_format)
->>>>>>> 7a84e5f1
 
     def create_listing(self, req, out_content_type, info, resp_headers,
                        metadata, container_list, container, record_type=None,

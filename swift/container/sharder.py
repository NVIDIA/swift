# Copyright (c) 2015 OpenStack Foundation
#
# Licensed under the Apache License, Version 2.0 (the "License");
# you may not use this file except in compliance with the License.
# You may obtain a copy of the License at
#
#    http://www.apache.org/licenses/LICENSE-2.0
#
# Unless required by applicable law or agreed to in writing, software
# distributed under the License is distributed on an "AS IS" BASIS,
# WITHOUT WARRANTIES OR CONDITIONS OF ANY KIND, either express or
# implied.
# See the License for the specific language governing permissions and
# limitations under the License.
import collections
import errno
import json
import logging
import operator
import time
from collections import defaultdict
from operator import itemgetter
from random import random

import os
import six
from six.moves.urllib.parse import quote
from eventlet import Timeout
from contextlib import contextmanager

from swift.common import internal_client
from swift.common.constraints import check_drive, AUTO_CREATE_ACCOUNT_PREFIX
from swift.common.direct_client import (direct_put_container,
                                        DirectClientException)
from swift.common.request_helpers import USE_REPLICATION_NETWORK_HEADER
from swift.common.ring.utils import is_local_device
from swift.common.swob import str_to_wsgi
from swift.common.utils import get_logger, config_true_value, \
    dump_recon_cache, whataremyips, Timestamp, ShardRange, GreenAsyncPile, \
    config_positive_int_value, quorum_size, parse_override_options, \
    Everything, config_auto_int_value, ShardRangeList, config_percent_value
from swift.container.backend import ContainerBroker, \
    RECORD_TYPE_SHARD, UNSHARDED, SHARDING, SHARDED, COLLAPSED, \
    SHARD_UPDATE_STATES, sift_shard_ranges, SHARD_UPDATE_STAT_STATES
from swift.container.replicator import ContainerReplicator


CLEAVE_SUCCESS = 0
CLEAVE_FAILED = 1
CLEAVE_EMPTY = 2


def sharding_enabled(broker):
    # NB all shards will by default have been created with
    # X-Container-Sysmeta-Sharding set and will therefore be candidates for
    # sharding, along with explicitly configured root containers.
    sharding = broker.metadata.get('X-Container-Sysmeta-Sharding')
    if sharding and config_true_value(sharding[0]):
        return True
    # if broker has been marked deleted it will have lost sysmeta, but we still
    # need to process the broker (for example, to shrink any shard ranges) so
    # fallback to checking if it has any shard ranges
    if broker.get_shard_ranges():
        return True
    return False


def make_shard_ranges(broker, shard_data, shards_account_prefix):
    timestamp = Timestamp.now()
    shard_ranges = []
    for data in shard_data:
        # Make a copy so we don't mutate the original
        kwargs = data.copy()
        path = ShardRange.make_path(
            shards_account_prefix + broker.root_account,
            broker.root_container, broker.container,
            timestamp, kwargs.pop('index'))

        shard_ranges.append(ShardRange(path, timestamp, **kwargs))
    return shard_ranges


def _find_discontinuity(paths, start):
    # select the path that reaches furthest from start into the namespace
    start_paths = [path for path in paths if path.lower == start]
    start_paths.sort(key=lambda p: p.upper)
    longest_start_path = start_paths[-1]
    # search for paths that end further into the namespace (note: these must
    # have a lower that differs from the start_path upper, otherwise they would
    # be part of the start_path longer!)
    end_paths = [path for path in paths
                 if path.upper > longest_start_path.upper]
    if end_paths:
        # select those that begin nearest the start of the namespace
        end_paths.sort(key=lambda p: p.lower)
        end_paths = [p for p in end_paths if p.lower == end_paths[0].lower]
        # select the longest of those
        end_paths.sort(key=lambda p: p.upper)
        longest_end_path = end_paths[-1]
    else:
        longest_end_path = None
    return longest_start_path, longest_end_path


def find_paths_with_gaps(shard_ranges, within_range=None):
    """
    Find gaps in the shard ranges and pairs of shard range paths that lead to
    and from those gaps. For each gap a single pair of adjacent paths is
    selected. The concatenation of all selected paths and gaps will span the
    entire namespace with no overlaps.

    :param shard_ranges: a list of instances of ShardRange.
    :param within_range: an optional ShardRange that constrains the search
        space; the method will only return gaps within this range. The default
        is the entire namespace.
    :return: A list of tuples of ``(start_path, gap_range, end_path)`` where
        ``start_path`` is a list of ShardRanges leading to the gap,
        ``gap_range`` is a ShardRange synthesized to describe the namespace
        gap, and ``end_path`` is a list of ShardRanges leading from the gap.
        When gaps start or end at the namespace minimum or maximum bounds,
        ``start_path`` and ``end_path`` may be 'null' paths that contain a
        single ShardRange covering either the minimum or maximum of the
        namespace.
    """
    timestamp = Timestamp.now()
    within_range = within_range or ShardRange('entire/namespace', timestamp)
    shard_ranges = ShardRangeList(shard_ranges)
    # note: find_paths results do not include shrinking ranges
    paths = find_paths(shard_ranges)
    # add paths covering no namespace at start and end of namespace to ensure
    # that a start_path and end_path is always found even when there is a gap
    # at the start or end of the namespace
    null_start = ShardRange('null/start', timestamp,
                            lower=ShardRange.MIN,
                            upper=ShardRange.MIN,
                            state=ShardRange.FOUND)
    null_end = ShardRange('null/end', timestamp,
                          lower=ShardRange.MAX,
                          upper=ShardRange.MAX,
                          state=ShardRange.FOUND)
    paths.extend([ShardRangeList([null_start]), ShardRangeList([null_end])])
    paths_with_gaps = []
    start = null_start.lower
    while True:
        start_path, end_path = _find_discontinuity(paths, start)
        if end_path is None:
            # end of namespace reached
            break
        start = end_path.lower
        if start_path.upper > end_path.lower:
            # overlap
            continue
        gap_range = ShardRange('gap/index_%06d' % len(paths_with_gaps),
                               timestamp,
                               lower=start_path.upper,
                               upper=end_path.lower)
        if gap_range.overlaps(within_range):
            paths_with_gaps.append((start_path, gap_range, end_path))
    return paths_with_gaps


def _is_parent_or_child(shard_range, other, time_period):
    """
    Test if shard range ``shard_range`` is the parent or a child of another
    shard range ``other`` within past time period ``time_period``. This method
    is limited to work only within the scope of the same user-facing account
    (with and without shard prefix).

    :param shard_range: an instance of ``ShardRange``.
    :param other: an instance of ``ShardRange``.
    :param time_period: the specified past time period in seconds. Value of
        0 means all time in the past.
    :return: True if ``shard_range`` is the parent or a child of ``other``
        within past time period, False otherwise, assuming that they are within
         the same account.
    """
    exclude_age = (time.time() - float(time_period)) if time_period > 0 else 0
    if shard_range.is_child_of(other) and shard_range.timestamp >= exclude_age:
        return True
    if other.is_child_of(shard_range) and other.timestamp >= exclude_age:
        return True
    return False


def find_overlapping_ranges(
        shard_ranges, exclude_parent_child=False, time_period=0):
    """
    Find all pairs of overlapping ranges in the given list.

    :param shard_ranges: A list of :class:`~swift.utils.ShardRange`
    :param exclude_parent_child: If True then overlapping pairs that have a
        parent-child relationship within the past time period
        ``time_period`` are excluded from the returned set. Default is
        False.
    :param time_period: the specified past time period in seconds. Value of
        0 means all time in the past.
    :return: a set of tuples, each tuple containing ranges that overlap with
        each other.
    """
    result = set()
    for i, shard_range in enumerate(shard_ranges):
        if exclude_parent_child:
            overlapping = [
                sr for sr in shard_ranges[i + 1:]
                if shard_range.name != sr.name and shard_range.overlaps(sr) and
                not _is_parent_or_child(shard_range, sr, time_period)]
        else:
            overlapping = [
                sr for sr in shard_ranges[i + 1:]
                if shard_range.name != sr.name and shard_range.overlaps(sr)]
        if overlapping:
            overlapping.append(shard_range)
            overlapping.sort(key=ShardRange.sort_key)
            result.add(tuple(overlapping))

    return result


def is_sharding_candidate(shard_range, threshold):
    # note: use *object* count as the condition for sharding: tombstones will
    # eventually be reclaimed so should not trigger sharding
    return (shard_range.state == ShardRange.ACTIVE and
            shard_range.object_count >= threshold)


def is_shrinking_candidate(shard_range, shrink_threshold, expansion_limit,
                           states=None):
    # typically shrink_threshold < expansion_limit but check both just in case
    # note: use *row* count (objects plus tombstones) as the condition for
    # shrinking to avoid inadvertently moving large numbers of tombstones into
    # an acceptor
    states = states or (ShardRange.ACTIVE,)
    return (shard_range.state in states and
            shard_range.row_count < shrink_threshold and
            shard_range.row_count <= expansion_limit)


def find_sharding_candidates(broker, threshold, shard_ranges=None):
    # this should only execute on root containers; the goal is to find
    # large shard containers that should be sharded.
    # First cut is simple: assume root container shard usage stats are good
    # enough to make decision.
    if shard_ranges is None:
        shard_ranges = broker.get_shard_ranges(states=[ShardRange.ACTIVE])
    candidates = []
    for shard_range in shard_ranges:
        if not is_sharding_candidate(shard_range, threshold):
            continue
        shard_range.update_state(ShardRange.SHARDING,
                                 state_timestamp=Timestamp.now())
        shard_range.epoch = shard_range.state_timestamp
        candidates.append(shard_range)
    return candidates


def find_shrinking_candidates(broker, shrink_threshold, expansion_limit):
    # this is only here to preserve a legacy public function signature;
    # superseded by find_compactible_shard_sequences
    merge_pairs = {}
    # restrict search to sequences with one donor
    results = find_compactible_shard_sequences(broker, shrink_threshold,
                                               expansion_limit, 1, -1,
                                               include_shrinking=True)
    for sequence in results:
        # map acceptor -> donor list
        merge_pairs[sequence[-1]] = sequence[-2]
    return merge_pairs


def find_compactible_shard_sequences(broker,
                                     shrink_threshold,
                                     expansion_limit,
                                     max_shrinking,
                                     max_expanding,
                                     include_shrinking=False):
    """
    Find sequences of shard ranges that could be compacted into a single
    acceptor shard range.

    This function does not modify shard ranges.

    :param broker: A :class:`~swift.container.backend.ContainerBroker`.
    :param shrink_threshold: the number of rows below which a shard may be
        considered for shrinking into another shard
    :param expansion_limit: the maximum number of rows that an acceptor shard
        range should have after other shard ranges have been compacted into it
    :param max_shrinking: the maximum number of shard ranges that should be
        compacted into each acceptor; -1 implies unlimited.
    :param max_expanding: the maximum number of acceptors to be found (i.e. the
        maximum number of sequences to be returned); -1 implies unlimited.
    :param include_shrinking: if True then existing compactible sequences are
        included in the results; default is False.
    :returns: A list of :class:`~swift.common.utils.ShardRangeList` each
        containing a sequence of neighbouring shard ranges that may be
        compacted; the final shard range in the list is the acceptor
    """
    # this should only execute on root containers that have sharded; the
    # goal is to find small shard containers that could be retired by
    # merging with a neighbour.
    # First cut is simple: assume root container shard usage stats are good
    # enough to make decision; only merge with upper neighbour so that
    # upper bounds never change (shard names include upper bound).
    shard_ranges = broker.get_shard_ranges()
    own_shard_range = broker.get_own_shard_range()

    def sequence_complete(sequence):
        # a sequence is considered complete if any of the following are true:
        #  - the final shard range has more objects than the shrink_threshold,
        #    so should not be shrunk (this shard will be the acceptor)
        #  - the max number of shard ranges to be compacted (max_shrinking) has
        #    been reached
        #  - the total number of objects in the sequence has reached the
        #    expansion_limit
        if (sequence and
                (not is_shrinking_candidate(
                    sequence[-1], shrink_threshold, expansion_limit,
                    states=(ShardRange.ACTIVE, ShardRange.SHRINKING)) or
                 0 < max_shrinking < len(sequence) or
                 sequence.row_count >= expansion_limit)):
            return True
        return False

    compactible_sequences = []
    index = 0
    expanding = 0
    while ((max_expanding < 0 or expanding < max_expanding) and
           index < len(shard_ranges)):
        if not is_shrinking_candidate(
                shard_ranges[index], shrink_threshold, expansion_limit,
                states=(ShardRange.ACTIVE, ShardRange.SHRINKING)):
            # this shard range cannot be the start of a new or existing
            # compactible sequence, move on
            index += 1
            continue

        # start of a *possible* sequence
        sequence = ShardRangeList([shard_ranges[index]])
        for shard_range in shard_ranges[index + 1:]:
            # attempt to add contiguous shard ranges to the sequence
            if sequence.upper < shard_range.lower:
                # found a gap! break before consuming this range because it
                # could become the first in the next sequence
                break

            if shard_range.state not in (ShardRange.ACTIVE,
                                         ShardRange.SHRINKING):
                # found? created? sharded? don't touch it
                break

            if shard_range.state == ShardRange.SHRINKING:
                # already shrinking: add to sequence unconditionally
                sequence.append(shard_range)
            elif (sequence.row_count + shard_range.row_count
                  <= expansion_limit):
                # add to sequence: could be a donor or acceptor
                sequence.append(shard_range)
                if sequence_complete(sequence):
                    break
            else:
                break

        index += len(sequence)
        if (index == len(shard_ranges) and
                len(shard_ranges) == len(sequence) and
                not sequence_complete(sequence) and
                sequence.includes(own_shard_range)):
            # special case: only one sequence has been found, which consumes
            # all shard ranges, encompasses the entire namespace, has no more
            # than expansion_limit records and whose shard ranges are all
            # shrinkable; all the shards in the sequence can be shrunk to the
            # root, so append own_shard_range to the sequence to act as an
            # acceptor; note: only shrink to the root when *all* the remaining
            # shard ranges can be simultaneously shrunk to the root.
            sequence.append(own_shard_range)

        if len(sequence) < 2 or sequence[-1].state not in (ShardRange.ACTIVE,
                                                           ShardRange.SHARDED):
            # this sequence doesn't end with a suitable acceptor shard range
            continue

        # all valid sequences are counted against the max_expanding allowance
        # even if the sequence is already shrinking
        expanding += 1
        if (all([sr.state != ShardRange.SHRINKING for sr in sequence]) or
                include_shrinking):
            compactible_sequences.append(sequence)

    return compactible_sequences


def finalize_shrinking(broker, acceptor_ranges, donor_ranges, timestamp):
    """
    Update donor shard ranges to shrinking state and merge donors and acceptors
    to broker.

    :param broker: A :class:`~swift.container.backend.ContainerBroker`.
    :param acceptor_ranges: A list of :class:`~swift.common.utils.ShardRange`
        that are to be acceptors.
    :param donor_ranges: A list of :class:`~swift.common.utils.ShardRange`
        that are to be donors; these will have their state and timestamp
        updated.
    :param timestamp: timestamp to use when updating donor state
    """
    for donor in donor_ranges:
        if donor.update_state(ShardRange.SHRINKING):
            # Set donor state to shrinking state_timestamp defines new epoch
            donor.epoch = donor.state_timestamp = timestamp
    broker.merge_shard_ranges(acceptor_ranges + donor_ranges)


def process_compactible_shard_sequences(broker, sequences):
    """
    Transform the given sequences of shard ranges into a list of acceptors and
    a list of shrinking donors. For each given sequence the final ShardRange in
    the sequence (the acceptor) is expanded to accommodate the other
    ShardRanges in the sequence (the donors). The donors and acceptors are then
    merged into the broker.

    :param broker: A :class:`~swift.container.backend.ContainerBroker`.
    :param sequences: A list of :class:`~swift.common.utils.ShardRangeList`
    """
    timestamp = Timestamp.now()
    acceptor_ranges = []
    shrinking_ranges = []
    for sequence in sequences:
        donors = sequence[:-1]
        shrinking_ranges.extend(donors)
        # Update the acceptor container with its expanded bounds to prevent it
        # treating objects cleaved from the donor as misplaced.
        acceptor = sequence[-1]
        if acceptor.expand(donors):
            # Update the acceptor container with its expanded bounds to prevent
            # it treating objects cleaved from the donor as misplaced.
            acceptor.timestamp = timestamp
        if acceptor.update_state(ShardRange.ACTIVE):
            # Ensure acceptor state is ACTIVE (when acceptor is root)
            acceptor.state_timestamp = timestamp
        acceptor_ranges.append(acceptor)
    finalize_shrinking(broker, acceptor_ranges, shrinking_ranges, timestamp)


def find_paths(shard_ranges):
    """
    Returns a list of all continuous paths through the shard ranges. An
    individual path may not necessarily span the entire namespace, but it will
    span a continuous namespace without gaps.

    :param shard_ranges: A list of :class:`~swift.common.utils.ShardRange`.
    :return: A list of :class:`~swift.common.utils.ShardRangeList`.
    """
    # A node is a point in the namespace that is used as a bound of any shard
    # range. Shard ranges form the edges between nodes.

    # First build a dict mapping nodes to a list of edges that leave that node
    # (in other words, shard ranges whose lower bound equals the node)
    node_successors = collections.defaultdict(list)
    for shard_range in shard_ranges:
        if shard_range.state == ShardRange.SHRINKING:
            # shrinking shards are not a viable edge in any path
            continue
        node_successors[shard_range.lower].append(shard_range)

    paths = []

    def clone_path(other=None):
        # create a new path, possibly cloning another path, and add it to the
        # list of all paths through the shards
        path = ShardRangeList() if other is None else ShardRangeList(other)
        paths.append(path)
        return path

    # we need to keep track of every path that ends at each node so that when
    # we visit the node we can extend those paths, or clones of them, with the
    # edges that leave the node
    paths_to_node = collections.defaultdict(list)

    # visit the nodes in ascending order by name...
    for node, edges in sorted(node_successors.items()):
        if not edges:
            # this node is a dead-end, so there's no path updates to make
            continue
        if not paths_to_node[node]:
            # this is either the first node to be visited, or it has no paths
            # leading to it, so we need to start a new path here
            paths_to_node[node].append(clone_path([]))
        for path_to_node in paths_to_node[node]:
            # extend each path that arrives at this node with all of the
            # possible edges that leave the node; if more than edge leaves the
            # node then we will make clones of the path to the node and extend
            # those clones, adding to the collection of all paths though the
            # shards
            for i, edge in enumerate(edges):
                if i == len(edges) - 1:
                    # the last edge is used to extend the original path to the
                    # node; there is nothing special about the last edge, but
                    # doing this last means the original path to the node can
                    # be cloned for all other edges before being modified here
                    path = path_to_node
                else:
                    # for all but one of the edges leaving the node we need to
                    # make a clone the original path
                    path = clone_path(path_to_node)
                # extend the path with the edge
                path.append(edge)
                # keep track of which node this path now arrives at
                paths_to_node[edge.upper].append(path)
    return paths


def rank_paths(paths, shard_range_to_span):
    """
    Sorts the given list of paths such that the most preferred path is the
    first item in the list.

    :param paths: A list of :class:`~swift.common.utils.ShardRangeList`.
    :param shard_range_to_span: An instance of
        :class:`~swift.common.utils.ShardRange` that describes the namespace
        that would ideally be spanned by a path. Paths that include this
        namespace will be preferred over those that do not.
    :return: A sorted list of :class:`~swift.common.utils.ShardRangeList`.
    """
    def sort_key(path):
        # defines the order of preference for paths through shards
        return (
            # complete path for the namespace
            path.includes(shard_range_to_span),
            # most cleaving progress
            path.find_lower(lambda sr: sr.state not in (
                ShardRange.CLEAVED, ShardRange.ACTIVE)),
            # largest object count
            path.object_count,
            # fewest timestamps
            -1 * len(path.timestamps),
            # newest timestamp
            sorted(path.timestamps)[-1]
        )

    paths.sort(key=sort_key, reverse=True)
    return paths


def combine_shard_ranges(new_shard_ranges, existing_shard_ranges):
    """
    Combines new and existing shard ranges based on most recent state.

    :param new_shard_ranges: a list of ShardRange instances.
    :param existing_shard_ranges: a list of ShardRange instances.
    :return: a list of ShardRange instances.
    """
    new_shard_ranges = [dict(sr) for sr in new_shard_ranges]
    existing_shard_ranges = [dict(sr) for sr in existing_shard_ranges]
    to_add, to_delete = sift_shard_ranges(
        new_shard_ranges,
        dict((sr['name'], sr) for sr in existing_shard_ranges))
    result = [ShardRange.from_dict(existing)
              for existing in existing_shard_ranges
              if existing['name'] not in to_delete]
    result.extend([ShardRange.from_dict(sr) for sr in to_add])
    return sorted([sr for sr in result if not sr.deleted],
                  key=ShardRange.sort_key)


def update_own_shard_range_stats(broker, own_shard_range):
    """
    Update the ``own_shard_range`` with the up-to-date object stats from
    the ``broker``.

    Note: this method does not persist the updated ``own_shard_range``;
    callers should use ``broker.merge_shard_ranges`` if the updated stats
    need to be persisted.

    :param broker: an instance of ``ContainerBroker``.
    :param own_shard_range: and instance of ``ShardRange``.
    :returns: ``own_shard_range`` with up-to-date ``object_count``
        and ``bytes_used``.
    """
    info = broker.get_info()
    own_shard_range.update_meta(
        info['object_count'], info['bytes_used'])
    return own_shard_range


class CleavingContext(object):
    """
    Encapsulates metadata associated with the process of cleaving a retiring
    DB. This metadata includes:

    * ``ref``: The unique part of the key that is used when persisting a
      serialized ``CleavingContext`` as sysmeta in the DB. The unique part of
      the key is based off the DB id. This ensures that each context is
      associated with a specific DB file. The unique part of the key is
      included in the ``CleavingContext`` but should not be modified by any
      caller.

    * ``cursor``: the upper bound of the last shard range to have been
      cleaved from the retiring DB.

    * ``max_row``: the retiring DB's max row; this is updated to the value of
      the retiring DB's ``max_row`` every time a ``CleavingContext`` is
      loaded for that DB, and may change during the process of cleaving the
      DB.

    * ``cleave_to_row``: the value of ``max_row`` at the moment when cleaving
      starts for the DB. When cleaving completes (i.e. the cleave cursor has
      reached the upper bound of the cleaving namespace), ``cleave_to_row``
      is compared to the current ``max_row``: if the two values are not equal
      then rows have been added to the DB which may not have been cleaved, in
      which case the ``CleavingContext`` is ``reset`` and cleaving is
      re-started.

    * ``last_cleave_to_row``: the minimum DB row from which cleaving should
      select objects to cleave; this is initially set to None i.e. all rows
      should be cleaved. If the ``CleavingContext`` is ``reset`` then the
      ``last_cleave_to_row`` is set to the current value of
      ``cleave_to_row``, which in turn is set to the current value of
      ``max_row`` by a subsequent call to ``start``. The repeated cleaving
      therefore only selects objects in rows greater than the
      ``last_cleave_to_row``, rather than cleaving the whole DB again.

    * ``ranges_done``: the number of shard ranges that have been cleaved from
      the retiring DB.

    * ``ranges_todo``: the number of shard ranges that are yet to be
      cleaved from the retiring DB.
    """
    def __init__(self, ref, cursor='', max_row=None, cleave_to_row=None,
                 last_cleave_to_row=None, cleaving_done=False,
                 misplaced_done=False, ranges_done=0, ranges_todo=0):
        self.ref = ref
        self._cursor = None
        self.cursor = cursor
        self.max_row = max_row
        self.cleave_to_row = cleave_to_row
        self.last_cleave_to_row = last_cleave_to_row
        self.cleaving_done = cleaving_done
        self.misplaced_done = misplaced_done
        self.ranges_done = ranges_done
        self.ranges_todo = ranges_todo

    def __iter__(self):
        yield 'ref', self.ref
        yield 'cursor', self.cursor
        yield 'max_row', self.max_row
        yield 'cleave_to_row', self.cleave_to_row
        yield 'last_cleave_to_row', self.last_cleave_to_row
        yield 'cleaving_done', self.cleaving_done
        yield 'misplaced_done', self.misplaced_done
        yield 'ranges_done', self.ranges_done
        yield 'ranges_todo', self.ranges_todo

    def __repr__(self):
        return '%s(%s)' % (self.__class__.__name__, ', '.join(
            '%s=%r' % prop for prop in self))

    def _encode(cls, value):
        if value is not None and six.PY2 and isinstance(value, six.text_type):
            return value.encode('utf-8')
        return value

    @property
    def cursor(self):
        return self._cursor

    @cursor.setter
    def cursor(self, value):
        self._cursor = self._encode(value)

    @property
    def marker(self):
        return self.cursor + '\x00'

    @classmethod
    def _make_ref(cls, broker):
        return broker.get_info()['id']

    @classmethod
    def load_all(cls, broker):
        """
        Returns all cleaving contexts stored in the broker's DB.

        :param broker: an instance of :class:`ContainerBroker`
        :return: list of tuples of (CleavingContext, timestamp)
        """
        brokers = broker.get_brokers()
        sysmeta = brokers[-1].get_sharding_sysmeta_with_timestamps()

        contexts = []
        for key, (val, timestamp) in sysmeta.items():
            # If the value is blank, then the metadata is
            # marked for deletion
            if key.startswith("Context-") and val:
                try:
                    contexts.append((cls(**json.loads(val)), timestamp))
                except ValueError:
                    continue
        return contexts

    @classmethod
    def load(cls, broker):
        """
        Returns a CleavingContext tracking the cleaving progress of the given
        broker's DB.

        :param broker: an instances of :class:`ContainerBroker`
        :return: An instance of :class:`CleavingContext`.
        """
        brokers = broker.get_brokers()
        ref = cls._make_ref(brokers[0])
        data = brokers[-1].get_sharding_sysmeta('Context-' + ref)
        data = json.loads(data) if data else {}
        data['ref'] = ref
        data['max_row'] = brokers[0].get_max_row()
        return cls(**data)

    def store(self, broker):
        """
        Persists the serialized ``CleavingContext`` as sysmeta in the given
        broker's DB.

        :param broker: an instances of :class:`ContainerBroker`
        """
        broker.set_sharding_sysmeta('Context-' + self.ref,
                                    json.dumps(dict(self)))

    def reset(self):
        self.cursor = ''
        self.ranges_done = 0
        self.ranges_todo = 0
        self.cleaving_done = False
        self.misplaced_done = False
        self.last_cleave_to_row = self.cleave_to_row

    def start(self):
        self.cursor = ''
        self.ranges_done = 0
        self.ranges_todo = 0
        self.cleaving_done = False
        self.cleave_to_row = self.max_row

    def range_done(self, new_cursor):
        self.ranges_done += 1
        self.ranges_todo -= 1
        self.cursor = new_cursor

    def done(self):
        return all((self.misplaced_done, self.cleaving_done,
                    self.max_row == self.cleave_to_row))

    def delete(self, broker):
        # These will get reclaimed when `_reclaim_metadata` in
        # common/db.py is called.
        broker.set_sharding_sysmeta('Context-' + self.ref, '')


class ContainerSharderConf(object):
    def __init__(self, conf=None):
        conf = conf if conf else {}

        def get_val(key, validator, default):
            """
            Get a value from conf and validate it.

            :param key: key to lookup value in the ``conf`` dict.
            :param validator: A function that will passed the value from the
                ``conf`` dict and should return the value to be set. This
                function should raise a ValueError if the ``conf`` value if not
                valid.
            :param default: value to use if ``key`` is not found in ``conf``.
            :raises: ValueError if the value read from ``conf`` is invalid.
            :returns: the configuration value.
            """
            try:
                return validator(conf.get(key, default))
            except ValueError as err:
                raise ValueError('Error setting %s: %s' % (key, err))

        self.shard_container_threshold = get_val(
            'shard_container_threshold', config_positive_int_value, 1000000)
        self.max_shrinking = get_val(
            'max_shrinking', int, 1)
        self.max_expanding = get_val(
            'max_expanding', int, -1)
        self.shard_scanner_batch_size = get_val(
            'shard_scanner_batch_size', config_positive_int_value, 10)
        self.cleave_batch_size = get_val(
            'cleave_batch_size', config_positive_int_value, 2)
        self.cleave_row_batch_size = get_val(
            'cleave_row_batch_size', config_positive_int_value, 10000)
        self.broker_timeout = get_val(
            'broker_timeout', config_positive_int_value, 60)
        self.recon_candidates_limit = get_val(
            'recon_candidates_limit', int, 5)
        self.recon_sharded_timeout = get_val(
            'recon_sharded_timeout', int, 43200)
        self.container_sharding_timeout = get_val(
            'container_sharding_timeout', int, 172800)
        self.conn_timeout = get_val(
            'conn_timeout', float, 5)
        self.auto_shard = get_val(
            'auto_shard', config_true_value, False)
        # deprecated percent options still loaded...
        self.shrink_threshold = get_val(
            'shard_shrink_point', self.percent_of_threshold, 10)
        self.expansion_limit = get_val(
            'shard_shrink_merge_point', self.percent_of_threshold, 75)
        # ...but superseded by absolute options if present in conf
        self.shrink_threshold = get_val(
            'shrink_threshold', int, self.shrink_threshold)
        self.expansion_limit = get_val(
            'expansion_limit', int, self.expansion_limit)
        self.rows_per_shard = get_val(
            'rows_per_shard', config_positive_int_value,
            max(self.shard_container_threshold // 2, 1))
        self.minimum_shard_size = get_val(
            'minimum_shard_size', config_positive_int_value,
            max(self.rows_per_shard // 5, 1))

    def percent_of_threshold(self, val):
        return int(config_percent_value(val) * self.shard_container_threshold)

    @classmethod
    def validate_conf(cls, namespace):
        ops = {'<': operator.lt,
               '<=': operator.le}
        checks = (('minimum_shard_size', '<=', 'rows_per_shard'),
                  ('shrink_threshold', '<=', 'minimum_shard_size'),
                  ('rows_per_shard', '<', 'shard_container_threshold'),
                  ('expansion_limit', '<', 'shard_container_threshold'))
        for key1, op, key2 in checks:
            try:
                val1 = getattr(namespace, key1)
                val2 = getattr(namespace, key2)
            except AttributeError:
                # swift-manage-shard-ranges uses a subset of conf options for
                # each command so only validate those actually in the namespace
                continue
            if not ops[op](val1, val2):
                raise ValueError('%s (%d) must be %s %s (%d)'
                                 % (key1, val1, op, key2, val2))


DEFAULT_SHARDER_CONF = vars(ContainerSharderConf())


class ContainerSharder(ContainerSharderConf, ContainerReplicator):
    """Shards containers."""
    log_route = 'container-sharder'

    def __init__(self, conf, logger=None):
        logger = logger or get_logger(conf, log_route=self.log_route)
        ContainerReplicator.__init__(self, conf, logger=logger)
        # rows_per_shard is not configurable for the daemon
        conf.pop('rows_per_shard', None)
        ContainerSharderConf.__init__(self, conf)
        ContainerSharderConf.validate_conf(self)
        if conf.get('auto_create_account_prefix'):
            self.logger.warning('Option auto_create_account_prefix is '
                                'deprecated. Configure '
                                'auto_create_account_prefix under the '
                                'swift-constraints section of '
                                'swift.conf. This option will '
                                'be ignored in a future release.')
            auto_create_account_prefix = \
                self.conf['auto_create_account_prefix']
        else:
            auto_create_account_prefix = AUTO_CREATE_ACCOUNT_PREFIX
        self.shards_account_prefix = (auto_create_account_prefix + 'shards_')
        self.sharding_candidates = []
        self.shrinking_candidates = []
        replica_count = self.ring.replica_count
        quorum = quorum_size(replica_count)
        self.shard_replication_quorum = config_auto_int_value(
            conf.get('shard_replication_quorum'), quorum)
        if self.shard_replication_quorum > replica_count:
            self.logger.warning(
                'shard_replication_quorum of %s exceeds replica count %s'
                ', reducing to %s', self.shard_replication_quorum,
                replica_count, replica_count)
            self.shard_replication_quorum = replica_count
        self.existing_shard_replication_quorum = config_auto_int_value(
            conf.get('existing_shard_replication_quorum'),
            self.shard_replication_quorum)
        if self.existing_shard_replication_quorum > replica_count:
            self.logger.warning(
                'existing_shard_replication_quorum of %s exceeds replica count'
                ' %s, reducing to %s', self.existing_shard_replication_quorum,
                replica_count, replica_count)
            self.existing_shard_replication_quorum = replica_count

        # internal client
        request_tries = config_positive_int_value(
            conf.get('request_tries', 3))
        internal_client_conf_path = conf.get('internal_client_conf_path',
                                             '/etc/swift/internal-client.conf')
        try:
            self.int_client = internal_client.InternalClient(
                internal_client_conf_path,
                'Swift Container Sharder',
                request_tries,
                allow_modify_pipeline=False,
                use_replication_network=True,
                global_conf={'log_name': '%s-ic' % conf.get(
                    'log_name', self.log_route)})
        except (OSError, IOError) as err:
            if err.errno != errno.ENOENT and \
                    not str(err).endswith(' not found'):
                raise
            raise SystemExit(
                'Unable to load internal client from config: %r (%s)' %
                (internal_client_conf_path, err))
        self.stats_interval = float(conf.get('stats_interval', '3600'))
        self.reported = 0

    def _format_log_msg(self, broker, msg, *args):
        # make best effort to include broker properties...
        try:
            db_file = broker.db_file
        except Exception:  # noqa
            db_file = ''
        try:
            path = broker.path
        except Exception:  # noqa
            path = ''

        if args:
            msg = msg % args
        return '%s, path: %s, db: %s' % (msg, quote(path), db_file)

    def _log(self, level, broker, msg, *args):
        if not self.logger.isEnabledFor(level):
            return

        self.logger.log(level, self._format_log_msg(broker, msg, *args))

    def debug(self, broker, msg, *args, **kwargs):
        self._log(logging.DEBUG, broker, msg, *args, **kwargs)

    def info(self, broker, msg, *args, **kwargs):
        self._log(logging.INFO, broker, msg, *args, **kwargs)

    def warning(self, broker, msg, *args, **kwargs):
        self._log(logging.WARNING, broker, msg, *args, **kwargs)

    def error(self, broker, msg, *args, **kwargs):
        self._log(logging.ERROR, broker, msg, *args, **kwargs)

    def exception(self, broker, msg, *args, **kwargs):
        if not self.logger.isEnabledFor(logging.ERROR):
            return
        self.logger.exception(self._format_log_msg(broker, msg, *args))

    def _zero_stats(self):
        """Zero out the stats."""
        super(ContainerSharder, self)._zero_stats()
        # all sharding stats that are additional to the inherited replicator
        # stats are maintained under the 'sharding' key in self.stats
        self.stats['sharding'] = defaultdict(lambda: defaultdict(int))
        self.sharding_candidates = []
        self.shrinking_candidates = []
        self.big_candidates = []

    def _append_stat(self, category, key, value):
        if not self.stats['sharding'][category][key]:
            self.stats['sharding'][category][key] = list()
        self.stats['sharding'][category][key].append(value)

    def _min_stat(self, category, key, value):
        current = self.stats['sharding'][category][key]
        if not current:
            self.stats['sharding'][category][key] = value
        else:
            self.stats['sharding'][category][key] = min(current, value)

    def _max_stat(self, category, key, value):
        current = self.stats['sharding'][category][key]
        if not current:
            self.stats['sharding'][category][key] = value
        else:
            self.stats['sharding'][category][key] = max(current, value)

    def _increment_stat(self, category, key, statsd=False):
        self._update_stat(category, key, step=1, statsd=statsd)

    def _update_stat(self, category, key, step=1, statsd=False):
        if step:
            self.stats['sharding'][category][key] += step
            if statsd:
                statsd_key = '%s_%s' % (category, key)
                self.logger.update_stats(statsd_key, step)

    def _make_stats_info(self, broker, node, own_shard_range):
        try:
            file_size = os.stat(broker.db_file).st_size
        except OSError:
            file_size = None

        return {'path': broker.db_file,
                'node_index': node.get('index'),
                'account': broker.account,
                'container': broker.container,
                'root': broker.root_path,
                'object_count': own_shard_range.object_count,
                'meta_timestamp': own_shard_range.meta_timestamp.internal,
                'file_size': file_size}

    def _identify_sharding_candidate(self, broker, node):
        own_shard_range = broker.get_own_shard_range()
        update_own_shard_range_stats(broker, own_shard_range)
        if is_sharding_candidate(
                own_shard_range, self.shard_container_threshold):
            self.sharding_candidates.append(
                self._make_stats_info(broker, node, own_shard_range))

    def _identify_shrinking_candidate(self, broker, node):
        sequences = find_compactible_shard_sequences(
            broker, self.shrink_threshold, self.expansion_limit,
            self.max_shrinking, self.max_expanding)
        # compactible_ranges are all apart from final acceptor in each sequence
        compactible_ranges = sum(len(seq) - 1 for seq in sequences)

        if compactible_ranges:
            own_shard_range = broker.get_own_shard_range()
            update_own_shard_range_stats(broker, own_shard_range)
            shrink_candidate = self._make_stats_info(
                broker, node, own_shard_range)
            # The number of ranges/donors that can be shrunk if the
            # tool is used with the current max_shrinking, max_expanding
            # settings.
            shrink_candidate['compactible_ranges'] = compactible_ranges
            shrink_candidate.update(self._get_state_count(broker))
            self.shrinking_candidates.append(shrink_candidate)

    def _transform_candidate_stats(self, category, candidates, sort_keys):
        category['found'] = len(candidates)
        candidates.sort(key=itemgetter(*sort_keys), reverse=True)
        if self.recon_candidates_limit >= 0:
            category['top'] = candidates[:self.recon_candidates_limit]
        else:
            category['top'] = candidates

    def _get_state_count(self, broker):
        states = [ShardRange.FOUND, ShardRange.CREATED,
                  ShardRange.CLEAVED, ShardRange.ACTIVE,
                  ShardRange.SHRINKING]
        shard_ranges = broker.get_shard_ranges(states=states)
        state_count = {}
        for state in states:
            state_count[ShardRange.STATES[state]] = 0
        for shard_range in shard_ranges:
            state_count[shard_range.state_text] += 1
        return state_count

    def _record_sharding_progress(self, broker, node, error):
        db_state = broker.get_db_state()
        if db_state not in (UNSHARDED, SHARDING, SHARDED):
            return
        own_shard_range = broker.get_own_shard_range()
        if own_shard_range.state not in ShardRange.CLEAVING_STATES:
            return

        if db_state == SHARDED:
            contexts = CleavingContext.load_all(broker)
            if not contexts:
                return
            context_ts = max(float(ts) for c, ts in contexts)
            if context_ts + self.recon_sharded_timeout \
                    < float(Timestamp.now()):
                # last context timestamp too old for the
                # broker to be recorded
                return

        update_own_shard_range_stats(broker, own_shard_range)
        info = self._make_stats_info(broker, node, own_shard_range)
        info['state'] = own_shard_range.state_text
        info['db_state'] = broker.get_db_state()
        state_count = self._get_state_count(broker)
        info.update(state_count)
        info['error'] = error and str(error)
        self._append_stat('sharding_in_progress', 'all', info)

        if broker.sharding_required() and (
                own_shard_range.epoch is not None) and (
                float(own_shard_range.epoch) +
                self.container_sharding_timeout <
                time.time()):
            # Note: There is no requirement that own_shard_range.epoch equals
            # the time at which the own_shard_range was merged into the
            # container DB, which predicates sharding starting. But s-m-s-r and
            # auto-sharding do set epoch and then merge, so we use it to tell
            # whether sharding has been taking too long or not.
            self.warning(broker,
                         'Cleaving has not completed in %.2f seconds since %s.'
                         'DB state: %s, own_shard_range state: %s, '
                         'state count of shard ranges: %s' %
                         (time.time() - float(own_shard_range.epoch),
                          own_shard_range.epoch.isoformat, db_state,
                          own_shard_range.state_text, str(state_count)))

    def _report_stats(self):
        # report accumulated stats since start of one sharder cycle
        default_stats = ('attempted', 'success', 'failure')
        category_keys = (
            ('visited', default_stats + ('skipped', 'completed')),
            ('scanned', default_stats + ('found', 'min_time', 'max_time')),
            ('created', default_stats),
            ('cleaved', default_stats + ('min_time', 'max_time',)),
            ('misplaced', default_stats + ('found', 'placed', 'unplaced')),
            ('audit_root', default_stats + ('has_overlap', 'num_overlap')),
            ('audit_shard', default_stats),
        )

        now = time.time()
        last_report = time.ctime(self.stats['start'])
        elapsed = now - self.stats['start']
        sharding_stats = self.stats['sharding']
        for category, keys in category_keys:
            stats = sharding_stats[category]
            msg = ' '.join(['%s:%s' % (k, str(stats[k])) for k in keys])
            self.logger.info('Since %s %s - %s', last_report, category, msg)

        # transform the sharding and shrinking candidate states
        # first sharding
        category = self.stats['sharding']['sharding_candidates']
        self._transform_candidate_stats(category, self.sharding_candidates,
                                        sort_keys=('object_count',))

        # next shrinking
        category = self.stats['sharding']['shrinking_candidates']
        self._transform_candidate_stats(category, self.shrinking_candidates,
                                        sort_keys=('compactible_ranges',))

        # And now track the biggest
        category = self.stats['sharding']['biggest_candidates']
        self._transform_candidate_stats(category, self.big_candidates,
                                        sort_keys=('active',))

        dump_recon_cache(
            {'sharding_stats': self.stats,
             'sharding_time': elapsed,
             'sharding_last': now},
            self.rcache, self.logger)
        self.reported = now

    def _periodic_report_stats(self):
        if (time.time() - self.reported) >= self.stats_interval:
            self._report_stats()

    def _check_node(self, node):
        """
        :return: The path to the device, if the node is mounted.
            Returns False if the node is unmounted.
        """
        if not node:
            return False
        if not is_local_device(self.ips, self.port,
                               node['replication_ip'],
                               node['replication_port']):
            return False
        try:
            return check_drive(self.root, node['device'], self.mount_check)
        except ValueError:
            self.logger.warning(
                'Skipping %(device)s as it is not mounted' % node)
            return False

    def _fetch_shard_ranges(self, broker, newest=False, params=None,
                            include_deleted=False):
        path = self.int_client.make_path(broker.root_account,
                                         broker.root_container)
        params = params or {}
        params.setdefault('format', 'json')
        headers = {'X-Backend-Record-Type': 'shard',
                   'X-Backend-Override-Deleted': 'true',
                   'X-Backend-Include-Deleted': str(include_deleted)}
        if newest:
            headers['X-Newest'] = 'true'
        try:
            resp = self.int_client.make_request(
                'GET', path, headers, acceptable_statuses=(2,),
                params=params)
        except internal_client.UnexpectedResponse as err:
            self.warning(broker, "Failed to get shard ranges from %s: %s",
                         quote(broker.root_path), err)
            return None
        record_type = resp.headers.get('x-backend-record-type')
        if record_type != 'shard':
            err = 'unexpected record type %r' % record_type
            self.error(broker, "Failed to get shard ranges from %s: %s",
                               quote(broker.root_path), err)
            return None

        try:
            data = json.loads(resp.body)
            if not isinstance(data, list):
                raise ValueError('not a list')
            return [ShardRange.from_dict(shard_range)
                    for shard_range in data]
        except (ValueError, TypeError, KeyError) as err:
            self.error(broker,
                       "Failed to get shard ranges from %s: invalid data: %r",
                       quote(broker.root_path), err)
        return None

    def _put_container(self, broker, node, part, account, container, headers,
                       body):
        try:
            direct_put_container(node, part, account, container,
                                 conn_timeout=self.conn_timeout,
                                 response_timeout=self.node_timeout,
                                 headers=headers, contents=body)
        except DirectClientException as err:
            self.warning(broker,
                         'Failed to put shard ranges to %s:%s/%s %s/%s: %s',
                         node['ip'], node['port'], node['device'],
                         quote(account), quote(container), err.http_status)
        except (Exception, Timeout) as err:
            self.exception(broker,
                           'Failed to put shard ranges to %s:%s/%s %s/%s: %s',
                           node['ip'], node['port'], node['device'],
                           quote(account), quote(container), err)
        else:
            return True
        return False

    def _send_shard_ranges(self, broker, account, container, shard_ranges,
                           headers=None):
        body = json.dumps([dict(sr, reported=0)
                           for sr in shard_ranges]).encode('ascii')
        part, nodes = self.ring.get_nodes(account, container)
        headers = headers or {}
        headers.update({'X-Backend-Record-Type': RECORD_TYPE_SHARD,
                        USE_REPLICATION_NETWORK_HEADER: 'True',
                        'User-Agent': 'container-sharder %s' % os.getpid(),
                        'X-Timestamp': Timestamp.now().normal,
                        'Content-Length': len(body),
                        'Content-Type': 'application/json'})

        pool = GreenAsyncPile(len(nodes))
        for node in nodes:
            pool.spawn(self._put_container, broker, node, part, account,
                       container, headers, body)

        results = pool.waitall(None)
        return results.count(True) >= quorum_size(self.ring.replica_count)

    def _get_shard_broker(self, shard_range, root_path, policy_index):
        """
        Get a broker for a container db for the given shard range. If one of
        the shard container's primary nodes is a local device then that will be
        chosen for the db, otherwise the first of the shard container's handoff
        nodes that is local will be chosen.

        :param shard_range: a :class:`~swift.common.utils.ShardRange`
        :param root_path: the path of the shard's root container
        :param policy_index: the storage policy index
        :returns: a tuple of ``(part, broker, node_id, put_timestamp)`` where
            ``part`` is the shard container's partition,
            ``broker`` is an instance of
            :class:`~swift.container.backend.ContainerBroker`,
            ``node_id`` is the id of the selected node,
            ``put_timestamp`` is the put_timestamp if the broker needed to
            be initialized.
        """
        part = self.ring.get_part(shard_range.account, shard_range.container)
        node = self.find_local_handoff_for_part(part)

        put_timestamp = Timestamp.now().internal
        shard_broker, initialized = ContainerBroker.create_broker(
            os.path.join(self.root, node['device']), part, shard_range.account,
            shard_range.container, epoch=shard_range.epoch,
            storage_policy_index=policy_index, put_timestamp=put_timestamp)

        # Get the valid info into the broker.container, etc
        shard_broker.get_info()
        shard_broker.merge_shard_ranges(shard_range)
        shard_broker.set_sharding_sysmeta('Quoted-Root', quote(root_path))
        # NB: we *used* to do
        #    shard_broker.set_sharding_sysmeta('Root', root_path)
        # but that isn't safe for container names with nulls or newlines (or
        # possibly some other characters). We consciously *don't* make any
        # attempt to set the old meta; during an upgrade, some shards may think
        # they are in fact roots, but it cleans up well enough once everyone's
        # upgraded.
        shard_broker.update_metadata({
            'X-Container-Sysmeta-Sharding':
                ('True', Timestamp.now().internal)})

        put_timestamp = put_timestamp if initialized else None
        return part, shard_broker, node['id'], put_timestamp

    def _audit_root_container(self, broker, node):
        # This is the root container, and therefore the tome of knowledge,
        # all we can do is check there is nothing screwy with the ranges
        self._increment_stat('audit_root', 'attempted')
        warnings = []
        own_shard_range = broker.get_own_shard_range()

        if own_shard_range.state in ShardRange.SHARDING_STATES:
            shard_ranges = [sr for sr in broker.get_shard_ranges()
                            if sr.state != ShardRange.SHRINKING]
            paths_with_gaps = find_paths_with_gaps(shard_ranges)
            if paths_with_gaps:
                warnings.append(
                    'missing range(s): %s' %
                    ' '.join(['%s-%s' % (gap.lower, gap.upper)
                              for (_, gap, _) in paths_with_gaps]))

        for state in ShardRange.STATES:
            if state == ShardRange.SHRINKING:
                # Shrinking is how we resolve overlaps; we've got to
                # allow multiple shards in that state
                continue
            shard_ranges = broker.get_shard_ranges(states=state)
            # Transient overlaps can occur during the period immediately after
            # sharding if a root learns about new child shards before it learns
            # that the parent has sharded. These overlaps are normally
            # corrected as an up-to-date version of the parent shard range is
            # replicated to the root. Parent-child overlaps are therefore
            # ignored for a reclaim age after the child was created. After
            # that, parent-child overlaps may indicate that there is
            # permanently stale parent shard range data, perhaps from a node
            # that has been offline, so these are reported.
            overlaps = find_overlapping_ranges(
                shard_ranges, exclude_parent_child=True,
                time_period=self.reclaim_age)
            if overlaps:
                self._increment_stat('audit_root', 'has_overlap')
                self._update_stat('audit_root', 'num_overlap',
                                  step=len(overlaps))
                all_overlaps = ', '.join(
                    [' '.join(['%s-%s' % (sr.lower, sr.upper)
                               for sr in overlapping_ranges])
                     for overlapping_ranges in sorted(list(overlaps))])
                warnings.append(
                    'overlapping ranges in state %r: %s' %
                    (ShardRange.STATES[state], all_overlaps))

            # Collect the biggest root container on a cycle
            if state == ShardRange.ACTIVE:
                if len(self.big_candidates) >= self.recon_candidates_limit:
                    if self.big_candidates[-1]['active'] < len(shard_ranges):
                        self.big_candidates[-1] = self._make_stats_info(
                            broker, node, own_shard_range)
                        self.big_candidates[-1].update(
                            self._get_state_count(broker))
                        self.big_candidates.sort(key=itemgetter("active"),
                                                 reverse=True)
                else:
                    self.big_candidates.append(self._make_stats_info(
                        broker, node, own_shard_range))
                    self.big_candidates[-1].update(
                        self._get_state_count(broker))
                    self.big_candidates.sort(key=itemgetter("active"),
                                             reverse=True)

        # We've seen a case in production where the roots own_shard_range
        # epoch is reset to None, and state set to ACTIVE (like re-defaulted)
        # Epoch it important to sharding so we want to detect if this happens
        # 1. So we can alert, and 2. to see how common it is.
        if own_shard_range.epoch is None and broker.db_epoch:
            warnings.append('own_shard_range reset to None should be %s'
                            % broker.db_epoch)

        if warnings:
            self.warning(broker, 'Audit failed for root: %s',
                         ', '.join(warnings))
            self._increment_stat('audit_root', 'failure', statsd=True)
            return False

        self._increment_stat('audit_root', 'success', statsd=True)
        return True

    def _merge_shard_ranges_from_root(self, broker, shard_ranges,
                                      own_shard_range):
        """
        Merge appropriate items from the given ``shard_ranges`` into the
        ``broker``. The selection of items that are merged will depend upon the
        state of the shard.

        :param broker: A :class:`~swift.container.backend.ContainerBroker`.
        :param shard_ranges: A list of instances of
            :class:`~swift.common.utils.ShardRange` describing the shard ranges
            fetched from the root container.
        :param own_shard_range: A :class:`~swift.common.utils.ShardRange`
            describing the shard's own shard range.
        :return: a tuple of ``own_shard_range, own_shard_range_from_root``. The
            returned``own_shard_range`` will have been updated if the matching
            ``own_shard_range_from_root`` has newer data.
            ``own_shard_range_from_root`` will be None if no such matching
            shard range is found in ``shard_ranges``.
        """
        own_shard_range_from_root = None
        children_shard_ranges = []
        other_shard_ranges = []
        for shard_range in shard_ranges:
            # look for this shard range in the list of shard ranges received
            # from root; the root may have different lower and upper bounds for
            # this shard (e.g. if this shard has been expanded in the root to
            # accept a shrinking shard) so we only match on name.
            if shard_range.name == own_shard_range.name:
                # If we find our own shard range in the root response, merge
                # it and reload own shard range (note: own_range_from_root may
                # not necessarily be 'newer' than the own shard range we
                # already have, but merging will get us to the 'newest' state)
                self.debug(broker, 'Updating own shard range from root')
                own_shard_range_from_root = shard_range
                broker.merge_shard_ranges(own_shard_range_from_root)
                orig_own_shard_range = own_shard_range
                own_shard_range = broker.get_own_shard_range()
                if (orig_own_shard_range != own_shard_range or
                        orig_own_shard_range.state != own_shard_range.state):
                    self.info(broker,
                              'Updated own shard range from %s to %s',
                              orig_own_shard_range, own_shard_range)
            elif shard_range.is_child_of(own_shard_range):
                children_shard_ranges.append(shard_range)
            else:
                other_shard_ranges.append(shard_range)

        if children_shard_ranges and not broker.is_sharded():
            # Merging shard ranges from the root is only necessary until this
            # DB is fully cleaved and reaches SHARDED DB state, after which it
            # is useful for debugging for the set of sub-shards to which a
            # shards has sharded to be frozen.
            self.debug(broker, 'Updating %d children shard ranges from root',
                       len(children_shard_ranges))
            broker.merge_shard_ranges(children_shard_ranges)

        if (other_shard_ranges
                and own_shard_range.state in ShardRange.CLEAVING_STATES
                and not broker.is_sharded()):
            # Other shard ranges returned from the root may need to be merged
            # for the purposes of sharding or shrinking this shard:
            #
            # Shrinking states: If the up-to-date state is shrinking, the
            # shards fetched from root may contain shards into which this shard
            # is to shrink itself. Shrinking is initiated by modifying multiple
            # neighboring shard range states *in the root*, rather than
            # modifying a shard directly. We therefore need to learn about
            # *other* neighboring shard ranges from the root, possibly
            # including the root itself. We need to include shrunk state too,
            # because one replica of a shard may already have moved the
            # own_shard_range state to shrunk while another replica may still
            # be in the process of shrinking.
            #
            # Sharding states: Normally a shard will shard to its own children.
            # However, in some circumstances a shard may need to shard to other
            # non-children sub-shards. For example, a shard range repair may
            # cause a child sub-shard to be deleted and its namespace covered
            # by another 'acceptor' shard.
            #
            # Therefore, if the up-to-date own_shard_range state indicates that
            # sharding or shrinking is in progress, then other shard ranges
            # will be merged, with the following caveats: we never expect a
            # shard to shard to any ancestor shard range including the root,
            # but containers might ultimately *shrink* to root; we never want
            # to cleave to a container that is itself sharding or shrinking;
            # the merged shard ranges should not result in gaps or overlaps in
            # the namespace of this shard.
            #
            # Note: the search for ancestors is guaranteed to find the parent
            # and root *if they are present*, but if any ancestor is missing
            # then there is a chance that older generations in the
            # other_shard_ranges will not be filtered and could be merged. That
            # is only a problem if they are somehow still in ACTIVE state, and
            # no overlap is detected, so the ancestor is merged.
            ancestor_names = [
                sr.name for sr in own_shard_range.find_ancestors(shard_ranges)]
            filtered_other_shard_ranges = [
                sr for sr in other_shard_ranges
                if (sr.name not in ancestor_names
                    and (sr.state not in ShardRange.CLEAVING_STATES
                         or sr.deleted))
            ]
            if own_shard_range.state in ShardRange.SHRINKING_STATES:
                root_shard_range = own_shard_range.find_root(
                    other_shard_ranges)
                if (root_shard_range and
                        root_shard_range.state == ShardRange.ACTIVE):
                    filtered_other_shard_ranges.append(root_shard_range)
            existing_shard_ranges = broker.get_shard_ranges()
            combined_shard_ranges = combine_shard_ranges(
                filtered_other_shard_ranges, existing_shard_ranges)
            overlaps = find_overlapping_ranges(combined_shard_ranges)
            paths_with_gaps = find_paths_with_gaps(
                combined_shard_ranges, own_shard_range)
            if not (overlaps or paths_with_gaps):
                # only merge if shard ranges appear to be *good*
                self.debug(broker,
                           'Updating %s other shard range(s) from root',
                           len(filtered_other_shard_ranges))
                broker.merge_shard_ranges(filtered_other_shard_ranges)

        return own_shard_range, own_shard_range_from_root

    def _delete_shard_container(self, broker, own_shard_range):
        """
        Mark a shard container as deleted if it was sharded or shrunk more than
        reclaim_age in the past. (The DB file will be removed by the replicator
        after a further reclaim_age.)

        :param broker: A :class:`~swift.container.backend.ContainerBroker`.
        :param own_shard_range: A :class:`~swift.common.utils.ShardRange`
            describing the shard's own shard range.
        """
        delete_age = time.time() - self.reclaim_age
        deletable_states = (ShardRange.SHARDED, ShardRange.SHRUNK)
        if (own_shard_range.state in deletable_states and
                own_shard_range.deleted and
                own_shard_range.timestamp < delete_age and
                broker.empty()):
            broker.delete_db(Timestamp.now().internal)
            self.debug(broker, 'Marked shard container as deleted')

    def _do_audit_shard_container(self, broker):
        warnings = []
        if not broker.account.startswith(self.shards_account_prefix):
            warnings.append('account not in shards namespace %r' %
                            self.shards_account_prefix)

        own_shard_range = broker.get_own_shard_range(no_default=True)

        if not own_shard_range:
            self.warning(broker, 'Audit failed for shard: missing own shard '
                                 'range (skipping)')
            return False, warnings

        # Get the root view of the world, at least that part of the world
        # that overlaps with this shard's namespace. The
        # 'states=auditing' parameter will cause the root to include
        # its own shard range in the response, which is necessary for the
        # particular case when this shard should be shrinking to the root
        # container; when not shrinking to root, but to another acceptor,
        # the root range should be in sharded state and will not interfere
        # with cleaving, listing or updating behaviour.
        shard_ranges = self._fetch_shard_ranges(
            broker, newest=True,
            params={'marker': str_to_wsgi(own_shard_range.lower_str),
                    'end_marker': str_to_wsgi(own_shard_range.upper_str),
                    'states': 'auditing'},
            include_deleted=True)
        if shard_ranges:
            own_shard_range, own_shard_range_from_root = \
                self._merge_shard_ranges_from_root(
                    broker, shard_ranges, own_shard_range)
            if not own_shard_range_from_root:
                # this is not necessarily an error - some replicas of the
                # root may not yet know about this shard container, or the
                # shard's own shard range could become deleted and
                # reclaimed from the root under rare conditions
                warnings.append('root has no matching shard range')
        elif not own_shard_range.deleted:
            warnings.append('unable to get shard ranges from root')
        # else, our shard range is deleted, so root may have reclaimed it

        self._delete_shard_container(broker, own_shard_range)

        return True, warnings

    def _audit_shard_container(self, broker):
        self._increment_stat('audit_shard', 'attempted')
        success, warnings = self._do_audit_shard_container(broker)
        if warnings:
            self.warning(broker, 'Audit warnings for shard: %s',
                         ', '.join(warnings))
        self._increment_stat(
            'audit_shard', 'success' if success else 'failure', statsd=True)
        return success

    def _audit_cleave_contexts(self, broker):
        now = Timestamp.now()
        for context, last_mod in CleavingContext.load_all(broker):
            last_mod = Timestamp(last_mod)
            is_done = context.done() and last_mod.timestamp + \
                self.recon_sharded_timeout < now.timestamp
            is_stale = last_mod.timestamp + self.reclaim_age < now.timestamp
            if is_done or is_stale:
                context.delete(broker)

    def _audit_container(self, broker, node):
        if broker.is_deleted():
            if broker.is_old_enough_to_reclaim(time.time(), self.reclaim_age) \
                    and not broker.is_empty_enough_to_reclaim():
                self.warning(broker,
                             'Reclaimable db stuck waiting for shrinking')
            # if the container has been marked as deleted, all metadata will
            # have been erased so no point auditing. But we want it to pass, in
            # case any objects exist inside it.
            return True
        self._audit_cleave_contexts(broker)
        if broker.is_root_container():
            return self._audit_root_container(broker, node)
        return self._audit_shard_container(broker)

    def yield_objects(self, broker, src_shard_range, since_row=None,
                      batch_size=None):
        """
        Iterates through all object rows in ``src_shard_range`` in name order
        yielding them in lists of up to ``batch_size`` in length. All batches
        of rows that are not marked deleted are yielded before all batches of
        rows that are marked deleted.

        :param broker: A :class:`~swift.container.backend.ContainerBroker`.
        :param src_shard_range: A :class:`~swift.common.utils.ShardRange`
            describing the source range.
        :param since_row: include only object rows whose ROWID is greater than
            the given row id; by default all object rows are included.
        :param batch_size: The maximum number of object rows to include in each
            yielded batch; defaults to cleave_row_batch_size.
        :return: a generator of tuples of (list of rows, broker info dict)
        """
        if (src_shard_range.lower == ShardRange.MAX or
                src_shard_range.upper == ShardRange.MIN):
            # this is an unexpected condition but handled with an early return
            # just in case, because:
            #   lower == ShardRange.MAX  ->  marker == ''
            # which could result in rows being erroneously yielded.
            return

        batch_size = batch_size or self.cleave_row_batch_size
        for include_deleted in (False, True):
            marker = src_shard_range.lower_str
            while True:
                info = broker.get_info()
                info['max_row'] = broker.get_max_row()
                start = time.time()
                objects = broker.get_objects(
                    limit=batch_size,
                    marker=marker,
                    end_marker=src_shard_range.end_marker,
                    include_deleted=include_deleted,
                    since_row=since_row)
<<<<<<< HEAD
                self.logger.debug(
                    'got %s rows (deleted=%s) from %s in %ss',
                    len(objects),
                    include_deleted,
                    broker.db_file,
                    time.time() - start)
=======
                self.debug(broker, 'got %s rows (deleted=%s) in %ss',
                           len(objects), include_deleted, time.time() - start)
>>>>>>> c3e22093
                if objects:
                    yield objects, info

                if len(objects) < batch_size:
                    break
                marker = objects[-1]['name']

    def yield_objects_to_shard_range(self, broker, src_shard_range,
                                     dest_shard_ranges):
        """
        Iterates through all object rows in ``src_shard_range`` to place them
        in destination shard ranges provided by the ``dest_shard_ranges``
        function. Yields tuples of ``(batch of object rows, destination shard
        range in which those object rows belong, broker info)``.

        If no destination shard range exists for a batch of object rows then
        tuples are yielded of ``(batch of object rows, None, broker info)``.
        This indicates to the caller that there are a non-zero number of object
        rows for which no destination shard range was found.

        Note that the same destination shard range may be referenced in more
        than one yielded tuple.

        :param broker: A :class:`~swift.container.backend.ContainerBroker`.
        :param src_shard_range: A :class:`~swift.common.utils.ShardRange`
            describing the source range.
        :param dest_shard_ranges: A function which should return a list of
            destination shard ranges sorted in the order defined by
            :meth:`~swift.common.utils.ShardRange.sort_key`.
        :return: a generator of tuples of ``(object row list, shard range,
            broker info dict)``  where ``shard_range`` may be ``None``.
        """
        # calling dest_shard_ranges() may result in a request to fetch shard
        # ranges, so first check that the broker actually has misplaced object
        # rows in the source namespace
        for _ in self.yield_objects(broker, src_shard_range, batch_size=1):
            break
        else:
            return

        dest_shard_range_iter = iter(dest_shard_ranges())
        src_shard_range_marker = src_shard_range.lower
        for dest_shard_range in dest_shard_range_iter:
            if dest_shard_range.upper <= src_shard_range.lower:
                continue

            if dest_shard_range.lower > src_shard_range_marker:
                # no destination for a sub-namespace of the source namespace
                sub_src_range = src_shard_range.copy(
                    lower=src_shard_range_marker, upper=dest_shard_range.lower)
                for objs, info in self.yield_objects(broker, sub_src_range):
                    yield objs, None, info

            sub_src_range = src_shard_range.copy(
                lower=max(dest_shard_range.lower, src_shard_range.lower),
                upper=min(dest_shard_range.upper, src_shard_range.upper))
            for objs, info in self.yield_objects(broker, sub_src_range):
                yield objs, dest_shard_range, info

            src_shard_range_marker = dest_shard_range.upper
            if dest_shard_range.upper >= src_shard_range.upper:
                # the entire source namespace has been traversed
                break
        else:
            # dest_shard_ranges_iter was exhausted before reaching the end of
            # the source namespace
            sub_src_range = src_shard_range.copy(lower=src_shard_range_marker)
            for objs, info in self.yield_objects(broker, sub_src_range):
                yield objs, None, info

    def _post_replicate_hook(self, broker, info, responses):
        # override superclass behaviour
        pass

    def _replicate_and_delete(self, broker, dest_shard_range, part,
                              dest_broker, node_id, info):
        success, responses = self._replicate_object(
            part, dest_broker.db_file, node_id)
        quorum = quorum_size(self.ring.replica_count)
        if not success and responses.count(True) < quorum:
            self.warning(broker, 'Failed to sufficiently replicate misplaced '
                                 'objects to %s (not removing)',
                         dest_shard_range)
            return False

        if broker.get_info()['id'] != info['id']:
            # the db changed - don't remove any objects
            success = False
        else:
            # remove objects up to the max row of the db sampled prior to
            # the first object yielded for this destination; objects added
            # after that point may not have been yielded and replicated so
            # it is not safe to remove them yet
            broker.remove_objects(
                dest_shard_range.lower_str,
                dest_shard_range.upper_str,
                max_row=info['max_row'])
            success = True

        if not success:
            self.warning(broker,
                         'Refused to remove misplaced objects for dest %s',
                         dest_shard_range)
        return success

    def _move_objects(self, src_broker, src_shard_range, policy_index,
                      shard_range_fetcher):
        # move objects from src_shard_range in src_broker to destination shard
        # ranges provided by shard_range_fetcher
        dest_brokers = {}  # map shard range -> broker
        placed = unplaced = 0
        success = True
        for objs, dest_shard_range, info in self.yield_objects_to_shard_range(
                src_broker, src_shard_range, shard_range_fetcher):
            if not dest_shard_range:
                unplaced += len(objs)
                success = False
                continue

            if dest_shard_range.name == src_broker.path:
                self.debug(src_broker,
                           'Skipping source as misplaced objects destination')
                # in shrinking context, the misplaced objects might actually be
                # correctly placed if the root has expanded this shard but this
                # broker has not yet been updated
                continue

            if dest_shard_range not in dest_brokers:
                part, dest_broker, node_id, put_timestamp = \
                    self._get_shard_broker(
                        dest_shard_range, src_broker.root_path, policy_index)
                stat = 'db_exists' if put_timestamp is None else 'db_created'
                self._increment_stat('misplaced', stat, statsd=True)
                # save the broker info that was sampled prior to the *first*
                # yielded objects for this destination
                destination = {'part': part,
                               'dest_broker': dest_broker,
                               'node_id': node_id,
                               'info': info}
                dest_brokers[dest_shard_range] = destination
            else:
                destination = dest_brokers[dest_shard_range]
            destination['dest_broker'].merge_items(objs)
            placed += len(objs)

        if unplaced:
            self.warning(src_broker, 'Failed to find destination for at least '
                                     '%s misplaced objects', unplaced)

        # TODO: consider executing the replication jobs concurrently
        for dest_shard_range, dest_args in dest_brokers.items():
            self.debug(src_broker,
                       'moving misplaced objects found in range %s',
                       dest_shard_range)
            success &= self._replicate_and_delete(
                src_broker, dest_shard_range, **dest_args)

        self._update_stat('misplaced', 'placed', step=placed, statsd=True)
        self._update_stat('misplaced', 'unplaced', step=unplaced, statsd=True)
        return success, placed, unplaced

    def _make_shard_range_fetcher(self, broker, src_shard_range):
        # returns a function that will lazy load shard ranges on demand;
        # this means only one lookup is made for all misplaced ranges.
        outer = {}

        def shard_range_fetcher():
            if not outer:
                if broker.is_root_container():
                    ranges = broker.get_shard_ranges(
                        marker=src_shard_range.lower_str,
                        end_marker=src_shard_range.end_marker,
                        states=SHARD_UPDATE_STATES)
                else:
                    # TODO: the root may not yet know about shard ranges to
                    # which a shard is sharding, but those could come from
                    # the broker
                    ranges = self._fetch_shard_ranges(
                        broker, newest=True,
                        params={'states': 'updating',
                                'marker': str_to_wsgi(
                                    src_shard_range.lower_str),
                                'end_marker': str_to_wsgi(
                                    src_shard_range.end_marker)})
                outer['ranges'] = iter(ranges)
            return outer['ranges']
        return shard_range_fetcher

    def _make_default_misplaced_object_bounds(self, broker):
        # Objects outside of this container's own range are misplaced.
        own_shard_range = broker.get_own_shard_range()
        bounds = []
        if own_shard_range.lower:
            bounds.append(('', own_shard_range.lower))
        if own_shard_range.upper:
            bounds.append((own_shard_range.upper, ''))
        return bounds

    def _make_misplaced_object_bounds(self, broker):
        bounds = []
        state = broker.get_db_state()
        if state == SHARDED:
            # Anything in the object table is treated as a misplaced object.
            bounds.append(('', ''))

        if not bounds and state == SHARDING:
            # Objects outside of this container's own range are misplaced.
            # Objects in already cleaved shard ranges are also misplaced.
            cleave_context = CleavingContext.load(broker)
            if cleave_context.cursor:
                bounds.append(('', cleave_context.cursor))
                own_shard_range = broker.get_own_shard_range()
                if own_shard_range.upper:
                    bounds.append((own_shard_range.upper, ''))

        return bounds or self._make_default_misplaced_object_bounds(broker)

    def _move_misplaced_objects(self, broker, src_broker=None,
                                src_bounds=None):
        """
        Search for objects in the given broker that do not belong in that
        broker's namespace and move those objects to their correct shard
        container.

        :param broker: An instance of :class:`swift.container.ContainerBroker`.
        :param src_broker: optional alternative broker to use as the source
            of misplaced objects; if not specified then ``broker`` is used as
            the source.
        :param src_bounds: optional list of (lower, upper) namespace bounds to
            use when searching for misplaced objects
        :return: True if all misplaced objects were sufficiently replicated to
            their correct shard containers, False otherwise
        """
        self.debug(broker, 'Looking for misplaced objects')
        self._increment_stat('misplaced', 'attempted')
        src_broker = src_broker or broker
        if src_bounds is None:
            src_bounds = self._make_misplaced_object_bounds(broker)
        # (ab)use ShardRange instances to encapsulate source namespaces
        src_ranges = [ShardRange('dont/care', Timestamp.now(), lower, upper)
                      for lower, upper in src_bounds]
        self.debug(broker, 'misplaced object source bounds %s', src_bounds)
        policy_index = broker.storage_policy_index
        success = True
        num_placed = num_unplaced = 0
        for src_shard_range in src_ranges:
            part_success, part_placed, part_unplaced = self._move_objects(
                src_broker, src_shard_range, policy_index,
                self._make_shard_range_fetcher(broker, src_shard_range))
            success &= part_success
            num_placed += part_placed
            num_unplaced += part_unplaced

        if num_placed or num_unplaced:
            # the found stat records the number of DBs in which any misplaced
            # rows were found, not the total number of misplaced rows
            self._increment_stat('misplaced', 'found', statsd=True)
            self.debug(broker, 'Placed %s misplaced objects (%s unplaced)',
                       num_placed, num_unplaced)
        self._increment_stat('misplaced', 'success' if success else 'failure',
                             statsd=True)
        self.debug(broker, 'Finished handling misplaced objects')
        return success

    def _find_shard_ranges(self, broker):
        """
        Scans the container to find shard ranges and adds them to the shard
        ranges table. If there are existing shard ranges then scanning starts
        from the upper bound of the uppermost existing shard range.

        :param broker: An instance of :class:`swift.container.ContainerBroker`
        :return: a tuple of (success, num of shard ranges found) where success
            is True if the last shard range has been found, False otherwise.
        """
        own_shard_range = broker.get_own_shard_range()
        shard_ranges = broker.get_shard_ranges()
        if shard_ranges and shard_ranges[-1].upper >= own_shard_range.upper:
            self.debug(broker, 'Scan for shard ranges already completed')
            return 0

        self.info(broker, 'Starting scan for shard ranges')
        self._increment_stat('scanned', 'attempted')

        start = time.time()
        shard_data, last_found = broker.find_shard_ranges(
            self.rows_per_shard, limit=self.shard_scanner_batch_size,
            existing_ranges=shard_ranges,
            minimum_shard_size=self.minimum_shard_size)
        elapsed = time.time() - start

        if not shard_data:
            if last_found:
                self.info(broker, "Already found all shard ranges")
                self._increment_stat('scanned', 'success', statsd=True)
            else:
                # we didn't find anything
                self.warning(broker, "No shard ranges found")
                self._increment_stat('scanned', 'failure', statsd=True)
            return 0

        shard_ranges = make_shard_ranges(
            broker, shard_data, self.shards_account_prefix)
        broker.merge_shard_ranges(shard_ranges)
        num_found = len(shard_ranges)
        self.info(broker, "Completed scan for shard ranges: %d found",
                  num_found)
        self._update_stat('scanned', 'found', step=num_found)
        self._min_stat('scanned', 'min_time', round(elapsed / num_found, 3))
        self._max_stat('scanned', 'max_time', round(elapsed / num_found, 3))

        if last_found:
            self.info(broker, "Final shard range reached.")
        self._increment_stat('scanned', 'success', statsd=True)
        return num_found

    def _create_shard_containers(self, broker):
        # Create shard containers that are ready to receive redirected object
        # updates. Do this now, so that redirection can begin immediately
        # without waiting for cleaving to complete.
        found_ranges = broker.get_shard_ranges(states=ShardRange.FOUND)
        created_ranges = []
        for shard_range in found_ranges:
            self._increment_stat('created', 'attempted')
            shard_range.update_state(ShardRange.CREATED)
            headers = {
                'X-Backend-Storage-Policy-Index': broker.storage_policy_index,
                'X-Container-Sysmeta-Shard-Quoted-Root': quote(
                    broker.root_path),
                'X-Container-Sysmeta-Sharding': 'True',
                'X-Backend-Auto-Create': 'True'}
            # NB: we *used* to send along
            #    'X-Container-Sysmeta-Shard-Root': broker.root_path
            # but that isn't safe for container names with nulls or newlines
            # (or possibly some other characters). We consciously *don't* make
            # any attempt to set the old meta; during an upgrade, some shards
            # may think they are in fact roots, but it cleans up well enough
            # once everyone's upgraded.
            success = self._send_shard_ranges(
                broker, shard_range.account, shard_range.container,
                [shard_range], headers=headers)
            if success:
                self.debug(broker, 'PUT new shard range container for %s',
                           shard_range)
                self._increment_stat('created', 'success', statsd=True)
            else:
                self.error(broker, 'PUT of new shard container %r failed',
                           shard_range)
                self._increment_stat('created', 'failure', statsd=True)
                # break, not continue, because elsewhere it is assumed that
                # finding and cleaving shard ranges progresses linearly, so we
                # do not want any subsequent shard ranges to be in created
                # state while this one is still in found state
                break
            created_ranges.append(shard_range)

        if created_ranges:
            broker.merge_shard_ranges(created_ranges)
            if not broker.is_root_container():
                self._send_shard_ranges(broker, broker.root_account,
                                        broker.root_container, created_ranges)
            self.info(broker, "Completed creating %d shard range containers",
                      len(created_ranges))
        return len(created_ranges)

    def _cleave_shard_broker(self, broker, cleaving_context, shard_range,
                             own_shard_range, shard_broker, put_timestamp,
                             shard_part, node_id):
        result = CLEAVE_SUCCESS
        start = time.time()
        # only cleave from the retiring db - misplaced objects handler will
        # deal with any objects in the fresh db
        source_broker = broker.get_brokers()[0]
        # if this range has been cleaved before but replication
        # failed then the shard db may still exist and it may not be
        # necessary to merge all the rows again
        source_db_id = source_broker.get_info()['id']
        source_max_row = source_broker.get_max_row()
        sync_point = shard_broker.get_sync(source_db_id)
        if sync_point < source_max_row or source_max_row == -1:
            sync_from_row = max(cleaving_context.last_cleave_to_row or -1,
                                sync_point)
            objects = None
            for objects, info in self.yield_objects(
                    source_broker, shard_range,
                    since_row=sync_from_row):
                shard_broker.merge_items(objects)
            if objects is None:
                self.info(broker, "Cleaving %r - zero objects found",
                          shard_range)
                if shard_broker.get_info()['put_timestamp'] == put_timestamp:
                    # This was just created; don't need to replicate this
                    # SR because there was nothing there. So cleanup and
                    # remove the shard_broker from its hand off location.
                    # Because nothing was here we wont count it in the shard
                    # batch count.
                    result = CLEAVE_EMPTY
                # Else, it wasn't newly created by us, and
                # we don't know what's in it or why. Let it get
                # replicated and counted in the batch count.

            # Note: the max row stored as a sync point is sampled *before*
            # objects are yielded to ensure that is less than or equal to
            # the last yielded row. Other sync points are also copied from the
            # source broker to the shards; if another replica of the source
            # happens to subsequently cleave into a primary replica of the
            # shard then it will only need to cleave rows after its last sync
            # point with this replica of the source broker.
            shard_broker.merge_syncs(
                [{'sync_point': source_max_row, 'remote_id': source_db_id}] +
                source_broker.get_syncs())
        else:
            self.debug(broker, "Cleaving %r - shard db already in sync",
                       shard_range)

        replication_quorum = self.existing_shard_replication_quorum
        if own_shard_range.state in ShardRange.SHRINKING_STATES:
            if shard_range.includes(own_shard_range):
                # When shrinking to a single acceptor that completely encloses
                # this shard's namespace, include deleted own (donor) shard
                # range in the replicated db so that when acceptor next updates
                # root it will atomically update its namespace *and* delete the
                # donor. This reduces the chance of a temporary listing gap if
                # this shard fails to update the root with its SHRUNK/deleted
                # state. Don't do this when sharding a shard or shrinking to
                # multiple acceptors because in those cases the donor namespace
                # should not be deleted until *all* shards are cleaved.
                if own_shard_range.update_state(ShardRange.SHRUNK):
                    own_shard_range.set_deleted()
                    broker.merge_shard_ranges(own_shard_range)
                shard_broker.merge_shard_ranges(own_shard_range)
        elif shard_range.state == ShardRange.CREATED:
            # The shard range object stats may have changed since the shard
            # range was found, so update with stats of objects actually
            # copied to the shard broker. Only do this the first time each
            # shard range is cleaved.
            info = shard_broker.get_info()
            shard_range.update_meta(
                info['object_count'], info['bytes_used'])
            # Update state to CLEAVED; only do this when sharding, not when
            # shrinking
            shard_range.update_state(ShardRange.CLEAVED)
            shard_broker.merge_shard_ranges(shard_range)
            replication_quorum = self.shard_replication_quorum

        if result == CLEAVE_EMPTY:
            self.delete_db(shard_broker)
        else:  # result == CLEAVE_SUCCESS:
            self.info(broker, 'Replicating new shard container %s for %s',
                      quote(shard_broker.path), own_shard_range)

            success, responses = self._replicate_object(
                shard_part, shard_broker.db_file, node_id)

            replication_successes = responses.count(True)
            if (not success and (not responses or
                                 replication_successes < replication_quorum)):
                # insufficient replication or replication not even attempted;
                # break because we don't want to progress the cleave cursor
                # until each shard range has been successfully cleaved
                self.warning(broker,
                             'Failed to sufficiently replicate cleaved shard '
                             '%s: %s successes, %s required', shard_range,
                             replication_successes, replication_quorum)
                self._increment_stat('cleaved', 'failure', statsd=True)
                result = CLEAVE_FAILED
            else:
                elapsed = round(time.time() - start, 3)
                self._min_stat('cleaved', 'min_time', elapsed)
                self._max_stat('cleaved', 'max_time', elapsed)
                self.info(broker, 'Cleaved %s in %gs', shard_range,
                          elapsed)
                self._increment_stat('cleaved', 'success', statsd=True)

        if result in (CLEAVE_SUCCESS, CLEAVE_EMPTY):
            broker.merge_shard_ranges(shard_range)
            cleaving_context.range_done(shard_range.upper_str)
            if shard_range.upper >= own_shard_range.upper:
                # cleaving complete
                cleaving_context.cleaving_done = True
            cleaving_context.store(broker)
        return result

    def _cleave_shard_range(self, broker, cleaving_context, shard_range,
                            own_shard_range):
        self.info(broker, "Cleaving from row %s into %s for %r",
                  cleaving_context.last_cleave_to_row,
                  quote(shard_range.name), shard_range)
        self._increment_stat('cleaved', 'attempted')
        policy_index = broker.storage_policy_index
        shard_part, shard_broker, node_id, put_timestamp = \
            self._get_shard_broker(shard_range, broker.root_path,
                                   policy_index)
        stat = 'db_exists' if put_timestamp is None else 'db_created'
        self._increment_stat('cleaved', stat, statsd=True)
        return self._cleave_shard_broker(
            broker, cleaving_context, shard_range, own_shard_range,
            shard_broker, put_timestamp, shard_part, node_id)

    def _cleave(self, broker):
        # Returns True if misplaced objects have been moved and the entire
        # container namespace has been successfully cleaved, False otherwise
        if broker.is_sharded():
            self.debug(broker, 'Passing over already sharded container')
            return True

        cleaving_context = CleavingContext.load(broker)
        if not cleaving_context.misplaced_done:
            # ensure any misplaced objects in the source broker are moved; note
            # that this invocation of _move_misplaced_objects is targetted at
            # the *retiring* db.
            self.debug(broker,
                       'Moving any misplaced objects from sharding container')
            bounds = self._make_default_misplaced_object_bounds(broker)
            cleaving_context.misplaced_done = self._move_misplaced_objects(
                broker, src_broker=broker.get_brokers()[0],
                src_bounds=bounds)
            cleaving_context.store(broker)

        if cleaving_context.cleaving_done:
            self.debug(broker, 'Cleaving already complete for container')
            return cleaving_context.misplaced_done

        shard_ranges = broker.get_shard_ranges(marker=cleaving_context.marker)
        # Ignore shrinking shard ranges: we never want to cleave objects to a
        # shrinking shard. Shrinking shard ranges are to be expected in a root;
        # shrinking shard ranges (other than own shard range) are not normally
        # expected in a shard but can occur if there is an overlapping shard
        # range that has been discovered from the root.
        ranges_todo = [sr for sr in shard_ranges
                       if sr.state != ShardRange.SHRINKING]
        if cleaving_context.cursor:
            # always update ranges_todo in case shard ranges have changed since
            # last visit
            cleaving_context.ranges_todo = len(ranges_todo)
            self.debug(broker, 'Continuing to cleave (%s done, %s todo)',
                       cleaving_context.ranges_done,
                       cleaving_context.ranges_todo)
        else:
            cleaving_context.start()
            own_shard_range = broker.get_own_shard_range()
            cleaving_context.cursor = own_shard_range.lower_str
            cleaving_context.ranges_todo = len(ranges_todo)
            self.info(broker, 'Starting to cleave (%s todo)',
                      cleaving_context.ranges_todo)

        own_shard_range = broker.get_own_shard_range(no_default=True)
        if own_shard_range is None:
            # A default should never be SHRINKING or SHRUNK but because we
            # may write own_shard_range back to broker, let's make sure
            # it can't be defaulted.
            self.warning(broker, 'Failed to get own_shard_range')
            ranges_todo = []  # skip cleaving

        ranges_done = []
        for shard_range in ranges_todo:
            if cleaving_context.cleaving_done:
                # note: there may still be ranges_todo, for example: if this
                # shard is shrinking and has merged a root shard range in
                # sharded state along with an active acceptor shard range, but
                # the root range is irrelevant
                break

            if len(ranges_done) == self.cleave_batch_size:
                break

            if shard_range.lower > cleaving_context.cursor:
                self.info(broker, 'Stopped cleave at gap: %r - %r' %
                          (cleaving_context.cursor, shard_range.lower))
                break

            if shard_range.state not in (ShardRange.CREATED,
                                         ShardRange.CLEAVED,
                                         ShardRange.ACTIVE):
                self.info(broker, 'Stopped cleave at unready %s', shard_range)
                break

            cleave_result = self._cleave_shard_range(
                broker, cleaving_context, shard_range, own_shard_range)

            if cleave_result == CLEAVE_SUCCESS:
                ranges_done.append(shard_range)
            elif cleave_result == CLEAVE_FAILED:
                break
            # else: CLEAVE_EMPTY: no errors, but no rows found either. keep
            # going, and don't count it against our batch size

        # _cleave_shard_range always store()s the context on success; *also* do
        # that here in case we hit a failure right off the bat or ended loop
        # with skipped ranges
        cleaving_context.store(broker)
        self.debug(broker, 'Cleaved %s shard ranges', len(ranges_done))
        return (cleaving_context.misplaced_done and
                cleaving_context.cleaving_done)

    def _complete_sharding(self, broker):
        cleaving_context = CleavingContext.load(broker)
        if cleaving_context.done():
            # Move all CLEAVED shards to ACTIVE state and if a shard then
            # delete own shard range; these changes will be simultaneously
            # reported in the next update to the root container.
            own_shard_range = broker.get_own_shard_range(no_default=True)
            if own_shard_range is None:
                # This is more of a belts and braces, not sure we could even
                # get this far with without an own_shard_range. But because
                # we will be writing own_shard_range back, we need to make sure
                self.warning(broker, 'Failed to get own_shard_range')
                return False
            own_shard_range.update_meta(0, 0)
            if own_shard_range.state in ShardRange.SHRINKING_STATES:
                own_shard_range.update_state(ShardRange.SHRUNK)
                modified_shard_ranges = []
            else:
                own_shard_range.update_state(ShardRange.SHARDED)
                modified_shard_ranges = broker.get_shard_ranges(
                    states=ShardRange.CLEAVED)
                for sr in modified_shard_ranges:
                    sr.update_state(ShardRange.ACTIVE)
            if (not broker.is_root_container() and not
                    own_shard_range.deleted):
                own_shard_range = own_shard_range.copy(
                    timestamp=Timestamp.now(), deleted=1)
            modified_shard_ranges.append(own_shard_range)
            broker.merge_shard_ranges(modified_shard_ranges)
            if broker.set_sharded_state():
                return True
            else:
                self.warning(broker, 'Failed to remove retiring db file')
        else:
            self.warning(broker, 'Repeat cleaving required, context: %s',
                         dict(cleaving_context))
            cleaving_context.reset()
            cleaving_context.store(broker)

        return False

    def _find_and_enable_sharding_candidates(self, broker, shard_ranges=None):
        candidates = find_sharding_candidates(
            broker, self.shard_container_threshold, shard_ranges)
        if candidates:
            self.debug(broker, 'Identified %s sharding candidates',
                       len(candidates))
            broker.merge_shard_ranges(candidates)

    def _find_and_enable_shrinking_candidates(self, broker):
        if not broker.is_sharded():
            self.warning(broker, 'Cannot shrink a not yet sharded container')
            return

        compactible_sequences = find_compactible_shard_sequences(
            broker, self.shrink_threshold, self.expansion_limit,
            self.max_shrinking, self.max_expanding, include_shrinking=True)
        self.debug(broker, 'Found %s compactible sequences of length(s) %s' %
                   (len(compactible_sequences),
                    [len(s) for s in compactible_sequences]))
        process_compactible_shard_sequences(broker, compactible_sequences)
        own_shard_range = broker.get_own_shard_range()
        for sequence in compactible_sequences:
            acceptor = sequence[-1]
            donors = ShardRangeList(sequence[:-1])
            self.debug(broker,
                       'shrinking %d objects from %d shard ranges into %s' %
                       (donors.object_count, len(donors), acceptor))
            if acceptor.name != own_shard_range.name:
                self._send_shard_ranges(broker, acceptor.account,
                                        acceptor.container, [acceptor])
                acceptor.increment_meta(donors.object_count, donors.bytes_used)
            # Now send a copy of the expanded acceptor, with an updated
            # timestamp, to each donor container. This forces each donor to
            # asynchronously cleave its entire contents to the acceptor and
            # delete itself. The donor will pass its own deleted shard range to
            # the acceptor when cleaving. Subsequent updates from the donor or
            # the acceptor will then update the root to have the  deleted donor
            # shard range.
            for donor in donors:
                self._send_shard_ranges(broker, donor.account,
                                        donor.container, [donor, acceptor])

    def _update_root_container(self, broker):
        own_shard_range = broker.get_own_shard_range(no_default=True)
        if not own_shard_range:
            return

        # Don't update the osr stats including tombstones unless its CLEAVED+
        if own_shard_range.state in SHARD_UPDATE_STAT_STATES:
            # do a reclaim *now* in order to get best estimate of tombstone
            # count that is consistent with the current object_count
            reclaimer = self._reclaim(broker)
            tombstones = reclaimer.get_tombstone_count()
            self.debug(broker, 'tombstones = %d', tombstones)
            # shrinking candidates are found in the root DB so that's the only
            # place we need up to date tombstone stats.
            own_shard_range.update_tombstones(tombstones)
            update_own_shard_range_stats(broker, own_shard_range)

            if not own_shard_range.reported:
                broker.merge_shard_ranges(own_shard_range)

        # we can't use `state not in SHARD_UPDATE_STAT_STATES` to return
        # because there are cases we still want to update root even if the
        # stats are wrong. Such as it's a new shard or something else has
        # decided to remove the latch to update root.
        if own_shard_range.reported:
            return

        # now get a consistent list of own and other shard ranges
        shard_ranges = broker.get_shard_ranges(
            include_own=True,
            include_deleted=True)
        # send everything
        if self._send_shard_ranges(broker, broker.root_account,
                                   broker.root_container, shard_ranges,
                                   {'Referer': quote(broker.path)}):
            # on success, mark ourselves as reported so we don't keep
            # hammering the root
            own_shard_range.reported = True
            broker.merge_shard_ranges(own_shard_range)
            self.debug(broker, 'updated root objs=%d, tombstones=%s',
                       own_shard_range.object_count,
                       own_shard_range.tombstones)

    def _process_broker(self, broker, node, part):
        broker.get_info()  # make sure account/container are populated
        state = broker.get_db_state()
        is_deleted = broker.is_deleted()
        self.debug(broker, 'Starting processing, state %s%s', state,
                   ' (deleted)' if is_deleted else '')

        if not self._audit_container(broker, node):
            return

        # now look and deal with misplaced objects.
        self._move_misplaced_objects(broker)

        is_leader = node['index'] == 0 and self.auto_shard and not is_deleted
        if state in (UNSHARDED, COLLAPSED):
            if is_leader and broker.is_root_container():
                # bootstrap sharding of root container
                own_shard_range = broker.get_own_shard_range()
                update_own_shard_range_stats(broker, own_shard_range)
                self._find_and_enable_sharding_candidates(
                    broker, shard_ranges=[own_shard_range])

            own_shard_range = broker.get_own_shard_range()
            if own_shard_range.state in ShardRange.CLEAVING_STATES:
                if broker.get_shard_ranges():
                    # container has been given shard ranges rather than
                    # found them e.g. via replication or a shrink event,
                    # or manually triggered cleaving.
                    if broker.set_sharding_state():
                        state = SHARDING
                        self.info(broker, 'Kick off container cleaving, '
                                          'own shard range in state %r',
                                  own_shard_range.state_text)
                elif is_leader:
                    if broker.set_sharding_state():
                        state = SHARDING
                else:
                    self.debug(broker,
                               'Own shard range in state %r but no shard '
                               'ranges and not leader; remaining unsharded',
                               own_shard_range.state_text)

        if state == SHARDING:
            if is_leader:
                num_found = self._find_shard_ranges(broker)
            else:
                num_found = 0

            # create shard containers for newly found ranges
            num_created = self._create_shard_containers(broker)

            if num_found or num_created:
                # share updated shard range state with  other nodes
                self._replicate_object(part, broker.db_file, node['id'])

            # always try to cleave any pending shard ranges
            cleave_complete = self._cleave(broker)

            if cleave_complete:
                if self._complete_sharding(broker):
                    state = SHARDED
                    self._increment_stat('visited', 'completed', statsd=True)
                    self.info(broker, 'Completed cleaving, DB set to sharded '
                                      'state')
                else:
                    self.info(broker, 'Completed cleaving, DB remaining in '
                                      'sharding state')

        if not broker.is_deleted():
            if state == SHARDED and broker.is_root_container():
                # look for shrink stats
                self._identify_shrinking_candidate(broker, node)
                if is_leader:
                    self._find_and_enable_shrinking_candidates(broker)
                    self._find_and_enable_sharding_candidates(broker)
                for shard_range in broker.get_shard_ranges(
                        states=[ShardRange.SHARDING]):
                    self._send_shard_ranges(broker, shard_range.account,
                                            shard_range.container,
                                            [shard_range])

            if not broker.is_root_container():
                # Update the root container with this container's shard range
                # info; do this even when sharded in case previous attempts
                # failed; don't do this if there is no own shard range. When
                # sharding a shard, this is when the root will see the new
                # shards move to ACTIVE state and the sharded shard
                # simultaneously become deleted.
                self._update_root_container(broker)

        self.debug(broker,
                   'Finished processing, state %s%s',
                   broker.get_db_state(), ' (deleted)' if is_deleted else '')

    def _one_shard_cycle(self, devices_to_shard, partitions_to_shard):
        """
        The main function, everything the sharder does forks from this method.

        The sharder loops through each container with sharding enabled and each
        sharded container on the server, on each container it:
            - audits the container
            - checks and deals with misplaced items
            - cleaves any shard ranges as required
            - if not a root container, reports shard range stats to the root
              container
        """

        self.logger.info('Container sharder cycle starting, auto-sharding %s',
                         self.auto_shard)
        if isinstance(devices_to_shard, (list, tuple)):
            self.logger.info('(Override devices: %s)',
                             ', '.join(str(d) for d in devices_to_shard))
        if isinstance(partitions_to_shard, (list, tuple)):
            self.logger.info('(Override partitions: %s)',
                             ', '.join(str(p) for p in partitions_to_shard))
        self._zero_stats()
        self._local_device_ids = {}
        dirs = []
        self.ips = whataremyips(self.bind_ip)
        for node in self.ring.devs:
            device_path = self._check_node(node)
            if not device_path:
                continue
            datadir = os.path.join(device_path, self.datadir)
            if os.path.isdir(datadir):
                # Populate self._local_device_ids so we can find devices for
                # shard containers later
                self._local_device_ids[node['id']] = node
                if node['device'] not in devices_to_shard:
                    continue
                part_filt = self._partition_dir_filter(
                    node['id'],
                    partitions_to_shard)
                dirs.append((datadir, node, part_filt))
        if not dirs:
            self.logger.info('Found no containers directories')
        for part, path, node in self.roundrobin_datadirs(dirs):
            # NB: get_part_nodes always provides an 'index' key;
            # this will be used in leader selection
            for primary in self.ring.get_part_nodes(int(part)):
                if node['id'] == primary['id']:
                    node = primary
                    break
            else:
                # Set index such that we'll *never* be selected as a leader
                node['index'] = 'handoff'

            broker = ContainerBroker(path, logger=self.logger,
                                     timeout=self.broker_timeout)
            error = None
            try:
                self._identify_sharding_candidate(broker, node)
                if sharding_enabled(broker):
                    self._increment_stat('visited', 'attempted')
                    self._process_broker(broker, node, part)
                    self._increment_stat('visited', 'success', statsd=True)
                else:
                    self._increment_stat('visited', 'skipped')
            except (Exception, Timeout) as err:
                self._increment_stat('visited', 'failure', statsd=True)
                self.exception(broker, 'Unhandled exception while processing: '
                                       '%s', err)
                error = err
            try:
                self._record_sharding_progress(broker, node, error)
            except (Exception, Timeout) as error:
                self.exception(broker, 'Unhandled exception while dumping '
                                       'progress: %s', error)
            self._periodic_report_stats()

        self._report_stats()

    @contextmanager
    def _set_auto_shard_from_command_line(self, **kwargs):
        conf_auto_shard = self.auto_shard
        auto_shard = kwargs.get('auto_shard', None)
        if auto_shard is not None:
            self.auto_shard = config_true_value(auto_shard)
        try:
            yield
        finally:
            self.auto_shard = conf_auto_shard

    def run_forever(self, *args, **kwargs):
        """Run the container sharder until stopped."""
        with self._set_auto_shard_from_command_line(**kwargs):
            self.reported = time.time()
            time.sleep(random() * self.interval)
            while True:
                begin = time.time()
                try:
                    self._one_shard_cycle(devices_to_shard=Everything(),
                                          partitions_to_shard=Everything())
                except (Exception, Timeout):
                    self.logger.increment('errors')
                    self.logger.exception('Exception in sharder')
                elapsed = time.time() - begin
                self.logger.info(
                    'Container sharder cycle completed: %.02fs', elapsed)
                if elapsed < self.interval:
                    time.sleep(self.interval - elapsed)

    def run_once(self, *args, **kwargs):
        """Run the container sharder once."""
        self.logger.info('Begin container sharder "once" mode')
        override_options = parse_override_options(once=True, **kwargs)
        devices_to_shard = override_options.devices or Everything()
        partitions_to_shard = override_options.partitions or Everything()
        with self._set_auto_shard_from_command_line(**kwargs):
            begin = self.reported = time.time()
            self._one_shard_cycle(devices_to_shard=devices_to_shard,
                                  partitions_to_shard=partitions_to_shard)
            elapsed = time.time() - begin
            self.logger.info(
                'Container sharder "once" mode completed: %.02fs', elapsed)<|MERGE_RESOLUTION|>--- conflicted
+++ resolved
@@ -1630,17 +1630,8 @@
                     end_marker=src_shard_range.end_marker,
                     include_deleted=include_deleted,
                     since_row=since_row)
-<<<<<<< HEAD
-                self.logger.debug(
-                    'got %s rows (deleted=%s) from %s in %ss',
-                    len(objects),
-                    include_deleted,
-                    broker.db_file,
-                    time.time() - start)
-=======
                 self.debug(broker, 'got %s rows (deleted=%s) in %ss',
                            len(objects), include_deleted, time.time() - start)
->>>>>>> c3e22093
                 if objects:
                     yield objects, info
 

# Copyright (c) 2015 OpenStack Foundation
#
# Licensed under the Apache License, Version 2.0 (the "License");
# you may not use this file except in compliance with the License.
# You may obtain a copy of the License at
#
#    http://www.apache.org/licenses/LICENSE-2.0
#
# Unless required by applicable law or agreed to in writing, software
# distributed under the License is distributed on an "AS IS" BASIS,
# WITHOUT WARRANTIES OR CONDITIONS OF ANY KIND, either express or
# implied.
# See the License for the specific language governing permissions and
# limitations under the License.

import errno
import json
import time
from collections import defaultdict
from random import random

import os
import six
from six.moves.urllib.parse import quote
from eventlet import Timeout

from swift.common import internal_client
from swift.common.constraints import check_drive, AUTO_CREATE_ACCOUNT_PREFIX
from swift.common.direct_client import (direct_put_container,
                                        DirectClientException)
from swift.common.exceptions import DeviceUnavailable
from swift.common.request_helpers import USE_REPLICATION_NETWORK_HEADER
from swift.common.ring.utils import is_local_device
from swift.common.swob import str_to_wsgi
from swift.common.utils import get_logger, config_true_value, \
    dump_recon_cache, whataremyips, Timestamp, ShardRange, GreenAsyncPile, \
    config_float_value, config_positive_int_value, \
    quorum_size, parse_override_options, Everything, config_auto_int_value
from swift.container.backend import ContainerBroker, \
    RECORD_TYPE_SHARD, UNSHARDED, SHARDING, SHARDED, COLLAPSED, \
    SHARD_UPDATE_STATES
from swift.container.replicator import ContainerReplicator


CLEAVE_SUCCESS = 0
CLEAVE_FAILED = 1
CLEAVE_EMPTY = 2


def sharding_enabled(broker):
    # NB all shards will by default have been created with
    # X-Container-Sysmeta-Sharding set and will therefore be candidates for
    # sharding, along with explicitly configured root containers.
    sharding = broker.metadata.get('X-Container-Sysmeta-Sharding')
    if sharding and config_true_value(sharding[0]):
        return True
    # if broker has been marked deleted it will have lost sysmeta, but we still
    # need to process the broker (for example, to shrink any shard ranges) so
    # fallback to checking if it has any shard ranges
    if broker.get_shard_ranges():
        return True
    return False


def make_shard_ranges(broker, shard_data, shards_account_prefix):
    timestamp = Timestamp.now()
    shard_ranges = []
    for data in shard_data:
        # Make a copy so we don't mutate the original
        kwargs = data.copy()
        path = ShardRange.make_path(
            shards_account_prefix + broker.root_account,
            broker.root_container, broker.container,
            timestamp, kwargs.pop('index'))

        shard_ranges.append(ShardRange(path, timestamp, **kwargs))
    return shard_ranges


def find_missing_ranges(shard_ranges):
    """
    Find any ranges in the entire object namespace that are not covered by any
    shard range in the given list.

    :param shard_ranges: A list of :class:`~swift.utils.ShardRange`
    :return: a list of missing ranges
    """
    gaps = []
    if not shard_ranges:
        return ((ShardRange.MIN, ShardRange.MAX),)
    if shard_ranges[0].lower > ShardRange.MIN:
        gaps.append((ShardRange.MIN, shard_ranges[0].lower))
    for first, second in zip(shard_ranges, shard_ranges[1:]):
        if first.upper < second.lower:
            gaps.append((first.upper, second.lower))
    if shard_ranges[-1].upper < ShardRange.MAX:
        gaps.append((shard_ranges[-1].upper, ShardRange.MAX))
    return gaps


def find_overlapping_ranges(shard_ranges):
    """
    Find all pairs of overlapping ranges in the given list.

    :param shard_ranges: A list of :class:`~swift.utils.ShardRange`
    :return: a set of tuples, each tuple containing ranges that overlap with
        each other.
    """
    result = set()
    for shard_range in shard_ranges:
        overlapping = [sr for sr in shard_ranges
                       if shard_range != sr and shard_range.overlaps(sr)]
        if overlapping:
            overlapping.append(shard_range)
            overlapping.sort()
            result.add(tuple(overlapping))

    return result


def is_sharding_candidate(shard_range, threshold):
    return (shard_range.state == ShardRange.ACTIVE and
            shard_range.object_count >= threshold)


def find_sharding_candidates(broker, threshold, shard_ranges=None):
    # this should only execute on root containers; the goal is to find
    # large shard containers that should be sharded.
    # First cut is simple: assume root container shard usage stats are good
    # enough to make decision.
    # TODO: object counts may well not be the appropriate metric for
    # deciding to shrink because a shard with low object_count may have a
    # large number of deleted object rows that will need to be merged with
    # a neighbour. We may need to expose row count as well as object count.
    if shard_ranges is None:
        shard_ranges = broker.get_shard_ranges(states=[ShardRange.ACTIVE])
    candidates = []
    for shard_range in shard_ranges:
        if not is_sharding_candidate(shard_range, threshold):
            continue
        shard_range.update_state(ShardRange.SHARDING,
                                 state_timestamp=Timestamp.now())
        shard_range.epoch = shard_range.state_timestamp
        candidates.append(shard_range)
    return candidates


def find_shrinking_acceptors(donor, shard_ranges):
    """
    Find the best list of contiguous shard ranges to accept for a given donor
    """
    acceptors = []

    all_but_donor = [sr for sr in shard_ranges if sr.name != donor.name
                     and sr.state in (ShardRange.ACTIVE, ShardRange.CLEAVED)
                     and not sr.deleted]

    first_lower = None
<<<<<<< HEAD
    for i, sr in enumerate(all_but_donor):
        if sr.lower <= donor.lower:
            if not first_lower:
                first_lower = sr
            elif sr.lower > first_lower.lower:
=======
    index = 1
    for i, sr in enumerate(all_but_donor):
        if sr.lower <= donor.lower:
            if not first_lower:
                index = i
                first_lower = sr
            elif sr.lower > first_lower.lower:
                index = i
>>>>>>> 71ac5cb9
                first_lower = sr
            # else sr.lower == first_lower.lower i.e. *second* lower :P
            continue
        if not first_lower:
            # because of order this only happens when
            #   donor.lower == ShardRange.MIN
<<<<<<< HEAD
            i = 1
            first_lower = sr
        break
=======
            index = 1
            first_lower = sr
            break
>>>>>>> 71ac5cb9

    acceptors.append(first_lower)
    if donor.upper <= first_lower.upper:
        # fully overlapping first_lower range
        return acceptors

    # extend a contiguous range over donor
    end = first_lower.upper
<<<<<<< HEAD
    for sr in all_but_donor[i - 1:]:
        if sr.lower >= donor.upper:
            break
=======
    for sr in all_but_donor[index:]:
        if end >= donor.upper:
            break
        if sr.lower >= donor.upper:
            continue
>>>>>>> 71ac5cb9
        if sr.lower == end:
            end = sr.upper
            acceptors.append(sr)

    return acceptors


def find_shrinking_candidates(broker, shrink_threshold, merge_size):
    # this should only execute on root containers that have sharded; the
    # goal is to find small shard containers that could be retired by
    # merging with a neighbour.
    # First cut is simple: assume root container shard usage stats are good
    # enough to make decision; only merge with upper neighbour so that
    # upper bounds never change (shard names include upper bound).
    # TODO: object counts may well not be the appropriate metric for
    # deciding to shrink because a shard with low object_count may have a
    # large number of deleted object rows that will need to be merged with
    # a neighbour. We may need to expose row count as well as object count.
    shard_ranges = broker.get_shard_ranges()
    own_shard_range = broker.get_own_shard_range()
    if len(shard_ranges) == 1:
        # special case to enable final shard to shrink into root
        shard_ranges.append(own_shard_range)

    merge_pairs = {}
    for donor, acceptor in zip(shard_ranges, shard_ranges[1:]):
        if donor in merge_pairs:
            # this range may already have been made an acceptor; if so then
            # move on. In principle it might be that even after expansion
            # this range and its donor(s) could all be merged with the next
            # range. In practice it is much easier to reason about a single
            # donor merging into a single acceptor. Don't fret - eventually
            # all the small ranges will be retired.
            continue
        if (acceptor.name != own_shard_range.name and
                acceptor.state != ShardRange.ACTIVE):
            # don't shrink into a range that is not yet ACTIVE
            continue
        if donor.state not in (ShardRange.ACTIVE, ShardRange.SHRINKING):
            # found? created? sharded? don't touch it
            continue

        proposed_object_count = donor.object_count + acceptor.object_count
        if (donor.state == ShardRange.SHRINKING or
                (donor.object_count < shrink_threshold and
                 proposed_object_count < merge_size)):
            # include previously identified merge pairs on presumption that
            # following shrink procedure is idempotent
            merge_pairs[acceptor] = donor
            if donor.update_state(ShardRange.SHRINKING):
                # Set donor state to shrinking so that next cycle won't use
                # it as an acceptor; state_timestamp defines new epoch for
                # donor and new timestamp for the expanded acceptor below.
                donor.epoch = donor.state_timestamp = Timestamp.now()
            if acceptor.lower != donor.lower:
                # Update the acceptor container with its expanding state to
                # prevent it treating objects cleaved from the donor
                # as misplaced.
                acceptor.lower = donor.lower
                acceptor.timestamp = donor.state_timestamp
    return merge_pairs


class CleavingContext(object):
    def __init__(self, ref, cursor='', max_row=None, cleave_to_row=None,
                 last_cleave_to_row=None, cleaving_done=False,
                 misplaced_done=False, ranges_done=0, ranges_todo=0):
        self.ref = ref
        self._cursor = None
        self.cursor = cursor
        self.max_row = max_row
        self.cleave_to_row = cleave_to_row
        self.last_cleave_to_row = last_cleave_to_row
        self.cleaving_done = cleaving_done
        self.misplaced_done = misplaced_done
        self.ranges_done = ranges_done
        self.ranges_todo = ranges_todo

    def __iter__(self):
        yield 'ref', self.ref
        yield 'cursor', self.cursor
        yield 'max_row', self.max_row
        yield 'cleave_to_row', self.cleave_to_row
        yield 'last_cleave_to_row', self.last_cleave_to_row
        yield 'cleaving_done', self.cleaving_done
        yield 'misplaced_done', self.misplaced_done
        yield 'ranges_done', self.ranges_done
        yield 'ranges_todo', self.ranges_todo

    def __repr__(self):
        return '%s(%s)' % (self.__class__.__name__, ', '.join(
            '%s=%r' % prop for prop in self))

    def _encode(cls, value):
        if value is not None and six.PY2 and isinstance(value, six.text_type):
            return value.encode('utf-8')
        return value

    @property
    def cursor(self):
        return self._cursor

    @cursor.setter
    def cursor(self, value):
        self._cursor = self._encode(value)

    @property
    def marker(self):
        return self.cursor + '\x00'

    @classmethod
    def _make_ref(cls, broker):
        return broker.get_info()['id']

    @classmethod
    def load_all(cls, broker):
        """
        Returns all cleaving contexts stored in the broker.

        :param broker:
        :return: list of tuples of (CleavingContext, timestamp)
        """
        brokers = broker.get_brokers()
        sysmeta = brokers[-1].get_sharding_sysmeta_with_timestamps()

        for key, (val, timestamp) in sysmeta.items():
            # If the value is of length 0, then the metadata is
            # marked for deletion
            if key.startswith("Context-") and len(val) > 0:
                try:
                    yield cls(**json.loads(val)), timestamp
                except ValueError:
                    continue

    @classmethod
    def load(cls, broker):
        """
        Returns a context dict for tracking the progress of cleaving this
        broker's retiring DB. The context is persisted in sysmeta using a key
        that is based off the retiring db id and max row. This form of
        key ensures that a cleaving context is only loaded for a db that
        matches the id and max row when the context was created; if a db is
        modified such that its max row changes then a different context, or no
        context, will be loaded.

        :return: A dict to which cleave progress metadata may be added. The
            dict initially has a key ``ref`` which should not be modified by
            any caller.
        """
        brokers = broker.get_brokers()
        ref = cls._make_ref(brokers[0])
        data = brokers[-1].get_sharding_sysmeta('Context-' + ref)
        data = json.loads(data) if data else {}
        data['ref'] = ref
        data['max_row'] = brokers[0].get_max_row()
        return cls(**data)

    def store(self, broker):
        broker.set_sharding_sysmeta('Context-' + self.ref,
                                    json.dumps(dict(self)))

    def reset(self):
        self.cursor = ''
        self.ranges_done = 0
        self.ranges_todo = 0
        self.cleaving_done = False
        self.misplaced_done = False
        self.last_cleave_to_row = self.cleave_to_row

    def start(self):
        self.cursor = ''
        self.ranges_done = 0
        self.ranges_todo = 0
        self.cleaving_done = False
        self.cleave_to_row = self.max_row

    def done(self):
        return all((self.misplaced_done, self.cleaving_done,
                    self.max_row == self.cleave_to_row))

    def delete(self, broker):
        # These will get reclaimed when `_reclaim_metadata` in
        # common/db.py is called.
        broker.set_sharding_sysmeta('Context-' + self.ref, '')


DEFAULT_SHARD_CONTAINER_THRESHOLD = 1000000
DEFAULT_SHARD_SHRINK_POINT = 25
DEFAULT_SHARD_MERGE_POINT = 75


class ContainerSharder(ContainerReplicator):
    """Shards containers."""

    def __init__(self, conf, logger=None):
        logger = logger or get_logger(conf, log_route='container-sharder')
        super(ContainerSharder, self).__init__(conf, logger=logger)
        if conf.get('auto_create_account_prefix'):
            self.logger.warning('Option auto_create_account_prefix is '
                                'deprecated. Configure '
                                'auto_create_account_prefix under the '
                                'swift-constraints section of '
                                'swift.conf. This option will '
                                'be ignored in a future release.')
            auto_create_account_prefix = \
                self.conf['auto_create_account_prefix']
        else:
            auto_create_account_prefix = AUTO_CREATE_ACCOUNT_PREFIX
        self.shards_account_prefix = (auto_create_account_prefix + 'shards_')

        def percent_value(key, default):
            try:
                value = conf.get(key, default)
                return config_float_value(value, 0, 100) / 100.0
            except ValueError as err:
                raise ValueError("%s: %s" % (str(err), key))

        self.shard_shrink_point = percent_value('shard_shrink_point',
                                                DEFAULT_SHARD_SHRINK_POINT)
        self.shrink_merge_point = percent_value('shard_shrink_merge_point',
                                                DEFAULT_SHARD_MERGE_POINT)
        self.shard_container_threshold = config_positive_int_value(
            conf.get('shard_container_threshold',
                     DEFAULT_SHARD_CONTAINER_THRESHOLD))
        self.shrink_size = (self.shard_container_threshold *
                            self.shard_shrink_point)
        self.merge_size = (self.shard_container_threshold *
                           self.shrink_merge_point)
        self.split_size = self.shard_container_threshold // 2
        self.scanner_batch_size = config_positive_int_value(
            conf.get('shard_scanner_batch_size', 10))
        self.cleave_batch_size = config_positive_int_value(
            conf.get('cleave_batch_size', 2))
        self.cleave_row_batch_size = config_positive_int_value(
            conf.get('cleave_row_batch_size', 10000))
        self.auto_shard = config_true_value(conf.get('auto_shard', False))
        self.sharding_candidates = []
        self.recon_candidates_limit = int(
            conf.get('recon_candidates_limit', 5))
        self.broker_timeout = config_positive_int_value(
            conf.get('broker_timeout', 60))
        replica_count = self.ring.replica_count
        quorum = quorum_size(replica_count)
        self.shard_replication_quorum = config_auto_int_value(
            conf.get('shard_replication_quorum'), quorum)
        if self.shard_replication_quorum > replica_count:
            self.logger.warning(
                'shard_replication_quorum of %s exceeds replica count %s'
                ', reducing to %s', self.shard_replication_quorum,
                replica_count, replica_count)
            self.shard_replication_quorum = replica_count
        self.existing_shard_replication_quorum = config_auto_int_value(
            conf.get('existing_shard_replication_quorum'),
            self.shard_replication_quorum)
        if self.existing_shard_replication_quorum > replica_count:
            self.logger.warning(
                'existing_shard_replication_quorum of %s exceeds replica count'
                ' %s, reducing to %s', self.existing_shard_replication_quorum,
                replica_count, replica_count)
            self.existing_shard_replication_quorum = replica_count

        # internal client
        self.conn_timeout = float(conf.get('conn_timeout', 5))
        request_tries = config_positive_int_value(
            conf.get('request_tries', 3))
        internal_client_conf_path = conf.get('internal_client_conf_path',
                                             '/etc/swift/internal-client.conf')
        try:
            self.int_client = internal_client.InternalClient(
                internal_client_conf_path,
                'Swift Container Sharder',
                request_tries,
                allow_modify_pipeline=False,
                use_replication_network=True)
        except (OSError, IOError) as err:
            if err.errno != errno.ENOENT and \
                    not str(err).endswith(' not found'):
                raise
            raise SystemExit(
                'Unable to load internal client from config: %r (%s)' %
                (internal_client_conf_path, err))
        self.reported = 0

    def _zero_stats(self):
        """Zero out the stats."""
        super(ContainerSharder, self)._zero_stats()
        # all sharding stats that are additional to the inherited replicator
        # stats are maintained under the 'sharding' key in self.stats
        self.stats['sharding'] = defaultdict(lambda: defaultdict(int))
        self.sharding_candidates = []

    def _append_stat(self, category, key, value):
        if not self.stats['sharding'][category][key]:
            self.stats['sharding'][category][key] = list()
        self.stats['sharding'][category][key].append(value)

    def _min_stat(self, category, key, value):
        current = self.stats['sharding'][category][key]
        if not current:
            self.stats['sharding'][category][key] = value
        else:
            self.stats['sharding'][category][key] = min(current, value)

    def _max_stat(self, category, key, value):
        current = self.stats['sharding'][category][key]
        if not current:
            self.stats['sharding'][category][key] = value
        else:
            self.stats['sharding'][category][key] = max(current, value)

    def _increment_stat(self, category, key, step=1, statsd=False):
        self.stats['sharding'][category][key] += step
        if statsd:
            statsd_key = '%s_%s' % (category, key)
            self.logger.increment(statsd_key)

    def _make_stats_info(self, broker, node, own_shard_range):
        try:
            file_size = os.stat(broker.db_file).st_size
        except OSError:
            file_size = None

        return {'path': broker.db_file,
                'node_index': node.get('index'),
                'account': broker.account,
                'container': broker.container,
                'root': broker.root_path,
                'object_count': own_shard_range.object_count,
                'meta_timestamp': own_shard_range.meta_timestamp.internal,
                'file_size': file_size}

    def _identify_sharding_candidate(self, broker, node):
        own_shard_range = broker.get_own_shard_range()
        if is_sharding_candidate(
                own_shard_range, self.shard_container_threshold):
            self.sharding_candidates.append(
                self._make_stats_info(broker, node, own_shard_range))

    def _transform_sharding_candidate_stats(self):
        category = self.stats['sharding']['sharding_candidates']
        candidates = self.sharding_candidates
        category['found'] = len(candidates)
        candidates.sort(key=lambda c: c['object_count'], reverse=True)
        if self.recon_candidates_limit >= 0:
            category['top'] = candidates[:self.recon_candidates_limit]
        else:
            category['top'] = candidates

    def _record_sharding_progress(self, broker, node, error):
        own_shard_range = broker.get_own_shard_range()
        if (broker.get_db_state() in (UNSHARDED, SHARDING) and
                own_shard_range.state in (ShardRange.SHARDING,
                                          ShardRange.SHARDED)):
            info = self._make_stats_info(broker, node, own_shard_range)
            info['state'] = own_shard_range.state_text
            info['db_state'] = broker.get_db_state()
            states = [ShardRange.FOUND, ShardRange.CREATED,
                      ShardRange.CLEAVED, ShardRange.ACTIVE]
            shard_ranges = broker.get_shard_ranges(states=states)
            state_count = {}
            for state in states:
                state_count[ShardRange.STATES[state]] = 0
            for shard_range in shard_ranges:
                state_count[shard_range.state_text] += 1
            info.update(state_count)
            info['error'] = error and str(error)
            self._append_stat('sharding_in_progress', 'all', info)

    def _report_stats(self):
        # report accumulated stats since start of one sharder cycle
        default_stats = ('attempted', 'success', 'failure')
        category_keys = (
            ('visited', default_stats + ('skipped', 'completed')),
            ('scanned', default_stats + ('found', 'min_time', 'max_time')),
            ('created', default_stats),
            ('cleaved', default_stats + ('min_time', 'max_time',)),
            ('misplaced', default_stats + ('found', 'placed', 'unplaced')),
            ('audit_root', default_stats),
            ('audit_shard', default_stats),
        )

        now = time.time()
        last_report = time.ctime(self.stats['start'])
        elapsed = now - self.stats['start']
        sharding_stats = self.stats['sharding']
        for category, keys in category_keys:
            stats = sharding_stats[category]
            msg = ' '.join(['%s:%s' % (k, str(stats[k])) for k in keys])
            self.logger.info('Since %s %s - %s', last_report, category, msg)

        self._transform_sharding_candidate_stats()

        dump_recon_cache(
            {'sharding_stats': self.stats,
             'sharding_time': elapsed,
             'sharding_last': now},
            self.rcache, self.logger)
        self.reported = now

    def _periodic_report_stats(self):
        if (time.time() - self.reported) >= 3600:  # once an hour
            self._report_stats()

    def _check_node(self, node):
        """
        :return: The path to the device, if the node is mounted.
            Returns False if the node is unmounted.
        """
        if not node:
            return False
        if not is_local_device(self.ips, self.port,
                               node['replication_ip'],
                               node['replication_port']):
            return False
        try:
            return check_drive(self.root, node['device'], self.mount_check)
        except ValueError:
            self.logger.warning(
                'Skipping %(device)s as it is not mounted' % node)
            return False

    def _fetch_shard_ranges(self, broker, newest=False, params=None,
                            include_deleted=False):
        path = self.int_client.make_path(broker.root_account,
                                         broker.root_container)
        params = params or {}
        params.setdefault('format', 'json')
        headers = {'X-Backend-Record-Type': 'shard',
                   'X-Backend-Override-Deleted': 'true',
                   'X-Backend-Include-Deleted': str(include_deleted)}
        if newest:
            headers['X-Newest'] = 'true'
        try:
            try:
                resp = self.int_client.make_request(
                    'GET', path, headers, acceptable_statuses=(2,),
                    params=params)
            except internal_client.UnexpectedResponse as err:
                self.logger.warning("Failed to get shard ranges from %s: %s",
                                    quote(broker.root_path), err)
                return None
            record_type = resp.headers.get('x-backend-record-type')
            if record_type != 'shard':
                err = 'unexpected record type %r' % record_type
                self.logger.error("Failed to get shard ranges from %s: %s",
                                  quote(broker.root_path), err)
                return None

            try:
                data = json.loads(resp.body)
                if not isinstance(data, list):
                    raise ValueError('not a list')
                return [ShardRange.from_dict(shard_range)
                        for shard_range in data]
            except (ValueError, TypeError, KeyError) as err:
                self.logger.error(
                    "Failed to get shard ranges from %s: invalid data: %r",
                    quote(broker.root_path), err)
            return None
        finally:
            self.logger.txn_id = None

    def _put_container(self, node, part, account, container, headers, body):
        try:
            direct_put_container(node, part, account, container,
                                 conn_timeout=self.conn_timeout,
                                 response_timeout=self.node_timeout,
                                 headers=headers, contents=body)
        except DirectClientException as err:
            self.logger.warning(
                'Failed to put shard ranges to %s:%s/%s: %s',
                node['ip'], node['port'], node['device'], err.http_status)
        except (Exception, Timeout) as err:
            self.logger.exception(
                'Failed to put shard ranges to %s:%s/%s: %s',
                node['ip'], node['port'], node['device'], err)
        else:
            return True
        return False

    def _send_shard_ranges(self, account, container, shard_ranges,
                           headers=None):
        body = json.dumps([dict(sr, reported=0)
                           for sr in shard_ranges]).encode('ascii')
        part, nodes = self.ring.get_nodes(account, container)
        headers = headers or {}
        headers.update({'X-Backend-Record-Type': RECORD_TYPE_SHARD,
                        USE_REPLICATION_NETWORK_HEADER: 'True',
                        'User-Agent': 'container-sharder %s' % os.getpid(),
                        'X-Timestamp': Timestamp.now().normal,
                        'Content-Length': len(body),
                        'Content-Type': 'application/json'})

        pool = GreenAsyncPile(len(nodes))
        for node in nodes:
            pool.spawn(self._put_container, node, part, account,
                       container, headers, body)

        results = pool.waitall(None)
        return results.count(True) >= quorum_size(self.ring.replica_count)

    def _get_shard_broker(self, shard_range, root_path, policy_index):
        """
        Get a broker for a container db for the given shard range. If one of
        the shard container's primary nodes is a local device then that will be
        chosen for the db, otherwise the first of the shard container's handoff
        nodes that is local will be chosen.

        :param shard_range: a :class:`~swift.common.utils.ShardRange`
        :param root_path: the path of the shard's root container
        :param policy_index: the storage policy index
        :returns: a tuple of ``(part, broker, node_id)`` where ``part`` is the
            shard container's partition, ``broker`` is an instance of
            :class:`~swift.container.backend.ContainerBroker`,
            ``node_id`` is the id of the selected node.
        """
        part = self.ring.get_part(shard_range.account, shard_range.container)
        node = self.find_local_handoff_for_part(part)
        put_timestamp = Timestamp.now().internal
        if not node:
            raise DeviceUnavailable(
                'No mounted devices found suitable for creating shard broker '
                'for %s in partition %s' % (quote(shard_range.name), part))

        shard_broker = ContainerBroker.create_broker(
            os.path.join(self.root, node['device']), part, shard_range.account,
            shard_range.container, epoch=shard_range.epoch,
            storage_policy_index=policy_index, put_timestamp=put_timestamp)

        # Get the valid info into the broker.container, etc
        shard_broker.get_info()
        shard_broker.merge_shard_ranges(shard_range)
        shard_broker.set_sharding_sysmeta('Quoted-Root', quote(root_path))
        # NB: we *used* to do
        #    shard_broker.set_sharding_sysmeta('Root', root_path)
        # but that isn't safe for container names with nulls or newlines (or
        # possibly some other characters). We consciously *don't* make any
        # attempt to set the old meta; during an upgrade, some shards may think
        # they are in fact roots, but it cleans up well enough once everyone's
        # upgraded.
        shard_broker.update_metadata({
            'X-Container-Sysmeta-Sharding':
                ('True', Timestamp.now().internal)})

        return part, shard_broker, node['id'], put_timestamp

    def _audit_root_container(self, broker):
        # This is the root container, and therefore the tome of knowledge,
        # all we can do is check there is nothing screwy with the ranges
        self._increment_stat('audit_root', 'attempted')
        warnings = []
        own_shard_range = broker.get_own_shard_range()

        if own_shard_range.state in (ShardRange.SHARDING, ShardRange.SHARDED):
            shard_ranges = broker.get_shard_ranges()
            missing_ranges = find_missing_ranges(shard_ranges)
            if missing_ranges:
                warnings.append(
                    'missing range(s): %s' %
                    ' '.join(['%s-%s' % (lower, upper)
                              for lower, upper in missing_ranges]))

        for state in ShardRange.STATES:
            shard_ranges = broker.get_shard_ranges(states=state)
            overlaps = find_overlapping_ranges(shard_ranges)
            for overlapping_ranges in overlaps:
                warnings.append(
                    'overlapping ranges in state %s: %s' %
                    (ShardRange.STATES[state],
                     ' '.join(['%s-%s' % (sr.lower, sr.upper)
                               for sr in overlapping_ranges])))

        if warnings:
            self.logger.warning(
                'Audit failed for root %s (%s): %s',
                broker.db_file, quote(broker.path), ', '.join(warnings))
            self._increment_stat('audit_root', 'failure', statsd=True)
            return False

        self._increment_stat('audit_root', 'success', statsd=True)
        return True

    def _audit_shard_container(self, broker):
        # Get the root view of the world.
        self._increment_stat('audit_shard', 'attempted')
        warnings = []
        errors = []
        if not broker.account.startswith(self.shards_account_prefix):
            warnings.append('account not in shards namespace %r' %
                            self.shards_account_prefix)

        own_shard_range = broker.get_own_shard_range(no_default=True)

        shard_range = None
        if own_shard_range:
            shard_ranges = self._fetch_shard_ranges(
                broker, newest=True,
                params={'marker': str_to_wsgi(own_shard_range.lower_str),
                        'end_marker': str_to_wsgi(own_shard_range.upper_str)},
                include_deleted=True)
            if shard_ranges:
                for shard_range in shard_ranges:
                    if (shard_range.lower == own_shard_range.lower and
                            shard_range.upper == own_shard_range.upper and
                            shard_range.name == own_shard_range.name):
                        break
                else:
                    # this is not necessarily an error - some replicas of the
                    # root may not yet know about this shard container
                    warnings.append('root has no matching shard range')
                    shard_range = None
            elif not own_shard_range.deleted:
                warnings.append('unable to get shard ranges from root')
            # else, our shard range is deleted, so root may have reclaimed it
        else:
            errors.append('missing own shard range')

        if warnings:
            self.logger.warning(
                'Audit warnings for shard %s (%s): %s',
                broker.db_file, quote(broker.path), ', '.join(warnings))

        if errors:
            self.logger.warning(
                'Audit failed for shard %s (%s) - skipping: %s',
                broker.db_file, quote(broker.path), ', '.join(errors))
            self._increment_stat('audit_shard', 'failure', statsd=True)
            return False

        if shard_range:
            self.logger.debug('Updating %s shard_range(s) from root',
                              len(shard_ranges))
            broker.merge_shard_ranges(shard_ranges)
            own_shard_range = broker.get_own_shard_range()

        delete_age = time.time() - self.reclaim_age
        if (own_shard_range.state == ShardRange.SHARDED and
                own_shard_range.deleted and
                own_shard_range.timestamp < delete_age and
                broker.empty()):
            broker.delete_db(Timestamp.now().internal)
            self.logger.debug('Deleted shard container %s (%s)',
                              broker.db_file, quote(broker.path))

        self._increment_stat('audit_shard', 'success', statsd=True)
        return True

    def _audit_cleave_contexts(self, broker):
        now = Timestamp.now()
        for context, last_mod in CleavingContext.load_all(broker):
            if Timestamp(last_mod).timestamp + self.reclaim_age < \
                    now.timestamp:
                context.delete(broker)

    def _audit_container(self, broker):
        if broker.is_deleted():
            # if the container has been marked as deleted, all metadata will
            # have been erased so no point auditing. But we want it to pass, in
            # case any objects exist inside it.
            return True
        self._audit_cleave_contexts(broker)
        if broker.is_root_container():
            return self._audit_root_container(broker)
        return self._audit_shard_container(broker)

    def yield_objects(self, broker, src_shard_range, since_row=None):
        """
        Iterates through all objects in ``src_shard_range`` in name order
        yielding them in lists of up to CONTAINER_LISTING_LIMIT length.

        :param broker: A :class:`~swift.container.backend.ContainerBroker`.
        :param src_shard_range: A :class:`~swift.common.utils.ShardRange`
            describing the source range.
        :param since_row: include only items whose ROWID is greater than
            the given row id; by default all rows are included.
        :return: a generator of tuples of (list of objects, broker info dict)
        """
        for include_deleted in (False, True):
            marker = src_shard_range.lower_str
            while True:
                info = broker.get_info()
                info['max_row'] = broker.get_max_row()
                start = time.time()
                objects = broker.get_objects(
                    self.cleave_row_batch_size,
                    marker=marker,
                    end_marker=src_shard_range.end_marker,
                    include_deleted=include_deleted,
                    since_row=since_row)
                if objects:
                    self.logger.debug('got %s objects from %s in %ss',
                                      len(objects), broker.db_file,
                                      time.time() - start)
                    yield objects, info

                if len(objects) < self.cleave_row_batch_size:
                    break
                marker = objects[-1]['name']

    def yield_objects_to_shard_range(self, broker, src_shard_range,
                                     dest_shard_ranges):
        """
        Iterates through all objects in ``src_shard_range`` to place them in
        destination shard ranges provided by the ``next_shard_range`` function.
        Yields tuples of (object list, destination shard range in which those
        objects belong). Note that the same destination shard range may be
        referenced in more than one yielded tuple.

        :param broker: A :class:`~swift.container.backend.ContainerBroker`.
        :param src_shard_range: A :class:`~swift.common.utils.ShardRange`
            describing the source range.
        :param dest_shard_ranges: A function which should return a list of
            destination shard ranges in name order.
        :return: a generator of tuples of
            (object list, shard range, broker info dict)
        """
        dest_shard_range_iter = dest_shard_range = None
        for objs, info in self.yield_objects(broker, src_shard_range):
            if not objs:
                return

            def next_or_none(it):
                try:
                    return next(it)
                except StopIteration:
                    return None

            if dest_shard_range_iter is None:
                dest_shard_range_iter = iter(dest_shard_ranges())
                dest_shard_range = next_or_none(dest_shard_range_iter)

            unplaced = False
            last_index = next_index = 0
            for obj in objs:
                if dest_shard_range is None:
                    # no more destinations: yield remainder of batch and bail
                    # NB there may be more batches of objects but none of them
                    # will be placed so no point fetching them
                    yield objs[last_index:], None, info
                    return
                if obj['name'] <= dest_shard_range.lower:
                    unplaced = True
                elif unplaced:
                    # end of run of unplaced objects, yield them
                    yield objs[last_index:next_index], None, info
                    last_index = next_index
                    unplaced = False
                while (dest_shard_range and
                       obj['name'] > dest_shard_range.upper):
                    if next_index != last_index:
                        # yield the objects in current dest_shard_range
                        yield (objs[last_index:next_index],
                               dest_shard_range,
                               info)
                    last_index = next_index
                    dest_shard_range = next_or_none(dest_shard_range_iter)
                next_index += 1

            if next_index != last_index:
                # yield tail of current batch of objects
                # NB there may be more objects for the current
                # dest_shard_range in the next batch from yield_objects
                yield (objs[last_index:next_index],
                       None if unplaced else dest_shard_range,
                       info)

    def _post_replicate_hook(self, broker, info, responses):
        # override superclass behaviour
        pass

    def _replicate_and_delete(self, broker, dest_shard_range, part,
                              dest_broker, node_id, info):
        success, responses = self._replicate_object(
            part, dest_broker.db_file, node_id)
        quorum = quorum_size(self.ring.replica_count)
        if not success and responses.count(True) < quorum:
            self.logger.warning(
                'Failed to sufficiently replicate misplaced objects: %s in %s '
                '(not removing)', dest_shard_range, quote(broker.path))
            return False

        if broker.get_info()['id'] != info['id']:
            # the db changed - don't remove any objects
            success = False
        else:
            # remove objects up to the max row of the db sampled prior to
            # the first object yielded for this destination; objects added
            # after that point may not have been yielded and replicated so
            # it is not safe to remove them yet
            broker.remove_objects(
                dest_shard_range.lower_str,
                dest_shard_range.upper_str,
                max_row=info['max_row'])
            success = True

        if not success:
            self.logger.warning(
                'Refused to remove misplaced objects: %s in %s',
                dest_shard_range, quote(broker.path))
        return success

    def _move_objects(self, src_broker, src_shard_range, policy_index,
                      shard_range_fetcher):
        # move objects from src_shard_range in src_broker to destination shard
        # ranges provided by shard_range_fetcher
        dest_brokers = {}  # map shard range -> broker
        placed = unplaced = 0
        success = True
        for objs, dest_shard_range, info in self.yield_objects_to_shard_range(
                src_broker, src_shard_range, shard_range_fetcher):
            if not dest_shard_range:
                unplaced += len(objs)
                success = False
                continue

            if dest_shard_range.name == src_broker.path:
                self.logger.debug(
                    'Skipping source as misplaced objects destination')
                # in shrinking context, the misplaced objects might actually be
                # correctly placed if the root has expanded this shard but this
                # broker has not yet been updated
                continue

            if dest_shard_range not in dest_brokers:
                part, dest_broker, node_id, _junk = self._get_shard_broker(
                    dest_shard_range, src_broker.root_path, policy_index)
                # save the broker info that was sampled prior to the *first*
                # yielded objects for this destination
                destination = {'part': part,
                               'dest_broker': dest_broker,
                               'node_id': node_id,
                               'info': info}
                dest_brokers[dest_shard_range] = destination
            else:
                destination = dest_brokers[dest_shard_range]
            destination['dest_broker'].merge_items(objs)
            placed += len(objs)

        if unplaced:
            self.logger.warning(
                'Failed to find destination for at least %s misplaced objects '
                'in %s', unplaced, quote(src_broker.path))

        # TODO: consider executing the replication jobs concurrently
        for dest_shard_range, dest_args in dest_brokers.items():
            self.logger.debug('moving misplaced objects found in range %s' %
                              dest_shard_range)
            success &= self._replicate_and_delete(
                src_broker, dest_shard_range, **dest_args)

        self._increment_stat('misplaced', 'placed', step=placed)
        self._increment_stat('misplaced', 'unplaced', step=unplaced)
        return success, placed + unplaced

    def _make_shard_range_fetcher(self, broker, src_shard_range):
        # returns a function that will lazy load shard ranges on demand;
        # this means only one lookup is made for all misplaced ranges.
        outer = {}

        def shard_range_fetcher():
            if not outer:
                if broker.is_root_container():
                    ranges = broker.get_shard_ranges(
                        marker=src_shard_range.lower_str,
                        end_marker=src_shard_range.end_marker,
                        states=SHARD_UPDATE_STATES)
                else:
                    # TODO: the root may not yet know about shard ranges to
                    # which a shard is sharding, but those could come from
                    # the broker
                    ranges = self._fetch_shard_ranges(
                        broker, newest=True,
                        params={'states': 'updating',
                                'marker': str_to_wsgi(
                                    src_shard_range.lower_str),
                                'end_marker': str_to_wsgi(
                                    src_shard_range.end_marker)})
                outer['ranges'] = iter(ranges)
            return outer['ranges']
        return shard_range_fetcher

    def _make_default_misplaced_object_bounds(self, broker):
        # Objects outside of this container's own range are misplaced.
        own_shard_range = broker.get_own_shard_range()
        bounds = []
        if own_shard_range.lower:
            bounds.append(('', own_shard_range.lower))
        if own_shard_range.upper:
            bounds.append((own_shard_range.upper, ''))
        return bounds

    def _make_misplaced_object_bounds(self, broker):
        bounds = []
        state = broker.get_db_state()
        if state == SHARDED:
            # Anything in the object table is treated as a misplaced object.
            bounds.append(('', ''))

        if not bounds and state == SHARDING:
            # Objects outside of this container's own range are misplaced.
            # Objects in already cleaved shard ranges are also misplaced.
            cleave_context = CleavingContext.load(broker)
            if cleave_context.cursor:
                bounds.append(('', cleave_context.cursor))
                own_shard_range = broker.get_own_shard_range()
                if own_shard_range.upper:
                    bounds.append((own_shard_range.upper, ''))

        return bounds or self._make_default_misplaced_object_bounds(broker)

    def _move_misplaced_objects(self, broker, src_broker=None,
                                src_bounds=None):
        """
        Search for objects in the given broker that do not belong in that
        broker's namespace and move those objects to their correct shard
        container.

        :param broker: An instance of :class:`swift.container.ContainerBroker`.
        :param src_broker: optional alternative broker to use as the source
            of misplaced objects; if not specified then ``broker`` is used as
            the source.
        :param src_bounds: optional list of (lower, upper) namespace bounds to
            use when searching for misplaced objects
        :return: True if all misplaced objects were sufficiently replicated to
            their correct shard containers, False otherwise
        """
        self.logger.debug('Looking for misplaced objects in %s (%s)',
                          quote(broker.path), broker.db_file)
        self._increment_stat('misplaced', 'attempted')
        src_broker = src_broker or broker
        if src_bounds is None:
            src_bounds = self._make_misplaced_object_bounds(broker)
        # (ab)use ShardRange instances to encapsulate source namespaces
        src_ranges = [ShardRange('dont/care', Timestamp.now(), lower, upper)
                      for lower, upper in src_bounds]
        self.logger.debug('misplaced object source bounds %s' % src_bounds)
        policy_index = broker.storage_policy_index
        success = True
        num_found = 0
        for src_shard_range in src_ranges:
            part_success, part_num_found = self._move_objects(
                src_broker, src_shard_range, policy_index,
                self._make_shard_range_fetcher(broker, src_shard_range))
            success &= part_success
            num_found += part_num_found

        if num_found:
            self._increment_stat('misplaced', 'found', statsd=True)
            self.logger.debug('Moved %s misplaced objects' % num_found)
        self._increment_stat('misplaced', 'success' if success else 'failure')
        self.logger.debug('Finished handling misplaced objects')
        return success

    def _find_shard_ranges(self, broker):
        """
        Scans the container to find shard ranges and adds them to the shard
        ranges table. If there are existing shard ranges then scanning starts
        from the upper bound of the uppermost existing shard range.

        :param broker: An instance of :class:`swift.container.ContainerBroker`
        :return: a tuple of (success, num of shard ranges found) where success
            is True if the last shard range has been found, False otherwise.
        """
        own_shard_range = broker.get_own_shard_range()
        shard_ranges = broker.get_shard_ranges()
        if shard_ranges and shard_ranges[-1].upper >= own_shard_range.upper:
            self.logger.debug('Scan already completed for %s',
                              quote(broker.path))
            return 0

        self.logger.info('Starting scan for shard ranges on %s',
                         quote(broker.path))
        self._increment_stat('scanned', 'attempted')

        start = time.time()
        shard_data, last_found = broker.find_shard_ranges(
            self.split_size, limit=self.scanner_batch_size,
            existing_ranges=shard_ranges)
        elapsed = time.time() - start

        if not shard_data:
            if last_found:
                self.logger.info("Already found all shard ranges")
                self._increment_stat('scanned', 'success', statsd=True)
            else:
                # we didn't find anything
                self.logger.warning("No shard ranges found")
                self._increment_stat('scanned', 'failure', statsd=True)
            return 0

        shard_ranges = make_shard_ranges(
            broker, shard_data, self.shards_account_prefix)
        broker.merge_shard_ranges(shard_ranges)
        num_found = len(shard_ranges)
        self.logger.info(
            "Completed scan for shard ranges: %d found", num_found)
        self._increment_stat('scanned', 'found', step=num_found)
        self._min_stat('scanned', 'min_time', round(elapsed / num_found, 3))
        self._max_stat('scanned', 'max_time', round(elapsed / num_found, 3))

        if last_found:
            self.logger.info("Final shard range reached.")
        self._increment_stat('scanned', 'success', statsd=True)
        return num_found

    def _create_shard_containers(self, broker):
        # Create shard containers that are ready to receive redirected object
        # updates. Do this now, so that redirection can begin immediately
        # without waiting for cleaving to complete.
        found_ranges = broker.get_shard_ranges(states=ShardRange.FOUND)
        created_ranges = []
        for shard_range in found_ranges:
            self._increment_stat('created', 'attempted')
            shard_range.update_state(ShardRange.CREATED)
            headers = {
                'X-Backend-Storage-Policy-Index': broker.storage_policy_index,
                'X-Container-Sysmeta-Shard-Quoted-Root': quote(
                    broker.root_path),
                'X-Container-Sysmeta-Sharding': 'True',
                'X-Backend-Auto-Create': 'True'}
            # NB: we *used* to send along
            #    'X-Container-Sysmeta-Shard-Root': broker.root_path
            # but that isn't safe for container names with nulls or newlines
            # (or possibly some other characters). We consciously *don't* make
            # any attempt to set the old meta; during an upgrade, some shards
            # may think they are in fact roots, but it cleans up well enough
            # once everyone's upgraded.
            success = self._send_shard_ranges(
                shard_range.account, shard_range.container,
                [shard_range], headers=headers)
            if success:
                self.logger.debug('PUT new shard range container for %s',
                                  shard_range)
                self._increment_stat('created', 'success', statsd=True)
            else:
                self.logger.error(
                    'PUT of new shard container %r failed for %s.',
                    shard_range, quote(broker.path))
                self._increment_stat('created', 'failure', statsd=True)
                # break, not continue, because elsewhere it is assumed that
                # finding and cleaving shard ranges progresses linearly, so we
                # do not want any subsequent shard ranges to be in created
                # state while this one is still in found state
                break
            created_ranges.append(shard_range)

        if created_ranges:
            broker.merge_shard_ranges(created_ranges)
            if not broker.is_root_container():
                self._send_shard_ranges(
                    broker.root_account, broker.root_container, created_ranges)
            self.logger.info(
                "Completed creating shard range containers: %d created.",
                len(created_ranges))
        return len(created_ranges)

    def _cleave_shard_range(self, broker, cleaving_context, shard_range):
        self.logger.info("Cleaving '%s' from row %s into %s for %r",
                         quote(broker.path),
                         cleaving_context.last_cleave_to_row,
                         quote(shard_range.name), shard_range)
        self._increment_stat('cleaved', 'attempted')
        start = time.time()
        policy_index = broker.storage_policy_index
        try:
            shard_part, shard_broker, node_id, put_timestamp = \
                self._get_shard_broker(shard_range, broker.root_path,
                                       policy_index)
        except DeviceUnavailable as duex:
            self.logger.warning(str(duex))
            self._increment_stat('cleaved', 'failure', statsd=True)
            return CLEAVE_FAILED

        own_shard_range = broker.get_own_shard_range()

        # only cleave from the retiring db - misplaced objects handler will
        # deal with any objects in the fresh db
        source_broker = broker.get_brokers()[0]
        # if this range has been cleaved before but replication
        # failed then the shard db may still exist and it may not be
        # necessary to merge all the rows again
        source_db_id = source_broker.get_info()['id']
        source_max_row = source_broker.get_max_row()
        sync_point = shard_broker.get_sync(source_db_id)
        if sync_point < source_max_row or source_max_row == -1:
            sync_from_row = max(cleaving_context.last_cleave_to_row or -1,
                                sync_point)
            objects = None
            for objects, info in self.yield_objects(
                    source_broker, shard_range,
                    since_row=sync_from_row):
                shard_broker.merge_items(objects)
            if objects is None:
                self.logger.info("Cleaving '%s': %r - zero objects found",
                                 quote(broker.path), shard_range)
                if shard_broker.get_info()['put_timestamp'] == put_timestamp:
                    # This was just created; don't need to replicate this
                    # SR because there was nothing there. So cleanup and
                    # remove the shard_broker from its hand off location.
                    self.delete_db(shard_broker)
                    cleaving_context.cursor = shard_range.upper_str
                    cleaving_context.ranges_done += 1
                    cleaving_context.ranges_todo -= 1
                    if shard_range.upper >= own_shard_range.upper:
                        # cleaving complete
                        cleaving_context.cleaving_done = True
                    cleaving_context.store(broker)
                    # Because nothing was here we wont count it in the shard
                    # batch count.
                    return CLEAVE_EMPTY
                # Else, it wasn't newly created by us, and
                # we don't know what's in it or why. Let it get
                # replicated and counted in the batch count.

            # Note: the max row stored as a sync point is sampled *before*
            # objects are yielded to ensure that is less than or equal to
            # the last yielded row. Other sync points are also copied from the
            # source broker to the shards; if another replica of the source
            # happens to subsequently cleave into a primary replica of the
            # shard then it will only need to cleave rows after its last sync
            # point with this replica of the source broker.
            shard_broker.merge_syncs(
                [{'sync_point': source_max_row, 'remote_id': source_db_id}] +
                source_broker.get_syncs())
        else:
            self.logger.debug("Cleaving '%s': %r - shard db already in sync",
                              quote(broker.path), shard_range)

        replication_quorum = self.existing_shard_replication_quorum
        if shard_range.includes(own_shard_range):
            # When shrinking, include deleted own (donor) shard range in
            # the replicated db so that when acceptor next updates root it
            # will atomically update its namespace *and* delete the donor.
            # Don't do this when sharding a shard because the donor
            # namespace should not be deleted until all shards are cleaved.
            if own_shard_range.update_state(ShardRange.SHARDED):
                own_shard_range.set_deleted()
                broker.merge_shard_ranges(own_shard_range)
            shard_broker.merge_shard_ranges(own_shard_range)
        elif shard_range.state == ShardRange.CREATED:
            # The shard range object stats may have changed since the shard
            # range was found, so update with stats of objects actually
            # copied to the shard broker. Only do this the first time each
            # shard range is cleaved.
            info = shard_broker.get_info()
            shard_range.update_meta(
                info['object_count'], info['bytes_used'])
            shard_range.update_state(ShardRange.CLEAVED)
            shard_broker.merge_shard_ranges(shard_range)
            replication_quorum = self.shard_replication_quorum

        self.logger.info(
            'Replicating new shard container %s for %s',
            quote(shard_broker.path), shard_broker.get_own_shard_range())

        success, responses = self._replicate_object(
            shard_part, shard_broker.db_file, node_id)

        replication_successes = responses.count(True)
        if (not success and (not responses or
                             replication_successes < replication_quorum)):
            # insufficient replication or replication not even attempted;
            # break because we don't want to progress the cleave cursor
            # until each shard range has been successfully cleaved
            self.logger.warning(
                'Failed to sufficiently replicate cleaved shard %s for %s: '
                '%s successes, %s required.', shard_range, quote(broker.path),
                replication_successes, replication_quorum)
            self._increment_stat('cleaved', 'failure', statsd=True)
            return CLEAVE_FAILED

        elapsed = round(time.time() - start, 3)
        self._min_stat('cleaved', 'min_time', elapsed)
        self._max_stat('cleaved', 'max_time', elapsed)
        broker.merge_shard_ranges(shard_range)
        cleaving_context.cursor = shard_range.upper_str
        cleaving_context.ranges_done += 1
        cleaving_context.ranges_todo -= 1
        if shard_range.upper >= own_shard_range.upper:
            # cleaving complete
            cleaving_context.cleaving_done = True
        cleaving_context.store(broker)
        self.logger.info(
            'Cleaved %s for shard range %s in %gs.',
            quote(broker.path), shard_range, elapsed)
        self._increment_stat('cleaved', 'success', statsd=True)
        return CLEAVE_SUCCESS

    def _cleave(self, broker):
        # Returns True if misplaced objects have been moved and the entire
        # container namespace has been successfully cleaved, False otherwise
        if broker.is_sharded():
            self.logger.debug('Passing over already sharded container %s',
                              quote(broker.path))
            return True

        cleaving_context = CleavingContext.load(broker)
        if not cleaving_context.misplaced_done:
            # ensure any misplaced objects in the source broker are moved; note
            # that this invocation of _move_misplaced_objects is targetted at
            # the *retiring* db.
            self.logger.debug(
                'Moving any misplaced objects from sharding container: %s',
                quote(broker.path))
            bounds = self._make_default_misplaced_object_bounds(broker)
            cleaving_context.misplaced_done = self._move_misplaced_objects(
                broker, src_broker=broker.get_brokers()[0],
                src_bounds=bounds)
            cleaving_context.store(broker)

        if cleaving_context.cleaving_done:
            self.logger.debug('Cleaving already complete for container %s',
                              quote(broker.path))
            return cleaving_context.misplaced_done

        ranges_todo = broker.get_shard_ranges(marker=cleaving_context.marker)
        if cleaving_context.cursor:
            # always update ranges_todo in case more ranges have been found
            # since last visit
            cleaving_context.ranges_todo = len(ranges_todo)
            self.logger.debug('Continuing to cleave (%s done, %s todo): %s',
                              cleaving_context.ranges_done,
                              cleaving_context.ranges_todo,
                              quote(broker.path))
        else:
            cleaving_context.start()
            cleaving_context.ranges_todo = len(ranges_todo)
            self.logger.debug('Starting to cleave (%s todo): %s',
                              cleaving_context.ranges_todo, quote(broker.path))

        ranges_done = []
        for shard_range in ranges_todo:
            if shard_range.state in (ShardRange.CREATED,
                                     ShardRange.CLEAVED,
                                     ShardRange.ACTIVE):
                cleave_result = self._cleave_shard_range(
                    broker, cleaving_context, shard_range)
                if cleave_result == CLEAVE_SUCCESS:
                    ranges_done.append(shard_range)
                    if len(ranges_done) == self.cleave_batch_size:
                        break
                elif cleave_result == CLEAVE_FAILED:
                    break
                # else, no errors, but no rows found either. keep going,
                # and don't count it against our batch size
            else:
                self.logger.info('Stopped cleave at unready %s', shard_range)
                break

        if not ranges_done:
            # _cleave_shard_range always store()s the context on success; make
            # sure we *also* do that if we hit a failure right off the bat
            cleaving_context.store(broker)
        self.logger.debug(
            'Cleaved %s shard ranges for %s',
            len(ranges_done), quote(broker.path))
        return (cleaving_context.misplaced_done and
                cleaving_context.cleaving_done)

    def _complete_sharding(self, broker):
        cleaving_context = CleavingContext.load(broker)
        if cleaving_context.done():
            # Move all CLEAVED shards to ACTIVE state and if a shard then
            # delete own shard range; these changes will be simultaneously
            # reported in the next update to the root container.
            modified_shard_ranges = broker.get_shard_ranges(
                states=ShardRange.CLEAVED)
            for sr in modified_shard_ranges:
                sr.update_state(ShardRange.ACTIVE)
            own_shard_range = broker.get_own_shard_range()
            own_shard_range.update_state(ShardRange.SHARDED)
            own_shard_range.update_meta(0, 0)
            if (not broker.is_root_container() and not
                    own_shard_range.deleted):
                own_shard_range = own_shard_range.copy(
                    timestamp=Timestamp.now(), deleted=1)
            modified_shard_ranges.append(own_shard_range)
            broker.merge_shard_ranges(modified_shard_ranges)
            if broker.set_sharded_state():
                cleaving_context.delete(broker)
                return True
            else:
                self.logger.warning(
                    'Failed to remove retiring db file for %s',
                    quote(broker.path))
        else:
            self.logger.warning(
                'Repeat cleaving required for %r with context: %s',
                broker.db_files[0], dict(cleaving_context))
            cleaving_context.reset()
            cleaving_context.store(broker)

        return False

    def _find_and_enable_sharding_candidates(self, broker, shard_ranges=None):
        candidates = find_sharding_candidates(
            broker, self.shard_container_threshold, shard_ranges)
        if candidates:
            self.logger.debug('Identified %s sharding candidates',
                              len(candidates))
            broker.merge_shard_ranges(candidates)

    def _find_and_enable_shrinking_candidates(self, broker):
        if not broker.is_sharded():
            self.logger.warning('Cannot shrink a not yet sharded container %s',
                                quote(broker.path))
            return

        merge_pairs = find_shrinking_candidates(
            broker, self.shrink_size, self.merge_size)
        self.logger.debug('Found %s shrinking candidates' % len(merge_pairs))
        own_shard_range = broker.get_own_shard_range()
        for acceptor, donor in merge_pairs.items():
            self.logger.debug('shrinking shard range %s into %s in %s' %
                              (donor, acceptor, broker.db_file))
            broker.merge_shard_ranges([acceptor, donor])
            if acceptor.name != own_shard_range.name:
                self._send_shard_ranges(
                    acceptor.account, acceptor.container, [acceptor])
                acceptor.increment_meta(donor.object_count, donor.bytes_used)
            else:
                # no need to change namespace or stats
                acceptor.update_state(ShardRange.ACTIVE,
                                      state_timestamp=Timestamp.now())
            # Now send a copy of the expanded acceptor, with an updated
            # timestamp, to the donor container. This forces the donor to
            # asynchronously cleave its entire contents to the acceptor and
            # delete itself. The donor will pass its own deleted shard range to
            # the acceptor when cleaving. Subsequent updates from the donor or
            # the acceptor will then update the root to have the  deleted donor
            # shard range.
            self._send_shard_ranges(
                donor.account, donor.container, [donor, acceptor])

    def _update_root_container(self, broker):
        own_shard_range = broker.get_own_shard_range(no_default=True)
        if not own_shard_range or own_shard_range.reported:
            return

        # persist the reported shard metadata
        broker.merge_shard_ranges(own_shard_range)
        # now get a consistent list of own and other shard ranges
        shard_ranges = broker.get_shard_ranges(
            include_own=True,
            include_deleted=True)
        # send everything
        if self._send_shard_ranges(
                broker.root_account, broker.root_container, shard_ranges):
            # on success, mark ourselves as reported so we don't keep
            # hammering the root
            own_shard_range.reported = True
            broker.merge_shard_ranges(own_shard_range)

    def _process_broker(self, broker, node, part):
        broker.get_info()  # make sure account/container are populated
        state = broker.get_db_state()
        self.logger.debug('Starting processing %s state %s',
                          quote(broker.path), state)

        if not self._audit_container(broker):
            return

        # now look and deal with misplaced objects.
        self._move_misplaced_objects(broker)

        if broker.is_deleted():
            # This container is deleted so we can skip it. We still want
            # deleted containers to go via misplaced items because they may
            # have new objects sitting in them that may need to move.
            return

        is_leader = node['index'] == 0 and self.auto_shard
        if state in (UNSHARDED, COLLAPSED):
            if is_leader and broker.is_root_container():
                # bootstrap sharding of root container
                self._find_and_enable_sharding_candidates(
                    broker, shard_ranges=[broker.get_own_shard_range()])

            own_shard_range = broker.get_own_shard_range()
            if own_shard_range.state in (ShardRange.SHARDING,
                                         ShardRange.SHRINKING,
                                         ShardRange.SHARDED):
                if broker.get_shard_ranges():
                    # container has been given shard ranges rather than
                    # found them e.g. via replication or a shrink event
                    if broker.set_sharding_state():
                        state = SHARDING
                elif is_leader:
                    if broker.set_sharding_state():
                        state = SHARDING
                else:
                    self.logger.debug(
                        'Own shard range in state %r but no shard ranges '
                        'and not leader; remaining unsharded: %s',
                        own_shard_range.state_text, quote(broker.path))

        if state == SHARDING:
            if is_leader:
                num_found = self._find_shard_ranges(broker)
            else:
                num_found = 0

            # create shard containers for newly found ranges
            num_created = self._create_shard_containers(broker)

            if num_found or num_created:
                # share updated shard range state with  other nodes
                self._replicate_object(part, broker.db_file, node['id'])

            # always try to cleave any pending shard ranges
            cleave_complete = self._cleave(broker)

            if cleave_complete:
                self.logger.info('Completed cleaving of %s',
                                 quote(broker.path))
                if self._complete_sharding(broker):
                    state = SHARDED
                    self._increment_stat('visited', 'completed', statsd=True)
                else:
                    self.logger.debug('Remaining in sharding state %s',
                                      quote(broker.path))

        if state == SHARDED and broker.is_root_container():
            if is_leader:
                self._find_and_enable_shrinking_candidates(broker)
                self._find_and_enable_sharding_candidates(broker)
            for shard_range in broker.get_shard_ranges(
                    states=[ShardRange.SHARDING]):
                self._send_shard_ranges(
                    shard_range.account, shard_range.container,
                    [shard_range])

        if not broker.is_root_container():
            # Update the root container with this container's shard range
            # info; do this even when sharded in case previous attempts
            # failed; don't do this if there is no own shard range. When
            # sharding a shard, this is when the root will see the new
            # shards move to ACTIVE state and the sharded shard
            # simultaneously become deleted.
            self._update_root_container(broker)

        self.logger.debug('Finished processing %s state %s',
                          quote(broker.path), broker.get_db_state())

    def _one_shard_cycle(self, devices_to_shard, partitions_to_shard):
        """
        The main function, everything the sharder does forks from this method.

        The sharder loops through each container with sharding enabled and each
        sharded container on the server, on each container it:
            - audits the container
            - checks and deals with misplaced items
            - cleaves any shard ranges as required
            - if not a root container, reports shard range stats to the root
              container
        """
        self.logger.info('Container sharder cycle starting, auto-sharding %s',
                         self.auto_shard)
        if isinstance(devices_to_shard, (list, tuple)):
            self.logger.info('(Override devices: %s)',
                             ', '.join(str(d) for d in devices_to_shard))
        if isinstance(partitions_to_shard, (list, tuple)):
            self.logger.info('(Override partitions: %s)',
                             ', '.join(str(p) for p in partitions_to_shard))
        self._zero_stats()
        self._local_device_ids = set()
        dirs = []
        self.ips = whataremyips(bind_ip=self.bind_ip)
        for node in self.ring.devs:
            device_path = self._check_node(node)
            if not device_path:
                continue
            datadir = os.path.join(device_path, self.datadir)
            if os.path.isdir(datadir):
                # Populate self._local_device_ids so we can find devices for
                # shard containers later
                self._local_device_ids.add(node['id'])
                if node['device'] not in devices_to_shard:
                    continue
                part_filt = self._partition_dir_filter(
                    node['id'],
                    partitions_to_shard)
                dirs.append((datadir, node, part_filt))
        if not dirs:
            self.logger.warning('Found no data dirs!')
        for part, path, node in self.roundrobin_datadirs(dirs):
            # NB: get_part_nodes always provides an 'index' key;
            # this will be used in leader selection
            for primary in self.ring.get_part_nodes(int(part)):
                if node['id'] == primary['id']:
                    node = primary
                    break
            else:
                # Set index such that we'll *never* be selected as a leader
                node['index'] = 'handoff'

            broker = ContainerBroker(path, logger=self.logger,
                                     timeout=self.broker_timeout)
            error = None
            try:
                self._identify_sharding_candidate(broker, node)
                if sharding_enabled(broker):
                    self._increment_stat('visited', 'attempted')
                    self._process_broker(broker, node, part)
                    self._increment_stat('visited', 'success', statsd=True)
                else:
                    self._increment_stat('visited', 'skipped')
            except (Exception, Timeout) as err:
                self._increment_stat('visited', 'failure', statsd=True)
                self.logger.exception(
                    'Unhandled exception while processing %s: %s', path, err)
                error = err
            try:
                self._record_sharding_progress(broker, node, error)
            except (Exception, Timeout) as error:
                self.logger.exception(
                    'Unhandled exception while dumping progress for %s: %s',
                    path, error)
            self._periodic_report_stats()

        self._report_stats()

    def run_forever(self, *args, **kwargs):
        """Run the container sharder until stopped."""
        self.reported = time.time()
        time.sleep(random() * self.interval)
        while True:
            begin = time.time()
            try:
                self._one_shard_cycle(devices_to_shard=Everything(),
                                      partitions_to_shard=Everything())
            except (Exception, Timeout):
                self.logger.increment('errors')
                self.logger.exception('Exception in sharder')
            elapsed = time.time() - begin
            self.logger.info(
                'Container sharder cycle completed: %.02fs', elapsed)
            if elapsed < self.interval:
                time.sleep(self.interval - elapsed)

    def run_once(self, *args, **kwargs):
        """Run the container sharder once."""
        self.logger.info('Begin container sharder "once" mode')
        override_options = parse_override_options(once=True, **kwargs)
        devices_to_shard = override_options.devices or Everything()
        partitions_to_shard = override_options.partitions or Everything()
        begin = self.reported = time.time()
        self._one_shard_cycle(devices_to_shard=devices_to_shard,
                              partitions_to_shard=partitions_to_shard)
        elapsed = time.time() - begin
        self.logger.info(
            'Container sharder "once" mode completed: %.02fs', elapsed)<|MERGE_RESOLUTION|>--- conflicted
+++ resolved
@@ -156,13 +156,6 @@
                      and not sr.deleted]
 
     first_lower = None
-<<<<<<< HEAD
-    for i, sr in enumerate(all_but_donor):
-        if sr.lower <= donor.lower:
-            if not first_lower:
-                first_lower = sr
-            elif sr.lower > first_lower.lower:
-=======
     index = 1
     for i, sr in enumerate(all_but_donor):
         if sr.lower <= donor.lower:
@@ -171,22 +164,15 @@
                 first_lower = sr
             elif sr.lower > first_lower.lower:
                 index = i
->>>>>>> 71ac5cb9
                 first_lower = sr
             # else sr.lower == first_lower.lower i.e. *second* lower :P
             continue
         if not first_lower:
             # because of order this only happens when
             #   donor.lower == ShardRange.MIN
-<<<<<<< HEAD
-            i = 1
-            first_lower = sr
-        break
-=======
             index = 1
             first_lower = sr
             break
->>>>>>> 71ac5cb9
 
     acceptors.append(first_lower)
     if donor.upper <= first_lower.upper:
@@ -195,17 +181,11 @@
 
     # extend a contiguous range over donor
     end = first_lower.upper
-<<<<<<< HEAD
-    for sr in all_but_donor[i - 1:]:
-        if sr.lower >= donor.upper:
-            break
-=======
     for sr in all_but_donor[index:]:
         if end >= donor.upper:
             break
         if sr.lower >= donor.upper:
             continue
->>>>>>> 71ac5cb9
         if sr.lower == end:
             end = sr.upper
             acceptors.append(sr)

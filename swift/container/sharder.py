# Copyright (c) 2015 OpenStack Foundation
#
# Licensed under the Apache License, Version 2.0 (the "License");
# you may not use this file except in compliance with the License.
# You may obtain a copy of the License at
#
#    http://www.apache.org/licenses/LICENSE-2.0
#
# Unless required by applicable law or agreed to in writing, software
# distributed under the License is distributed on an "AS IS" BASIS,
# WITHOUT WARRANTIES OR CONDITIONS OF ANY KIND, either express or
# implied.
# See the License for the specific language governing permissions and
# limitations under the License.

import errno
import json
import time
from collections import defaultdict
from random import random

import os
import six
from six.moves.urllib.parse import quote
from eventlet import Timeout

from swift.common import internal_client
from swift.common.constraints import check_drive, AUTO_CREATE_ACCOUNT_PREFIX
from swift.common.direct_client import (direct_put_container,
                                        DirectClientException)
from swift.common.exceptions import DeviceUnavailable
from swift.common.request_helpers import USE_REPLICATION_NETWORK_HEADER
from swift.common.ring.utils import is_local_device
from swift.common.swob import str_to_wsgi
from swift.common.utils import get_logger, config_true_value, \
    dump_recon_cache, whataremyips, Timestamp, ShardRange, GreenAsyncPile, \
    config_float_value, config_positive_int_value, \
    quorum_size, parse_override_options, Everything, config_auto_int_value
from swift.container.backend import ContainerBroker, \
    RECORD_TYPE_SHARD, UNSHARDED, SHARDING, SHARDED, COLLAPSED, \
    SHARD_UPDATE_STATES
from swift.container.replicator import ContainerReplicator


CLEAVE_SUCCESS = 0
CLEAVE_FAILED = 1
CLEAVE_EMPTY = 2


def sharding_enabled(broker):
    # NB all shards will by default have been created with
    # X-Container-Sysmeta-Sharding set and will therefore be candidates for
    # sharding, along with explicitly configured root containers.
    sharding = broker.metadata.get('X-Container-Sysmeta-Sharding')
    if sharding and config_true_value(sharding[0]):
        return True
    # if broker has been marked deleted it will have lost sysmeta, but we still
    # need to process the broker (for example, to shrink any shard ranges) so
    # fallback to checking if it has any shard ranges
    if broker.get_shard_ranges():
        return True
    return False


def make_shard_ranges(broker, shard_data, shards_account_prefix):
    timestamp = Timestamp.now()
    shard_ranges = []
    for data in shard_data:
        # Make a copy so we don't mutate the original
        kwargs = data.copy()
        path = ShardRange.make_path(
            shards_account_prefix + broker.root_account,
            broker.root_container, broker.container,
            timestamp, kwargs.pop('index'))

        shard_ranges.append(ShardRange(path, timestamp, **kwargs))
    return shard_ranges


def find_missing_ranges(shard_ranges):
    """
    Find any ranges in the entire object namespace that are not covered by any
    shard range in the given list.

    :param shard_ranges: A list of :class:`~swift.utils.ShardRange`
    :return: a list of missing ranges
    """
    gaps = []
    if not shard_ranges:
        return ((ShardRange.MIN, ShardRange.MAX),)
    if shard_ranges[0].lower > ShardRange.MIN:
        gaps.append((ShardRange.MIN, shard_ranges[0].lower))
    for first, second in zip(shard_ranges, shard_ranges[1:]):
        if first.upper < second.lower:
            gaps.append((first.upper, second.lower))
    if shard_ranges[-1].upper < ShardRange.MAX:
        gaps.append((shard_ranges[-1].upper, ShardRange.MAX))
    return gaps


def find_overlapping_ranges(shard_ranges):
    """
    Find all pairs of overlapping ranges in the given list.

    :param shard_ranges: A list of :class:`~swift.utils.ShardRange`
    :return: a set of tuples, each tuple containing ranges that overlap with
        each other.
    """
    result = set()
    for shard_range in shard_ranges:
        overlapping = [sr for sr in shard_ranges
                       if shard_range != sr and shard_range.overlaps(sr)]
        if overlapping:
            overlapping.append(shard_range)
            overlapping.sort()
            result.add(tuple(overlapping))

    return result


def is_sharding_candidate(shard_range, threshold):
    return (shard_range.state == ShardRange.ACTIVE and
            shard_range.object_count >= threshold)


def find_sharding_candidates(broker, threshold, shard_ranges=None):
    # this should only execute on root containers; the goal is to find
    # large shard containers that should be sharded.
    # First cut is simple: assume root container shard usage stats are good
    # enough to make decision.
    # TODO: object counts may well not be the appropriate metric for
    # deciding to shrink because a shard with low object_count may have a
    # large number of deleted object rows that will need to be merged with
    # a neighbour. We may need to expose row count as well as object count.
    if shard_ranges is None:
        shard_ranges = broker.get_shard_ranges(states=[ShardRange.ACTIVE])
    candidates = []
    for shard_range in shard_ranges:
        if not is_sharding_candidate(shard_range, threshold):
            continue
        shard_range.update_state(ShardRange.SHARDING,
                                 state_timestamp=Timestamp.now())
        shard_range.epoch = shard_range.state_timestamp
        candidates.append(shard_range)
    return candidates


def find_shrinking_acceptors(donor, shard_ranges):
    """
    Find the best list of contiguous shard ranges to accept for a given donor
    """
    acceptors = []

    all_but_donor = [sr for sr in shard_ranges if sr.name != donor.name
                     and sr.state in (ShardRange.ACTIVE, ShardRange.CLEAVED)
                     and not sr.deleted]

    first_lower = None
    index = 1
    for i, sr in enumerate(all_but_donor):
        if sr.lower <= donor.lower:
            if not first_lower:
                index = i
                first_lower = sr
            elif sr.lower > first_lower.lower:
                index = i
                first_lower = sr
            # else sr.lower == first_lower.lower i.e. *second* lower :P
            continue
        if not first_lower:
            # because of order this only happens when
            #   donor.lower == ShardRange.MIN
            index = 1
            first_lower = sr
            break

    acceptors.append(first_lower)
    if donor.upper <= first_lower.upper:
        # fully overlapping first_lower range
        return acceptors

    # extend a contiguous range over donor
    end = first_lower.upper
    for sr in all_but_donor[index:]:
        if end >= donor.upper:
            break
        if sr.lower >= donor.upper:
            continue
        if sr.lower == end:
            end = sr.upper
            acceptors.append(sr)

    return acceptors


def find_shrinking_candidates(broker, shrink_threshold, merge_size):
    # this should only execute on root containers that have sharded; the
    # goal is to find small shard containers that could be retired by
    # merging with a neighbour.
    # First cut is simple: assume root container shard usage stats are good
    # enough to make decision; only merge with upper neighbour so that
    # upper bounds never change (shard names include upper bound).
    # TODO: object counts may well not be the appropriate metric for
    # deciding to shrink because a shard with low object_count may have a
    # large number of deleted object rows that will need to be merged with
    # a neighbour. We may need to expose row count as well as object count.
    shard_ranges = broker.get_shard_ranges()
    own_shard_range = broker.get_own_shard_range()
    if len(shard_ranges) == 1:
        # special case to enable final shard to shrink into root
        shard_ranges.append(own_shard_range)

    merge_pairs = {}
    for donor, acceptor in zip(shard_ranges, shard_ranges[1:]):
        if donor in merge_pairs:
            # this range may already have been made an acceptor; if so then
            # move on. In principle it might be that even after expansion
            # this range and its donor(s) could all be merged with the next
            # range. In practice it is much easier to reason about a single
            # donor merging into a single acceptor. Don't fret - eventually
            # all the small ranges will be retired.
            continue
        if (acceptor.name != own_shard_range.name and
                acceptor.state != ShardRange.ACTIVE):
            # don't shrink into a range that is not yet ACTIVE
            continue
        if donor.state not in (ShardRange.ACTIVE, ShardRange.SHRINKING):
            # found? created? sharded? don't touch it
            continue

        proposed_object_count = donor.object_count + acceptor.object_count
        if (donor.state == ShardRange.SHRINKING or
                (donor.object_count < shrink_threshold and
                 proposed_object_count < merge_size)):
            # include previously identified merge pairs on presumption that
            # following shrink procedure is idempotent
            merge_pairs[acceptor] = donor
            if donor.update_state(ShardRange.SHRINKING):
                # Set donor state to shrinking so that next cycle won't use
                # it as an acceptor; state_timestamp defines new epoch for
                # donor and new timestamp for the expanded acceptor below.
                donor.epoch = donor.state_timestamp = Timestamp.now()
            if acceptor.lower != donor.lower:
                # Update the acceptor container with its expanding state to
                # prevent it treating objects cleaved from the donor
                # as misplaced.
                acceptor.lower = donor.lower
                acceptor.timestamp = donor.state_timestamp
    return merge_pairs


class CleavingContext(object):
    def __init__(self, ref, cursor='', max_row=None, cleave_to_row=None,
                 last_cleave_to_row=None, cleaving_done=False,
                 misplaced_done=False, ranges_done=0, ranges_todo=0):
        self.ref = ref
        self._cursor = None
        self.cursor = cursor
        self.max_row = max_row
        self.cleave_to_row = cleave_to_row
        self.last_cleave_to_row = last_cleave_to_row
        self.cleaving_done = cleaving_done
        self.misplaced_done = misplaced_done
        self.ranges_done = ranges_done
        self.ranges_todo = ranges_todo

    def __iter__(self):
        yield 'ref', self.ref
        yield 'cursor', self.cursor
        yield 'max_row', self.max_row
        yield 'cleave_to_row', self.cleave_to_row
        yield 'last_cleave_to_row', self.last_cleave_to_row
        yield 'cleaving_done', self.cleaving_done
        yield 'misplaced_done', self.misplaced_done
        yield 'ranges_done', self.ranges_done
        yield 'ranges_todo', self.ranges_todo

    def __repr__(self):
        return '%s(%s)' % (self.__class__.__name__, ', '.join(
            '%s=%r' % prop for prop in self))

    def _encode(cls, value):
        if value is not None and six.PY2 and isinstance(value, six.text_type):
            return value.encode('utf-8')
        return value

    @property
    def cursor(self):
        return self._cursor

    @cursor.setter
    def cursor(self, value):
        self._cursor = self._encode(value)

    @property
    def marker(self):
        return self.cursor + '\x00'

    @classmethod
    def _make_ref(cls, broker):
        return broker.get_info()['id']

    @classmethod
    def load_all(cls, broker):
        """
        Returns all cleaving contexts stored in the broker.

        :param broker:
        :return: list of tuples of (CleavingContext, timestamp)
        """
        brokers = broker.get_brokers()
        sysmeta = brokers[-1].get_sharding_sysmeta_with_timestamps()

        for key, (val, timestamp) in sysmeta.items():
            # If the value is of length 0, then the metadata is
            # marked for deletion
            if key.startswith("Context-") and len(val) > 0:
                try:
                    yield cls(**json.loads(val)), timestamp
                except ValueError:
                    continue

    @classmethod
    def load(cls, broker):
        """
        Returns a context dict for tracking the progress of cleaving this
        broker's retiring DB. The context is persisted in sysmeta using a key
        that is based off the retiring db id and max row. This form of
        key ensures that a cleaving context is only loaded for a db that
        matches the id and max row when the context was created; if a db is
        modified such that its max row changes then a different context, or no
        context, will be loaded.

        :return: A dict to which cleave progress metadata may be added. The
            dict initially has a key ``ref`` which should not be modified by
            any caller.
        """
        brokers = broker.get_brokers()
        ref = cls._make_ref(brokers[0])
        data = brokers[-1].get_sharding_sysmeta('Context-' + ref)
        data = json.loads(data) if data else {}
        data['ref'] = ref
        data['max_row'] = brokers[0].get_max_row()
        return cls(**data)

    def store(self, broker):
        broker.set_sharding_sysmeta('Context-' + self.ref,
                                    json.dumps(dict(self)))

    def reset(self):
        self.cursor = ''
        self.ranges_done = 0
        self.ranges_todo = 0
        self.cleaving_done = False
        self.misplaced_done = False
        self.last_cleave_to_row = self.cleave_to_row

    def start(self):
        self.cursor = ''
        self.ranges_done = 0
        self.ranges_todo = 0
        self.cleaving_done = False
        self.cleave_to_row = self.max_row

    def done(self):
        return all((self.misplaced_done, self.cleaving_done,
                    self.max_row == self.cleave_to_row))

    def delete(self, broker):
        # These will get reclaimed when `_reclaim_metadata` in
        # common/db.py is called.
        broker.set_sharding_sysmeta('Context-' + self.ref, '')


DEFAULT_SHARD_CONTAINER_THRESHOLD = 1000000
DEFAULT_SHARD_SHRINK_POINT = 25
DEFAULT_SHARD_MERGE_POINT = 75


class ContainerSharder(ContainerReplicator):
    """Shards containers."""

    def __init__(self, conf, logger=None):
        logger = logger or get_logger(conf, log_route='container-sharder')
        super(ContainerSharder, self).__init__(conf, logger=logger)
        if conf.get('auto_create_account_prefix'):
            self.logger.warning('Option auto_create_account_prefix is '
                                'deprecated. Configure '
                                'auto_create_account_prefix under the '
                                'swift-constraints section of '
                                'swift.conf. This option will '
                                'be ignored in a future release.')
            auto_create_account_prefix = \
                self.conf['auto_create_account_prefix']
        else:
            auto_create_account_prefix = AUTO_CREATE_ACCOUNT_PREFIX
        self.shards_account_prefix = (auto_create_account_prefix + 'shards_')

        def percent_value(key, default):
            try:
                value = conf.get(key, default)
                return config_float_value(value, 0, 100) / 100.0
            except ValueError as err:
                raise ValueError("%s: %s" % (str(err), key))

        self.shard_shrink_point = percent_value('shard_shrink_point',
                                                DEFAULT_SHARD_SHRINK_POINT)
        self.shrink_merge_point = percent_value('shard_shrink_merge_point',
                                                DEFAULT_SHARD_MERGE_POINT)
        self.shard_container_threshold = config_positive_int_value(
            conf.get('shard_container_threshold',
                     DEFAULT_SHARD_CONTAINER_THRESHOLD))
        self.shrink_size = (self.shard_container_threshold *
                            self.shard_shrink_point)
        self.merge_size = (self.shard_container_threshold *
                           self.shrink_merge_point)
        self.split_size = self.shard_container_threshold // 2
        self.scanner_batch_size = config_positive_int_value(
            conf.get('shard_scanner_batch_size', 10))
        self.cleave_batch_size = config_positive_int_value(
            conf.get('cleave_batch_size', 2))
        self.cleave_row_batch_size = config_positive_int_value(
            conf.get('cleave_row_batch_size', 10000))
        self.auto_shard = config_true_value(conf.get('auto_shard', False))
        self.sharding_candidates = []
        self.recon_candidates_limit = int(
            conf.get('recon_candidates_limit', 5))
        self.broker_timeout = config_positive_int_value(
            conf.get('broker_timeout', 60))
        replica_count = self.ring.replica_count
        quorum = quorum_size(replica_count)
        self.shard_replication_quorum = config_auto_int_value(
            conf.get('shard_replication_quorum'), quorum)
        if self.shard_replication_quorum > replica_count:
            self.logger.warning(
                'shard_replication_quorum of %s exceeds replica count %s'
                ', reducing to %s', self.shard_replication_quorum,
                replica_count, replica_count)
            self.shard_replication_quorum = replica_count
        self.existing_shard_replication_quorum = config_auto_int_value(
            conf.get('existing_shard_replication_quorum'),
            self.shard_replication_quorum)
        if self.existing_shard_replication_quorum > replica_count:
            self.logger.warning(
                'existing_shard_replication_quorum of %s exceeds replica count'
                ' %s, reducing to %s', self.existing_shard_replication_quorum,
                replica_count, replica_count)
            self.existing_shard_replication_quorum = replica_count

        # internal client
        self.conn_timeout = float(conf.get('conn_timeout', 5))
        request_tries = config_positive_int_value(
            conf.get('request_tries', 3))
        internal_client_conf_path = conf.get('internal_client_conf_path',
                                             '/etc/swift/internal-client.conf')
        try:
            self.int_client = internal_client.InternalClient(
                internal_client_conf_path,
                'Swift Container Sharder',
                request_tries,
                allow_modify_pipeline=False,
                use_replication_network=True)
        except (OSError, IOError) as err:
            if err.errno != errno.ENOENT and \
                    not str(err).endswith(' not found'):
                raise
            raise SystemExit(
                'Unable to load internal client from config: %r (%s)' %
                (internal_client_conf_path, err))
        self.reported = 0

    def _zero_stats(self):
        """Zero out the stats."""
        super(ContainerSharder, self)._zero_stats()
        # all sharding stats that are additional to the inherited replicator
        # stats are maintained under the 'sharding' key in self.stats
        self.stats['sharding'] = defaultdict(lambda: defaultdict(int))
        self.sharding_candidates = []

    def _append_stat(self, category, key, value):
        if not self.stats['sharding'][category][key]:
            self.stats['sharding'][category][key] = list()
        self.stats['sharding'][category][key].append(value)

    def _min_stat(self, category, key, value):
        current = self.stats['sharding'][category][key]
        if not current:
            self.stats['sharding'][category][key] = value
        else:
            self.stats['sharding'][category][key] = min(current, value)

    def _max_stat(self, category, key, value):
        current = self.stats['sharding'][category][key]
        if not current:
            self.stats['sharding'][category][key] = value
        else:
            self.stats['sharding'][category][key] = max(current, value)

    def _increment_stat(self, category, key, step=1, statsd=False):
        self.stats['sharding'][category][key] += step
        if statsd:
            statsd_key = '%s_%s' % (category, key)
            self.logger.increment(statsd_key)

    def _make_stats_info(self, broker, node, own_shard_range):
        try:
            file_size = os.stat(broker.db_file).st_size
        except OSError:
            file_size = None

        return {'path': broker.db_file,
                'node_index': node.get('index'),
                'account': broker.account,
                'container': broker.container,
                'root': broker.root_path,
                'object_count': own_shard_range.object_count,
                'meta_timestamp': own_shard_range.meta_timestamp.internal,
                'file_size': file_size}

    def _identify_sharding_candidate(self, broker, node):
        own_shard_range = broker.get_own_shard_range()
        if is_sharding_candidate(
                own_shard_range, self.shard_container_threshold):
            self.sharding_candidates.append(
                self._make_stats_info(broker, node, own_shard_range))

    def _transform_sharding_candidate_stats(self):
        category = self.stats['sharding']['sharding_candidates']
        candidates = self.sharding_candidates
        category['found'] = len(candidates)
        candidates.sort(key=lambda c: c['object_count'], reverse=True)
        if self.recon_candidates_limit >= 0:
            category['top'] = candidates[:self.recon_candidates_limit]
        else:
            category['top'] = candidates

    def _record_sharding_progress(self, broker, node, error):
        own_shard_range = broker.get_own_shard_range()
        if (broker.get_db_state() in (UNSHARDED, SHARDING) and
                own_shard_range.state in (ShardRange.SHARDING,
                                          ShardRange.SHARDED)):
            info = self._make_stats_info(broker, node, own_shard_range)
            info['state'] = own_shard_range.state_text
            info['db_state'] = broker.get_db_state()
            states = [ShardRange.FOUND, ShardRange.CREATED,
                      ShardRange.CLEAVED, ShardRange.ACTIVE]
            shard_ranges = broker.get_shard_ranges(states=states)
            state_count = {}
            for state in states:
                state_count[ShardRange.STATES[state]] = 0
            for shard_range in shard_ranges:
                state_count[shard_range.state_text] += 1
            info.update(state_count)
            info['error'] = error and str(error)
            self._append_stat('sharding_in_progress', 'all', info)

    def _report_stats(self):
        # report accumulated stats since start of one sharder cycle
        default_stats = ('attempted', 'success', 'failure')
        category_keys = (
            ('visited', default_stats + ('skipped', 'completed')),
            ('scanned', default_stats + ('found', 'min_time', 'max_time')),
            ('created', default_stats),
            ('cleaved', default_stats + ('min_time', 'max_time',)),
            ('misplaced', default_stats + ('found', 'placed', 'unplaced')),
            ('audit_root', default_stats),
            ('audit_shard', default_stats),
        )

        now = time.time()
        last_report = time.ctime(self.stats['start'])
        elapsed = now - self.stats['start']
        sharding_stats = self.stats['sharding']
        for category, keys in category_keys:
            stats = sharding_stats[category]
            msg = ' '.join(['%s:%s' % (k, str(stats[k])) for k in keys])
            self.logger.info('Since %s %s - %s', last_report, category, msg)

        self._transform_sharding_candidate_stats()

        dump_recon_cache(
            {'sharding_stats': self.stats,
             'sharding_time': elapsed,
             'sharding_last': now},
            self.rcache, self.logger)
        self.reported = now

    def _periodic_report_stats(self):
        if (time.time() - self.reported) >= 3600:  # once an hour
            self._report_stats()

    def _check_node(self, node):
        """
        :return: The path to the device, if the node is mounted.
            Returns False if the node is unmounted.
        """
        if not node:
            return False
        if not is_local_device(self.ips, self.port,
                               node['replication_ip'],
                               node['replication_port']):
            return False
        try:
            return check_drive(self.root, node['device'], self.mount_check)
        except ValueError:
            self.logger.warning(
                'Skipping %(device)s as it is not mounted' % node)
            return False

    def _fetch_shard_ranges(self, broker, newest=False, params=None,
                            include_deleted=False):
        path = self.int_client.make_path(broker.root_account,
                                         broker.root_container)
        params = params or {}
        params.setdefault('format', 'json')
        headers = {'X-Backend-Record-Type': 'shard',
                   'X-Backend-Override-Deleted': 'true',
                   'X-Backend-Include-Deleted': str(include_deleted)}
        if newest:
            headers['X-Newest'] = 'true'
        try:
            try:
                resp = self.int_client.make_request(
                    'GET', path, headers, acceptable_statuses=(2,),
                    params=params)
            except internal_client.UnexpectedResponse as err:
                self.logger.warning("Failed to get shard ranges from %s: %s",
                                    quote(broker.root_path), err)
                return None
            record_type = resp.headers.get('x-backend-record-type')
            if record_type != 'shard':
                err = 'unexpected record type %r' % record_type
                self.logger.error("Failed to get shard ranges from %s: %s",
                                  quote(broker.root_path), err)
                return None

            try:
                data = json.loads(resp.body)
                if not isinstance(data, list):
                    raise ValueError('not a list')
                return [ShardRange.from_dict(shard_range)
                        for shard_range in data]
            except (ValueError, TypeError, KeyError) as err:
                self.logger.error(
                    "Failed to get shard ranges from %s: invalid data: %r",
                    quote(broker.root_path), err)
            return None
        finally:
            self.logger.txn_id = None

    def _put_container(self, node, part, account, container, headers, body):
        try:
            direct_put_container(node, part, account, container,
                                 conn_timeout=self.conn_timeout,
                                 response_timeout=self.node_timeout,
                                 headers=headers, contents=body)
        except DirectClientException as err:
            self.logger.warning(
                'Failed to put shard ranges to %s:%s/%s: %s',
                node['ip'], node['port'], node['device'], err.http_status)
        except (Exception, Timeout) as err:
            self.logger.exception(
                'Failed to put shard ranges to %s:%s/%s: %s',
                node['ip'], node['port'], node['device'], err)
        else:
            return True
        return False

    def _send_shard_ranges(self, account, container, shard_ranges,
                           headers=None):
        body = json.dumps([dict(sr, reported=0)
                           for sr in shard_ranges]).encode('ascii')
        part, nodes = self.ring.get_nodes(account, container)
        headers = headers or {}
        headers.update({'X-Backend-Record-Type': RECORD_TYPE_SHARD,
                        USE_REPLICATION_NETWORK_HEADER: 'True',
                        'User-Agent': 'container-sharder %s' % os.getpid(),
                        'X-Timestamp': Timestamp.now().normal,
                        'Content-Length': len(body),
                        'Content-Type': 'application/json'})

        pool = GreenAsyncPile(len(nodes))
        for node in nodes:
            pool.spawn(self._put_container, node, part, account,
                       container, headers, body)

        results = pool.waitall(None)
        return results.count(True) >= quorum_size(self.ring.replica_count)

    def _get_shard_broker(self, shard_range, root_path, policy_index):
        """
        Get a broker for a container db for the given shard range. If one of
        the shard container's primary nodes is a local device then that will be
        chosen for the db, otherwise the first of the shard container's handoff
        nodes that is local will be chosen.

        :param shard_range: a :class:`~swift.common.utils.ShardRange`
        :param root_path: the path of the shard's root container
        :param policy_index: the storage policy index
        :returns: a tuple of ``(part, broker, node_id)`` where ``part`` is the
            shard container's partition, ``broker`` is an instance of
            :class:`~swift.container.backend.ContainerBroker`,
            ``node_id`` is the id of the selected node.
        """
        part = self.ring.get_part(shard_range.account, shard_range.container)
        node = self.find_local_handoff_for_part(part)
        put_timestamp = Timestamp.now().internal
        if not node:
            raise DeviceUnavailable(
                'No mounted devices found suitable for creating shard broker '
                'for %s in partition %s' % (quote(shard_range.name), part))

        shard_broker = ContainerBroker.create_broker(
            os.path.join(self.root, node['device']), part, shard_range.account,
            shard_range.container, epoch=shard_range.epoch,
            storage_policy_index=policy_index, put_timestamp=put_timestamp)

        # Get the valid info into the broker.container, etc
        shard_broker.get_info()
        shard_broker.merge_shard_ranges(shard_range)
        shard_broker.set_sharding_sysmeta('Quoted-Root', quote(root_path))
        # NB: we *used* to do
        #    shard_broker.set_sharding_sysmeta('Root', root_path)
        # but that isn't safe for container names with nulls or newlines (or
        # possibly some other characters). We consciously *don't* make any
        # attempt to set the old meta; during an upgrade, some shards may think
        # they are in fact roots, but it cleans up well enough once everyone's
        # upgraded.
        shard_broker.update_metadata({
            'X-Container-Sysmeta-Sharding':
                ('True', Timestamp.now().internal)})

        return part, shard_broker, node['id'], put_timestamp

    def _audit_root_container(self, broker):
        # This is the root container, and therefore the tome of knowledge,
        # all we can do is check there is nothing screwy with the ranges
        self._increment_stat('audit_root', 'attempted')
        warnings = []
        own_shard_range = broker.get_own_shard_range()

        if own_shard_range.state in (ShardRange.SHARDING, ShardRange.SHARDED):
            shard_ranges = [sr for sr in broker.get_shard_ranges()
                            if sr.state != ShardRange.SHRINKING]
            missing_ranges = find_missing_ranges(shard_ranges)
            if missing_ranges:
                warnings.append(
                    'missing range(s): %s' %
                    ' '.join(['%s-%s' % (lower, upper)
                              for lower, upper in missing_ranges]))

        for state in ShardRange.STATES:
            if state == ShardRange.SHRINKING:
                # Shrinking is how we resolve overlaps; we've got to
                # allow multiple shards in that state
                continue
            shard_ranges = broker.get_shard_ranges(states=state)
            overlaps = find_overlapping_ranges(shard_ranges)
            for overlapping_ranges in overlaps:
                warnings.append(
                    'overlapping ranges in state %s: %s' %
                    (ShardRange.STATES[state],
                     ' '.join(['%s-%s' % (sr.lower, sr.upper)
                               for sr in overlapping_ranges])))

        if warnings:
            self.logger.warning(
                'Audit failed for root %s (%s): %s',
                broker.db_file, quote(broker.path), ', '.join(warnings))
            self._increment_stat('audit_root', 'failure', statsd=True)
            return False

        self._increment_stat('audit_root', 'success', statsd=True)
        return True

    def _audit_shard_container(self, broker):
        # Get the root view of the world.
        self._increment_stat('audit_shard', 'attempted')
        warnings = []
        errors = []
        if not broker.account.startswith(self.shards_account_prefix):
            warnings.append('account not in shards namespace %r' %
                            self.shards_account_prefix)

        own_shard_range = broker.get_own_shard_range(no_default=True)

        own_shard_range_from_root = None
        if own_shard_range:
            shard_ranges = self._fetch_shard_ranges(
                broker, newest=True,
                params={'marker': str_to_wsgi(own_shard_range.lower_str),
                        'end_marker': str_to_wsgi(own_shard_range.upper_str)},
                include_deleted=True)
            if shard_ranges:
                for shard_range in shard_ranges:
                    if shard_range.name == own_shard_range.name:
                        own_shard_range_from_root = shard_range
                        break
                else:
                    # this is not necessarily an error - some replicas of the
                    # root may not yet know about this shard container
                    warnings.append('root has no matching shard range')
            elif not own_shard_range.deleted:
                warnings.append('unable to get shard ranges from root')
            # else, our shard range is deleted, so root may have reclaimed it
        else:
            errors.append('missing own shard range')

        if warnings:
            self.logger.warning(
                'Audit warnings for shard %s (%s): %s',
                broker.db_file, quote(broker.path), ', '.join(warnings))

        if errors:
            self.logger.warning(
                'Audit failed for shard %s (%s) - skipping: %s',
                broker.db_file, quote(broker.path), ', '.join(errors))
            self._increment_stat('audit_shard', 'failure', statsd=True)
            return False

<<<<<<< HEAD
        if shard_range:
=======
        if own_shard_range_from_root:
>>>>>>> 9145ec32
            self.logger.debug('Updating %s shard_range(s) from root',
                              len(shard_ranges))
            broker.merge_shard_ranges(shard_ranges)
            own_shard_range = broker.get_own_shard_range()

        delete_age = time.time() - self.reclaim_age
        if (own_shard_range.state == ShardRange.SHARDED and
                own_shard_range.deleted and
                own_shard_range.timestamp < delete_age and
                broker.empty()):
            broker.delete_db(Timestamp.now().internal)
            self.logger.debug('Deleted shard container %s (%s)',
                              broker.db_file, quote(broker.path))

        self._increment_stat('audit_shard', 'success', statsd=True)
        return True

    def _audit_cleave_contexts(self, broker):
        now = Timestamp.now()
        for context, last_mod in CleavingContext.load_all(broker):
            if Timestamp(last_mod).timestamp + self.reclaim_age < \
                    now.timestamp:
                context.delete(broker)

    def _audit_container(self, broker):
        if broker.is_deleted():
            # if the container has been marked as deleted, all metadata will
            # have been erased so no point auditing. But we want it to pass, in
            # case any objects exist inside it.
            return True
        self._audit_cleave_contexts(broker)
        if broker.is_root_container():
            return self._audit_root_container(broker)
        return self._audit_shard_container(broker)

    def yield_objects(self, broker, src_shard_range, since_row=None):
        """
        Iterates through all objects in ``src_shard_range`` in name order
        yielding them in lists of up to CONTAINER_LISTING_LIMIT length.

        :param broker: A :class:`~swift.container.backend.ContainerBroker`.
        :param src_shard_range: A :class:`~swift.common.utils.ShardRange`
            describing the source range.
        :param since_row: include only items whose ROWID is greater than
            the given row id; by default all rows are included.
        :return: a generator of tuples of (list of objects, broker info dict)
        """
        for include_deleted in (False, True):
            marker = src_shard_range.lower_str
            while True:
                info = broker.get_info()
                info['max_row'] = broker.get_max_row()
                start = time.time()
                objects = broker.get_objects(
                    self.cleave_row_batch_size,
                    marker=marker,
                    end_marker=src_shard_range.end_marker,
                    include_deleted=include_deleted,
                    since_row=since_row)
                if objects:
                    self.logger.debug('got %s objects from %s in %ss',
                                      len(objects), broker.db_file,
                                      time.time() - start)
                    yield objects, info

                if len(objects) < self.cleave_row_batch_size:
                    break
                marker = objects[-1]['name']

    def yield_objects_to_shard_range(self, broker, src_shard_range,
                                     dest_shard_ranges):
        """
        Iterates through all objects in ``src_shard_range`` to place them in
        destination shard ranges provided by the ``next_shard_range`` function.
        Yields tuples of (object list, destination shard range in which those
        objects belong). Note that the same destination shard range may be
        referenced in more than one yielded tuple.

        :param broker: A :class:`~swift.container.backend.ContainerBroker`.
        :param src_shard_range: A :class:`~swift.common.utils.ShardRange`
            describing the source range.
        :param dest_shard_ranges: A function which should return a list of
            destination shard ranges in name order.
        :return: a generator of tuples of
            (object list, shard range, broker info dict)
        """
        dest_shard_range_iter = dest_shard_range = None
        for objs, info in self.yield_objects(broker, src_shard_range):
            if not objs:
                return

            def next_or_none(it):
                try:
                    return next(it)
                except StopIteration:
                    return None

            if dest_shard_range_iter is None:
                dest_shard_range_iter = iter(dest_shard_ranges())
                dest_shard_range = next_or_none(dest_shard_range_iter)

            unplaced = False
            last_index = next_index = 0
            for obj in objs:
                if dest_shard_range is None:
                    # no more destinations: yield remainder of batch and bail
                    # NB there may be more batches of objects but none of them
                    # will be placed so no point fetching them
                    yield objs[last_index:], None, info
                    return
                if obj['name'] <= dest_shard_range.lower:
                    unplaced = True
                elif unplaced:
                    # end of run of unplaced objects, yield them
                    yield objs[last_index:next_index], None, info
                    last_index = next_index
                    unplaced = False
                while (dest_shard_range and
                       obj['name'] > dest_shard_range.upper):
                    if next_index != last_index:
                        # yield the objects in current dest_shard_range
                        yield (objs[last_index:next_index],
                               dest_shard_range,
                               info)
                    last_index = next_index
                    dest_shard_range = next_or_none(dest_shard_range_iter)
                next_index += 1

            if next_index != last_index:
                # yield tail of current batch of objects
                # NB there may be more objects for the current
                # dest_shard_range in the next batch from yield_objects
                yield (objs[last_index:next_index],
                       None if unplaced else dest_shard_range,
                       info)

    def _post_replicate_hook(self, broker, info, responses):
        # override superclass behaviour
        pass

    def _replicate_and_delete(self, broker, dest_shard_range, part,
                              dest_broker, node_id, info):
        success, responses = self._replicate_object(
            part, dest_broker.db_file, node_id)
        quorum = quorum_size(self.ring.replica_count)
        if not success and responses.count(True) < quorum:
            self.logger.warning(
                'Failed to sufficiently replicate misplaced objects: %s in %s '
                '(not removing)', dest_shard_range, quote(broker.path))
            return False

        if broker.get_info()['id'] != info['id']:
            # the db changed - don't remove any objects
            success = False
        else:
            # remove objects up to the max row of the db sampled prior to
            # the first object yielded for this destination; objects added
            # after that point may not have been yielded and replicated so
            # it is not safe to remove them yet
            broker.remove_objects(
                dest_shard_range.lower_str,
                dest_shard_range.upper_str,
                max_row=info['max_row'])
            success = True

        if not success:
            self.logger.warning(
                'Refused to remove misplaced objects: %s in %s',
                dest_shard_range, quote(broker.path))
        return success

    def _move_objects(self, src_broker, src_shard_range, policy_index,
                      shard_range_fetcher):
        # move objects from src_shard_range in src_broker to destination shard
        # ranges provided by shard_range_fetcher
        dest_brokers = {}  # map shard range -> broker
        placed = unplaced = 0
        success = True
        for objs, dest_shard_range, info in self.yield_objects_to_shard_range(
                src_broker, src_shard_range, shard_range_fetcher):
            if not dest_shard_range:
                unplaced += len(objs)
                success = False
                continue

            if dest_shard_range.name == src_broker.path:
                self.logger.debug(
                    'Skipping source as misplaced objects destination')
                # in shrinking context, the misplaced objects might actually be
                # correctly placed if the root has expanded this shard but this
                # broker has not yet been updated
                continue

            if dest_shard_range not in dest_brokers:
                part, dest_broker, node_id, _junk = self._get_shard_broker(
                    dest_shard_range, src_broker.root_path, policy_index)
                # save the broker info that was sampled prior to the *first*
                # yielded objects for this destination
                destination = {'part': part,
                               'dest_broker': dest_broker,
                               'node_id': node_id,
                               'info': info}
                dest_brokers[dest_shard_range] = destination
            else:
                destination = dest_brokers[dest_shard_range]
            destination['dest_broker'].merge_items(objs)
            placed += len(objs)

        if unplaced:
            self.logger.warning(
                'Failed to find destination for at least %s misplaced objects '
                'in %s', unplaced, quote(src_broker.path))

        # TODO: consider executing the replication jobs concurrently
        for dest_shard_range, dest_args in dest_brokers.items():
            self.logger.debug('moving misplaced objects found in range %s' %
                              dest_shard_range)
            success &= self._replicate_and_delete(
                src_broker, dest_shard_range, **dest_args)

        self._increment_stat('misplaced', 'placed', step=placed)
        self._increment_stat('misplaced', 'unplaced', step=unplaced)
        return success, placed + unplaced

    def _make_shard_range_fetcher(self, broker, src_shard_range):
        # returns a function that will lazy load shard ranges on demand;
        # this means only one lookup is made for all misplaced ranges.
        outer = {}

        def shard_range_fetcher():
            if not outer:
                if broker.is_root_container():
                    ranges = broker.get_shard_ranges(
                        marker=src_shard_range.lower_str,
                        end_marker=src_shard_range.end_marker,
                        states=SHARD_UPDATE_STATES)
                else:
                    # TODO: the root may not yet know about shard ranges to
                    # which a shard is sharding, but those could come from
                    # the broker
                    ranges = self._fetch_shard_ranges(
                        broker, newest=True,
                        params={'states': 'updating',
                                'marker': str_to_wsgi(
                                    src_shard_range.lower_str),
                                'end_marker': str_to_wsgi(
                                    src_shard_range.end_marker)})
                outer['ranges'] = iter(ranges)
            return outer['ranges']
        return shard_range_fetcher

    def _make_default_misplaced_object_bounds(self, broker):
        # Objects outside of this container's own range are misplaced.
        own_shard_range = broker.get_own_shard_range()
        bounds = []
        if own_shard_range.lower:
            bounds.append(('', own_shard_range.lower))
        if own_shard_range.upper:
            bounds.append((own_shard_range.upper, ''))
        return bounds

    def _make_misplaced_object_bounds(self, broker):
        bounds = []
        state = broker.get_db_state()
        if state == SHARDED:
            # Anything in the object table is treated as a misplaced object.
            bounds.append(('', ''))

        if not bounds and state == SHARDING:
            # Objects outside of this container's own range are misplaced.
            # Objects in already cleaved shard ranges are also misplaced.
            cleave_context = CleavingContext.load(broker)
            if cleave_context.cursor:
                bounds.append(('', cleave_context.cursor))
                own_shard_range = broker.get_own_shard_range()
                if own_shard_range.upper:
                    bounds.append((own_shard_range.upper, ''))

        return bounds or self._make_default_misplaced_object_bounds(broker)

    def _move_misplaced_objects(self, broker, src_broker=None,
                                src_bounds=None):
        """
        Search for objects in the given broker that do not belong in that
        broker's namespace and move those objects to their correct shard
        container.

        :param broker: An instance of :class:`swift.container.ContainerBroker`.
        :param src_broker: optional alternative broker to use as the source
            of misplaced objects; if not specified then ``broker`` is used as
            the source.
        :param src_bounds: optional list of (lower, upper) namespace bounds to
            use when searching for misplaced objects
        :return: True if all misplaced objects were sufficiently replicated to
            their correct shard containers, False otherwise
        """
        self.logger.debug('Looking for misplaced objects in %s (%s)',
                          quote(broker.path), broker.db_file)
        self._increment_stat('misplaced', 'attempted')
        src_broker = src_broker or broker
        if src_bounds is None:
            src_bounds = self._make_misplaced_object_bounds(broker)
        # (ab)use ShardRange instances to encapsulate source namespaces
        src_ranges = [ShardRange('dont/care', Timestamp.now(), lower, upper)
                      for lower, upper in src_bounds]
        self.logger.debug('misplaced object source bounds %s' % src_bounds)
        policy_index = broker.storage_policy_index
        success = True
        num_found = 0
        for src_shard_range in src_ranges:
            part_success, part_num_found = self._move_objects(
                src_broker, src_shard_range, policy_index,
                self._make_shard_range_fetcher(broker, src_shard_range))
            success &= part_success
            num_found += part_num_found

        if num_found:
            self._increment_stat('misplaced', 'found', statsd=True)
            self.logger.debug('Moved %s misplaced objects' % num_found)
        self._increment_stat('misplaced', 'success' if success else 'failure')
        self.logger.debug('Finished handling misplaced objects')
        return success

    def _find_shard_ranges(self, broker):
        """
        Scans the container to find shard ranges and adds them to the shard
        ranges table. If there are existing shard ranges then scanning starts
        from the upper bound of the uppermost existing shard range.

        :param broker: An instance of :class:`swift.container.ContainerBroker`
        :return: a tuple of (success, num of shard ranges found) where success
            is True if the last shard range has been found, False otherwise.
        """
        own_shard_range = broker.get_own_shard_range()
        shard_ranges = broker.get_shard_ranges()
        if shard_ranges and shard_ranges[-1].upper >= own_shard_range.upper:
            self.logger.debug('Scan already completed for %s',
                              quote(broker.path))
            return 0

        self.logger.info('Starting scan for shard ranges on %s',
                         quote(broker.path))
        self._increment_stat('scanned', 'attempted')

        start = time.time()
        shard_data, last_found = broker.find_shard_ranges(
            self.split_size, limit=self.scanner_batch_size,
            existing_ranges=shard_ranges)
        elapsed = time.time() - start

        if not shard_data:
            if last_found:
                self.logger.info("Already found all shard ranges")
                self._increment_stat('scanned', 'success', statsd=True)
            else:
                # we didn't find anything
                self.logger.warning("No shard ranges found")
                self._increment_stat('scanned', 'failure', statsd=True)
            return 0

        shard_ranges = make_shard_ranges(
            broker, shard_data, self.shards_account_prefix)
        broker.merge_shard_ranges(shard_ranges)
        num_found = len(shard_ranges)
        self.logger.info(
            "Completed scan for shard ranges: %d found", num_found)
        self._increment_stat('scanned', 'found', step=num_found)
        self._min_stat('scanned', 'min_time', round(elapsed / num_found, 3))
        self._max_stat('scanned', 'max_time', round(elapsed / num_found, 3))

        if last_found:
            self.logger.info("Final shard range reached.")
        self._increment_stat('scanned', 'success', statsd=True)
        return num_found

    def _create_shard_containers(self, broker):
        # Create shard containers that are ready to receive redirected object
        # updates. Do this now, so that redirection can begin immediately
        # without waiting for cleaving to complete.
        found_ranges = broker.get_shard_ranges(states=ShardRange.FOUND)
        created_ranges = []
        for shard_range in found_ranges:
            self._increment_stat('created', 'attempted')
            shard_range.update_state(ShardRange.CREATED)
            headers = {
                'X-Backend-Storage-Policy-Index': broker.storage_policy_index,
                'X-Container-Sysmeta-Shard-Quoted-Root': quote(
                    broker.root_path),
                'X-Container-Sysmeta-Sharding': 'True',
                'X-Backend-Auto-Create': 'True'}
            # NB: we *used* to send along
            #    'X-Container-Sysmeta-Shard-Root': broker.root_path
            # but that isn't safe for container names with nulls or newlines
            # (or possibly some other characters). We consciously *don't* make
            # any attempt to set the old meta; during an upgrade, some shards
            # may think they are in fact roots, but it cleans up well enough
            # once everyone's upgraded.
            success = self._send_shard_ranges(
                shard_range.account, shard_range.container,
                [shard_range], headers=headers)
            if success:
                self.logger.debug('PUT new shard range container for %s',
                                  shard_range)
                self._increment_stat('created', 'success', statsd=True)
            else:
                self.logger.error(
                    'PUT of new shard container %r failed for %s.',
                    shard_range, quote(broker.path))
                self._increment_stat('created', 'failure', statsd=True)
                # break, not continue, because elsewhere it is assumed that
                # finding and cleaving shard ranges progresses linearly, so we
                # do not want any subsequent shard ranges to be in created
                # state while this one is still in found state
                break
            created_ranges.append(shard_range)

        if created_ranges:
            broker.merge_shard_ranges(created_ranges)
            if not broker.is_root_container():
                self._send_shard_ranges(
                    broker.root_account, broker.root_container, created_ranges)
            self.logger.info(
                "Completed creating shard range containers: %d created.",
                len(created_ranges))
        return len(created_ranges)

    def _cleave_shard_range(self, broker, cleaving_context, shard_range):
        self.logger.info("Cleaving '%s' from row %s into %s for %r",
                         quote(broker.path),
                         cleaving_context.last_cleave_to_row,
                         quote(shard_range.name), shard_range)
        self._increment_stat('cleaved', 'attempted')
        start = time.time()
        policy_index = broker.storage_policy_index
        try:
            shard_part, shard_broker, node_id, put_timestamp = \
                self._get_shard_broker(shard_range, broker.root_path,
                                       policy_index)
        except DeviceUnavailable as duex:
            self.logger.warning(str(duex))
            self._increment_stat('cleaved', 'failure', statsd=True)
            return CLEAVE_FAILED

        own_shard_range = broker.get_own_shard_range()

        # only cleave from the retiring db - misplaced objects handler will
        # deal with any objects in the fresh db
        source_broker = broker.get_brokers()[0]
        # if this range has been cleaved before but replication
        # failed then the shard db may still exist and it may not be
        # necessary to merge all the rows again
        source_db_id = source_broker.get_info()['id']
        source_max_row = source_broker.get_max_row()
        sync_point = shard_broker.get_sync(source_db_id)
        if sync_point < source_max_row or source_max_row == -1:
            sync_from_row = max(cleaving_context.last_cleave_to_row or -1,
                                sync_point)
            objects = None
            for objects, info in self.yield_objects(
                    source_broker, shard_range,
                    since_row=sync_from_row):
                shard_broker.merge_items(objects)
            if objects is None:
                self.logger.info("Cleaving '%s': %r - zero objects found",
                                 quote(broker.path), shard_range)
                if shard_broker.get_info()['put_timestamp'] == put_timestamp:
                    # This was just created; don't need to replicate this
                    # SR because there was nothing there. So cleanup and
                    # remove the shard_broker from its hand off location.
                    self.delete_db(shard_broker)
                    cleaving_context.cursor = shard_range.upper_str
                    cleaving_context.ranges_done += 1
                    cleaving_context.ranges_todo -= 1
                    if shard_range.upper >= own_shard_range.upper:
                        # cleaving complete
                        cleaving_context.cleaving_done = True
                    cleaving_context.store(broker)
                    # Because nothing was here we wont count it in the shard
                    # batch count.
                    return CLEAVE_EMPTY
                # Else, it wasn't newly created by us, and
                # we don't know what's in it or why. Let it get
                # replicated and counted in the batch count.

            # Note: the max row stored as a sync point is sampled *before*
            # objects are yielded to ensure that is less than or equal to
            # the last yielded row. Other sync points are also copied from the
            # source broker to the shards; if another replica of the source
            # happens to subsequently cleave into a primary replica of the
            # shard then it will only need to cleave rows after its last sync
            # point with this replica of the source broker.
            shard_broker.merge_syncs(
                [{'sync_point': source_max_row, 'remote_id': source_db_id}] +
                source_broker.get_syncs())
        else:
            self.logger.debug("Cleaving '%s': %r - shard db already in sync",
                              quote(broker.path), shard_range)

        replication_quorum = self.existing_shard_replication_quorum
        if shard_range.includes(own_shard_range):
            # When shrinking, include deleted own (donor) shard range in
            # the replicated db so that when acceptor next updates root it
            # will atomically update its namespace *and* delete the donor.
            # Don't do this when sharding a shard because the donor
            # namespace should not be deleted until all shards are cleaved.
            if own_shard_range.update_state(ShardRange.SHARDED):
                own_shard_range.set_deleted()
                broker.merge_shard_ranges(own_shard_range)
            shard_broker.merge_shard_ranges(own_shard_range)
        elif shard_range.state == ShardRange.CREATED:
            # The shard range object stats may have changed since the shard
            # range was found, so update with stats of objects actually
            # copied to the shard broker. Only do this the first time each
            # shard range is cleaved.
            info = shard_broker.get_info()
            shard_range.update_meta(
                info['object_count'], info['bytes_used'])
            shard_range.update_state(ShardRange.CLEAVED)
            shard_broker.merge_shard_ranges(shard_range)
            replication_quorum = self.shard_replication_quorum

        self.logger.info(
            'Replicating new shard container %s for %s',
            quote(shard_broker.path), shard_broker.get_own_shard_range())

        success, responses = self._replicate_object(
            shard_part, shard_broker.db_file, node_id)

        replication_successes = responses.count(True)
        if (not success and (not responses or
                             replication_successes < replication_quorum)):
            # insufficient replication or replication not even attempted;
            # break because we don't want to progress the cleave cursor
            # until each shard range has been successfully cleaved
            self.logger.warning(
                'Failed to sufficiently replicate cleaved shard %s for %s: '
                '%s successes, %s required.', shard_range, quote(broker.path),
                replication_successes, replication_quorum)
            self._increment_stat('cleaved', 'failure', statsd=True)
            return CLEAVE_FAILED

        elapsed = round(time.time() - start, 3)
        self._min_stat('cleaved', 'min_time', elapsed)
        self._max_stat('cleaved', 'max_time', elapsed)
        broker.merge_shard_ranges(shard_range)
        cleaving_context.cursor = shard_range.upper_str
        cleaving_context.ranges_done += 1
        cleaving_context.ranges_todo -= 1
        if shard_range.upper >= own_shard_range.upper:
            # cleaving complete
            cleaving_context.cleaving_done = True
        cleaving_context.store(broker)
        self.logger.info(
            'Cleaved %s for shard range %s in %gs.',
            quote(broker.path), shard_range, elapsed)
        self._increment_stat('cleaved', 'success', statsd=True)
        return CLEAVE_SUCCESS

    def _cleave(self, broker):
        # Returns True if misplaced objects have been moved and the entire
        # container namespace has been successfully cleaved, False otherwise
        if broker.is_sharded():
            self.logger.debug('Passing over already sharded container %s',
                              quote(broker.path))
            return True

        cleaving_context = CleavingContext.load(broker)
        if not cleaving_context.misplaced_done:
            # ensure any misplaced objects in the source broker are moved; note
            # that this invocation of _move_misplaced_objects is targetted at
            # the *retiring* db.
            self.logger.debug(
                'Moving any misplaced objects from sharding container: %s',
                quote(broker.path))
            bounds = self._make_default_misplaced_object_bounds(broker)
            cleaving_context.misplaced_done = self._move_misplaced_objects(
                broker, src_broker=broker.get_brokers()[0],
                src_bounds=bounds)
            cleaving_context.store(broker)

        if cleaving_context.cleaving_done:
            self.logger.debug('Cleaving already complete for container %s',
                              quote(broker.path))
            return cleaving_context.misplaced_done

        ranges_todo = broker.get_shard_ranges(marker=cleaving_context.marker)
        if cleaving_context.cursor:
            # always update ranges_todo in case more ranges have been found
            # since last visit
            cleaving_context.ranges_todo = len(ranges_todo)
            self.logger.debug('Continuing to cleave (%s done, %s todo): %s',
                              cleaving_context.ranges_done,
                              cleaving_context.ranges_todo,
                              quote(broker.path))
        else:
            cleaving_context.start()
            cleaving_context.ranges_todo = len(ranges_todo)
            self.logger.debug('Starting to cleave (%s todo): %s',
                              cleaving_context.ranges_todo, quote(broker.path))

        ranges_done = []
        for shard_range in ranges_todo:
<<<<<<< HEAD
            if shard_range.state in (ShardRange.CREATED,
                                     ShardRange.CLEAVED,
                                     ShardRange.ACTIVE):
=======
            if shard_range.state == ShardRange.SHRINKING:
                continue
            elif shard_range.state in (ShardRange.CREATED,
                                       ShardRange.CLEAVED,
                                       ShardRange.ACTIVE):
>>>>>>> 9145ec32
                cleave_result = self._cleave_shard_range(
                    broker, cleaving_context, shard_range)
                if cleave_result == CLEAVE_SUCCESS:
                    ranges_done.append(shard_range)
                    if len(ranges_done) == self.cleave_batch_size:
                        break
                elif cleave_result == CLEAVE_FAILED:
                    break
                # else, no errors, but no rows found either. keep going,
                # and don't count it against our batch size
            else:
                self.logger.info('Stopped cleave at unready %s', shard_range)
                break

        if not ranges_done:
            # _cleave_shard_range always store()s the context on success; make
            # sure we *also* do that if we hit a failure right off the bat
            cleaving_context.store(broker)
        self.logger.debug(
            'Cleaved %s shard ranges for %s',
            len(ranges_done), quote(broker.path))
        return (cleaving_context.misplaced_done and
                cleaving_context.cleaving_done)

    def _complete_sharding(self, broker):
        cleaving_context = CleavingContext.load(broker)
        if cleaving_context.done():
            # Move all CLEAVED shards to ACTIVE state and if a shard then
            # delete own shard range; these changes will be simultaneously
            # reported in the next update to the root container.
            modified_shard_ranges = broker.get_shard_ranges(
                states=ShardRange.CLEAVED)
            for sr in modified_shard_ranges:
                sr.update_state(ShardRange.ACTIVE)
            own_shard_range = broker.get_own_shard_range()
            own_shard_range.update_state(ShardRange.SHARDED)
            own_shard_range.update_meta(0, 0)
            if (not broker.is_root_container() and not
                    own_shard_range.deleted):
                own_shard_range = own_shard_range.copy(
                    timestamp=Timestamp.now(), deleted=1)
            modified_shard_ranges.append(own_shard_range)
            broker.merge_shard_ranges(modified_shard_ranges)
            if broker.set_sharded_state():
                cleaving_context.delete(broker)
                return True
            else:
                self.logger.warning(
                    'Failed to remove retiring db file for %s',
                    quote(broker.path))
        else:
            self.logger.warning(
                'Repeat cleaving required for %r with context: %s',
                broker.db_files[0], dict(cleaving_context))
            cleaving_context.reset()
            cleaving_context.store(broker)

        return False

    def _find_and_enable_sharding_candidates(self, broker, shard_ranges=None):
        candidates = find_sharding_candidates(
            broker, self.shard_container_threshold, shard_ranges)
        if candidates:
            self.logger.debug('Identified %s sharding candidates',
                              len(candidates))
            broker.merge_shard_ranges(candidates)

    def _find_and_enable_shrinking_candidates(self, broker):
        if not broker.is_sharded():
            self.logger.warning('Cannot shrink a not yet sharded container %s',
                                quote(broker.path))
            return

        merge_pairs = find_shrinking_candidates(
            broker, self.shrink_size, self.merge_size)
        self.logger.debug('Found %s shrinking candidates' % len(merge_pairs))
        own_shard_range = broker.get_own_shard_range()
        for acceptor, donor in merge_pairs.items():
            self.logger.debug('shrinking shard range %s into %s in %s' %
                              (donor, acceptor, broker.db_file))
            broker.merge_shard_ranges([acceptor, donor])
            if acceptor.name != own_shard_range.name:
                self._send_shard_ranges(
                    acceptor.account, acceptor.container, [acceptor])
                acceptor.increment_meta(donor.object_count, donor.bytes_used)
            else:
                # no need to change namespace or stats
                acceptor.update_state(ShardRange.ACTIVE,
                                      state_timestamp=Timestamp.now())
            # Now send a copy of the expanded acceptor, with an updated
            # timestamp, to the donor container. This forces the donor to
            # asynchronously cleave its entire contents to the acceptor and
            # delete itself. The donor will pass its own deleted shard range to
            # the acceptor when cleaving. Subsequent updates from the donor or
            # the acceptor will then update the root to have the  deleted donor
            # shard range.
            self._send_shard_ranges(
                donor.account, donor.container, [donor, acceptor])

    def _update_root_container(self, broker):
        own_shard_range = broker.get_own_shard_range(no_default=True)
        if not own_shard_range or own_shard_range.reported:
            return

        # persist the reported shard metadata
        broker.merge_shard_ranges(own_shard_range)
        # now get a consistent list of own and other shard ranges
        shard_ranges = broker.get_shard_ranges(
            include_own=True,
            include_deleted=True)
        # send everything
        if self._send_shard_ranges(
                broker.root_account, broker.root_container, shard_ranges):
            # on success, mark ourselves as reported so we don't keep
            # hammering the root
            own_shard_range.reported = True
            broker.merge_shard_ranges(own_shard_range)

    def _process_broker(self, broker, node, part):
        broker.get_info()  # make sure account/container are populated
        state = broker.get_db_state()
        self.logger.debug('Starting processing %s state %s',
                          quote(broker.path), state)

        if not self._audit_container(broker):
            return

        # now look and deal with misplaced objects.
        self._move_misplaced_objects(broker)

        if broker.is_deleted():
            # This container is deleted so we can skip it. We still want
            # deleted containers to go via misplaced items because they may
            # have new objects sitting in them that may need to move.
            return

        is_leader = node['index'] == 0 and self.auto_shard
        if state in (UNSHARDED, COLLAPSED):
            if is_leader and broker.is_root_container():
                # bootstrap sharding of root container
                self._find_and_enable_sharding_candidates(
                    broker, shard_ranges=[broker.get_own_shard_range()])

            own_shard_range = broker.get_own_shard_range()
            if own_shard_range.state in (ShardRange.SHARDING,
                                         ShardRange.SHRINKING,
                                         ShardRange.SHARDED):
                if broker.get_shard_ranges():
                    # container has been given shard ranges rather than
                    # found them e.g. via replication or a shrink event
                    if broker.set_sharding_state():
                        state = SHARDING
                elif is_leader:
                    if broker.set_sharding_state():
                        state = SHARDING
                else:
                    self.logger.debug(
                        'Own shard range in state %r but no shard ranges '
                        'and not leader; remaining unsharded: %s',
                        own_shard_range.state_text, quote(broker.path))

        if state == SHARDING:
            if is_leader:
                num_found = self._find_shard_ranges(broker)
            else:
                num_found = 0

            # create shard containers for newly found ranges
            num_created = self._create_shard_containers(broker)

            if num_found or num_created:
                # share updated shard range state with  other nodes
                self._replicate_object(part, broker.db_file, node['id'])

            # always try to cleave any pending shard ranges
            cleave_complete = self._cleave(broker)

            if cleave_complete:
                self.logger.info('Completed cleaving of %s',
                                 quote(broker.path))
                if self._complete_sharding(broker):
                    state = SHARDED
                    self._increment_stat('visited', 'completed', statsd=True)
                else:
                    self.logger.debug('Remaining in sharding state %s',
                                      quote(broker.path))

        if state == SHARDED and broker.is_root_container():
            if is_leader:
                self._find_and_enable_shrinking_candidates(broker)
                self._find_and_enable_sharding_candidates(broker)
            for shard_range in broker.get_shard_ranges(
                    states=[ShardRange.SHARDING]):
                self._send_shard_ranges(
                    shard_range.account, shard_range.container,
                    [shard_range])

        if not broker.is_root_container():
            # Update the root container with this container's shard range
            # info; do this even when sharded in case previous attempts
            # failed; don't do this if there is no own shard range. When
            # sharding a shard, this is when the root will see the new
            # shards move to ACTIVE state and the sharded shard
            # simultaneously become deleted.
            self._update_root_container(broker)

        self.logger.debug('Finished processing %s state %s',
                          quote(broker.path), broker.get_db_state())

    def _one_shard_cycle(self, devices_to_shard, partitions_to_shard):
        """
        The main function, everything the sharder does forks from this method.

        The sharder loops through each container with sharding enabled and each
        sharded container on the server, on each container it:
            - audits the container
            - checks and deals with misplaced items
            - cleaves any shard ranges as required
            - if not a root container, reports shard range stats to the root
              container
        """
        self.logger.info('Container sharder cycle starting, auto-sharding %s',
                         self.auto_shard)
        if isinstance(devices_to_shard, (list, tuple)):
            self.logger.info('(Override devices: %s)',
                             ', '.join(str(d) for d in devices_to_shard))
        if isinstance(partitions_to_shard, (list, tuple)):
            self.logger.info('(Override partitions: %s)',
                             ', '.join(str(p) for p in partitions_to_shard))
        self._zero_stats()
        self._local_device_ids = set()
        dirs = []
        self.ips = whataremyips(bind_ip=self.bind_ip)
        for node in self.ring.devs:
            device_path = self._check_node(node)
            if not device_path:
                continue
            datadir = os.path.join(device_path, self.datadir)
            if os.path.isdir(datadir):
                # Populate self._local_device_ids so we can find devices for
                # shard containers later
                self._local_device_ids.add(node['id'])
                if node['device'] not in devices_to_shard:
                    continue
                part_filt = self._partition_dir_filter(
                    node['id'],
                    partitions_to_shard)
                dirs.append((datadir, node, part_filt))
        if not dirs:
            self.logger.warning('Found no data dirs!')
        for part, path, node in self.roundrobin_datadirs(dirs):
            # NB: get_part_nodes always provides an 'index' key;
            # this will be used in leader selection
            for primary in self.ring.get_part_nodes(int(part)):
                if node['id'] == primary['id']:
                    node = primary
                    break
            else:
                # Set index such that we'll *never* be selected as a leader
                node['index'] = 'handoff'

            broker = ContainerBroker(path, logger=self.logger,
                                     timeout=self.broker_timeout)
            error = None
            try:
                self._identify_sharding_candidate(broker, node)
                if sharding_enabled(broker):
                    self._increment_stat('visited', 'attempted')
                    self._process_broker(broker, node, part)
                    self._increment_stat('visited', 'success', statsd=True)
                else:
                    self._increment_stat('visited', 'skipped')
            except (Exception, Timeout) as err:
                self._increment_stat('visited', 'failure', statsd=True)
                self.logger.exception(
                    'Unhandled exception while processing %s: %s', path, err)
                error = err
            try:
                self._record_sharding_progress(broker, node, error)
            except (Exception, Timeout) as error:
                self.logger.exception(
                    'Unhandled exception while dumping progress for %s: %s',
                    path, error)
            self._periodic_report_stats()

        self._report_stats()

    def run_forever(self, *args, **kwargs):
        """Run the container sharder until stopped."""
        self.reported = time.time()
        time.sleep(random() * self.interval)
        while True:
            begin = time.time()
            try:
                self._one_shard_cycle(devices_to_shard=Everything(),
                                      partitions_to_shard=Everything())
            except (Exception, Timeout):
                self.logger.increment('errors')
                self.logger.exception('Exception in sharder')
            elapsed = time.time() - begin
            self.logger.info(
                'Container sharder cycle completed: %.02fs', elapsed)
            if elapsed < self.interval:
                time.sleep(self.interval - elapsed)

    def run_once(self, *args, **kwargs):
        """Run the container sharder once."""
        self.logger.info('Begin container sharder "once" mode')
        override_options = parse_override_options(once=True, **kwargs)
        devices_to_shard = override_options.devices or Everything()
        partitions_to_shard = override_options.partitions or Everything()
        begin = self.reported = time.time()
        self._one_shard_cycle(devices_to_shard=devices_to_shard,
                              partitions_to_shard=partitions_to_shard)
        elapsed = time.time() - begin
        self.logger.info(
            'Container sharder "once" mode completed: %.02fs', elapsed)<|MERGE_RESOLUTION|>--- conflicted
+++ resolved
@@ -818,11 +818,7 @@
             self._increment_stat('audit_shard', 'failure', statsd=True)
             return False
 
-<<<<<<< HEAD
-        if shard_range:
-=======
         if own_shard_range_from_root:
->>>>>>> 9145ec32
             self.logger.debug('Updating %s shard_range(s) from root',
                               len(shard_ranges))
             broker.merge_shard_ranges(shard_ranges)
@@ -1425,17 +1421,11 @@
 
         ranges_done = []
         for shard_range in ranges_todo:
-<<<<<<< HEAD
-            if shard_range.state in (ShardRange.CREATED,
-                                     ShardRange.CLEAVED,
-                                     ShardRange.ACTIVE):
-=======
             if shard_range.state == ShardRange.SHRINKING:
                 continue
             elif shard_range.state in (ShardRange.CREATED,
                                        ShardRange.CLEAVED,
                                        ShardRange.ACTIVE):
->>>>>>> 9145ec32
                 cleave_result = self._cleave_shard_range(
                     broker, cleaving_context, shard_range)
                 if cleave_result == CLEAVE_SUCCESS:

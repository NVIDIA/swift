--- conflicted
+++ resolved
@@ -573,94 +573,9 @@
         broker.set_sharding_sysmeta('Context-' + self.ref, '')
 
 
-<<<<<<< HEAD
-DEFAULT_SHARDER_CONF = {
-    'shard_container_threshold': 1000000,
-    'max_shrinking': 1,
-    'max_expanding': -1,
-    'shard_scanner_batch_size': 10,
-    'cleave_batch_size': 2,
-    'cleave_row_batch_size': 10000,
-    'broker_timeout': 60,
-    'recon_candidates_limit': 5,
-    'recon_sharded_timeout': 43200,
-    'conn_timeout': 5,
-    'auto_shard': False,
-    'shard_shrink_point': 10,
-    'shard_shrink_merge_point': 75,
-    # The following are not exposed as configurable options but are precomputed
-    # values derived from options above and included here for convenience. They
-    # are the values resulting from other options having their defaults values.
-    # shrink_threshold = shard_shrink_point * shard_container_threshold
-    'shrink_threshold': 100000,
-    # expansion_limit = shard_shrink_merge_point * shard_container_threshold
-    'expansion_limit': 750000,
-    'rows_per_shard_percent': 50,
-    # rows_per_shard = rows_per_shard_percent * shard_container_threshold
-    'rows_per_shard': 500000,
-}
-
-
-def init_sharding_conf(conf, namespace):
-    """
-    Install options from a ``conf` dict as attributes of the ``namespace``.
-    Options not in the ``conf`` dict will be set with default values.
-
-    :param conf: A dict of config options.
-    :param namespace: An object to which attributes will be added.
-    :return: the ``namespace`` object.
-    """
-    def set_val(key, validator, conf_key=None):
-        """
-        Set an attribute in the namespace with a value from config.
-
-        :param key: Attribute name to be set in namespace.
-        :param validator: A function that will passed the value from the config
-            dict and should return the value to be set. This function should
-            raise a ValueError if the config value if not valid.
-        :param conf_key: key to lookup value in config dict; if None then
-            ``key`` will be used.
-        :raises: ValueError if the value read from config is invalid.
-        """
-        conf_key = conf_key or key
-        try:
-            setattr(namespace, key, validator(conf.get(conf_key)))
-        except ValueError as err:
-            raise ValueError('Error setting %s: %s' % (conf_key, err))
-
-    def percent_of_threshold(val):
-        return int(config_percent_value(val) *
-                   namespace.shard_container_threshold)
-
-    for k in DEFAULT_SHARDER_CONF:
-        conf.setdefault(k, DEFAULT_SHARDER_CONF[k])
-
-    for args in (
-        ('max_shrinking', int),
-        ('max_expanding', int),
-        ('shard_container_threshold', config_positive_int_value),
-        ('shard_scanner_batch_size', config_positive_int_value),
-        ('cleave_batch_size', config_positive_int_value),
-        ('cleave_row_batch_size', config_positive_int_value),
-        ('broker_timeout', config_positive_int_value),
-        ('recon_candidates_limit', int),
-        ('recon_sharded_timeout', int),
-        ('conn_timeout', float),
-        ('auto_shard', config_true_value),
-        # some options are derived from percentage of shard_container_threshold
-        # so must be listed after shard_container_threshold has been set...
-        ('rows_per_shard', percent_of_threshold, 'rows_per_shard_percent'),
-        ('shrink_threshold', percent_of_threshold, 'shard_shrink_point'),
-        ('expansion_limit', percent_of_threshold, 'shard_shrink_merge_point'),
-    ):
-        set_val(*args)
-
-    return namespace
-=======
 class ContainerSharderConf(object):
     def __init__(self, conf=None):
         conf = conf if conf else {}
->>>>>>> 61fe52df
 
         def get_val(key, validator, default):
             """
@@ -740,12 +655,6 @@
         else:
             auto_create_account_prefix = AUTO_CREATE_ACCOUNT_PREFIX
         self.shards_account_prefix = (auto_create_account_prefix + 'shards_')
-<<<<<<< HEAD
-
-        init_sharding_conf(conf, self)
-
-=======
->>>>>>> 61fe52df
         self.sharding_candidates = []
         self.shrinking_candidates = []
         replica_count = self.ring.replica_count

--- conflicted
+++ resolved
@@ -1053,20 +1053,12 @@
             self.logger.warning(
                 'Failed to put shard ranges to %s:%s/%s %s/%s: %s',
                 node['ip'], node['port'], node['device'],
-<<<<<<< HEAD
-                account, container, err.http_status)
-=======
                 quote(account), quote(container), err.http_status)
->>>>>>> 53b3d431
         except (Exception, Timeout) as err:
             self.logger.exception(
                 'Failed to put shard ranges to %s:%s/%s %s/%s: %s',
                 node['ip'], node['port'], node['device'],
-<<<<<<< HEAD
-                account, container, err)
-=======
                 quote(account), quote(container), err)
->>>>>>> 53b3d431
         else:
             return True
         return False
@@ -2097,11 +2089,7 @@
         # now look and deal with misplaced objects.
         self._move_misplaced_objects(broker)
 
-<<<<<<< HEAD
-        is_leader = node['index'] == 0 and self.auto_shard
-=======
         is_leader = node['index'] == 0 and self.auto_shard and not is_deleted
->>>>>>> 53b3d431
         if state in (UNSHARDED, COLLAPSED):
             if is_leader and broker.is_root_container():
                 # bootstrap sharding of root container
@@ -2165,18 +2153,6 @@
                     self._send_shard_ranges(
                         shard_range.account, shard_range.container,
                         [shard_range])
-<<<<<<< HEAD
-
-            if not broker.is_root_container():
-                # Update the root container with this container's shard range
-                # info; do this even when sharded in case previous attempts
-                # failed; don't do this if there is no own shard range. When
-                # sharding a shard, this is when the root will see the new
-                # shards move to ACTIVE state and the sharded shard
-                # simultaneously become deleted.
-                self._update_root_container(broker)
-=======
->>>>>>> 53b3d431
 
             if not broker.is_root_container():
                 # Update the root container with this container's shard range

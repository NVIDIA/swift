--- conflicted
+++ resolved
@@ -157,59 +157,7 @@
     return candidates
 
 
-<<<<<<< HEAD
-def find_shrinking_acceptors(donor, shard_ranges):
-    """
-    Find the best list of contiguous shard ranges to accept for a given donor
-    """
-    acceptors = []
-
-    all_but_donor = [sr for sr in shard_ranges if sr.name != donor.name
-                     and sr.state in (ShardRange.ACTIVE, ShardRange.CLEAVED)
-                     and not sr.deleted]
-
-    first_lower = None
-    index = 1
-    for i, sr in enumerate(all_but_donor):
-        if sr.lower <= donor.lower:
-            if not first_lower:
-                index = i
-                first_lower = sr
-            elif sr.lower > first_lower.lower:
-                index = i
-                first_lower = sr
-            # else sr.lower == first_lower.lower i.e. *second* lower :P
-            continue
-        if not first_lower:
-            # because of order this only happens when
-            #   donor.lower == ShardRange.MIN
-            index = 1
-            first_lower = sr
-            break
-
-    acceptors.append(first_lower)
-    if donor.upper <= first_lower.upper:
-        # fully overlapping first_lower range
-        return acceptors
-
-    # extend a contiguous range over donor
-    end = first_lower.upper
-    for sr in all_but_donor[index:]:
-        if end >= donor.upper:
-            break
-        if sr.lower >= donor.upper:
-            continue
-        if sr.lower == end:
-            end = sr.upper
-            acceptors.append(sr)
-
-    return acceptors
-
-
-def find_shrinking_candidates(broker, shrink_threshold, merge_size):
-=======
 def find_shrinking_candidates(broker, shrink_threshold, expansion_limit):
->>>>>>> 2ec0da62
     # this is only here to preserve a legacy public function signature;
     # superseded by find_compactible_shard_sequences
     merge_pairs = {}

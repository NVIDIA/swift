--- conflicted
+++ resolved
@@ -783,11 +783,7 @@
 
         own_shard_range = broker.get_own_shard_range(no_default=True)
 
-<<<<<<< HEAD
-        own_shard_range_from_root = None
-=======
         shard_ranges = own_shard_range_from_root = None
->>>>>>> 094f90b8
         if own_shard_range:
             # Get the root view of the world, at least that part of the world
             # that overlaps with this shard's namespace
@@ -798,14 +794,11 @@
                 include_deleted=True)
             if shard_ranges:
                 for shard_range in shard_ranges:
-<<<<<<< HEAD
-=======
                     # look for this shard range in the list of shard ranges
                     # received from root; the root may have different lower and
                     # upper bounds for this shard (e.g. if this shard has been
                     # expanded in the root to accept a shrinking shard) so we
                     # only match on name.
->>>>>>> 094f90b8
                     if shard_range.name == own_shard_range.name:
                         own_shard_range_from_root = shard_range
                         break
@@ -832,13 +825,10 @@
             return False
 
         if own_shard_range_from_root:
-<<<<<<< HEAD
-=======
             # iff we find our own shard range in the root response, save off
             # *all* shards returned (including own_shard_range_from_root)
             # because, for example, these may contain shards into which this
             # shard is to shard itself
->>>>>>> 094f90b8
             self.logger.debug('Updating %s shard_range(s) from root',
                               len(shard_ranges))
             broker.merge_shard_ranges(shard_ranges)
@@ -1442,15 +1432,12 @@
         ranges_done = []
         for shard_range in ranges_todo:
             if shard_range.state == ShardRange.SHRINKING:
-<<<<<<< HEAD
-=======
                 # Ignore shrinking shard ranges: we never want to cleave
                 # objects to a shrinking shard. Shrinking shard ranges are to
                 # be expected in a root; shrinking shard ranges (other than own
                 # shard range) are not normally expected in a shard but can
                 # occur if there is an overlapping shard range that has been
                 # discovered from the root.
->>>>>>> 094f90b8
                 continue
             elif shard_range.state in (ShardRange.CREATED,
                                        ShardRange.CLEAVED,

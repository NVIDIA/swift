--- conflicted
+++ resolved
@@ -1688,15 +1688,6 @@
             if ('no such table: %s' % SHARD_RANGE_TABLE) not in str(err):
                 raise
 
-<<<<<<< HEAD
-    def get_namespaces(self, states=None, fill_gaps=False):
-        """
-        Returns a list of persisted namespaces per input parameters.
-
-        :param states: if specified, restricts the returned list to namespaces
-            that have the given state(s); can be a list of ints or a single
-            int.
-=======
     def _make_filler_shard_range(self, namespaces, marker, end_marker):
         if namespaces and namespaces[-1].upper == Namespace.MAX:
             return None
@@ -1739,16 +1730,12 @@
         :param reverse: reverse the result order.
         :param states: if specified, restricts the returned list to namespaces
             that have one of the given states; should be a list of ints.
->>>>>>> 391e2588
         :param fill_gaps: if True, insert a modified copy of own shard range to
             fill any gap between the end of any found shard ranges and the
             upper bound of own shard range. Gaps enclosed within the found
             shard ranges are not filled.
         :return: a list of Namespace objects.
         """
-<<<<<<< HEAD
-        included_states = transform_to_set(states)
-=======
         if includes is None and (marker == Namespace.MAX
                                  or end_marker == Namespace.MIN):
             return []
@@ -1759,26 +1746,11 @@
             return []
 
         included_states = set(states) if states else None
->>>>>>> 391e2588
         with self.get() as conn:
             # Namespace only needs 'name', 'lower' and 'upper', but the query
             # also need to include 'state' to be used when subesequently
             # sorting the rows. And the sorting can't be done within SQLite
             # since the value for maximum upper bound is an empty string.
-<<<<<<< HEAD
-            params = [self.path]
-            sql = '''
-            SELECT name, lower, upper, state FROM %s
-            WHERE deleted = 0 AND name != ?
-            ''' % (SHARD_RANGE_TABLE)
-            if included_states:
-                sql = (
-                    sql.rstrip()
-                    + " AND state in (%s)\n            "
-                    % ",".join("?" * len(included_states))
-                )
-                params.extend(included_states)
-=======
 
             conditions = ['deleted = 0', 'name != ?']
             params = [self.path]
@@ -1800,7 +1772,6 @@
             sql = '''
             SELECT name, lower, upper, state FROM %s%s
             ''' % (SHARD_RANGE_TABLE, condition)
->>>>>>> 391e2588
             try:
                 data = conn.execute(sql, params)
                 data.row_factory = None
@@ -1821,29 +1792,6 @@
         namespaces.sort(key=sort_key)
         # Convert the record tuples to Namespace objects.
         namespaces = [Namespace(row[0], row[1], row[2]) for row in namespaces]
-<<<<<<< HEAD
-
-        if fill_gaps and not (
-            namespaces and namespaces[-1].upper == Namespace.MAX
-        ):
-            # If there is a gap in the last, insert a modified copy of own
-            # shard range to fill any gap between the end of any found and the
-            # upper bound of own shard range. Gaps enclosed within the found
-            # shard ranges are not filled.
-            own_shard_range = self.get_own_shard_range()
-            if namespaces:
-                last_upper = namespaces[-1].upper
-            else:
-                last_upper = own_shard_range.lower
-            required_upper = own_shard_range.upper
-            if required_upper > last_upper:
-                filler_sr = own_shard_range
-                filler_sr.lower = last_upper
-                filler_sr.upper = required_upper
-                namespaces.append(
-                    Namespace(filler_sr.name,
-                              filler_sr.lower, filler_sr.upper))
-=======
         if includes:
             return namespaces[:1] if namespaces else []
 
@@ -1856,7 +1804,6 @@
                                             filler_sr.upper))
         if reverse:
             namespaces.reverse()
->>>>>>> 391e2588
 
         return namespaces
 
@@ -1909,11 +1856,7 @@
         if exclude_others and not include_own:
             return []
 
-<<<<<<< HEAD
-        included_states = transform_to_set(states)
-=======
         included_states = set(states) if states else None
->>>>>>> 391e2588
 
         # defaults to be used when legacy db's are missing columns
         default_values = {'reported': 0,

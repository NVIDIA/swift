# Copyright (c) 2010-2012 OpenStack Foundation
#
# Licensed under the Apache License, Version 2.0 (the "License");
# you may not use this file except in compliance with the License.
# You may obtain a copy of the License at
#
#    http://www.apache.org/licenses/LICENSE-2.0
#
# Unless required by applicable law or agreed to in writing, software
# distributed under the License is distributed on an "AS IS" BASIS,
# WITHOUT WARRANTIES OR CONDITIONS OF ANY KIND, either express or implied.
# See the License for the specific language governing permissions and
# limitations under the License.

"""
Pluggable Back-ends for Container Server
"""
import errno

import os
from uuid import uuid4

from urllib.parse import unquote
import sqlite3
from eventlet import tpool

from swift.common.constraints import CONTAINER_LISTING_LIMIT
from swift.common.exceptions import LockTimeout
from swift.common.utils import Timestamp, encode_timestamps, \
    decode_timestamps, extract_swift_bytes, storage_directory, hash_path, \
    ShardRange, renamer, MD5_OF_EMPTY_STRING, mkdirs, get_db_files, \
    parse_db_filename, make_db_file_path, split_path, RESERVED_BYTE, \
<<<<<<< HEAD
    ShardRangeList, Namespace, transform_to_set
from swift.common.db import DatabaseBroker, utf8encode, BROKER_TIMEOUT, \
=======
    ShardRangeList, Namespace
from swift.common.db import DatabaseBroker, BROKER_TIMEOUT, \
>>>>>>> cceaf068
    zero_like, DatabaseAlreadyExists, SQLITE_ARG_LIMIT

DATADIR = 'containers'

RECORD_TYPE_OBJECT = 'object'
RECORD_TYPE_SHARD = 'shard'
SHARD_RANGE_TABLE = 'shard_range'

NOTFOUND = 'not_found'
UNSHARDED = 'unsharded'
SHARDING = 'sharding'
SHARDED = 'sharded'
COLLAPSED = 'collapsed'


SHARD_STATS_STATES = [ShardRange.ACTIVE, ShardRange.SHARDING,
                      ShardRange.SHRINKING]
SHARD_LISTING_STATES = SHARD_STATS_STATES + [ShardRange.CLEAVED]
SHARD_UPDATE_STATES = [ShardRange.CREATED, ShardRange.CLEAVED,
                       ShardRange.ACTIVE, ShardRange.SHARDING]
# when auditing a shard gets its own shard range, which could be in any state
# except FOUND, and any potential acceptors excluding FOUND ranges that may be
# unwanted overlaps
SHARD_AUDITING_STATES = [ShardRange.CREATED, ShardRange.CLEAVED,
                         ShardRange.ACTIVE, ShardRange.SHARDING,
                         ShardRange.SHARDED, ShardRange.SHRINKING,
                         ShardRange.SHRUNK]
# shard's may not be fully populated while in the FOUND and CREATED
# state, so shards should only update their own shard range's object
# stats when they are in the following states
SHARD_UPDATE_STAT_STATES = [ShardRange.CLEAVED, ShardRange.ACTIVE,
                            ShardRange.SHARDING, ShardRange.SHARDED,
                            ShardRange.SHRINKING, ShardRange.SHRUNK]

# attribute names in order used when transforming shard ranges from dicts to
# tuples and vice-versa
SHARD_RANGE_KEYS = ('name', 'timestamp', 'lower', 'upper', 'object_count',
                    'bytes_used', 'meta_timestamp', 'deleted', 'state',
                    'state_timestamp', 'epoch', 'reported', 'tombstones')

POLICY_STAT_TABLE_CREATE = '''
    CREATE TABLE policy_stat (
        storage_policy_index INTEGER PRIMARY KEY,
        object_count INTEGER DEFAULT 0,
        bytes_used INTEGER DEFAULT 0
    );
'''

POLICY_STAT_TRIGGER_SCRIPT = '''
    CREATE TRIGGER object_insert_policy_stat AFTER INSERT ON object
    BEGIN
        UPDATE policy_stat
        SET object_count = object_count + (1 - new.deleted),
            bytes_used = bytes_used + new.size
        WHERE storage_policy_index = new.storage_policy_index;
        INSERT INTO policy_stat (
            storage_policy_index, object_count, bytes_used)
        SELECT new.storage_policy_index,
               (1 - new.deleted),
               new.size
        WHERE NOT EXISTS(
            SELECT changes() as change
            FROM policy_stat
            WHERE change <> 0
        );
        UPDATE container_info
        SET hash = chexor(hash, new.name, new.created_at);
    END;

    CREATE TRIGGER object_delete_policy_stat AFTER DELETE ON object
    BEGIN
        UPDATE policy_stat
        SET object_count = object_count - (1 - old.deleted),
            bytes_used = bytes_used - old.size
        WHERE storage_policy_index = old.storage_policy_index;
        UPDATE container_info
        SET hash = chexor(hash, old.name, old.created_at);
    END;
'''

CONTAINER_INFO_TABLE_SCRIPT = '''
    CREATE TABLE container_info (
        account TEXT,
        container TEXT,
        created_at TEXT,
        put_timestamp TEXT DEFAULT '0',
        delete_timestamp TEXT DEFAULT '0',
        reported_put_timestamp TEXT DEFAULT '0',
        reported_delete_timestamp TEXT DEFAULT '0',
        reported_object_count INTEGER DEFAULT 0,
        reported_bytes_used INTEGER DEFAULT 0,
        hash TEXT default '00000000000000000000000000000000',
        id TEXT,
        status TEXT DEFAULT '',
        status_changed_at TEXT DEFAULT '0',
        metadata TEXT DEFAULT '',
        x_container_sync_point1 INTEGER DEFAULT -1,
        x_container_sync_point2 INTEGER DEFAULT -1,
        storage_policy_index INTEGER DEFAULT 0,
        reconciler_sync_point INTEGER DEFAULT -1
    );
'''

CONTAINER_STAT_VIEW_SCRIPT = '''
    CREATE VIEW container_stat
    AS SELECT ci.account, ci.container, ci.created_at,
        ci.put_timestamp, ci.delete_timestamp,
        ci.reported_put_timestamp, ci.reported_delete_timestamp,
        ci.reported_object_count, ci.reported_bytes_used, ci.hash,
        ci.id, ci.status, ci.status_changed_at, ci.metadata,
        ci.x_container_sync_point1, ci.x_container_sync_point2,
        ci.reconciler_sync_point,
        ci.storage_policy_index,
        coalesce(ps.object_count, 0) AS object_count,
        coalesce(ps.bytes_used, 0) AS bytes_used
    FROM container_info ci LEFT JOIN policy_stat ps
    ON ci.storage_policy_index = ps.storage_policy_index;

    CREATE TRIGGER container_stat_update
    INSTEAD OF UPDATE ON container_stat
    BEGIN
        UPDATE container_info
        SET account = NEW.account,
            container = NEW.container,
            created_at = NEW.created_at,
            put_timestamp = NEW.put_timestamp,
            delete_timestamp = NEW.delete_timestamp,
            reported_put_timestamp = NEW.reported_put_timestamp,
            reported_delete_timestamp = NEW.reported_delete_timestamp,
            reported_object_count = NEW.reported_object_count,
            reported_bytes_used = NEW.reported_bytes_used,
            hash = NEW.hash,
            id = NEW.id,
            status = NEW.status,
            status_changed_at = NEW.status_changed_at,
            metadata = NEW.metadata,
            x_container_sync_point1 = NEW.x_container_sync_point1,
            x_container_sync_point2 = NEW.x_container_sync_point2,
            storage_policy_index = NEW.storage_policy_index,
            reconciler_sync_point = NEW.reconciler_sync_point;
    END;
'''


def update_new_item_from_existing(new_item, existing):
    """
    Compare the data and meta related timestamps of a new object item with
    the timestamps of an existing object record, and update the new item
    with data and/or meta related attributes from the existing record if
    their timestamps are newer.

    The multiple timestamps are encoded into a single string for storing
    in the 'created_at' column of the objects db table.

    :param new_item: A dict of object update attributes
    :param existing: A dict of existing object attributes
    :return: True if any attributes of the new item dict were found to be
             newer than the existing and therefore not updated, otherwise
             False implying that the updated item is equal to the existing.
    """

    # item[created_at] may be updated so keep a copy of the original
    # value in case we process this item again
    new_item.setdefault('data_timestamp', new_item['created_at'])

    # content-type and metadata timestamps may be encoded in
    # item[created_at], or may be set explicitly.
    item_ts_data, item_ts_ctype, item_ts_meta = decode_timestamps(
        new_item['data_timestamp'])

    if new_item.get('ctype_timestamp'):
        item_ts_ctype = Timestamp(new_item.get('ctype_timestamp'))
        item_ts_meta = item_ts_ctype
    if new_item.get('meta_timestamp'):
        item_ts_meta = Timestamp(new_item.get('meta_timestamp'))

    if not existing:
        # encode new_item timestamps into one string for db record
        new_item['created_at'] = encode_timestamps(
            item_ts_data, item_ts_ctype, item_ts_meta)
        return True

    # decode existing timestamp into separate data, content-type and
    # metadata timestamps
    rec_ts_data, rec_ts_ctype, rec_ts_meta = decode_timestamps(
        existing['created_at'])

    # Extract any swift_bytes values from the content_type values. This is
    # necessary because the swift_bytes value to persist should be that at the
    # most recent data timestamp whereas the content-type value to persist is
    # that at the most recent content-type timestamp. The two values happen to
    # be stored in the same database column for historical reasons.
    for item in (new_item, existing):
        content_type, swift_bytes = extract_swift_bytes(item['content_type'])
        item['content_type'] = content_type
        item['swift_bytes'] = swift_bytes

    newer_than_existing = [True, True, True]
    if rec_ts_data >= item_ts_data:
        # apply data attributes from existing record
        new_item.update([(k, existing[k])
                         for k in ('size', 'etag', 'deleted', 'swift_bytes')])
        item_ts_data = rec_ts_data
        newer_than_existing[0] = False
    if rec_ts_ctype >= item_ts_ctype:
        # apply content-type attribute from existing record
        new_item['content_type'] = existing['content_type']
        item_ts_ctype = rec_ts_ctype
        newer_than_existing[1] = False
    if rec_ts_meta >= item_ts_meta:
        # apply metadata timestamp from existing record
        item_ts_meta = rec_ts_meta
        newer_than_existing[2] = False

    # encode updated timestamps into one string for db record
    new_item['created_at'] = encode_timestamps(
        item_ts_data, item_ts_ctype, item_ts_meta)

    # append the most recent swift_bytes onto the most recent content_type in
    # new_item and restore existing to its original state
    for item in (new_item, existing):
        if item['swift_bytes']:
            item['content_type'] += ';swift_bytes=%s' % item['swift_bytes']
        del item['swift_bytes']

    return any(newer_than_existing)


def merge_shards(shard_data, existing):
    """
    Compares ``shard_data`` with ``existing`` and updates ``shard_data`` with
    any items of ``existing`` that take precedence over the corresponding item
    in ``shard_data``.

    :param shard_data: a dict representation of shard range that may be
        modified by this method.
    :param existing: a dict representation of shard range.
    :returns: True if ``shard data`` has any item(s) that are considered to
        take precedence over the corresponding item in ``existing``
    """
    if not existing:
        return True
    if existing['timestamp'] < shard_data['timestamp']:
        # note that currently we do not roll forward any meta or state from
        # an item that was created at older time, newer created time trumps
        shard_data['reported'] = 0  # reset the latch
        return True
    elif existing['timestamp'] > shard_data['timestamp']:
        return False

    new_content = False
    # timestamp must be the same, so preserve existing range bounds and deleted
    for k in ('lower', 'upper', 'deleted'):
        shard_data[k] = existing[k]

    # now we need to look for meta data updates
    if existing['meta_timestamp'] >= shard_data['meta_timestamp']:
        for k in ('object_count', 'bytes_used', 'meta_timestamp'):
            shard_data[k] = existing[k]
        shard_data['tombstones'] = existing.get('tombstones', -1)
    else:
        new_content = True

    # We can latch the reported flag
    if existing['reported'] and \
            existing['object_count'] == shard_data['object_count'] and \
            existing['bytes_used'] == shard_data['bytes_used'] and \
            existing.get('tombstones', -1) == shard_data['tombstones'] and \
            existing['state'] == shard_data['state'] and \
            existing['epoch'] == shard_data['epoch']:
        shard_data['reported'] = 1
    else:
        shard_data.setdefault('reported', 0)
        if shard_data['reported'] and not existing['reported']:
            new_content = True

    if (existing['state_timestamp'] == shard_data['state_timestamp']
            and shard_data['state'] > existing['state']):
        new_content = True
    elif existing['state_timestamp'] >= shard_data['state_timestamp']:
        for k in ('state', 'state_timestamp', 'epoch'):
            shard_data[k] = existing[k]
    else:
        new_content = True
    return new_content


def sift_shard_ranges(new_shard_ranges, existing_shard_ranges):
    """
    Compares new and existing shard ranges, updating the new shard ranges with
    any more recent state from the existing, and returns shard ranges sorted
    into those that need adding because they contain new or updated state and
    those that need deleting because their state has been superseded.

    :param new_shard_ranges: a list of dicts, each of which represents a shard
        range.
    :param existing_shard_ranges: a dict mapping shard range names to dicts
        representing a shard range.
    :return: a tuple (to_add, to_delete); to_add is a list of dicts, each of
        which represents a shard range that is to be added to the existing
        shard ranges; to_delete is a set of shard range names that are to be
        deleted.
    """
    to_delete = set()
    to_add = {}
    for item in new_shard_ranges:
        item_ident = item['name']
        existing = existing_shard_ranges.get(item_ident)
        if merge_shards(item, existing):
            # exists with older timestamp
            if item_ident in existing_shard_ranges:
                to_delete.add(item_ident)
            # duplicate entries in item_list
            if (item_ident not in to_add or
                    merge_shards(item, to_add[item_ident])):
                to_add[item_ident] = item
    return to_add.values(), to_delete


class ContainerBroker(DatabaseBroker):
    """
    Encapsulates working with a container database.

    Note that this may involve multiple on-disk DB files if the container
    becomes sharded:

    * :attr:`_db_file` is the path to the legacy container DB name, i.e.
      ``<hash>.db``. This file should exist for an initialised broker that
      has never been sharded, but will not exist once a container has been
      sharded.
    * :attr:`db_files` is a list of existing db files for the broker. This
      list should have at least one entry for an initialised broker, and
      should have two entries while a broker is in SHARDING state.
    * :attr:`db_file` is the path to whichever db is currently authoritative
      for the container. Depending on the container's state, this may not be
      the same as the ``db_file`` argument given to :meth:`~__init__`, unless
      ``force_db_file`` is True in which case :attr:`db_file` is always equal
      to the ``db_file`` argument given to :meth:`~__init__`.
    * :attr:`pending_file` is always equal to :attr:`_db_file` extended with
      ``.pending``, i.e. ``<hash>.db.pending``.
    """
    db_type = 'container'
    db_contains_type = 'object'
    db_reclaim_timestamp = 'created_at'
    delete_meta_whitelist = ['x-container-sysmeta-shard-quoted-root',
                             'x-container-sysmeta-shard-root',
                             'x-container-sysmeta-sharding']

    def __init__(self, db_file, timeout=BROKER_TIMEOUT, logger=None,
                 account=None, container=None, pending_timeout=None,
                 stale_reads_ok=False, skip_commits=False,
                 force_db_file=False, fallocate_reserve=None,
                 fallocate_is_percent=None):
        self._init_db_file = db_file
        base_db_file = make_db_file_path(db_file, None)
        super(ContainerBroker, self).__init__(
            base_db_file, timeout, logger, account, container, pending_timeout,
            stale_reads_ok, skip_commits=skip_commits,
            fallocate_reserve=fallocate_reserve,
            fallocate_is_percent=fallocate_is_percent)
        # the root account and container are populated on demand
        self._root_account = self._root_container = None
        self._force_db_file = force_db_file
        self._db_files = None

    @classmethod
    def create_broker(cls, device_path, part, account, container, logger=None,
                      epoch=None, put_timestamp=None,
                      storage_policy_index=None):
        """
        Create a ContainerBroker instance. If the db doesn't exist, initialize
        the db file.

        :param device_path: device path
        :param part: partition number
        :param account: account name string
        :param container: container name string
        :param logger: a logger instance
        :param epoch: a timestamp to include in the db filename
        :param put_timestamp: initial timestamp if broker needs to be
            initialized
        :param storage_policy_index: the storage policy index
        :return: a tuple of (``broker``, ``initialized``) where ``broker`` is
            an instance of :class:`swift.container.backend.ContainerBroker` and
            ``initialized`` is True if the db file was initialized, False
            otherwise.
        """
        hsh = hash_path(account, container)
        db_dir = storage_directory(DATADIR, part, hsh)
        db_path = make_db_file_path(
            os.path.join(device_path, db_dir, hsh + '.db'), epoch)
        broker = ContainerBroker(db_path, account=account, container=container,
                                 logger=logger)
        initialized = False
        if not os.path.exists(broker.db_file):
            try:
                broker.initialize(put_timestamp, storage_policy_index)
                initialized = True
            except DatabaseAlreadyExists:
                pass
        return broker, initialized

    def get_db_state(self):
        """
        Returns the current state of on disk db files.
        """
        if not self.db_files:
            return NOTFOUND
        if len(self.db_files) > 1:
            return SHARDING
        if self.db_epoch is None:
            # never been sharded
            return UNSHARDED
        if self.db_epoch != self.get_own_shard_range().epoch:
            return UNSHARDED
        if not self.has_other_shard_ranges():
            return COLLAPSED
        return SHARDED

    def sharding_initiated(self):
        """
        Returns True if a broker has shard range state that would be necessary
        for sharding to have been initiated, False otherwise.
        """
        own_shard_range = self.get_own_shard_range()
        if own_shard_range.state in ShardRange.CLEAVING_STATES:
            return self.has_other_shard_ranges()
        return False

    def sharding_required(self):
        """
        Returns True if a broker has shard range state that would be necessary
        for sharding to have been initiated but has not yet completed sharding,
        False otherwise.
        """
        db_state = self.get_db_state()
        return (db_state == SHARDING or
                (db_state == UNSHARDED and self.sharding_initiated()))

    def is_sharded(self):
        return self.get_db_state() == SHARDED

    def reload_db_files(self):
        """
        Reloads the cached list of valid on disk db files for this broker.
        """
        # reset connection so the next access will use the correct DB file
        self.conn = None
        self._db_files = get_db_files(self._init_db_file)

    @property
    def db_files(self):
        """
        Gets the cached list of valid db files that exist on disk for this
        broker.

        The cached list may be refreshed by calling
            :meth:`~swift.container.backend.ContainerBroker.reload_db_files`.

        :return: A list of paths to db files ordered by ascending epoch;
            the list may be empty.
        """
        if not self._db_files:
            self.reload_db_files()
        return self._db_files

    @property
    def db_file(self):
        """
        Get the path to the primary db file for this broker. This is typically
        the db file for the most recent sharding epoch. However, if no db files
        exist on disk, or if ``force_db_file`` was True when the broker was
        constructed, then the primary db file is the file passed to the broker
        constructor.

        :return: A path to a db file; the file does not necessarily exist.
        """
        if self._force_db_file:
            return self._init_db_file
        if self.db_files:
            return self.db_files[-1]
        return self._init_db_file

    @property
    def db_epoch(self):
        hash_, epoch, ext = parse_db_filename(self.db_file)
        return epoch

    @property
    def storage_policy_index(self):
        if not hasattr(self, '_storage_policy_index'):
            self._storage_policy_index = \
                self._get_info()['storage_policy_index']
        return self._storage_policy_index

    @property
    def path(self):
        self._populate_instance_cache()
        return '%s/%s' % (self.account, self.container)

    def _initialize(self, conn, put_timestamp, storage_policy_index):
        """
        Create a brand new container database (tables, indices, triggers, etc.)
        """
        if not self.account:
            raise ValueError(
                'Attempting to create a new database with no account set')
        if not self.container:
            raise ValueError(
                'Attempting to create a new database with no container set')
        if storage_policy_index is None:
            storage_policy_index = 0
        self.create_object_table(conn)
        self.create_policy_stat_table(conn, storage_policy_index)
        self.create_container_info_table(conn, put_timestamp,
                                         storage_policy_index)
        self.create_shard_range_table(conn)
        self._db_files = None

    def create_object_table(self, conn):
        """
        Create the object table which is specific to the container DB.
        Not a part of Pluggable Back-ends, internal to the baseline code.

        :param conn: DB connection object
        """
        conn.executescript("""
            CREATE TABLE object (
                ROWID INTEGER PRIMARY KEY AUTOINCREMENT,
                name TEXT,
                created_at TEXT,
                size INTEGER,
                content_type TEXT,
                etag TEXT,
                deleted INTEGER DEFAULT 0,
                storage_policy_index INTEGER DEFAULT 0
            );

            CREATE INDEX ix_object_deleted_name ON object (deleted, name);

            CREATE TRIGGER object_update BEFORE UPDATE ON object
            BEGIN
                SELECT RAISE(FAIL, 'UPDATE not allowed; DELETE and INSERT');
            END;

        """ + POLICY_STAT_TRIGGER_SCRIPT)

    def create_container_info_table(self, conn, put_timestamp,
                                    storage_policy_index):
        """
        Create the container_info table which is specific to the container DB.
        Not a part of Pluggable Back-ends, internal to the baseline code.
        Also creates the container_stat view.

        :param conn: DB connection object
        :param put_timestamp: put timestamp
        :param storage_policy_index: storage policy index
        """
        if put_timestamp is None:
            put_timestamp = Timestamp(0).internal
        # The container_stat view is for compatibility; old versions of Swift
        # expected a container_stat table with columns "object_count" and
        # "bytes_used", but when that stuff became per-storage-policy and
        # moved to the policy_stat table, we stopped creating those columns in
        # container_stat.
        #
        # To retain compatibility, we create the container_stat view with some
        # triggers to make it behave like the old container_stat table. This
        # way, if an old version of Swift encounters a database with the new
        # schema, it can still work.
        #
        # Note that this can occur during a rolling Swift upgrade if a DB gets
        # rsynced from an old node to a new, so it's necessary for
        # availability during upgrades. The fact that it enables downgrades is
        # a nice bonus.
        conn.executescript(CONTAINER_INFO_TABLE_SCRIPT +
                           CONTAINER_STAT_VIEW_SCRIPT)
        conn.execute("""
            INSERT INTO container_info (account, container, created_at, id,
                put_timestamp, status_changed_at, storage_policy_index)
            VALUES (?, ?, ?, ?, ?, ?, ?);
        """, (self.account, self.container, Timestamp.now().internal,
              self._new_db_id(), put_timestamp, put_timestamp,
              storage_policy_index))

    def create_policy_stat_table(self, conn, storage_policy_index=0):
        """
        Create policy_stat table.

        :param conn: DB connection object
        :param storage_policy_index: the policy_index the container is
                                     being created with
        """
        conn.executescript(POLICY_STAT_TABLE_CREATE)
        conn.execute("""
            INSERT INTO policy_stat (storage_policy_index)
            VALUES (?)
        """, (storage_policy_index,))

    def create_shard_range_table(self, conn):
        """
        Create the shard_range table which is specific to the container DB.

        :param conn: DB connection object
        """
        # Use execute (not executescript) so we get the benefits of our
        # GreenDBConnection. Creating a table requires a whole-DB lock;
        # *any* in-progress cursor will otherwise trip a "database is locked"
        # error.
        conn.execute("""
            CREATE TABLE %s (
                ROWID INTEGER PRIMARY KEY AUTOINCREMENT,
                name TEXT,
                timestamp TEXT,
                lower TEXT,
                upper TEXT,
                object_count INTEGER DEFAULT 0,
                bytes_used INTEGER DEFAULT 0,
                meta_timestamp TEXT,
                deleted INTEGER DEFAULT 0,
                state INTEGER,
                state_timestamp TEXT,
                epoch TEXT,
                reported INTEGER DEFAULT 0,
                tombstones INTEGER DEFAULT -1
            );
        """ % SHARD_RANGE_TABLE)

        conn.execute("""
            CREATE TRIGGER shard_range_update BEFORE UPDATE ON %s
            BEGIN
                SELECT RAISE(FAIL, 'UPDATE not allowed; DELETE and INSERT');
            END;
        """ % SHARD_RANGE_TABLE)

    def get_db_version(self, conn):
        if self._db_version == -1:
            self._db_version = 0
            for row in conn.execute('''
                    SELECT name FROM sqlite_master
                    WHERE name = 'ix_object_deleted_name' '''):
                self._db_version = 1
        return self._db_version

    def _get_deleted_key(self, connection):
        if self.get_db_version(connection) < 1:
            return '+deleted'
        return 'deleted'

    def _newid(self, conn):
        conn.execute('''
            UPDATE container_stat
            SET reported_put_timestamp = 0, reported_delete_timestamp = 0,
                reported_object_count = 0, reported_bytes_used = 0''')

    def _commit_puts_load(self, item_list, entry):
        """See :func:`swift.common.db.DatabaseBroker._commit_puts_load`"""
        (name, timestamp, size, content_type, etag, deleted) = entry[:6]
        if len(entry) > 6:
            storage_policy_index = entry[6]
        else:
            storage_policy_index = 0
        content_type_timestamp = meta_timestamp = None
        if len(entry) > 7:
            content_type_timestamp = entry[7]
        if len(entry) > 8:
            meta_timestamp = entry[8]
        item_list.append({'name': name,
                          'created_at': timestamp,
                          'size': size,
                          'content_type': content_type,
                          'etag': etag,
                          'deleted': deleted,
                          'storage_policy_index': storage_policy_index,
                          'ctype_timestamp': content_type_timestamp,
                          'meta_timestamp': meta_timestamp})

    def _empty(self):
        self._commit_puts_stale_ok()
        with self.get() as conn:
            try:
                row = conn.execute(
                    'SELECT max(object_count) from policy_stat').fetchone()
            except sqlite3.OperationalError as err:
                if not any(msg in str(err) for msg in (
                        "no such column: storage_policy_index",
                        "no such table: policy_stat")):
                    raise
                row = conn.execute(
                    'SELECT object_count from container_stat').fetchone()
            return zero_like(row[0])

    def empty(self):
        """
        Check if container DB is empty.

        This method uses more stringent checks on object count than
        :meth:`is_deleted`: this method checks that there are no objects in any
        policy; if the container is in the process of sharding then both fresh
        and retiring databases are checked to be empty; if a root container has
        shard ranges then they are checked to be empty.

        :returns: True if the database has no active objects, False otherwise
        """
        if not all(broker._empty() for broker in self.get_brokers()):
            return False
        if self.is_root_container() and self.sharding_initiated():
            # sharded shards don't get updates from their shards so their shard
            # usage should not be relied upon
            return self.get_shard_usage()['object_count'] <= 0
        return True

    def delete_object(self, name, timestamp, storage_policy_index=0):
        """
        Mark an object deleted.

        :param name: object name to be deleted
        :param timestamp: timestamp when the object was marked as deleted
        :param storage_policy_index: the storage policy index for the object
        """
        self.put_object(name, timestamp, 0, 'application/deleted', 'noetag',
                        deleted=1, storage_policy_index=storage_policy_index)

    def make_tuple_for_pickle(self, record):
        return (record['name'], record['created_at'], record['size'],
                record['content_type'], record['etag'], record['deleted'],
                record['storage_policy_index'],
                record['ctype_timestamp'],
                record['meta_timestamp'])

    def put_object(self, name, timestamp, size, content_type, etag, deleted=0,
                   storage_policy_index=0, ctype_timestamp=None,
                   meta_timestamp=None):
        """
        Creates an object in the DB with its metadata.

        :param name: object name to be created
        :param timestamp: timestamp of when the object was created
        :param size: object size
        :param content_type: object content-type
        :param etag: object etag
        :param deleted: if True, marks the object as deleted and sets the
                        deleted_at timestamp to timestamp
        :param storage_policy_index: the storage policy index for the object
        :param ctype_timestamp: timestamp of when content_type was last
                                updated
        :param meta_timestamp: timestamp of when metadata was last updated
        """
        record = {'name': name, 'created_at': timestamp, 'size': size,
                  'content_type': content_type, 'etag': etag,
                  'deleted': deleted,
                  'storage_policy_index': storage_policy_index,
                  'ctype_timestamp': ctype_timestamp,
                  'meta_timestamp': meta_timestamp}
        self.put_record(record)

    def remove_objects(self, lower, upper, max_row=None):
        """
        Removes object records in the given namespace range from the object
        table.

        Note that objects are removed regardless of their storage_policy_index.

        :param lower: defines the lower bound of object names that will be
            removed; names greater than this value will be removed; names less
            than or equal to this value will not be removed.
        :param upper: defines the upper bound of object names that will be
            removed; names less than or equal to this value will be removed;
            names greater than this value will not be removed. The empty string
            is interpreted as there being no upper bound.
        :param max_row: if specified only rows less than or equal to max_row
            will be removed
        """
        query_conditions = []
        query_args = []
        if max_row is not None:
            query_conditions.append('ROWID <= ?')
            query_args.append(str(max_row))
        if lower:
            query_conditions.append('name > ?')
            query_args.append(lower)
        if upper:
            query_conditions.append('name <= ?')
            query_args.append(upper)

        query = 'DELETE FROM object WHERE deleted in (0, 1)'
        if query_conditions:
            query += ' AND ' + ' AND '.join(query_conditions)

        with self.get() as conn:
            conn.execute(query, query_args)
            conn.commit()

    def _is_deleted_info(self, object_count, put_timestamp, delete_timestamp,
                         **kwargs):
        """
        Apply delete logic to database info.

        :returns: True if the DB is considered to be deleted, False otherwise
        """
        # The container is considered deleted if the delete_timestamp
        # value is greater than the put_timestamp, and there are no
        # objects in the container.
        return zero_like(object_count) and (
            Timestamp(delete_timestamp) > Timestamp(put_timestamp))

    def _is_deleted(self, conn):
        """
        Check if the DB is considered to be deleted.

        This object count used in this check is the same as the container
        object count that would be returned in the result of :meth:`get_info`
        and exposed to a client i.e. it is based on the container_stat view for
        the current storage policy index or relevant shard range usage.

        :param conn: database conn

        :returns: True if the DB is considered to be deleted, False otherwise
        """
        info = conn.execute('''
            SELECT put_timestamp, delete_timestamp, object_count
            FROM container_stat''').fetchone()
        info = dict(info)
        info.update(self._get_alternate_object_stats()[1])
        return self._is_deleted_info(**info)

    def is_old_enough_to_reclaim(self, now, reclaim_age):
        with self.get() as conn:
            info = conn.execute('''
                SELECT put_timestamp, delete_timestamp
                FROM container_stat''').fetchone()
        return (Timestamp(now - reclaim_age) >
                Timestamp(info['delete_timestamp']) >
                Timestamp(info['put_timestamp']))

    def is_empty_enough_to_reclaim(self):
        if self.is_root_container() and (self.has_other_shard_ranges() or
                                         self.get_db_state() == SHARDING):
            return False
        return self.empty()

    def is_reclaimable(self, now, reclaim_age):
        return self.is_old_enough_to_reclaim(now, reclaim_age) and \
            self.is_empty_enough_to_reclaim()

    def get_info_is_deleted(self):
        """
        Get the is_deleted status and info for the container.

        :returns: a tuple, in the form (info, is_deleted) info is a dict as
                  returned by get_info and is_deleted is a boolean.
        """
        if not os.path.exists(self.db_file):
            return {}, True
        info = self.get_info()
        return info, self._is_deleted_info(**info)

    def get_replication_info(self):
        info = super(ContainerBroker, self).get_replication_info()
        info['shard_max_row'] = self.get_max_row(SHARD_RANGE_TABLE)
        return info

    def _do_get_info_query(self, conn):
        data = None
        trailing_sync = 'x_container_sync_point1, x_container_sync_point2'
        trailing_pol = 'storage_policy_index'
        errors = set()
        while not data:
            try:
                data = conn.execute(('''
                    SELECT account, container, created_at, put_timestamp,
                        delete_timestamp, status, status_changed_at,
                        object_count, bytes_used,
                        reported_put_timestamp, reported_delete_timestamp,
                        reported_object_count, reported_bytes_used, hash,
                        id, %s, %s
                        FROM container_stat
                ''') % (trailing_sync, trailing_pol)).fetchone()
            except sqlite3.OperationalError as err:
                err_msg = str(err)
                if err_msg in errors:
                    # only attempt migration once
                    raise
                errors.add(err_msg)
                if 'no such column: storage_policy_index' in err_msg:
                    trailing_pol = '0 AS storage_policy_index'
                elif 'no such column: x_container_sync_point' in err_msg:
                    trailing_sync = '-1 AS x_container_sync_point1, ' \
                                    '-1 AS x_container_sync_point2'
                else:
                    raise
        data = dict(data)
        # populate instance cache
        self._storage_policy_index = data['storage_policy_index']
        self.account = data['account']
        self.container = data['container']
        return data

    def _get_info(self):
        self._commit_puts_stale_ok()
        with self.get() as conn:
            return self._do_get_info_query(conn)

    def _populate_instance_cache(self, conn=None):
        # load cached instance attributes from the database if necessary
        if self.container is None:
            with self.maybe_get(conn) as conn:
                self._do_get_info_query(conn)

    def _get_alternate_object_stats(self):
        db_state = self.get_db_state()
        if db_state == SHARDING:
            other_info = self.get_brokers()[0]._get_info()
            stats = {'object_count': other_info['object_count'],
                     'bytes_used': other_info['bytes_used']}
        elif db_state == SHARDED and self.is_root_container():
            stats = self.get_shard_usage()
        else:
            stats = {}
        return db_state, stats

    def get_info(self):
        """
        Get global data for the container.

        :returns: dict with keys: account, container, created_at,
                  put_timestamp, delete_timestamp, status, status_changed_at,
                  object_count, bytes_used, reported_put_timestamp,
                  reported_delete_timestamp, reported_object_count,
                  reported_bytes_used, hash, id, x_container_sync_point1,
                  x_container_sync_point2, and storage_policy_index,
                  db_state.
        """
        data = self._get_info()
        state, stats = self._get_alternate_object_stats()
        data.update(stats)
        data['db_state'] = state
        return data

    def set_x_container_sync_points(self, sync_point1, sync_point2):
        with self.get() as conn:
            try:
                self._set_x_container_sync_points(conn, sync_point1,
                                                  sync_point2)
            except sqlite3.OperationalError as err:
                if 'no such column: x_container_sync_point' not in \
                        str(err):
                    raise
                self._migrate_add_container_sync_points(conn)
                self._set_x_container_sync_points(conn, sync_point1,
                                                  sync_point2)
            conn.commit()

    def _set_x_container_sync_points(self, conn, sync_point1, sync_point2):
        if sync_point1 is not None and sync_point2 is not None:
            conn.execute('''
                UPDATE container_stat
                SET x_container_sync_point1 = ?,
                    x_container_sync_point2 = ?
            ''', (sync_point1, sync_point2))
        elif sync_point1 is not None:
            conn.execute('''
                UPDATE container_stat
                SET x_container_sync_point1 = ?
            ''', (sync_point1,))
        elif sync_point2 is not None:
            conn.execute('''
                UPDATE container_stat
                SET x_container_sync_point2 = ?
            ''', (sync_point2,))

    def get_policy_stats(self):
        with self.get() as conn:
            try:
                info = conn.execute('''
                    SELECT storage_policy_index, object_count, bytes_used
                    FROM policy_stat
                ''').fetchall()
            except sqlite3.OperationalError as err:
                if not any(msg in str(err) for msg in (
                        "no such column: storage_policy_index",
                        "no such table: policy_stat")):
                    raise
                info = conn.execute('''
                    SELECT 0 as storage_policy_index, object_count, bytes_used
                    FROM container_stat
                ''').fetchall()
        policy_stats = {}
        for row in info:
            stats = dict(row)
            key = stats.pop('storage_policy_index')
            policy_stats[key] = stats
        return policy_stats

    def has_multiple_policies(self):
        with self.get() as conn:
            try:
                curs = conn.execute('''
                    SELECT count(storage_policy_index)
                    FROM policy_stat
                    ''').fetchone()
            except sqlite3.OperationalError as err:
                if 'no such table: policy_stat' not in str(err):
                    raise
                # no policy_stat row
                return False
            if curs and curs[0] > 1:
                return True
            # only one policy_stat row
            return False

    def set_storage_policy_index(self, policy_index, timestamp=None):
        """
        Update the container_stat policy_index and status_changed_at.
        """
        if timestamp is None:
            timestamp = Timestamp.now().internal

        def _setit(conn):
            conn.execute('''
                INSERT OR IGNORE INTO policy_stat (storage_policy_index)
                VALUES (?)
             ''', (policy_index,))
            conn.execute('''
                UPDATE container_stat
                SET storage_policy_index = ?,
                    status_changed_at = MAX(?, status_changed_at)
                WHERE storage_policy_index <> ?
            ''', (policy_index, timestamp, policy_index))
            conn.commit()

        with self.get() as conn:
            try:
                _setit(conn)
            except sqlite3.OperationalError as err:
                if not any(msg in str(err) for msg in (
                        "no such column: storage_policy_index",
                        "no such table: policy_stat")):
                    raise
                self._migrate_add_storage_policy(conn)
                _setit(conn)

        self._storage_policy_index = policy_index

    def reported(self, put_timestamp, delete_timestamp, object_count,
                 bytes_used):
        """
        Update reported stats, available with container's `get_info`.

        :param put_timestamp: put_timestamp to update
        :param delete_timestamp: delete_timestamp to update
        :param object_count: object_count to update
        :param bytes_used: bytes_used to update
        """
        with self.get() as conn:
            conn.execute('''
                UPDATE container_stat
                SET reported_put_timestamp = ?, reported_delete_timestamp = ?,
                    reported_object_count = ?, reported_bytes_used = ?
            ''', (put_timestamp, delete_timestamp, object_count, bytes_used))
            conn.commit()

    def list_objects_iter(self, limit, marker, end_marker, prefix, delimiter,
                          path=None, storage_policy_index=0, reverse=False,
                          include_deleted=False, since_row=None,
                          transform_func=None, all_policies=False,
                          allow_reserved=False):
        """
        Get a list of objects sorted by name starting at marker onward, up
        to limit entries.  Entries will begin with the prefix and will not
        have the delimiter after the prefix.

        :param limit: maximum number of entries to get
        :param marker: marker query
        :param end_marker: end marker query
        :param prefix: prefix query
        :param delimiter: delimiter for query
        :param path: if defined, will set the prefix and delimiter based on
                     the path
        :param storage_policy_index: storage policy index for query
        :param reverse: reverse the result order.
        :param include_deleted: if True, include only deleted objects; if
            False (default), include only undeleted objects; otherwise, include
            both deleted and undeleted objects.
        :param since_row: include only items whose ROWID is greater than
            the given row id; by default all rows are included.
        :param transform_func: an optional function that if given will be
            called for each object to get a transformed version of the object
            to include in the listing; should have same signature as
            :meth:`~_transform_record`; defaults to :meth:`~_transform_record`.
        :param all_policies: if True, include objects for all storage policies
            ignoring any value given for ``storage_policy_index``
        :param allow_reserved: exclude names with reserved-byte by default

        :returns: list of tuples of (name, created_at, size, content_type,
                  etag, deleted)
        """
        if include_deleted is True:
            deleted_arg = ' = 1'
        elif include_deleted is False:
            deleted_arg = ' = 0'
        else:
            deleted_arg = ' in (0, 1)'

        if transform_func is None:
            transform_func = self._transform_record
        delim_force_gte = False
        self._commit_puts_stale_ok()
        if reverse:
            # Reverse the markers if we are reversing the listing.
            marker, end_marker = end_marker, marker
        if path is not None:
            prefix = path
            if path:
                prefix = path = path.rstrip('/') + '/'
            delimiter = '/'
        elif delimiter and not prefix:
            prefix = ''
        if prefix:
            end_prefix = prefix[:-1] + chr(ord(prefix[-1]) + 1)
        orig_marker = marker
        with self.get() as conn:
            results = []
            deleted_key = self._get_deleted_key(conn)
            query_keys = ['name', 'created_at', 'size', 'content_type',
                          'etag', deleted_key]
            while len(results) < limit:
                query_args = []
                query_conditions = []
                if end_marker and (not prefix or end_marker < end_prefix):
                    query_conditions.append('name < ?')
                    query_args.append(end_marker)
                elif prefix:
                    query_conditions.append('name < ?')
                    query_args.append(end_prefix)

                if delim_force_gte:
                    query_conditions.append('name >= ?')
                    query_args.append(marker)
                    # Always set back to False
                    delim_force_gte = False
                elif marker and (not prefix or marker >= prefix):
                    query_conditions.append('name > ?')
                    query_args.append(marker)
                elif prefix:
                    query_conditions.append('name >= ?')
                    query_args.append(prefix)
                if not allow_reserved:
                    query_conditions.append('name >= ?')
                    query_args.append(chr(ord(RESERVED_BYTE) + 1))
                query_conditions.append(deleted_key + deleted_arg)
                if since_row:
                    query_conditions.append('ROWID > ?')
                    query_args.append(since_row)

                def build_query(keys, conditions, args):
                    query = 'SELECT ' + ', '.join(keys) + ' FROM object '
                    if conditions:
                        query += 'WHERE ' + ' AND '.join(conditions)
                    tail_query = '''
                        ORDER BY name %s LIMIT ?
                    ''' % ('DESC' if reverse else '')
                    return query + tail_query, args + [limit - len(results)]

                # storage policy filter
                if all_policies:
                    query, args = build_query(
                        query_keys + ['storage_policy_index'],
                        query_conditions,
                        query_args)
                else:
                    query, args = build_query(
                        query_keys + ['storage_policy_index'],
                        query_conditions + ['storage_policy_index = ?'],
                        query_args + [storage_policy_index])
                try:
                    curs = conn.execute(query, tuple(args))
                except sqlite3.OperationalError as err:
                    if 'no such column: storage_policy_index' not in str(err):
                        raise
                    query, args = build_query(
                        query_keys + ['0 as storage_policy_index'],
                        query_conditions, query_args)
                    curs = conn.execute(query, tuple(args))
                curs.row_factory = None

                # Delimiters without a prefix is ignored, further if there
                # is no delimiter then we can simply return the result as
                # prefixes are now handled in the SQL statement.
                if prefix is None or not delimiter:
                    return [transform_func(r) for r in curs]

                # We have a delimiter and a prefix (possibly empty string) to
                # handle
                rowcount = 0
                for row in curs:
                    rowcount += 1
                    name = row[0]
                    if reverse:
                        end_marker = name
                    else:
                        marker = name

                    if len(results) >= limit:
                        curs.close()
                        return results
                    end = name.find(delimiter, len(prefix))
                    if path is not None:
                        if name == path:
                            continue
                        if end >= 0 and len(name) > end + len(delimiter):
                            if reverse:
                                end_marker = name[:end + len(delimiter)]
                            else:
                                marker = ''.join([
                                    name[:end],
                                    delimiter[:-1],
                                    chr(ord(delimiter[-1:]) + 1),
                                ])
                            curs.close()
                            break
                    elif end >= 0:
                        if reverse:
                            end_marker = name[:end + len(delimiter)]
                        else:
                            marker = ''.join([
                                name[:end],
                                delimiter[:-1],
                                chr(ord(delimiter[-1:]) + 1),
                            ])
                            # we want result to be inclusive of delim+1
                            delim_force_gte = True
                        dir_name = name[:end + len(delimiter)]
                        if dir_name != orig_marker:
                            results.append([dir_name, '0', 0, None, ''])
                        curs.close()
                        break
                    results.append(transform_func(row))
                if not rowcount:
                    break
            return results

    def get_objects(self, limit=None, marker='', end_marker='',
                    include_deleted=None, since_row=None):
        """
        Returns a list of objects, including deleted objects, in all policies.
        Each object in the list is described by a dict with keys {'name',
        'created_at', 'size', 'content_type', 'etag', 'deleted',
        'storage_policy_index'}.

        :param limit: maximum number of entries to get
        :param marker: if set, objects with names less than or equal to this
            value will not be included in the list.
        :param end_marker: if set, objects with names greater than or equal to
            this value will not be included in the list.
        :param include_deleted: if True, include only deleted objects; if
            False, include only undeleted objects; otherwise (default), include
            both deleted and undeleted objects.
        :param since_row: include only items whose ROWID is greater than
            the given row id; by default all rows are included.
        :return: a list of dicts, each describing an object.
        """

        limit = CONTAINER_LISTING_LIMIT if limit is None else limit
        return self.list_objects_iter(
            limit, marker, end_marker, prefix=None, delimiter=None, path=None,
            reverse=False, include_deleted=include_deleted,
            transform_func=self._record_to_dict, since_row=since_row,
            all_policies=True, allow_reserved=True
        )

    def _transform_record(self, record):
        """
        Returns a tuple of (name, last-modified time, size, content_type and
        etag) for the given record.

        The given record's created_at timestamp is decoded into separate data,
        content-type and meta timestamps and the metadata timestamp is used as
        the last-modified time value.
        """
        t_data, t_ctype, t_meta = decode_timestamps(record[1])
        return (record[0], t_meta.internal) + record[2:5]

    def _record_to_dict(self, rec):
        if rec:
            keys = ('name', 'created_at', 'size', 'content_type', 'etag',
                    'deleted', 'storage_policy_index')
            return dict(zip(keys, rec))
        return None

    def merge_items(self, item_list, source=None):
        """
        Merge items into the object table.

        :param item_list: list of dictionaries of {'name', 'created_at',
                          'size', 'content_type', 'etag', 'deleted',
                          'storage_policy_index', 'ctype_timestamp',
                          'meta_timestamp'}
        :param source: if defined, update incoming_sync with the source
        """
        for item in item_list:
            if isinstance(item['name'], bytes):
                item['name'] = item['name'].decode('utf-8')

        def _really_really_merge_items(conn):
            curs = conn.cursor()
            if self.get_db_version(conn) >= 1:
                query_mod = ' deleted IN (0, 1) AND '
            else:
                query_mod = ''
            curs.execute('BEGIN IMMEDIATE')
            # Get sqlite records for objects in item_list that already exist.
            # We must chunk it up to avoid sqlite's limit of 999 args.
            records = {}
            for offset in range(0, len(item_list), SQLITE_ARG_LIMIT):
                chunk = [rec['name'] for rec in
                         item_list[offset:offset + SQLITE_ARG_LIMIT]]
                records.update(
                    ((rec[0], rec[6]), rec) for rec in curs.execute(
                        'SELECT name, created_at, size, content_type,'
                        'etag, deleted, storage_policy_index '
                        'FROM object WHERE ' + query_mod + ' name IN (%s)' %
                        ','.join('?' * len(chunk)), chunk))
            # Sort item_list into things that need adding and deleting, based
            # on results of created_at query.
            to_delete = set()
            to_add = {}
            for item in item_list:
                item.setdefault('storage_policy_index', 0)  # legacy
                item_ident = (item['name'], item['storage_policy_index'])
                existing = self._record_to_dict(records.get(item_ident))
                if update_new_item_from_existing(item, existing):
                    if item_ident in records:  # exists with older timestamp
                        to_delete.add(item_ident)
                    if item_ident in to_add:  # duplicate entries in item_list
                        update_new_item_from_existing(item, to_add[item_ident])
                    to_add[item_ident] = item
            if to_delete:
                curs.executemany(
                    'DELETE FROM object WHERE ' + query_mod +
                    'name=? AND storage_policy_index=?',
                    (item_ident for item_ident in to_delete))
            if to_add:
                curs.executemany(
                    'INSERT INTO object (name, created_at, size, content_type,'
                    'etag, deleted, storage_policy_index) '
                    'VALUES (?, ?, ?, ?, ?, ?, ?)',
                    ((rec['name'], rec['created_at'], rec['size'],
                      rec['content_type'], rec['etag'], rec['deleted'],
                      rec['storage_policy_index'])
                     for rec in to_add.values()))
            if source:
                # for replication we rely on the remote end sending merges in
                # order with no gaps to increment sync_points
                sync_point = item_list[-1]['ROWID']
                curs.execute('''
                    UPDATE incoming_sync SET
                    sync_point=max(?, sync_point) WHERE remote_id=?
                ''', (sync_point, source))
                if curs.rowcount < 1:
                    curs.execute('''
                        INSERT INTO incoming_sync (sync_point, remote_id)
                        VALUES (?, ?)
                    ''', (sync_point, source))
            conn.commit()

        def _really_merge_items(conn):
            return tpool.execute(_really_really_merge_items, conn)

        with self.get() as conn:
            try:
                return _really_merge_items(conn)
            except sqlite3.OperationalError as err:
                if 'no such column: storage_policy_index' not in str(err):
                    raise
                self._migrate_add_storage_policy(conn)
                return _really_merge_items(conn)

    def merge_shard_ranges(self, shard_ranges):
        """
        Merge shard ranges into the shard range table.

        :param shard_ranges: a shard range or a list of shard ranges; each
            shard range should be an instance of
            :class:`~swift.common.utils.ShardRange` or a dict representation of
            a shard range having ``SHARD_RANGE_KEYS``.
        """
        if not shard_ranges:
            return
        if not isinstance(shard_ranges, (list, ShardRangeList)):
            shard_ranges = [shard_ranges]

        item_list = []
        for item in shard_ranges:
            if isinstance(item, ShardRange):
                item = dict(item)
            for col in ('name', 'lower', 'upper'):
                if isinstance(item[col], bytes):
                    item[col] = item[col].decode('utf-8')
            item_list.append(item)

        def _really_merge_items(conn):
            curs = conn.cursor()
            curs.execute('BEGIN IMMEDIATE')

            # Get rows for items that already exist.
            # We must chunk it up to avoid sqlite's limit of 999 args.
            records = {}
            for offset in range(0, len(item_list), SQLITE_ARG_LIMIT):
                chunk = [record['name'] for record
                         in item_list[offset:offset + SQLITE_ARG_LIMIT]]
                records.update(
                    (rec[0], dict(zip(SHARD_RANGE_KEYS, rec)))
                    for rec in curs.execute(
                        'SELECT %s FROM %s '
                        'WHERE deleted IN (0, 1) AND name IN (%s)' %
                        (', '.join(SHARD_RANGE_KEYS), SHARD_RANGE_TABLE,
                         ','.join('?' * len(chunk))), chunk))

            to_add, to_delete = sift_shard_ranges(item_list, records)

            if to_delete:
                curs.executemany(
                    'DELETE FROM %s WHERE deleted in (0, 1) '
                    'AND name = ?' % SHARD_RANGE_TABLE,
                    ((item_ident,) for item_ident in to_delete))
            if to_add:
                vals = ','.join('?' * len(SHARD_RANGE_KEYS))
                curs.executemany(
                    'INSERT INTO %s (%s) VALUES (%s)' %
                    (SHARD_RANGE_TABLE, ','.join(SHARD_RANGE_KEYS), vals),
                    tuple([item[k] for k in SHARD_RANGE_KEYS]
                          for item in to_add))
            conn.commit()

        migrations = {
            'no such column: reported':
                self._migrate_add_shard_range_reported,
            'no such column: tombstones':
                self._migrate_add_shard_range_tombstones,
            ('no such table: %s' % SHARD_RANGE_TABLE):
                self.create_shard_range_table,
        }
        migrations_done = set()
        with self.get() as conn:
            while True:
                try:
                    return _really_merge_items(conn)
                except sqlite3.OperationalError as err:
                    # Without the rollback, new enough (>= py37) python/sqlite3
                    # will panic:
                    #   sqlite3.OperationalError: cannot start a transaction
                    #   within a transaction
                    conn.rollback()
                    for err_str, migration in migrations.items():
                        if err_str in migrations_done:
                            continue
                        if err_str in str(err):
                            migration(conn)
                            migrations_done.add(err_str)
                            break
                    else:
                        raise

    def get_reconciler_sync(self):
        with self.get() as conn:
            try:
                return conn.execute('''
                    SELECT reconciler_sync_point FROM container_stat
                    ''').fetchone()[0]
            except sqlite3.OperationalError as err:
                if "no such column: reconciler_sync_point" not in str(err):
                    raise
                return -1

    def update_reconciler_sync(self, point):
        query = '''
            UPDATE container_stat
            SET reconciler_sync_point = ?
        '''
        with self.get() as conn:
            try:
                conn.execute(query, (point,))
            except sqlite3.OperationalError as err:
                if "no such column: reconciler_sync_point" not in str(err):
                    raise
                self._migrate_add_storage_policy(conn)
                conn.execute(query, (point,))
            conn.commit()

    def get_misplaced_since(self, start, count):
        """
        Get a list of objects which are in a storage policy different
        from the container's storage policy.

        :param start: last reconciler sync point
        :param count: maximum number of entries to get

        :returns: list of dicts with keys: name, created_at, size,
                  content_type, etag, storage_policy_index
        """
        qry = '''
            SELECT ROWID, name, created_at, size, content_type, etag,
                   deleted, storage_policy_index
            FROM object
            WHERE ROWID > ?
            AND storage_policy_index != (
                SELECT storage_policy_index FROM container_stat LIMIT 1)
            ORDER BY ROWID ASC LIMIT ?
        '''
        self._commit_puts_stale_ok()
        with self.get() as conn:
            try:
                cur = conn.execute(qry, (start, count))
            except sqlite3.OperationalError as err:
                if "no such column: storage_policy_index" not in str(err):
                    raise
                return []
            return list(dict(row) for row in cur.fetchall())

    def _migrate_add_container_sync_points(self, conn):
        """
        Add the x_container_sync_point columns to the 'container_stat' table.
        """
        conn.executescript('''
            BEGIN;
            ALTER TABLE container_stat
            ADD COLUMN x_container_sync_point1 INTEGER DEFAULT -1;
            ALTER TABLE container_stat
            ADD COLUMN x_container_sync_point2 INTEGER DEFAULT -1;
            COMMIT;
        ''')

    def _migrate_add_storage_policy(self, conn):
        """
        Migrate the container schema to support tracking objects from
        multiple storage policies.  If the container_stat table has any
        pending migrations, they are applied now before copying into
        container_info.

         * create the 'policy_stat' table.
         * copy the current 'object_count' and 'bytes_used' columns to a
           row in the 'policy_stat' table.
         * add the storage_policy_index column to the 'object' table.
         * drop the 'object_insert' and 'object_delete' triggers.
         * add the 'object_insert_policy_stat' and
           'object_delete_policy_stat' triggers.
         * create container_info table for non-policy container info
         * insert values from container_stat into container_info
         * drop container_stat table
         * create container_stat view
        """

        # I tried just getting the list of column names in the current
        # container_stat table with a pragma table_info, but could never get
        # it inside the same transaction as the DDL (non-DML) statements:
        #     https://docs.python.org/2/library/sqlite3.html
        #         #controlling-transactions
        # So we just apply all pending migrations to container_stat and copy a
        # static known list of column names into container_info.
        try:
            self._migrate_add_container_sync_points(conn)
        except sqlite3.OperationalError as e:
            if 'duplicate column' in str(e):
                conn.execute('ROLLBACK;')
            else:
                raise

        try:
            conn.executescript("""
                ALTER TABLE container_stat
                ADD COLUMN metadata TEXT DEFAULT '';
            """)
        except sqlite3.OperationalError as e:
            if 'duplicate column' not in str(e):
                raise

        column_names = ', '.join((
            'account', 'container', 'created_at', 'put_timestamp',
            'delete_timestamp', 'reported_put_timestamp',
            'reported_object_count', 'reported_bytes_used', 'hash', 'id',
            'status', 'status_changed_at', 'metadata',
            'x_container_sync_point1', 'x_container_sync_point2'))

        conn.executescript(
            'BEGIN;' +
            POLICY_STAT_TABLE_CREATE +
            '''
                INSERT INTO policy_stat (
                    storage_policy_index, object_count, bytes_used)
                SELECT 0, object_count, bytes_used
                FROM container_stat;

                ALTER TABLE object
                ADD COLUMN storage_policy_index INTEGER DEFAULT 0;

                DROP TRIGGER object_insert;
                DROP TRIGGER object_delete;
            ''' +
            POLICY_STAT_TRIGGER_SCRIPT +
            CONTAINER_INFO_TABLE_SCRIPT +
            '''
                INSERT INTO container_info (%s)
                SELECT %s FROM container_stat;

                DROP TABLE IF EXISTS container_stat;
            ''' % (column_names, column_names) +
            CONTAINER_STAT_VIEW_SCRIPT +
            'COMMIT;')

    def _migrate_add_shard_range_reported(self, conn):
        """
        Add the reported column to the 'shard_range' table.
        """
        conn.executescript('''
            BEGIN;
            ALTER TABLE %s
            ADD COLUMN reported INTEGER DEFAULT 0;
            COMMIT;
        ''' % SHARD_RANGE_TABLE)

    def _migrate_add_shard_range_tombstones(self, conn):
        """
        Add the tombstones column to the 'shard_range' table.
        """
        conn.executescript('''
            BEGIN;
            ALTER TABLE %s
            ADD COLUMN tombstones INTEGER DEFAULT -1;
            COMMIT;
        ''' % SHARD_RANGE_TABLE)

    def _reclaim_other_stuff(self, conn, age_timestamp, sync_timestamp):
        super(ContainerBroker, self)._reclaim_other_stuff(
            conn, age_timestamp, sync_timestamp)
        # populate instance cache, but use existing conn to avoid deadlock
        # when it has a pending update
        self._populate_instance_cache(conn=conn)
        try:
            conn.execute('''
                DELETE FROM %s WHERE deleted = 1 AND timestamp < ?
                AND name != ?
            ''' % SHARD_RANGE_TABLE, (sync_timestamp, self.path))
        except sqlite3.OperationalError as err:
            if ('no such table: %s' % SHARD_RANGE_TABLE) not in str(err):
                raise

    def _make_filler_shard_range(self, namespaces, marker, end_marker):
        if namespaces and namespaces[-1].upper == Namespace.MAX:
            return None

        # Insert a modified copy of own shard range to fill any gap between the
        # end of any found and the upper bound of own shard range. Gaps
        # enclosed within the found shard ranges are not filled.
        own_shard_range = self.get_own_shard_range()
        if namespaces:
            last_upper = namespaces[-1].upper
        else:
            last_upper = max(marker or own_shard_range.lower,
                             own_shard_range.lower)
        required_upper = min(end_marker or own_shard_range.upper,
                             own_shard_range.upper)
        if required_upper > last_upper:
            filler_sr = own_shard_range
            filler_sr.lower = last_upper
            filler_sr.upper = required_upper
            return filler_sr
        else:
            return None

    def get_namespaces(self, marker=None, end_marker=None, includes=None,
                       reverse=False, states=None, fill_gaps=False):
        """
        Returns a list of persisted namespaces per input parameters.

        :param marker: restricts the returned list to shard ranges whose
            namespace includes or is greater than the marker value. If
            ``reverse=True`` then ``marker`` is treated as ``end_marker``.
            ``marker`` is ignored if ``includes`` is specified.
        :param end_marker: restricts the returned list to shard ranges whose
            namespace includes or is less than the end_marker value. If
            ``reverse=True`` then ``end_marker`` is treated as ``marker``.
            ``end_marker`` is ignored if ``includes`` is specified.
        :param includes: restricts the returned list to the shard range that
            includes the given value; if ``includes`` is specified then
            ``fill_gaps``, ``marker`` and ``end_marker`` are ignored.
        :param reverse: reverse the result order.
        :param states: if specified, restricts the returned list to namespaces
            that have one of the given states; should be a list of ints.
        :param fill_gaps: if True, insert a modified copy of own shard range to
            fill any gap between the end of any found shard ranges and the
            upper bound of own shard range. Gaps enclosed within the found
            shard ranges are not filled.
        :return: a list of Namespace objects.
        """
        if includes is None and (marker == Namespace.MAX
                                 or end_marker == Namespace.MIN):
            return []

        if reverse:
            marker, end_marker = end_marker, marker
        if marker and end_marker and marker >= end_marker:
            return []

        included_states = set(states) if states else None
        with self.get() as conn:
            # Namespace only needs 'name', 'lower' and 'upper', but the query
            # also need to include 'state' to be used when subesequently
            # sorting the rows. And the sorting can't be done within SQLite
            # since the value for maximum upper bound is an empty string.

            conditions = ['deleted = 0', 'name != ?']
            params = [self.path]
            if included_states:
                conditions.append('state in (%s)' % ','.join(
                    '?' * len(included_states)))
                params.extend(included_states)
            if includes is None:
                if end_marker:
                    conditions.append('lower < ?')
                    params.append(end_marker)
                if marker:
                    conditions.append("(upper = '' OR upper > ?)")
                    params.append(marker)
            else:
                conditions.extend(('lower < ?', "(upper = '' OR upper >= ?)"))
                params.extend((includes, includes))
            condition = ' WHERE ' + ' AND '.join(conditions)
            sql = '''
            SELECT name, lower, upper, state FROM %s%s
            ''' % (SHARD_RANGE_TABLE, condition)
            try:
                data = conn.execute(sql, params)
                data.row_factory = None
                namespaces = [row for row in data]
            except sqlite3.OperationalError as err:
                if ('no such table: %s' % SHARD_RANGE_TABLE) in str(err):
                    return []
                else:
                    raise

        # Sort those namespaces in order, note that each namespace record also
        # include additional attribute 'state'.
        def sort_key(namespace):
            return ShardRange.sort_key_order(name=namespace[0],
                                             lower=namespace[1],
                                             upper=namespace[2],
                                             state=namespace[3])
        namespaces.sort(key=sort_key)
        # Convert the record tuples to Namespace objects.
        namespaces = [Namespace(row[0], row[1], row[2]) for row in namespaces]
        if includes:
            return namespaces[:1] if namespaces else []

        if fill_gaps:
            filler_sr = self._make_filler_shard_range(
                namespaces, marker, end_marker)
            if filler_sr:
                namespaces.append(Namespace(filler_sr.name,
                                            filler_sr.lower,
                                            filler_sr.upper))
        if reverse:
            namespaces.reverse()

        return namespaces

    def _get_shard_range_rows(self, connection=None, marker=None,
                              end_marker=None, includes=None,
                              include_deleted=False, states=None,
                              include_own=False, exclude_others=False,
                              limit=None):
        """
        Returns a list of shard range rows.

        To get all shard ranges use ``include_own=True``. To get only the
        broker's own shard range use ``include_own=True`` and
        ``exclude_others=True``.

        :param connection: db connection
        :param marker: restricts the returned list to rows whose namespace
            includes or is greater than the marker value. ``marker`` is ignored
             if ``includes`` is specified.
        :param end_marker: restricts the returned list to rows whose namespace
            includes or is less than the end_marker value. ``end_marker`` is
            ignored if ``includes`` is specified.
        :param includes: restricts the returned list to the shard range that
            includes the given value; if ``includes`` is specified then
            ``marker`` and ``end_marker`` are ignored, but other constraints
            are applied (e.g. ``exclude_others`` and ``include_deleted``).
        :param include_deleted: include rows marked as deleted.
        :param states: include only rows matching the given states; should be
            a list of ints.
        :param include_own: boolean that governs whether the row whose name
            matches the broker's path is included in the returned list. If
            True, that row is included unless it is excluded by other
            constraints (e.g. ``marker``, ``end_marker``, ``includes``). If
            False, that row is not included. Default is False.
        :param exclude_others: boolean that governs whether the rows whose
            names do not match the broker's path are included in the returned
            list. If True, those rows are not included, otherwise they are
            included. Default is False.
        :param limit: restricts the returned list to the given number of rows.
            Should be a whole number; negative values will be ignored.
            The ``limit`` parameter is useful to optimise a search
            when the maximum number of expected matching rows is known, and
            particularly when that maximum number is much less than the total
            number of rows in the DB. However, the DB search is not ordered and
            the subset of rows returned when ``limit`` is less than all
            possible matching rows is therefore unpredictable.
        :return: a list of tuples.
        """

        if exclude_others and not include_own:
            return []

        included_states = set(states) if states else None

        # defaults to be used when legacy db's are missing columns
        default_values = {'reported': 0,
                          'tombstones': -1}

        def do_query(conn, defaults=None):
            condition = ''
            conditions = []
            params = []
            if not include_deleted:
                conditions.append('deleted=0')
            if included_states:
                conditions.append('state in (%s)' % ','.join(
                    '?' * len(included_states)))
                params.extend(included_states)
            if not include_own:
                conditions.append('name != ?')
                params.append(self.path)
            if exclude_others:
                conditions.append('name = ?')
                params.append(self.path)
            if includes is None:
                if end_marker:
                    conditions.append('lower < ?')
                    params.append(end_marker)
                if marker:
                    conditions.append("(upper = '' OR upper > ?)")
                    params.append(marker)
            else:
                conditions.extend(('lower < ?', "(upper = '' OR upper >= ?)"))
                params.extend((includes, includes))
            if conditions:
                condition = ' WHERE ' + ' AND '.join(conditions)
            if limit is not None and limit >= 0:
                condition += ' LIMIT %d' % limit
            columns = SHARD_RANGE_KEYS[:-2]
            for column in SHARD_RANGE_KEYS[-2:]:
                if column in defaults:
                    columns += (('%s as %s' %
                                 (default_values[column], column)),)
                else:
                    columns += (column,)
            sql = '''
            SELECT %s
            FROM %s%s;
            ''' % (', '.join(columns), SHARD_RANGE_TABLE, condition)
            data = conn.execute(sql, params)
            data.row_factory = None
            return [row for row in data]

        with self.maybe_get(connection) as conn:
            defaults = set()
            attempts = len(default_values) + 1
            while attempts:
                attempts -= 1
                try:
                    return do_query(conn, defaults)
                except sqlite3.OperationalError as err:
                    if ('no such table: %s' % SHARD_RANGE_TABLE) in str(err):
                        return []
                    if not attempts:
                        raise
                    new_defaults = set()
                    for column in default_values.keys():
                        if 'no such column: %s' % column in str(err):
                            new_defaults.add(column)
                    if not new_defaults:
                        raise
                    if new_defaults.intersection(defaults):
                        raise
                    defaults.update(new_defaults)

    @classmethod
    def resolve_shard_range_states(cls, states):
        """
        Given a list of values each of which may be the name of a state, the
        number of a state, or an alias, return the set of state numbers
        described by the list.

        The following alias values are supported: 'listing' maps to all states
        that are considered valid when listing objects; 'updating' maps to all
        states that are considered valid for redirecting an object update;
        'auditing' maps to all states that are considered valid for a shard
        container that is updating its own shard range table from a root (this
        currently maps to all states except FOUND).

        :param states: a list of values each of which may be the name of a
            state, the number of a state, or an alias
        :return: a set of integer state numbers, or None if no states are given
        :raises ValueError: if any value in the given list is neither a valid
            state nor a valid alias
        """
        if states:
            resolved_states = set()
            for state in states:
                if state == 'listing':
                    resolved_states.update(SHARD_LISTING_STATES)
                elif state == 'updating':
                    resolved_states.update(SHARD_UPDATE_STATES)
                elif state == 'auditing':
                    resolved_states.update(SHARD_AUDITING_STATES)
                else:
                    resolved_states.add(ShardRange.resolve_state(state)[0])
            return resolved_states
        return None

    def get_shard_ranges(self, marker=None, end_marker=None, includes=None,
                         reverse=False, include_deleted=False, states=None,
                         include_own=False, exclude_others=False,
                         fill_gaps=False):
        """
        Returns a list of persisted shard ranges.

        :param marker: restricts the returned list to shard ranges whose
            namespace includes or is greater than the marker value. If
            ``reverse=True`` then ``marker`` is treated as ``end_marker``.
            ``marker`` is ignored if ``includes`` is specified.
        :param end_marker: restricts the returned list to shard ranges whose
            namespace includes or is less than the end_marker value. If
            ``reverse=True`` then ``end_marker`` is treated as ``marker``.
            ``end_marker`` is ignored if ``includes`` is specified.
        :param includes: restricts the returned list to the shard range that
            includes the given value; if ``includes`` is specified then
            ``fill_gaps``, ``marker`` and ``end_marker`` are ignored, but other
            constraints are applied (e.g. ``exclude_others`` and
            ``include_deleted``).
        :param reverse: reverse the result order.
        :param include_deleted: include items that have the delete marker set.
        :param states: if specified, restricts the returned list to shard
            ranges that have one of the given states; should be a list of ints.
        :param include_own: boolean that governs whether the row whose name
            matches the broker's path is included in the returned list. If
            True, that row is included unless it is excluded by other
            constraints (e.g. ``marker``, ``end_marker``, ``includes``). If
            False, that row is not included. Default is False.
        :param exclude_others: boolean that governs whether the rows whose
            names do not match the broker's path are included in the returned
            list. If True, those rows are not included, otherwise they are
            included. Default is False.
        :param fill_gaps: if True, insert a modified copy of own shard range to
            fill any gap between the end of any found shard ranges and the
            upper bound of own shard range. Gaps enclosed within the found
            shard ranges are not filled. ``fill_gaps`` is ignored if
            ``includes`` is specified.
        :return: a list of instances of :class:`swift.common.utils.ShardRange`.
        """
        if includes is None and (marker == Namespace.MAX
                                 or end_marker == Namespace.MIN):
            return []

        if reverse:
            marker, end_marker = end_marker, marker
        if marker and end_marker and marker >= end_marker:
            return []

        shard_ranges = [
            ShardRange(*row)
            for row in self._get_shard_range_rows(
                marker=marker, end_marker=end_marker, includes=includes,
                include_deleted=include_deleted, states=states,
                include_own=include_own, exclude_others=exclude_others)]
        shard_ranges.sort(key=ShardRange.sort_key)
        if includes:
            return shard_ranges[:1] if shard_ranges else []

        if fill_gaps:
            filler_sr = self._make_filler_shard_range(
                shard_ranges, marker, end_marker)
            if filler_sr:
                shard_ranges.append(filler_sr)

        if reverse:
            shard_ranges.reverse()

        return shard_ranges

    def get_own_shard_range(self, no_default=False):
        """
        Returns a shard range representing this broker's own shard range. If no
        such range has been persisted in the broker's shard ranges table then a
        default shard range representing the entire namespace will be returned.

        The ``object_count`` and ``bytes_used`` of the returned shard range are
        not guaranteed to be up-to-date with the current object stats for this
        broker. Callers that require up-to-date stats should use the
        ``get_info`` method.

        :param no_default: if True and the broker's own shard range is not
            found in the shard ranges table then None is returned, otherwise a
            default shard range is returned.
        :return: an instance of :class:`~swift.common.utils.ShardRange`
        """
        rows = self._get_shard_range_rows(
            include_own=True, include_deleted=True, exclude_others=True,
            limit=1)
        if rows:
            own_shard_range = ShardRange(*rows[0])
        elif no_default:
            own_shard_range = None
        else:
            own_shard_range = ShardRange(
                self.path, Timestamp.now(), ShardRange.MIN, ShardRange.MAX,
                state=ShardRange.ACTIVE)
        return own_shard_range

    def is_own_shard_range(self, shard_range):
        return shard_range.name == self.path

    def enable_sharding(self, epoch):
        """
        Updates this broker's own shard range with the given epoch, sets its
        state to SHARDING and persists it in the DB.

        :param epoch: a :class:`~swift.utils.common.Timestamp`
        :return: the broker's updated own shard range.
        """
        own_shard_range = self.get_own_shard_range()
        own_shard_range.update_state(ShardRange.SHARDING, epoch)
        own_shard_range.epoch = epoch
        self.merge_shard_ranges(own_shard_range)
        return own_shard_range

    def get_shard_usage(self):
        """
        Get the aggregate object stats for all shard ranges in states ACTIVE,
        SHARDING or SHRINKING.

        :return: a dict with keys {bytes_used, object_count}
        """
        with self.get() as conn:
            sql = '''
            SELECT COALESCE(SUM(bytes_used), 0),
                   COALESCE(SUM(object_count), 0)
            FROM %s
            WHERE state in (%s)
              AND deleted = 0
              AND name != ?
            ''' % (SHARD_RANGE_TABLE, ','.join('?' * len(SHARD_STATS_STATES)))
            cur = conn.execute(sql, SHARD_STATS_STATES + [self.path])
            bytes_used, object_count = cur.fetchone()
        return {'bytes_used': bytes_used,
                'object_count': object_count}

    def has_other_shard_ranges(self):
        """
        This function tells if there is any shard range other than the
        broker's own shard range, that is not marked as deleted.

        :return: A boolean value as described above.
        """
        with self.get() as conn:
            sql = '''
            SELECT 1 FROM %s
            WHERE deleted = 0 AND name != ? LIMIT 1
            ''' % (SHARD_RANGE_TABLE)
            try:
                data = conn.execute(sql, [self.path])
                data.row_factory = None
                return True if [row for row in data] else False
            except sqlite3.OperationalError as err:
                if ('no such table: %s' % SHARD_RANGE_TABLE) in str(err):
                    return False
                else:
                    raise

    def get_all_shard_range_data(self):
        """
        Returns a list of all shard range data, including own shard range and
        deleted shard ranges.

        :return: A list of dict representations of a ShardRange.
        """
        shard_ranges = self.get_shard_ranges(include_deleted=True,
                                             include_own=True)
        return [dict(sr) for sr in shard_ranges]

    def set_sharding_state(self):
        """
        Creates and initializes a fresh DB file in preparation for sharding a
        retiring DB. The broker's own shard range must have an epoch timestamp
        for this method to succeed.

        :return: True if the fresh DB was successfully created, False
            otherwise.
        """
        epoch = self.get_own_shard_range().epoch
        if not epoch:
            self.logger.warning("Container '%s' cannot be set to sharding "
                                "state: missing epoch", self.path)
            return False
        db_state = self.get_db_state()
        if not db_state == UNSHARDED:
            self.logger.warning("Container '%s' cannot be set to sharding "
                                "state while in %s state", self.path, db_state)
            return False

        info = self.get_info()
        # The tmp_dir is cleaned up by the replicators after reclaim_age, so if
        # we initially create the fresh DB there, we will already have cleanup
        # covered if there is an error.
        tmp_dir = os.path.join(self.get_device_path(), 'tmp')
        if not os.path.exists(tmp_dir):
            mkdirs(tmp_dir)
        tmp_db_file = os.path.join(tmp_dir, "fresh%s.db" % str(uuid4()))
        fresh_broker = ContainerBroker(tmp_db_file, self.timeout, self.logger,
                                       self.account, self.container)
        fresh_broker.initialize(info['put_timestamp'],
                                info['storage_policy_index'])
        # copy relevant data from the retiring db to the fresh db
        fresh_broker.update_metadata(self.metadata)
        fresh_broker.merge_shard_ranges(self.get_all_shard_range_data())
        # copy sync points so that any peer in sync with retiring db will
        # appear to be in sync with the fresh db, although the peer shouldn't
        # attempt to replicate objects to a db with shard ranges.
        for incoming in (True, False):
            syncs = self.get_syncs(incoming)
            fresh_broker.merge_syncs(syncs, incoming)

        max_row = self.get_max_row()
        with fresh_broker.get() as fresh_broker_conn:
            # Initialise the rowid to continue from where the retiring db ended
            try:
                sql = "INSERT into object " \
                      "(ROWID, name, created_at, size, content_type, etag) " \
                    "values (?, 'tmp_sharding', ?, 0, '', ?)"
                fresh_broker_conn.execute(
                    sql, (max_row, Timestamp.now().internal,
                          MD5_OF_EMPTY_STRING))
                fresh_broker_conn.execute(
                    'DELETE FROM object WHERE ROWID = ?', (max_row,))
                fresh_broker_conn.commit()
            except sqlite3.OperationalError as err:
                self.logger.error(
                    'Failed to set the ROWID of the fresh database for %s: %s',
                    self.path, err)
                return False

            # sync the retiring container stat into the fresh db. At least the
            # things that either aren't covered through the normal
            # broker api, and things that wont just be regenerated.
            try:
                sql = 'UPDATE container_stat SET created_at=?, '
                sql += 'delete_timestamp=?, status=?, status_changed_at=?'
                sql_data = (info['created_at'], info['delete_timestamp'],
                            info['status'], info['status_changed_at'])
                # 'reported_*' items are not sync'd because this is consistent
                # with when a new DB is created after rsync'ing to another
                # node (see _newid()). 'hash' should not be sync'd because
                # this DB has no object rows.
                fresh_broker_conn.execute(sql, sql_data)
                fresh_broker_conn.commit()
            except sqlite3.OperationalError as err:
                self.logger.error(
                    'Failed to sync the container_stat table/view with the '
                    'fresh database for %s: %s',
                    self.path, err)
                return False

        # Rename to the new database
        fresh_db_filename = make_db_file_path(self._db_file, epoch)
        renamer(tmp_db_file, fresh_db_filename)
        self.reload_db_files()
        return True

    def set_sharded_state(self):
        """
        Unlink's the broker's retiring DB file.

        :return: True if the retiring DB was successfully unlinked, False
            otherwise.
        """
        db_state = self.get_db_state()
        if not db_state == SHARDING:
            self.logger.warning("Container %r cannot be set to sharded "
                                "state while in %s state",
                                self.path, db_state)
            return False

        self.reload_db_files()
        if len(self.db_files) < 2:
            self.logger.warning(
                'Refusing to delete db file for %r: no fresher db file found '
                'in %r.', self.path, self.db_files)
            return False

        retiring_file = self.db_files[-2]
        try:
            os.unlink(retiring_file)
            self.logger.debug('Unlinked retiring db %r', retiring_file)
        except OSError as err:
            if err.errno != errno.ENOENT:
                self.logger.exception('Failed to unlink %r' % self._db_file)
            return False

        self.reload_db_files()
        if len(self.db_files) >= 2:
            self.logger.warning(
                'Still have multiple db files after unlinking %r: %r',
                retiring_file, self.db_files)
            return False

        return True

    def get_brokers(self):
        """
        Return a list of brokers for component dbs. The list has two entries
        while the db state is sharding: the first entry is a broker for the
        retiring db with ``skip_commits`` set to ``True``; the second entry is
        a broker for the fresh db  with ``skip_commits`` set to ``False``. For
        any other db state the list has one entry.

        :return: a list of :class:`~swift.container.backend.ContainerBroker`
        """
        if len(self.db_files) > 2:
            self.logger.warning('Unexpected db files will be ignored: %s' %
                                self.db_files[:-2])
        brokers = []
        db_files = self.db_files[-2:]
        while db_files:
            db_file = db_files.pop(0)
            sub_broker = ContainerBroker(
                db_file, self.timeout, self.logger, self.account,
                self.container, self.pending_timeout, self.stale_reads_ok,
                force_db_file=True, skip_commits=bool(db_files))
            brokers.append(sub_broker)
        return brokers

    def set_sharding_sysmeta(self, key, value):
        """
        Updates the broker's metadata stored under the given key
        prefixed with a sharding specific namespace.

        :param key: metadata key in the sharding metadata namespace.
        :param value: metadata value
        """
        self.update_metadata({'X-Container-Sysmeta-Shard-' + key:
                              (value, Timestamp.now().internal)})

    def get_sharding_sysmeta_with_timestamps(self):
        """
        Returns sharding specific info from the broker's metadata with
        timestamps.

        :param key: if given the value stored under ``key`` in the sharding
            info will be returned.
        :return: a dict of sharding info with their timestamps.
        """
        prefix = 'X-Container-Sysmeta-Shard-'
        return {
            k[len(prefix):]: v
            for k, v in self.metadata.items()
            if k.startswith(prefix)
        }

    def get_sharding_sysmeta(self, key=None):
        """
        Returns sharding specific info from the broker's metadata.

        :param key: if given the value stored under ``key`` in the sharding
            info will be returned.
        :return: either a dict of sharding info or the value stored under
            ``key`` in that dict.
        """
        info = self.get_sharding_sysmeta_with_timestamps()
        if key:
            return info.get(key, (None, None))[0]
        else:
            return {k: v[0] for k, v in info.items()}

    def _get_root_meta(self):
        """
        Get the (unquoted) root path, plus the header the info came from.
        If no info available, returns ``(None, None)``
        """
        path = self.get_sharding_sysmeta('Quoted-Root')
        if path:
            return 'X-Container-Sysmeta-Shard-Quoted-Root', unquote(path)

        path = self.get_sharding_sysmeta('Root')
        if path:
            return 'X-Container-Sysmeta-Shard-Root', path

        return None, None

    def _load_root_info(self):
        """
        Load the root container name and account for the container represented
        by this broker.

        The root container path, if set, is stored in sysmeta under the key
        ``X-Container-Sysmeta-Shard-Root``. If this sysmeta is not set then the
        container is considered to be a root container and ``_root_account``
        and ``_root_container`` are set equal to the broker ``account`` and
        ``container`` attributes respectively.

        """
        hdr, path = self._get_root_meta()

        if not path:
            # Ensure account/container get populated
            self._populate_instance_cache()
            self._root_account = self.account
            self._root_container = self.container
            return

        try:
            self._root_account, self._root_container = split_path(
                '/' + path, 2, 2)
        except ValueError:
            raise ValueError("Expected %s to be of the form "
                             "'account/container', got %r" % (hdr, path))

    @property
    def root_account(self):
        if not self._root_account:
            self._load_root_info()
        return self._root_account

    @property
    def root_container(self):
        if not self._root_container:
            self._load_root_info()
        return self._root_container

    @property
    def root_path(self):
        return '%s/%s' % (self.root_account, self.root_container)

    def is_root_container(self):
        """
        Returns True if this container is a root container, False otherwise.

        A root container is a container that is not a shard of another
        container.
        """
        _, path = self._get_root_meta()
        if path is not None:
            # We have metadata telling us where the root is; it's
            # authoritative; shards should always have this metadata even when
            # deleted
            return self.path == path

        # Else, we're either a root or a legacy deleted shard whose sharding
        # sysmeta was deleted
        own_shard_range = self.get_own_shard_range(no_default=True)
        if not own_shard_range:
            return True  # Never been sharded

        if own_shard_range.deleted:
            # When shard ranges shrink, they get marked deleted
            return False
        else:
            # But even when a root collapses, empties, and gets deleted, its
            # own_shard_range is left alive
            return True

    def _get_next_shard_range_upper(self, shard_size, last_upper=None):
        """
        Returns the name of the object that is ``shard_size`` rows beyond
        ``last_upper`` in the object table ordered by name. If ``last_upper``
        is not given then it defaults to the start of object table ordered by
        name.

        :param last_upper: the upper bound of the last found shard range.
        :return: an object name, or None if the number of rows beyond
            ``last_upper`` is less than ``shard_size``.
        """
        self._commit_puts_stale_ok()
        with self.get() as connection:
            sql = ('SELECT name FROM object WHERE %s=0 ' %
                   self._get_deleted_key(connection))
            args = []
            if last_upper:
                sql += "AND name > ? "
                args.append(str(last_upper))
            sql += "ORDER BY name LIMIT 1 OFFSET %d" % (shard_size - 1)
            row = connection.execute(sql, args).fetchone()
            return row['name'] if row else None

    def find_shard_ranges(self, shard_size, limit=-1, existing_ranges=None,
                          minimum_shard_size=1):
        """
        Scans the container db for shard ranges. Scanning will start at the
        upper bound of the any ``existing_ranges`` that are given, otherwise
        at ``ShardRange.MIN``. Scanning will stop when ``limit`` shard ranges
        have been found or when no more shard ranges can be found. In the
        latter case, the upper bound of the final shard range will be equal to
        the upper bound of the container namespace.

        This method does not modify the state of the db; callers are
        responsible for persisting any shard range data in the db.

        :param shard_size: the size of each shard range
        :param limit: the maximum number of shard points to be found; a
            negative value (default) implies no limit.
        :param existing_ranges: an optional list of existing ShardRanges; if
            given, this list should be sorted in order of upper bounds; the
            scan for new shard ranges will start at the upper bound of the last
            existing ShardRange.
        :param minimum_shard_size: Minimum size of the final shard range. If
            this is greater than one then the final shard range may be extended
            to more than shard_size in order to avoid a further shard range
            with less minimum_shard_size rows.
        :return:  a tuple; the first value in the tuple is a list of
            dicts each having keys {'index', 'lower', 'upper', 'object_count'}
            in order of ascending 'upper'; the second value in the tuple is a
            boolean which is True if the last shard range has been found, False
            otherwise.
        """
        existing_ranges = existing_ranges or []
        minimum_shard_size = max(minimum_shard_size, 1)
        object_count = self.get_info().get('object_count', 0)
        if shard_size + minimum_shard_size > object_count:
            # container not big enough to shard
            return [], False

        own_shard_range = self.get_own_shard_range()
        progress = 0
        progress_reliable = True
        # update initial state to account for any existing shard ranges
        if existing_ranges:
            if all([sr.state == ShardRange.FOUND
                    for sr in existing_ranges]):
                progress = sum([sr.object_count for sr in existing_ranges])
            else:
                # else: object count in existing shard ranges may have changed
                # since they were found so progress cannot be reliably
                # calculated; use default progress of zero - that's ok,
                # progress is used for optimisation not correctness
                progress_reliable = False
            last_shard_upper = existing_ranges[-1].upper
            if last_shard_upper >= own_shard_range.upper:
                # == implies all ranges were previously found
                # > implies an acceptor range has been set into which this
                # shard should cleave itself
                return [], True
        else:
            last_shard_upper = own_shard_range.lower

        found_ranges = []
        sub_broker = self.get_brokers()[0]
        index = len(existing_ranges)
        while limit is None or limit < 0 or len(found_ranges) < limit:
            if progress + shard_size + minimum_shard_size > object_count:
                # next shard point is within minimum_size rows of the final
                # object name, or beyond it, so don't bother with db query.
                # This shard will have <= shard_size + (minimum_size - 1) rows.
                next_shard_upper = None
            else:
                try:
                    next_shard_upper = sub_broker._get_next_shard_range_upper(
                        shard_size, last_shard_upper)
                except (sqlite3.OperationalError, LockTimeout):
                    self.logger.exception(
                        "Problem finding shard upper in %r: " % self.db_file)
                    break

            if (next_shard_upper is None or
                    next_shard_upper > own_shard_range.upper):
                # We reached the end of the container namespace, or possibly
                # beyond if the container has misplaced objects. In either case
                # limit the final shard range to own_shard_range.upper.
                next_shard_upper = own_shard_range.upper
                if progress_reliable:
                    # object count may include misplaced objects so the final
                    # shard size may not be accurate until cleaved, but at
                    # least the sum of shard sizes will equal the unsharded
                    # object_count
                    shard_size = object_count - progress

            # NB shard ranges are created with a non-zero object count for a
            # few reasons:
            #  1. so that the apparent container object count remains
            #     consistent;
            #  2. the container is non-deletable while shards have been found
            #     but not yet cleaved; and
            #  3. So we have a rough idea of size of the shards should be
            #     while cleaving.
            found_ranges.append(
                {'index': index,
                 'lower': str(last_shard_upper),
                 'upper': str(next_shard_upper),
                 'object_count': shard_size})

            if next_shard_upper == own_shard_range.upper:
                return found_ranges, True

            progress += shard_size
            last_shard_upper = next_shard_upper
            index += 1

        return found_ranges, False<|MERGE_RESOLUTION|>--- conflicted
+++ resolved
@@ -30,13 +30,8 @@
     decode_timestamps, extract_swift_bytes, storage_directory, hash_path, \
     ShardRange, renamer, MD5_OF_EMPTY_STRING, mkdirs, get_db_files, \
     parse_db_filename, make_db_file_path, split_path, RESERVED_BYTE, \
-<<<<<<< HEAD
-    ShardRangeList, Namespace, transform_to_set
-from swift.common.db import DatabaseBroker, utf8encode, BROKER_TIMEOUT, \
-=======
     ShardRangeList, Namespace
 from swift.common.db import DatabaseBroker, BROKER_TIMEOUT, \
->>>>>>> cceaf068
     zero_like, DatabaseAlreadyExists, SQLITE_ARG_LIMIT
 
 DATADIR = 'containers'

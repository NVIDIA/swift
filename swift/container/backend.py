# Copyright (c) 2010-2012 OpenStack Foundation
#
# Licensed under the Apache License, Version 2.0 (the "License");
# you may not use this file except in compliance with the License.
# You may obtain a copy of the License at
#
#    http://www.apache.org/licenses/LICENSE-2.0
#
# Unless required by applicable law or agreed to in writing, software
# distributed under the License is distributed on an "AS IS" BASIS,
# WITHOUT WARRANTIES OR CONDITIONS OF ANY KIND, either express or implied.
# See the License for the specific language governing permissions and
# limitations under the License.

"""
Pluggable Back-ends for Container Server
"""
import errno

import os
from uuid import uuid4

import six
from six.moves import range
from six.moves.urllib.parse import unquote
import sqlite3
from eventlet import tpool

from swift.common.constraints import CONTAINER_LISTING_LIMIT
from swift.common.exceptions import LockTimeout
from swift.common.utils import Timestamp, encode_timestamps, \
    decode_timestamps, extract_swift_bytes, storage_directory, hash_path, \
    ShardRange, renamer, MD5_OF_EMPTY_STRING, mkdirs, get_db_files, \
    parse_db_filename, make_db_file_path, split_path, RESERVED_BYTE, \
    ShardRangeList, Namespace, transform_to_set
from swift.common.db import DatabaseBroker, utf8encode, BROKER_TIMEOUT, \
    zero_like, DatabaseAlreadyExists, SQLITE_ARG_LIMIT

DATADIR = 'containers'

RECORD_TYPE_OBJECT = 'object'
RECORD_TYPE_SHARD = 'shard'
SHARD_RANGE_TABLE = 'shard_range'

NOTFOUND = 'not_found'
UNSHARDED = 'unsharded'
SHARDING = 'sharding'
SHARDED = 'sharded'
COLLAPSED = 'collapsed'


SHARD_STATS_STATES = [ShardRange.ACTIVE, ShardRange.SHARDING,
                      ShardRange.SHRINKING]
SHARD_LISTING_STATES = SHARD_STATS_STATES + [ShardRange.CLEAVED]
SHARD_UPDATE_STATES = [ShardRange.CREATED, ShardRange.CLEAVED,
                       ShardRange.ACTIVE, ShardRange.SHARDING]
# when auditing a shard gets its own shard range, which could be in any state
# except FOUND, and any potential acceptors excluding FOUND ranges that may be
# unwanted overlaps
SHARD_AUDITING_STATES = [ShardRange.CREATED, ShardRange.CLEAVED,
                         ShardRange.ACTIVE, ShardRange.SHARDING,
                         ShardRange.SHARDED, ShardRange.SHRINKING,
                         ShardRange.SHRUNK]
# shard's may not be fully populated while in the FOUND and CREATED
# state, so shards should only update their own shard range's object
# stats when they are in the following states
SHARD_UPDATE_STAT_STATES = [ShardRange.CLEAVED, ShardRange.ACTIVE,
                            ShardRange.SHARDING, ShardRange.SHARDED,
                            ShardRange.SHRINKING, ShardRange.SHRUNK]

# attribute names in order used when transforming shard ranges from dicts to
# tuples and vice-versa
SHARD_RANGE_KEYS = ('name', 'timestamp', 'lower', 'upper', 'object_count',
                    'bytes_used', 'meta_timestamp', 'deleted', 'state',
                    'state_timestamp', 'epoch', 'reported', 'tombstones')

POLICY_STAT_TABLE_CREATE = '''
    CREATE TABLE policy_stat (
        storage_policy_index INTEGER PRIMARY KEY,
        object_count INTEGER DEFAULT 0,
        bytes_used INTEGER DEFAULT 0
    );
'''

POLICY_STAT_TRIGGER_SCRIPT = '''
    CREATE TRIGGER object_insert_policy_stat AFTER INSERT ON object
    BEGIN
        UPDATE policy_stat
        SET object_count = object_count + (1 - new.deleted),
            bytes_used = bytes_used + new.size
        WHERE storage_policy_index = new.storage_policy_index;
        INSERT INTO policy_stat (
            storage_policy_index, object_count, bytes_used)
        SELECT new.storage_policy_index,
               (1 - new.deleted),
               new.size
        WHERE NOT EXISTS(
            SELECT changes() as change
            FROM policy_stat
            WHERE change <> 0
        );
        UPDATE container_info
        SET hash = chexor(hash, new.name, new.created_at);
    END;

    CREATE TRIGGER object_delete_policy_stat AFTER DELETE ON object
    BEGIN
        UPDATE policy_stat
        SET object_count = object_count - (1 - old.deleted),
            bytes_used = bytes_used - old.size
        WHERE storage_policy_index = old.storage_policy_index;
        UPDATE container_info
        SET hash = chexor(hash, old.name, old.created_at);
    END;
'''

CONTAINER_INFO_TABLE_SCRIPT = '''
    CREATE TABLE container_info (
        account TEXT,
        container TEXT,
        created_at TEXT,
        put_timestamp TEXT DEFAULT '0',
        delete_timestamp TEXT DEFAULT '0',
        reported_put_timestamp TEXT DEFAULT '0',
        reported_delete_timestamp TEXT DEFAULT '0',
        reported_object_count INTEGER DEFAULT 0,
        reported_bytes_used INTEGER DEFAULT 0,
        hash TEXT default '00000000000000000000000000000000',
        id TEXT,
        status TEXT DEFAULT '',
        status_changed_at TEXT DEFAULT '0',
        metadata TEXT DEFAULT '',
        x_container_sync_point1 INTEGER DEFAULT -1,
        x_container_sync_point2 INTEGER DEFAULT -1,
        storage_policy_index INTEGER DEFAULT 0,
        reconciler_sync_point INTEGER DEFAULT -1
    );
'''

CONTAINER_STAT_VIEW_SCRIPT = '''
    CREATE VIEW container_stat
    AS SELECT ci.account, ci.container, ci.created_at,
        ci.put_timestamp, ci.delete_timestamp,
        ci.reported_put_timestamp, ci.reported_delete_timestamp,
        ci.reported_object_count, ci.reported_bytes_used, ci.hash,
        ci.id, ci.status, ci.status_changed_at, ci.metadata,
        ci.x_container_sync_point1, ci.x_container_sync_point2,
        ci.reconciler_sync_point,
        ci.storage_policy_index,
        coalesce(ps.object_count, 0) AS object_count,
        coalesce(ps.bytes_used, 0) AS bytes_used
    FROM container_info ci LEFT JOIN policy_stat ps
    ON ci.storage_policy_index = ps.storage_policy_index;

    CREATE TRIGGER container_stat_update
    INSTEAD OF UPDATE ON container_stat
    BEGIN
        UPDATE container_info
        SET account = NEW.account,
            container = NEW.container,
            created_at = NEW.created_at,
            put_timestamp = NEW.put_timestamp,
            delete_timestamp = NEW.delete_timestamp,
            reported_put_timestamp = NEW.reported_put_timestamp,
            reported_delete_timestamp = NEW.reported_delete_timestamp,
            reported_object_count = NEW.reported_object_count,
            reported_bytes_used = NEW.reported_bytes_used,
            hash = NEW.hash,
            id = NEW.id,
            status = NEW.status,
            status_changed_at = NEW.status_changed_at,
            metadata = NEW.metadata,
            x_container_sync_point1 = NEW.x_container_sync_point1,
            x_container_sync_point2 = NEW.x_container_sync_point2,
            storage_policy_index = NEW.storage_policy_index,
            reconciler_sync_point = NEW.reconciler_sync_point;
    END;
'''


def update_new_item_from_existing(new_item, existing):
    """
    Compare the data and meta related timestamps of a new object item with
    the timestamps of an existing object record, and update the new item
    with data and/or meta related attributes from the existing record if
    their timestamps are newer.

    The multiple timestamps are encoded into a single string for storing
    in the 'created_at' column of the objects db table.

    :param new_item: A dict of object update attributes
    :param existing: A dict of existing object attributes
    :return: True if any attributes of the new item dict were found to be
             newer than the existing and therefore not updated, otherwise
             False implying that the updated item is equal to the existing.
    """

    # item[created_at] may be updated so keep a copy of the original
    # value in case we process this item again
    new_item.setdefault('data_timestamp', new_item['created_at'])

    # content-type and metadata timestamps may be encoded in
    # item[created_at], or may be set explicitly.
    item_ts_data, item_ts_ctype, item_ts_meta = decode_timestamps(
        new_item['data_timestamp'])

    if new_item.get('ctype_timestamp'):
        item_ts_ctype = Timestamp(new_item.get('ctype_timestamp'))
        item_ts_meta = item_ts_ctype
    if new_item.get('meta_timestamp'):
        item_ts_meta = Timestamp(new_item.get('meta_timestamp'))

    if not existing:
        # encode new_item timestamps into one string for db record
        new_item['created_at'] = encode_timestamps(
            item_ts_data, item_ts_ctype, item_ts_meta)
        return True

    # decode existing timestamp into separate data, content-type and
    # metadata timestamps
    rec_ts_data, rec_ts_ctype, rec_ts_meta = decode_timestamps(
        existing['created_at'])

    # Extract any swift_bytes values from the content_type values. This is
    # necessary because the swift_bytes value to persist should be that at the
    # most recent data timestamp whereas the content-type value to persist is
    # that at the most recent content-type timestamp. The two values happen to
    # be stored in the same database column for historical reasons.
    for item in (new_item, existing):
        content_type, swift_bytes = extract_swift_bytes(item['content_type'])
        item['content_type'] = content_type
        item['swift_bytes'] = swift_bytes

    newer_than_existing = [True, True, True]
    if rec_ts_data >= item_ts_data:
        # apply data attributes from existing record
        new_item.update([(k, existing[k])
                         for k in ('size', 'etag', 'deleted', 'swift_bytes')])
        item_ts_data = rec_ts_data
        newer_than_existing[0] = False
    if rec_ts_ctype >= item_ts_ctype:
        # apply content-type attribute from existing record
        new_item['content_type'] = existing['content_type']
        item_ts_ctype = rec_ts_ctype
        newer_than_existing[1] = False
    if rec_ts_meta >= item_ts_meta:
        # apply metadata timestamp from existing record
        item_ts_meta = rec_ts_meta
        newer_than_existing[2] = False

    # encode updated timestamps into one string for db record
    new_item['created_at'] = encode_timestamps(
        item_ts_data, item_ts_ctype, item_ts_meta)

    # append the most recent swift_bytes onto the most recent content_type in
    # new_item and restore existing to its original state
    for item in (new_item, existing):
        if item['swift_bytes']:
            item['content_type'] += ';swift_bytes=%s' % item['swift_bytes']
        del item['swift_bytes']

    return any(newer_than_existing)


def merge_shards(shard_data, existing):
    """
    Compares ``shard_data`` with ``existing`` and updates ``shard_data`` with
    any items of ``existing`` that take precedence over the corresponding item
    in ``shard_data``.

    :param shard_data: a dict representation of shard range that may be
        modified by this method.
    :param existing: a dict representation of shard range.
    :returns: True if ``shard data`` has any item(s) that are considered to
        take precedence over the corresponding item in ``existing``
    """
    if not existing:
        return True
    if existing['timestamp'] < shard_data['timestamp']:
        # note that currently we do not roll forward any meta or state from
        # an item that was created at older time, newer created time trumps
        shard_data['reported'] = 0  # reset the latch
        return True
    elif existing['timestamp'] > shard_data['timestamp']:
        return False

    new_content = False
    # timestamp must be the same, so preserve existing range bounds and deleted
    for k in ('lower', 'upper', 'deleted'):
        shard_data[k] = existing[k]

    # now we need to look for meta data updates
    if existing['meta_timestamp'] >= shard_data['meta_timestamp']:
        for k in ('object_count', 'bytes_used', 'meta_timestamp'):
            shard_data[k] = existing[k]
        shard_data['tombstones'] = existing.get('tombstones', -1)
    else:
        new_content = True

    # We can latch the reported flag
    if existing['reported'] and \
            existing['object_count'] == shard_data['object_count'] and \
            existing['bytes_used'] == shard_data['bytes_used'] and \
            existing.get('tombstones', -1) == shard_data['tombstones'] and \
            existing['state'] == shard_data['state'] and \
            existing['epoch'] == shard_data['epoch']:
        shard_data['reported'] = 1
    else:
        shard_data.setdefault('reported', 0)
        if shard_data['reported'] and not existing['reported']:
            new_content = True

    if (existing['state_timestamp'] == shard_data['state_timestamp']
            and shard_data['state'] > existing['state']):
        new_content = True
    elif existing['state_timestamp'] >= shard_data['state_timestamp']:
        for k in ('state', 'state_timestamp', 'epoch'):
            shard_data[k] = existing[k]
    else:
        new_content = True
    return new_content


def sift_shard_ranges(new_shard_ranges, existing_shard_ranges):
    """
    Compares new and existing shard ranges, updating the new shard ranges with
    any more recent state from the existing, and returns shard ranges sorted
    into those that need adding because they contain new or updated state and
    those that need deleting because their state has been superseded.

    :param new_shard_ranges: a list of dicts, each of which represents a shard
        range.
    :param existing_shard_ranges: a dict mapping shard range names to dicts
        representing a shard range.
    :return: a tuple (to_add, to_delete); to_add is a list of dicts, each of
        which represents a shard range that is to be added to the existing
        shard ranges; to_delete is a set of shard range names that are to be
        deleted.
    """
    to_delete = set()
    to_add = {}
    for item in new_shard_ranges:
        item_ident = item['name']
        existing = existing_shard_ranges.get(item_ident)
        if merge_shards(item, existing):
            # exists with older timestamp
            if item_ident in existing_shard_ranges:
                to_delete.add(item_ident)
            # duplicate entries in item_list
            if (item_ident not in to_add or
                    merge_shards(item, to_add[item_ident])):
                to_add[item_ident] = item
    return to_add.values(), to_delete


class ContainerBroker(DatabaseBroker):
    """
    Encapsulates working with a container database.

    Note that this may involve multiple on-disk DB files if the container
    becomes sharded:

    * :attr:`_db_file` is the path to the legacy container DB name, i.e.
      ``<hash>.db``. This file should exist for an initialised broker that
      has never been sharded, but will not exist once a container has been
      sharded.
    * :attr:`db_files` is a list of existing db files for the broker. This
      list should have at least one entry for an initialised broker, and
      should have two entries while a broker is in SHARDING state.
    * :attr:`db_file` is the path to whichever db is currently authoritative
      for the container. Depending on the container's state, this may not be
      the same as the ``db_file`` argument given to :meth:`~__init__`, unless
      ``force_db_file`` is True in which case :attr:`db_file` is always equal
      to the ``db_file`` argument given to :meth:`~__init__`.
    * :attr:`pending_file` is always equal to :attr:`_db_file` extended with
      ``.pending``, i.e. ``<hash>.db.pending``.
    """
    db_type = 'container'
    db_contains_type = 'object'
    db_reclaim_timestamp = 'created_at'
    delete_meta_whitelist = ['x-container-sysmeta-shard-quoted-root',
                             'x-container-sysmeta-shard-root',
                             'x-container-sysmeta-sharding']

    def __init__(self, db_file, timeout=BROKER_TIMEOUT, logger=None,
                 account=None, container=None, pending_timeout=None,
                 stale_reads_ok=False, skip_commits=False,
                 force_db_file=False, fallocate_reserve=None,
                 fallocate_is_percent=None):
        self._init_db_file = db_file
        base_db_file = make_db_file_path(db_file, None)
        super(ContainerBroker, self).__init__(
            base_db_file, timeout, logger, account, container, pending_timeout,
            stale_reads_ok, skip_commits=skip_commits,
            fallocate_reserve=fallocate_reserve,
            fallocate_is_percent=fallocate_is_percent)
        # the root account and container are populated on demand
        self._root_account = self._root_container = None
        self._force_db_file = force_db_file
        self._db_files = None

    @classmethod
    def create_broker(cls, device_path, part, account, container, logger=None,
                      epoch=None, put_timestamp=None,
                      storage_policy_index=None):
        """
        Create a ContainerBroker instance. If the db doesn't exist, initialize
        the db file.

        :param device_path: device path
        :param part: partition number
        :param account: account name string
        :param container: container name string
        :param logger: a logger instance
        :param epoch: a timestamp to include in the db filename
        :param put_timestamp: initial timestamp if broker needs to be
            initialized
        :param storage_policy_index: the storage policy index
        :return: a tuple of (``broker``, ``initialized``) where ``broker`` is
            an instance of :class:`swift.container.backend.ContainerBroker` and
            ``initialized`` is True if the db file was initialized, False
            otherwise.
        """
        hsh = hash_path(account, container)
        db_dir = storage_directory(DATADIR, part, hsh)
        db_path = make_db_file_path(
            os.path.join(device_path, db_dir, hsh + '.db'), epoch)
        broker = ContainerBroker(db_path, account=account, container=container,
                                 logger=logger)
        initialized = False
        if not os.path.exists(broker.db_file):
            try:
                broker.initialize(put_timestamp, storage_policy_index)
                initialized = True
            except DatabaseAlreadyExists:
                pass
        return broker, initialized

    def get_db_state(self):
        """
        Returns the current state of on disk db files.
        """
        if not self.db_files:
            return NOTFOUND
        if len(self.db_files) > 1:
            return SHARDING
        if self.db_epoch is None:
            # never been sharded
            return UNSHARDED
        if self.db_epoch != self.get_own_shard_range().epoch:
            return UNSHARDED
        if not self.has_other_shard_ranges():
            return COLLAPSED
        return SHARDED

    def sharding_initiated(self):
        """
        Returns True if a broker has shard range state that would be necessary
        for sharding to have been initiated, False otherwise.
        """
        own_shard_range = self.get_own_shard_range()
        if own_shard_range.state in ShardRange.CLEAVING_STATES:
            return self.has_other_shard_ranges()
        return False

    def sharding_required(self):
        """
        Returns True if a broker has shard range state that would be necessary
        for sharding to have been initiated but has not yet completed sharding,
        False otherwise.
        """
        db_state = self.get_db_state()
        return (db_state == SHARDING or
                (db_state == UNSHARDED and self.sharding_initiated()))

    def is_sharded(self):
        return self.get_db_state() == SHARDED

    def reload_db_files(self):
        """
        Reloads the cached list of valid on disk db files for this broker.
        """
        # reset connection so the next access will use the correct DB file
        self.conn = None
        self._db_files = get_db_files(self._init_db_file)

    @property
    def db_files(self):
        """
        Gets the cached list of valid db files that exist on disk for this
        broker.

        The cached list may be refreshed by calling
            :meth:`~swift.container.backend.ContainerBroker.reload_db_files`.

        :return: A list of paths to db files ordered by ascending epoch;
            the list may be empty.
        """
        if not self._db_files:
            self.reload_db_files()
        return self._db_files

    @property
    def db_file(self):
        """
        Get the path to the primary db file for this broker. This is typically
        the db file for the most recent sharding epoch. However, if no db files
        exist on disk, or if ``force_db_file`` was True when the broker was
        constructed, then the primary db file is the file passed to the broker
        constructor.

        :return: A path to a db file; the file does not necessarily exist.
        """
        if self._force_db_file:
            return self._init_db_file
        if self.db_files:
            return self.db_files[-1]
        return self._init_db_file

    @property
    def db_epoch(self):
        hash_, epoch, ext = parse_db_filename(self.db_file)
        return epoch

    @property
    def storage_policy_index(self):
        if not hasattr(self, '_storage_policy_index'):
            self._storage_policy_index = \
                self._get_info()['storage_policy_index']
        return self._storage_policy_index

    @property
    def path(self):
        self._populate_instance_cache()
        return '%s/%s' % (self.account, self.container)

    def _initialize(self, conn, put_timestamp, storage_policy_index):
        """
        Create a brand new container database (tables, indices, triggers, etc.)
        """
        if not self.account:
            raise ValueError(
                'Attempting to create a new database with no account set')
        if not self.container:
            raise ValueError(
                'Attempting to create a new database with no container set')
        if storage_policy_index is None:
            storage_policy_index = 0
        self.create_object_table(conn)
        self.create_policy_stat_table(conn, storage_policy_index)
        self.create_container_info_table(conn, put_timestamp,
                                         storage_policy_index)
        self.create_shard_range_table(conn)
        self._db_files = None

    def create_object_table(self, conn):
        """
        Create the object table which is specific to the container DB.
        Not a part of Pluggable Back-ends, internal to the baseline code.

        :param conn: DB connection object
        """
        conn.executescript("""
            CREATE TABLE object (
                ROWID INTEGER PRIMARY KEY AUTOINCREMENT,
                name TEXT,
                created_at TEXT,
                size INTEGER,
                content_type TEXT,
                etag TEXT,
                deleted INTEGER DEFAULT 0,
                storage_policy_index INTEGER DEFAULT 0
            );

            CREATE INDEX ix_object_deleted_name ON object (deleted, name);

            CREATE TRIGGER object_update BEFORE UPDATE ON object
            BEGIN
                SELECT RAISE(FAIL, 'UPDATE not allowed; DELETE and INSERT');
            END;

        """ + POLICY_STAT_TRIGGER_SCRIPT)

    def create_container_info_table(self, conn, put_timestamp,
                                    storage_policy_index):
        """
        Create the container_info table which is specific to the container DB.
        Not a part of Pluggable Back-ends, internal to the baseline code.
        Also creates the container_stat view.

        :param conn: DB connection object
        :param put_timestamp: put timestamp
        :param storage_policy_index: storage policy index
        """
        if put_timestamp is None:
            put_timestamp = Timestamp(0).internal
        # The container_stat view is for compatibility; old versions of Swift
        # expected a container_stat table with columns "object_count" and
        # "bytes_used", but when that stuff became per-storage-policy and
        # moved to the policy_stat table, we stopped creating those columns in
        # container_stat.
        #
        # To retain compatibility, we create the container_stat view with some
        # triggers to make it behave like the old container_stat table. This
        # way, if an old version of Swift encounters a database with the new
        # schema, it can still work.
        #
        # Note that this can occur during a rolling Swift upgrade if a DB gets
        # rsynced from an old node to a new, so it's necessary for
        # availability during upgrades. The fact that it enables downgrades is
        # a nice bonus.
        conn.executescript(CONTAINER_INFO_TABLE_SCRIPT +
                           CONTAINER_STAT_VIEW_SCRIPT)
        conn.execute("""
            INSERT INTO container_info (account, container, created_at, id,
                put_timestamp, status_changed_at, storage_policy_index)
            VALUES (?, ?, ?, ?, ?, ?, ?);
        """, (self.account, self.container, Timestamp.now().internal,
              self._new_db_id(), put_timestamp, put_timestamp,
              storage_policy_index))

    def create_policy_stat_table(self, conn, storage_policy_index=0):
        """
        Create policy_stat table.

        :param conn: DB connection object
        :param storage_policy_index: the policy_index the container is
                                     being created with
        """
        conn.executescript(POLICY_STAT_TABLE_CREATE)
        conn.execute("""
            INSERT INTO policy_stat (storage_policy_index)
            VALUES (?)
        """, (storage_policy_index,))

    def create_shard_range_table(self, conn):
        """
        Create the shard_range table which is specific to the container DB.

        :param conn: DB connection object
        """
        # Use execute (not executescript) so we get the benefits of our
        # GreenDBConnection. Creating a table requires a whole-DB lock;
        # *any* in-progress cursor will otherwise trip a "database is locked"
        # error.
        conn.execute("""
            CREATE TABLE %s (
                ROWID INTEGER PRIMARY KEY AUTOINCREMENT,
                name TEXT,
                timestamp TEXT,
                lower TEXT,
                upper TEXT,
                object_count INTEGER DEFAULT 0,
                bytes_used INTEGER DEFAULT 0,
                meta_timestamp TEXT,
                deleted INTEGER DEFAULT 0,
                state INTEGER,
                state_timestamp TEXT,
                epoch TEXT,
                reported INTEGER DEFAULT 0,
                tombstones INTEGER DEFAULT -1
            );
        """ % SHARD_RANGE_TABLE)

        conn.execute("""
            CREATE TRIGGER shard_range_update BEFORE UPDATE ON %s
            BEGIN
                SELECT RAISE(FAIL, 'UPDATE not allowed; DELETE and INSERT');
            END;
        """ % SHARD_RANGE_TABLE)

    def get_db_version(self, conn):
        if self._db_version == -1:
            self._db_version = 0
            for row in conn.execute('''
                    SELECT name FROM sqlite_master
                    WHERE name = 'ix_object_deleted_name' '''):
                self._db_version = 1
        return self._db_version

    def _get_deleted_key(self, connection):
        if self.get_db_version(connection) < 1:
            return '+deleted'
        return 'deleted'

    def _newid(self, conn):
        conn.execute('''
            UPDATE container_stat
            SET reported_put_timestamp = 0, reported_delete_timestamp = 0,
                reported_object_count = 0, reported_bytes_used = 0''')

    def _commit_puts_load(self, item_list, entry):
        """See :func:`swift.common.db.DatabaseBroker._commit_puts_load`"""
        (name, timestamp, size, content_type, etag, deleted) = entry[:6]
        if len(entry) > 6:
            storage_policy_index = entry[6]
        else:
            storage_policy_index = 0
        content_type_timestamp = meta_timestamp = None
        if len(entry) > 7:
            content_type_timestamp = entry[7]
        if len(entry) > 8:
            meta_timestamp = entry[8]
        item_list.append({'name': name,
                          'created_at': timestamp,
                          'size': size,
                          'content_type': content_type,
                          'etag': etag,
                          'deleted': deleted,
                          'storage_policy_index': storage_policy_index,
                          'ctype_timestamp': content_type_timestamp,
                          'meta_timestamp': meta_timestamp})

    def _empty(self):
        self._commit_puts_stale_ok()
        with self.get() as conn:
            try:
                row = conn.execute(
                    'SELECT max(object_count) from policy_stat').fetchone()
            except sqlite3.OperationalError as err:
                if not any(msg in str(err) for msg in (
                        "no such column: storage_policy_index",
                        "no such table: policy_stat")):
                    raise
                row = conn.execute(
                    'SELECT object_count from container_stat').fetchone()
            return zero_like(row[0])

    def empty(self):
        """
        Check if container DB is empty.

        This method uses more stringent checks on object count than
        :meth:`is_deleted`: this method checks that there are no objects in any
        policy; if the container is in the process of sharding then both fresh
        and retiring databases are checked to be empty; if a root container has
        shard ranges then they are checked to be empty.

        :returns: True if the database has no active objects, False otherwise
        """
        if not all(broker._empty() for broker in self.get_brokers()):
            return False
        if self.is_root_container() and self.sharding_initiated():
            # sharded shards don't get updates from their shards so their shard
            # usage should not be relied upon
            return self.get_shard_usage()['object_count'] <= 0
        return True

    def delete_object(self, name, timestamp, storage_policy_index=0):
        """
        Mark an object deleted.

        :param name: object name to be deleted
        :param timestamp: timestamp when the object was marked as deleted
        :param storage_policy_index: the storage policy index for the object
        """
        self.put_object(name, timestamp, 0, 'application/deleted', 'noetag',
                        deleted=1, storage_policy_index=storage_policy_index)

    def make_tuple_for_pickle(self, record):
        return (record['name'], record['created_at'], record['size'],
                record['content_type'], record['etag'], record['deleted'],
                record['storage_policy_index'],
                record['ctype_timestamp'],
                record['meta_timestamp'])

    def put_object(self, name, timestamp, size, content_type, etag, deleted=0,
                   storage_policy_index=0, ctype_timestamp=None,
                   meta_timestamp=None):
        """
        Creates an object in the DB with its metadata.

        :param name: object name to be created
        :param timestamp: timestamp of when the object was created
        :param size: object size
        :param content_type: object content-type
        :param etag: object etag
        :param deleted: if True, marks the object as deleted and sets the
                        deleted_at timestamp to timestamp
        :param storage_policy_index: the storage policy index for the object
        :param ctype_timestamp: timestamp of when content_type was last
                                updated
        :param meta_timestamp: timestamp of when metadata was last updated
        """
        record = {'name': name, 'created_at': timestamp, 'size': size,
                  'content_type': content_type, 'etag': etag,
                  'deleted': deleted,
                  'storage_policy_index': storage_policy_index,
                  'ctype_timestamp': ctype_timestamp,
                  'meta_timestamp': meta_timestamp}
        self.put_record(record)

    def remove_objects(self, lower, upper, max_row=None):
        """
        Removes object records in the given namespace range from the object
        table.

        Note that objects are removed regardless of their storage_policy_index.

        :param lower: defines the lower bound of object names that will be
            removed; names greater than this value will be removed; names less
            than or equal to this value will not be removed.
        :param upper: defines the upper bound of object names that will be
            removed; names less than or equal to this value will be removed;
            names greater than this value will not be removed. The empty string
            is interpreted as there being no upper bound.
        :param max_row: if specified only rows less than or equal to max_row
            will be removed
        """
        query_conditions = []
        query_args = []
        if max_row is not None:
            query_conditions.append('ROWID <= ?')
            query_args.append(str(max_row))
        if lower:
            query_conditions.append('name > ?')
            query_args.append(lower)
        if upper:
            query_conditions.append('name <= ?')
            query_args.append(upper)

        query = 'DELETE FROM object WHERE deleted in (0, 1)'
        if query_conditions:
            query += ' AND ' + ' AND '.join(query_conditions)

        with self.get() as conn:
            conn.execute(query, query_args)
            conn.commit()

    def _is_deleted_info(self, object_count, put_timestamp, delete_timestamp,
                         **kwargs):
        """
        Apply delete logic to database info.

        :returns: True if the DB is considered to be deleted, False otherwise
        """
        # The container is considered deleted if the delete_timestamp
        # value is greater than the put_timestamp, and there are no
        # objects in the container.
        return zero_like(object_count) and (
            Timestamp(delete_timestamp) > Timestamp(put_timestamp))

    def _is_deleted(self, conn):
        """
        Check if the DB is considered to be deleted.

        This object count used in this check is the same as the container
        object count that would be returned in the result of :meth:`get_info`
        and exposed to a client i.e. it is based on the container_stat view for
        the current storage policy index or relevant shard range usage.

        :param conn: database conn

        :returns: True if the DB is considered to be deleted, False otherwise
        """
        info = conn.execute('''
            SELECT put_timestamp, delete_timestamp, object_count
            FROM container_stat''').fetchone()
        info = dict(info)
        info.update(self._get_alternate_object_stats()[1])
        return self._is_deleted_info(**info)

    def is_old_enough_to_reclaim(self, now, reclaim_age):
        with self.get() as conn:
            info = conn.execute('''
                SELECT put_timestamp, delete_timestamp
                FROM container_stat''').fetchone()
        return (Timestamp(now - reclaim_age) >
                Timestamp(info['delete_timestamp']) >
                Timestamp(info['put_timestamp']))

    def is_empty_enough_to_reclaim(self):
        if self.is_root_container() and (self.has_other_shard_ranges() or
                                         self.get_db_state() == SHARDING):
            return False
        return self.empty()

    def is_reclaimable(self, now, reclaim_age):
        return self.is_old_enough_to_reclaim(now, reclaim_age) and \
            self.is_empty_enough_to_reclaim()

    def get_info_is_deleted(self):
        """
        Get the is_deleted status and info for the container.

        :returns: a tuple, in the form (info, is_deleted) info is a dict as
                  returned by get_info and is_deleted is a boolean.
        """
        if not os.path.exists(self.db_file):
            return {}, True
        info = self.get_info()
        return info, self._is_deleted_info(**info)

    def get_replication_info(self):
        info = super(ContainerBroker, self).get_replication_info()
        info['shard_max_row'] = self.get_max_row(SHARD_RANGE_TABLE)
        return info

    def _do_get_info_query(self, conn):
        data = None
        trailing_sync = 'x_container_sync_point1, x_container_sync_point2'
        trailing_pol = 'storage_policy_index'
        errors = set()
        while not data:
            try:
                data = conn.execute(('''
                    SELECT account, container, created_at, put_timestamp,
                        delete_timestamp, status, status_changed_at,
                        object_count, bytes_used,
                        reported_put_timestamp, reported_delete_timestamp,
                        reported_object_count, reported_bytes_used, hash,
                        id, %s, %s
                        FROM container_stat
                ''') % (trailing_sync, trailing_pol)).fetchone()
            except sqlite3.OperationalError as err:
                err_msg = str(err)
                if err_msg in errors:
                    # only attempt migration once
                    raise
                errors.add(err_msg)
                if 'no such column: storage_policy_index' in err_msg:
                    trailing_pol = '0 AS storage_policy_index'
                elif 'no such column: x_container_sync_point' in err_msg:
                    trailing_sync = '-1 AS x_container_sync_point1, ' \
                                    '-1 AS x_container_sync_point2'
                else:
                    raise
        data = dict(data)
        # populate instance cache
        self._storage_policy_index = data['storage_policy_index']
        self.account = data['account']
        self.container = data['container']
        return data

    def _get_info(self):
        self._commit_puts_stale_ok()
        with self.get() as conn:
            return self._do_get_info_query(conn)

    def _populate_instance_cache(self, conn=None):
        # load cached instance attributes from the database if necessary
        if self.container is None:
            with self.maybe_get(conn) as conn:
                self._do_get_info_query(conn)

    def _get_alternate_object_stats(self):
        state = self.get_db_state()
        if state == SHARDING:
            other_info = self.get_brokers()[0]._get_info()
            stats = {'object_count': other_info['object_count'],
                     'bytes_used': other_info['bytes_used']}
        elif state == SHARDED and self.is_root_container():
            stats = self.get_shard_usage()
        else:
            stats = {}
        return state, stats

    def get_info(self):
        """
        Get global data for the container.

        :returns: dict with keys: account, container, created_at,
                  put_timestamp, delete_timestamp, status, status_changed_at,
                  object_count, bytes_used, reported_put_timestamp,
                  reported_delete_timestamp, reported_object_count,
                  reported_bytes_used, hash, id, x_container_sync_point1,
                  x_container_sync_point2, and storage_policy_index,
                  db_state.
        """
        data = self._get_info()
        state, stats = self._get_alternate_object_stats()
        data.update(stats)
        data['db_state'] = state
        return data

    def set_x_container_sync_points(self, sync_point1, sync_point2):
        with self.get() as conn:
            try:
                self._set_x_container_sync_points(conn, sync_point1,
                                                  sync_point2)
            except sqlite3.OperationalError as err:
                if 'no such column: x_container_sync_point' not in \
                        str(err):
                    raise
                self._migrate_add_container_sync_points(conn)
                self._set_x_container_sync_points(conn, sync_point1,
                                                  sync_point2)
            conn.commit()

    def _set_x_container_sync_points(self, conn, sync_point1, sync_point2):
        if sync_point1 is not None and sync_point2 is not None:
            conn.execute('''
                UPDATE container_stat
                SET x_container_sync_point1 = ?,
                    x_container_sync_point2 = ?
            ''', (sync_point1, sync_point2))
        elif sync_point1 is not None:
            conn.execute('''
                UPDATE container_stat
                SET x_container_sync_point1 = ?
            ''', (sync_point1,))
        elif sync_point2 is not None:
            conn.execute('''
                UPDATE container_stat
                SET x_container_sync_point2 = ?
            ''', (sync_point2,))

    def get_policy_stats(self):
        with self.get() as conn:
            try:
                info = conn.execute('''
                    SELECT storage_policy_index, object_count, bytes_used
                    FROM policy_stat
                ''').fetchall()
            except sqlite3.OperationalError as err:
                if not any(msg in str(err) for msg in (
                        "no such column: storage_policy_index",
                        "no such table: policy_stat")):
                    raise
                info = conn.execute('''
                    SELECT 0 as storage_policy_index, object_count, bytes_used
                    FROM container_stat
                ''').fetchall()
        policy_stats = {}
        for row in info:
            stats = dict(row)
            key = stats.pop('storage_policy_index')
            policy_stats[key] = stats
        return policy_stats

    def has_multiple_policies(self):
        with self.get() as conn:
            try:
                curs = conn.execute('''
                    SELECT count(storage_policy_index)
                    FROM policy_stat
                    ''').fetchone()
            except sqlite3.OperationalError as err:
                if 'no such table: policy_stat' not in str(err):
                    raise
                # no policy_stat row
                return False
            if curs and curs[0] > 1:
                return True
            # only one policy_stat row
            return False

    def set_storage_policy_index(self, policy_index, timestamp=None):
        """
        Update the container_stat policy_index and status_changed_at.
        """
        if timestamp is None:
            timestamp = Timestamp.now().internal

        def _setit(conn):
            conn.execute('''
                INSERT OR IGNORE INTO policy_stat (storage_policy_index)
                VALUES (?)
             ''', (policy_index,))
            conn.execute('''
                UPDATE container_stat
                SET storage_policy_index = ?,
                    status_changed_at = MAX(?, status_changed_at)
                WHERE storage_policy_index <> ?
            ''', (policy_index, timestamp, policy_index))
            conn.commit()

        with self.get() as conn:
            try:
                _setit(conn)
            except sqlite3.OperationalError as err:
                if not any(msg in str(err) for msg in (
                        "no such column: storage_policy_index",
                        "no such table: policy_stat")):
                    raise
                self._migrate_add_storage_policy(conn)
                _setit(conn)

        self._storage_policy_index = policy_index

    def reported(self, put_timestamp, delete_timestamp, object_count,
                 bytes_used):
        """
        Update reported stats, available with container's `get_info`.

        :param put_timestamp: put_timestamp to update
        :param delete_timestamp: delete_timestamp to update
        :param object_count: object_count to update
        :param bytes_used: bytes_used to update
        """
        with self.get() as conn:
            conn.execute('''
                UPDATE container_stat
                SET reported_put_timestamp = ?, reported_delete_timestamp = ?,
                    reported_object_count = ?, reported_bytes_used = ?
            ''', (put_timestamp, delete_timestamp, object_count, bytes_used))
            conn.commit()

    def list_objects_iter(self, limit, marker, end_marker, prefix, delimiter,
                          path=None, storage_policy_index=0, reverse=False,
                          include_deleted=False, since_row=None,
                          transform_func=None, all_policies=False,
                          allow_reserved=False):
        """
        Get a list of objects sorted by name starting at marker onward, up
        to limit entries.  Entries will begin with the prefix and will not
        have the delimiter after the prefix.

        :param limit: maximum number of entries to get
        :param marker: marker query
        :param end_marker: end marker query
        :param prefix: prefix query
        :param delimiter: delimiter for query
        :param path: if defined, will set the prefix and delimiter based on
                     the path
        :param storage_policy_index: storage policy index for query
        :param reverse: reverse the result order.
        :param include_deleted: if True, include only deleted objects; if
            False (default), include only undeleted objects; otherwise, include
            both deleted and undeleted objects.
        :param since_row: include only items whose ROWID is greater than
            the given row id; by default all rows are included.
        :param transform_func: an optional function that if given will be
            called for each object to get a transformed version of the object
            to include in the listing; should have same signature as
            :meth:`~_transform_record`; defaults to :meth:`~_transform_record`.
        :param all_policies: if True, include objects for all storage policies
            ignoring any value given for ``storage_policy_index``
        :param allow_reserved: exclude names with reserved-byte by default

        :returns: list of tuples of (name, created_at, size, content_type,
                  etag, deleted)
        """
        if include_deleted is True:
            deleted_arg = ' = 1'
        elif include_deleted is False:
            deleted_arg = ' = 0'
        else:
            deleted_arg = ' in (0, 1)'

        if transform_func is None:
            transform_func = self._transform_record
        delim_force_gte = False
        if six.PY2:
            (marker, end_marker, prefix, delimiter, path) = utf8encode(
                marker, end_marker, prefix, delimiter, path)
        self._commit_puts_stale_ok()
        if reverse:
            # Reverse the markers if we are reversing the listing.
            marker, end_marker = end_marker, marker
        if path is not None:
            prefix = path
            if path:
                prefix = path = path.rstrip('/') + '/'
            delimiter = '/'
        elif delimiter and not prefix:
            prefix = ''
        if prefix:
            end_prefix = prefix[:-1] + chr(ord(prefix[-1]) + 1)
        orig_marker = marker
        with self.get() as conn:
            results = []
            deleted_key = self._get_deleted_key(conn)
            query_keys = ['name', 'created_at', 'size', 'content_type',
                          'etag', deleted_key]
            while len(results) < limit:
                query_args = []
                query_conditions = []
                if end_marker and (not prefix or end_marker < end_prefix):
                    query_conditions.append('name < ?')
                    query_args.append(end_marker)
                elif prefix:
                    query_conditions.append('name < ?')
                    query_args.append(end_prefix)

                if delim_force_gte:
                    query_conditions.append('name >= ?')
                    query_args.append(marker)
                    # Always set back to False
                    delim_force_gte = False
                elif marker and (not prefix or marker >= prefix):
                    query_conditions.append('name > ?')
                    query_args.append(marker)
                elif prefix:
                    query_conditions.append('name >= ?')
                    query_args.append(prefix)
                if not allow_reserved:
                    query_conditions.append('name >= ?')
                    query_args.append(chr(ord(RESERVED_BYTE) + 1))
                query_conditions.append(deleted_key + deleted_arg)
                if since_row:
                    query_conditions.append('ROWID > ?')
                    query_args.append(since_row)

                def build_query(keys, conditions, args):
                    query = 'SELECT ' + ', '.join(keys) + ' FROM object '
                    if conditions:
                        query += 'WHERE ' + ' AND '.join(conditions)
                    tail_query = '''
                        ORDER BY name %s LIMIT ?
                    ''' % ('DESC' if reverse else '')
                    return query + tail_query, args + [limit - len(results)]

                # storage policy filter
                if all_policies:
                    query, args = build_query(
                        query_keys + ['storage_policy_index'],
                        query_conditions,
                        query_args)
                else:
                    query, args = build_query(
                        query_keys + ['storage_policy_index'],
                        query_conditions + ['storage_policy_index = ?'],
                        query_args + [storage_policy_index])
                try:
                    curs = conn.execute(query, tuple(args))
                except sqlite3.OperationalError as err:
                    if 'no such column: storage_policy_index' not in str(err):
                        raise
                    query, args = build_query(
                        query_keys + ['0 as storage_policy_index'],
                        query_conditions, query_args)
                    curs = conn.execute(query, tuple(args))
                curs.row_factory = None

                # Delimiters without a prefix is ignored, further if there
                # is no delimiter then we can simply return the result as
                # prefixes are now handled in the SQL statement.
                if prefix is None or not delimiter:
                    return [transform_func(r) for r in curs]

                # We have a delimiter and a prefix (possibly empty string) to
                # handle
                rowcount = 0
                for row in curs:
                    rowcount += 1
                    name = row[0]
                    if reverse:
                        end_marker = name
                    else:
                        marker = name

                    if len(results) >= limit:
                        curs.close()
                        return results
                    end = name.find(delimiter, len(prefix))
                    if path is not None:
                        if name == path:
                            continue
                        if end >= 0 and len(name) > end + len(delimiter):
                            if reverse:
                                end_marker = name[:end + len(delimiter)]
                            else:
                                marker = ''.join([
                                    name[:end],
                                    delimiter[:-1],
                                    chr(ord(delimiter[-1:]) + 1),
                                ])
                            curs.close()
                            break
                    elif end >= 0:
                        if reverse:
                            end_marker = name[:end + len(delimiter)]
                        else:
                            marker = ''.join([
                                name[:end],
                                delimiter[:-1],
                                chr(ord(delimiter[-1:]) + 1),
                            ])
                            # we want result to be inclusive of delim+1
                            delim_force_gte = True
                        dir_name = name[:end + len(delimiter)]
                        if dir_name != orig_marker:
                            results.append([dir_name, '0', 0, None, ''])
                        curs.close()
                        break
                    results.append(transform_func(row))
                if not rowcount:
                    break
            return results

    def get_objects(self, limit=None, marker='', end_marker='',
                    include_deleted=None, since_row=None):
        """
        Returns a list of objects, including deleted objects, in all policies.
        Each object in the list is described by a dict with keys {'name',
        'created_at', 'size', 'content_type', 'etag', 'deleted',
        'storage_policy_index'}.

        :param limit: maximum number of entries to get
        :param marker: if set, objects with names less than or equal to this
            value will not be included in the list.
        :param end_marker: if set, objects with names greater than or equal to
            this value will not be included in the list.
        :param include_deleted: if True, include only deleted objects; if
            False, include only undeleted objects; otherwise (default), include
            both deleted and undeleted objects.
        :param since_row: include only items whose ROWID is greater than
            the given row id; by default all rows are included.
        :return: a list of dicts, each describing an object.
        """

        limit = CONTAINER_LISTING_LIMIT if limit is None else limit
        return self.list_objects_iter(
            limit, marker, end_marker, prefix=None, delimiter=None, path=None,
            reverse=False, include_deleted=include_deleted,
            transform_func=self._record_to_dict, since_row=since_row,
            all_policies=True, allow_reserved=True
        )

    def _transform_record(self, record):
        """
        Returns a tuple of (name, last-modified time, size, content_type and
        etag) for the given record.

        The given record's created_at timestamp is decoded into separate data,
        content-type and meta timestamps and the metadata timestamp is used as
        the last-modified time value.
        """
        t_data, t_ctype, t_meta = decode_timestamps(record[1])
        return (record[0], t_meta.internal) + record[2:5]

    def _record_to_dict(self, rec):
        if rec:
            keys = ('name', 'created_at', 'size', 'content_type', 'etag',
                    'deleted', 'storage_policy_index')
            return dict(zip(keys, rec))
        return None

    def merge_items(self, item_list, source=None):
        """
        Merge items into the object table.

        :param item_list: list of dictionaries of {'name', 'created_at',
                          'size', 'content_type', 'etag', 'deleted',
                          'storage_policy_index', 'ctype_timestamp',
                          'meta_timestamp'}
        :param source: if defined, update incoming_sync with the source
        """
        for item in item_list:
            if six.PY2 and isinstance(item['name'], six.text_type):
                item['name'] = item['name'].encode('utf-8')
            elif not six.PY2 and isinstance(item['name'], six.binary_type):
                item['name'] = item['name'].decode('utf-8')

        def _really_really_merge_items(conn):
            curs = conn.cursor()
            if self.get_db_version(conn) >= 1:
                query_mod = ' deleted IN (0, 1) AND '
            else:
                query_mod = ''
            curs.execute('BEGIN IMMEDIATE')
            # Get sqlite records for objects in item_list that already exist.
            # We must chunk it up to avoid sqlite's limit of 999 args.
            records = {}
            for offset in range(0, len(item_list), SQLITE_ARG_LIMIT):
                chunk = [rec['name'] for rec in
                         item_list[offset:offset + SQLITE_ARG_LIMIT]]
                records.update(
                    ((rec[0], rec[6]), rec) for rec in curs.execute(
                        'SELECT name, created_at, size, content_type,'
                        'etag, deleted, storage_policy_index '
                        'FROM object WHERE ' + query_mod + ' name IN (%s)' %
                        ','.join('?' * len(chunk)), chunk))
            # Sort item_list into things that need adding and deleting, based
            # on results of created_at query.
            to_delete = set()
            to_add = {}
            for item in item_list:
                item.setdefault('storage_policy_index', 0)  # legacy
                item_ident = (item['name'], item['storage_policy_index'])
                existing = self._record_to_dict(records.get(item_ident))
                if update_new_item_from_existing(item, existing):
                    if item_ident in records:  # exists with older timestamp
                        to_delete.add(item_ident)
                    if item_ident in to_add:  # duplicate entries in item_list
                        update_new_item_from_existing(item, to_add[item_ident])
                    to_add[item_ident] = item
            if to_delete:
                curs.executemany(
                    'DELETE FROM object WHERE ' + query_mod +
                    'name=? AND storage_policy_index=?',
                    (item_ident for item_ident in to_delete))
            if to_add:
                curs.executemany(
                    'INSERT INTO object (name, created_at, size, content_type,'
                    'etag, deleted, storage_policy_index) '
                    'VALUES (?, ?, ?, ?, ?, ?, ?)',
                    ((rec['name'], rec['created_at'], rec['size'],
                      rec['content_type'], rec['etag'], rec['deleted'],
                      rec['storage_policy_index'])
                     for rec in to_add.values()))
            if source:
                # for replication we rely on the remote end sending merges in
                # order with no gaps to increment sync_points
                sync_point = item_list[-1]['ROWID']
                curs.execute('''
                    UPDATE incoming_sync SET
                    sync_point=max(?, sync_point) WHERE remote_id=?
                ''', (sync_point, source))
                if curs.rowcount < 1:
                    curs.execute('''
                        INSERT INTO incoming_sync (sync_point, remote_id)
                        VALUES (?, ?)
                    ''', (sync_point, source))
            conn.commit()

        def _really_merge_items(conn):
            return tpool.execute(_really_really_merge_items, conn)

        with self.get() as conn:
            try:
                return _really_merge_items(conn)
            except sqlite3.OperationalError as err:
                if 'no such column: storage_policy_index' not in str(err):
                    raise
                self._migrate_add_storage_policy(conn)
                return _really_merge_items(conn)

    def merge_shard_ranges(self, shard_ranges):
        """
        Merge shard ranges into the shard range table.

        :param shard_ranges: a shard range or a list of shard ranges; each
            shard range should be an instance of
            :class:`~swift.common.utils.ShardRange` or a dict representation of
            a shard range having ``SHARD_RANGE_KEYS``.
        """
        if not shard_ranges:
            return
        if not isinstance(shard_ranges, (list, ShardRangeList)):
            shard_ranges = [shard_ranges]

        item_list = []
        for item in shard_ranges:
            if isinstance(item, ShardRange):
                item = dict(item)
            for col in ('name', 'lower', 'upper'):
                if six.PY2 and isinstance(item[col], six.text_type):
                    item[col] = item[col].encode('utf-8')
                elif not six.PY2 and isinstance(item[col], six.binary_type):
                    item[col] = item[col].decode('utf-8')
            item_list.append(item)

        def _really_merge_items(conn):
            curs = conn.cursor()
            curs.execute('BEGIN IMMEDIATE')

            # Get rows for items that already exist.
            # We must chunk it up to avoid sqlite's limit of 999 args.
            records = {}
            for offset in range(0, len(item_list), SQLITE_ARG_LIMIT):
                chunk = [record['name'] for record
                         in item_list[offset:offset + SQLITE_ARG_LIMIT]]
                records.update(
                    (rec[0], dict(zip(SHARD_RANGE_KEYS, rec)))
                    for rec in curs.execute(
                        'SELECT %s FROM %s '
                        'WHERE deleted IN (0, 1) AND name IN (%s)' %
                        (', '.join(SHARD_RANGE_KEYS), SHARD_RANGE_TABLE,
                         ','.join('?' * len(chunk))), chunk))

            to_add, to_delete = sift_shard_ranges(item_list, records)

            if to_delete:
                curs.executemany(
                    'DELETE FROM %s WHERE deleted in (0, 1) '
                    'AND name = ?' % SHARD_RANGE_TABLE,
                    ((item_ident,) for item_ident in to_delete))
            if to_add:
                vals = ','.join('?' * len(SHARD_RANGE_KEYS))
                curs.executemany(
                    'INSERT INTO %s (%s) VALUES (%s)' %
                    (SHARD_RANGE_TABLE, ','.join(SHARD_RANGE_KEYS), vals),
                    tuple([item[k] for k in SHARD_RANGE_KEYS]
                          for item in to_add))
            conn.commit()

        migrations = {
            'no such column: reported':
                self._migrate_add_shard_range_reported,
            'no such column: tombstones':
                self._migrate_add_shard_range_tombstones,
            ('no such table: %s' % SHARD_RANGE_TABLE):
                self.create_shard_range_table,
        }
        migrations_done = set()
        with self.get() as conn:
            while True:
                try:
                    return _really_merge_items(conn)
                except sqlite3.OperationalError as err:
                    # Without the rollback, new enough (>= py37) python/sqlite3
                    # will panic:
                    #   sqlite3.OperationalError: cannot start a transaction
                    #   within a transaction
                    conn.rollback()
                    for err_str, migration in migrations.items():
                        if err_str in migrations_done:
                            continue
                        if err_str in str(err):
                            migration(conn)
                            migrations_done.add(err_str)
                            break
                    else:
                        raise

    def get_reconciler_sync(self):
        with self.get() as conn:
            try:
                return conn.execute('''
                    SELECT reconciler_sync_point FROM container_stat
                    ''').fetchone()[0]
            except sqlite3.OperationalError as err:
                if "no such column: reconciler_sync_point" not in str(err):
                    raise
                return -1

    def update_reconciler_sync(self, point):
        query = '''
            UPDATE container_stat
            SET reconciler_sync_point = ?
        '''
        with self.get() as conn:
            try:
                conn.execute(query, (point,))
            except sqlite3.OperationalError as err:
                if "no such column: reconciler_sync_point" not in str(err):
                    raise
                self._migrate_add_storage_policy(conn)
                conn.execute(query, (point,))
            conn.commit()

    def get_misplaced_since(self, start, count):
        """
        Get a list of objects which are in a storage policy different
        from the container's storage policy.

        :param start: last reconciler sync point
        :param count: maximum number of entries to get

        :returns: list of dicts with keys: name, created_at, size,
                  content_type, etag, storage_policy_index
        """
        qry = '''
            SELECT ROWID, name, created_at, size, content_type, etag,
                   deleted, storage_policy_index
            FROM object
            WHERE ROWID > ?
            AND storage_policy_index != (
                SELECT storage_policy_index FROM container_stat LIMIT 1)
            ORDER BY ROWID ASC LIMIT ?
        '''
        self._commit_puts_stale_ok()
        with self.get() as conn:
            try:
                cur = conn.execute(qry, (start, count))
            except sqlite3.OperationalError as err:
                if "no such column: storage_policy_index" not in str(err):
                    raise
                return []
            return list(dict(row) for row in cur.fetchall())

    def _migrate_add_container_sync_points(self, conn):
        """
        Add the x_container_sync_point columns to the 'container_stat' table.
        """
        conn.executescript('''
            BEGIN;
            ALTER TABLE container_stat
            ADD COLUMN x_container_sync_point1 INTEGER DEFAULT -1;
            ALTER TABLE container_stat
            ADD COLUMN x_container_sync_point2 INTEGER DEFAULT -1;
            COMMIT;
        ''')

    def _migrate_add_storage_policy(self, conn):
        """
        Migrate the container schema to support tracking objects from
        multiple storage policies.  If the container_stat table has any
        pending migrations, they are applied now before copying into
        container_info.

         * create the 'policy_stat' table.
         * copy the current 'object_count' and 'bytes_used' columns to a
           row in the 'policy_stat' table.
         * add the storage_policy_index column to the 'object' table.
         * drop the 'object_insert' and 'object_delete' triggers.
         * add the 'object_insert_policy_stat' and
           'object_delete_policy_stat' triggers.
         * create container_info table for non-policy container info
         * insert values from container_stat into container_info
         * drop container_stat table
         * create container_stat view
        """

        # I tried just getting the list of column names in the current
        # container_stat table with a pragma table_info, but could never get
        # it inside the same transaction as the DDL (non-DML) statements:
        #     https://docs.python.org/2/library/sqlite3.html
        #         #controlling-transactions
        # So we just apply all pending migrations to container_stat and copy a
        # static known list of column names into container_info.
        try:
            self._migrate_add_container_sync_points(conn)
        except sqlite3.OperationalError as e:
            if 'duplicate column' in str(e):
                conn.execute('ROLLBACK;')
            else:
                raise

        try:
            conn.executescript("""
                ALTER TABLE container_stat
                ADD COLUMN metadata TEXT DEFAULT '';
            """)
        except sqlite3.OperationalError as e:
            if 'duplicate column' not in str(e):
                raise

        column_names = ', '.join((
            'account', 'container', 'created_at', 'put_timestamp',
            'delete_timestamp', 'reported_put_timestamp',
            'reported_object_count', 'reported_bytes_used', 'hash', 'id',
            'status', 'status_changed_at', 'metadata',
            'x_container_sync_point1', 'x_container_sync_point2'))

        conn.executescript(
            'BEGIN;' +
            POLICY_STAT_TABLE_CREATE +
            '''
                INSERT INTO policy_stat (
                    storage_policy_index, object_count, bytes_used)
                SELECT 0, object_count, bytes_used
                FROM container_stat;

                ALTER TABLE object
                ADD COLUMN storage_policy_index INTEGER DEFAULT 0;

                DROP TRIGGER object_insert;
                DROP TRIGGER object_delete;
            ''' +
            POLICY_STAT_TRIGGER_SCRIPT +
            CONTAINER_INFO_TABLE_SCRIPT +
            '''
                INSERT INTO container_info (%s)
                SELECT %s FROM container_stat;

                DROP TABLE IF EXISTS container_stat;
            ''' % (column_names, column_names) +
            CONTAINER_STAT_VIEW_SCRIPT +
            'COMMIT;')

    def _migrate_add_shard_range_reported(self, conn):
        """
        Add the reported column to the 'shard_range' table.
        """
        conn.executescript('''
            BEGIN;
            ALTER TABLE %s
            ADD COLUMN reported INTEGER DEFAULT 0;
            COMMIT;
        ''' % SHARD_RANGE_TABLE)

    def _migrate_add_shard_range_tombstones(self, conn):
        """
        Add the tombstones column to the 'shard_range' table.
        """
        conn.executescript('''
            BEGIN;
            ALTER TABLE %s
            ADD COLUMN tombstones INTEGER DEFAULT -1;
            COMMIT;
        ''' % SHARD_RANGE_TABLE)

    def _reclaim_other_stuff(self, conn, age_timestamp, sync_timestamp):
        super(ContainerBroker, self)._reclaim_other_stuff(
            conn, age_timestamp, sync_timestamp)
        # populate instance cache, but use existing conn to avoid deadlock
        # when it has a pending update
        self._populate_instance_cache(conn=conn)
        try:
            conn.execute('''
                DELETE FROM %s WHERE deleted = 1 AND timestamp < ?
                AND name != ?
            ''' % SHARD_RANGE_TABLE, (sync_timestamp, self.path))
        except sqlite3.OperationalError as err:
            if ('no such table: %s' % SHARD_RANGE_TABLE) not in str(err):
                raise

    def get_namespaces(self, states=None, fill_gaps=False):
        """
        Returns a list of persisted namespaces per input parameters.

        :param states: if specified, restricts the returned list to namespaces
            that have the given state(s); can be a list of ints or a single
            int.
        :param fill_gaps: if True, insert a modified copy of own shard range to
            fill any gap between the end of any found shard ranges and the
            upper bound of own shard range. Gaps enclosed within the found
            shard ranges are not filled.
        :return: a list of Namespace objects.
        """
        included_states = transform_to_set(states)
        with self.get() as conn:
            # Namespace only needs 'name', 'lower' and 'upper', but the query
            # also need to include 'state' to be used when subesequently
            # sorting the rows. And the sorting can't be done within SQLite
            # since the value for maximum upper bound is an empty string.
            params = [self.path]
            sql = '''
            SELECT name, lower, upper, state FROM %s
            WHERE deleted = 0 AND name != ?
            ''' % (SHARD_RANGE_TABLE)
            if included_states:
                sql = (
                    sql.rstrip()
                    + " AND state in (%s)\n            "
                    % ",".join("?" * len(included_states))
                )
                params.extend(included_states)
            try:
                data = conn.execute(sql, params)
                data.row_factory = None
                namespaces = [row for row in data]
            except sqlite3.OperationalError as err:
                if ('no such table: %s' % SHARD_RANGE_TABLE) in str(err):
                    return []
                else:
                    raise

        # Sort those namespaces in order, note that each namespace record also
        # include additional attribute 'state'.
        def sort_key(namespace):
            return ShardRange.sort_key_order(name=namespace[0],
                                             lower=namespace[1],
                                             upper=namespace[2],
                                             state=namespace[3])
        namespaces.sort(key=sort_key)
        # Convert the record tuples to Namespace objects.
        namespaces = [Namespace(row[0], row[1], row[2]) for row in namespaces]

        if fill_gaps and not (
<<<<<<< HEAD
            namespaces and namespaces[-1].upper == Namespace.MaxBound
=======
            namespaces and namespaces[-1].upper == Namespace.MAX
>>>>>>> fdde94d9
        ):
            # If there is a gap in the last, insert a modified copy of own
            # shard range to fill any gap between the end of any found and the
            # upper bound of own shard range. Gaps enclosed within the found
            # shard ranges are not filled.
            own_shard_range = self.get_own_shard_range()
            if namespaces:
                last_upper = namespaces[-1].upper
            else:
                last_upper = own_shard_range.lower
            required_upper = own_shard_range.upper
            if required_upper > last_upper:
                filler_sr = own_shard_range
                filler_sr.lower = last_upper
                filler_sr.upper = required_upper
                namespaces.append(
                    Namespace(filler_sr.name,
                              filler_sr.lower, filler_sr.upper))

        return namespaces

    def _get_shard_range_rows(self, connection=None, marker=None,
                              end_marker=None, includes=None,
                              include_deleted=False, states=None,
                              include_own=False, exclude_others=False,
                              limit=None):
        """
        Returns a list of shard range rows.

        To get all shard ranges use ``include_own=True``. To get only the
        broker's own shard range use ``include_own=True`` and
        ``exclude_others=True``.

        :param connection: db connection
        :param marker: restricts the returned list to rows whose namespace
            includes or is greater than the marker value. ``marker`` is ignored
             if ``includes`` is specified.
        :param end_marker: restricts the returned list to rows whose namespace
            includes or is less than the end_marker value. ``end_marker`` is
            ignored if ``includes`` is specified.
        :param includes: restricts the returned list to the shard range that
            includes the given value; if ``includes`` is specified then
            ``marker`` and ``end_marker`` are ignored, but other constraints
            are applied (e.g. ``exclude_others`` and ``include_deleted``).
        :param include_deleted: include rows marked as deleted.
        :param states: include only rows matching the given state(s); can be an
            int or a list of ints.
        :param include_own: boolean that governs whether the row whose name
            matches the broker's path is included in the returned list. If
            True, that row is included unless it is excluded by other
            constraints (e.g. ``marker``, ``end_marker``, ``includes``). If
            False, that row is not included. Default is False.
        :param exclude_others: boolean that governs whether the rows whose
            names do not match the broker's path are included in the returned
            list. If True, those rows are not included, otherwise they are
            included. Default is False.
        :param limit: restricts the returned list to the given number of rows.
            Should be a whole number; negative values will be ignored.
            The ``limit`` parameter is useful to optimise a search
            when the maximum number of expected matching rows is known, and
            particularly when that maximum number is much less than the total
            number of rows in the DB. However, the DB search is not ordered and
            the subset of rows returned when ``limit`` is less than all
            possible matching rows is therefore unpredictable.
        :return: a list of tuples.
        """

        if exclude_others and not include_own:
            return []

        included_states = transform_to_set(states)

        # defaults to be used when legacy db's are missing columns
        default_values = {'reported': 0,
                          'tombstones': -1}

        def do_query(conn, defaults=None):
            condition = ''
            conditions = []
            params = []
            if not include_deleted:
                conditions.append('deleted=0')
            if included_states:
                conditions.append('state in (%s)' % ','.join(
                    '?' * len(included_states)))
                params.extend(included_states)
            if not include_own:
                conditions.append('name != ?')
                params.append(self.path)
            if exclude_others:
                conditions.append('name = ?')
                params.append(self.path)
            if includes is None:
                if end_marker:
                    conditions.append('lower < ?')
                    params.append(end_marker)
                if marker:
                    conditions.append("(upper = '' OR upper > ?)")
                    params.append(marker)
            else:
                conditions.extend(('lower < ?', "(upper = '' OR upper >= ?)"))
                params.extend((includes, includes))
            if conditions:
                condition = ' WHERE ' + ' AND '.join(conditions)
            if limit is not None and limit >= 0:
                condition += ' LIMIT %d' % limit
            columns = SHARD_RANGE_KEYS[:-2]
            for column in SHARD_RANGE_KEYS[-2:]:
                if column in defaults:
                    columns += (('%s as %s' %
                                 (default_values[column], column)),)
                else:
                    columns += (column,)
            sql = '''
            SELECT %s
            FROM %s%s;
            ''' % (', '.join(columns), SHARD_RANGE_TABLE, condition)
            data = conn.execute(sql, params)
            data.row_factory = None
            return [row for row in data]

        with self.maybe_get(connection) as conn:
            defaults = set()
            attempts = len(default_values) + 1
            while attempts:
                attempts -= 1
                try:
                    return do_query(conn, defaults)
                except sqlite3.OperationalError as err:
                    if ('no such table: %s' % SHARD_RANGE_TABLE) in str(err):
                        return []
                    if not attempts:
                        raise
                    new_defaults = set()
                    for column in default_values.keys():
                        if 'no such column: %s' % column in str(err):
                            new_defaults.add(column)
                    if not new_defaults:
                        raise
                    if new_defaults.intersection(defaults):
                        raise
                    defaults.update(new_defaults)

    @classmethod
    def resolve_shard_range_states(cls, states):
        """
        Given a list of values each of which may be the name of a state, the
        number of a state, or an alias, return the set of state numbers
        described by the list.

        The following alias values are supported: 'listing' maps to all states
        that are considered valid when listing objects; 'updating' maps to all
        states that are considered valid for redirecting an object update;
        'auditing' maps to all states that are considered valid for a shard
        container that is updating its own shard range table from a root (this
        currently maps to all states except FOUND).

        :param states: a list of values each of which may be the name of a
            state, the number of a state, or an alias
        :return: a set of integer state numbers, or None if no states are given
        :raises ValueError: if any value in the given list is neither a valid
            state nor a valid alias
        """
        if states:
            resolved_states = set()
            for state in states:
                if state == 'listing':
                    resolved_states.update(SHARD_LISTING_STATES)
                elif state == 'updating':
                    resolved_states.update(SHARD_UPDATE_STATES)
                elif state == 'auditing':
                    resolved_states.update(SHARD_AUDITING_STATES)
                else:
                    resolved_states.add(ShardRange.resolve_state(state)[0])
            return resolved_states
        return None

    def get_shard_ranges(self, marker=None, end_marker=None, includes=None,
                         reverse=False, include_deleted=False, states=None,
                         include_own=False, exclude_others=False,
                         fill_gaps=False):
        """
        Returns a list of persisted shard ranges.

        :param marker: restricts the returned list to shard ranges whose
            namespace includes or is greater than the marker value. If
            ``reverse=True`` then ``marker`` is treated as ``end_marker``.
            ``marker`` is ignored if ``includes`` is specified.
        :param end_marker: restricts the returned list to shard ranges whose
            namespace includes or is less than the end_marker value. If
            ``reverse=True`` then ``end_marker`` is treated as ``marker``.
            ``end_marker`` is ignored if ``includes`` is specified.
        :param includes: restricts the returned list to the shard range that
            includes the given value; if ``includes`` is specified then
            ``fill_gaps``, ``marker`` and ``end_marker`` are ignored, but other
            constraints are applied (e.g. ``exclude_others`` and
            ``include_deleted``).
        :param reverse: reverse the result order.
        :param include_deleted: include items that have the delete marker set.
        :param states: if specified, restricts the returned list to shard
            ranges that have the given state(s); can be a list of ints or a
            single int.
        :param include_own: boolean that governs whether the row whose name
            matches the broker's path is included in the returned list. If
            True, that row is included unless it is excluded by other
            constraints (e.g. ``marker``, ``end_marker``, ``includes``). If
            False, that row is not included. Default is False.
        :param exclude_others: boolean that governs whether the rows whose
            names do not match the broker's path are included in the returned
            list. If True, those rows are not included, otherwise they are
            included. Default is False.
        :param fill_gaps: if True, insert a modified copy of own shard range to
            fill any gap between the end of any found shard ranges and the
            upper bound of own shard range. Gaps enclosed within the found
            shard ranges are not filled. ``fill_gaps`` is ignored if
            ``includes`` is specified.
        :return: a list of instances of :class:`swift.common.utils.ShardRange`.
        """
        if includes is None and (marker == Namespace.MAX
                                 or end_marker == Namespace.MIN):
            return []

        if reverse:
            marker, end_marker = end_marker, marker
        if marker and end_marker and marker >= end_marker:
            return []

        shard_ranges = [
            ShardRange(*row)
            for row in self._get_shard_range_rows(
                marker=marker, end_marker=end_marker, includes=includes,
                include_deleted=include_deleted, states=states,
                include_own=include_own, exclude_others=exclude_others)]
        shard_ranges.sort(key=ShardRange.sort_key)
        if includes:
            return shard_ranges[:1] if shard_ranges else []

        if fill_gaps:
            own_shard_range = self.get_own_shard_range()
            if shard_ranges:
                last_upper = shard_ranges[-1].upper
            else:
                last_upper = max(marker or own_shard_range.lower,
                                 own_shard_range.lower)
            required_upper = min(end_marker or own_shard_range.upper,
                                 own_shard_range.upper)
            if required_upper > last_upper:
                filler_sr = own_shard_range
                filler_sr.lower = last_upper
                filler_sr.upper = required_upper
                shard_ranges.append(filler_sr)

        if reverse:
            shard_ranges.reverse()

        return shard_ranges

    def get_own_shard_range(self, no_default=False):
        """
        Returns a shard range representing this broker's own shard range. If no
        such range has been persisted in the broker's shard ranges table then a
        default shard range representing the entire namespace will be returned.

        The ``object_count`` and ``bytes_used`` of the returned shard range are
        not guaranteed to be up-to-date with the current object stats for this
        broker. Callers that require up-to-date stats should use the
        ``get_info`` method.

        :param no_default: if True and the broker's own shard range is not
            found in the shard ranges table then None is returned, otherwise a
            default shard range is returned.
        :return: an instance of :class:`~swift.common.utils.ShardRange`
        """
        rows = self._get_shard_range_rows(
            include_own=True, include_deleted=True, exclude_others=True,
            limit=1)
        if rows:
            own_shard_range = ShardRange(*rows[0])
        elif no_default:
            own_shard_range = None
        else:
            own_shard_range = ShardRange(
                self.path, Timestamp.now(), ShardRange.MIN, ShardRange.MAX,
                state=ShardRange.ACTIVE)
        return own_shard_range

    def is_own_shard_range(self, shard_range):
        return shard_range.name == self.path

    def enable_sharding(self, epoch):
        """
        Updates this broker's own shard range with the given epoch, sets its
        state to SHARDING and persists it in the DB.

        :param epoch: a :class:`~swift.utils.common.Timestamp`
        :return: the broker's updated own shard range.
        """
        own_shard_range = self.get_own_shard_range()
        own_shard_range.update_state(ShardRange.SHARDING, epoch)
        own_shard_range.epoch = epoch
        self.merge_shard_ranges(own_shard_range)
        return own_shard_range

    def get_shard_usage(self):
        """
        Get the aggregate object stats for all shard ranges in states ACTIVE,
        SHARDING or SHRINKING.

        :return: a dict with keys {bytes_used, object_count}
        """
        with self.get() as conn:
            sql = '''
            SELECT COALESCE(SUM(bytes_used), 0),
                   COALESCE(SUM(object_count), 0)
            FROM %s
            WHERE state in (%s)
              AND deleted = 0
              AND name != ?
            ''' % (SHARD_RANGE_TABLE, ','.join('?' * len(SHARD_STATS_STATES)))
            cur = conn.execute(sql, SHARD_STATS_STATES + [self.path])
            bytes_used, object_count = cur.fetchone()
        return {'bytes_used': bytes_used,
                'object_count': object_count}

    def has_other_shard_ranges(self):
        """
        This function tells if there is any shard range other than the
        broker's own shard range, that is not marked as deleted.

        :return: A boolean value as described above.
        """
        with self.get() as conn:
            sql = '''
            SELECT 1 FROM %s
            WHERE deleted = 0 AND name != ? LIMIT 1
            ''' % (SHARD_RANGE_TABLE)
            try:
                data = conn.execute(sql, [self.path])
                data.row_factory = None
                return True if [row for row in data] else False
            except sqlite3.OperationalError as err:
                if ('no such table: %s' % SHARD_RANGE_TABLE) in str(err):
                    return False
                else:
                    raise

    def get_all_shard_range_data(self):
        """
        Returns a list of all shard range data, including own shard range and
        deleted shard ranges.

        :return: A list of dict representations of a ShardRange.
        """
        shard_ranges = self.get_shard_ranges(include_deleted=True,
                                             include_own=True)
        return [dict(sr) for sr in shard_ranges]

    def set_sharding_state(self):
        """
        Creates and initializes a fresh DB file in preparation for sharding a
        retiring DB. The broker's own shard range must have an epoch timestamp
        for this method to succeed.

        :return: True if the fresh DB was successfully created, False
            otherwise.
        """
        epoch = self.get_own_shard_range().epoch
        if not epoch:
            self.logger.warning("Container '%s' cannot be set to sharding "
                                "state: missing epoch", self.path)
            return False
        state = self.get_db_state()
        if not state == UNSHARDED:
            self.logger.warning("Container '%s' cannot be set to sharding "
                                "state while in %s state", self.path, state)
            return False

        info = self.get_info()
        # The tmp_dir is cleaned up by the replicators after reclaim_age, so if
        # we initially create the fresh DB there, we will already have cleanup
        # covered if there is an error.
        tmp_dir = os.path.join(self.get_device_path(), 'tmp')
        if not os.path.exists(tmp_dir):
            mkdirs(tmp_dir)
        tmp_db_file = os.path.join(tmp_dir, "fresh%s.db" % str(uuid4()))
        fresh_broker = ContainerBroker(tmp_db_file, self.timeout, self.logger,
                                       self.account, self.container)
        fresh_broker.initialize(info['put_timestamp'],
                                info['storage_policy_index'])
        # copy relevant data from the retiring db to the fresh db
        fresh_broker.update_metadata(self.metadata)
        fresh_broker.merge_shard_ranges(self.get_all_shard_range_data())
        # copy sync points so that any peer in sync with retiring db will
        # appear to be in sync with the fresh db, although the peer shouldn't
        # attempt to replicate objects to a db with shard ranges.
        for incoming in (True, False):
            syncs = self.get_syncs(incoming)
            fresh_broker.merge_syncs(syncs, incoming)

        max_row = self.get_max_row()
        with fresh_broker.get() as fresh_broker_conn:
            # Initialise the rowid to continue from where the retiring db ended
            try:
                sql = "INSERT into object " \
                      "(ROWID, name, created_at, size, content_type, etag) " \
                    "values (?, 'tmp_sharding', ?, 0, '', ?)"
                fresh_broker_conn.execute(
                    sql, (max_row, Timestamp.now().internal,
                          MD5_OF_EMPTY_STRING))
                fresh_broker_conn.execute(
                    'DELETE FROM object WHERE ROWID = ?', (max_row,))
                fresh_broker_conn.commit()
            except sqlite3.OperationalError as err:
                self.logger.error(
                    'Failed to set the ROWID of the fresh database for %s: %s',
                    self.path, err)
                return False

            # sync the retiring container stat into the fresh db. At least the
            # things that either aren't covered through the normal
            # broker api, and things that wont just be regenerated.
            try:
                sql = 'UPDATE container_stat SET created_at=?, '
                sql += 'delete_timestamp=?, status=?, status_changed_at=?'
                sql_data = (info['created_at'], info['delete_timestamp'],
                            info['status'], info['status_changed_at'])
                # 'reported_*' items are not sync'd because this is consistent
                # with when a new DB is created after rsync'ing to another
                # node (see _newid()). 'hash' should not be sync'd because
                # this DB has no object rows.
                fresh_broker_conn.execute(sql, sql_data)
                fresh_broker_conn.commit()
            except sqlite3.OperationalError as err:
                self.logger.error(
                    'Failed to sync the container_stat table/view with the '
                    'fresh database for %s: %s',
                    self.path, err)
                return False

        # Rename to the new database
        fresh_db_filename = make_db_file_path(self._db_file, epoch)
        renamer(tmp_db_file, fresh_db_filename)
        self.reload_db_files()
        return True

    def set_sharded_state(self):
        """
        Unlink's the broker's retiring DB file.

        :return: True if the retiring DB was successfully unlinked, False
            otherwise.
        """
        state = self.get_db_state()
        if not state == SHARDING:
            self.logger.warning("Container %r cannot be set to sharded "
                                "state while in %s state",
                                self.path, state)
            return False

        self.reload_db_files()
        if len(self.db_files) < 2:
            self.logger.warning(
                'Refusing to delete db file for %r: no fresher db file found '
                'in %r.', self.path, self.db_files)
            return False

        retiring_file = self.db_files[-2]
        try:
            os.unlink(retiring_file)
            self.logger.debug('Unlinked retiring db %r', retiring_file)
        except OSError as err:
            if err.errno != errno.ENOENT:
                self.logger.exception('Failed to unlink %r' % self._db_file)
            return False

        self.reload_db_files()
        if len(self.db_files) >= 2:
            self.logger.warning(
                'Still have multiple db files after unlinking %r: %r',
                retiring_file, self.db_files)
            return False

        return True

    def get_brokers(self):
        """
        Return a list of brokers for component dbs. The list has two entries
        while the db state is sharding: the first entry is a broker for the
        retiring db with ``skip_commits`` set to ``True``; the second entry is
        a broker for the fresh db  with ``skip_commits`` set to ``False``. For
        any other db state the list has one entry.

        :return: a list of :class:`~swift.container.backend.ContainerBroker`
        """
        if len(self.db_files) > 2:
            self.logger.warning('Unexpected db files will be ignored: %s' %
                                self.db_files[:-2])
        brokers = []
        db_files = self.db_files[-2:]
        while db_files:
            db_file = db_files.pop(0)
            sub_broker = ContainerBroker(
                db_file, self.timeout, self.logger, self.account,
                self.container, self.pending_timeout, self.stale_reads_ok,
                force_db_file=True, skip_commits=bool(db_files))
            brokers.append(sub_broker)
        return brokers

    def set_sharding_sysmeta(self, key, value):
        """
        Updates the broker's metadata stored under the given key
        prefixed with a sharding specific namespace.

        :param key: metadata key in the sharding metadata namespace.
        :param value: metadata value
        """
        self.update_metadata({'X-Container-Sysmeta-Shard-' + key:
                              (value, Timestamp.now().internal)})

    def get_sharding_sysmeta_with_timestamps(self):
        """
        Returns sharding specific info from the broker's metadata with
        timestamps.

        :param key: if given the value stored under ``key`` in the sharding
            info will be returned.
        :return: a dict of sharding info with their timestamps.
        """
        prefix = 'X-Container-Sysmeta-Shard-'
        return {
            k[len(prefix):]: v
            for k, v in self.metadata.items()
            if k.startswith(prefix)
        }

    def get_sharding_sysmeta(self, key=None):
        """
        Returns sharding specific info from the broker's metadata.

        :param key: if given the value stored under ``key`` in the sharding
            info will be returned.
        :return: either a dict of sharding info or the value stored under
            ``key`` in that dict.
        """
        info = self.get_sharding_sysmeta_with_timestamps()
        if key:
            return info.get(key, (None, None))[0]
        else:
            return {k: v[0] for k, v in info.items()}

    def _get_root_meta(self):
        """
        Get the (unquoted) root path, plus the header the info came from.
        If no info available, returns ``(None, None)``
        """
        path = self.get_sharding_sysmeta('Quoted-Root')
        if path:
            return 'X-Container-Sysmeta-Shard-Quoted-Root', unquote(path)

        path = self.get_sharding_sysmeta('Root')
        if path:
            return 'X-Container-Sysmeta-Shard-Root', path

        return None, None

    def _load_root_info(self):
        """
        Load the root container name and account for the container represented
        by this broker.

        The root container path, if set, is stored in sysmeta under the key
        ``X-Container-Sysmeta-Shard-Root``. If this sysmeta is not set then the
        container is considered to be a root container and ``_root_account``
        and ``_root_container`` are set equal to the broker ``account`` and
        ``container`` attributes respectively.

        """
        hdr, path = self._get_root_meta()

        if not path:
            # Ensure account/container get populated
            self._populate_instance_cache()
            self._root_account = self.account
            self._root_container = self.container
            return

        try:
            self._root_account, self._root_container = split_path(
                '/' + path, 2, 2)
        except ValueError:
            raise ValueError("Expected %s to be of the form "
                             "'account/container', got %r" % (hdr, path))

    @property
    def root_account(self):
        if not self._root_account:
            self._load_root_info()
        return self._root_account

    @property
    def root_container(self):
        if not self._root_container:
            self._load_root_info()
        return self._root_container

    @property
    def root_path(self):
        return '%s/%s' % (self.root_account, self.root_container)

    def is_root_container(self):
        """
        Returns True if this container is a root container, False otherwise.

        A root container is a container that is not a shard of another
        container.
        """
        _, path = self._get_root_meta()
        if path is not None:
            # We have metadata telling us where the root is; it's
            # authoritative; shards should always have this metadata even when
            # deleted
            return self.path == path

        # Else, we're either a root or a legacy deleted shard whose sharding
        # sysmeta was deleted
        own_shard_range = self.get_own_shard_range(no_default=True)
        if not own_shard_range:
            return True  # Never been sharded

        if own_shard_range.deleted:
            # When shard ranges shrink, they get marked deleted
            return False
        else:
            # But even when a root collapses, empties, and gets deleted, its
            # own_shard_range is left alive
            return True

    def _get_next_shard_range_upper(self, shard_size, last_upper=None):
        """
        Returns the name of the object that is ``shard_size`` rows beyond
        ``last_upper`` in the object table ordered by name. If ``last_upper``
        is not given then it defaults to the start of object table ordered by
        name.

        :param last_upper: the upper bound of the last found shard range.
        :return: an object name, or None if the number of rows beyond
            ``last_upper`` is less than ``shard_size``.
        """
        self._commit_puts_stale_ok()
        with self.get() as connection:
            sql = ('SELECT name FROM object WHERE %s=0 ' %
                   self._get_deleted_key(connection))
            args = []
            if last_upper:
                sql += "AND name > ? "
                args.append(str(last_upper))
            sql += "ORDER BY name LIMIT 1 OFFSET %d" % (shard_size - 1)
            row = connection.execute(sql, args).fetchone()
            return row['name'] if row else None

    def find_shard_ranges(self, shard_size, limit=-1, existing_ranges=None,
                          minimum_shard_size=1):
        """
        Scans the container db for shard ranges. Scanning will start at the
        upper bound of the any ``existing_ranges`` that are given, otherwise
        at ``ShardRange.MIN``. Scanning will stop when ``limit`` shard ranges
        have been found or when no more shard ranges can be found. In the
        latter case, the upper bound of the final shard range will be equal to
        the upper bound of the container namespace.

        This method does not modify the state of the db; callers are
        responsible for persisting any shard range data in the db.

        :param shard_size: the size of each shard range
        :param limit: the maximum number of shard points to be found; a
            negative value (default) implies no limit.
        :param existing_ranges: an optional list of existing ShardRanges; if
            given, this list should be sorted in order of upper bounds; the
            scan for new shard ranges will start at the upper bound of the last
            existing ShardRange.
        :param minimum_shard_size: Minimum size of the final shard range. If
            this is greater than one then the final shard range may be extended
            to more than shard_size in order to avoid a further shard range
            with less minimum_shard_size rows.
        :return:  a tuple; the first value in the tuple is a list of
            dicts each having keys {'index', 'lower', 'upper', 'object_count'}
            in order of ascending 'upper'; the second value in the tuple is a
            boolean which is True if the last shard range has been found, False
            otherwise.
        """
        existing_ranges = existing_ranges or []
        minimum_shard_size = max(minimum_shard_size, 1)
        object_count = self.get_info().get('object_count', 0)
        if shard_size + minimum_shard_size > object_count:
            # container not big enough to shard
            return [], False

        own_shard_range = self.get_own_shard_range()
        progress = 0
        progress_reliable = True
        # update initial state to account for any existing shard ranges
        if existing_ranges:
            if all([sr.state == ShardRange.FOUND
                    for sr in existing_ranges]):
                progress = sum([sr.object_count for sr in existing_ranges])
            else:
                # else: object count in existing shard ranges may have changed
                # since they were found so progress cannot be reliably
                # calculated; use default progress of zero - that's ok,
                # progress is used for optimisation not correctness
                progress_reliable = False
            last_shard_upper = existing_ranges[-1].upper
            if last_shard_upper >= own_shard_range.upper:
                # == implies all ranges were previously found
                # > implies an acceptor range has been set into which this
                # shard should cleave itself
                return [], True
        else:
            last_shard_upper = own_shard_range.lower

        found_ranges = []
        sub_broker = self.get_brokers()[0]
        index = len(existing_ranges)
        while limit is None or limit < 0 or len(found_ranges) < limit:
            if progress + shard_size + minimum_shard_size > object_count:
                # next shard point is within minimum_size rows of the final
                # object name, or beyond it, so don't bother with db query.
                # This shard will have <= shard_size + (minimum_size - 1) rows.
                next_shard_upper = None
            else:
                try:
                    next_shard_upper = sub_broker._get_next_shard_range_upper(
                        shard_size, last_shard_upper)
                except (sqlite3.OperationalError, LockTimeout):
                    self.logger.exception(
                        "Problem finding shard upper in %r: " % self.db_file)
                    break

            if (next_shard_upper is None or
                    next_shard_upper > own_shard_range.upper):
                # We reached the end of the container namespace, or possibly
                # beyond if the container has misplaced objects. In either case
                # limit the final shard range to own_shard_range.upper.
                next_shard_upper = own_shard_range.upper
                if progress_reliable:
                    # object count may include misplaced objects so the final
                    # shard size may not be accurate until cleaved, but at
                    # least the sum of shard sizes will equal the unsharded
                    # object_count
                    shard_size = object_count - progress

            # NB shard ranges are created with a non-zero object count for a
            # few reasons:
            #  1. so that the apparent container object count remains
            #     consistent;
            #  2. the container is non-deletable while shards have been found
            #     but not yet cleaved; and
            #  3. So we have a rough idea of size of the shards should be
            #     while cleaving.
            found_ranges.append(
                {'index': index,
                 'lower': str(last_shard_upper),
                 'upper': str(next_shard_upper),
                 'object_count': shard_size})

            if next_shard_upper == own_shard_range.upper:
                return found_ranges, True

            progress += shard_size
            last_shard_upper = next_shard_upper
            index += 1

        return found_ranges, False<|MERGE_RESOLUTION|>--- conflicted
+++ resolved
@@ -1741,11 +1741,7 @@
         namespaces = [Namespace(row[0], row[1], row[2]) for row in namespaces]
 
         if fill_gaps and not (
-<<<<<<< HEAD
-            namespaces and namespaces[-1].upper == Namespace.MaxBound
-=======
             namespaces and namespaces[-1].upper == Namespace.MAX
->>>>>>> fdde94d9
         ):
             # If there is a gap in the last, insert a modified copy of own
             # shard range to fill any gap between the end of any found and the

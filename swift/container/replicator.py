# Copyright (c) 2010-2012 OpenStack Foundation
#
# Licensed under the Apache License, Version 2.0 (the "License");
# you may not use this file except in compliance with the License.
# You may obtain a copy of the License at
#
#    http://www.apache.org/licenses/LICENSE-2.0
#
# Unless required by applicable law or agreed to in writing, software
# distributed under the License is distributed on an "AS IS" BASIS,
# WITHOUT WARRANTIES OR CONDITIONS OF ANY KIND, either express or
# implied.
# See the License for the specific language governing permissions and
# limitations under the License.

import os
import json
from collections import defaultdict
from eventlet import Timeout
from random import choice

from swift.container.sync_store import ContainerSyncStore
from swift.container.backend import ContainerBroker, DATADIR, SHARDED, \
    merge_shards
from swift.container.reconciler import (
    MISPLACED_OBJECTS_ACCOUNT, incorrect_policy_index,
    get_reconciler_container_name, get_row_to_q_entry_translator)
from swift.common import db_replicator
from swift.common.storage_policy import POLICIES
from swift.common.swob import HTTPOk, HTTPAccepted
from swift.common.http import is_success
from swift.common.utils import Timestamp, majority_size, get_db_files


def check_merge_own_shard_range(shards, broker, logger, source):
    """
    If broker has own_shard_range *with an epoch* then filter out an
    own_shard_range *without an epoch*, and log a warning about it.

    :param shards: a list of candidate ShardRanges to merge
    :param broker: a ContainerBroker
    :param logger: a logger
    :param source: string to log as source of shards
    :return: a list of ShardRanges to actually merge
    """
<<<<<<< HEAD
    if broker.get_own_shard_range().epoch is None:
        return shards
    to_merge = []
    for shard in shards:
        if shard['name'] == broker.path and shard['epoch'] is None:
            logger.warning('Ignoring remote osr w/o epoch: %r, from: %s',
                           shard, source)
=======
    # work-around for https://bugs.launchpad.net/swift/+bug/1980451
    own_sr = broker.get_own_shard_range()
    if own_sr.epoch is None:
        return shards
    to_merge = []
    for shard in shards:
        if shard['name'] == own_sr.name and not shard['epoch']:
            shard_copy = dict(shard)
            new_content = merge_shards(shard_copy, dict(own_sr))
            if new_content and shard_copy['epoch'] is None:
                logger.warning(
                    'Ignoring remote osr w/o epoch, own_sr: %r, remote_sr: %r,'
                    ' source: %s', dict(own_sr), shard, source)
>>>>>>> 8d4e3f94
            continue
        to_merge.append(shard)
    return to_merge


class ContainerReplicator(db_replicator.Replicator):
    server_type = 'container'
    brokerclass = ContainerBroker
    datadir = DATADIR
    default_port = 6201

    def __init__(self, conf, logger=None):
        super(ContainerReplicator, self).__init__(conf, logger=logger)
        self.reconciler_cleanups = self.sync_store = None

    def report_up_to_date(self, full_info):
        reported_key_map = {
            'reported_put_timestamp': 'put_timestamp',
            'reported_delete_timestamp': 'delete_timestamp',
            'reported_bytes_used': 'bytes_used',
            'reported_object_count': 'count',
        }
        for reported, value_key in reported_key_map.items():
            if full_info[reported] != full_info[value_key]:
                return False
        return True

    def _gather_sync_args(self, replication_info):
        parent = super(ContainerReplicator, self)
        sync_args = parent._gather_sync_args(replication_info)
        if len(POLICIES) > 1:
            sync_args += tuple(replication_info[k] for k in
                               ('status_changed_at', 'count',
                                'storage_policy_index'))
        return sync_args

    def _handle_sync_response(self, node, response, info, broker, http,
                              different_region=False):
        if is_success(response.status):
            remote_info = json.loads(response.data.decode('ascii'))
            if incorrect_policy_index(info, remote_info):
                status_changed_at = Timestamp.now()
                broker.set_storage_policy_index(
                    remote_info['storage_policy_index'],
                    timestamp=status_changed_at.internal)
            sync_timestamps = ('created_at', 'put_timestamp',
                               'delete_timestamp')
            if any(info[key] != remote_info[key] for key in sync_timestamps):
                broker.merge_timestamps(*(remote_info[key] for key in
                                          sync_timestamps))

            if remote_info.get('shard_max_row', -1) >= 0:
                # Grab remote's shard ranges, too
                self._fetch_and_merge_shard_ranges(http, broker)

        return super(ContainerReplicator, self)._handle_sync_response(
            node, response, info, broker, http, different_region)

    def _sync_shard_ranges(self, broker, http, local_id):
        # TODO: currently the number of shard ranges is expected to be _much_
        # less than normal objects so all are sync'd on each cycle. However, in
        # future there should be sync points maintained much like for object
        # syncing so that only new shard range rows are sync'd.
        shard_range_data = broker.get_all_shard_range_data()
        if shard_range_data:
            if not self._send_replicate_request(
                    http, 'merge_shard_ranges', shard_range_data, local_id):
                return False
            self.logger.debug('%s synced %s shard ranges to %s',
                              broker.db_file, len(shard_range_data),
                              '%(ip)s:%(port)s/%(device)s' % http.node)
        return True

    def _choose_replication_mode(self, node, rinfo, info, local_sync, broker,
                                 http, different_region):
        if 'shard_max_row' in rinfo:
            # Always replicate shard ranges to new-enough swift
            shard_range_success = self._sync_shard_ranges(
                broker, http, info['id'])
        else:
            shard_range_success = False
            self.logger.warning(
                '%s is unable to replicate shard ranges to peer %s; '
                'peer may need upgrading', broker.db_file,
                '%(ip)s:%(port)s/%(device)s' % node)
        if broker.sharding_initiated():
            if info['db_state'] == SHARDED and len(
                    broker.get_objects(limit=1)) == 0:
                self.logger.debug('%s is sharded and has nothing more to '
                                  'replicate to peer %s',
                                  broker.db_file,
                                  '%(ip)s:%(port)s/%(device)s' % node)
            else:
                # Only print the scary warning if there was something that
                # didn't get replicated
                self.logger.warning(
                    '%s is able to shard -- refusing to replicate objects to '
                    'peer %s; have shard ranges and will wait for cleaving',
                    broker.db_file,
                    '%(ip)s:%(port)s/%(device)s' % node)
            self.stats['deferred'] += 1
            return shard_range_success

        success = super(ContainerReplicator, self)._choose_replication_mode(
            node, rinfo, info, local_sync, broker, http,
            different_region)
        return shard_range_success and success

    def _fetch_and_merge_shard_ranges(self, http, broker):
        with Timeout(self.node_timeout):
            response = http.replicate('get_shard_ranges')
        if response and is_success(response.status):
            shards = json.loads(response.data.decode('ascii'))
            shards = check_merge_own_shard_range(
                shards, broker, self.logger, '%s%s' % (http.host, http.path))
            broker.merge_shard_ranges(shards)

    def find_local_handoff_for_part(self, part):
        """
        Find a device in the ring that is on this node on which to place a
        partition. Preference is given to a device that is a primary location
        for the partition. If no such device is found then a local device with
        weight is chosen, and failing that any local device.

        :param part: a partition
        :returns: a node entry from the ring
        """
        if not self._local_device_ids:
            raise RuntimeError('Cannot find local handoff; no local devices')

        for node in self.ring.get_part_nodes(part):
            if node['id'] in self._local_device_ids:
                return node

        # don't attempt to minimize handoff depth: just choose any local
        # device, but start by only picking a device with a weight, just in
        # case some devices are being drained...
        local_devs_with_weight = [
            dev for dev in self._local_device_ids.values()
            if dev.get('weight', 0)]
        if local_devs_with_weight:
            return choice(local_devs_with_weight)

        # we have to return something, so choose any local device..
        node = choice(list(self._local_device_ids.values()))
        self.logger.warning(
            "Could not find a non-zero weight device for handoff partition "
            "%d, falling back device %s" %
            (part, node['device']))
        return node

    def get_reconciler_broker(self, timestamp):
        """
        Get a local instance of the reconciler container broker that is
        appropriate to enqueue the given timestamp.

        :param timestamp: the timestamp of the row to be enqueued

        :returns: a local reconciler broker
        """
        container = get_reconciler_container_name(timestamp)
        if self.reconciler_containers and \
                container in self.reconciler_containers:
            return self.reconciler_containers[container][1]
        account = MISPLACED_OBJECTS_ACCOUNT
        part = self.ring.get_part(account, container)
        node = self.find_local_handoff_for_part(part)
        broker, initialized = ContainerBroker.create_broker(
            os.path.join(self.root, node['device']), part, account, container,
            logger=self.logger, put_timestamp=timestamp,
            storage_policy_index=0)
        self.logger.increment('reconciler_db_created' if initialized
                              else 'reconciler_db_exists')
        if self.reconciler_containers is not None:
            self.reconciler_containers[container] = part, broker, node['id']
        return broker

    def feed_reconciler(self, container, item_list):
        """
        Add queue entries for rows in item_list to the local reconciler
        container database.

        :param container: the name of the reconciler container
        :param item_list: the list of rows to enqueue

        :returns: True if successfully enqueued
        """

        try:
            reconciler = self.get_reconciler_broker(container)
        except Exception:
            self.logger.exception('Failed to get reconciler broker for '
                                  'container %s', container)
            return False
        self.logger.debug('Adding %d objects to the reconciler at %s',
                          len(item_list), reconciler.db_file)
        try:
            reconciler.merge_items(item_list)
        except (Exception, Timeout):
            self.logger.exception('UNHANDLED EXCEPTION: trying to merge '
                                  '%d items to reconciler container %s',
                                  len(item_list), reconciler.db_file)
            return False
        return True

    def dump_to_reconciler(self, broker, point):
        """
        Look for object rows for objects updates in the wrong storage policy
        in broker with a ``ROWID`` greater than the rowid given as point.

        :param broker: the container broker with misplaced objects
        :param point: the last verified ``reconciler_sync_point``

        :returns: the last successful enqueued rowid
        """
        max_sync = broker.get_max_row()
        misplaced = broker.get_misplaced_since(point, self.per_diff)
        if not misplaced:
            return max_sync
        translator = get_row_to_q_entry_translator(broker)
        errors = False
        low_sync = point
        while misplaced:
            batches = defaultdict(list)
            for item in misplaced:
                container = get_reconciler_container_name(item['created_at'])
                batches[container].append(translator(item))
            for container, item_list in batches.items():
                success = self.feed_reconciler(container, item_list)
                if not success:
                    errors = True
            point = misplaced[-1]['ROWID']
            if not errors:
                low_sync = point
            misplaced = broker.get_misplaced_since(point, self.per_diff)
        return low_sync

    def _post_replicate_hook(self, broker, info, responses):
        if info['account'] == MISPLACED_OBJECTS_ACCOUNT:
            return

        try:
            self.sync_store.update_sync_store(broker)
        except Exception:
            self.logger.exception('Failed to update sync_store %s' %
                                  broker.db_file)

        point = broker.get_reconciler_sync()
        if not broker.has_multiple_policies() and info['max_row'] != point:
            broker.update_reconciler_sync(info['max_row'])
            return
        max_sync = self.dump_to_reconciler(broker, point)
        success = responses.count(True) >= majority_size(len(responses))
        if max_sync > point and success:
            # to be safe, only slide up the sync point with a majority on
            # replication
            broker.update_reconciler_sync(max_sync)

    def cleanup_post_replicate(self, broker, orig_info, responses):
        if broker.sharding_required():
            # despite being a handoff, since we're sharding we're not going to
            # do any cleanup so we can continue cleaving - this is still
            # considered "success"
            self.logger.debug(
                'Not deleting db %s (requires sharding, state %s)',
                broker.db_file, broker.get_db_state())
            return True
        return super(ContainerReplicator, self).cleanup_post_replicate(
            broker, orig_info, responses)

    def delete_db(self, broker):
        """
        Ensure that reconciler databases are only cleaned up at the end of the
        replication run.
        """
        if (self.reconciler_cleanups is not None and
                broker.account == MISPLACED_OBJECTS_ACCOUNT):
            # this container shouldn't be here, make sure it's cleaned up
            self.reconciler_cleanups[broker.container] = broker
            return
        if self.sync_store:
            try:
                # DB is going to get deleted. Be preemptive about it
                self.sync_store.remove_synced_container(broker)
            except Exception:
                self.logger.exception('Failed to remove sync_store entry %s' %
                                      broker.db_file)

        return super(ContainerReplicator, self).delete_db(broker)

    def replicate_reconcilers(self):
        """
        Ensure any items merged to reconciler containers during replication
        are pushed out to correct nodes and any reconciler containers that do
        not belong on this node are removed.
        """
        self.logger.info('Replicating %d reconciler containers',
                         len(self.reconciler_containers))
        for part, reconciler, node_id in self.reconciler_containers.values():
            self.cpool.spawn_n(
                self._replicate_object, part, reconciler.db_file, node_id)
        self.cpool.waitall()
        # wipe out the cache do disable bypass in delete_db
        cleanups = self.reconciler_cleanups
        self.reconciler_cleanups = self.reconciler_containers = None
        self.logger.info('Cleaning up %d reconciler containers',
                         len(cleanups))
        for reconciler in cleanups.values():
            self.cpool.spawn_n(self.delete_db, reconciler)
        self.cpool.waitall()
        self.logger.info('Finished reconciler replication')

    def run_once(self, *args, **kwargs):
        self.reconciler_containers = {}
        self.reconciler_cleanups = {}
        self.sync_store = ContainerSyncStore(self.root,
                                             self.logger,
                                             self.mount_check)
        rv = super(ContainerReplicator, self).run_once(*args, **kwargs)
        if any([self.reconciler_containers, self.reconciler_cleanups]):
            self.replicate_reconcilers()
        return rv


class ContainerReplicatorRpc(db_replicator.ReplicatorRpc):

    def _db_file_exists(self, db_path):
        return bool(get_db_files(db_path))

    def _parse_sync_args(self, args):
        parent = super(ContainerReplicatorRpc, self)
        remote_info = parent._parse_sync_args(args)
        if len(args) > 9:
            remote_info['status_changed_at'] = args[7]
            remote_info['count'] = args[8]
            remote_info['storage_policy_index'] = args[9]
        return remote_info

    def _get_synced_replication_info(self, broker, remote_info):
        """
        Sync the remote_info storage_policy_index if needed and return the
        newly synced replication info.

        :param broker: the database broker
        :param remote_info: the remote replication info

        :returns: local broker replication info
        """
        info = broker.get_replication_info()
        if incorrect_policy_index(info, remote_info):
            status_changed_at = Timestamp.now().internal
            broker.set_storage_policy_index(
                remote_info['storage_policy_index'],
                timestamp=status_changed_at)
            info = broker.get_replication_info()
        return info

    def _abort_rsync_then_merge(self, db_file, old_filename):
        if super(ContainerReplicatorRpc, self)._abort_rsync_then_merge(
                db_file, old_filename):
            return True
        # if the local db has started sharding since the original 'sync'
        # request then abort object replication now; instantiate a fresh broker
        # each time this check if performed so to get latest state
        broker = ContainerBroker(db_file, logger=self.logger)
        return broker.sharding_initiated()

    def _post_rsync_then_merge_hook(self, existing_broker, new_broker):
        # Note the following hook will need to change to using a pointer and
        # limit in the future.
        shards = existing_broker.get_all_shard_range_data()
        shards = check_merge_own_shard_range(
            shards, new_broker, self.logger, 'rsync')
        new_broker.merge_shard_ranges(shards)

    def merge_shard_ranges(self, broker, args):
        shards = check_merge_own_shard_range(
            args[0], broker, self.logger, 'repl_req')
        broker.merge_shard_ranges(shards)
        return HTTPAccepted()

    def get_shard_ranges(self, broker, args):
        return HTTPOk(headers={'Content-Type': 'application/json'},
                      body=json.dumps(broker.get_all_shard_range_data()))<|MERGE_RESOLUTION|>--- conflicted
+++ resolved
@@ -43,15 +43,6 @@
     :param source: string to log as source of shards
     :return: a list of ShardRanges to actually merge
     """
-<<<<<<< HEAD
-    if broker.get_own_shard_range().epoch is None:
-        return shards
-    to_merge = []
-    for shard in shards:
-        if shard['name'] == broker.path and shard['epoch'] is None:
-            logger.warning('Ignoring remote osr w/o epoch: %r, from: %s',
-                           shard, source)
-=======
     # work-around for https://bugs.launchpad.net/swift/+bug/1980451
     own_sr = broker.get_own_shard_range()
     if own_sr.epoch is None:
@@ -65,7 +56,6 @@
                 logger.warning(
                     'Ignoring remote osr w/o epoch, own_sr: %r, remote_sr: %r,'
                     ' source: %s', dict(own_sr), shard, source)
->>>>>>> 8d4e3f94
             continue
         to_merge.append(shard)
     return to_merge

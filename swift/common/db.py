--- conflicted
+++ resolved
@@ -36,12 +36,8 @@
 from swift.common import utils
 from swift.common.utils import Timestamp, renamer, \
     mkdirs, lock_parent_directory, fallocate_with_reserve, md5
-<<<<<<< HEAD
-from swift.common.exceptions import LockTimeout
-=======
 from swift.common.exceptions import LockTimeout, DatabaseException, \
     DatabasePragmaException
->>>>>>> cbb87d58
 from swift.common.swob import HTTPBadRequest
 
 

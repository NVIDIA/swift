# Copyright (c) 2010-2011 OpenStack Foundation
#
# Licensed under the Apache License, Version 2.0 (the "License");
# you may not use this file except in compliance with the License.
# You may obtain a copy of the License at
#
#    http://www.apache.org/licenses/LICENSE-2.0
#
# Unless required by applicable law or agreed to in writing, software
# distributed under the License is distributed on an "AS IS" BASIS,
# WITHOUT WARRANTIES OR CONDITIONS OF ANY KIND, either express or
# implied.
# See the License for the specific language governing permissions and
# limitations under the License.

"""
Logging middleware for the Swift proxy.

This serves as both the default logging implementation and an example of how
to plug in your own logging format/method.

The logging format implemented below is as follows::

    client_ip remote_addr end_time.datetime method path protocol
        status_int referer user_agent auth_token bytes_recvd bytes_sent
        client_etag transaction_id headers request_time source log_info
        start_time end_time policy_index

These values are space-separated, and each is url-encoded, so that they can
be separated with a simple ``.split()``.

* ``remote_addr`` is the contents of the REMOTE_ADDR environment variable,
  while ``client_ip`` is swift's best guess at the end-user IP, extracted
  variously from the X-Forwarded-For header, X-Cluster-Ip header, or the
  REMOTE_ADDR environment variable.

* ``status_int`` is the integer part of the ``status`` string passed to this
  middleware's start_response function, unless the WSGI environment has an item
  with key ``swift.proxy_logging_status``, in which case the value of that item
  is used. Other middleware's may set ``swift.proxy_logging_status`` to
  override the logging of ``status_int``. In either case, the logged
  ``status_int`` value is forced to 499 if a client disconnect is detected
  while this middleware is handling a request.

* ``source`` (``swift.source`` in the WSGI environment) indicates the code
  that generated the request, such as most middleware. (See below for
  more detail.)

* ``log_info`` (``swift.log_info`` in the WSGI environment) is for additional
  information that could prove quite useful, such as any ``x-delete-at``
  value or other "behind the scenes" activity that might not
  otherwise be detectable from the plain log information. Code that
  wishes to add additional log information should use code like
  ``env.setdefault('swift.log_info', []).append(your_info)`` so as to
  not disturb others' log information.

* Values that are missing (e.g. due to a header not being present) or zero
  are generally represented by a single hyphen ('-').

The proxy-logging can be used twice in the proxy server's pipeline when there
is middleware installed that can return custom responses that don't follow the
standard pipeline to the proxy server.

For example, with staticweb, the middleware might intercept a request to
/v1/AUTH_acc/cont/, make a subrequest to the proxy to retrieve
/v1/AUTH_acc/cont/index.html and, in effect, respond to the client's original
request using the 2nd request's body. In this instance the subrequest will be
logged by the rightmost middleware (with a ``swift.source`` set) and the
outgoing request (with body overridden) will be logged by leftmost middleware.

Requests that follow the normal pipeline (use the same wsgi environment
throughout) will not be double logged because an environment variable
(``swift.proxy_access_log_made``) is checked/set when a log is made.

All middleware making subrequests should take care to set ``swift.source`` when
needed. With the doubled proxy logs, any consumer/processor of swift's proxy
logs should look at the ``swift.source`` field, the rightmost log value, to
decide if this is a middleware subrequest or not. A log processor calculating
bandwidth usage will want to only sum up logs with no ``swift.source``.
"""

import os
import time

from swift.common.middleware.catch_errors import enforce_byte_count
from swift.common.swob import Request
from swift.common.utils import (get_logger, get_remote_client,
                                config_true_value, reiterate,
                                close_if_possible, cap_length,
                                InputProxy, list_from_csv, get_policy_index,
                                split_path, StrAnonymizer, StrFormatTime,
                                LogStringFormatter)

from swift.common.storage_policy import POLICIES
from swift.common.registry import get_sensitive_headers, \
    get_sensitive_params, register_sensitive_header


class ProxyLoggingMiddleware(object):
    """
    Middleware that logs Swift proxy requests in the swift log format.
    """

    def __init__(self, app, conf, logger=None):
        self.app = app
        self.pid = os.getpid()
        self.log_formatter = LogStringFormatter(default='-', quote=True)
        self.log_msg_template = conf.get(
            'log_msg_template', (
                '{client_ip} {remote_addr} {end_time.datetime} {method} '
                '{path} {protocol} {status_int} {referer} {user_agent} '
                '{auth_token} {bytes_recvd} {bytes_sent} {client_etag} '
                '{transaction_id} {headers} {request_time} {source} '
                '{log_info} {start_time} {end_time} {policy_index}'))
        # The salt is only used in StrAnonymizer. This class requires bytes,
        # convert it now to prevent useless convertion later.
        self.anonymization_method = conf.get('log_anonymization_method', 'md5')
        self.anonymization_salt = conf.get('log_anonymization_salt', '')
        self.log_hdrs = config_true_value(conf.get(
            'access_log_headers',
            conf.get('log_headers', 'no')))
        log_hdrs_only = list_from_csv(conf.get(
            'access_log_headers_only', ''))
        self.log_hdrs_only = [x.title() for x in log_hdrs_only]

        # The leading access_* check is in case someone assumes that
        # log_statsd_valid_http_methods behaves like the other log_statsd_*
        # settings.
        self.valid_methods = conf.get(
            'access_log_statsd_valid_http_methods',
            conf.get('log_statsd_valid_http_methods',
                     'GET,HEAD,POST,PUT,DELETE,COPY,OPTIONS'))
        self.valid_methods = [m.strip().upper() for m in
                              self.valid_methods.split(',') if m.strip()]
        access_log_conf = {}
        for key in ('log_facility', 'log_name', 'log_level', 'log_udp_host',
                    'log_udp_port', 'log_statsd_host', 'log_statsd_port',
                    'log_statsd_default_sample_rate',
                    'log_statsd_sample_rate_factor',
                    'log_statsd_metric_prefix'):
            value = conf.get('access_' + key, conf.get(key, None))
            if value:
                access_log_conf[key] = value
        self.access_logger = logger or get_logger(
            access_log_conf,
            log_route=conf.get('access_log_route', 'proxy-access'),
            statsd_tail_prefix='proxy-server')
        self.reveal_sensitive_prefix = int(
            conf.get('reveal_sensitive_prefix', 16))
        self.check_log_msg_template_validity()

    def check_log_msg_template_validity(self):
        replacements = {
            # Time information
            'end_time': StrFormatTime(1000001),
            'start_time': StrFormatTime(1000000),
            # Information worth to anonymize
            'client_ip': StrAnonymizer('1.2.3.4', self.anonymization_method,
                                       self.anonymization_salt),
            'remote_addr': StrAnonymizer('4.3.2.1', self.anonymization_method,
                                         self.anonymization_salt),
            'domain': StrAnonymizer('', self.anonymization_method,
                                    self.anonymization_salt),
            'path': StrAnonymizer('/', self.anonymization_method,
                                  self.anonymization_salt),
            'referer': StrAnonymizer('ref', self.anonymization_method,
                                     self.anonymization_salt),
            'user_agent': StrAnonymizer('swift', self.anonymization_method,
                                        self.anonymization_salt),
            'headers': StrAnonymizer('header', self.anonymization_method,
                                     self.anonymization_salt),
            'client_etag': StrAnonymizer('etag', self.anonymization_method,
                                         self.anonymization_salt),
            'account': StrAnonymizer('a', self.anonymization_method,
                                     self.anonymization_salt),
            'container': StrAnonymizer('c', self.anonymization_method,
                                       self.anonymization_salt),
            'object': StrAnonymizer('', self.anonymization_method,
                                    self.anonymization_salt),
            # Others information
            'method': 'GET',
            'protocol': '',
            'status_int': '0',
            'auth_token': '1234...',
            'bytes_recvd': '1',
            'bytes_sent': '0',
            'transaction_id': 'tx1234',
            'request_time': '0.05',
            'source': '',
            'log_info': '',
            'policy_index': '',
            'ttfb': '0.05',
            'pid': '42',
            'wire_status_int': '200',
        }
        try:
            self.log_formatter.format(self.log_msg_template, **replacements)
        except Exception as e:
            raise ValueError('Cannot interpolate log_msg_template: %s' % e)

    def method_from_req(self, req):
        return req.environ.get('swift.orig_req_method', req.method)

    def req_already_logged(self, env):
        return env.get('swift.proxy_access_log_made')

    def mark_req_logged(self, env):
        env['swift.proxy_access_log_made'] = True

    def obscure_sensitive(self, value):
        return cap_length(value, self.reveal_sensitive_prefix)

    def obscure_req(self, req):
        for header in get_sensitive_headers():
            if header in req.headers:
                req.headers[header] = \
                    self.obscure_sensitive(req.headers[header])

        obscure_params = get_sensitive_params()
        new_params = []
        any_obscured = False
        for k, v in req.params.items():
            if k in obscure_params:
                new_params.append((k, self.obscure_sensitive(v)))
                any_obscured = True
            else:
                new_params.append((k, v))
        if any_obscured:
            req.params = new_params

    def log_request(self, req, status_int, bytes_received, bytes_sent,
                    start_time, end_time, resp_headers=None, ttfb=0,
                    wire_status_int=None):
        """
        Log a request.

        :param req: swob.Request object for the request
        :param status_int: integer code for the response status
        :param bytes_received: bytes successfully read from the request body
        :param bytes_sent: bytes yielded to the WSGI server
        :param start_time: timestamp request started
        :param end_time: timestamp request completed
        :param resp_headers: dict of the response headers
        :param wire_status_int: the on the wire status int
        """
        self.obscure_req(req)
        domain = req.environ.get('HTTP_HOST',
                                 req.environ.get('SERVER_NAME', None))
        if ':' in domain:
            domain, port = domain.rsplit(':', 1)
        resp_headers = resp_headers or {}
        logged_headers = None
        if self.log_hdrs:
            if self.log_hdrs_only:
                logged_headers = '\n'.join('%s: %s' % (k, v)
                                           for k, v in req.headers.items()
                                           if k in self.log_hdrs_only)
            else:
                logged_headers = '\n'.join('%s: %s' % (k, v)
                                           for k, v in req.headers.items())

        method = self.method_from_req(req)
        duration_time_str = "%.4f" % (end_time - start_time)
        policy_index = get_policy_index(req.headers, resp_headers)

        acc, cont, obj = None, None, None
        swift_path = req.environ.get('swift.backend_path', req.path)
        if swift_path.startswith('/v1/'):
            _, acc, cont, obj = split_path(swift_path, 1, 4, True)

        replacements = {
            # Time information
            'end_time': StrFormatTime(end_time),
            'start_time': StrFormatTime(start_time),
            # Information worth to anonymize
            'client_ip': StrAnonymizer(get_remote_client(req),
                                       self.anonymization_method,
                                       self.anonymization_salt),
            'remote_addr': StrAnonymizer(req.remote_addr,
                                         self.anonymization_method,
                                         self.anonymization_salt),
            'domain': StrAnonymizer(domain, self.anonymization_method,
                                    self.anonymization_salt),
            'path': StrAnonymizer(req.path_qs, self.anonymization_method,
                                  self.anonymization_salt),
            'referer': StrAnonymizer(req.referer, self.anonymization_method,
                                     self.anonymization_salt),
            'user_agent': StrAnonymizer(req.user_agent,
                                        self.anonymization_method,
                                        self.anonymization_salt),
            'headers': StrAnonymizer(logged_headers, self.anonymization_method,
                                     self.anonymization_salt),
            'client_etag': StrAnonymizer(req.headers.get('etag'),
                                         self.anonymization_method,
                                         self.anonymization_salt),
            'account': StrAnonymizer(acc, self.anonymization_method,
                                     self.anonymization_salt),
            'container': StrAnonymizer(cont, self.anonymization_method,
                                       self.anonymization_salt),
            'object': StrAnonymizer(obj, self.anonymization_method,
                                    self.anonymization_salt),
            # Others information
            'method': method,
            'protocol':
                req.environ.get('SERVER_PROTOCOL'),
            'status_int': status_int,
            'auth_token':
                req.headers.get('x-auth-token'),
            'bytes_recvd': bytes_received,
            'bytes_sent': bytes_sent,
            'transaction_id': req.environ.get('swift.trans_id'),
            'request_time': duration_time_str,
            'source': req.environ.get('swift.source'),
            'log_info':
                ','.join(req.environ.get('swift.log_info', '')),
            'policy_index': policy_index,
            'ttfb': ttfb,
            'pid': self.pid,
            'wire_status_int': wire_status_int or status_int,
        }
        self.access_logger.info(
            self.log_formatter.format(self.log_msg_template,
                                      **replacements))

        # Log timing and bytes-transferred data to StatsD
        metric_name = self.statsd_metric_name(req, status_int, method)
        metric_name_policy = self.statsd_metric_name_policy(req, status_int,
                                                            method,
                                                            policy_index)
        # Only log data for valid controllers (or SOS) to keep the metric count
        # down (egregious errors will get logged by the proxy server itself).

        if metric_name:
            self.access_logger.timing(metric_name + '.timing',
                                      (end_time - start_time) * 1000)
            self.access_logger.update_stats(metric_name + '.xfer',
                                            bytes_received + bytes_sent)
        if metric_name_policy:
            self.access_logger.timing(metric_name_policy + '.timing',
                                      (end_time - start_time) * 1000)
            self.access_logger.update_stats(metric_name_policy + '.xfer',
                                            bytes_received + bytes_sent)

    def get_metric_name_type(self, req):
        swift_path = req.environ.get('swift.backend_path', req.path)
        if swift_path.startswith('/v1/'):
            try:
                stat_type = [None, 'account', 'container',
                             'object'][swift_path.strip('/').count('/')]
            except IndexError:
                stat_type = 'object'
        else:
            stat_type = req.environ.get('swift.source')
        return stat_type

    def statsd_metric_name(self, req, status_int, method):
        stat_type = self.get_metric_name_type(req)
        if stat_type is None:
            return None
        stat_method = method if method in self.valid_methods \
            else 'BAD_METHOD'
        return '.'.join((stat_type, stat_method, str(status_int)))

    def statsd_metric_name_policy(self, req, status_int, method, policy_index):
        if policy_index is None:
            return None
        stat_type = self.get_metric_name_type(req)
        if stat_type == 'object':
            stat_method = method if method in self.valid_methods \
                else 'BAD_METHOD'
            # The policy may not exist
            policy = POLICIES.get_by_index(policy_index)
            if policy:
                return '.'.join((stat_type, 'policy', str(policy_index),
                                 stat_method, str(status_int)))
            else:
                return None
        else:
            return None

    def __call__(self, env, start_response):
        if self.req_already_logged(env):
            return self.app(env, start_response)

        self.mark_req_logged(env)

        start_response_args = [None]
        input_proxy = InputProxy(env['wsgi.input'], env=env)
        env['wsgi.input'] = input_proxy
        start_time = time.time()

        def my_start_response(status, headers, exc_info=None):
            start_response_args[0] = (status, list(headers), exc_info)

<<<<<<< HEAD
        def status_int_for_logging(start_status, client_disconnect=False):
            if client_disconnect or input_proxy.client_disconnect:
                # log disconnected clients as '499' status code, always
                return 499
            if 'swift.proxy_logging_status' in env:
                # log alternative status that another middleware has specified
                return env['swift.proxy_logging_status']
            return start_status

=======
>>>>>>> b0995dae
        def iter_response(iterable):
            iterator = reiterate(iterable)
            content_length = None
            for h, v in start_response_args[0][1]:
                if h.lower() == 'content-length':
                    content_length = int(v)
                    break
                elif h.lower() == 'transfer-encoding':
                    break
            else:
                if isinstance(iterator, list):
                    content_length = sum(len(i) for i in iterator)
                    start_response_args[0][1].append(
                        ('Content-Length', str(content_length)))

            req = Request(env)
            method = self.method_from_req(req)
            if method == 'HEAD':
                content_length = 0
            if content_length is not None:
                iterator = enforce_byte_count(iterator, content_length)

            wire_status_int = int(start_response_args[0][0].split(' ', 1)[0])
            resp_headers = dict(start_response_args[0][1])
            start_response(*start_response_args[0])

            # Log timing information for time-to-first-byte (GET requests only)
            ttfb = 0.0
            if method == 'GET':
                policy_index = get_policy_index(req.headers, resp_headers)
                metric_name = self.statsd_metric_name(
                    req, wire_status_int, method)
                metric_name_policy = self.statsd_metric_name_policy(
                    req, wire_status_int, method, policy_index)
                ttfb = time.time() - start_time
                if metric_name:
                    self.access_logger.timing(
                        metric_name + '.first-byte.timing', ttfb * 1000)
                if metric_name_policy:
                    self.access_logger.timing(
                        metric_name_policy + '.first-byte.timing', ttfb * 1000)

            bytes_sent = 0
            start_status = wire_status_int
            try:
                for chunk in iterator:
                    bytes_sent += len(chunk)
                    yield chunk
            except GeneratorExit:  # generator was closed before we finished
<<<<<<< HEAD
                client_disconnect = True
                pass
=======
                env['swift.proxy_logging_status'] = 499
                raise
>>>>>>> b0995dae
            except Exception:
                start_status = 500
                raise
            finally:
                status_int = env.get('swift.proxy_logging_status',
                                     start_status)
                self.log_request(
                    req, status_int, input_proxy.bytes_received, bytes_sent,
                    start_time, time.time(), resp_headers=resp_headers,
                    ttfb=ttfb, wire_status_int=wire_status_int)
                close_if_possible(iterator)

        try:
            iterable = self.app(env, my_start_response)
        except Exception:
            req = Request(env)
            status_int = env.get('swift.proxy_logging_status', 500)
            self.log_request(
                req, status_int, input_proxy.bytes_received, 0, start_time,
                time.time())
            raise
        else:
            return iter_response(iterable)


def filter_factory(global_conf, **local_conf):
    conf = global_conf.copy()
    conf.update(local_conf)

    # Normally it would be the middleware that uses the header that
    # would register it, but because there could be 3rd party auth middlewares
    # that use 'x-auth-token' or 'x-storage-token' we special case it here.
    register_sensitive_header('x-auth-token')
    register_sensitive_header('x-storage-token')

    def proxy_logger(app):
        return ProxyLoggingMiddleware(app, conf)
    return proxy_logger<|MERGE_RESOLUTION|>--- conflicted
+++ resolved
@@ -392,18 +392,6 @@
         def my_start_response(status, headers, exc_info=None):
             start_response_args[0] = (status, list(headers), exc_info)
 
-<<<<<<< HEAD
-        def status_int_for_logging(start_status, client_disconnect=False):
-            if client_disconnect or input_proxy.client_disconnect:
-                # log disconnected clients as '499' status code, always
-                return 499
-            if 'swift.proxy_logging_status' in env:
-                # log alternative status that another middleware has specified
-                return env['swift.proxy_logging_status']
-            return start_status
-
-=======
->>>>>>> b0995dae
         def iter_response(iterable):
             iterator = reiterate(iterable)
             content_length = None
@@ -453,13 +441,8 @@
                     bytes_sent += len(chunk)
                     yield chunk
             except GeneratorExit:  # generator was closed before we finished
-<<<<<<< HEAD
-                client_disconnect = True
-                pass
-=======
                 env['swift.proxy_logging_status'] = 499
                 raise
->>>>>>> b0995dae
             except Exception:
                 start_status = 500
                 raise

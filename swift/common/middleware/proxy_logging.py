# Copyright (c) 2010-2011 OpenStack Foundation
#
# Licensed under the Apache License, Version 2.0 (the "License");
# you may not use this file except in compliance with the License.
# You may obtain a copy of the License at
#
#    http://www.apache.org/licenses/LICENSE-2.0
#
# Unless required by applicable law or agreed to in writing, software
# distributed under the License is distributed on an "AS IS" BASIS,
# WITHOUT WARRANTIES OR CONDITIONS OF ANY KIND, either express or
# implied.
# See the License for the specific language governing permissions and
# limitations under the License.

"""
Logging middleware for the Swift proxy.

This serves as both the default logging implementation and an example of how
to plug in your own logging format/method.

The logging format implemented below is as follows::

    client_ip remote_addr end_time.datetime method path protocol
        status_int referer user_agent auth_token bytes_recvd bytes_sent
        client_etag transaction_id headers request_time source log_info
        start_time end_time policy_index

These values are space-separated, and each is url-encoded, so that they can
be separated with a simple ``.split()``.

* ``remote_addr`` is the contents of the REMOTE_ADDR environment variable,
  while ``client_ip`` is swift's best guess at the end-user IP, extracted
  variously from the X-Forwarded-For header, X-Cluster-Ip header, or the
  REMOTE_ADDR environment variable.

* ``status_int`` is the integer part of the ``status`` string passed to this
  middleware's start_response function, unless the WSGI environment has an item
  with key ``swift.proxy_logging_status``, in which case the value of that item
  is used. Other middleware's may set ``swift.proxy_logging_status`` to
  override the logging of ``status_int``. In either case, the logged
  ``status_int`` value is forced to 499 if a client disconnect is detected
  while this middleware is handling a request, or 500 if an exception is caught
  while handling a request.

* ``source`` (``swift.source`` in the WSGI environment) indicates the code
  that generated the request, such as most middleware. (See below for
  more detail.)

* ``log_info`` (``swift.log_info`` in the WSGI environment) is for additional
  information that could prove quite useful, such as any ``x-delete-at``
  value or other "behind the scenes" activity that might not
  otherwise be detectable from the plain log information. Code that
  wishes to add additional log information should use code like
  ``env.setdefault('swift.log_info', []).append(your_info)`` so as to
  not disturb others' log information.

* Values that are missing (e.g. due to a header not being present) or zero
  are generally represented by a single hyphen ('-').

.. note::
   The message format may be configured using the ``log_msg_template`` option,
   allowing fields to be added, removed, re-ordered, and even anonymized. For
   more information, see https://docs.openstack.org/swift/latest/logs.html

The proxy-logging can be used twice in the proxy server's pipeline when there
is middleware installed that can return custom responses that don't follow the
standard pipeline to the proxy server.

For example, with staticweb, the middleware might intercept a request to
/v1/AUTH_acc/cont/, make a subrequest to the proxy to retrieve
/v1/AUTH_acc/cont/index.html and, in effect, respond to the client's original
request using the 2nd request's body. In this instance the subrequest will be
logged by the rightmost middleware (with a ``swift.source`` set) and the
outgoing request (with body overridden) will be logged by leftmost middleware.

Requests that follow the normal pipeline (use the same wsgi environment
throughout) will not be double logged because an environment variable
(``swift.proxy_access_log_made``) is checked/set when a log is made.

All middleware making subrequests should take care to set ``swift.source`` when
needed. With the doubled proxy logs, any consumer/processor of swift's proxy
logs should look at the ``swift.source`` field, the rightmost log value, to
decide if this is a middleware subrequest or not. A log processor calculating
bandwidth usage will want to only sum up logs with no ``swift.source``.
"""

import os
import time
from collections import ChainMap

from swift.common.constraints import valid_api_version
from swift.common.middleware.catch_errors import ByteEnforcer
from swift.common.middleware.s3api.utils import extract_bucket_and_key, \
    is_s3_req
from swift.common.request_helpers import get_log_info
from swift.common.swob import Request
from swift.common.utils import (get_logger, get_remote_client,
                                config_true_value, reiterate,
                                close_if_possible, cap_length,
                                InputProxy, list_from_csv,
                                get_policy_index, LogStringFormatter,
                                split_path, StrAnonymizer, StrFormatTime)
from swift.common.statsd_client import get_labeled_statsd_client

from swift.common.storage_policy import POLICIES
from swift.common.registry import get_sensitive_headers, \
    get_sensitive_params, register_sensitive_header


def statsd_metric_resp_labels(base_labels, status_int=None, policy_index=None):
    # compose labels used for response metrics
    extra_labels = {}
    if policy_index is not None:
        extra_labels['policy'] = policy_index
    if status_int:
        extra_labels['status'] = status_int
    labels_source = ChainMap(extra_labels, base_labels)
    return labels_source


class CallbackInputProxy(InputProxy):
    """
    :param wsgi_input: file-like object to be wrapped
    :param callback: a function or a callable that
        accept args (chunk, eof),
        and returns chunk or a modified chunk.
        eof is ``True`` if there are no more bytes to
        read from the wrapped input, ``False`` otherwise.
    """
    def __init__(self, wsgi_input, callback):
        super().__init__(wsgi_input)
        self.callback = callback

    def chunk_update(self, chunk, eof, *arg, **kwargs):
        return self.callback(chunk, eof)


class BufferXferEmitCallback(object):
    def __init__(self, metric_name, labels, statsd,
                 emit_buffer_xfer_bytes_sec):
        self.metric_name = metric_name
        self.labels = labels
        self.statsd = statsd
        self.emit_buffer_xfer_bytes_sec = emit_buffer_xfer_bytes_sec
        self.emit_bytes = 0
        self.next_emit_time = 0
        if self.emit_buffer_xfer_bytes_sec > 0:
            self.next_emit_time = (time.time() +
                                   self.emit_buffer_xfer_bytes_sec)

    def __call__(self, buffer, eof=False):
        self._maybe_emit_stat(buffer, eof)
        return buffer

    def _maybe_emit_stat(self, buffer, eof=False):
        """
           Accumulate the length of ``buffer`` and periodically emit a stat
           with the accumulated length.

           :param buffer: the buffer that has been read.
           :param eof: if True, a stat is emitted immediately; otherwise a
               stat will be emitted when ``next_emit_time`` has been reached.
           """

        if self.emit_buffer_xfer_bytes_sec < 0:
            return
        buffer_len = len(buffer)
        self.emit_bytes += buffer_len
        if not self.labels.get('account', None):
            # tolerate no account, maybe it'll be there in time for next stat
            return

        now = time.time()
        if eof is False and self.next_emit_time > now:
            return

        if self.emit_bytes != 0:
            self.statsd.update_stats(
                self.metric_name,
                self.emit_bytes,
                labels=self.labels,
            )
        self.emit_bytes = 0
        self.next_emit_time = (now + self.emit_buffer_xfer_bytes_sec)


class ProxyLoggingMiddleware(object):
    """
    Middleware that logs Swift proxy requests in the swift log format.
    """

    def __init__(self, app, conf, logger=None):
        self.app = app
        self.pid = os.getpid()
        self.log_formatter = LogStringFormatter(default='-', quote=True)
        self.log_msg_template = conf.get(
            'log_msg_template', (
                '{client_ip} {remote_addr} {end_time.datetime} {method} '
                '{path} {protocol} {status_int} {referer} {user_agent} '
                '{auth_token} {bytes_recvd} {bytes_sent} {client_etag} '
                '{transaction_id} {headers} {request_time} {source} '
                '{log_info} {start_time} {end_time} {policy_index} '
                '{access_user_id}'))
        # The salt is only used in StrAnonymizer. This class requires bytes,
        # convert it now to prevent useless convertion later.
        self.anonymization_method = conf.get('log_anonymization_method', 'md5')
        self.anonymization_salt = conf.get('log_anonymization_salt', '')
        self.storage_domains = list_from_csv(conf.get('storage_domain', ''))
        self.log_hdrs = config_true_value(conf.get(
            'access_log_headers',
            conf.get('log_headers', 'no')))
        log_hdrs_only = list_from_csv(conf.get(
            'access_log_headers_only', ''))
        self.log_hdrs_only = [x.title() for x in log_hdrs_only]

        # The leading access_* check is in case someone assumes that
        # log_statsd_valid_http_methods behaves like the other log_statsd_*
        # settings.
        self.valid_methods = conf.get(
            'access_log_statsd_valid_http_methods',
            conf.get('log_statsd_valid_http_methods',
                     'GET,HEAD,POST,PUT,DELETE,COPY,OPTIONS,UPDATE'))
        self.valid_methods = [m.strip().upper() for m in
                              self.valid_methods.split(',') if m.strip()]

        # Copy supported access_log_* options to the corresponding log_*
        # option, possibly overriding the log_* option. Note that this includes
        # some statsd options that have access_log_* or log_* prefixes.
        access_log_conf = {}
        for key in ('log_facility', 'log_name', 'log_level', 'log_udp_host',
                    'log_udp_port', 'log_statsd_host', 'log_statsd_port',
                    'log_statsd_default_sample_rate',
                    'log_statsd_sample_rate_factor',
                    'log_statsd_metric_prefix'):
            value = conf.get('access_' + key, conf.get(key, None))
            if value:
                access_log_conf[key] = value
        for key, value in conf.items():
            if key.startswith('statsd_'):
                access_log_conf[key] = value
        self.access_logger = logger or get_logger(
            log_conf,
            log_route=conf.get('access_log_route', 'proxy-access'),
            statsd_tail_prefix='proxy-server')
        self.statsd = get_labeled_statsd_client(
            access_log_conf, self.access_logger.logger)
        self.reveal_sensitive_prefix = int(
            conf.get('reveal_sensitive_prefix', 16))
        self.check_log_msg_template_validity()
<<<<<<< HEAD
        statsd_emit_buffer_xfer_bytes_ms = int(
            conf.get('statsd_emit_buffer_xfer_bytes_ms', -1))
        if statsd_emit_buffer_xfer_bytes_ms < 0:
            self.emit_buffer_xfer_bytes_sec = -1
        elif statsd_emit_buffer_xfer_bytes_ms == 0:
            self.emit_buffer_xfer_bytes_sec = 0
        else:
            self.emit_buffer_xfer_bytes_sec = (
                statsd_emit_buffer_xfer_bytes_ms / 1000.0)
=======
        self.emit_buffer_xfer_bytes_sec = float(
            conf.get('statsd_emit_buffer_xfer_bytes_seconds', -1))
>>>>>>> b5b1af5b

    def check_log_msg_template_validity(self):
        replacements = {
            # Time information
            'end_time': StrFormatTime(1000001),
            'start_time': StrFormatTime(1000000),
            # Information worth to anonymize
            'client_ip': StrAnonymizer('1.2.3.4', self.anonymization_method,
                                       self.anonymization_salt),
            'remote_addr': StrAnonymizer('4.3.2.1', self.anonymization_method,
                                         self.anonymization_salt),
            'domain': StrAnonymizer('', self.anonymization_method,
                                    self.anonymization_salt),
            'path': StrAnonymizer('/', self.anonymization_method,
                                  self.anonymization_salt),
            'referer': StrAnonymizer('ref', self.anonymization_method,
                                     self.anonymization_salt),
            'user_agent': StrAnonymizer('swift', self.anonymization_method,
                                        self.anonymization_salt),
            'headers': StrAnonymizer('header', self.anonymization_method,
                                     self.anonymization_salt),
            'client_etag': StrAnonymizer('etag', self.anonymization_method,
                                         self.anonymization_salt),
            'account': StrAnonymizer('a', self.anonymization_method,
                                     self.anonymization_salt),
            'container': StrAnonymizer('c', self.anonymization_method,
                                       self.anonymization_salt),
            'object': StrAnonymizer('', self.anonymization_method,
                                    self.anonymization_salt),
            # Others information
            'method': 'GET',
            'protocol': '',
            'status_int': '0',
            'auth_token': '1234...',
            'bytes_recvd': '1',
            'bytes_sent': '0',
            'transaction_id': 'tx1234',
            'request_time': '0.05',
            'source': '',
            'log_info': '',
            'policy_index': '',
            'ttfb': '0.05',
            'pid': '42',
            'wire_status_int': '200',
            'access_user_id': StrAnonymizer('AKIAIOSFODNN7EXAMPLE',
                                            self.anonymization_method,
                                            self.anonymization_salt),
        }
        try:
            self.log_formatter.format(self.log_msg_template, **replacements)
        except Exception as e:
            raise ValueError('Cannot interpolate log_msg_template: %s' % e)

    def method_from_req(self, req):
        return req.environ.get('swift.orig_req_method', req.method)

    def req_already_logged(self, env):
        return env.get('swift.proxy_access_log_made')

    def mark_req_logged(self, env):
        env['swift.proxy_access_log_made'] = True

    def obscure_sensitive(self, value):
        return cap_length(value, self.reveal_sensitive_prefix)

    def obscure_req(self, req):
        for header in get_sensitive_headers():
            if header in req.headers:
                req.headers[header] = \
                    self.obscure_sensitive(req.headers[header])

        obscure_params = get_sensitive_params()
        new_params = []
        any_obscured = False
        for k, v in req.params.items():
            if k in obscure_params:
                new_params.append((k, self.obscure_sensitive(v)))
                any_obscured = True
            else:
                new_params.append((k, v))
        if any_obscured:
            req.params = new_params

    def get_access_user_id(self, req):
        """
        Get access user ID from request environ.

        :param req: swob.Request object for the request
        :returns: User ID for logging if available, None otherwise
        """
        return req.environ.get('swift.access_logging', {}).get('user_id')

    def log_request(self, req, status_int, bytes_received, bytes_sent,
                    start_time, end_time, resp_headers=None, ttfb=0,
                    wire_status_int=None):
        """
        Log a request.

        :param req: swob.Request object for the request
        :param status_int: integer code for the response status
        :param bytes_received: bytes successfully read from the request body
        :param bytes_sent: bytes yielded to the WSGI server
        :param start_time: timestamp request started
        :param end_time: timestamp request completed
        :param resp_headers: dict of the response headers
        :param ttfb: time to first byte
        :param wire_status_int: the on the wire status int
        """
        self.obscure_req(req)
        domain = req.environ.get('HTTP_HOST',
                                 req.environ.get('SERVER_NAME', None))
        if ':' in domain:
            domain, port = domain.rsplit(':', 1)
        resp_headers = resp_headers or {}
        logged_headers = None
        if self.log_hdrs:
            if self.log_hdrs_only:
                logged_headers = '\n'.join('%s: %s' % (k, v)
                                           for k, v in req.headers.items()
                                           if k in self.log_hdrs_only)
            else:
                logged_headers = '\n'.join('%s: %s' % (k, v)
                                           for k, v in req.headers.items())

        method = self.method_from_req(req)
        duration_time_str = "%.4f" % (end_time - start_time)
        policy_index = get_policy_index(req.headers, resp_headers)

        swift_path = req.environ.get('swift.backend_path', req.path)
        acc, cont, obj = self.get_aco_from_path(swift_path)

        replacements = {
            # Time information
            'end_time': StrFormatTime(end_time),
            'start_time': StrFormatTime(start_time),
            # Information worth to anonymize
            'client_ip': StrAnonymizer(get_remote_client(req),
                                       self.anonymization_method,
                                       self.anonymization_salt),
            'remote_addr': StrAnonymizer(req.remote_addr,
                                         self.anonymization_method,
                                         self.anonymization_salt),
            'domain': StrAnonymizer(domain, self.anonymization_method,
                                    self.anonymization_salt),
            'path': StrAnonymizer(req.path_qs, self.anonymization_method,
                                  self.anonymization_salt),
            'referer': StrAnonymizer(req.referer, self.anonymization_method,
                                     self.anonymization_salt),
            'user_agent': StrAnonymizer(req.user_agent,
                                        self.anonymization_method,
                                        self.anonymization_salt),
            'headers': StrAnonymizer(logged_headers, self.anonymization_method,
                                     self.anonymization_salt),
            'client_etag': StrAnonymizer(req.headers.get('etag'),
                                         self.anonymization_method,
                                         self.anonymization_salt),
            'account': StrAnonymizer(acc, self.anonymization_method,
                                     self.anonymization_salt),
            'container': StrAnonymizer(cont, self.anonymization_method,
                                       self.anonymization_salt),
            'object': StrAnonymizer(obj, self.anonymization_method,
                                    self.anonymization_salt),
            # Others information
            'method': method,
            'protocol':
                req.environ.get('SERVER_PROTOCOL'),
            'status_int': status_int,
            'auth_token':
                req.headers.get('x-auth-token'),
            'bytes_recvd': bytes_received,
            'bytes_sent': bytes_sent,
            'transaction_id': req.environ.get('swift.trans_id'),
            'request_time': duration_time_str,
            'source': req.environ.get('swift.source'),
            'log_info': get_log_info(req.environ),
            'policy_index': policy_index,
            'ttfb': ttfb,
            'pid': self.pid,
            'wire_status_int': wire_status_int or status_int,
            'access_user_id': StrAnonymizer(
                self.get_access_user_id(req), self.anonymization_method,
                self.anonymization_salt),
        }
        self.access_logger.info(
            self.log_formatter.format(self.log_msg_template,
                                      **replacements))

        # Log timing and bytes-transferred data to StatsD
        metric_method = self.statsd_metric_method(method)
        metric_name = self.statsd_metric_name(req, status_int, metric_method)
        metric_name_policy = self.statsd_metric_name_policy(
            req, status_int, metric_method, policy_index)

        self.access_logger.timing(metric_name + '.timing',
                                  (end_time - start_time) * 1000)
        self.access_logger.update_stats(metric_name + '.xfer',
                                        bytes_received + bytes_sent)
        if metric_name_policy:
            self.access_logger.timing(metric_name_policy + '.timing',
                                      (end_time - start_time) * 1000)
            self.access_logger.update_stats(metric_name_policy + '.xfer',
                                            bytes_received + bytes_sent)

        labels = self.statsd_metric_labels(
            req, status_int, metric_method,
            acc=acc, cont=cont, policy_index=policy_index)
        self.statsd.timing(
            'swift_proxy_server_request_timing',
            (end_time - start_time) * 1000,
            labels=labels,
        )
        self.statsd.update_stats(
            'swift_proxy_server_request_body_bytes',
            bytes_received,
            labels=labels,
        )
        self.statsd.update_stats(
            'swift_proxy_server_response_body_bytes',
            bytes_sent,
            labels=labels,
        )

    def get_aco_from_path(self, swift_path):
        try:
            version, acc, cont, obj = split_path(swift_path, 1, 4, True)
            if not valid_api_version(version):
                raise ValueError
        except ValueError:
            acc, cont, obj = None, None, None
        return acc, cont, obj

    def get_resource_type_from_aco(self, req, acc, cont, obj):
        if obj:
            return 'object'
        if cont:
            return 'container'
        if acc:
            return 'account'
        return req.environ.get('swift.source') or 'UNKNOWN'

    def get_resource_type(self, req):
        swift_path = req.environ.get('swift.backend_path', req.path)
        acc, cont, obj = self.get_aco_from_path(swift_path)
        return self.get_resource_type_from_aco(req, acc, cont, obj)

    def statsd_metric_method(self, method):
        return method if method in self.valid_methods else 'BAD_METHOD'

    def statsd_metric_name(self, req, status_int, metric_method):
        resource_type = self.get_resource_type(req)
        return '.'.join((resource_type, metric_method, str(status_int)))

    def update_swift_base_labels(self, req):
        acc, cont, obj = self.get_aco_from_path(req.path)
        base_labels = req.environ.get('swift.base_labels')
        if base_labels is None:
            # expected in the left-most proxy_logging instance
            if acc is None and is_s3_req(req):
                cont, obj = extract_bucket_and_key(
                    req, self.storage_domains, False)

            method = self.method_from_req(req)
            metric_method = self.statsd_metric_method(method)
            resource_type = self.get_resource_type_from_aco(
                req, acc, cont, obj)
            base_labels = {
                'method': metric_method,
            }
            if resource_type != 'UNKNOWN' or not is_s3_req(req):
                base_labels['resource'] = resource_type
            if acc:
                base_labels['account'] = acc
            if cont:
                base_labels['container'] = cont
            req.environ['swift.base_labels'] = base_labels
        elif acc:
            # expected in the right-most proxy_logging instance
            resource_type = self.get_resource_type_from_aco(
                req, acc, cont, obj)
            base_labels.setdefault('account', acc)
            base_labels.setdefault('resource', resource_type)

    def statsd_metric_name_policy(self, req, status_int, metric_method,
                                  policy_index):
        if policy_index is None:
            return None
        resource_type = self.get_resource_type(req)
        if resource_type == 'object':
            # The policy may not exist
            policy = POLICIES.get_by_index(policy_index)
            if policy:
                return '.'.join((resource_type, 'policy', str(policy_index),
                                 metric_method, str(status_int)))
            else:
                return None
        else:
            return None

    def statsd_metric_labels(self, req, status_int, metric_method, acc=None,
                             cont=None, policy_index=None):
        resource_type = self.get_resource_type(req)

        labels = {
            'resource': resource_type,
            'method': metric_method,
            'status': status_int,
        }
        if acc:
            labels['account'] = acc
        if cont:
            labels['container'] = cont
        if resource_type == 'object' and \
                policy_index is not None and \
                POLICIES.get_by_index(policy_index) is not None:
            labels['policy'] = policy_index
        return labels

    def __call__(self, env, start_response):
        req = Request(env)
        self.update_swift_base_labels(req)

        if self.req_already_logged(env):
            return self.app(env, start_response)

        self.mark_req_logged(env)

        start_response_args = [None]

        xfer_metric_name = 'swift_proxy_server_request_body_streaming_bytes'
        xfer_labels = req.environ.get('swift.base_labels')

        statsd_emit_callback = BufferXferEmitCallback(
            xfer_metric_name, xfer_labels, self.statsd,
            self.emit_buffer_xfer_bytes_sec)
        input_proxy = CallbackInputProxy(env['wsgi.input'],
                                         statsd_emit_callback)
        env['wsgi.input'] = input_proxy
        start_time = time.time()

        def my_start_response(status, headers, exc_info=None):
            start_response_args[0] = (status, list(headers), exc_info)

        def status_int_for_logging():
            # log disconnected clients as '499' status code
            if input_proxy.client_disconnect:
                return 499
            return env.get('swift.proxy_logging_status')

        def iter_response(iterable):
            iterator = reiterate(iterable)
            content_length = None
            for h, v in start_response_args[0][1]:
                if h.lower() == 'content-length':
                    content_length = int(v)
                    break
                elif h.lower() == 'transfer-encoding':
                    break
            else:
                if isinstance(iterator, list):
                    content_length = sum(len(i) for i in iterator)
                    start_response_args[0][1].append(
                        ('Content-Length', str(content_length)))

            method = self.method_from_req(req)
            if method == 'HEAD':
                content_length = 0
            if content_length is not None:
                iterator = ByteEnforcer(iterator, content_length)

            wire_status_int = int(start_response_args[0][0].split(' ', 1)[0])
            resp_headers = dict(start_response_args[0][1])
            start_response(*start_response_args[0])

            policy_index = get_policy_index(req.headers, resp_headers)

            # Log timing information for time-to-first-byte (GET requests only)
            ttfb = 0.0
            if method == 'GET':
                swift_path = req.environ.get('swift.backend_path', req.path)
                acc, cont, _ = self.get_aco_from_path(swift_path)
                labels = self.statsd_metric_labels(
                    req, wire_status_int, method,
                    acc=acc, cont=cont, policy_index=policy_index)
                metric_name = self.statsd_metric_name(
                    req, wire_status_int, method)
                metric_name_policy = self.statsd_metric_name_policy(
                    req, wire_status_int, method, policy_index)

                ttfb = time.time() - start_time
                if metric_name:
                    self.access_logger.timing(
                        metric_name + '.first-byte.timing', ttfb * 1000)
                if metric_name_policy:
                    self.access_logger.timing(
                        metric_name_policy + '.first-byte.timing', ttfb * 1000)

                self.statsd.timing(
                    'swift_proxy_server_request_ttfb',
                    ttfb * 1000,
                    labels=labels,
                )

            resp_xfer_labels = statsd_metric_resp_labels(
                xfer_labels, status_int=wire_status_int,
                policy_index=policy_index)

            bytes_sent = 0
            statsd_emit_callback = BufferXferEmitCallback(
                'swift_proxy_server_response_body_streaming_bytes',
                resp_xfer_labels,
                self.statsd, self.emit_buffer_xfer_bytes_sec)
            try:
                for chunk in iterator:
                    bytes_sent += len(chunk)
                    statsd_emit_callback(chunk)
                    yield chunk
            except GeneratorExit:  # generator was closed before we finished
                env['swift.proxy_logging_status'] = 499
                raise
            except Exception:
                env['swift.proxy_logging_status'] = 500
                raise
            finally:
                statsd_emit_callback(b'', eof=True)
                env.setdefault('swift.proxy_logging_status', wire_status_int)
                status_int = status_int_for_logging()
                self.log_request(
                    req, status_int, input_proxy.bytes_received, bytes_sent,
                    start_time, time.time(), resp_headers=resp_headers,
                    ttfb=ttfb, wire_status_int=wire_status_int)
                close_if_possible(iterator)

        try:
            iterable = self.app(env, my_start_response)
        except Exception:
            req = Request(env)
            env['swift.proxy_logging_status'] = 500
            status_int = status_int_for_logging()
            self.log_request(
                req, status_int, input_proxy.bytes_received, 0, start_time,
                time.time())
            raise
        else:
            return iter_response(iterable)


def filter_factory(global_conf, **local_conf):
    conf = global_conf.copy()
    conf.update(local_conf)

    # Normally it would be the middleware that uses the header that
    # would register it, but because there could be 3rd party auth middlewares
    # that use 'x-auth-token' or 'x-storage-token' we special case it here.
    register_sensitive_header('x-auth-token')
    register_sensitive_header('x-storage-token')

    def proxy_logger(app):
        return ProxyLoggingMiddleware(app, conf)
    return proxy_logger<|MERGE_RESOLUTION|>--- conflicted
+++ resolved
@@ -248,20 +248,8 @@
         self.reveal_sensitive_prefix = int(
             conf.get('reveal_sensitive_prefix', 16))
         self.check_log_msg_template_validity()
-<<<<<<< HEAD
-        statsd_emit_buffer_xfer_bytes_ms = int(
-            conf.get('statsd_emit_buffer_xfer_bytes_ms', -1))
-        if statsd_emit_buffer_xfer_bytes_ms < 0:
-            self.emit_buffer_xfer_bytes_sec = -1
-        elif statsd_emit_buffer_xfer_bytes_ms == 0:
-            self.emit_buffer_xfer_bytes_sec = 0
-        else:
-            self.emit_buffer_xfer_bytes_sec = (
-                statsd_emit_buffer_xfer_bytes_ms / 1000.0)
-=======
         self.emit_buffer_xfer_bytes_sec = float(
             conf.get('statsd_emit_buffer_xfer_bytes_seconds', -1))
->>>>>>> b5b1af5b
 
     def check_log_msg_template_validity(self):
         replacements = {

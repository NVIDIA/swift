--- conflicted
+++ resolved
@@ -141,38 +141,17 @@
                      'GET,HEAD,POST,PUT,DELETE,COPY,OPTIONS'))
         self.valid_methods = [m.strip().upper() for m in
                               self.valid_methods.split(',') if m.strip()]
-<<<<<<< HEAD
-        access_log_conf = {}
-        for key in ('log_facility', 'log_name', 'log_level', 'log_udp_host',
-                    'log_udp_port', 'log_statsd_host', 'log_statsd_port',
-                    'log_statsd_default_sample_rate',
-                    'log_statsd_sample_rate_factor',
-                    'log_statsd_metric_prefix'):
-            value = conf.get('access_' + key, conf.get(key, None))
-            if value:
-                access_log_conf[key] = value
-        for key in ('statsd_label_mode',
-                    'statsd_emit_legacy'):
-            value = conf.get(key, None)
-            if value:
-                access_log_conf[key] = value
-=======
         log_conf = dict(conf)
         access_prefix_len = len('access_')
         for k, v in conf.items():
             if k.startswith('access_log_'):
                 log_conf[k[access_prefix_len:]] = v
->>>>>>> 04632fb4
         self.access_logger = logger or get_logger(
             log_conf,
             log_route=conf.get('access_log_route', 'proxy-access'),
             statsd_tail_prefix='proxy-server')
         self.statsd = get_labeled_statsd_client(
-<<<<<<< HEAD
-            access_log_conf, self.access_logger.logger)
-=======
             log_conf, self.access_logger.logger)
->>>>>>> 04632fb4
         self.reveal_sensitive_prefix = int(
             conf.get('reveal_sensitive_prefix', 16))
         self.check_log_msg_template_validity()
@@ -369,13 +348,7 @@
 
         labels = self.statsd_metric_labels(
             req, method, status_int=status_int,
-<<<<<<< HEAD
-            acc=replacements['account'],
-            cont=replacements['container'],
-            policy_index=policy_index)
-=======
             acc=acc, cont=cont, policy_index=policy_index)
->>>>>>> 04632fb4
         if labels is not None:
             self.statsd.timing(
                 'swift_proxy_request_timing',
@@ -470,16 +443,6 @@
         self.mark_req_logged(env)
 
         start_response_args = [None]
-<<<<<<< HEAD
-        req = Request(env)
-        swift_path = req.environ.get('swift.backend_path', req.path)
-        acc, cont, obj = self.get_aco_from_path(swift_path)
-        acc = StrAnonymizer(acc, self.anonymization_method,
-                            self.anonymization_salt)
-        cont = StrAnonymizer(cont, self.anonymization_method,
-                             self.anonymization_salt)
-=======
->>>>>>> 04632fb4
 
         input_proxy = InputProxy(env['wsgi.input'])
         env['wsgi.input'] = input_proxy
@@ -520,12 +483,9 @@
             resp_headers = dict(start_response_args[0][1])
             start_response(*start_response_args[0])
 
-<<<<<<< HEAD
-=======
             swift_path = req.environ.get('swift.backend_path', req.path)
             acc, cont, _ = self.get_aco_from_path(swift_path)
 
->>>>>>> 04632fb4
             policy_index = get_policy_index(req.headers, resp_headers)
             labels = self.statsd_metric_labels(
                 req, method, status_int=wire_status_int,

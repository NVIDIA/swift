# Copyright (c) 2010-2014 OpenStack Foundation.
#
# Licensed under the Apache License, Version 2.0 (the "License");
# you may not use this file except in compliance with the License.
# You may obtain a copy of the License at
#
#    http://www.apache.org/licenses/LICENSE-2.0
#
# Unless required by applicable law or agreed to in writing, software
# distributed under the License is distributed on an "AS IS" BASIS,
# WITHOUT WARRANTIES OR CONDITIONS OF ANY KIND, either express or
# implied.
# See the License for the specific language governing permissions and
# limitations under the License.
"""
The s3api middleware will emulate the S3 REST api on top of swift.

To enable this middleware to your configuration, add the s3api middleware
in front of the auth middleware. See ``proxy-server.conf-sample`` for more
detail and configurable options.

To set up your client, ensure you are using the tempauth or keystone auth
system for swift project.
When your swift on a SAIO environment, make sure you have setting the tempauth
middleware configuration in ``proxy-server.conf``, and the access key will be
the concatenation of the account and user strings that should look like
test:tester, and the secret access key is the account password. The host should
also point to the swift storage hostname.

The tempauth option example:

.. code-block:: ini

   [filter:tempauth]
   use = egg:swift#tempauth
   user_admin_admin = admin .admin .reseller_admin
   user_test_tester = testing

An example client using tempauth with the python boto library is as follows:

.. code-block:: python

    from boto.s3.connection import S3Connection
    connection = S3Connection(
        aws_access_key_id='test:tester',
        aws_secret_access_key='testing',
        port=8080,
        host='127.0.0.1',
        is_secure=False,
        calling_format=boto.s3.connection.OrdinaryCallingFormat())

And if you using keystone auth, you need the ec2 credentials, which can
be downloaded from the API Endpoints tab of the dashboard or by openstack
ec2 command.

Here is showing to create an EC2 credential:

.. code-block:: console

  # openstack ec2 credentials create
  +------------+---------------------------------------------------+
  | Field      | Value                                             |
  +------------+---------------------------------------------------+
  | access     | c2e30f2cd5204b69a39b3f1130ca8f61                  |
  | links      | {u'self': u'http://controller:5000/v3/......'}    |
  | project_id | 407731a6c2d0425c86d1e7f12a900488                  |
  | secret     | baab242d192a4cd6b68696863e07ed59                  |
  | trust_id   | None                                              |
  | user_id    | 00f0ee06afe74f81b410f3fe03d34fbc                  |
  +------------+---------------------------------------------------+

An example client using keystone auth with the python boto library will be:

.. code-block:: python

    from boto.s3.connection import S3Connection
    connection = S3Connection(
        aws_access_key_id='c2e30f2cd5204b69a39b3f1130ca8f61',
        aws_secret_access_key='baab242d192a4cd6b68696863e07ed59',
        port=8080,
        host='127.0.0.1',
        is_secure=False,
        calling_format=boto.s3.connection.OrdinaryCallingFormat())

----------
Deployment
----------

Proxy-Server Setting
^^^^^^^^^^^^^^^^^^^^

Set s3api before your auth in your pipeline in ``proxy-server.conf`` file.
To enable all compatibility currently supported, you should make sure that
bulk, slo, and your auth middleware are also included in your proxy
pipeline setting.

Using tempauth, the minimum example config is:

.. code-block:: ini

    [pipeline:main]
    pipeline = proxy-logging cache s3api tempauth bulk slo proxy-logging \
proxy-server

When using keystone, the config will be:

.. code-block:: ini

    [pipeline:main]
    pipeline = proxy-logging cache authtoken s3api s3token keystoneauth bulk \
slo proxy-logging proxy-server

Finally, add the s3api middleware section:

.. code-block:: ini

   [filter:s3api]
   use = egg:swift#s3api

.. note::
    ``keystonemiddleware.authtoken`` can be located before/after s3api but
    we recommend to put it before s3api because when authtoken is after s3api,
    both authtoken and s3token will issue the acceptable token to keystone
    (i.e. authenticate twice). And in the ``keystonemiddleware.authtoken``
    middleware , you should set ``delay_auth_decision`` option to ``True``.

-----------
Constraints
-----------
Currently, the s3api is being ported from https://github.com/openstack/swift3
so any existing issues in swift3 are still remaining. Please make sure
descriptions in the example ``proxy-server.conf`` and what happens with the
config, before enabling the options.

-------------
Supported API
-------------
The compatibility will continue to be improved upstream, you can keep and
eye on compatibility via a check tool build by SwiftStack. See
https://github.com/swiftstack/s3compat in detail.

"""

import json
from paste.deploy import loadwsgi
from urllib.parse import parse_qs

from swift.common import swob
from swift.common.constraints import valid_api_version
from swift.common.middleware.listing_formats import \
    MAX_CONTAINER_LISTING_CONTENT_LENGTH
from swift.common.request_helpers import append_log_info
from swift.common.wsgi import PipelineWrapper, loadcontext, WSGIContext
from swift.common.statsd_client import get_labeled_statsd_client

from swift.common.middleware import app_property
from swift.common.middleware.s3api.exception import NotS3Request, \
    InvalidSubresource
from swift.common.middleware.s3api import s3request
from swift.common.middleware.s3api.s3response import ErrorResponse, \
    InternalError, MethodNotAllowed, S3ResponseBase, S3NotImplemented
from swift.common.utils import get_logger, config_true_value, \
    config_positive_int_value, split_path, closing_if_possible, \
    list_from_csv, parse_header, checksum
from swift.common.middleware.s3api.utils import Config, \
    classify_checksum_header_value, make_header_label
from swift.common.middleware.s3api.acl_handlers import get_acl_handler
from swift.common.registry import register_swift_info, \
    register_sensitive_header, register_sensitive_param


# https://docs.aws.amazon.com/AmazonS3/latest/API/sigv4-auth-using-authorization-header.html
WELL_KNOWN_SPECIFIC_SHA256_VALUES = (
    'UNSIGNED-PAYLOAD',
    'STREAMING-UNSIGNED-PAYLOAD-TRAILER',
    'STREAMING-AWS4-HMAC-SHA256-PAYLOAD',
    'STREAMING-AWS4-HMAC-SHA256-PAYLOAD-TRAILER',
    'STREAMING-AWS4-ECDSA-P256-SHA256-PAYLOAD',
    'STREAMING-AWS4-ECDSA-P256-SHA256-PAYLOAD-TRAILER'
)
# https://docs.aws.amazon.com/AmazonS3/latest/userguide/checking-object-integrity.html
# https://docs.aws.amazon.com/AmazonS3/latest/API/API_Object.html#AmazonS3-Type-Object-ChecksumAlgorithm
# https://docs.aws.amazon.com/AmazonS3/latest/API/API_PutObject.html
# docs are unclear whether the header value is the (un-)hyphenated form
<<<<<<< HEAD
WELL_KNOWN_CHECKSUM_ALGORITHMS = (
    'CRC-64NVME',
    'CRC-32',
    'CRC-32C',
    'SHA-1',
    'SHA-256',
=======

# algorithms for x-amz-checksum-algorithm/ x-amz-sdk-checksum-algorithm
WELL_KNOWN_CHECKSUM_ALGORITHMS = (
>>>>>>> 3c33b510
    'CRC64NVME',
    'CRC32',
    'CRC32C',
    'SHA1',
    'SHA256'
)
WELL_KNOWN_CHECKSUM_HEADERS = (
    'x-amz-checksum-crc32',
    'x-amz-checksum-crc32c',
    'x-amz-checksum-sha1',
    'x-amz-checksum-sha256',
    'x-amz-checksum-crc64nvme'
)


class ListingEtagMiddleware(object):
    def __init__(self, app):
        self.app = app

    # Pass these along so get_container_info will have the configured
    # odds to skip cache
    _pipeline_final_app = app_property('_pipeline_final_app')
    _pipeline_request_logging_app = app_property(
        '_pipeline_request_logging_app')

    def __call__(self, env, start_response):
        # a lot of this is cribbed from listing_formats / swob.Request
        if env['REQUEST_METHOD'] != 'GET':
            # Nothing to translate
            return self.app(env, start_response)

        try:
            v, a, c = split_path(env.get('SCRIPT_NAME', '') +
                                 env['PATH_INFO'], 3, 3)
            if not valid_api_version(v):
                raise ValueError
        except ValueError:
            is_container_req = False
        else:
            is_container_req = True
        if not is_container_req:
            # pass through
            return self.app(env, start_response)

        ctx = WSGIContext(self.app)
        resp_iter = ctx._app_call(env)

        content_type = content_length = cl_index = None
        for index, (header, value) in enumerate(ctx._response_headers):
            header = header.lower()
            if header == 'content-type':
                content_type = value.split(';', 1)[0].strip()
                if content_length:
                    break
            elif header == 'content-length':
                cl_index = index
                try:
                    content_length = int(value)
                except ValueError:
                    pass  # ignore -- we'll bail later
                if content_type:
                    break

        if content_type != 'application/json' or content_length is None or \
                content_length > MAX_CONTAINER_LISTING_CONTENT_LENGTH:
            start_response(ctx._response_status, ctx._response_headers,
                           ctx._response_exc_info)
            return resp_iter

        # We've done our sanity checks, slurp the response into memory
        with closing_if_possible(resp_iter):
            body = b''.join(resp_iter)

        try:
            listing = json.loads(body)
            for item in listing:
                if 'subdir' in item:
                    continue
                value, params = parse_header(item['hash'])
                if 's3_etag' in params:
                    item['s3_etag'] = '"%s"' % params.pop('s3_etag')
                    item['hash'] = value + ''.join(
                        '; %s=%s' % kv for kv in params.items())
        except (TypeError, KeyError, ValueError):
            # If anything goes wrong above, drop back to original response
            start_response(ctx._response_status, ctx._response_headers,
                           ctx._response_exc_info)
            return [body]

        body = json.dumps(listing).encode('ascii')
        ctx._response_headers[cl_index] = (
            ctx._response_headers[cl_index][0],
            str(len(body)),
        )
        start_response(ctx._response_status, ctx._response_headers,
                       ctx._response_exc_info)
        return [body]


class S3ApiMiddleware(object):
    """S3Api: S3 compatibility middleware"""
    def __init__(self, app, wsgi_conf, *args, **kwargs):
        self.app = app
        self.conf = Config()

        # Set default values if they are not configured
        self.conf.allow_no_owner = config_true_value(
            wsgi_conf.get('allow_no_owner', False))
        self.conf.location = wsgi_conf.get('location', 'us-east-1')
        self.conf.dns_compliant_bucket_names = config_true_value(
            wsgi_conf.get('dns_compliant_bucket_names', True))
        self.conf.max_bucket_listing = config_positive_int_value(
            wsgi_conf.get('max_bucket_listing', 1000))
        self.conf.max_parts_listing = config_positive_int_value(
            wsgi_conf.get('max_parts_listing', 1000))
        self.conf.max_multi_delete_objects = config_positive_int_value(
            wsgi_conf.get('max_multi_delete_objects', 1000))
        self.conf.multi_delete_concurrency = config_positive_int_value(
            wsgi_conf.get('multi_delete_concurrency', 2))
        self.conf.s3_acl = config_true_value(
            wsgi_conf.get('s3_acl', False))
        self.conf.storage_domains = list_from_csv(
            wsgi_conf.get('storage_domain', ''))
        self.conf.auth_pipeline_check = config_true_value(
            wsgi_conf.get('auth_pipeline_check', True))
        self.conf.max_upload_part_num = config_positive_int_value(
            wsgi_conf.get('max_upload_part_num', 1000))
        self.conf.check_bucket_owner = config_true_value(
            wsgi_conf.get('check_bucket_owner', False))
        self.conf.force_swift_request_proxy_log = config_true_value(
            wsgi_conf.get('force_swift_request_proxy_log', False))
        self.conf.allow_multipart_uploads = config_true_value(
            wsgi_conf.get('allow_multipart_uploads', True))
        self.conf.min_segment_size = config_positive_int_value(
            wsgi_conf.get('min_segment_size', 5242880))
        self.conf.allowable_clock_skew = config_positive_int_value(
            wsgi_conf.get('allowable_clock_skew', 15 * 60))
        self.conf.cors_preflight_allow_origin = list_from_csv(wsgi_conf.get(
            'cors_preflight_allow_origin', ''))
        if '*' in self.conf.cors_preflight_allow_origin and \
                len(self.conf.cors_preflight_allow_origin) > 1:
            raise ValueError('if cors_preflight_allow_origin should include '
                             'all domains, * must be the only entry')
        self.conf.ratelimit_as_client_error = config_true_value(
            wsgi_conf.get('ratelimit_as_client_error', False))
        self.conf.s3_inventory_enabled = config_true_value(
            wsgi_conf.get('s3_inventory_enabled', False))
        self.conf.s3_inventory_allowed_paths = list_from_csv(
            wsgi_conf.get('s3_inventory_allowed_paths', '*'))

        self.logger = get_logger(
            wsgi_conf, log_route='s3api', statsd_tail_prefix='s3api')
        self.statsd = get_labeled_statsd_client(wsgi_conf, self.logger)

        self.check_pipeline(wsgi_conf)
        checksum.log_selected_implementation(self.logger)

    def is_s3_cors_preflight(self, env):
        if env['REQUEST_METHOD'] != 'OPTIONS' or not env.get('HTTP_ORIGIN'):
            # Not a CORS preflight
            return False
        acrh = env.get('HTTP_ACCESS_CONTROL_REQUEST_HEADERS', '').lower()
        if 'authorization' in acrh and \
                not env['PATH_INFO'].startswith(('/v1/', '/v1.0/')):
            return True
        q = parse_qs(env.get('QUERY_STRING', ''))
        if 'AWSAccessKeyId' in q or 'X-Amz-Credential' in q:
            return True
        # Not S3, apparently
        return False

    def _make_req_header_labels(self, env):
        req_headers = swob.HeaderEnvironProxy(env)
        labels = {}
        for hdr_key, hdr_val in req_headers.items():
            label_val = None
            hdr_key = hdr_key.lower()
            label_key = make_header_label(hdr_key)
            if hdr_key == 'content-encoding':
                if 'aws-chunked' in list_from_csv(hdr_val.lower()):
                    label_val = 'aws-chunked'
            elif hdr_key == 'transfer-encoding':
                if 'chunked' in list_from_csv(hdr_val.lower()):
                    label_val = 'chunked'
            elif hdr_key == 'x-amz-decoded-content-length':
                label_val = True
            elif hdr_key == 'x-amz-content-sha256':
                if hdr_val in WELL_KNOWN_SPECIFIC_SHA256_VALUES:
                    label_val = hdr_val
                else:
                    label_val = classify_checksum_header_value(hdr_val)
            elif hdr_key == 'content-md5':
                label_val = classify_checksum_header_value(hdr_val)
<<<<<<< HEAD
            elif hdr_key in WELL_KNOWN_CHECKSUM_HEADERS:
                label_val = classify_checksum_header_value(hdr_val)
            elif hdr_key == 'x-amz-trailer':
                if hdr_val.lower() in WELL_KNOWN_CHECKSUM_HEADERS:
=======
            elif hdr_key in s3request.CHECKSUMS_BY_HEADER.keys():
                label_val = classify_checksum_header_value(hdr_val)
            elif hdr_key == 'x-amz-trailer':
                if hdr_val.lower() in s3request.CHECKSUMS_BY_HEADER.keys():
>>>>>>> 3c33b510
                    label_val = hdr_val.lower()
                else:
                    label_val = 'unknown'
            elif hdr_key in ('x-amz-checksum-algorithm',
                             'x-amz-sdk-checksum-algorithm'):
<<<<<<< HEAD
                if hdr_val.upper() in WELL_KNOWN_CHECKSUM_ALGORITHMS:
                    label_val = hdr_val.upper()
=======
                hdr_val_normalised = hdr_val.upper().replace('-', '')
                if hdr_val_normalised in WELL_KNOWN_CHECKSUM_ALGORITHMS:
                    label_val = hdr_val_normalised
>>>>>>> 3c33b510
                else:
                    label_val = 'unknown'

            if label_val is not None:
                labels[label_key] = label_val

        return labels

    def _emit_response_header_stats(self, env, resp, labels):
        if not labels:
            return

        labels['status'] = resp.status_int
        labels['method'] = env.get('REQUEST_METHOD')
<<<<<<< HEAD
        if 'swift.backend_path' in env:
            vers, acc, con, obj = split_path(
                env.get('swift.backend_path'), 1, 4, True)
=======
        swift_path = env.get('swift.backend_path')
        if swift_path:
            vers, acc, con, obj = split_path(swift_path, 1, 4, True)
>>>>>>> 3c33b510
            if obj:
                labels['type'] = 'object'
                labels['account'] = acc
                labels['container'] = con
            elif con:
                labels['type'] = 'container'
                labels['account'] = acc
                labels['container'] = con
            elif acc:
                labels['account'] = acc
                labels['type'] = 'account'
            else:
                labels['type'] = 'UNKNOWN'
        else:
            labels['type'] = 'UNKNOWN'

        self.statsd.increment("swift_s3_checksum_algo_request", labels=labels)

    def __call__(self, env, start_response):
        # get metrics header labels before any mutation of the headers
        req_header_labels = self._make_req_header_labels(env)
        origin = env.get('HTTP_ORIGIN')
        if self.conf.cors_preflight_allow_origin and \
                self.is_s3_cors_preflight(env):
            # I guess it's likely going to be an S3 request? *shrug*
            if self.conf.cors_preflight_allow_origin != ['*'] and \
                    origin not in self.conf.cors_preflight_allow_origin:
                start_response('401 Unauthorized', [
                    ('Allow', 'GET, HEAD, PUT, POST, DELETE, OPTIONS'),
                ])
                return [b'']

            headers = [
                ('Allow', 'GET, HEAD, PUT, POST, DELETE, OPTIONS'),
                ('Access-Control-Allow-Origin', origin),
                ('Access-Control-Allow-Methods',
                 'GET, HEAD, PUT, POST, DELETE, OPTIONS'),
                ('Vary', 'Origin, Access-Control-Request-Headers'),
            ]
            acrh = set(list_from_csv(
                env.get('HTTP_ACCESS_CONTROL_REQUEST_HEADERS', '').lower()))
            if acrh:
                headers.append((
                    'Access-Control-Allow-Headers',
                    ', '.join(acrh)))

            start_response('200 OK', headers)
            return [b'']

        try:
            req_class = s3request.get_request_class(env, self.conf.s3_acl)
            req = req_class(env, self.app, self.conf)
            resp = self.handle_request(req)
            if req.policy_index is not None:
                resp.headers.setdefault('X-Backend-Storage-Policy-Index',
                                        req.policy_index)
        except NotS3Request:
            return self.app(env, start_response)
        except InvalidSubresource as e:
            self.logger.debug(e.cause)
        except ErrorResponse as err_resp:
            self.logger.increment(err_resp.metric_name)
            append_log_info(env, 's3:err:%s' % err_resp.summary)
            if isinstance(err_resp, InternalError):
                self.logger.exception(err_resp)
            resp = err_resp
        except Exception as e:
            self.logger.exception(e)
            resp = InternalError(reason=str(e))

        if isinstance(resp, S3ResponseBase) and 'swift.trans_id' in env:
            resp.headers['x-amz-id-2'] = env['swift.trans_id']
            resp.headers['x-amz-request-id'] = env['swift.trans_id']

        if 's3api.backend_path' in env and 'swift.backend_path' not in env:
            env['swift.backend_path'] = env['s3api.backend_path']

        # emit metric with header labels now path and status may be available
        self._emit_response_header_stats(env, resp, req_header_labels)

        return resp(env, start_response)

    def handle_request(self, req):
        self.logger.debug('Calling S3Api Middleware')
        try:
            controller = req.controller(self.app, self.conf, self.logger)
        except S3NotImplemented:
            # TODO: Probably we should distinct the error to log this warning
            self.logger.warning('multipart: No SLO middleware in pipeline')
            raise

        acl_handler = get_acl_handler(req.controller_name)(req, self.logger)
        req.set_acl_handler(acl_handler)

        if hasattr(controller, req.method):
            handler = getattr(controller, req.method)
            if not getattr(handler, 'publicly_accessible', False):
                raise MethodNotAllowed(req.method,
                                       req.controller.resource_type())
            res = handler(req)
        else:
            raise MethodNotAllowed(req.method,
                                   req.controller.resource_type())

        if req.policy_index is not None:
            res.headers.setdefault('X-Backend-Storage-Policy-Index',
                                   req.policy_index)
        return res

    def check_pipeline(self, wsgi_conf):
        """
        Check that proxy-server.conf has an appropriate pipeline for s3api.
        """
        if wsgi_conf.get('__file__', None) is None:
            return

        ctx = loadcontext(loadwsgi.APP, wsgi_conf['__file__'])
        pipeline = str(PipelineWrapper(ctx)).split(' ')

        # Add compatible with 3rd party middleware.
        self.check_filter_order(pipeline, ['s3api', 'proxy-server'])

        auth_pipeline = pipeline[pipeline.index('s3api') + 1:
                                 pipeline.index('proxy-server')]

        # Check SLO middleware
        if self.conf.allow_multipart_uploads and 'slo' not in auth_pipeline:
            self.conf.allow_multipart_uploads = False
            self.logger.warning('s3api middleware requires SLO middleware '
                                'to support multi-part upload, please add it '
                                'in pipeline')

        if not self.conf.auth_pipeline_check:
            self.logger.debug('Skip pipeline auth check.')
            return

        if 'tempauth' in auth_pipeline:
            self.logger.debug('Use tempauth middleware.')
        elif 'keystoneauth' in auth_pipeline:
            self.check_filter_order(
                auth_pipeline,
                ['s3token', 'keystoneauth'])
            self.logger.debug('Use keystone middleware.')
        elif len(auth_pipeline):
            self.logger.debug('Use third party(unknown) auth middleware.')
        else:
            raise ValueError('Invalid pipeline %r: expected auth between '
                             's3api and proxy-server ' % pipeline)

    def check_filter_order(self, pipeline, required_filters):
        """
        Check that required filters are present in order in the pipeline.
        """
        indexes = []
        missing_filters = []
        for required_filter in required_filters:
            try:
                indexes.append(pipeline.index(required_filter))
            except ValueError as e:
                self.logger.debug(e)
                missing_filters.append(required_filter)

        if missing_filters:
            raise ValueError('Invalid pipeline %r: missing filters %r' % (
                pipeline, missing_filters))

        if indexes != sorted(indexes):
            raise ValueError('Invalid pipeline %r: expected filter %s' % (
                pipeline, ' before '.join(required_filters)))


def filter_factory(global_conf, **local_conf):
    """Standard filter factory to use the middleware with paste.deploy"""
    conf = global_conf.copy()
    conf.update(local_conf)

    register_swift_info(
        's3api',
        # TODO: make default values as variables
        max_bucket_listing=int(conf.get('max_bucket_listing', 1000)),
        max_parts_listing=int(conf.get('max_parts_listing', 1000)),
        max_upload_part_num=int(conf.get('max_upload_part_num', 1000)),
        max_multi_delete_objects=int(
            conf.get('max_multi_delete_objects', 1000)),
        allow_multipart_uploads=config_true_value(
            conf.get('allow_multipart_uploads', True)),
        min_segment_size=int(conf.get('min_segment_size', 5242880)),
        s3_acl=config_true_value(conf.get('s3_acl', False)),
        s3_inventory_enabled=config_true_value(
            conf.get('s3_inventory_enabled', False)),
    )

    register_sensitive_header('authorization')
    register_sensitive_param('Signature')
    register_sensitive_param('X-Amz-Signature')

    def s3api_filter(app):
        return S3ApiMiddleware(ListingEtagMiddleware(app), conf)

    return s3api_filter<|MERGE_RESOLUTION|>--- conflicted
+++ resolved
@@ -182,18 +182,9 @@
 # https://docs.aws.amazon.com/AmazonS3/latest/API/API_Object.html#AmazonS3-Type-Object-ChecksumAlgorithm
 # https://docs.aws.amazon.com/AmazonS3/latest/API/API_PutObject.html
 # docs are unclear whether the header value is the (un-)hyphenated form
-<<<<<<< HEAD
-WELL_KNOWN_CHECKSUM_ALGORITHMS = (
-    'CRC-64NVME',
-    'CRC-32',
-    'CRC-32C',
-    'SHA-1',
-    'SHA-256',
-=======
 
 # algorithms for x-amz-checksum-algorithm/ x-amz-sdk-checksum-algorithm
 WELL_KNOWN_CHECKSUM_ALGORITHMS = (
->>>>>>> 3c33b510
     'CRC64NVME',
     'CRC32',
     'CRC32C',
@@ -387,30 +378,18 @@
                     label_val = classify_checksum_header_value(hdr_val)
             elif hdr_key == 'content-md5':
                 label_val = classify_checksum_header_value(hdr_val)
-<<<<<<< HEAD
-            elif hdr_key in WELL_KNOWN_CHECKSUM_HEADERS:
-                label_val = classify_checksum_header_value(hdr_val)
-            elif hdr_key == 'x-amz-trailer':
-                if hdr_val.lower() in WELL_KNOWN_CHECKSUM_HEADERS:
-=======
             elif hdr_key in s3request.CHECKSUMS_BY_HEADER.keys():
                 label_val = classify_checksum_header_value(hdr_val)
             elif hdr_key == 'x-amz-trailer':
                 if hdr_val.lower() in s3request.CHECKSUMS_BY_HEADER.keys():
->>>>>>> 3c33b510
                     label_val = hdr_val.lower()
                 else:
                     label_val = 'unknown'
             elif hdr_key in ('x-amz-checksum-algorithm',
                              'x-amz-sdk-checksum-algorithm'):
-<<<<<<< HEAD
-                if hdr_val.upper() in WELL_KNOWN_CHECKSUM_ALGORITHMS:
-                    label_val = hdr_val.upper()
-=======
                 hdr_val_normalised = hdr_val.upper().replace('-', '')
                 if hdr_val_normalised in WELL_KNOWN_CHECKSUM_ALGORITHMS:
                     label_val = hdr_val_normalised
->>>>>>> 3c33b510
                 else:
                     label_val = 'unknown'
 
@@ -425,15 +404,9 @@
 
         labels['status'] = resp.status_int
         labels['method'] = env.get('REQUEST_METHOD')
-<<<<<<< HEAD
-        if 'swift.backend_path' in env:
-            vers, acc, con, obj = split_path(
-                env.get('swift.backend_path'), 1, 4, True)
-=======
         swift_path = env.get('swift.backend_path')
         if swift_path:
             vers, acc, con, obj = split_path(swift_path, 1, 4, True)
->>>>>>> 3c33b510
             if obj:
                 labels['type'] = 'object'
                 labels['account'] = acc

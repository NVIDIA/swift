# Copyright (c) 2010-2014 OpenStack Foundation.
#
# Licensed under the Apache License, Version 2.0 (the "License");
# you may not use this file except in compliance with the License.
# You may obtain a copy of the License at
#
#    http://www.apache.org/licenses/LICENSE-2.0
#
# Unless required by applicable law or agreed to in writing, software
# distributed under the License is distributed on an "AS IS" BASIS,
# WITHOUT WARRANTIES OR CONDITIONS OF ANY KIND, either express or
# implied.
# See the License for the specific language governing permissions and
# limitations under the License.
"""
The s3api middleware will emulate the S3 REST api on top of swift.

To enable this middleware to your configuration, add the s3api middleware
in front of the auth middleware. See ``proxy-server.conf-sample`` for more
detail and configurable options.

To set up your client, ensure you are using the tempauth or keystone auth
system for swift project.
When your swift on a SAIO environment, make sure you have setting the tempauth
middleware configuration in ``proxy-server.conf``, and the access key will be
the concatenation of the account and user strings that should look like
test:tester, and the secret access key is the account password. The host should
also point to the swift storage hostname.

The tempauth option example:

.. code-block:: ini

   [filter:tempauth]
   use = egg:swift#tempauth
   user_admin_admin = admin .admin .reseller_admin
   user_test_tester = testing

An example client using tempauth with the python boto library is as follows:

.. code-block:: python

    from boto.s3.connection import S3Connection
    connection = S3Connection(
        aws_access_key_id='test:tester',
        aws_secret_access_key='testing',
        port=8080,
        host='127.0.0.1',
        is_secure=False,
        calling_format=boto.s3.connection.OrdinaryCallingFormat())

And if you using keystone auth, you need the ec2 credentials, which can
be downloaded from the API Endpoints tab of the dashboard or by openstack
ec2 command.

Here is showing to create an EC2 credential:

.. code-block:: console

  # openstack ec2 credentials create
  +------------+---------------------------------------------------+
  | Field      | Value                                             |
  +------------+---------------------------------------------------+
  | access     | c2e30f2cd5204b69a39b3f1130ca8f61                  |
  | links      | {u'self': u'http://controller:5000/v3/......'}    |
  | project_id | 407731a6c2d0425c86d1e7f12a900488                  |
  | secret     | baab242d192a4cd6b68696863e07ed59                  |
  | trust_id   | None                                              |
  | user_id    | 00f0ee06afe74f81b410f3fe03d34fbc                  |
  +------------+---------------------------------------------------+

An example client using keystone auth with the python boto library will be:

.. code-block:: python

    from boto.s3.connection import S3Connection
    connection = S3Connection(
        aws_access_key_id='c2e30f2cd5204b69a39b3f1130ca8f61',
        aws_secret_access_key='baab242d192a4cd6b68696863e07ed59',
        port=8080,
        host='127.0.0.1',
        is_secure=False,
        calling_format=boto.s3.connection.OrdinaryCallingFormat())

----------
Deployment
----------

Proxy-Server Setting
^^^^^^^^^^^^^^^^^^^^

Set s3api before your auth in your pipeline in ``proxy-server.conf`` file.
To enable all compatibility currently supported, you should make sure that
bulk, slo, and your auth middleware are also included in your proxy
pipeline setting.

Using tempauth, the minimum example config is:

.. code-block:: ini

    [pipeline:main]
    pipeline = proxy-logging cache s3api tempauth bulk slo proxy-logging \
proxy-server

When using keystone, the config will be:

.. code-block:: ini

    [pipeline:main]
    pipeline = proxy-logging cache authtoken s3api s3token keystoneauth bulk \
slo proxy-logging proxy-server

Finally, add the s3api middleware section:

.. code-block:: ini

   [filter:s3api]
   use = egg:swift#s3api

.. note::
    ``keystonemiddleware.authtoken`` can be located before/after s3api but
    we recommend to put it before s3api because when authtoken is after s3api,
    both authtoken and s3token will issue the acceptable token to keystone
    (i.e. authenticate twice). And in the ``keystonemiddleware.authtoken``
    middleware , you should set ``delay_auth_decision`` option to ``True``.

-----------
Constraints
-----------
Currently, the s3api is being ported from https://github.com/openstack/swift3
so any existing issues in swift3 are still remaining. Please make sure
descriptions in the example ``proxy-server.conf`` and what happens with the
config, before enabling the options.

-------------
Supported API
-------------
The compatibility will continue to be improved upstream, you can keep and
eye on compatibility via a check tool build by SwiftStack. See
https://github.com/swiftstack/s3compat in detail.

"""

import json
from paste.deploy import loadwsgi
from urllib.parse import parse_qs

from swift.common import swob
from swift.common.constraints import valid_api_version
from swift.common.middleware.listing_formats import \
    MAX_CONTAINER_LISTING_CONTENT_LENGTH
from swift.common.request_helpers import append_log_info
from swift.common.wsgi import PipelineWrapper, loadcontext, WSGIContext
from swift.common.statsd_client import get_labeled_statsd_client

from swift.common.middleware import app_property
from swift.common.middleware.s3api.exception import NotS3Request, \
    InvalidSubresource
from swift.common.middleware.s3api.s3request import get_request_class
from swift.common.middleware.s3api.s3response import ErrorResponse, \
    InternalError, MethodNotAllowed, S3ResponseBase, S3NotImplemented
from swift.common.utils import get_logger, config_true_value, \
    config_positive_int_value, split_path, closing_if_possible, \
    list_from_csv, parse_header, checksum
from swift.common.middleware.s3api.utils import Config, \
    classify_checksum_header_value, make_header_label
from swift.common.middleware.s3api.acl_handlers import get_acl_handler
from swift.common.registry import register_swift_info, \
    register_sensitive_header, register_sensitive_param


# https://docs.aws.amazon.com/AmazonS3/latest/API/sigv4-auth-using-authorization-header.html
WELL_KNOWN_SPECIFIC_SHA256_VALUES = (
    'UNSIGNED-PAYLOAD',
    'STREAMING-UNSIGNED-PAYLOAD-TRAILER',
    'STREAMING-AWS4-HMAC-SHA256-PAYLOAD',
    'STREAMING-AWS4-HMAC-SHA256-PAYLOAD-TRAILER',
    'STREAMING-AWS4-ECDSA-P256-SHA256-PAYLOAD',
    'STREAMING-AWS4-ECDSA-P256-SHA256-PAYLOAD-TRAILER'
)
# https://docs.aws.amazon.com/AmazonS3/latest/userguide/checking-object-integrity.html
# https://docs.aws.amazon.com/AmazonS3/latest/API/API_Object.html#AmazonS3-Type-Object-ChecksumAlgorithm
# https://docs.aws.amazon.com/AmazonS3/latest/API/API_PutObject.html
# docs are unclear whether the header value is the (un-)hyphenated form
WELL_KNOWN_CHECKSUM_ALGORITHMS = (
    'CRC-64NVME',
    'CRC-32',
    'CRC-32C',
    'SHA-1',
    'SHA-256',
    'CRC64NVME',
    'CRC32',
    'CRC32C',
    'SHA1',
    'SHA256'
)
WELL_KNOWN_CHECKSUM_HEADERS = (
    'x-amz-checksum-crc32',
    'x-amz-checksum-crc32c',
    'x-amz-checksum-sha1',
    'x-amz-checksum-sha256',
    'x-amz-checksum-crc64nvme'
)


class ListingEtagMiddleware(object):
    def __init__(self, app):
        self.app = app

    # Pass these along so get_container_info will have the configured
    # odds to skip cache
    _pipeline_final_app = app_property('_pipeline_final_app')
    _pipeline_request_logging_app = app_property(
        '_pipeline_request_logging_app')

    def __call__(self, env, start_response):
        # a lot of this is cribbed from listing_formats / swob.Request
        if env['REQUEST_METHOD'] != 'GET':
            # Nothing to translate
            return self.app(env, start_response)

        try:
            v, a, c = split_path(env.get('SCRIPT_NAME', '') +
                                 env['PATH_INFO'], 3, 3)
            if not valid_api_version(v):
                raise ValueError
        except ValueError:
            is_container_req = False
        else:
            is_container_req = True
        if not is_container_req:
            # pass through
            return self.app(env, start_response)

        ctx = WSGIContext(self.app)
        resp_iter = ctx._app_call(env)

        content_type = content_length = cl_index = None
        for index, (header, value) in enumerate(ctx._response_headers):
            header = header.lower()
            if header == 'content-type':
                content_type = value.split(';', 1)[0].strip()
                if content_length:
                    break
            elif header == 'content-length':
                cl_index = index
                try:
                    content_length = int(value)
                except ValueError:
                    pass  # ignore -- we'll bail later
                if content_type:
                    break

        if content_type != 'application/json' or content_length is None or \
                content_length > MAX_CONTAINER_LISTING_CONTENT_LENGTH:
            start_response(ctx._response_status, ctx._response_headers,
                           ctx._response_exc_info)
            return resp_iter

        # We've done our sanity checks, slurp the response into memory
        with closing_if_possible(resp_iter):
            body = b''.join(resp_iter)

        try:
            listing = json.loads(body)
            for item in listing:
                if 'subdir' in item:
                    continue
                value, params = parse_header(item['hash'])
                if 's3_etag' in params:
                    item['s3_etag'] = '"%s"' % params.pop('s3_etag')
                    item['hash'] = value + ''.join(
                        '; %s=%s' % kv for kv in params.items())
        except (TypeError, KeyError, ValueError):
            # If anything goes wrong above, drop back to original response
            start_response(ctx._response_status, ctx._response_headers,
                           ctx._response_exc_info)
            return [body]

        body = json.dumps(listing).encode('ascii')
        ctx._response_headers[cl_index] = (
            ctx._response_headers[cl_index][0],
            str(len(body)),
        )
        start_response(ctx._response_status, ctx._response_headers,
                       ctx._response_exc_info)
        return [body]


class S3ApiMiddleware(object):
    """S3Api: S3 compatibility middleware"""
    def __init__(self, app, wsgi_conf, *args, **kwargs):
        self.app = app
        self.conf = Config()

        # Set default values if they are not configured
        self.conf.allow_no_owner = config_true_value(
            wsgi_conf.get('allow_no_owner', False))
        self.conf.location = wsgi_conf.get('location', 'us-east-1')
        self.conf.dns_compliant_bucket_names = config_true_value(
            wsgi_conf.get('dns_compliant_bucket_names', True))
        self.conf.max_bucket_listing = config_positive_int_value(
            wsgi_conf.get('max_bucket_listing', 1000))
        self.conf.max_parts_listing = config_positive_int_value(
            wsgi_conf.get('max_parts_listing', 1000))
        self.conf.max_multi_delete_objects = config_positive_int_value(
            wsgi_conf.get('max_multi_delete_objects', 1000))
        self.conf.multi_delete_concurrency = config_positive_int_value(
            wsgi_conf.get('multi_delete_concurrency', 2))
        self.conf.s3_acl = config_true_value(
            wsgi_conf.get('s3_acl', False))
        self.conf.storage_domains = list_from_csv(
            wsgi_conf.get('storage_domain', ''))
        self.conf.auth_pipeline_check = config_true_value(
            wsgi_conf.get('auth_pipeline_check', True))
        self.conf.max_upload_part_num = config_positive_int_value(
            wsgi_conf.get('max_upload_part_num', 1000))
        self.conf.check_bucket_owner = config_true_value(
            wsgi_conf.get('check_bucket_owner', False))
        self.conf.force_swift_request_proxy_log = config_true_value(
            wsgi_conf.get('force_swift_request_proxy_log', False))
        self.conf.allow_multipart_uploads = config_true_value(
            wsgi_conf.get('allow_multipart_uploads', True))
        self.conf.min_segment_size = config_positive_int_value(
            wsgi_conf.get('min_segment_size', 5242880))
        self.conf.allowable_clock_skew = config_positive_int_value(
            wsgi_conf.get('allowable_clock_skew', 15 * 60))
        self.conf.cors_preflight_allow_origin = list_from_csv(wsgi_conf.get(
            'cors_preflight_allow_origin', ''))
        if '*' in self.conf.cors_preflight_allow_origin and \
                len(self.conf.cors_preflight_allow_origin) > 1:
            raise ValueError('if cors_preflight_allow_origin should include '
                             'all domains, * must be the only entry')
        self.conf.ratelimit_as_client_error = config_true_value(
            wsgi_conf.get('ratelimit_as_client_error', False))
        self.conf.s3_inventory_enabled = config_true_value(
            wsgi_conf.get('s3_inventory_enabled', False))
        self.conf.s3_inventory_allowed_paths = list_from_csv(
            wsgi_conf.get('s3_inventory_allowed_paths', '*'))

        self.logger = get_logger(
            wsgi_conf, log_route='s3api', statsd_tail_prefix='s3api')
        self.statsd = get_labeled_statsd_client(wsgi_conf, self.logger)

        self.check_pipeline(wsgi_conf)
        checksum.log_selected_implementation(self.logger)
<<<<<<< HEAD

        if self.conf.use_async_delete and (self.conf.s3_acl or
                                           self.conf.allow_multipart_uploads):
            self.conf.use_async_delete = False
            self.logger.warning(
                'use_async_delete is not compatible with s3_acl or '
                'allow_multipart_uploads; it has been disabled')
            # Alternatively, have the proxy refuse to start.
            # We default the async to false; operator opted into it...
=======
>>>>>>> c2e4d1df

    def is_s3_cors_preflight(self, env):
        if env['REQUEST_METHOD'] != 'OPTIONS' or not env.get('HTTP_ORIGIN'):
            # Not a CORS preflight
            return False
        acrh = env.get('HTTP_ACCESS_CONTROL_REQUEST_HEADERS', '').lower()
        if 'authorization' in acrh and \
                not env['PATH_INFO'].startswith(('/v1/', '/v1.0/')):
            return True
        q = parse_qs(env.get('QUERY_STRING', ''))
        if 'AWSAccessKeyId' in q or 'X-Amz-Credential' in q:
            return True
        # Not S3, apparently
        return False

    def _make_req_header_labels(self, env):
        req_headers = swob.HeaderEnvironProxy(env)
        labels = {}
        for hdr_key, hdr_val in req_headers.items():
            label_val = None
            hdr_key = hdr_key.lower()
            label_key = make_header_label(hdr_key)
            if hdr_key == 'content-encoding':
                if 'aws-chunked' in list_from_csv(hdr_val.lower()):
                    label_val = 'aws-chunked'
            elif hdr_key == 'transfer-encoding':
                if 'chunked' in list_from_csv(hdr_val.lower()):
                    label_val = 'chunked'
            elif hdr_key == 'x-amz-decoded-content-length':
                label_val = True
            elif hdr_key == 'x-amz-content-sha256':
                if hdr_val in WELL_KNOWN_SPECIFIC_SHA256_VALUES:
                    label_val = hdr_val
                else:
                    label_val = classify_checksum_header_value(hdr_val)
            elif hdr_key == 'content-md5':
                label_val = classify_checksum_header_value(hdr_val)
            elif hdr_key in WELL_KNOWN_CHECKSUM_HEADERS:
                label_val = classify_checksum_header_value(hdr_val)
            elif hdr_key == 'x-amz-trailer':
                if hdr_val.lower() in WELL_KNOWN_CHECKSUM_HEADERS:
                    label_val = hdr_val.lower()
                else:
                    label_val = 'unknown'
            elif hdr_key in ('x-amz-checksum-algorithm',
                             'x-amz-sdk-checksum-algorithm'):
                if hdr_val.upper() in WELL_KNOWN_CHECKSUM_ALGORITHMS:
                    label_val = hdr_val.upper()
                else:
                    label_val = 'unknown'

            if label_val is not None:
                labels[label_key] = label_val

        return labels

    def _emit_response_header_stats(self, env, resp, labels):
        if not labels:
            return

        labels['status'] = resp.status_int
        labels['method'] = env.get('REQUEST_METHOD')
        if 'swift.backend_path' in env:
            vers, acc, con, obj = split_path(
                env.get('swift.backend_path'), 1, 4, True)
            if obj:
                labels['type'] = 'object'
                labels['account'] = acc
                labels['container'] = con
            elif con:
                labels['type'] = 'container'
                labels['account'] = acc
                labels['container'] = con
            elif acc:
                labels['account'] = acc
                labels['type'] = 'account'
            else:
                labels['type'] = 'UNKNOWN'
        else:
            labels['type'] = 'UNKNOWN'

        self.statsd.increment("swift_s3_checksum_algo_request", labels=labels)

    def __call__(self, env, start_response):
        # get metrics header labels before any mutation of the headers
        req_header_labels = self._make_req_header_labels(env)
        origin = env.get('HTTP_ORIGIN')
        if self.conf.cors_preflight_allow_origin and \
                self.is_s3_cors_preflight(env):
            # I guess it's likely going to be an S3 request? *shrug*
            if self.conf.cors_preflight_allow_origin != ['*'] and \
                    origin not in self.conf.cors_preflight_allow_origin:
                start_response('401 Unauthorized', [
                    ('Allow', 'GET, HEAD, PUT, POST, DELETE, OPTIONS'),
                ])
                return [b'']

            headers = [
                ('Allow', 'GET, HEAD, PUT, POST, DELETE, OPTIONS'),
                ('Access-Control-Allow-Origin', origin),
                ('Access-Control-Allow-Methods',
                 'GET, HEAD, PUT, POST, DELETE, OPTIONS'),
                ('Vary', 'Origin, Access-Control-Request-Headers'),
            ]
            acrh = set(list_from_csv(
                env.get('HTTP_ACCESS_CONTROL_REQUEST_HEADERS', '').lower()))
            if acrh:
                headers.append((
                    'Access-Control-Allow-Headers',
                    ', '.join(acrh)))

            start_response('200 OK', headers)
            return [b'']

        try:
            req_class = get_request_class(env, self.conf.s3_acl)
            req = req_class(env, self.app, self.conf)
            resp = self.handle_request(req)
            if req.policy_index is not None:
                resp.headers.setdefault('X-Backend-Storage-Policy-Index',
                                        req.policy_index)
        except NotS3Request:
            return self.app(env, start_response)
        except InvalidSubresource as e:
            self.logger.debug(e.cause)
        except ErrorResponse as err_resp:
            self.logger.increment(err_resp.metric_name)
            append_log_info(env, 's3:err:%s' % err_resp.summary)
            if isinstance(err_resp, InternalError):
                self.logger.exception(err_resp)
            resp = err_resp
        except Exception as e:
            self.logger.exception(e)
            resp = InternalError(reason=str(e))

        if isinstance(resp, S3ResponseBase) and 'swift.trans_id' in env:
            resp.headers['x-amz-id-2'] = env['swift.trans_id']
            resp.headers['x-amz-request-id'] = env['swift.trans_id']

        if 's3api.backend_path' in env and 'swift.backend_path' not in env:
            env['swift.backend_path'] = env['s3api.backend_path']

        # emit metric with header labels now path and status may be available
        self._emit_response_header_stats(env, resp, req_header_labels)

        return resp(env, start_response)

    def handle_request(self, req):
        self.logger.debug('Calling S3Api Middleware')
        try:
            controller = req.controller(self.app, self.conf, self.logger)
        except S3NotImplemented:
            # TODO: Probably we should distinct the error to log this warning
            self.logger.warning('multipart: No SLO middleware in pipeline')
            raise

        acl_handler = get_acl_handler(req.controller_name)(req, self.logger)
        req.set_acl_handler(acl_handler)

        if hasattr(controller, req.method):
            handler = getattr(controller, req.method)
            if not getattr(handler, 'publicly_accessible', False):
                raise MethodNotAllowed(req.method,
                                       req.controller.resource_type())
            res = handler(req)
        else:
            raise MethodNotAllowed(req.method,
                                   req.controller.resource_type())

        if req.policy_index is not None:
            res.headers.setdefault('X-Backend-Storage-Policy-Index',
                                   req.policy_index)
        return res

    def check_pipeline(self, wsgi_conf):
        """
        Check that proxy-server.conf has an appropriate pipeline for s3api.
        """
        if wsgi_conf.get('__file__', None) is None:
            return

        ctx = loadcontext(loadwsgi.APP, wsgi_conf['__file__'])
        pipeline = str(PipelineWrapper(ctx)).split(' ')

        # Add compatible with 3rd party middleware.
        self.check_filter_order(pipeline, ['s3api', 'proxy-server'])

        auth_pipeline = pipeline[pipeline.index('s3api') + 1:
                                 pipeline.index('proxy-server')]

        # Check SLO middleware
        if self.conf.allow_multipart_uploads and 'slo' not in auth_pipeline:
            self.conf.allow_multipart_uploads = False
            self.logger.warning('s3api middleware requires SLO middleware '
                                'to support multi-part upload, please add it '
                                'in pipeline')

        if not self.conf.auth_pipeline_check:
            self.logger.debug('Skip pipeline auth check.')
            return

        if 'tempauth' in auth_pipeline:
            self.logger.debug('Use tempauth middleware.')
        elif 'keystoneauth' in auth_pipeline:
            self.check_filter_order(
                auth_pipeline,
                ['s3token', 'keystoneauth'])
            self.logger.debug('Use keystone middleware.')
        elif len(auth_pipeline):
            self.logger.debug('Use third party(unknown) auth middleware.')
        else:
            raise ValueError('Invalid pipeline %r: expected auth between '
                             's3api and proxy-server ' % pipeline)

    def check_filter_order(self, pipeline, required_filters):
        """
        Check that required filters are present in order in the pipeline.
        """
        indexes = []
        missing_filters = []
        for required_filter in required_filters:
            try:
                indexes.append(pipeline.index(required_filter))
            except ValueError as e:
                self.logger.debug(e)
                missing_filters.append(required_filter)

        if missing_filters:
            raise ValueError('Invalid pipeline %r: missing filters %r' % (
                pipeline, missing_filters))

        if indexes != sorted(indexes):
            raise ValueError('Invalid pipeline %r: expected filter %s' % (
                pipeline, ' before '.join(required_filters)))


def filter_factory(global_conf, **local_conf):
    """Standard filter factory to use the middleware with paste.deploy"""
    conf = global_conf.copy()
    conf.update(local_conf)

    register_swift_info(
        's3api',
        # TODO: make default values as variables
        max_bucket_listing=int(conf.get('max_bucket_listing', 1000)),
        max_parts_listing=int(conf.get('max_parts_listing', 1000)),
        max_upload_part_num=int(conf.get('max_upload_part_num', 1000)),
        max_multi_delete_objects=int(
            conf.get('max_multi_delete_objects', 1000)),
        allow_multipart_uploads=config_true_value(
            conf.get('allow_multipart_uploads', True)),
        min_segment_size=int(conf.get('min_segment_size', 5242880)),
        s3_acl=config_true_value(conf.get('s3_acl', False)),
        s3_inventory_enabled=config_true_value(
            conf.get('s3_inventory_enabled', False)),
    )

    register_sensitive_header('authorization')
    register_sensitive_param('Signature')
    register_sensitive_param('X-Amz-Signature')

    def s3api_filter(app):
        return S3ApiMiddleware(ListingEtagMiddleware(app), conf)

    return s3api_filter<|MERGE_RESOLUTION|>--- conflicted
+++ resolved
@@ -344,18 +344,6 @@
 
         self.check_pipeline(wsgi_conf)
         checksum.log_selected_implementation(self.logger)
-<<<<<<< HEAD
-
-        if self.conf.use_async_delete and (self.conf.s3_acl or
-                                           self.conf.allow_multipart_uploads):
-            self.conf.use_async_delete = False
-            self.logger.warning(
-                'use_async_delete is not compatible with s3_acl or '
-                'allow_multipart_uploads; it has been disabled')
-            # Alternatively, have the proxy refuse to start.
-            # We default the async to false; operator opted into it...
-=======
->>>>>>> c2e4d1df
 
     def is_s3_cors_preflight(self, env):
         if env['REQUEST_METHOD'] != 'OPTIONS' or not env.get('HTTP_ORIGIN'):

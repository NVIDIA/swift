--- conflicted
+++ resolved
@@ -464,13 +464,8 @@
     register_swift_info(
         's3api',
         # TODO: make default values as variables
-<<<<<<< HEAD
-        max_bucket_listing=conf.get('max_bucket_listing', 1000),
-        max_parts_listing=conf.get('max_parts_listing', 1000),
-=======
         max_bucket_listing=int(conf.get('max_bucket_listing', 1000)),
         max_parts_listing=int(conf.get('max_parts_listing', 1000)),
->>>>>>> 32b306c7
         max_upload_part_num=int(conf.get('max_upload_part_num', 1000)),
         max_multi_delete_objects=int(
             conf.get('max_multi_delete_objects', 1000)),
@@ -478,10 +473,6 @@
             conf.get('allow_multipart_uploads', True)),
         min_segment_size=int(conf.get('min_segment_size', 5242880)),
         s3_acl=config_true_value(conf.get('s3_acl', False)),
-<<<<<<< HEAD
-        completed_grace_period=int(conf.get('completed_grace_period', 300)),
-=======
->>>>>>> 32b306c7
     )
 
     def s3api_filter(app):

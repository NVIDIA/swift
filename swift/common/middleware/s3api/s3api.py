# Copyright (c) 2010-2014 OpenStack Foundation.
#
# Licensed under the Apache License, Version 2.0 (the "License");
# you may not use this file except in compliance with the License.
# You may obtain a copy of the License at
#
#    http://www.apache.org/licenses/LICENSE-2.0
#
# Unless required by applicable law or agreed to in writing, software
# distributed under the License is distributed on an "AS IS" BASIS,
# WITHOUT WARRANTIES OR CONDITIONS OF ANY KIND, either express or
# implied.
# See the License for the specific language governing permissions and
# limitations under the License.
"""
The s3api middleware will emulate the S3 REST api on top of swift.

To enable this middleware to your configuration, add the s3api middleware
in front of the auth middleware. See ``proxy-server.conf-sample`` for more
detail and configurable options.

To set up your client, ensure you are using the tempauth or keystone auth
system for swift project.
When your swift on a SAIO environment, make sure you have setting the tempauth
middleware configuration in ``proxy-server.conf``, and the access key will be
the concatenation of the account and user strings that should look like
test:tester, and the secret access key is the account password. The host should
also point to the swift storage hostname.

The tempauth option example:

.. code-block:: ini

   [filter:tempauth]
   use = egg:swift#tempauth
   user_admin_admin = admin .admin .reseller_admin
   user_test_tester = testing

An example client using tempauth with the python boto library is as follows:

.. code-block:: python

    from boto.s3.connection import S3Connection
    connection = S3Connection(
        aws_access_key_id='test:tester',
        aws_secret_access_key='testing',
        port=8080,
        host='127.0.0.1',
        is_secure=False,
        calling_format=boto.s3.connection.OrdinaryCallingFormat())

And if you using keystone auth, you need the ec2 credentials, which can
be downloaded from the API Endpoints tab of the dashboard or by openstack
ec2 command.

Here is showing to create an EC2 credential:

.. code-block:: console

  # openstack ec2 credentials create
  +------------+---------------------------------------------------+
  | Field      | Value                                             |
  +------------+---------------------------------------------------+
  | access     | c2e30f2cd5204b69a39b3f1130ca8f61                  |
  | links      | {u'self': u'http://controller:5000/v3/......'}    |
  | project_id | 407731a6c2d0425c86d1e7f12a900488                  |
  | secret     | baab242d192a4cd6b68696863e07ed59                  |
  | trust_id   | None                                              |
  | user_id    | 00f0ee06afe74f81b410f3fe03d34fbc                  |
  +------------+---------------------------------------------------+

An example client using keystone auth with the python boto library will be:

.. code-block:: python

    from boto.s3.connection import S3Connection
    connection = S3Connection(
        aws_access_key_id='c2e30f2cd5204b69a39b3f1130ca8f61',
        aws_secret_access_key='baab242d192a4cd6b68696863e07ed59',
        port=8080,
        host='127.0.0.1',
        is_secure=False,
        calling_format=boto.s3.connection.OrdinaryCallingFormat())

----------
Deployment
----------

Proxy-Server Setting
^^^^^^^^^^^^^^^^^^^^

Set s3api before your auth in your pipeline in ``proxy-server.conf`` file.
To enable all compatibility currently supported, you should make sure that
bulk, slo, and your auth middleware are also included in your proxy
pipeline setting.

Using tempauth, the minimum example config is:

.. code-block:: ini

    [pipeline:main]
    pipeline = proxy-logging cache s3api tempauth bulk slo proxy-logging \
proxy-server

When using keystone, the config will be:

.. code-block:: ini

    [pipeline:main]
    pipeline = proxy-logging cache authtoken s3api s3token keystoneauth bulk \
slo proxy-logging proxy-server

Finally, add the s3api middleware section:

.. code-block:: ini

   [filter:s3api]
   use = egg:swift#s3api

.. note::
    ``keystonemiddleware.authtoken`` can be located before/after s3api but
    we recommend to put it before s3api because when authtoken is after s3api,
    both authtoken and s3token will issue the acceptable token to keystone
    (i.e. authenticate twice). And in the ``keystonemiddleware.authtoken``
    middleware , you should set ``delay_auth_decision`` option to ``True``.

-----------
Constraints
-----------
Currently, the s3api is being ported from https://github.com/openstack/swift3
so any existing issues in swift3 are still remaining. Please make sure
descriptions in the example ``proxy-server.conf`` and what happens with the
config, before enabling the options.

-------------
Supported API
-------------
The compatibility will continue to be improved upstream, you can keep and
eye on compatibility via a check tool build by SwiftStack. See
https://github.com/swiftstack/s3compat in detail.

"""

from cgi import parse_header
import json
from paste.deploy import loadwsgi

from swift.common.constraints import valid_api_version
from swift.common.middleware.listing_formats import \
    MAX_CONTAINER_LISTING_CONTENT_LENGTH
from swift.common.wsgi import PipelineWrapper, loadcontext, WSGIContext

from swift.common.middleware.s3api.exception import NotS3Request, \
    InvalidSubresource
from swift.common.middleware.s3api.s3request import get_request_class
from swift.common.middleware.s3api.s3response import ErrorResponse, \
    InternalError, MethodNotAllowed, S3ResponseBase, S3NotImplemented
from swift.common.utils import get_logger, register_swift_info, \
    config_true_value, config_positive_int_value, split_path, \
    closing_if_possible
from swift.common.middleware.s3api.utils import Config
from swift.common.middleware.s3api.acl_handlers import get_acl_handler


class ListingEtagMiddleware(object):
    def __init__(self, app):
        self.app = app

    def __call__(self, env, start_response):
        # a lot of this is cribbed from listing_formats / swob.Request
        if env['REQUEST_METHOD'] != 'GET':
            # Nothing to translate
            return self.app(env, start_response)

        try:
            v, a, c = split_path(env.get('SCRIPT_NAME', '') +
                                 env['PATH_INFO'], 3, 3)
            if not valid_api_version(v):
                raise ValueError
        except ValueError:
            is_container_req = False
        else:
            is_container_req = True
        if not is_container_req:
            # pass through
            return self.app(env, start_response)

        ctx = WSGIContext(self.app)
        resp_iter = ctx._app_call(env)

        content_type = content_length = cl_index = None
        for index, (header, value) in enumerate(ctx._response_headers):
            header = header.lower()
            if header == 'content-type':
                content_type = value.split(';', 1)[0].strip()
                if content_length:
                    break
            elif header == 'content-length':
                cl_index = index
                try:
                    content_length = int(value)
                except ValueError:
                    pass  # ignore -- we'll bail later
                if content_type:
                    break

        if content_type != 'application/json' or content_length is None or \
                content_length > MAX_CONTAINER_LISTING_CONTENT_LENGTH:
            start_response(ctx._response_status, ctx._response_headers,
                           ctx._response_exc_info)
            return resp_iter

        # We've done our sanity checks, slurp the response into memory
        with closing_if_possible(resp_iter):
            body = b''.join(resp_iter)

        try:
            listing = json.loads(body)
            for item in listing:
                if 'subdir' in item:
                    continue
                value, params = parse_header(item['hash'])
                if 's3_etag' in params:
                    item['s3_etag'] = '"%s"' % params.pop('s3_etag')
                    item['hash'] = value + ''.join(
                        '; %s=%s' % kv for kv in params.items())
        except (TypeError, KeyError, ValueError):
            # If anything goes wrong above, drop back to original response
            start_response(ctx._response_status, ctx._response_headers,
                           ctx._response_exc_info)
            return [body]

        body = json.dumps(listing).encode('ascii')
        ctx._response_headers[cl_index] = (
            ctx._response_headers[cl_index][0],
            str(len(body)),
        )
        start_response(ctx._response_status, ctx._response_headers,
                       ctx._response_exc_info)
        return [body]


class S3ApiMiddleware(object):
    """S3Api: S3 compatibility middleware"""
    def __init__(self, app, conf, *args, **kwargs):
        self.app = app
        self.conf = Config()

        # Set default values if they are not configured
        self.conf.allow_no_owner = config_true_value(
            conf.get('allow_no_owner', False))
        self.conf.location = conf.get('location', 'us-east-1')
        self.conf.dns_compliant_bucket_names = config_true_value(
            conf.get('dns_compliant_bucket_names', True))
        self.conf.max_bucket_listing = config_positive_int_value(
            conf.get('max_bucket_listing', 1000))
        self.conf.max_parts_listing = config_positive_int_value(
            conf.get('max_parts_listing', 1000))
        self.conf.max_multi_delete_objects = config_positive_int_value(
            conf.get('max_multi_delete_objects', 1000))
        self.conf.multi_delete_concurrency = config_positive_int_value(
            conf.get('multi_delete_concurrency', 2))
        self.conf.s3_acl = config_true_value(
            conf.get('s3_acl', False))
        self.conf.storage_domain = conf.get('storage_domain', '')
        self.conf.auth_pipeline_check = config_true_value(
            conf.get('auth_pipeline_check', True))
        self.conf.max_upload_part_num = config_positive_int_value(
            conf.get('max_upload_part_num', 1000))
        self.conf.check_bucket_owner = config_true_value(
            conf.get('check_bucket_owner', False))
        self.conf.force_swift_request_proxy_log = config_true_value(
            conf.get('force_swift_request_proxy_log', False))
        self.conf.allow_multipart_uploads = config_true_value(
            conf.get('allow_multipart_uploads', True))
        self.conf.min_segment_size = config_positive_int_value(
            conf.get('min_segment_size', 5242880))
<<<<<<< HEAD
        self.conf.completed_grace_period = int(
            conf.get('completed_grace_period', 300))
=======
>>>>>>> 43f16b02
        self.conf.use_async_delete = config_true_value(
            conf.get('use_async_delete', False))

        self.logger = get_logger(
            conf, log_route=conf.get('log_name', 's3api'))
        self.slo_enabled = self.conf.allow_multipart_uploads
        self.check_pipeline(self.conf)

        if self.conf.use_async_delete and (self.conf.s3_acl or
                                           self.conf.allow_multipart_uploads):
            self.conf.use_async_delete = False
            self.logger.warning(
                'use_async_delete is not compatible with s3_acl or '
                'allow_multipart_uploads; it has been disabled')
            # Alternatively, have the proxy refuse to start.
            # We default the async to false; operator opted into it...

    def __call__(self, env, start_response):
        try:
            req_class = get_request_class(env, self.conf.s3_acl)
            req = req_class(
                env, self.app, self.slo_enabled, self.conf.storage_domain,
                self.conf.location, self.conf.force_swift_request_proxy_log,
                self.conf.dns_compliant_bucket_names,
                self.conf.allow_multipart_uploads, self.conf.allow_no_owner)
            resp = self.handle_request(req)
        except NotS3Request:
            resp = self.app
        except InvalidSubresource as e:
            self.logger.debug(e.cause)
        except ErrorResponse as err_resp:
            if isinstance(err_resp, InternalError):
                self.logger.exception(err_resp)
            resp = err_resp
        except Exception as e:
            self.logger.exception(e)
            resp = InternalError(reason=str(e))

        if isinstance(resp, S3ResponseBase) and 'swift.trans_id' in env:
            resp.headers['x-amz-id-2'] = env['swift.trans_id']
            resp.headers['x-amz-request-id'] = env['swift.trans_id']

        if 's3api.backend_path' in env and 'swift.backend_path' not in env:
            env['swift.backend_path'] = env['s3api.backend_path']
        return resp(env, start_response)

    def handle_request(self, req):
        self.logger.debug('Calling S3Api Middleware')
        try:
            controller = req.controller(self.app, self.conf, self.logger)
        except S3NotImplemented:
            # TODO: Probably we should distinct the error to log this warning
            self.logger.warning('multipart: No SLO middleware in pipeline')
            raise

        acl_handler = get_acl_handler(req.controller_name)(req, self.logger)
        req.set_acl_handler(acl_handler)

        if hasattr(controller, req.method):
            handler = getattr(controller, req.method)
            if not getattr(handler, 'publicly_accessible', False):
                raise MethodNotAllowed(req.method,
                                       req.controller.resource_type())
            res = handler(req)
        else:
            raise MethodNotAllowed(req.method,
                                   req.controller.resource_type())

        return res

    def check_pipeline(self, conf):
        """
        Check that proxy-server.conf has an appropriate pipeline for s3api.
        """
        if conf.get('__file__', None) is None:
            return

        ctx = loadcontext(loadwsgi.APP, conf.__file__)
        pipeline = str(PipelineWrapper(ctx)).split(' ')

        # Add compatible with 3rd party middleware.
        self.check_filter_order(pipeline, ['s3api', 'proxy-server'])

        auth_pipeline = pipeline[pipeline.index('s3api') + 1:
                                 pipeline.index('proxy-server')]

        # Check SLO middleware
        if self.slo_enabled and 'slo' not in auth_pipeline:
            self.slo_enabled = False
            self.logger.warning('s3api middleware requires SLO middleware '
                                'to support multi-part upload, please add it '
                                'in pipeline')

        if not conf.auth_pipeline_check:
            self.logger.debug('Skip pipeline auth check.')
            return

        if 'tempauth' in auth_pipeline:
            self.logger.debug('Use tempauth middleware.')
        elif 'keystoneauth' in auth_pipeline:
            self.check_filter_order(
                auth_pipeline,
                ['s3token', 'keystoneauth'])
            self.logger.debug('Use keystone middleware.')
        elif len(auth_pipeline):
            self.logger.debug('Use third party(unknown) auth middleware.')
        else:
            raise ValueError('Invalid pipeline %r: expected auth between '
                             's3api and proxy-server ' % pipeline)

    def check_filter_order(self, pipeline, required_filters):
        """
        Check that required filters are present in order in the pipeline.
        """
        indexes = []
        missing_filters = []
        for required_filter in required_filters:
            try:
                indexes.append(pipeline.index(required_filter))
            except ValueError as e:
                self.logger.debug(e)
                missing_filters.append(required_filter)

        if missing_filters:
            raise ValueError('Invalid pipeline %r: missing filters %r' % (
                pipeline, missing_filters))

        if indexes != sorted(indexes):
            raise ValueError('Invalid pipeline %r: expected filter %s' % (
                pipeline, ' before '.join(required_filters)))


def filter_factory(global_conf, **local_conf):
    """Standard filter factory to use the middleware with paste.deploy"""
    conf = global_conf.copy()
    conf.update(local_conf)

    register_swift_info(
        's3api',
        # TODO: make default values as variables
        max_bucket_listing=conf.get('max_bucket_listing', 1000),
        max_parts_listing=conf.get('max_parts_listing', 1000),
        max_upload_part_num=int(conf.get('max_upload_part_num', 1000)),
        max_multi_delete_objects=int(
            conf.get('max_multi_delete_objects', 1000)),
        allow_multipart_uploads=config_true_value(
            conf.get('allow_multipart_uploads', True)),
        min_segment_size=int(conf.get('min_segment_size', 5242880)),
        s3_acl=config_true_value(conf.get('s3_acl', False)),
        completed_grace_period=int(conf.get('completed_grace_period', 300)),
    )

    def s3api_filter(app):
        return S3ApiMiddleware(ListingEtagMiddleware(app), conf)

    return s3api_filter<|MERGE_RESOLUTION|>--- conflicted
+++ resolved
@@ -275,11 +275,6 @@
             conf.get('allow_multipart_uploads', True))
         self.conf.min_segment_size = config_positive_int_value(
             conf.get('min_segment_size', 5242880))
-<<<<<<< HEAD
-        self.conf.completed_grace_period = int(
-            conf.get('completed_grace_period', 300))
-=======
->>>>>>> 43f16b02
         self.conf.use_async_delete = config_true_value(
             conf.get('use_async_delete', False))
 

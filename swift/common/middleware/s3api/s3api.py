# Copyright (c) 2010-2014 OpenStack Foundation.
#
# Licensed under the Apache License, Version 2.0 (the "License");
# you may not use this file except in compliance with the License.
# You may obtain a copy of the License at
#
#    http://www.apache.org/licenses/LICENSE-2.0
#
# Unless required by applicable law or agreed to in writing, software
# distributed under the License is distributed on an "AS IS" BASIS,
# WITHOUT WARRANTIES OR CONDITIONS OF ANY KIND, either express or
# implied.
# See the License for the specific language governing permissions and
# limitations under the License.
"""
The s3api middleware will emulate the S3 REST api on top of swift.

To enable this middleware to your configuration, add the s3api middleware
in front of the auth middleware. See ``proxy-server.conf-sample`` for more
detail and configurable options.

To set up your client, ensure you are using the tempauth or keystone auth
system for swift project.
When your swift on a SAIO environment, make sure you have setting the tempauth
middleware configuration in ``proxy-server.conf``, and the access key will be
the concatenation of the account and user strings that should look like
test:tester, and the secret access key is the account password. The host should
also point to the swift storage hostname.

The tempauth option example:

.. code-block:: ini

   [filter:tempauth]
   use = egg:swift#tempauth
   user_admin_admin = admin .admin .reseller_admin
   user_test_tester = testing

An example client using tempauth with the python boto library is as follows:

.. code-block:: python

    from boto.s3.connection import S3Connection
    connection = S3Connection(
        aws_access_key_id='test:tester',
        aws_secret_access_key='testing',
        port=8080,
        host='127.0.0.1',
        is_secure=False,
        calling_format=boto.s3.connection.OrdinaryCallingFormat())

And if you using keystone auth, you need the ec2 credentials, which can
be downloaded from the API Endpoints tab of the dashboard or by openstack
ec2 command.

Here is showing to create an EC2 credential:

.. code-block:: console

  # openstack ec2 credentials create
  +------------+---------------------------------------------------+
  | Field      | Value                                             |
  +------------+---------------------------------------------------+
  | access     | c2e30f2cd5204b69a39b3f1130ca8f61                  |
  | links      | {u'self': u'http://controller:5000/v3/......'}    |
  | project_id | 407731a6c2d0425c86d1e7f12a900488                  |
  | secret     | baab242d192a4cd6b68696863e07ed59                  |
  | trust_id   | None                                              |
  | user_id    | 00f0ee06afe74f81b410f3fe03d34fbc                  |
  +------------+---------------------------------------------------+

An example client using keystone auth with the python boto library will be:

.. code-block:: python

    from boto.s3.connection import S3Connection
    connection = S3Connection(
        aws_access_key_id='c2e30f2cd5204b69a39b3f1130ca8f61',
        aws_secret_access_key='baab242d192a4cd6b68696863e07ed59',
        port=8080,
        host='127.0.0.1',
        is_secure=False,
        calling_format=boto.s3.connection.OrdinaryCallingFormat())

----------
Deployment
----------

Proxy-Server Setting
^^^^^^^^^^^^^^^^^^^^

Set s3api before your auth in your pipeline in ``proxy-server.conf`` file.
To enable all compatibility currently supported, you should make sure that
bulk, slo, and your auth middleware are also included in your proxy
pipeline setting.

Using tempauth, the minimum example config is:

.. code-block:: ini

    [pipeline:main]
    pipeline = proxy-logging cache s3api tempauth bulk slo proxy-logging \
proxy-server

When using keystone, the config will be:

.. code-block:: ini

    [pipeline:main]
    pipeline = proxy-logging cache authtoken s3api s3token keystoneauth bulk \
slo proxy-logging proxy-server

Finally, add the s3api middleware section:

.. code-block:: ini

   [filter:s3api]
   use = egg:swift#s3api

.. note::
    ``keystonemiddleware.authtoken`` can be located before/after s3api but
    we recommend to put it before s3api because when authtoken is after s3api,
    both authtoken and s3token will issue the acceptable token to keystone
    (i.e. authenticate twice). And in the ``keystonemiddleware.authtoken``
    middleware , you should set ``delay_auth_decision`` option to ``True``.

-----------
Constraints
-----------
Currently, the s3api is being ported from https://github.com/openstack/swift3
so any existing issues in swift3 are still remaining. Please make sure
descriptions in the example ``proxy-server.conf`` and what happens with the
config, before enabling the options.

-------------
Supported API
-------------
The compatibility will continue to be improved upstream, you can keep and
eye on compatibility via a check tool build by SwiftStack. See
https://github.com/swiftstack/s3compat in detail.

"""

from cgi import parse_header
import json
from paste.deploy import loadwsgi
from six.moves.urllib.parse import parse_qs

from swift.common.constraints import valid_api_version
from swift.common.middleware.listing_formats import \
    MAX_CONTAINER_LISTING_CONTENT_LENGTH
from swift.common.wsgi import PipelineWrapper, loadcontext, WSGIContext

from swift.common.middleware.s3api.exception import NotS3Request, \
    InvalidSubresource
from swift.common.middleware.s3api.s3request import get_request_class
from swift.common.middleware.s3api.s3response import ErrorResponse, \
    InternalError, MethodNotAllowed, S3ResponseBase, S3NotImplemented
from swift.common.utils import get_logger, register_swift_info, \
    config_true_value, config_positive_int_value, split_path, \
    closing_if_possible, list_from_csv
from swift.common.middleware.s3api.utils import Config
from swift.common.middleware.s3api.acl_handlers import get_acl_handler


class ListingEtagMiddleware(object):
    def __init__(self, app):
        self.app = app

    def __call__(self, env, start_response):
        # a lot of this is cribbed from listing_formats / swob.Request
        if env['REQUEST_METHOD'] != 'GET':
            # Nothing to translate
            return self.app(env, start_response)

        try:
            v, a, c = split_path(env.get('SCRIPT_NAME', '') +
                                 env['PATH_INFO'], 3, 3)
            if not valid_api_version(v):
                raise ValueError
        except ValueError:
            is_container_req = False
        else:
            is_container_req = True
        if not is_container_req:
            # pass through
            return self.app(env, start_response)

        ctx = WSGIContext(self.app)
        resp_iter = ctx._app_call(env)

        content_type = content_length = cl_index = None
        for index, (header, value) in enumerate(ctx._response_headers):
            header = header.lower()
            if header == 'content-type':
                content_type = value.split(';', 1)[0].strip()
                if content_length:
                    break
            elif header == 'content-length':
                cl_index = index
                try:
                    content_length = int(value)
                except ValueError:
                    pass  # ignore -- we'll bail later
                if content_type:
                    break

        if content_type != 'application/json' or content_length is None or \
                content_length > MAX_CONTAINER_LISTING_CONTENT_LENGTH:
            start_response(ctx._response_status, ctx._response_headers,
                           ctx._response_exc_info)
            return resp_iter

        # We've done our sanity checks, slurp the response into memory
        with closing_if_possible(resp_iter):
            body = b''.join(resp_iter)

        try:
            listing = json.loads(body)
            for item in listing:
                if 'subdir' in item:
                    continue
                value, params = parse_header(item['hash'])
                if 's3_etag' in params:
                    item['s3_etag'] = '"%s"' % params.pop('s3_etag')
                    item['hash'] = value + ''.join(
                        '; %s=%s' % kv for kv in params.items())
        except (TypeError, KeyError, ValueError):
            # If anything goes wrong above, drop back to original response
            start_response(ctx._response_status, ctx._response_headers,
                           ctx._response_exc_info)
            return [body]

        body = json.dumps(listing).encode('ascii')
        ctx._response_headers[cl_index] = (
            ctx._response_headers[cl_index][0],
            str(len(body)),
        )
        start_response(ctx._response_status, ctx._response_headers,
                       ctx._response_exc_info)
        return [body]


class S3ApiMiddleware(object):
    """S3Api: S3 compatibility middleware"""
    def __init__(self, app, wsgi_conf, *args, **kwargs):
        self.app = app
        self.conf = Config()

        # Set default values if they are not configured
        self.conf.allow_no_owner = config_true_value(
            wsgi_conf.get('allow_no_owner', False))
        self.conf.location = wsgi_conf.get('location', 'us-east-1')
        self.conf.dns_compliant_bucket_names = config_true_value(
            wsgi_conf.get('dns_compliant_bucket_names', True))
        self.conf.max_bucket_listing = config_positive_int_value(
            wsgi_conf.get('max_bucket_listing', 1000))
        self.conf.max_parts_listing = config_positive_int_value(
            wsgi_conf.get('max_parts_listing', 1000))
        self.conf.max_multi_delete_objects = config_positive_int_value(
            wsgi_conf.get('max_multi_delete_objects', 1000))
        self.conf.multi_delete_concurrency = config_positive_int_value(
            wsgi_conf.get('multi_delete_concurrency', 2))
        self.conf.s3_acl = config_true_value(
            wsgi_conf.get('s3_acl', False))
        self.conf.storage_domain = wsgi_conf.get('storage_domain', '')
        self.conf.auth_pipeline_check = config_true_value(
            wsgi_conf.get('auth_pipeline_check', True))
        self.conf.max_upload_part_num = config_positive_int_value(
            wsgi_conf.get('max_upload_part_num', 1000))
        self.conf.check_bucket_owner = config_true_value(
            wsgi_conf.get('check_bucket_owner', False))
        self.conf.force_swift_request_proxy_log = config_true_value(
            wsgi_conf.get('force_swift_request_proxy_log', False))
        self.conf.allow_multipart_uploads = config_true_value(
            wsgi_conf.get('allow_multipart_uploads', True))
        self.conf.min_segment_size = config_positive_int_value(
            wsgi_conf.get('min_segment_size', 5242880))
        self.conf.allowable_clock_skew = config_positive_int_value(
            wsgi_conf.get('allowable_clock_skew', 15 * 60))
        self.conf.cors_preflight_allow_origin = list_from_csv(wsgi_conf.get(
            'cors_preflight_allow_origin', ''))
        if '*' in self.conf.cors_preflight_allow_origin and \
                len(self.conf.cors_preflight_allow_origin) > 1:
            raise ValueError('if cors_preflight_allow_origin should include '
                             'all domains, * must be the only entry')
        self.conf.ratelimit_as_client_error = config_true_value(
            wsgi_conf.get('ratelimit_as_client_error', False))
        self.conf.use_async_delete = config_true_value(
            wsgi_conf.get('use_async_delete', False))

        self.logger = get_logger(
            wsgi_conf, log_route=wsgi_conf.get('log_name', 's3api'))
        self.check_pipeline(wsgi_conf)

        if self.conf.use_async_delete and (self.conf.s3_acl or
                                           self.conf.allow_multipart_uploads):
            self.conf.use_async_delete = False
            self.logger.warning(
                'use_async_delete is not compatible with s3_acl or '
                'allow_multipart_uploads; it has been disabled')
            # Alternatively, have the proxy refuse to start.
            # We default the async to false; operator opted into it...

<<<<<<< HEAD
    def __call__(self, env, start_response):
        origin = env.get('HTTP_ORIGIN')
=======
    def is_s3_cors_preflight(self, env):
        if env['REQUEST_METHOD'] != 'OPTIONS' or not env.get('HTTP_ORIGIN'):
            # Not a CORS preflight
            return False
>>>>>>> 679a20b2
        acrh = env.get('HTTP_ACCESS_CONTROL_REQUEST_HEADERS', '').lower()
        if 'authorization' in acrh and \
                not env['PATH_INFO'].startswith(('/v1/', '/v1.0/')):
            return True
        q = parse_qs(env.get('QUERY_STRING', ''))
        if 'AWSAccessKeyId' in q or 'X-Amz-Credential' in q:
            return True
        # Not S3, apparently
        return False

    def __call__(self, env, start_response):
        origin = env.get('HTTP_ORIGIN')
        if self.conf.cors_preflight_allow_origin and \
                self.is_s3_cors_preflight(env):
            # I guess it's likely going to be an S3 request? *shrug*
            if self.conf.cors_preflight_allow_origin != ['*'] and \
                    origin not in self.conf.cors_preflight_allow_origin:
                start_response('401 Unauthorized', [
                    ('Allow', 'GET, HEAD, PUT, POST, DELETE, OPTIONS'),
                ])
                return [b'']

            headers = [
                ('Allow', 'GET, HEAD, PUT, POST, DELETE, OPTIONS'),
                ('Access-Control-Allow-Origin', origin),
                ('Access-Control-Allow-Methods',
                 'GET, HEAD, PUT, POST, DELETE, OPTIONS'),
                ('Vary', 'Origin, Access-Control-Request-Headers'),
            ]
            acrh = set(list_from_csv(
                env.get('HTTP_ACCESS_CONTROL_REQUEST_HEADERS', '').lower()))
            if acrh:
                headers.append((
                    'Access-Control-Allow-Headers',
                    ', '.join(acrh)))

            start_response('200 OK', headers)
            return [b'']

        try:
            req_class = get_request_class(env, self.conf.s3_acl)
            req = req_class(env, self.app, self.conf)
            resp = self.handle_request(req)
        except NotS3Request:
            resp = self.app
        except InvalidSubresource as e:
            self.logger.debug(e.cause)
        except ErrorResponse as err_resp:
            if isinstance(err_resp, InternalError):
                self.logger.exception(err_resp)
            resp = err_resp
        except Exception as e:
            self.logger.exception(e)
            resp = InternalError(reason=str(e))

        if isinstance(resp, S3ResponseBase) and 'swift.trans_id' in env:
            resp.headers['x-amz-id-2'] = env['swift.trans_id']
            resp.headers['x-amz-request-id'] = env['swift.trans_id']

        if 's3api.backend_path' in env and 'swift.backend_path' not in env:
            env['swift.backend_path'] = env['s3api.backend_path']
        return resp(env, start_response)

    def handle_request(self, req):
        self.logger.debug('Calling S3Api Middleware')
        try:
            controller = req.controller(self.app, self.conf, self.logger)
        except S3NotImplemented:
            # TODO: Probably we should distinct the error to log this warning
            self.logger.warning('multipart: No SLO middleware in pipeline')
            raise

        acl_handler = get_acl_handler(req.controller_name)(req, self.logger)
        req.set_acl_handler(acl_handler)

        if hasattr(controller, req.method):
            handler = getattr(controller, req.method)
            if not getattr(handler, 'publicly_accessible', False):
                raise MethodNotAllowed(req.method,
                                       req.controller.resource_type())
            res = handler(req)
        else:
            raise MethodNotAllowed(req.method,
                                   req.controller.resource_type())

        return res

    def check_pipeline(self, wsgi_conf):
        """
        Check that proxy-server.conf has an appropriate pipeline for s3api.
        """
        if wsgi_conf.get('__file__', None) is None:
            return

        ctx = loadcontext(loadwsgi.APP, wsgi_conf['__file__'])
        pipeline = str(PipelineWrapper(ctx)).split(' ')

        # Add compatible with 3rd party middleware.
        self.check_filter_order(pipeline, ['s3api', 'proxy-server'])

        auth_pipeline = pipeline[pipeline.index('s3api') + 1:
                                 pipeline.index('proxy-server')]

        # Check SLO middleware
        if self.conf.allow_multipart_uploads and 'slo' not in auth_pipeline:
            self.conf.allow_multipart_uploads = False
            self.logger.warning('s3api middleware requires SLO middleware '
                                'to support multi-part upload, please add it '
                                'in pipeline')

        if not self.conf.auth_pipeline_check:
            self.logger.debug('Skip pipeline auth check.')
            return

        if 'tempauth' in auth_pipeline:
            self.logger.debug('Use tempauth middleware.')
        elif 'keystoneauth' in auth_pipeline:
            self.check_filter_order(
                auth_pipeline,
                ['s3token', 'keystoneauth'])
            self.logger.debug('Use keystone middleware.')
        elif len(auth_pipeline):
            self.logger.debug('Use third party(unknown) auth middleware.')
        else:
            raise ValueError('Invalid pipeline %r: expected auth between '
                             's3api and proxy-server ' % pipeline)

    def check_filter_order(self, pipeline, required_filters):
        """
        Check that required filters are present in order in the pipeline.
        """
        indexes = []
        missing_filters = []
        for required_filter in required_filters:
            try:
                indexes.append(pipeline.index(required_filter))
            except ValueError as e:
                self.logger.debug(e)
                missing_filters.append(required_filter)

        if missing_filters:
            raise ValueError('Invalid pipeline %r: missing filters %r' % (
                pipeline, missing_filters))

        if indexes != sorted(indexes):
            raise ValueError('Invalid pipeline %r: expected filter %s' % (
                pipeline, ' before '.join(required_filters)))


def filter_factory(global_conf, **local_conf):
    """Standard filter factory to use the middleware with paste.deploy"""
    conf = global_conf.copy()
    conf.update(local_conf)

    register_swift_info(
        's3api',
        # TODO: make default values as variables
        max_bucket_listing=conf.get('max_bucket_listing', 1000),
        max_parts_listing=conf.get('max_parts_listing', 1000),
        max_upload_part_num=int(conf.get('max_upload_part_num', 1000)),
        max_multi_delete_objects=int(
            conf.get('max_multi_delete_objects', 1000)),
        allow_multipart_uploads=config_true_value(
            conf.get('allow_multipart_uploads', True)),
        min_segment_size=int(conf.get('min_segment_size', 5242880)),
        s3_acl=config_true_value(conf.get('s3_acl', False)),
        completed_grace_period=int(conf.get('completed_grace_period', 300)),
    )

    def s3api_filter(app):
        return S3ApiMiddleware(ListingEtagMiddleware(app), conf)

    return s3api_filter<|MERGE_RESOLUTION|>--- conflicted
+++ resolved
@@ -302,15 +302,10 @@
             # Alternatively, have the proxy refuse to start.
             # We default the async to false; operator opted into it...
 
-<<<<<<< HEAD
-    def __call__(self, env, start_response):
-        origin = env.get('HTTP_ORIGIN')
-=======
     def is_s3_cors_preflight(self, env):
         if env['REQUEST_METHOD'] != 'OPTIONS' or not env.get('HTTP_ORIGIN'):
             # Not a CORS preflight
             return False
->>>>>>> 679a20b2
         acrh = env.get('HTTP_ACCESS_CONTROL_REQUEST_HEADERS', '').lower()
         if 'authorization' in acrh and \
                 not env['PATH_INFO'].startswith(('/v1/', '/v1.0/')):

--- conflicted
+++ resolved
@@ -290,13 +290,10 @@
             wsgi_conf.get('ratelimit_as_client_error', False))
         self.conf.use_async_delete = config_true_value(
             wsgi_conf.get('use_async_delete', False))
-<<<<<<< HEAD
-=======
         self.conf.s3_inventory_enabled = config_true_value(
             wsgi_conf.get('s3_inventory_enabled', False))
         self.conf.s3_inventory_allowed_paths = list_from_csv(
             wsgi_conf.get('s3_inventory_allowed_paths', '*'))
->>>>>>> dc496e5f
 
         self.logger = get_logger(
             wsgi_conf, log_route=wsgi_conf.get('log_name', 's3api'))

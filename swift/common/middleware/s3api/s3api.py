--- conflicted
+++ resolved
@@ -276,15 +276,9 @@
         self.conf.min_segment_size = config_positive_int_value(
             wsgi_conf.get('min_segment_size', 5242880))
         self.conf.allowable_clock_skew = config_positive_int_value(
-<<<<<<< HEAD
-            conf.get('allowable_clock_skew', 15 * 60))
-        self.conf.use_async_delete = config_true_value(
-            conf.get('use_async_delete', False))
-=======
             wsgi_conf.get('allowable_clock_skew', 15 * 60))
         self.conf.use_async_delete = config_true_value(
             wsgi_conf.get('use_async_delete', False))
->>>>>>> 1e052826
 
         self.logger = get_logger(
             wsgi_conf, log_route=wsgi_conf.get('log_name', 's3api'))

--- conflicted
+++ resolved
@@ -1471,40 +1471,19 @@
                 raise InvalidArgument('X-Delete-After',
                                       self.headers['X-Delete-After'],
                                       err_str)
-<<<<<<< HEAD
-            elif ('Part number must be an integer'
-                  in err_str):
-                raise InvalidPartArgument(self.params['partNumber'])
-            else:
-                raise InvalidRequest(msg=err_str)
-=======
             elif 'Part number must be an integer' in err_str:
                 self.validate_part_number(
                     max_parts=self.conf.max_upload_part_num)
             raise InvalidRequest(msg=err_str)
->>>>>>> 391e2588
         if status == HTTP_UNAUTHORIZED:
             raise SignatureDoesNotMatch(
                 **self.signature_does_not_match_kwargs())
         if status == HTTP_FORBIDDEN:
             raise AccessDenied(reason='forbidden')
         if status == HTTP_REQUESTED_RANGE_NOT_SATISFIABLE:
-<<<<<<< HEAD
-            err_str = err_msg.decode('utf8')
-            if 'partNumber' in self.params:
-                try:
-                    part_num = int(self.params['partNumber'])
-                except ValueError:
-                    raise InvalidPartArgument(self.params['partNumber'])
-                if part_num > 10000:
-                    raise InvalidPartArgument(self.params['partNumber'])
-                if 'The requested part number is not satisfiable' in err_str:
-                    raise InvalidPartNumber()
-=======
             self.validate_part_number(
                 max_parts=self.conf.max_upload_part_num,
                 parts_count=resp.headers.get('x-amz-mp-parts-count'))
->>>>>>> 391e2588
             raise InvalidRange()
         if status == HTTP_SERVICE_UNAVAILABLE:
             raise ServiceUnavailable()

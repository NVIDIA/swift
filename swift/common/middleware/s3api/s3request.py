# Copyright (c) 2014 OpenStack Foundation.
#
# Licensed under the Apache License, Version 2.0 (the "License");
# you may not use this file except in compliance with the License.
# You may obtain a copy of the License at
#
#    http://www.apache.org/licenses/LICENSE-2.0
#
# Unless required by applicable law or agreed to in writing, software
# distributed under the License is distributed on an "AS IS" BASIS,
# WITHOUT WARRANTIES OR CONDITIONS OF ANY KIND, either express or
# implied.
# See the License for the specific language governing permissions and
# limitations under the License.

import base64
import binascii
from collections import defaultdict, OrderedDict
from email.header import Header
from hashlib import sha1, sha256
import hmac
import re
import six
# pylint: disable-msg=import-error
from six.moves.urllib.parse import quote, unquote, parse_qsl
import string

from swift.common.utils import split_path, json, close_if_possible, md5, \
    streq_const_time, get_policy_index
from swift.common.registry import get_swift_info
from swift.common import swob
from swift.common.http import HTTP_OK, HTTP_CREATED, HTTP_ACCEPTED, \
    HTTP_NO_CONTENT, HTTP_UNAUTHORIZED, HTTP_FORBIDDEN, HTTP_NOT_FOUND, \
    HTTP_CONFLICT, HTTP_UNPROCESSABLE_ENTITY, HTTP_REQUEST_ENTITY_TOO_LARGE, \
    HTTP_PARTIAL_CONTENT, HTTP_NOT_MODIFIED, HTTP_PRECONDITION_FAILED, \
    HTTP_REQUESTED_RANGE_NOT_SATISFIABLE, HTTP_LENGTH_REQUIRED, \
    HTTP_BAD_REQUEST, HTTP_REQUEST_TIMEOUT, HTTP_SERVICE_UNAVAILABLE, \
    HTTP_TOO_MANY_REQUESTS, HTTP_RATE_LIMITED, is_success, \
    HTTP_CLIENT_CLOSED_REQUEST

from swift.common.constraints import check_utf8
from swift.proxy.controllers.base import get_container_info
from swift.common.request_helpers import check_path_header

from swift.common.middleware.s3api.controllers import ServiceController, \
    ObjectController, AclController, MultiObjectDeleteController, \
    LocationController, LoggingStatusController, PartController, \
    UploadController, UploadsController, VersioningController, \
    UnsupportedController, S3AclController, BucketController, \
    TaggingController, ObjectLockController, InventoryController
from swift.common.middleware.s3api.s3response import AccessDenied, \
    InvalidArgument, InvalidDigest, BucketAlreadyOwnedByYou, \
    RequestTimeTooSkewed, S3Response, SignatureDoesNotMatch, \
    BucketAlreadyExists, BucketNotEmpty, EntityTooLarge, \
    InternalError, NoSuchBucket, NoSuchKey, PreconditionFailed, InvalidRange, \
    MissingContentLength, InvalidStorageClass, S3NotImplemented, InvalidURI, \
    MalformedXML, InvalidRequest, RequestTimeout, InvalidBucketName, \
    BadDigest, AuthorizationHeaderMalformed, SlowDown, \
    AuthorizationQueryParametersError, ServiceUnavailable, BrokenMPU, \
    InvalidPartNumber, InvalidPartArgument
from swift.common.middleware.s3api.exception import NotS3Request
from swift.common.middleware.s3api.utils import utf8encode, \
    S3Timestamp, mktime, MULTIUPLOAD_SUFFIX
from swift.common.middleware.s3api.subresource import decode_acl, encode_acl
from swift.common.middleware.s3api.utils import sysmeta_header, \
    validate_bucket_name, Config
from swift.common.middleware.s3api.acl_utils import handle_acl_header


# List of sub-resources that must be maintained as part of the HMAC
# signature string.
ALLOWED_SUB_RESOURCES = sorted([
    'acl', 'delete', 'lifecycle', 'location', 'logging', 'notification',
    'partNumber', 'policy', 'requestPayment', 'torrent', 'uploads', 'uploadId',
    'versionId', 'versioning', 'versions', 'website',
    'response-cache-control', 'response-content-disposition',
    'response-content-encoding', 'response-content-language',
    'response-content-type', 'response-expires', 'cors', 'tagging', 'restore',
    'object-lock'
])


MAX_32BIT_INT = 2147483647
SIGV2_TIMESTAMP_FORMAT = '%Y-%m-%dT%H:%M:%S'
SIGV4_X_AMZ_DATE_FORMAT = '%Y%m%dT%H%M%SZ'
SERVICE = 's3'  # useful for mocking out in tests


def _header_strip(value):
    # S3 seems to strip *all* control characters
    if value is None:
        return None
    stripped = _header_strip.re.sub('', value)
    if value and not stripped:
        # If there's nothing left after stripping,
        # behave as though it wasn't provided
        return None
    return stripped


_header_strip.re = re.compile('^[\x00-\x20]*|[\x00-\x20]*$')


def _header_acl_property(resource):
    """
    Set and retrieve the acl in self.headers
    """

    def getter(self):
        return getattr(self, '_%s' % resource)

    def setter(self, value):
        self.headers.update(encode_acl(resource, value))
        setattr(self, '_%s' % resource, value)

    def deleter(self):
        self.headers[sysmeta_header(resource, 'acl')] = ''

    return property(getter, setter, deleter,
                    doc='Get and set the %s acl property' % resource)


class HashingInput(object):
    """
    wsgi.input wrapper to verify the hash of the input as it's read.
    """

    def __init__(self, reader, content_length, hasher, expected_hex_hash):
        self._input = reader
        self._to_read = content_length
        self._hasher = hasher()
        self._expected = expected_hex_hash

    def read(self, size=None):
        chunk = self._input.read(size)
        self._hasher.update(chunk)
        self._to_read -= len(chunk)
        short_read = bool(chunk) if size is None else (len(chunk) < size)
        if self._to_read < 0 or (short_read and self._to_read) or (
                self._to_read == 0 and
                self._hasher.hexdigest() != self._expected):
            self.close()
            # Since we don't return the last chunk, the PUT never completes
            raise swob.HTTPUnprocessableEntity(
                'The X-Amz-Content-SHA56 you specified did not match '
                'what we received.')
        return chunk

    def close(self):
        close_if_possible(self._input)


class SigV4Mixin(object):
    """
    A request class mixin to provide S3 signature v4 functionality
    """

    def check_signature(self, secret):
        secret = utf8encode(secret)
        user_signature = self.signature
        derived_secret = b'AWS4' + secret
        for scope_piece in self.scope.values():
            derived_secret = hmac.new(
                derived_secret, scope_piece.encode('utf8'), sha256).digest()
        valid_signature = hmac.new(
            derived_secret, self.string_to_sign, sha256).hexdigest()
        return streq_const_time(user_signature, valid_signature)

    @property
    def _is_query_auth(self):
        return 'X-Amz-Credential' in self.params

    @property
    def timestamp(self):
        """
        Return timestamp string according to the auth type
        The difference from v2 is v4 have to see 'X-Amz-Date' even though
        it's query auth type.
        """
        if not self._timestamp:
            try:
                if self._is_query_auth and 'X-Amz-Date' in self.params:
                    # NOTE(andrey-mp): Date in Signature V4 has different
                    # format
                    timestamp = mktime(
                        self.params['X-Amz-Date'], SIGV4_X_AMZ_DATE_FORMAT)
                else:
                    if self.headers.get('X-Amz-Date'):
                        timestamp = mktime(
                            self.headers.get('X-Amz-Date'),
                            SIGV4_X_AMZ_DATE_FORMAT)
                    else:
                        timestamp = mktime(self.headers.get('Date'))
            except (ValueError, TypeError):
                raise AccessDenied('AWS authentication requires a valid Date '
                                   'or x-amz-date header',
                                   reason='invalid_date')

            if timestamp < 0:
                raise AccessDenied('AWS authentication requires a valid Date '
                                   'or x-amz-date header',
                                   reason='invalid_date')

            try:
                self._timestamp = S3Timestamp(timestamp)
            except ValueError:
                # Must be far-future; blame clock skew
                raise RequestTimeTooSkewed()

        return self._timestamp

    def _validate_expire_param(self):
        """
        Validate X-Amz-Expires in query parameter
        :raises: AccessDenied
        :raises: AuthorizationQueryParametersError
        :raises: AccessDenined
        """
        err = None
        try:
            expires = int(self.params['X-Amz-Expires'])
        except KeyError:
            raise AccessDenied(reason='invalid_expires')
        except ValueError:
            err = 'X-Amz-Expires should be a number'
        else:
            if expires < 0:
                err = 'X-Amz-Expires must be non-negative'
            elif expires >= 2 ** 63:
                err = 'X-Amz-Expires should be a number'
            elif expires > 604800:
                err = ('X-Amz-Expires must be less than a week (in seconds); '
                       'that is, the given X-Amz-Expires must be less than '
                       '604800 seconds')
        if err:
            raise AuthorizationQueryParametersError(err)

        if int(self.timestamp) + expires < S3Timestamp.now():
            raise AccessDenied('Request has expired', reason='expired')

    def _parse_credential(self, credential_string):
        parts = credential_string.split("/")
        # credential must be in following format:
        # <access-key-id>/<date>/<AWS-region>/<AWS-service>/aws4_request
        if not parts[0] or len(parts) != 5:
            raise AccessDenied(reason='invalid_credential')
        return dict(zip(['access', 'date', 'region', 'service', 'terminal'],
                        parts))

    def _parse_query_authentication(self):
        """
        Parse v4 query authentication
        - version 4:
            'X-Amz-Credential' and 'X-Amz-Signature' should be in param
        :raises: AccessDenied
        :raises: AuthorizationHeaderMalformed
        """
        if self.params.get('X-Amz-Algorithm') != 'AWS4-HMAC-SHA256':
            raise InvalidArgument('X-Amz-Algorithm',
                                  self.params.get('X-Amz-Algorithm'))
        try:
            cred_param = self._parse_credential(
                self.params['X-Amz-Credential'])
            sig = self.params['X-Amz-Signature']
            if not sig:
                raise AccessDenied(reason='invalid_query_auth')
        except KeyError:
            raise AccessDenied(reason='invalid_query_auth')

        try:
            signed_headers = self.params['X-Amz-SignedHeaders']
        except KeyError:
            # TODO: make sure if is it malformed request?
            raise AuthorizationHeaderMalformed()

        self._signed_headers = set(signed_headers.split(';'))

        invalid_messages = {
            'date': 'Invalid credential date "%s". This date is not the same '
                    'as X-Amz-Date: "%s".',
            'region': "Error parsing the X-Amz-Credential parameter; "
                    "the region '%s' is wrong; expecting '%s'",
            'service': 'Error parsing the X-Amz-Credential parameter; '
                    'incorrect service "%s". This endpoint belongs to "%s".',
            'terminal': 'Error parsing the X-Amz-Credential parameter; '
                    'incorrect terminal "%s". This endpoint uses "%s".',
        }
        for key in ('date', 'region', 'service', 'terminal'):
            if cred_param[key] != self.scope[key]:
                kwargs = {}
                if key == 'region':
                    # Allow lowercase region name
                    # for AWS .NET SDK compatibility
                    if not self.scope[key].islower() and \
                            cred_param[key] == self.scope[key].lower():
                        self.location = self.location.lower()
                        continue
                    kwargs = {'region': self.scope['region']}
                raise AuthorizationQueryParametersError(
                    invalid_messages[key] % (cred_param[key], self.scope[key]),
                    **kwargs)

        return cred_param['access'], sig

    def _parse_header_authentication(self):
        """
        Parse v4 header authentication
        - version 4:
            'X-Amz-Credential' and 'X-Amz-Signature' should be in param
        :raises: AccessDenied
        :raises: AuthorizationHeaderMalformed
        """

        auth_str = self.headers['Authorization']
        cred_param = self._parse_credential(auth_str.partition(
            "Credential=")[2].split(',')[0])
        sig = auth_str.partition("Signature=")[2].split(',')[0]
        if not sig:
            raise AccessDenied(reason='invalid_header_auth')
        signed_headers = auth_str.partition(
            "SignedHeaders=")[2].split(',', 1)[0]
        if not signed_headers:
            # TODO: make sure if is it Malformed?
            raise AuthorizationHeaderMalformed()

        invalid_messages = {
            'date': 'Invalid credential date "%s". This date is not the same '
                    'as X-Amz-Date: "%s".',
            'region': "The authorization header is malformed; the region '%s' "
                    "is wrong; expecting '%s'",
            'service': 'The authorization header is malformed; incorrect '
                    'service "%s". This endpoint belongs to "%s".',
            'terminal': 'The authorization header is malformed; incorrect '
                    'terminal "%s". This endpoint uses "%s".',
        }
        for key in ('date', 'region', 'service', 'terminal'):
            if cred_param[key] != self.scope[key]:
                kwargs = {}
                if key == 'region':
                    # Allow lowercase region name
                    # for AWS .NET SDK compatibility
                    if not self.scope[key].islower() and \
                            cred_param[key] == self.scope[key].lower():
                        self.location = self.location.lower()
                        continue
                    kwargs = {'region': self.scope['region']}
                raise AuthorizationHeaderMalformed(
                    invalid_messages[key] % (cred_param[key], self.scope[key]),
                    **kwargs)

        self._signed_headers = set(signed_headers.split(';'))

        return cred_param['access'], sig

    def _canonical_query_string(self):
        return '&'.join(
            '%s=%s' % (swob.wsgi_quote(key, safe='-_.~'),
                       swob.wsgi_quote(value, safe='-_.~'))
            for key, value in sorted(self.params.items())
            if key not in ('Signature', 'X-Amz-Signature')).encode('ascii')

    def _headers_to_sign(self):
        """
        Select the headers from the request that need to be included
        in the StringToSign.

        :return : dict of headers to sign, the keys are all lower case
        """
        if 'headers_raw' in self.environ:  # eventlet >= 0.19.0
            # See https://github.com/eventlet/eventlet/commit/67ec999
            headers_lower_dict = defaultdict(list)
            for key, value in self.environ['headers_raw']:
                headers_lower_dict[key.lower().strip()].append(
                    ' '.join(_header_strip(value or '').split()))
            headers_lower_dict = {k: ','.join(v)
                                  for k, v in headers_lower_dict.items()}
        else:  # mostly-functional fallback
            headers_lower_dict = dict(
                (k.lower().strip(), ' '.join(_header_strip(v or '').split()))
                for (k, v) in six.iteritems(self.headers))

        if 'host' in headers_lower_dict and re.match(
                'Boto/2.[0-9].[0-2]',
                headers_lower_dict.get('user-agent', '')):
            # Boto versions < 2.9.3 strip the port component of the host:port
            # header, so detect the user-agent via the header and strip the
            # port if we detect an old boto version.
            headers_lower_dict['host'] = \
                headers_lower_dict['host'].split(':')[0]

        headers_to_sign = [
            (key, value) for key, value in sorted(headers_lower_dict.items())
            if key in self._signed_headers]

        if len(headers_to_sign) != len(self._signed_headers):
            # NOTE: if we are missing the header suggested via
            # signed_header in actual header, it results in
            # SignatureDoesNotMatch in actual S3 so we can raise
            # the error immediately here to save redundant check
            # process.
            raise SignatureDoesNotMatch()

        return headers_to_sign

    def _canonical_uri(self):
        """
        It won't require bucket name in canonical_uri for v4.
        """
        return swob.wsgi_to_bytes(swob.wsgi_quote(
            self.environ.get('PATH_INFO', self.path), safe='-_.~/'))

    def _canonical_request(self):
        # prepare 'canonical_request'
        # Example requests are like following:
        #
        # GET
        # /
        # Action=ListUsers&Version=2010-05-08
        # content-type:application/x-www-form-urlencoded; charset=utf-8
        # host:iam.amazonaws.com
        # x-amz-date:20150830T123600Z
        #
        # content-type;host;x-amz-date
        # e3b0c44298fc1c149afbf4c8996fb92427ae41e4649b934ca495991b7852b855
        #

        # 1. Add verb like: GET
        cr = [swob.wsgi_to_bytes(self.method.upper())]

        # 2. Add path like: /
        path = self._canonical_uri()
        cr.append(path)

        # 3. Add query like: Action=ListUsers&Version=2010-05-08
        cr.append(self._canonical_query_string())

        # 4. Add headers like:
        # content-type:application/x-www-form-urlencoded; charset=utf-8
        # host:iam.amazonaws.com
        # x-amz-date:20150830T123600Z
        headers_to_sign = self._headers_to_sign()
        cr.append(b''.join(swob.wsgi_to_bytes('%s:%s\n' % (key, value))
                           for key, value in headers_to_sign))

        # 5. Add signed headers into canonical request like
        # content-type;host;x-amz-date
        cr.append(b';'.join(swob.wsgi_to_bytes(k) for k, v in headers_to_sign))

        # 6. Add payload string at the tail
        if 'X-Amz-Credential' in self.params:
            # V4 with query parameters only
            hashed_payload = 'UNSIGNED-PAYLOAD'
        elif 'X-Amz-Content-SHA256' not in self.headers:
            msg = 'Missing required header for this request: ' \
                  'x-amz-content-sha256'
            raise InvalidRequest(msg)
        else:
            hashed_payload = self.headers['X-Amz-Content-SHA256']
            if hashed_payload != 'UNSIGNED-PAYLOAD':
                if self.content_length == 0:
                    if hashed_payload.lower() != sha256().hexdigest():
                        raise BadDigest(
                            'The X-Amz-Content-SHA56 you specified did not '
                            'match what we received.')
                elif self.content_length:
                    self.environ['wsgi.input'] = HashingInput(
                        self.environ['wsgi.input'],
                        self.content_length,
                        sha256,
                        hashed_payload.lower())
                # else, length not provided -- Swift will kick out a
                # 411 Length Required which will get translated back
                # to a S3-style response in S3Request._swift_error_codes
        cr.append(swob.wsgi_to_bytes(hashed_payload))
        return b'\n'.join(cr)

    @property
    def scope(self):
        return OrderedDict([
            ('date', self.timestamp.amz_date_format.split('T')[0]),
            ('region', self.location),
            ('service', SERVICE),
            ('terminal', 'aws4_request'),
        ])

    def _string_to_sign(self):
        """
        Create 'StringToSign' value in Amazon terminology for v4.
        """
        return b'\n'.join([
            b'AWS4-HMAC-SHA256',
            self.timestamp.amz_date_format.encode('ascii'),
            '/'.join(self.scope.values()).encode('utf8'),
            sha256(self._canonical_request()).hexdigest().encode('ascii')])

    def signature_does_not_match_kwargs(self):
        kwargs = super(SigV4Mixin, self).signature_does_not_match_kwargs()
        cr = self._canonical_request()
        kwargs.update({
            'canonical_request': cr,
            'canonical_request_bytes': ' '.join(
                format(ord(c), '02x') for c in cr.decode('latin1')),
        })
        return kwargs


def get_request_class(env, s3_acl):
    """
    Helper function to find a request class to use from Map
    """
    if s3_acl:
        request_classes = (S3AclRequest, SigV4S3AclRequest)
    else:
        request_classes = (S3Request, SigV4Request)

    req = swob.Request(env)
    if 'X-Amz-Credential' in req.params or \
            req.headers.get('Authorization', '').startswith(
                'AWS4-HMAC-SHA256 '):
        # This is an Amazon SigV4 request
        return request_classes[1]
    else:
        # The others using Amazon SigV2 class
        return request_classes[0]


class S3Request(swob.Request):
    """
    S3 request object.
    """

    bucket_acl = _header_acl_property('container')
    object_acl = _header_acl_property('object')

    def __init__(self, env, app=None, conf=None):
        # NOTE: app is not used by this class, need for compatibility of S3acl
        swob.Request.__init__(self, env)
        self.conf = conf or Config()
        self.location = self.conf.location
        self._timestamp = None
        self.access_key, self.signature = self._parse_auth_info()
        self.bucket_in_host = self._parse_host()
        self.container_name, self.object_name = self._parse_uri()
        self._validate_headers()
        # Lock in string-to-sign now, before we start messing with query params
        self.string_to_sign = self._string_to_sign()
        self.environ['s3api.auth_details'] = {
            'access_key': self.access_key,
            'signature': self.signature,
            'string_to_sign': self.string_to_sign,
            'check_signature': self.check_signature,
        }
        self.account = None
        self.user_id = None
        self.policy_index = None

        # Avoids that swift.swob.Response replaces Location header value
        # by full URL when absolute path given. See swift.swob for more detail.
        self.environ['swift.leave_relative_location'] = True

<<<<<<< HEAD
    def validate_part_number(self, max_parts, parts_count=None):
=======
    def validate_part_number(self, parts_count=None, check_max=True):
>>>>>>> b73eb6c7
        """
        Get the partNumber param, if it exists, and check it is valid.

        To be valid, a partNumber must satisfy two criteria. First, it must be
        an integer between 1 and the maximum allowed parts, inclusive. The
<<<<<<< HEAD
        maximum allowed parts is the maximum of ``max_parts`` and, if given,
        ``num_parts``. Second, the partNumber must be less than or equal to the
        ``parts_count``, if it is given.

        :param max_parts: the maximum value allowed for partNumber.
=======
        maximum allowed parts is the maximum of the configured
        ``max_upload_part_num`` and, if given, ``parts_count``. Second, the
        partNumber must be less than or equal to the ``parts_count``, if it is
        given.

>>>>>>> b73eb6c7
        :param parts_count: if given, this is the number of parts in an
            existing object.
        :raises InvalidPartArgument: if the partNumber param is invalid i.e.
            less than 1 or greater than the maximum allowed parts.
        :raises InvalidPartNumber: if the partNumber param is valid but greater
            than ``num_parts``.
        :return: an integer part number if the partNumber param exists,
            otherwise ``None``.
        """
        part_number = self.params.get('partNumber')
<<<<<<< HEAD
        if part_number is not None:
            try:
                parts_count = int(parts_count)
            except (TypeError, ValueError):
                # an invalid/empty param is treated like parts_count=max_parts
                parts_count = max_parts

            # max_parts may be raised to the number of existing parts
            max_parts = max(max_parts, parts_count)
            try:
                part_number = int(part_number)
                if part_number < 1 or part_number > max_parts:
                    raise ValueError
            except ValueError:
                raise InvalidPartArgument(max_parts, part_number)  # 400
            else:
                if part_number > parts_count:
                    raise InvalidPartNumber()  # 416
=======
        if part_number is None:
            return None

        if self.range:
            raise InvalidRequest('Cannot specify both Range header and '
                                 'partNumber query parameter')

        try:
            parts_count = int(parts_count)
        except (TypeError, ValueError):
            # an invalid/empty param is treated like parts_count=max_parts
            parts_count = self.conf.max_upload_part_num
        # max_parts may be raised to the number of existing parts
        max_parts = max(self.conf.max_upload_part_num, parts_count)

        try:
            part_number = int(part_number)
            if part_number < 1:
                raise ValueError
        except ValueError:
            raise InvalidPartArgument(max_parts, part_number)  # 400

        if check_max:
            if part_number > max_parts:
                raise InvalidPartArgument(max_parts, part_number)  # 400
            if part_number > parts_count:
                raise InvalidPartNumber()  # 416
>>>>>>> b73eb6c7

        return part_number

    def check_signature(self, secret):
        secret = utf8encode(secret)
        user_signature = self.signature
        valid_signature = base64.b64encode(hmac.new(
            secret, self.string_to_sign, sha1).digest()).strip()
        if not six.PY2:
            valid_signature = valid_signature.decode('ascii')
        return streq_const_time(user_signature, valid_signature)

    @property
    def timestamp(self):
        """
        S3Timestamp from Date header. If X-Amz-Date header specified, it
        will be prior to Date header.

        :return : S3Timestamp instance
        """
        if not self._timestamp:
            try:
                if self._is_query_auth and 'Timestamp' in self.params:
                    # If Timestamp specified in query, it should be prior
                    # to any Date header (is this right?)
                    timestamp = mktime(
                        self.params['Timestamp'], SIGV2_TIMESTAMP_FORMAT)
                else:
                    timestamp = mktime(
                        self.headers.get('X-Amz-Date',
                                         self.headers.get('Date')))
            except ValueError:
                raise AccessDenied('AWS authentication requires a valid Date '
                                   'or x-amz-date header',
                                   reason='invalid_date')

            if timestamp < 0:
                raise AccessDenied('AWS authentication requires a valid Date '
                                   'or x-amz-date header',
                                   reason='invalid_date')
            try:
                self._timestamp = S3Timestamp(timestamp)
            except ValueError:
                # Must be far-future; blame clock skew
                raise RequestTimeTooSkewed()

        return self._timestamp

    @property
    def _is_header_auth(self):
        return 'Authorization' in self.headers

    @property
    def _is_query_auth(self):
        return 'AWSAccessKeyId' in self.params

    def _parse_host(self):
        if not self.conf.storage_domains:
            return None

        if 'HTTP_HOST' in self.environ:
            given_domain = self.environ['HTTP_HOST']
        elif 'SERVER_NAME' in self.environ:
            given_domain = self.environ['SERVER_NAME']
        else:
            return None
        port = ''
        if ':' in given_domain:
            given_domain, port = given_domain.rsplit(':', 1)

        for storage_domain in self.conf.storage_domains:
            if not storage_domain.startswith('.'):
                storage_domain = '.' + storage_domain

            if given_domain.endswith(storage_domain):
                return given_domain[:-len(storage_domain)]

        return None

    def _parse_uri(self):
        # NB: returns WSGI strings
        if not check_utf8(swob.wsgi_to_str(self.environ['PATH_INFO'])):
            raise InvalidURI(self.path)

        if self.bucket_in_host:
            obj = self.environ['PATH_INFO'][1:] or None
            return self.bucket_in_host, obj

        bucket, obj = self.split_path(0, 2, True)

        if bucket and not validate_bucket_name(
                bucket, self.conf.dns_compliant_bucket_names):
            # Ignore GET service case
            raise InvalidBucketName(bucket)
        return bucket, obj

    def _parse_query_authentication(self):
        """
        Parse v2 authentication query args
        TODO: make sure if 0, 1, 3 is supported?
        - version 0, 1, 2, 3:
            'AWSAccessKeyId' and 'Signature' should be in param

        :return: a tuple of access_key and signature
        :raises: AccessDenied
        """
        try:
            access = self.params['AWSAccessKeyId']
            expires = self.params['Expires']
            sig = self.params['Signature']
        except KeyError:
            raise AccessDenied(reason='invalid_query_auth')

        if not all([access, sig, expires]):
            raise AccessDenied(reason='invalid_query_auth')

        return access, sig

    def _parse_header_authentication(self):
        """
        Parse v2 header authentication info

        :returns: a tuple of access_key and signature
        :raises: AccessDenied
        """
        auth_str = self.headers['Authorization']
        if not auth_str.startswith('AWS ') or ':' not in auth_str:
            raise AccessDenied(reason='invalid_header_auth')
        # This means signature format V2
        access, sig = auth_str.split(' ', 1)[1].rsplit(':', 1)
        return access, sig

    def _parse_auth_info(self):
        """Extract the access key identifier and signature.

        :returns: a tuple of access_key and signature
        :raises: NotS3Request
        """
        if self._is_query_auth:
            self._validate_expire_param()
            return self._parse_query_authentication()
        elif self._is_header_auth:
            self._validate_dates()
            return self._parse_header_authentication()
        else:
            # if this request is neither query auth nor header auth
            # s3api regard this as not s3 request
            raise NotS3Request()

    def _validate_expire_param(self):
        """
        Validate Expires in query parameters
        :raises: AccessDenied
        """
        # Expires header is a float since epoch
        try:
            ex = S3Timestamp(float(self.params['Expires']))
        except (KeyError, ValueError):
            raise AccessDenied(reason='invalid_expires')

        if S3Timestamp.now() > ex:
            raise AccessDenied('Request has expired', reason='expired')

        if ex >= 2 ** 31:
            raise AccessDenied(
                'Invalid date (should be seconds since epoch): %s' %
                self.params['Expires'], reason='invalid_expires')

    def _validate_dates(self):
        """
        Validate Date/X-Amz-Date headers for signature v2
        :raises: AccessDenied
        :raises: RequestTimeTooSkewed
        """
        date_header = self.headers.get('Date')
        amz_date_header = self.headers.get('X-Amz-Date')
        if not date_header and not amz_date_header:
            raise AccessDenied('AWS authentication requires a valid Date '
                               'or x-amz-date header',
                               reason='invalid_date')

        # Anyways, request timestamp should be validated
        epoch = S3Timestamp(0)
        if self.timestamp < epoch:
            raise AccessDenied(reason='invalid_date')

        # If the standard date is too far ahead or behind, it is an
        # error
        delta = abs(int(self.timestamp) - int(S3Timestamp.now()))
        if delta > self.conf.allowable_clock_skew:
            raise RequestTimeTooSkewed()

    def _validate_headers(self):
        if 'CONTENT_LENGTH' in self.environ:
            try:
                if self.content_length < 0:
                    raise InvalidArgument('Content-Length',
                                          self.content_length)
            except (ValueError, TypeError):
                raise InvalidArgument('Content-Length',
                                      self.environ['CONTENT_LENGTH'])

        value = _header_strip(self.headers.get('Content-MD5'))
        if value is not None:
            if not re.match('^[A-Za-z0-9+/]+={0,2}$', value):
                # Non-base64-alphabet characters in value.
                raise InvalidDigest(content_md5=value)
            try:
                self.headers['ETag'] = binascii.b2a_hex(
                    binascii.a2b_base64(value))
            except binascii.Error:
                # incorrect padding, most likely
                raise InvalidDigest(content_md5=value)

            if len(self.headers['ETag']) != 32:
                raise InvalidDigest(content_md5=value)

        if self.method == 'PUT' and any(h in self.headers for h in (
                'If-Match', 'If-None-Match',
                'If-Modified-Since', 'If-Unmodified-Since')):
            raise S3NotImplemented(
                'Conditional object PUTs are not supported.')

        if 'X-Amz-Copy-Source' in self.headers:
            try:
                check_path_header(self, 'X-Amz-Copy-Source', 2, '')
            except swob.HTTPException:
                msg = 'Copy Source must mention the source bucket and key: ' \
                      'sourcebucket/sourcekey'
                raise InvalidArgument('x-amz-copy-source',
                                      self.headers['X-Amz-Copy-Source'],
                                      msg)
        if 'x-amz-metadata-directive' in self.headers:
            value = self.headers['x-amz-metadata-directive']
            if value not in ('COPY', 'REPLACE'):
                err_msg = 'Unknown metadata directive.'
                raise InvalidArgument('x-amz-metadata-directive', value,
                                      err_msg)

        if 'x-amz-storage-class' in self.headers:
            # Only STANDARD is supported now.
            if self.headers['x-amz-storage-class'] != 'STANDARD':
                raise InvalidStorageClass()

        if 'x-amz-mfa' in self.headers:
            raise S3NotImplemented('MFA Delete is not supported.')

        sse_value = self.headers.get('x-amz-server-side-encryption')
        if sse_value is not None:
            if sse_value not in ('aws:kms', 'AES256'):
                raise InvalidArgument(
                    'x-amz-server-side-encryption', sse_value,
                    'The encryption method specified is not supported')
            encryption_enabled = get_swift_info(admin=True)['admin'].get(
                'encryption', {}).get('enabled')
            if not encryption_enabled or sse_value != 'AES256':
                raise S3NotImplemented(
                    'Server-side encryption is not supported.')

        if 'x-amz-website-redirect-location' in self.headers:
            raise S3NotImplemented('Website redirection is not supported.')

        # https://docs.aws.amazon.com/AmazonS3/latest/API/sigv4-streaming.html
        # describes some of what would be required to support this
        if any(['aws-chunked' in self.headers.get('content-encoding', ''),
                'STREAMING-AWS4-HMAC-SHA256-PAYLOAD' == self.headers.get(
                    'x-amz-content-sha256', ''),
                'x-amz-decoded-content-length' in self.headers]):
            raise S3NotImplemented('Transfering payloads in multiple chunks '
                                   'using aws-chunked is not supported.')

        if 'x-amz-tagging' in self.headers:
            raise S3NotImplemented('Object tagging is not supported.')

    @property
    def body(self):
        """
        swob.Request.body is not secure against malicious input.  It consumes
        too much memory without any check when the request body is excessively
        large.  Use xml() instead.
        """
        raise AttributeError("No attribute 'body'")

    def xml(self, max_length):
        """
        Similar to swob.Request.body, but it checks the content length before
        creating a body string.
        """
        te = self.headers.get('transfer-encoding', '')
        te = [x.strip() for x in te.split(',') if x.strip()]
        if te and (len(te) > 1 or te[-1] != 'chunked'):
            raise S3NotImplemented('A header you provided implies '
                                   'functionality that is not implemented',
                                   header='Transfer-Encoding')

        ml = self.message_length()
        if ml and ml > max_length:
            raise MalformedXML()

        if te or ml:
            # Limit the read similar to how SLO handles manifests
            try:
                body = self.body_file.read(max_length)
            except swob.HTTPException as err:
                if err.status_int == HTTP_UNPROCESSABLE_ENTITY:
                    # Special case for HashingInput check
                    raise BadDigest(
                        'The X-Amz-Content-SHA56 you specified did not '
                        'match what we received.')
                raise
        else:
            # No (or zero) Content-Length provided, and not chunked transfer;
            # no body. Assume zero-length, and enforce a required body below.
            return None

        return body

    def check_md5(self, body):
        if 'HTTP_CONTENT_MD5' not in self.environ:
            raise InvalidRequest('Missing required header for this request: '
                                 'Content-MD5')

        digest = base64.b64encode(md5(
            body, usedforsecurity=False).digest()).strip().decode('ascii')
        if self.environ['HTTP_CONTENT_MD5'] != digest:
            raise BadDigest(content_md5=self.environ['HTTP_CONTENT_MD5'])

    def _copy_source_headers(self):
        env = {}
        for key, value in self.environ.items():
            if key.startswith('HTTP_X_AMZ_COPY_SOURCE_'):
                env[key.replace('X_AMZ_COPY_SOURCE_', '')] = value

        return swob.HeaderEnvironProxy(env)

    def check_copy_source(self, app):
        """
        check_copy_source checks the copy source existence and if copying an
        object to itself, for illegal request parameters

        :returns: the source HEAD response
        """
        try:
            src_path = self.headers['X-Amz-Copy-Source']
        except KeyError:
            return None

        src_path, qs = src_path.partition('?')[::2]
        parsed = parse_qsl(qs, True)
        if not parsed:
            # version_id = None
            query = {}
        elif len(parsed) == 1 and parsed[0][0] == 'versionId':
            # version_id = parsed[0][1]
            query = {'version-id': parsed[0][1]}
        else:
            raise InvalidArgument('X-Amz-Copy-Source',
                                  self.headers['X-Amz-Copy-Source'],
                                  'Unsupported copy source parameter.')

        src_path = unquote(src_path)
        src_path = src_path if src_path.startswith('/') else ('/' + src_path)
        src_bucket, src_obj = split_path(src_path, 0, 2, True)

        headers = swob.HeaderKeyDict()
        headers.update(self._copy_source_headers())

        src_resp = self.get_response(app, 'HEAD', src_bucket,
                                     swob.str_to_wsgi(src_obj),
                                     headers=headers, query=query)
        if src_resp.status_int == 304:  # pylint: disable-msg=E1101
            raise PreconditionFailed()

        if (self.container_name == src_bucket and
                self.object_name == src_obj and
                self.headers.get('x-amz-metadata-directive',
                                 'COPY') == 'COPY' and
                not query):
            raise InvalidRequest("This copy request is illegal "
                                 "because it is trying to copy an "
                                 "object to itself without "
                                 "changing the object's metadata, "
                                 "storage class, website redirect "
                                 "location or encryption "
                                 "attributes.")
        # We've done some normalizing; write back so it's ready for
        # to_swift_req
        self.headers['X-Amz-Copy-Source'] = src_path
        if query:
            self.headers['X-Amz-Copy-Source'] += \
                '?versionId=' + query['version-id']
        return src_resp

    def _canonical_uri(self):
        """
        Require bucket name in canonical_uri for v2 in virtual hosted-style.
        """
        raw_path_info = self.environ.get('RAW_PATH_INFO', self.path)
        if self.bucket_in_host:
            raw_path_info = '/' + self.bucket_in_host + raw_path_info
        return raw_path_info

    def _string_to_sign(self):
        """
        Create 'StringToSign' value in Amazon terminology for v2.
        """
        amz_headers = {}

        buf = [swob.wsgi_to_bytes(wsgi_str) for wsgi_str in [
            self.method,
            _header_strip(self.headers.get('Content-MD5')) or '',
            _header_strip(self.headers.get('Content-Type')) or '']]

        if 'headers_raw' in self.environ:  # eventlet >= 0.19.0
            # See https://github.com/eventlet/eventlet/commit/67ec999
            amz_headers = defaultdict(list)
            for key, value in self.environ['headers_raw']:
                key = key.lower()
                if not key.startswith('x-amz-'):
                    continue
                amz_headers[key.strip()].append(value.strip())
            amz_headers = dict((key, ','.join(value))
                               for key, value in amz_headers.items())
        else:  # mostly-functional fallback
            amz_headers = dict((key.lower(), value)
                               for key, value in self.headers.items()
                               if key.lower().startswith('x-amz-'))

        if self._is_header_auth:
            if 'x-amz-date' in amz_headers:
                buf.append(b'')
            elif 'Date' in self.headers:
                buf.append(swob.wsgi_to_bytes(self.headers['Date']))
        elif self._is_query_auth:
            buf.append(swob.wsgi_to_bytes(self.params['Expires']))
        else:
            # Should have already raised NotS3Request in _parse_auth_info,
            # but as a sanity check...
            raise AccessDenied(reason='not_s3')

        for key, value in sorted(amz_headers.items()):
            buf.append(swob.wsgi_to_bytes("%s:%s" % (key, value)))

        path = self._canonical_uri()
        if self.query_string:
            path += '?' + self.query_string
        params = []
        if '?' in path:
            path, args = path.split('?', 1)
            for key, value in sorted(self.params.items()):
                if key in ALLOWED_SUB_RESOURCES:
                    params.append('%s=%s' % (key, value) if value else key)
        if params:
            buf.append(swob.wsgi_to_bytes('%s?%s' % (path, '&'.join(params))))
        else:
            buf.append(swob.wsgi_to_bytes(path))
        return b'\n'.join(buf)

    def signature_does_not_match_kwargs(self):
        return {
            'a_w_s_access_key_id': self.access_key,
            'string_to_sign': self.string_to_sign,
            'signature_provided': self.signature,
            'string_to_sign_bytes': ' '.join(
                format(ord(c), '02x')
                for c in self.string_to_sign.decode('latin1')),
        }

    @property
    def controller_name(self):
        return self.controller.__name__[:-len('Controller')]

    @property
    def controller(self):
        if self.is_service_request:
            return ServiceController

        if not self.conf.allow_multipart_uploads:
            multi_part = ['partNumber', 'uploadId', 'uploads']
            if len([p for p in multi_part if p in self.params]):
                raise S3NotImplemented("Multi-part feature isn't support")

        if 'acl' in self.params:
            return AclController
        if 'delete' in self.params:
            return MultiObjectDeleteController
        if 'location' in self.params:
            return LocationController
        if 'logging' in self.params:
            return LoggingStatusController
        if 'partNumber' in self.params:
            if self.method == 'PUT':
                return PartController
            else:
                return ObjectController
        if 'uploadId' in self.params:
            return UploadController
        if 'uploads' in self.params:
            return UploadsController
        if 'versioning' in self.params:
            return VersioningController
        if 'tagging' in self.params:
            return TaggingController
        if 'object-lock' in self.params:
            return ObjectLockController
        if 'inventory' in self.params:
            return InventoryController

        unsupported = ('notification', 'policy', 'requestPayment', 'torrent',
                       'website', 'cors', 'restore')
        if set(unsupported) & set(self.params):
            return UnsupportedController

        if self.is_object_request:
            return ObjectController
        return BucketController

    @property
    def is_service_request(self):
        return not self.container_name

    @property
    def is_bucket_request(self):
        return self.container_name and not self.object_name

    @property
    def is_object_request(self):
        return self.container_name and self.object_name

    @property
    def is_authenticated(self):
        return self.account is not None

    def to_swift_req(self, method, container, obj, query=None,
                     body=None, headers=None):
        """
        Create a Swift request based on this request's environment.
        """
        if self.account is None:
            account = self.access_key
        else:
            account = self.account

        env = self.environ.copy()
        env['swift.infocache'] = self.environ.setdefault('swift.infocache', {})

        def sanitize(value):
            if set(value).issubset(string.printable):
                return value

            value = Header(value, 'UTF-8').encode()
            if value.startswith('=?utf-8?q?'):
                return '=?UTF-8?Q?' + value[10:]
            elif value.startswith('=?utf-8?b?'):
                return '=?UTF-8?B?' + value[10:]
            else:
                return value

        if 'headers_raw' in env:  # eventlet >= 0.19.0
            # See https://github.com/eventlet/eventlet/commit/67ec999
            for key, value in env['headers_raw']:
                if not key.lower().startswith('x-amz-meta-'):
                    continue
                # AWS ignores user-defined headers with these characters
                if any(c in key for c in ' "),/;<=>?@[\\]{}'):
                    # NB: apparently, '(' *is* allowed
                    continue
                # Note that this may have already been deleted, e.g. if the
                # client sent multiple headers with the same name, or both
                # x-amz-meta-foo-bar and x-amz-meta-foo_bar
                env.pop('HTTP_' + key.replace('-', '_').upper(), None)
                # Need to preserve underscores. Since we know '=' can't be
                # present, quoted-printable seems appropriate.
                key = key.replace('_', '=5F').replace('-', '_').upper()
                key = 'HTTP_X_OBJECT_META_' + key[11:]
                if key in env:
                    env[key] += ',' + sanitize(value)
                else:
                    env[key] = sanitize(value)
        else:  # mostly-functional fallback
            for key in self.environ:
                if not key.startswith('HTTP_X_AMZ_META_'):
                    continue
                # AWS ignores user-defined headers with these characters
                if any(c in key for c in ' "),/;<=>?@[\\]{}'):
                    # NB: apparently, '(' *is* allowed
                    continue
                env['HTTP_X_OBJECT_META_' + key[16:]] = sanitize(env[key])
                del env[key]

        copy_from_version_id = ''
        if 'HTTP_X_AMZ_COPY_SOURCE' in env and env['REQUEST_METHOD'] == 'PUT':
            env['HTTP_X_COPY_FROM'], copy_from_version_id = env[
                'HTTP_X_AMZ_COPY_SOURCE'].partition('?versionId=')[::2]
            del env['HTTP_X_AMZ_COPY_SOURCE']
            env['CONTENT_LENGTH'] = '0'
            if env.pop('HTTP_X_AMZ_METADATA_DIRECTIVE', None) == 'REPLACE':
                env['HTTP_X_FRESH_METADATA'] = 'True'
            else:
                copy_exclude_headers = ('HTTP_CONTENT_DISPOSITION',
                                        'HTTP_CONTENT_ENCODING',
                                        'HTTP_CONTENT_LANGUAGE',
                                        'CONTENT_TYPE',
                                        'HTTP_EXPIRES',
                                        'HTTP_CACHE_CONTROL',
                                        'HTTP_X_ROBOTS_TAG')
                for key in copy_exclude_headers:
                    env.pop(key, None)
                for key in list(env.keys()):
                    if key.startswith('HTTP_X_OBJECT_META_'):
                        del env[key]

        if self.conf.force_swift_request_proxy_log:
            env['swift.proxy_access_log_made'] = False
        env['swift.source'] = 'S3'
        if method is not None:
            env['REQUEST_METHOD'] = method

        if obj:
            path = '/v1/%s/%s/%s' % (account, container, obj)
        elif container:
            path = '/v1/%s/%s' % (account, container)
        else:
            path = '/v1/%s' % (account)
        env['PATH_INFO'] = path

        params = []
        if query is not None:
            for key, value in sorted(query.items()):
                if value is not None:
                    params.append('%s=%s' % (key, quote(str(value))))
                else:
                    params.append(key)
        if copy_from_version_id and not (query and query.get('version-id')):
            params.append('version-id=' + copy_from_version_id)
        env['QUERY_STRING'] = '&'.join(params)

        return swob.Request.blank(quote(path), environ=env, body=body,
                                  headers=headers)

    def _swift_success_codes(self, method, container, obj):
        """
        Returns a list of expected success codes from Swift.
        """
        if not container:
            # Swift account access.
            code_map = {
                'GET': [
                    HTTP_OK,
                ],
            }
        elif not obj:
            # Swift container access.
            code_map = {
                'HEAD': [
                    HTTP_NO_CONTENT,
                ],
                'GET': [
                    HTTP_OK,
                    HTTP_NO_CONTENT,
                ],
                'PUT': [
                    HTTP_CREATED,
                ],
                'POST': [
                    HTTP_NO_CONTENT,
                ],
                'DELETE': [
                    HTTP_NO_CONTENT,
                ],
                'UPDATE': [  # used for bulk deletes
                    HTTP_ACCEPTED,
                ],
            }
        else:
            # Swift object access.
            code_map = {
                'HEAD': [
                    HTTP_OK,
                    HTTP_PARTIAL_CONTENT,
                    HTTP_NOT_MODIFIED,
                ],
                'GET': [
                    HTTP_OK,
                    HTTP_PARTIAL_CONTENT,
                    HTTP_NOT_MODIFIED,
                ],
                'PUT': [
                    HTTP_CREATED,
                    HTTP_ACCEPTED,  # For SLO with heartbeating
                ],
                'POST': [
                    HTTP_ACCEPTED,
                ],
                'DELETE': [
                    HTTP_OK,
                    HTTP_NO_CONTENT,
                ],
            }

        return code_map[method]

    def _bucket_put_accepted_error(self, container, app):
        sw_req = self.to_swift_req('HEAD', container, None)
        info = get_container_info(sw_req.environ, app, swift_source='S3')
        sysmeta = info.get('sysmeta', {})
        try:
            acl = json.loads(sysmeta.get('s3api-acl',
                                         sysmeta.get('swift3-acl', '{}')))
            owner = acl.get('Owner')
        except (ValueError, TypeError, KeyError):
            owner = None
        if owner is None or owner == self.user_id:
            raise BucketAlreadyOwnedByYou(container)
        raise BucketAlreadyExists(container)

    def _swift_error_codes(self, method, container, obj, env, app):
        """
        Returns a dict from expected Swift error codes to the corresponding S3
        error responses.
        """
        if not container:
            # Swift account access.
            code_map = {
                'GET': {
                },
            }
        elif not obj:
            # Swift container access.
            code_map = {
                'HEAD': {
                    HTTP_NOT_FOUND: (NoSuchBucket, container),
                },
                'GET': {
                    HTTP_NOT_FOUND: (NoSuchBucket, container),
                },
                'PUT': {
                    HTTP_ACCEPTED: (self._bucket_put_accepted_error, container,
                                    app),
                },
                'POST': {
                    HTTP_NOT_FOUND: (NoSuchBucket, container),
                },
                'DELETE': {
                    HTTP_NOT_FOUND: (NoSuchBucket, container),
                    HTTP_CONFLICT: BucketNotEmpty,
                },
                'UPDATE': {
                },
            }
        else:
            # Swift object access.

            # 404s differ depending upon whether the bucket exists
            # Note that base-container-existence checks happen elsewhere for
            # multi-part uploads, and get_container_info should be pulling
            # from the env cache
            def not_found_handler():
                if container.endswith(MULTIUPLOAD_SUFFIX) or \
                        is_success(get_container_info(
                            env, app, swift_source='S3').get('status')):
                    return NoSuchKey(obj)
                return NoSuchBucket(container)

            code_map = {
                'HEAD': {
                    HTTP_NOT_FOUND: not_found_handler,
                    HTTP_PRECONDITION_FAILED: PreconditionFailed,
                },
                'GET': {
                    HTTP_NOT_FOUND: not_found_handler,
                    HTTP_PRECONDITION_FAILED: PreconditionFailed,
                },
                'PUT': {
                    HTTP_NOT_FOUND: (NoSuchBucket, container),
                    HTTP_UNPROCESSABLE_ENTITY: BadDigest,
                    HTTP_REQUEST_ENTITY_TOO_LARGE: EntityTooLarge,
                    HTTP_LENGTH_REQUIRED: MissingContentLength,
                    HTTP_REQUEST_TIMEOUT: RequestTimeout,
                    HTTP_PRECONDITION_FAILED: PreconditionFailed,
                    HTTP_CLIENT_CLOSED_REQUEST: RequestTimeout,
                },
                'POST': {
                    HTTP_NOT_FOUND: not_found_handler,
                    HTTP_PRECONDITION_FAILED: PreconditionFailed,
                },
                'DELETE': {
                    HTTP_NOT_FOUND: (NoSuchKey, obj),
                },
            }

        return code_map[method]

    def _get_response(self, app, method, container, obj,
                      headers=None, body=None, query=None):
        """
        Calls the application with this request's environment.  Returns a
        S3Response object that wraps up the application's result.
        """

        method = method or self.environ['REQUEST_METHOD']

        if container is None:
            container = self.container_name
        if obj is None:
            obj = self.object_name

        sw_req = self.to_swift_req(method, container, obj, headers=headers,
                                   body=body, query=query)

        try:
            sw_resp = sw_req.get_response(app)
        except swob.HTTPException as err:
            # Maybe a 422 from HashingInput? Put something in
            # s3api.backend_path - hopefully by now any modifications to the
            # path (e.g. tenant to account translation) will have been made by
            # auth middleware
            self.environ['s3api.backend_path'] = sw_req.environ['PATH_INFO']
            sw_resp = err
        else:
            # reuse account
            _, self.account, _ = split_path(sw_resp.environ['PATH_INFO'],
                                            2, 3, True)
            # Update s3.backend_path from the response environ
            self.environ['s3api.backend_path'] = sw_resp.environ['PATH_INFO']

        # keep a record of the backend policy index so that the s3api can add
        # it to the headers of whatever response it returns, which may not
        # necessarily be this resp.
        self.policy_index = get_policy_index(sw_req.headers, sw_resp.headers)
        resp = S3Response.from_swift_resp(sw_resp)
        status = resp.status_int  # pylint: disable-msg=E1101

        if not self.user_id:
            if 'HTTP_X_USER_NAME' in sw_resp.environ:
                # keystone
                self.user_id = "%s:%s" % (
                    sw_resp.environ['HTTP_X_TENANT_NAME'],
                    sw_resp.environ['HTTP_X_USER_NAME'])
                if six.PY2 and not isinstance(self.user_id, bytes):
                    self.user_id = self.user_id.encode('utf8')
            else:
                # tempauth
                self.user_id = self.access_key

        success_codes = self._swift_success_codes(method, container, obj)
        error_codes = self._swift_error_codes(method, container, obj,
                                              sw_req.environ, app)

        if status in success_codes:
            return resp

        err_msg = resp.body

        if status in error_codes:
            err_resp = \
                error_codes[sw_resp.status_int]  # pylint: disable-msg=E1101
            if isinstance(err_resp, tuple):
                raise err_resp[0](*err_resp[1:])
            elif b'quota' in err_msg:
                raise err_resp(err_msg)
            else:
                raise err_resp()

        if status == HTTP_BAD_REQUEST:
            err_str = err_msg.decode('utf8')
            if 'X-Delete-At' in err_str:
                raise InvalidArgument('X-Delete-At',
                                      self.headers['X-Delete-At'],
                                      err_str)
            if 'X-Delete-After' in err_str:
                raise InvalidArgument('X-Delete-After',
                                      self.headers['X-Delete-After'],
                                      err_str)
            elif 'Part number must be an integer' in err_str:
                self.validate_part_number(
                    max_parts=self.conf.max_upload_part_num)
            raise InvalidRequest(msg=err_str)
        if status == HTTP_UNAUTHORIZED:
            raise SignatureDoesNotMatch(
                **self.signature_does_not_match_kwargs())
        if status == HTTP_FORBIDDEN:
            raise AccessDenied(reason='forbidden')
        if status == HTTP_REQUESTED_RANGE_NOT_SATISFIABLE:
            self.validate_part_number(
<<<<<<< HEAD
                max_parts=self.conf.max_upload_part_num,
=======
>>>>>>> b73eb6c7
                parts_count=resp.headers.get('x-amz-mp-parts-count'))
            raise InvalidRange()
        if status == HTTP_SERVICE_UNAVAILABLE:
            raise ServiceUnavailable()
        if status in (HTTP_RATE_LIMITED, HTTP_TOO_MANY_REQUESTS):
            if self.conf.ratelimit_as_client_error:
                raise SlowDown(status='429 Slow Down')
            raise SlowDown()
        if resp.status_int == HTTP_CONFLICT:
            if self.method == 'GET':
                raise BrokenMPU()
            else:
                raise ServiceUnavailable()

        raise InternalError('unexpected status code %d' % status)

    def get_response(self, app, method=None, container=None, obj=None,
                     headers=None, body=None, query=None):
        """
        get_response is an entry point to be extended for child classes.
        If additional tasks needed at that time of getting swift response,
        we can override this method.
        swift.common.middleware.s3api.s3request.S3Request need to just call
        _get_response to get pure swift response.
        """

        if 'HTTP_X_AMZ_ACL' in self.environ:
            handle_acl_header(self)

        return self._get_response(app, method, container, obj,
                                  headers, body, query)

    def get_validated_param(self, param, default, limit=MAX_32BIT_INT):
        value = default
        if param in self.params:
            try:
                value = int(self.params[param])
                if value < 0:
                    err_msg = 'Argument %s must be an integer between 0 and' \
                              ' %d' % (param, MAX_32BIT_INT)
                    raise InvalidArgument(param, self.params[param], err_msg)

                if value > MAX_32BIT_INT:
                    # check the value because int() could build either a long
                    # instance or a 64bit integer.
                    raise ValueError()

                if limit < value:
                    value = limit

            except ValueError:
                err_msg = 'Provided %s not an integer or within ' \
                          'integer range' % param
                raise InvalidArgument(param, self.params[param], err_msg)

        return value

    def get_container_info(self, app):
        """
        get_container_info will return a result dict of get_container_info
        from the backend Swift.

        :returns: a dictionary of container info from
                  swift.controllers.base.get_container_info
        :raises: NoSuchBucket when the container doesn't exist
        :raises: InternalError when the request failed without 404
        """
        if not self.is_authenticated:
            sw_req = self.to_swift_req('TEST', None, None, body='')
            # don't show log message of this request
            sw_req.environ['swift.proxy_access_log_made'] = True

            sw_resp = sw_req.get_response(app)

            if not sw_req.remote_user:
                raise SignatureDoesNotMatch(
                    **self.signature_does_not_match_kwargs())

            _, self.account, _ = split_path(sw_resp.environ['PATH_INFO'],
                                            2, 3, True)
        sw_req = self.to_swift_req('TEST', self.container_name, None)
        info = get_container_info(sw_req.environ, app, swift_source='S3')
        if is_success(info['status']):
            return info
        elif info['status'] == HTTP_NOT_FOUND:
            raise NoSuchBucket(self.container_name)
        elif info['status'] == HTTP_SERVICE_UNAVAILABLE:
            raise ServiceUnavailable()
        else:
            raise InternalError(
                'unexpected status code %d' % info['status'])

    def gen_multipart_manifest_delete_query(self, app, obj=None, version=None):
        if not self.conf.allow_multipart_uploads:
            return {}
        if not obj:
            obj = self.object_name
        query = {} if version is None else {
            'version-id': version, 'symlink': 'get'}
        resp = self.get_response(app, 'HEAD', obj=obj, query=query)
        if not resp.is_slo:
            return {}
        elif resp.sysmeta_headers.get(sysmeta_header('object', 'etag')):
            # Even if allow_async_delete is turned off, SLO will just handle
            # the delete synchronously, so we don't need to check before
            # setting async=on
            return {'multipart-manifest': 'delete', 'async': 'on'}
        else:
            return {'multipart-manifest': 'delete'}

    def set_acl_handler(self, handler):
        pass


class S3AclRequest(S3Request):
    """
    S3Acl request object.
    """

    def __init__(self, env, app=None, conf=None):
        super(S3AclRequest, self).__init__(env, app, conf)
        self.authenticate(app)
        self.acl_handler = None

    @property
    def controller(self):
        if 'acl' in self.params and not self.is_service_request:
            return S3AclController
        return super(S3AclRequest, self).controller

    def authenticate(self, app):
        """
        authenticate method will run pre-authenticate request and retrieve
        account information.
        Note that it currently supports only keystone and tempauth.
        (no support for the third party authentication middleware)
        """
        sw_req = self.to_swift_req('TEST', None, None, body='')
        # don't show log message of this request
        sw_req.environ['swift.proxy_access_log_made'] = True

        sw_resp = sw_req.get_response(app)

        if not sw_req.remote_user:
            raise SignatureDoesNotMatch(
                **self.signature_does_not_match_kwargs())

        _, self.account, _ = split_path(sw_resp.environ['PATH_INFO'],
                                        2, 3, True)

        if 'HTTP_X_USER_NAME' in sw_resp.environ:
            # keystone
            self.user_id = "%s:%s" % (sw_resp.environ['HTTP_X_TENANT_NAME'],
                                      sw_resp.environ['HTTP_X_USER_NAME'])
            if six.PY2 and not isinstance(self.user_id, bytes):
                self.user_id = self.user_id.encode('utf8')
        else:
            # tempauth
            self.user_id = self.access_key

        sw_req.environ.get('swift.authorize', lambda req: None)(sw_req)
        self.environ['swift_owner'] = sw_req.environ.get('swift_owner', False)
        if 'REMOTE_USER' in sw_req.environ:
            self.environ['REMOTE_USER'] = sw_req.environ['REMOTE_USER']

        # Need to skip S3 authorization on subsequent requests to prevent
        # overwriting the account in PATH_INFO
        del self.environ['s3api.auth_details']

    def to_swift_req(self, method, container, obj, query=None,
                     body=None, headers=None):
        sw_req = super(S3AclRequest, self).to_swift_req(
            method, container, obj, query, body, headers)
        if self.account:
            sw_req.environ['swift_owner'] = True  # needed to set ACL
            sw_req.environ['swift.authorize_override'] = True
            sw_req.environ['swift.authorize'] = lambda req: None
        return sw_req

    def get_acl_response(self, app, method=None, container=None, obj=None,
                         headers=None, body=None, query=None):
        """
        Wrapper method of _get_response to add s3 acl information
        from response sysmeta headers.
        """

        resp = self._get_response(
            app, method, container, obj, headers, body, query)
        resp.bucket_acl = decode_acl(
            'container', resp.sysmeta_headers, self.conf.allow_no_owner)
        resp.object_acl = decode_acl(
            'object', resp.sysmeta_headers, self.conf.allow_no_owner)

        return resp

    def get_response(self, app, method=None, container=None, obj=None,
                     headers=None, body=None, query=None):
        """
        Wrap up get_response call to hook with acl handling method.
        """
        if not self.acl_handler:
            # we should set acl_handler all time before calling get_response
            raise Exception('get_response called before set_acl_handler')
        resp = self.acl_handler.handle_acl(
            app, method, container, obj, headers)

        # possible to skip recalling get_response_acl if resp is not
        # None (e.g. HEAD)
        if resp:
            return resp
        return self.get_acl_response(app, method, container, obj,
                                     headers, body, query)

    def set_acl_handler(self, acl_handler):
        self.acl_handler = acl_handler


class SigV4Request(SigV4Mixin, S3Request):
    pass


class SigV4S3AclRequest(SigV4Mixin, S3AclRequest):
    pass<|MERGE_RESOLUTION|>--- conflicted
+++ resolved
@@ -558,29 +558,17 @@
         # by full URL when absolute path given. See swift.swob for more detail.
         self.environ['swift.leave_relative_location'] = True
 
-<<<<<<< HEAD
-    def validate_part_number(self, max_parts, parts_count=None):
-=======
     def validate_part_number(self, parts_count=None, check_max=True):
->>>>>>> b73eb6c7
         """
         Get the partNumber param, if it exists, and check it is valid.
 
         To be valid, a partNumber must satisfy two criteria. First, it must be
         an integer between 1 and the maximum allowed parts, inclusive. The
-<<<<<<< HEAD
-        maximum allowed parts is the maximum of ``max_parts`` and, if given,
-        ``num_parts``. Second, the partNumber must be less than or equal to the
-        ``parts_count``, if it is given.
-
-        :param max_parts: the maximum value allowed for partNumber.
-=======
         maximum allowed parts is the maximum of the configured
         ``max_upload_part_num`` and, if given, ``parts_count``. Second, the
         partNumber must be less than or equal to the ``parts_count``, if it is
         given.
 
->>>>>>> b73eb6c7
         :param parts_count: if given, this is the number of parts in an
             existing object.
         :raises InvalidPartArgument: if the partNumber param is invalid i.e.
@@ -591,26 +579,6 @@
             otherwise ``None``.
         """
         part_number = self.params.get('partNumber')
-<<<<<<< HEAD
-        if part_number is not None:
-            try:
-                parts_count = int(parts_count)
-            except (TypeError, ValueError):
-                # an invalid/empty param is treated like parts_count=max_parts
-                parts_count = max_parts
-
-            # max_parts may be raised to the number of existing parts
-            max_parts = max(max_parts, parts_count)
-            try:
-                part_number = int(part_number)
-                if part_number < 1 or part_number > max_parts:
-                    raise ValueError
-            except ValueError:
-                raise InvalidPartArgument(max_parts, part_number)  # 400
-            else:
-                if part_number > parts_count:
-                    raise InvalidPartNumber()  # 416
-=======
         if part_number is None:
             return None
 
@@ -638,7 +606,6 @@
                 raise InvalidPartArgument(max_parts, part_number)  # 400
             if part_number > parts_count:
                 raise InvalidPartNumber()  # 416
->>>>>>> b73eb6c7
 
         return part_number
 
@@ -1524,10 +1491,6 @@
             raise AccessDenied(reason='forbidden')
         if status == HTTP_REQUESTED_RANGE_NOT_SATISFIABLE:
             self.validate_part_number(
-<<<<<<< HEAD
-                max_parts=self.conf.max_upload_part_num,
-=======
->>>>>>> b73eb6c7
                 parts_count=resp.headers.get('x-amz-mp-parts-count'))
             raise InvalidRange()
         if status == HTTP_SERVICE_UNAVAILABLE:

# Copyright (c) 2014 OpenStack Foundation.
#
# Licensed under the Apache License, Version 2.0 (the "License");
# you may not use this file except in compliance with the License.
# You may obtain a copy of the License at
#
#    http://www.apache.org/licenses/LICENSE-2.0
#
# Unless required by applicable law or agreed to in writing, software
# distributed under the License is distributed on an "AS IS" BASIS,
# WITHOUT WARRANTIES OR CONDITIONS OF ANY KIND, either express or
# implied.
# See the License for the specific language governing permissions and
# limitations under the License.

import base64
import binascii
from collections import defaultdict, OrderedDict
from email.header import Header
from hashlib import sha1, sha256
import hmac
import re
import six
# pylint: disable-msg=import-error
from six.moves.urllib.parse import quote, unquote, parse_qsl
import string

from swift.common.utils import split_path, json, get_swift_info, \
    close_if_possible, md5
from swift.common import swob
from swift.common.http import HTTP_OK, HTTP_CREATED, HTTP_ACCEPTED, \
    HTTP_NO_CONTENT, HTTP_UNAUTHORIZED, HTTP_FORBIDDEN, HTTP_NOT_FOUND, \
    HTTP_CONFLICT, HTTP_UNPROCESSABLE_ENTITY, HTTP_REQUEST_ENTITY_TOO_LARGE, \
    HTTP_PARTIAL_CONTENT, HTTP_NOT_MODIFIED, HTTP_PRECONDITION_FAILED, \
    HTTP_REQUESTED_RANGE_NOT_SATISFIABLE, HTTP_LENGTH_REQUIRED, \
    HTTP_BAD_REQUEST, HTTP_REQUEST_TIMEOUT, HTTP_SERVICE_UNAVAILABLE, \
    is_success

from swift.common.constraints import check_utf8
from swift.proxy.controllers.base import get_container_info
from swift.common.request_helpers import check_path_header

from swift.common.middleware.s3api.controllers import ServiceController, \
    ObjectController, AclController, MultiObjectDeleteController, \
    LocationController, LoggingStatusController, PartController, \
    UploadController, UploadsController, VersioningController, \
    UnsupportedController, S3AclController, BucketController, \
    TaggingController
from swift.common.middleware.s3api.s3response import AccessDenied, \
    InvalidArgument, InvalidDigest, BucketAlreadyOwnedByYou, \
    RequestTimeTooSkewed, S3Response, SignatureDoesNotMatch, \
    BucketAlreadyExists, BucketNotEmpty, EntityTooLarge, \
    InternalError, NoSuchBucket, NoSuchKey, PreconditionFailed, InvalidRange, \
    MissingContentLength, InvalidStorageClass, S3NotImplemented, InvalidURI, \
    MalformedXML, InvalidRequest, RequestTimeout, InvalidBucketName, \
    BadDigest, AuthorizationHeaderMalformed, \
    AuthorizationQueryParametersError, ServiceUnavailable
from swift.common.middleware.s3api.exception import NotS3Request, \
    BadSwiftRequest
from swift.common.middleware.s3api.utils import utf8encode, \
    S3Timestamp, mktime, MULTIUPLOAD_SUFFIX
from swift.common.middleware.s3api.subresource import decode_acl, encode_acl
from swift.common.middleware.s3api.utils import sysmeta_header, \
    validate_bucket_name, Config
from swift.common.middleware.s3api.acl_utils import handle_acl_header


# List of sub-resources that must be maintained as part of the HMAC
# signature string.
ALLOWED_SUB_RESOURCES = sorted([
    'acl', 'delete', 'lifecycle', 'location', 'logging', 'notification',
    'partNumber', 'policy', 'requestPayment', 'torrent', 'uploads', 'uploadId',
    'versionId', 'versioning', 'versions', 'website',
    'response-cache-control', 'response-content-disposition',
    'response-content-encoding', 'response-content-language',
    'response-content-type', 'response-expires', 'cors', 'tagging', 'restore'
])


MAX_32BIT_INT = 2147483647
SIGV2_TIMESTAMP_FORMAT = '%Y-%m-%dT%H:%M:%S'
SIGV4_X_AMZ_DATE_FORMAT = '%Y%m%dT%H%M%SZ'
SERVICE = 's3'  # useful for mocking out in tests


def _header_strip(value):
    # S3 seems to strip *all* control characters
    if value is None:
        return None
    stripped = _header_strip.re.sub('', value)
    if value and not stripped:
        # If there's nothing left after stripping,
        # behave as though it wasn't provided
        return None
    return stripped


_header_strip.re = re.compile('^[\x00-\x20]*|[\x00-\x20]*$')


def _header_acl_property(resource):
    """
    Set and retrieve the acl in self.headers
    """
    def getter(self):
        return getattr(self, '_%s' % resource)

    def setter(self, value):
        self.headers.update(encode_acl(resource, value))
        setattr(self, '_%s' % resource, value)

    def deleter(self):
        self.headers[sysmeta_header(resource, 'acl')] = ''

    return property(getter, setter, deleter,
                    doc='Get and set the %s acl property' % resource)


class HashingInput(object):
    """
    wsgi.input wrapper to verify the hash of the input as it's read.
    """
    def __init__(self, reader, content_length, hasher, expected_hex_hash):
        self._input = reader
        self._to_read = content_length
        self._hasher = hasher()
        self._expected = expected_hex_hash

    def read(self, size=None):
        chunk = self._input.read(size)
        self._hasher.update(chunk)
        self._to_read -= len(chunk)
        short_read = bool(chunk) if size is None else (len(chunk) < size)
        if self._to_read < 0 or (short_read and self._to_read) or (
                self._to_read == 0 and
                self._hasher.hexdigest() != self._expected):
            self.close()
            # Since we don't return the last chunk, the PUT never completes
            raise swob.HTTPUnprocessableEntity(
                'The X-Amz-Content-SHA56 you specified did not match '
                'what we received.')
        return chunk

    def close(self):
        close_if_possible(self._input)


class SigV4Mixin(object):
    """
    A request class mixin to provide S3 signature v4 functionality
    """

    def check_signature(self, secret):
        secret = utf8encode(secret)
        user_signature = self.signature
        derived_secret = b'AWS4' + secret
        for scope_piece in self.scope.values():
            derived_secret = hmac.new(
                derived_secret, scope_piece.encode('utf8'), sha256).digest()
        valid_signature = hmac.new(
            derived_secret, self.string_to_sign, sha256).hexdigest()
        return user_signature == valid_signature

    @property
    def _is_query_auth(self):
        return 'X-Amz-Credential' in self.params

    @property
    def timestamp(self):
        """
        Return timestamp string according to the auth type
        The difference from v2 is v4 have to see 'X-Amz-Date' even though
        it's query auth type.
        """
        if not self._timestamp:
            try:
                if self._is_query_auth and 'X-Amz-Date' in self.params:
                    # NOTE(andrey-mp): Date in Signature V4 has different
                    # format
                    timestamp = mktime(
                        self.params['X-Amz-Date'], SIGV4_X_AMZ_DATE_FORMAT)
                else:
                    if self.headers.get('X-Amz-Date'):
                        timestamp = mktime(
                            self.headers.get('X-Amz-Date'),
                            SIGV4_X_AMZ_DATE_FORMAT)
                    else:
                        timestamp = mktime(self.headers.get('Date'))
            except (ValueError, TypeError):
                raise AccessDenied('AWS authentication requires a valid Date '
                                   'or x-amz-date header')

            if timestamp < 0:
                raise AccessDenied('AWS authentication requires a valid Date '
                                   'or x-amz-date header')

            try:
                self._timestamp = S3Timestamp(timestamp)
            except ValueError:
                # Must be far-future; blame clock skew
                raise RequestTimeTooSkewed()

        return self._timestamp

    def _validate_expire_param(self):
        """
        Validate X-Amz-Expires in query parameter
        :raises: AccessDenied
        :raises: AuthorizationQueryParametersError
        :raises: AccessDenined
        """
        err = None
        try:
            expires = int(self.params['X-Amz-Expires'])
        except KeyError:
            raise AccessDenied()
        except ValueError:
            err = 'X-Amz-Expires should be a number'
        else:
            if expires < 0:
                err = 'X-Amz-Expires must be non-negative'
            elif expires >= 2 ** 63:
                err = 'X-Amz-Expires should be a number'
            elif expires > 604800:
                err = ('X-Amz-Expires must be less than a week (in seconds); '
                       'that is, the given X-Amz-Expires must be less than '
                       '604800 seconds')
        if err:
            raise AuthorizationQueryParametersError(err)

        if int(self.timestamp) + expires < S3Timestamp.now():
            raise AccessDenied('Request has expired')

    def _parse_credential(self, credential_string):
        parts = credential_string.split("/")
        # credential must be in following format:
        # <access-key-id>/<date>/<AWS-region>/<AWS-service>/aws4_request
        if not parts[0] or len(parts) != 5:
            raise AccessDenied()
        return dict(zip(['access', 'date', 'region', 'service', 'terminal'],
                        parts))

    def _parse_query_authentication(self):
        """
        Parse v4 query authentication
        - version 4:
            'X-Amz-Credential' and 'X-Amz-Signature' should be in param
        :raises: AccessDenied
        :raises: AuthorizationHeaderMalformed
        """
        if self.params.get('X-Amz-Algorithm') != 'AWS4-HMAC-SHA256':
            raise InvalidArgument('X-Amz-Algorithm',
                                  self.params.get('X-Amz-Algorithm'))
        try:
            cred_param = self._parse_credential(
                self.params['X-Amz-Credential'])
            sig = self.params['X-Amz-Signature']
            if not sig:
                raise AccessDenied()
        except KeyError:
            raise AccessDenied()

        try:
            signed_headers = self.params['X-Amz-SignedHeaders']
        except KeyError:
            # TODO: make sure if is it malformed request?
            raise AuthorizationHeaderMalformed()

        self._signed_headers = set(signed_headers.split(';'))

        invalid_messages = {
            'date': 'Invalid credential date "%s". This date is not the same '
                    'as X-Amz-Date: "%s".',
            'region': "Error parsing the X-Amz-Credential parameter; "
                    "the region '%s' is wrong; expecting '%s'",
            'service': 'Error parsing the X-Amz-Credential parameter; '
                    'incorrect service "%s". This endpoint belongs to "%s".',
            'terminal': 'Error parsing the X-Amz-Credential parameter; '
                    'incorrect terminal "%s". This endpoint uses "%s".',
        }
        for key in ('date', 'region', 'service', 'terminal'):
            if cred_param[key] != self.scope[key]:
                kwargs = {}
                if key == 'region':
                    # Allow lowercase region name
                    # for AWS .NET SDK compatibility
                    if not self.scope[key].islower() and \
                            cred_param[key] == self.scope[key].lower():
                        self.location = self.location.lower()
                        continue
                    kwargs = {'region': self.scope['region']}
                raise AuthorizationQueryParametersError(
                    invalid_messages[key] % (cred_param[key], self.scope[key]),
                    **kwargs)

        return cred_param['access'], sig

    def _parse_header_authentication(self):
        """
        Parse v4 header authentication
        - version 4:
            'X-Amz-Credential' and 'X-Amz-Signature' should be in param
        :raises: AccessDenied
        :raises: AuthorizationHeaderMalformed
        """

        auth_str = self.headers['Authorization']
        cred_param = self._parse_credential(auth_str.partition(
            "Credential=")[2].split(',')[0])
        sig = auth_str.partition("Signature=")[2].split(',')[0]
        if not sig:
            raise AccessDenied()
        signed_headers = auth_str.partition(
            "SignedHeaders=")[2].split(',', 1)[0]
        if not signed_headers:
            # TODO: make sure if is it Malformed?
            raise AuthorizationHeaderMalformed()

        invalid_messages = {
            'date': 'Invalid credential date "%s". This date is not the same '
                    'as X-Amz-Date: "%s".',
            'region': "The authorization header is malformed; the region '%s' "
                    "is wrong; expecting '%s'",
            'service': 'The authorization header is malformed; incorrect '
                    'service "%s". This endpoint belongs to "%s".',
            'terminal': 'The authorization header is malformed; incorrect '
                    'terminal "%s". This endpoint uses "%s".',
        }
        for key in ('date', 'region', 'service', 'terminal'):
            if cred_param[key] != self.scope[key]:
                kwargs = {}
                if key == 'region':
                    # Allow lowercase region name
                    # for AWS .NET SDK compatibility
                    if not self.scope[key].islower() and \
                            cred_param[key] == self.scope[key].lower():
                        self.location = self.location.lower()
                        continue
                    kwargs = {'region': self.scope['region']}
                raise AuthorizationHeaderMalformed(
                    invalid_messages[key] % (cred_param[key], self.scope[key]),
                    **kwargs)

        self._signed_headers = set(signed_headers.split(';'))

        return cred_param['access'], sig

    def _canonical_query_string(self):
        return '&'.join(
            '%s=%s' % (swob.wsgi_quote(key, safe='-_.~'),
                       swob.wsgi_quote(value, safe='-_.~'))
            for key, value in sorted(self.params.items())
            if key not in ('Signature', 'X-Amz-Signature')).encode('ascii')

    def _headers_to_sign(self):
        """
        Select the headers from the request that need to be included
        in the StringToSign.

        :return : dict of headers to sign, the keys are all lower case
        """
        if 'headers_raw' in self.environ:  # eventlet >= 0.19.0
            # See https://github.com/eventlet/eventlet/commit/67ec999
            headers_lower_dict = defaultdict(list)
            for key, value in self.environ['headers_raw']:
                headers_lower_dict[key.lower().strip()].append(
                    ' '.join(_header_strip(value or '').split()))
            headers_lower_dict = {k: ','.join(v)
                                  for k, v in headers_lower_dict.items()}
        else:  # mostly-functional fallback
            headers_lower_dict = dict(
                (k.lower().strip(), ' '.join(_header_strip(v or '').split()))
                for (k, v) in six.iteritems(self.headers))

        if 'host' in headers_lower_dict and re.match(
                'Boto/2.[0-9].[0-2]',
                headers_lower_dict.get('user-agent', '')):
            # Boto versions < 2.9.3 strip the port component of the host:port
            # header, so detect the user-agent via the header and strip the
            # port if we detect an old boto version.
            headers_lower_dict['host'] = \
                headers_lower_dict['host'].split(':')[0]

        headers_to_sign = [
            (key, value) for key, value in sorted(headers_lower_dict.items())
            if key in self._signed_headers]

        if len(headers_to_sign) != len(self._signed_headers):
            # NOTE: if we are missing the header suggested via
            # signed_header in actual header, it results in
            # SignatureDoesNotMatch in actual S3 so we can raise
            # the error immediately here to save redundant check
            # process.
            raise SignatureDoesNotMatch()

        return headers_to_sign

    def _canonical_uri(self):
        """
        It won't require bucket name in canonical_uri for v4.
        """
        return swob.wsgi_to_bytes(self.environ.get('RAW_PATH_INFO', self.path))

    def _canonical_request(self):
        # prepare 'canonical_request'
        # Example requests are like following:
        #
        # GET
        # /
        # Action=ListUsers&Version=2010-05-08
        # content-type:application/x-www-form-urlencoded; charset=utf-8
        # host:iam.amazonaws.com
        # x-amz-date:20150830T123600Z
        #
        # content-type;host;x-amz-date
        # e3b0c44298fc1c149afbf4c8996fb92427ae41e4649b934ca495991b7852b855
        #

        # 1. Add verb like: GET
        cr = [swob.wsgi_to_bytes(self.method.upper())]

        # 2. Add path like: /
        path = self._canonical_uri()
        cr.append(path)

        # 3. Add query like: Action=ListUsers&Version=2010-05-08
        cr.append(self._canonical_query_string())

        # 4. Add headers like:
        # content-type:application/x-www-form-urlencoded; charset=utf-8
        # host:iam.amazonaws.com
        # x-amz-date:20150830T123600Z
        headers_to_sign = self._headers_to_sign()
        cr.append(b''.join(swob.wsgi_to_bytes('%s:%s\n' % (key, value))
                           for key, value in headers_to_sign))

        # 5. Add signed headers into canonical request like
        # content-type;host;x-amz-date
        cr.append(b';'.join(swob.wsgi_to_bytes(k) for k, v in headers_to_sign))

        # 6. Add payload string at the tail
        if 'X-Amz-Credential' in self.params:
            # V4 with query parameters only
            hashed_payload = 'UNSIGNED-PAYLOAD'
        elif 'X-Amz-Content-SHA256' not in self.headers:
            msg = 'Missing required header for this request: ' \
                  'x-amz-content-sha256'
            raise InvalidRequest(msg)
        else:
            hashed_payload = self.headers['X-Amz-Content-SHA256']
            if hashed_payload != 'UNSIGNED-PAYLOAD':
                if self.content_length == 0:
                    if hashed_payload.lower() != sha256().hexdigest():
                        raise BadDigest(
                            'The X-Amz-Content-SHA56 you specified did not '
                            'match what we received.')
                elif self.content_length:
                    self.environ['wsgi.input'] = HashingInput(
                        self.environ['wsgi.input'],
                        self.content_length,
                        sha256,
                        hashed_payload.lower())
                # else, length not provided -- Swift will kick out a
                # 411 Length Required which will get translated back
                # to a S3-style response in S3Request._swift_error_codes
        cr.append(swob.wsgi_to_bytes(hashed_payload))
        return b'\n'.join(cr)

    @property
    def scope(self):
        return OrderedDict([
            ('date', self.timestamp.amz_date_format.split('T')[0]),
            ('region', self.location),
            ('service', SERVICE),
            ('terminal', 'aws4_request'),
        ])

    def _string_to_sign(self):
        """
        Create 'StringToSign' value in Amazon terminology for v4.
        """
        return b'\n'.join([
            b'AWS4-HMAC-SHA256',
            self.timestamp.amz_date_format.encode('ascii'),
            '/'.join(self.scope.values()).encode('utf8'),
            sha256(self._canonical_request()).hexdigest().encode('ascii')])

    def signature_does_not_match_kwargs(self):
        kwargs = super(SigV4Mixin, self).signature_does_not_match_kwargs()
        cr = self._canonical_request()
        kwargs.update({
            'canonical_request': cr,
            'canonical_request_bytes': ' '.join(
                format(ord(c), '02x') for c in cr.decode('latin1')),
        })
        return kwargs


def get_request_class(env, s3_acl):
    """
    Helper function to find a request class to use from Map
    """
    if s3_acl:
        request_classes = (S3AclRequest, SigV4S3AclRequest)
    else:
        request_classes = (S3Request, SigV4Request)

    req = swob.Request(env)
    if 'X-Amz-Credential' in req.params or \
            req.headers.get('Authorization', '').startswith(
                'AWS4-HMAC-SHA256 '):
        # This is an Amazon SigV4 request
        return request_classes[1]
    else:
        # The others using Amazon SigV2 class
        return request_classes[0]


class S3Request(swob.Request):
    """
    S3 request object.
    """

    bucket_acl = _header_acl_property('container')
    object_acl = _header_acl_property('object')

    def __init__(self, env, app=None, conf=None):
        # NOTE: app is not used by this class, need for compatibility of S3acl
        swob.Request.__init__(self, env)
        self.conf = conf or Config()
        self.location = self.conf.location
        self._timestamp = None
        self.access_key, self.signature = self._parse_auth_info()
        self.bucket_in_host = self._parse_host()
        self.container_name, self.object_name = self._parse_uri()
        self._validate_headers()
        # Lock in string-to-sign now, before we start messing with query params
        self.string_to_sign = self._string_to_sign()
        self.environ['s3api.auth_details'] = {
            'access_key': self.access_key,
            'signature': self.signature,
            'string_to_sign': self.string_to_sign,
            'check_signature': self.check_signature,
        }
        self.account = None
        self.user_id = None

        # Avoids that swift.swob.Response replaces Location header value
        # by full URL when absolute path given. See swift.swob for more detail.
        self.environ['swift.leave_relative_location'] = True

    def check_signature(self, secret):
        secret = utf8encode(secret)
        user_signature = self.signature
        valid_signature = base64.b64encode(hmac.new(
            secret, self.string_to_sign, sha1).digest()).strip()
        if not six.PY2:
            valid_signature = valid_signature.decode('ascii')
        return user_signature == valid_signature

    @property
    def timestamp(self):
        """
        S3Timestamp from Date header. If X-Amz-Date header specified, it
        will be prior to Date header.

        :return : S3Timestamp instance
        """
        if not self._timestamp:
            try:
                if self._is_query_auth and 'Timestamp' in self.params:
                    # If Timestamp specified in query, it should be prior
                    # to any Date header (is this right?)
                    timestamp = mktime(
                        self.params['Timestamp'], SIGV2_TIMESTAMP_FORMAT)
                else:
                    timestamp = mktime(
                        self.headers.get('X-Amz-Date',
                                         self.headers.get('Date')))
            except ValueError:
                raise AccessDenied('AWS authentication requires a valid Date '
                                   'or x-amz-date header')

            if timestamp < 0:
                raise AccessDenied('AWS authentication requires a valid Date '
                                   'or x-amz-date header')
            try:
                self._timestamp = S3Timestamp(timestamp)
            except ValueError:
                # Must be far-future; blame clock skew
                raise RequestTimeTooSkewed()

        return self._timestamp

    @property
    def _is_header_auth(self):
        return 'Authorization' in self.headers

    @property
    def _is_query_auth(self):
        return 'AWSAccessKeyId' in self.params

    def _parse_host(self):
        storage_domain = self.conf.storage_domain
        if not storage_domain:
            return None

        if not storage_domain.startswith('.'):
            storage_domain = '.' + storage_domain

        if 'HTTP_HOST' in self.environ:
            given_domain = self.environ['HTTP_HOST']
        elif 'SERVER_NAME' in self.environ:
            given_domain = self.environ['SERVER_NAME']
        else:
            return None

        port = ''
        if ':' in given_domain:
            given_domain, port = given_domain.rsplit(':', 1)
        if given_domain.endswith(storage_domain):
            return given_domain[:-len(storage_domain)]

        return None

    def _parse_uri(self):
        if not check_utf8(swob.wsgi_to_str(self.environ['PATH_INFO'])):
            raise InvalidURI(self.path)

        if self.bucket_in_host:
            obj = self.environ['PATH_INFO'][1:] or None
            return self.bucket_in_host, obj

        bucket, obj = self.split_path(0, 2, True)

        if bucket and not validate_bucket_name(
                bucket, self.conf.dns_compliant_bucket_names):
            # Ignore GET service case
            raise InvalidBucketName(bucket)
        return (bucket, obj)

    def _parse_query_authentication(self):
        """
        Parse v2 authentication query args
        TODO: make sure if 0, 1, 3 is supported?
        - version 0, 1, 2, 3:
            'AWSAccessKeyId' and 'Signature' should be in param

        :return: a tuple of access_key and signature
        :raises: AccessDenied
        """
        try:
            access = self.params['AWSAccessKeyId']
            expires = self.params['Expires']
            sig = self.params['Signature']
        except KeyError:
            raise AccessDenied()

        if not all([access, sig, expires]):
            raise AccessDenied()

        return access, sig

    def _parse_header_authentication(self):
        """
        Parse v2 header authentication info

        :returns: a tuple of access_key and signature
        :raises: AccessDenied
        """
        auth_str = self.headers['Authorization']
        if not auth_str.startswith('AWS ') or ':' not in auth_str:
            raise AccessDenied()
        # This means signature format V2
        access, sig = auth_str.split(' ', 1)[1].rsplit(':', 1)
        return access, sig

    def _parse_auth_info(self):
        """Extract the access key identifier and signature.

        :returns: a tuple of access_key and signature
        :raises: NotS3Request
        """
        if self._is_query_auth:
            self._validate_expire_param()
            return self._parse_query_authentication()
        elif self._is_header_auth:
            self._validate_dates()
            return self._parse_header_authentication()
        else:
            # if this request is neither query auth nor header auth
            # s3api regard this as not s3 request
            raise NotS3Request()

    def _validate_expire_param(self):
        """
        Validate Expires in query parameters
        :raises: AccessDenied
        """
        # Expires header is a float since epoch
        try:
            ex = S3Timestamp(float(self.params['Expires']))
        except (KeyError, ValueError):
            raise AccessDenied()

        if S3Timestamp.now() > ex:
            raise AccessDenied('Request has expired')

        if ex >= 2 ** 31:
            raise AccessDenied(
                'Invalid date (should be seconds since epoch): %s' %
                self.params['Expires'])

    def _validate_dates(self):
        """
        Validate Date/X-Amz-Date headers for signature v2
        :raises: AccessDenied
        :raises: RequestTimeTooSkewed
        """
        date_header = self.headers.get('Date')
        amz_date_header = self.headers.get('X-Amz-Date')
        if not date_header and not amz_date_header:
            raise AccessDenied('AWS authentication requires a valid Date '
                               'or x-amz-date header')

        # Anyways, request timestamp should be validated
        epoch = S3Timestamp(0)
        if self.timestamp < epoch:
            raise AccessDenied()

        # If the standard date is too far ahead or behind, it is an
        # error
        delta = abs(int(self.timestamp) - int(S3Timestamp.now()))
        if delta > self.conf.allowable_clock_skew:
            raise RequestTimeTooSkewed()

    def _validate_headers(self):
        if 'CONTENT_LENGTH' in self.environ:
            try:
                if self.content_length < 0:
                    raise InvalidArgument('Content-Length',
                                          self.content_length)
            except (ValueError, TypeError):
                raise InvalidArgument('Content-Length',
                                      self.environ['CONTENT_LENGTH'])

        value = _header_strip(self.headers.get('Content-MD5'))
        if value is not None:
            if not re.match('^[A-Za-z0-9+/]+={0,2}$', value):
                # Non-base64-alphabet characters in value.
                raise InvalidDigest(content_md5=value)
            try:
                self.headers['ETag'] = binascii.b2a_hex(
                    binascii.a2b_base64(value))
            except binascii.Error:
                # incorrect padding, most likely
                raise InvalidDigest(content_md5=value)

            if len(self.headers['ETag']) != 32:
                raise InvalidDigest(content_md5=value)

        if self.method == 'PUT' and any(h in self.headers for h in (
                'If-Match', 'If-None-Match',
                'If-Modified-Since', 'If-Unmodified-Since')):
            raise S3NotImplemented(
                'Conditional object PUTs are not supported.')

        if 'X-Amz-Copy-Source' in self.headers:
            try:
                check_path_header(self, 'X-Amz-Copy-Source', 2, '')
            except swob.HTTPException:
                msg = 'Copy Source must mention the source bucket and key: ' \
                      'sourcebucket/sourcekey'
                raise InvalidArgument('x-amz-copy-source',
                                      self.headers['X-Amz-Copy-Source'],
                                      msg)

        if 'x-amz-metadata-directive' in self.headers:
            value = self.headers['x-amz-metadata-directive']
            if value not in ('COPY', 'REPLACE'):
                err_msg = 'Unknown metadata directive.'
                raise InvalidArgument('x-amz-metadata-directive', value,
                                      err_msg)

        if 'x-amz-storage-class' in self.headers:
            # Only STANDARD is supported now.
            if self.headers['x-amz-storage-class'] != 'STANDARD':
                raise InvalidStorageClass()

        if 'x-amz-mfa' in self.headers:
            raise S3NotImplemented('MFA Delete is not supported.')

        sse_value = self.headers.get('x-amz-server-side-encryption')
        if sse_value is not None:
            if sse_value not in ('aws:kms', 'AES256'):
                raise InvalidArgument(
                    'x-amz-server-side-encryption', sse_value,
                    'The encryption method specified is not supported')
            encryption_enabled = get_swift_info(admin=True)['admin'].get(
                'encryption', {}).get('enabled')
            if not encryption_enabled or sse_value != 'AES256':
                raise S3NotImplemented(
                    'Server-side encryption is not supported.')

        if 'x-amz-website-redirect-location' in self.headers:
            raise S3NotImplemented('Website redirection is not supported.')

        # https://docs.aws.amazon.com/AmazonS3/latest/API/sigv4-streaming.html
        # describes some of what would be required to support this
        if any(['aws-chunked' in self.headers.get('content-encoding', ''),
                'STREAMING-AWS4-HMAC-SHA256-PAYLOAD' == self.headers.get(
                    'x-amz-content-sha256', ''),
                'x-amz-decoded-content-length' in self.headers]):
            raise S3NotImplemented('Transfering payloads in multiple chunks '
                                   'using aws-chunked is not supported.')

        if 'x-amz-tagging' in self.headers:
            raise S3NotImplemented('Object tagging is not supported.')

    @property
    def body(self):
        """
        swob.Request.body is not secure against malicious input.  It consumes
        too much memory without any check when the request body is excessively
        large.  Use xml() instead.
        """
        raise AttributeError("No attribute 'body'")

    def xml(self, max_length):
        """
        Similar to swob.Request.body, but it checks the content length before
        creating a body string.
        """
        te = self.headers.get('transfer-encoding', '')
        te = [x.strip() for x in te.split(',') if x.strip()]
        if te and (len(te) > 1 or te[-1] != 'chunked'):
            raise S3NotImplemented('A header you provided implies '
                                   'functionality that is not implemented',
                                   header='Transfer-Encoding')

        ml = self.message_length()
        if ml and ml > max_length:
            raise MalformedXML()

        if te or ml:
            # Limit the read similar to how SLO handles manifests
            try:
                body = self.body_file.read(max_length)
            except swob.HTTPException as err:
                if err.status_int == HTTP_UNPROCESSABLE_ENTITY:
                    # Special case for HashingInput check
                    raise BadDigest(
                        'The X-Amz-Content-SHA56 you specified did not '
                        'match what we received.')
                raise
        else:
            # No (or zero) Content-Length provided, and not chunked transfer;
            # no body. Assume zero-length, and enforce a required body below.
            return None

        return body

    def check_md5(self, body):
        if 'HTTP_CONTENT_MD5' not in self.environ:
            raise InvalidRequest('Missing required header for this request: '
                                 'Content-MD5')

        digest = base64.b64encode(md5(
            body, usedforsecurity=False).digest()).strip().decode('ascii')
        if self.environ['HTTP_CONTENT_MD5'] != digest:
            raise BadDigest(content_md5=self.environ['HTTP_CONTENT_MD5'])

    def _copy_source_headers(self):
        env = {}
        for key, value in self.environ.items():
            if key.startswith('HTTP_X_AMZ_COPY_SOURCE_'):
                env[key.replace('X_AMZ_COPY_SOURCE_', '')] = value

        return swob.HeaderEnvironProxy(env)

    def check_copy_source(self, app):
        """
        check_copy_source checks the copy source existence and if copying an
        object to itself, for illegal request parameters

        :returns: the source HEAD response
        """
        try:
            src_path = self.headers['X-Amz-Copy-Source']
        except KeyError:
            return None

        src_path, qs = src_path.partition('?')[::2]
        parsed = parse_qsl(qs, True)
        if not parsed:
            # version_id = None
            query = {}
        elif len(parsed) == 1 and parsed[0][0] == 'versionId':
            # version_id = parsed[0][1]
            query = {'version-id': parsed[0][1]}
        else:
            raise InvalidArgument('X-Amz-Copy-Source',
                                  self.headers['X-Amz-Copy-Source'],
                                  'Unsupported copy source parameter.')

        src_path = unquote(src_path)
        src_path = src_path if src_path.startswith('/') else ('/' + src_path)
        src_bucket, src_obj = split_path(src_path, 0, 2, True)

        headers = swob.HeaderKeyDict()
        headers.update(self._copy_source_headers())

        src_resp = self.get_response(app, 'HEAD', src_bucket, src_obj,
                                     headers=headers, query=query)
        if src_resp.status_int == 304:  # pylint: disable-msg=E1101
            raise PreconditionFailed()

        if (self.container_name == src_bucket and
                self.object_name == src_obj and
                self.headers.get('x-amz-metadata-directive',
                                 'COPY') == 'COPY' and
                not query):
            raise InvalidRequest("This copy request is illegal "
                                 "because it is trying to copy an "
                                 "object to itself without "
                                 "changing the object's metadata, "
                                 "storage class, website redirect "
                                 "location or encryption "
                                 "attributes.")
        # We've done some normalizing; write back so it's ready for
        # to_swift_req
        self.headers['X-Amz-Copy-Source'] = src_path
        if query:
            self.headers['X-Amz-Copy-Source'] += \
                '?versionId=' + query['version-id']
        return src_resp

    def _canonical_uri(self):
        """
        Require bucket name in canonical_uri for v2 in virtual hosted-style.
        """
        raw_path_info = self.environ.get('RAW_PATH_INFO', self.path)
        if self.bucket_in_host:
            raw_path_info = '/' + self.bucket_in_host + raw_path_info
        return raw_path_info

    def _string_to_sign(self):
        """
        Create 'StringToSign' value in Amazon terminology for v2.
        """
        amz_headers = {}

        buf = [swob.wsgi_to_bytes(wsgi_str) for wsgi_str in [
            self.method,
            _header_strip(self.headers.get('Content-MD5')) or '',
            _header_strip(self.headers.get('Content-Type')) or '']]

        if 'headers_raw' in self.environ:  # eventlet >= 0.19.0
            # See https://github.com/eventlet/eventlet/commit/67ec999
            amz_headers = defaultdict(list)
            for key, value in self.environ['headers_raw']:
                key = key.lower()
                if not key.startswith('x-amz-'):
                    continue
                amz_headers[key.strip()].append(value.strip())
            amz_headers = dict((key, ','.join(value))
                               for key, value in amz_headers.items())
        else:  # mostly-functional fallback
            amz_headers = dict((key.lower(), value)
                               for key, value in self.headers.items()
                               if key.lower().startswith('x-amz-'))

        if self._is_header_auth:
            if 'x-amz-date' in amz_headers:
                buf.append(b'')
            elif 'Date' in self.headers:
                buf.append(swob.wsgi_to_bytes(self.headers['Date']))
        elif self._is_query_auth:
            buf.append(swob.wsgi_to_bytes(self.params['Expires']))
        else:
            # Should have already raised NotS3Request in _parse_auth_info,
            # but as a sanity check...
            raise AccessDenied()

        for key, value in sorted(amz_headers.items()):
            buf.append(swob.wsgi_to_bytes("%s:%s" % (key, value)))

        path = self._canonical_uri()
        if self.query_string:
            path += '?' + self.query_string
        params = []
        if '?' in path:
            path, args = path.split('?', 1)
            for key, value in sorted(self.params.items()):
                if key in ALLOWED_SUB_RESOURCES:
                    params.append('%s=%s' % (key, value) if value else key)
        if params:
            buf.append(swob.wsgi_to_bytes('%s?%s' % (path, '&'.join(params))))
        else:
            buf.append(swob.wsgi_to_bytes(path))
        return b'\n'.join(buf)

    def signature_does_not_match_kwargs(self):
        return {
            'a_w_s_access_key_id': self.access_key,
            'string_to_sign': self.string_to_sign,
            'signature_provided': self.signature,
            'string_to_sign_bytes': ' '.join(
                format(ord(c), '02x')
                for c in self.string_to_sign.decode('latin1')),
        }

    @property
    def controller_name(self):
        return self.controller.__name__[:-len('Controller')]

    @property
    def controller(self):
        if self.is_service_request:
            return ServiceController

        if not self.conf.allow_multipart_uploads:
            multi_part = ['partNumber', 'uploadId', 'uploads']
            if len([p for p in multi_part if p in self.params]):
                raise S3NotImplemented("Multi-part feature isn't support")

        if 'acl' in self.params:
            return AclController
        if 'delete' in self.params:
            return MultiObjectDeleteController
        if 'location' in self.params:
            return LocationController
        if 'logging' in self.params:
            return LoggingStatusController
        if 'partNumber' in self.params:
            return PartController
        if 'uploadId' in self.params:
            return UploadController
        if 'uploads' in self.params:
            return UploadsController
        if 'versioning' in self.params:
            return VersioningController
        if 'tagging' in self.params:
            return TaggingController

        unsupported = ('notification', 'policy', 'requestPayment', 'torrent',
                       'website', 'cors', 'restore')
        if set(unsupported) & set(self.params):
            return UnsupportedController

        if self.is_object_request:
            return ObjectController
        return BucketController

    @property
    def is_service_request(self):
        return not self.container_name

    @property
    def is_bucket_request(self):
        return self.container_name and not self.object_name

    @property
    def is_object_request(self):
        return self.container_name and self.object_name

    @property
    def is_authenticated(self):
        return self.account is not None

    def to_swift_req(self, method, container, obj, query=None,
                     body=None, headers=None):
        """
        Create a Swift request based on this request's environment.
        """
        if self.account is None:
            account = self.access_key
        else:
            account = self.account

        env = self.environ.copy()
        env['swift.infocache'] = self.environ.setdefault('swift.infocache', {})

        def sanitize(value):
            if set(value).issubset(string.printable):
                return value

            value = Header(value, 'UTF-8').encode()
            if value.startswith('=?utf-8?q?'):
                return '=?UTF-8?Q?' + value[10:]
            elif value.startswith('=?utf-8?b?'):
                return '=?UTF-8?B?' + value[10:]
            else:
                return value

        if 'headers_raw' in env:  # eventlet >= 0.19.0
            # See https://github.com/eventlet/eventlet/commit/67ec999
            for key, value in env['headers_raw']:
                if not key.lower().startswith('x-amz-meta-'):
                    continue
                # AWS ignores user-defined headers with these characters
                if any(c in key for c in ' "),/;<=>?@[\\]{}'):
                    # NB: apparently, '(' *is* allowed
                    continue
                # Note that this may have already been deleted, e.g. if the
                # client sent multiple headers with the same name, or both
                # x-amz-meta-foo-bar and x-amz-meta-foo_bar
                env.pop('HTTP_' + key.replace('-', '_').upper(), None)
                # Need to preserve underscores. Since we know '=' can't be
                # present, quoted-printable seems appropriate.
                key = key.replace('_', '=5F').replace('-', '_').upper()
                key = 'HTTP_X_OBJECT_META_' + key[11:]
                if key in env:
                    env[key] += ',' + sanitize(value)
                else:
                    env[key] = sanitize(value)
        else:  # mostly-functional fallback
            for key in self.environ:
                if not key.startswith('HTTP_X_AMZ_META_'):
                    continue
                # AWS ignores user-defined headers with these characters
                if any(c in key for c in ' "),/;<=>?@[\\]{}'):
                    # NB: apparently, '(' *is* allowed
                    continue
                env['HTTP_X_OBJECT_META_' + key[16:]] = sanitize(env[key])
                del env[key]

        copy_from_version_id = ''
        if 'HTTP_X_AMZ_COPY_SOURCE' in env and env['REQUEST_METHOD'] == 'PUT':
            env['HTTP_X_COPY_FROM'], copy_from_version_id = env[
                'HTTP_X_AMZ_COPY_SOURCE'].partition('?versionId=')[::2]
            del env['HTTP_X_AMZ_COPY_SOURCE']
            env['CONTENT_LENGTH'] = '0'
            if env.pop('HTTP_X_AMZ_METADATA_DIRECTIVE', None) == 'REPLACE':
                env['HTTP_X_FRESH_METADATA'] = 'True'
            else:
                copy_exclude_headers = ('HTTP_CONTENT_DISPOSITION',
                                        'HTTP_CONTENT_ENCODING',
                                        'HTTP_CONTENT_LANGUAGE',
                                        'CONTENT_TYPE',
                                        'HTTP_EXPIRES',
                                        'HTTP_CACHE_CONTROL',
                                        'HTTP_X_ROBOTS_TAG')
                for key in copy_exclude_headers:
                    env.pop(key, None)
                for key in list(env.keys()):
                    if key.startswith('HTTP_X_OBJECT_META_'):
                        del env[key]

        if self.conf.force_swift_request_proxy_log:
            env['swift.proxy_access_log_made'] = False
        env['swift.source'] = 'S3'
        if method is not None:
            env['REQUEST_METHOD'] = method

        if obj:
            path = '/v1/%s/%s/%s' % (account, container, obj)
        elif container:
            path = '/v1/%s/%s' % (account, container)
        else:
            path = '/v1/%s' % (account)
        env['PATH_INFO'] = path

        params = []
        if query is not None:
            for key, value in sorted(query.items()):
                if value is not None:
                    params.append('%s=%s' % (key, quote(str(value))))
                else:
                    params.append(key)
        if copy_from_version_id and not (query and query.get('version-id')):
            params.append('version-id=' + copy_from_version_id)
        env['QUERY_STRING'] = '&'.join(params)

        return swob.Request.blank(quote(path), environ=env, body=body,
                                  headers=headers)

    def _swift_success_codes(self, method, container, obj):
        """
        Returns a list of expected success codes from Swift.
        """
        if not container:
            # Swift account access.
            code_map = {
                'GET': [
                    HTTP_OK,
                ],
            }
        elif not obj:
            # Swift container access.
            code_map = {
                'HEAD': [
                    HTTP_NO_CONTENT,
                ],
                'GET': [
                    HTTP_OK,
                    HTTP_NO_CONTENT,
                ],
                'PUT': [
                    HTTP_CREATED,
                ],
                'POST': [
                    HTTP_NO_CONTENT,
                ],
                'DELETE': [
                    HTTP_NO_CONTENT,
                ],
                'UPDATE': [  # used for bulk deletes
                    HTTP_ACCEPTED,
                ],
            }
        else:
            # Swift object access.
            code_map = {
                'HEAD': [
                    HTTP_OK,
                    HTTP_PARTIAL_CONTENT,
                    HTTP_NOT_MODIFIED,
                ],
                'GET': [
                    HTTP_OK,
                    HTTP_PARTIAL_CONTENT,
                    HTTP_NOT_MODIFIED,
                ],
                'PUT': [
                    HTTP_CREATED,
                    HTTP_ACCEPTED,  # For SLO with heartbeating
                ],
                'POST': [
                    HTTP_ACCEPTED,
                ],
                'DELETE': [
                    HTTP_OK,
                    HTTP_NO_CONTENT,
                ],
            }

        return code_map[method]

    def _bucket_put_accepted_error(self, container, app):
        sw_req = self.to_swift_req('HEAD', container, None)
        info = get_container_info(sw_req.environ, app, swift_source='S3')
        sysmeta = info.get('sysmeta', {})
        try:
            acl = json.loads(sysmeta.get('s3api-acl',
                                         sysmeta.get('swift3-acl', '{}')))
            owner = acl.get('Owner')
        except (ValueError, TypeError, KeyError):
            owner = None
        if owner is None or owner == self.user_id:
            raise BucketAlreadyOwnedByYou(container)
        raise BucketAlreadyExists(container)

    def _swift_error_codes(self, method, container, obj, env, app):
        """
        Returns a dict from expected Swift error codes to the corresponding S3
        error responses.
        """
        if not container:
            # Swift account access.
            code_map = {
                'GET': {
                },
            }
        elif not obj:
            # Swift container access.
            code_map = {
                'HEAD': {
                    HTTP_NOT_FOUND: (NoSuchBucket, container),
                },
                'GET': {
                    HTTP_NOT_FOUND: (NoSuchBucket, container),
                },
                'PUT': {
                    HTTP_ACCEPTED: (self._bucket_put_accepted_error, container,
                                    app),
                },
                'POST': {
                    HTTP_NOT_FOUND: (NoSuchBucket, container),
                },
                'DELETE': {
                    HTTP_NOT_FOUND: (NoSuchBucket, container),
                    HTTP_CONFLICT: BucketNotEmpty,
                },
                'UPDATE': {
                },
            }
        else:
            # Swift object access.

            # 404s differ depending upon whether the bucket exists
            # Note that base-container-existence checks happen elsewhere for
            # multi-part uploads, and get_container_info should be pulling
            # from the env cache
            def not_found_handler():
                if container.endswith(MULTIUPLOAD_SUFFIX) or \
                        is_success(get_container_info(
                            env, app, swift_source='S3').get('status')):
                    return NoSuchKey(obj)
                return NoSuchBucket(container)

            code_map = {
                'HEAD': {
                    HTTP_NOT_FOUND: not_found_handler,
                    HTTP_PRECONDITION_FAILED: PreconditionFailed,
                },
                'GET': {
                    HTTP_NOT_FOUND: not_found_handler,
                    HTTP_PRECONDITION_FAILED: PreconditionFailed,
                    HTTP_REQUESTED_RANGE_NOT_SATISFIABLE: InvalidRange,
                },
                'PUT': {
                    HTTP_NOT_FOUND: (NoSuchBucket, container),
                    HTTP_UNPROCESSABLE_ENTITY: BadDigest,
                    HTTP_REQUEST_ENTITY_TOO_LARGE: EntityTooLarge,
                    HTTP_LENGTH_REQUIRED: MissingContentLength,
                    HTTP_REQUEST_TIMEOUT: RequestTimeout,
                    HTTP_PRECONDITION_FAILED: PreconditionFailed,
                },
                'POST': {
                    HTTP_NOT_FOUND: not_found_handler,
                    HTTP_PRECONDITION_FAILED: PreconditionFailed,
                },
                'DELETE': {
                    HTTP_NOT_FOUND: (NoSuchKey, obj),
                },
            }

        return code_map[method]

    def _get_response(self, app, method, container, obj,
                      headers=None, body=None, query=None):
        """
        Calls the application with this request's environment.  Returns a
        S3Response object that wraps up the application's result.
        """

        method = method or self.environ['REQUEST_METHOD']

        if container is None:
            container = self.container_name
        if obj is None:
            obj = self.object_name

        sw_req = self.to_swift_req(method, container, obj, headers=headers,
                                   body=body, query=query)

        try:
            sw_resp = sw_req.get_response(app)
        except swob.HTTPException as err:
            sw_resp = err
        else:
            # reuse account
            _, self.account, _ = split_path(sw_resp.environ['PATH_INFO'],
                                            2, 3, True)
            # Propagate swift.backend_path in environ for middleware
            # in pipeline that need Swift PATH_INFO like ceilometermiddleware.
            self.environ['s3api.backend_path'] = \
                sw_resp.environ['PATH_INFO']
            # Propogate backend headers back into our req headers for logging
            for k, v in sw_req.headers.items():
                if k.lower().startswith('x-backend-'):
                    self.headers.setdefault(k, v)

        resp = S3Response.from_swift_resp(sw_resp)
        status = resp.status_int  # pylint: disable-msg=E1101

        if not self.user_id:
            if 'HTTP_X_USER_NAME' in sw_resp.environ:
                # keystone
                self.user_id = "%s:%s" % (
                    sw_resp.environ['HTTP_X_TENANT_NAME'],
                    sw_resp.environ['HTTP_X_USER_NAME'])
                if six.PY2 and not isinstance(self.user_id, bytes):
                    self.user_id = self.user_id.encode('utf8')
            else:
                # tempauth
                self.user_id = self.access_key

        success_codes = self._swift_success_codes(method, container, obj)
        error_codes = self._swift_error_codes(method, container, obj,
                                              sw_req.environ, app)

        if status in success_codes:
            return resp

        err_msg = resp.body

        if status in error_codes:
            err_resp = \
                error_codes[sw_resp.status_int]  # pylint: disable-msg=E1101
            if isinstance(err_resp, tuple):
                raise err_resp[0](*err_resp[1:])
            elif b'quota' in err_msg:
                raise err_resp(err_msg)
            else:
                raise err_resp()

        if status == HTTP_BAD_REQUEST:
            raise BadSwiftRequest(err_msg.decode('utf8'))
        if status == HTTP_UNAUTHORIZED:
            raise SignatureDoesNotMatch(
                **self.signature_does_not_match_kwargs())
        if status == HTTP_FORBIDDEN:
            raise AccessDenied()
        if status == HTTP_SERVICE_UNAVAILABLE:
            raise ServiceUnavailable()
<<<<<<< HEAD
=======
        if status in (HTTP_RATE_LIMITED, HTTP_TOO_MANY_REQUESTS):
            if self.conf.ratelimit_as_client_error:
                raise SlowDown(status='429 Slow Down')
            raise SlowDown()
>>>>>>> 0c3a864e

        raise InternalError('unexpected status code %d' % status)

    def get_response(self, app, method=None, container=None, obj=None,
                     headers=None, body=None, query=None):
        """
        get_response is an entry point to be extended for child classes.
        If additional tasks needed at that time of getting swift response,
        we can override this method.
        swift.common.middleware.s3api.s3request.S3Request need to just call
        _get_response to get pure swift response.
        """

        if 'HTTP_X_AMZ_ACL' in self.environ:
            handle_acl_header(self)

        return self._get_response(app, method, container, obj,
                                  headers, body, query)

    def get_validated_param(self, param, default, limit=MAX_32BIT_INT):
        value = default
        if param in self.params:
            try:
                value = int(self.params[param])
                if value < 0:
                    err_msg = 'Argument %s must be an integer between 0 and' \
                              ' %d' % (param, MAX_32BIT_INT)
                    raise InvalidArgument(param, self.params[param], err_msg)

                if value > MAX_32BIT_INT:
                    # check the value because int() could build either a long
                    # instance or a 64bit integer.
                    raise ValueError()

                if limit < value:
                    value = limit

            except ValueError:
                err_msg = 'Provided %s not an integer or within ' \
                          'integer range' % param
                raise InvalidArgument(param, self.params[param], err_msg)

        return value

    def get_container_info(self, app):
        """
        get_container_info will return a result dict of get_container_info
        from the backend Swift.

        :returns: a dictionary of container info from
                  swift.controllers.base.get_container_info
        :raises: NoSuchBucket when the container doesn't exist
        :raises: InternalError when the request failed without 404
        """
        if not self.is_authenticated:
            sw_req = self.to_swift_req('TEST', None, None, body='')
            # don't show log message of this request
            sw_req.environ['swift.proxy_access_log_made'] = True

            sw_resp = sw_req.get_response(app)

            if not sw_req.remote_user:
                raise SignatureDoesNotMatch(
                    **self.signature_does_not_match_kwargs())

            _, self.account, _ = split_path(sw_resp.environ['PATH_INFO'],
                                            2, 3, True)
        sw_req = self.to_swift_req(app, self.container_name, None)
        info = get_container_info(sw_req.environ, app, swift_source='S3')
        if is_success(info['status']):
            return info
        elif info['status'] == 404:
            raise NoSuchBucket(self.container_name)
        else:
            raise InternalError(
                'unexpected status code %d' % info['status'])

    def gen_multipart_manifest_delete_query(self, app, obj=None, version=None):
        if not self.conf.allow_multipart_uploads:
            return {}
        if not obj:
            obj = self.object_name
        query = {} if version is None else {
            'version-id': version, 'symlink': 'get'}
        resp = self.get_response(app, 'HEAD', obj=obj, query=query)
        if not resp.is_slo:
            return {}
        elif resp.sysmeta_headers.get(sysmeta_header('object', 'etag')):
            # Even if allow_async_delete is turned off, SLO will just handle
            # the delete synchronously, so we don't need to check before
            # setting async=on
            return {'multipart-manifest': 'delete', 'async': 'on'}
        else:
            return {'multipart-manifest': 'delete'}

    def set_acl_handler(self, handler):
        pass


class S3AclRequest(S3Request):
    """
    S3Acl request object.
    """
    def __init__(self, env, app=None, conf=None):
        super(S3AclRequest, self).__init__(env, app, conf)
        self.authenticate(app)
        self.acl_handler = None

    @property
    def controller(self):
        if 'acl' in self.params and not self.is_service_request:
            return S3AclController
        return super(S3AclRequest, self).controller

    def authenticate(self, app):
        """
        authenticate method will run pre-authenticate request and retrieve
        account information.
        Note that it currently supports only keystone and tempauth.
        (no support for the third party authentication middleware)
        """
        sw_req = self.to_swift_req('TEST', None, None, body='')
        # don't show log message of this request
        sw_req.environ['swift.proxy_access_log_made'] = True

        sw_resp = sw_req.get_response(app)

        if not sw_req.remote_user:
            raise SignatureDoesNotMatch(
                **self.signature_does_not_match_kwargs())

        _, self.account, _ = split_path(sw_resp.environ['PATH_INFO'],
                                        2, 3, True)

        if 'HTTP_X_USER_NAME' in sw_resp.environ:
            # keystone
            self.user_id = "%s:%s" % (sw_resp.environ['HTTP_X_TENANT_NAME'],
                                      sw_resp.environ['HTTP_X_USER_NAME'])
            if six.PY2 and not isinstance(self.user_id, bytes):
                self.user_id = self.user_id.encode('utf8')
        else:
            # tempauth
            self.user_id = self.access_key

        sw_req.environ.get('swift.authorize', lambda req: None)(sw_req)
        self.environ['swift_owner'] = sw_req.environ.get('swift_owner', False)
        if 'REMOTE_USER' in sw_req.environ:
            self.environ['REMOTE_USER'] = sw_req.environ['REMOTE_USER']

        # Need to skip S3 authorization on subsequent requests to prevent
        # overwriting the account in PATH_INFO
        del self.environ['s3api.auth_details']

    def to_swift_req(self, method, container, obj, query=None,
                     body=None, headers=None):
        sw_req = super(S3AclRequest, self).to_swift_req(
            method, container, obj, query, body, headers)
        if self.account:
            sw_req.environ['swift_owner'] = True  # needed to set ACL
            sw_req.environ['swift.authorize_override'] = True
            sw_req.environ['swift.authorize'] = lambda req: None
        return sw_req

    def get_acl_response(self, app, method=None, container=None, obj=None,
                         headers=None, body=None, query=None):
        """
        Wrapper method of _get_response to add s3 acl information
        from response sysmeta headers.
        """

        resp = self._get_response(
            app, method, container, obj, headers, body, query)
        resp.bucket_acl = decode_acl(
            'container', resp.sysmeta_headers, self.conf.allow_no_owner)
        resp.object_acl = decode_acl(
            'object', resp.sysmeta_headers, self.conf.allow_no_owner)

        return resp

    def get_response(self, app, method=None, container=None, obj=None,
                     headers=None, body=None, query=None):
        """
        Wrap up get_response call to hook with acl handling method.
        """
        if not self.acl_handler:
            # we should set acl_handler all time before calling get_response
            raise Exception('get_response called before set_acl_handler')
        resp = self.acl_handler.handle_acl(
            app, method, container, obj, headers)

        # possible to skip recalling get_response_acl if resp is not
        # None (e.g. HEAD)
        if resp:
            return resp
        return self.get_acl_response(app, method, container, obj,
                                     headers, body, query)

    def set_acl_handler(self, acl_handler):
        self.acl_handler = acl_handler


class SigV4Request(SigV4Mixin, S3Request):
    pass


class SigV4S3AclRequest(SigV4Mixin, S3AclRequest):
    pass<|MERGE_RESOLUTION|>--- conflicted
+++ resolved
@@ -1405,13 +1405,10 @@
             raise AccessDenied()
         if status == HTTP_SERVICE_UNAVAILABLE:
             raise ServiceUnavailable()
-<<<<<<< HEAD
-=======
         if status in (HTTP_RATE_LIMITED, HTTP_TOO_MANY_REQUESTS):
             if self.conf.ratelimit_as_client_error:
                 raise SlowDown(status='429 Slow Down')
             raise SlowDown()
->>>>>>> 0c3a864e
 
         raise InternalError('unexpected status code %d' % status)
 

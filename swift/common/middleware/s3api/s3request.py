--- conflicted
+++ resolved
@@ -65,11 +65,7 @@
     S3InputChunkSignatureMismatch, S3InputChunkTooSmall, \
     S3InputMalformedTrailer, S3InputMissingSecret, \
     S3InputSHA256Mismatch, S3InputChecksumMismatch, \
-<<<<<<< HEAD
-    S3InputChecksumInvalid
-=======
     S3InputChecksumTrailerInvalid
->>>>>>> 9540d35b
 from swift.common.middleware.s3api.utils import utf8encode, \
     S3Timestamp, mktime, MULTIUPLOAD_SUFFIX
 from swift.common.middleware.s3api.subresource import decode_acl, encode_acl
@@ -110,20 +106,6 @@
 def _get_checksum_hasher(header):
     try:
         return CHECKSUMS_BY_HEADER[header]()
-<<<<<<< HEAD
-    except NotImplementedError:
-        raise S3NotImplemented('The %s algorithm is not supported.' % header)
-
-
-def _validate_checksum_value(checksum_hasher, checksum_header, b64digest):
-    try:
-        return strict_b64decode(
-            b64digest,
-            exact_size=checksum_hasher.digest_size,
-        )
-    except ValueError:
-        raise S3InputChecksumInvalid(checksum_header)
-=======
     except (KeyError, NotImplementedError):
         raise S3NotImplemented('The %s algorithm is not supported.' % header)
 
@@ -133,7 +115,6 @@
         b64digest,
         exact_size=checksum_hasher.digest_size,
     )
->>>>>>> 9540d35b
 
 
 def _validate_checksum_header_cardinality(num_checksum_headers,
@@ -240,22 +221,6 @@
     :param wsgi_input: file-like object to be wrapped.
     :param content_length: the expected number of bytes to be read.
     :param checksum_hasher: a hasher to calculate the checksum of read bytes.
-<<<<<<< HEAD
-    :param checksum_header: the name of the header or trailer that will have
-        the expected checksum value to be checked.
-    :param checksum_source: a dict that will have the ``checksum_header``.
-    """
-
-    def __init__(self, wsgi_input, content_length, checksum_hasher,
-                 checksum_header, checksum_source):
-        super().__init__(wsgi_input)
-        self._expected_length = content_length
-        self._checksum_hasher = checksum_hasher
-        self._checksum_header = checksum_header
-        self._checksum_source = checksum_source
-
-    def chunk_update(self, chunk, eof, *args, **kwargs):
-=======
     :param checksum_key: the name of the header or trailer that will have
         the expected checksum value to be checked.
     :param checksum_source: a dict that will have the ``checksum_key``.
@@ -272,17 +237,11 @@
     def chunk_update(self, chunk, eof, *args, **kwargs):
         # Note that "chunk" is just whatever was read from the input; this
         # says nothing about whether the underlying stream uses aws-chunked
->>>>>>> 9540d35b
         self._checksum_hasher.update(chunk)
         if self.bytes_received < self._expected_length:
             error = eof
         elif self.bytes_received == self._expected_length:
             # Lazy fetch checksum value because it may have come in trailers
-<<<<<<< HEAD
-            b64digest = self._checksum_source.get(self._checksum_header)
-            expected_raw_checksum = _validate_checksum_value(
-                self._checksum_hasher, self._checksum_header, b64digest)
-=======
             b64digest = self._checksum_source.get(self._checksum_key)
             try:
                 expected_raw_checksum = _validate_checksum_value(
@@ -295,7 +254,6 @@
                 # propagate all the way back up the middleware stack to s3api
                 # where it is caught and translated to an InvalidRequest.
                 raise S3InputChecksumTrailerInvalid(self._checksum_key)
->>>>>>> 9540d35b
             error = self._checksum_hasher.digest() != expected_raw_checksum
         else:
             error = True
@@ -1104,28 +1062,6 @@
             self.sig_checker = SigCheckerV2(self)
         aws_sha256 = self.headers.get('x-amz-content-sha256')
         if self.method in ('PUT', 'POST'):
-<<<<<<< HEAD
-            checksum_hasher, checksum_header, checksum_in_trailer = \
-                self._validate_checksum_headers()
-            if _is_streaming(aws_sha256):
-                if checksum_in_trailer:
-                    streaming_input = self._install_streaming_input_wrapper(
-                        aws_sha256, exp_checksum_trailer=checksum_header)
-                    checksum_source = streaming_input.trailers
-                else:
-                    self._install_streaming_input_wrapper(aws_sha256)
-                    checksum_source = self.headers
-            elif checksum_in_trailer:
-                raise MalformedTrailerError
-            else:
-                self._install_non_streaming_input_wrapper(aws_sha256)
-                checksum_source = self.headers
-
-            # TODO: why are we not doing this for POSTs (e.g. MPU complete)?
-            if checksum_header and self.method == 'PUT':
-                self._install_checksumming_input_wrapper(
-                    checksum_hasher, checksum_header, checksum_source)
-=======
             checksum_hasher, checksum_header, checksum_trailer = \
                 self._validate_checksum_headers()
             if _is_streaming(aws_sha256):
@@ -1150,7 +1086,6 @@
             if checksum_key and self.method == 'PUT':
                 self._install_checksumming_input_wrapper(
                     checksum_hasher, checksum_key, checksum_source)
->>>>>>> 9540d35b
 
         # Lock in string-to-sign now, before we start messing with query params
         self.environ['s3api.auth_details'] = {
@@ -1471,9 +1406,6 @@
                 self.headers['Content-Encoding'] = new_enc
 
     def _install_streaming_input_wrapper(self, aws_sha256,
-<<<<<<< HEAD
-                                         exp_checksum_trailer=None):
-=======
                                          checksum_trailer=None):
         """
         Wrap the wsgi input with a reader that parses an aws-chunked body.
@@ -1483,20 +1415,14 @@
             (if any) that is to be expected at the end of the body.
         :return: an instance of StreamingInput.
         """
->>>>>>> 9540d35b
         self._cleanup_content_encoding()
         self.content_length = int(self.headers.get(
             'x-amz-decoded-content-length'))
         expected_trailers = set()
         if aws_sha256 == 'STREAMING-AWS4-HMAC-SHA256-PAYLOAD-TRAILER':
             expected_trailers.add('x-amz-trailer-signature')
-<<<<<<< HEAD
-        if exp_checksum_trailer:
-            expected_trailers.add(exp_checksum_trailer)
-=======
         if checksum_trailer:
             expected_trailers.add(checksum_trailer)
->>>>>>> 9540d35b
         streaming_input = StreamingInput(
             self.environ['wsgi.input'],
             self.content_length,
@@ -1519,8 +1445,6 @@
         # MissingContentLength)
 
     def _validate_x_amz_checksum_headers(self):
-<<<<<<< HEAD
-=======
         """
         Validate and return a header that specifies a checksum value. A valid
         header must be named x-amz-checksum-<algorithm> where <algorithm> is
@@ -1531,7 +1455,6 @@
         :return: a dict containing at most a single checksum header name:value
             pair.
         """
->>>>>>> 9540d35b
         checksum_headers = {
             h.lower(): v
             for h, v in self.headers.items()
@@ -1547,8 +1470,6 @@
         return checksum_headers
 
     def _validate_x_amz_trailer_header(self):
-<<<<<<< HEAD
-=======
         """
         Validate and return the name of a checksum trailer that is declared by
         an ``x-amz-trailer`` header. A valid trailer must be named
@@ -1560,7 +1481,6 @@
             specified.
         :return: a list containing at most a single checksum header name.
         """
->>>>>>> 9540d35b
         header = self.headers.get('x-amz-trailer', '').strip()
         checksum_headers = [
             v.strip() for v in header.rstrip(',').split(',')
@@ -1573,8 +1493,6 @@
         return checksum_headers
 
     def _validate_checksum_headers(self):
-<<<<<<< HEAD
-=======
         """
         A checksum for the request is specified by a checksum header of the
         form:
@@ -1603,7 +1521,6 @@
             least one of (checksum header name, checksum trailer name) will be
             None.
         """
->>>>>>> 9540d35b
         checksum_headers = self._validate_x_amz_checksum_headers()
         checksum_trailer_headers = self._validate_x_amz_trailer_header()
         _validate_checksum_header_cardinality(
@@ -1612,30 +1529,11 @@
         )
 
         if checksum_headers:
-<<<<<<< HEAD
-=======
             checksum_trailer = None
->>>>>>> 9540d35b
             checksum_header, b64digest = list(checksum_headers.items())[0]
             checksum_hasher = _get_checksum_hasher(checksum_header)
             try:
                 # early check on the value...
-<<<<<<< HEAD
-                _validate_checksum_value(
-                    checksum_hasher, checksum_header, b64digest)
-            except S3InputChecksumInvalid as e:
-                raise InvalidRequest(
-                    'Value for %s header is invalid.' % e.trailer)
-            checksum_in_trailer = False
-        elif checksum_trailer_headers:
-            checksum_header = checksum_trailer_headers[0]
-            checksum_hasher = _get_checksum_hasher(checksum_header)
-            # checksum should appear at end of request in trailers
-            checksum_in_trailer = True
-        else:
-            checksum_header = checksum_hasher = None
-            checksum_in_trailer = False
-=======
                 _validate_checksum_value(checksum_hasher, b64digest)
             except ValueError:
                 raise InvalidRequest(
@@ -1647,7 +1545,6 @@
             # checksum should appear at end of request in trailers
         else:
             checksum_hasher = checksum_header = checksum_trailer = None
->>>>>>> 9540d35b
 
         checksum_algo = self.headers.get('x-amz-sdk-checksum-algorithm')
         if checksum_algo:
@@ -1660,26 +1557,15 @@
                 raise InvalidRequest('Value for x-amz-sdk-checksum-algorithm '
                                      'header is invalid.')
 
-<<<<<<< HEAD
-        return checksum_hasher, checksum_header, checksum_in_trailer
-
-    def _install_checksumming_input_wrapper(
-            self, checksum_hasher, checksum_header, checksum_source):
-=======
         return checksum_hasher, checksum_header, checksum_trailer
 
     def _install_checksumming_input_wrapper(
             self, checksum_hasher, checksum_key, checksum_source):
->>>>>>> 9540d35b
         self.environ['wsgi.input'] = ChecksummingInput(
             self.environ['wsgi.input'],
             self.content_length,
             checksum_hasher,
-<<<<<<< HEAD
-            checksum_header,
-=======
             checksum_key,
->>>>>>> 9540d35b
             checksum_source
         )
 
@@ -2240,11 +2126,7 @@
             raise BadDigest(
                 'The %s you specified did not '
                 'match the calculated checksum.' % e.args[0])
-<<<<<<< HEAD
-        except S3InputChecksumInvalid as e:
-=======
         except S3InputChecksumTrailerInvalid as e:
->>>>>>> 9540d35b
             raise InvalidRequest(
                 'Value for %s trailing header is invalid.' % e.trailer)
         except S3InputChunkSignatureMismatch:

--- conflicted
+++ resolved
@@ -47,11 +47,7 @@
     LocationController, LoggingStatusController, PartController, \
     UploadController, UploadsController, VersioningController, \
     UnsupportedController, S3AclController, BucketController, \
-<<<<<<< HEAD
-    TaggingController, InventoryController
-=======
     TaggingController, ObjectLockController, InventoryController
->>>>>>> 0972b5d0
 from swift.common.middleware.s3api.s3response import AccessDenied, \
     InvalidArgument, InvalidDigest, BucketAlreadyOwnedByYou, \
     RequestTimeTooSkewed, S3Response, SignatureDoesNotMatch, \
@@ -1058,11 +1054,8 @@
             return VersioningController
         if 'tagging' in self.params:
             return TaggingController
-<<<<<<< HEAD
-=======
         if 'object-lock' in self.params:
             return ObjectLockController
->>>>>>> 0972b5d0
         if 'inventory' in self.params:
             return InventoryController
 

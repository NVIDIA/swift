--- conflicted
+++ resolved
@@ -100,11 +100,7 @@
     """
 
 
-<<<<<<< HEAD
-class S3InputChecksumInvalid(S3InputError):
-=======
 class S3InputChecksumTrailerInvalid(S3InputError):
->>>>>>> 9540d35b
     """
     Client provided a X-Amz-Checksum-* trailer, but it is not a valid format.
 

--- conflicted
+++ resolved
@@ -132,17 +132,6 @@
 
         resp = req.get_response(self.app, query=query)
 
-<<<<<<< HEAD
-        if part_number:
-            if resp.is_slo:
-                try:
-                    if int(part_number) > 10000:
-                        raise InvalidPartArgument(part_number)
-                except (ValueError, TypeError):
-                    raise InvalidPartArgument(part_number)
-            else:
-                _update_non_slo_part_num_response(part_number, resp)
-=======
         if not resp.is_slo:
             # SLO ignores part_number for non-slo objects, but s3api only
             # allows the query param for non-MPU if it's exactly 1.
@@ -156,7 +145,6 @@
                     'bytes 0-%d/%s' % (int(resp.headers['Content-Length']) - 1,
                                        resp.headers['Content-Length'])
             # else: part_number is None
->>>>>>> 391e2588
 
         if req.method == 'HEAD':
             resp.app_iter = None

--- conflicted
+++ resolved
@@ -196,12 +196,7 @@
             raise InvalidArgument('ResourceType', 'partNumber',
                                   'Unexpected query string parameter')
 
-<<<<<<< HEAD
-        part_number = req.validate_part_number(
-            max_parts=self.conf.max_upload_part_num)
-=======
         part_number = req.validate_part_number()
->>>>>>> b73eb6c7
 
         upload_id = get_param(req, 'uploadId')
         _get_upload_info(req, self.app, upload_id)

# Copyright (c) 2010-2014 OpenStack Foundation.
#
# Licensed under the Apache License, Version 2.0 (the "License");
# you may not use this file except in compliance with the License.
# You may obtain a copy of the License at
#
#    http://www.apache.org/licenses/LICENSE-2.0
#
# Unless required by applicable law or agreed to in writing, software
# distributed under the License is distributed on an "AS IS" BASIS,
# WITHOUT WARRANTIES OR CONDITIONS OF ANY KIND, either express or
# implied.
# See the License for the specific language governing permissions and
# limitations under the License.
"""
Implementation of S3 Multipart Upload.

This module implements S3 Multipart Upload APIs with the Swift SLO feature.
The following explains how S3api uses swift container and objects to store S3
upload information:

-----------------
[bucket]+segments
-----------------

A container to store upload information. [bucket] is the original bucket
where multipart upload is initiated.

-----------------------------
[bucket]+segments/[upload_id]
-----------------------------

An object of the ongoing upload id. The object is empty and used for
checking the target upload status. If the object exists, it means that the
upload is initiated but not either completed or aborted.

-------------------------------------------
[bucket]+segments/[upload_id]/[part_number]
-------------------------------------------

The last suffix is the part number under the upload id. When the client uploads
the parts, they will be stored in the namespace with
[bucket]+segments/[upload_id]/[part_number].

Example listing result in the [bucket]+segments container::

  [bucket]+segments/[upload_id1]  # upload id object for upload_id1
  [bucket]+segments/[upload_id1]/1  # part object for upload_id1
  [bucket]+segments/[upload_id1]/2  # part object for upload_id1
  [bucket]+segments/[upload_id1]/3  # part object for upload_id1
  [bucket]+segments/[upload_id2]  # upload id object for upload_id2
  [bucket]+segments/[upload_id2]/1  # part object for upload_id2
  [bucket]+segments/[upload_id2]/2  # part object for upload_id2
     .
     .

Those part objects are directly used as segments of a Swift
Static Large Object when the multipart upload is completed.

"""

import binascii
import copy
import os
import re
import time

import six

from swift.common import constraints
from swift.common.swob import Range, bytes_to_wsgi, normalize_etag, \
    wsgi_to_str
from swift.common.utils import json, public, reiterate, md5, Timestamp
from swift.common.db import utf8encode
from swift.common.request_helpers import get_container_update_override_key, \
    get_param

from six.moves.urllib.parse import quote, urlparse

from swift.common.middleware.s3api.controllers.base import Controller, \
    bucket_operation, object_operation, check_container_existence
from swift.common.middleware.s3api.s3response import InvalidArgument, \
    ErrorResponse, MalformedXML, BadDigest, KeyTooLongError, \
    InvalidPart, BucketAlreadyExists, EntityTooSmall, InvalidPartOrder, \
    InvalidRequest, HTTPOk, HTTPNoContent, NoSuchKey, NoSuchUpload, \
    NoSuchBucket, BucketAlreadyOwnedByYou, ServiceUnavailable
from swift.common.middleware.s3api.utils import unique_id, \
    MULTIUPLOAD_SUFFIX, S3Timestamp, sysmeta_header
from swift.common.middleware.s3api.etree import Element, SubElement, \
    fromstring, tostring, XMLSyntaxError, DocumentInvalid
from swift.common.storage_policy import POLICIES

DEFAULT_MAX_PARTS_LISTING = 1000
DEFAULT_MAX_UPLOADS = 1000

MAX_COMPLETE_UPLOAD_BODY_SIZE = 2048 * 1024


<<<<<<< HEAD
def _get_upload_info(req, app, upload_id, completed_grace_period=0):
=======
def _get_upload_info(req, app, upload_id):
    """
    Make a HEAD request for existing upload object metadata. Tries the upload
    marker first, and then falls back to the manifest object.

    :param req: an S3Request object.
    :param app: the wsgi app.
    :param upload_id: the upload id.
    :returns: a tuple of (S3Response, boolean) where the boolean is True if the
        response is from the upload marker and False otherwise.
    :raises: NoSuchUpload if neither the marker nor the manifest were found.
    """
>>>>>>> 49b6325b

    container = req.container_name + MULTIUPLOAD_SUFFIX
    obj = '%s/%s' % (req.object_name, upload_id)

    # XXX: if we leave the copy-source header, somewhere later we might
    # drop in a ?version-id=... query string that's utterly inappropriate
    # for the upload marker. Until we get around to fixing that, just pop
    # it off for now...
    copy_source = req.headers.pop('X-Amz-Copy-Source', None)
    try:
        resp = req.get_response(app, 'HEAD', container=container, obj=obj)
        return resp, True
    except NoSuchKey:
        # ensure consistent path and policy are logged despite manifest HEAD
        upload_marker_path = req.environ.get('s3api.backend_path')
        policy_index = req.policy_index
        try:
            resp = req.get_response(app, 'HEAD')
            if resp.sysmeta_headers.get(sysmeta_header(
                    'object', 'upload-id')) == upload_id:
                return resp, False
        except NoSuchKey:
            pass
        finally:
            # Ops often find it more useful for us to log the upload marker
            # path, so put it back
            if upload_marker_path is not None:
                req.environ['s3api.backend_path'] = upload_marker_path
            if policy_index is not None:
                req.policy_index = policy_index
        raise NoSuchUpload(upload_id=upload_id)
    finally:
        # ...making sure to restore any copy-source before returning
        if copy_source is not None:
            req.headers['X-Amz-Copy-Source'] = copy_source


def _make_complete_body(req, s3_etag, yielded_anything):
    result_elem = Element('CompleteMultipartUploadResult')

    # NOTE: boto with sig v4 appends port to HTTP_HOST value at
    # the request header when the port is non default value and it
    # makes req.host_url like as http://localhost:8080:8080/path
    # that obviously invalid. Probably it should be resolved at
    # swift.common.swob though, tentatively we are parsing and
    # reconstructing the correct host_url info here.
    # in detail, https://github.com/boto/boto/pull/3513
    parsed_url = urlparse(req.host_url)
    host_url = '%s://%s' % (parsed_url.scheme, parsed_url.hostname)
    # Why are we doing our own port parsing? Because py3 decided
    # to start raising ValueErrors on access after parsing such
    # an invalid port
    netloc = parsed_url.netloc.split('@')[-1].split(']')[-1]
    if ':' in netloc:
        port = netloc.split(':', 2)[1]
        host_url += ':%s' % port

    SubElement(result_elem, 'Location').text = host_url + req.path
    SubElement(result_elem, 'Bucket').text = req.container_name
    SubElement(result_elem, 'Key').text = wsgi_to_str(req.object_name)
    SubElement(result_elem, 'ETag').text = '"%s"' % s3_etag
    body = tostring(result_elem, xml_declaration=not yielded_anything)
    if yielded_anything:
        return b'\n' + body
    return body


class PartController(Controller):
    """
    Handles the following APIs:

    * Upload Part
    * Upload Part - Copy

    Those APIs are logged as PART operations in the S3 server log.
    """
    @public
    @object_operation
    @check_container_existence
    def PUT(self, req):
        """
        Handles Upload Part and Upload Part Copy.
        """

        if 'uploadId' not in req.params:
            raise InvalidArgument('ResourceType', 'partNumber',
                                  'Unexpected query string parameter')

        try:
            part_number = int(get_param(req, 'partNumber'))
            if part_number < 1 or self.conf.max_upload_part_num < part_number:
                raise Exception()
        except Exception:
            err_msg = 'Part number must be an integer between 1 and %d,' \
                      ' inclusive' % self.conf.max_upload_part_num
            raise InvalidArgument('partNumber', get_param(req, 'partNumber'),
                                  err_msg)

        upload_id = get_param(req, 'uploadId')
        _get_upload_info(req, self.app, upload_id)

        req.container_name += MULTIUPLOAD_SUFFIX
        req.object_name = '%s/%s/%d' % (req.object_name, upload_id,
                                        part_number)

        req_timestamp = S3Timestamp.now()
        req.headers['X-Timestamp'] = req_timestamp.internal
        source_resp = req.check_copy_source(self.app)
        if 'X-Amz-Copy-Source' in req.headers and \
                'X-Amz-Copy-Source-Range' in req.headers:
            rng = req.headers['X-Amz-Copy-Source-Range']

            header_valid = True
            try:
                rng_obj = Range(rng)
                if len(rng_obj.ranges) != 1:
                    header_valid = False
            except ValueError:
                header_valid = False
            if not header_valid:
                err_msg = ('The x-amz-copy-source-range value must be of the '
                           'form bytes=first-last where first and last are '
                           'the zero-based offsets of the first and last '
                           'bytes to copy')
                raise InvalidArgument('x-amz-source-range', rng, err_msg)

            source_size = int(source_resp.headers['Content-Length'])
            if not rng_obj.ranges_for_length(source_size):
                err_msg = ('Range specified is not valid for source object '
                           'of size: %s' % source_size)
                raise InvalidArgument('x-amz-source-range', rng, err_msg)

            req.headers['Range'] = rng
            del req.headers['X-Amz-Copy-Source-Range']
        if 'X-Amz-Copy-Source' in req.headers:
            # Clear some problematic headers that might be on the source
            req.headers.update({
                sysmeta_header('object', 'etag'): '',
                'X-Object-Sysmeta-Swift3-Etag': '',  # for legacy data
                'X-Object-Sysmeta-Slo-Etag': '',
                'X-Object-Sysmeta-Slo-Size': '',
                get_container_update_override_key('etag'): '',
            })
        resp = req.get_response(self.app)

        if 'X-Amz-Copy-Source' in req.headers:
            resp.append_copy_resp_body(req.controller_name,
                                       req_timestamp.s3xmlformat)

        resp.status = 200
        return resp


class UploadsController(Controller):
    """
    Handles the following APIs:

    * List Multipart Uploads
    * Initiate Multipart Upload

    Those APIs are logged as UPLOADS operations in the S3 server log.
    """
    @public
    @bucket_operation(err_resp=InvalidRequest,
                      err_msg="Key is not expected for the GET method "
                              "?uploads subresource")
    @check_container_existence
    def GET(self, req):
        """
        Handles List Multipart Uploads
        """

        def separate_uploads(uploads, prefix, delimiter):
            """
            separate_uploads will separate uploads into non_delimited_uploads
            (a subset of uploads) and common_prefixes according to the
            specified delimiter. non_delimited_uploads is a list of uploads
            which exclude the delimiter. common_prefixes is a set of prefixes
            prior to the specified delimiter. Note that the prefix in the
            common_prefixes includes the delimiter itself.

            i.e. if '/' delimiter specified and then the uploads is consists of
            ['foo', 'foo/bar'], this function will return (['foo'], ['foo/']).

            :param uploads: A list of uploads dictionary
            :param prefix: A string of prefix reserved on the upload path.
                           (i.e. the delimiter must be searched behind the
                            prefix)
            :param delimiter: A string of delimiter to split the path in each
                              upload

            :return (non_delimited_uploads, common_prefixes)
            """
            if six.PY2:
                (prefix, delimiter) = utf8encode(prefix, delimiter)
            non_delimited_uploads = []
            common_prefixes = set()
            for upload in uploads:
                key = upload['key']
                end = key.find(delimiter, len(prefix))
                if end >= 0:
                    common_prefix = key[:end + len(delimiter)]
                    common_prefixes.add(common_prefix)
                else:
                    non_delimited_uploads.append(upload)
            return non_delimited_uploads, sorted(common_prefixes)

        encoding_type = get_param(req, 'encoding-type')
        if encoding_type is not None and encoding_type != 'url':
            err_msg = 'Invalid Encoding Method specified in Request'
            raise InvalidArgument('encoding-type', encoding_type, err_msg)

        keymarker = get_param(req, 'key-marker', '')
        uploadid = get_param(req, 'upload-id-marker', '')
        maxuploads = req.get_validated_param(
            'max-uploads', DEFAULT_MAX_UPLOADS, DEFAULT_MAX_UPLOADS)

        query = {
            'format': 'json',
            'marker': '',
        }

        if uploadid and keymarker:
            query.update({'marker': '%s/%s' % (keymarker, uploadid)})
        elif keymarker:
            query.update({'marker': '%s/~' % (keymarker)})
        if 'prefix' in req.params:
            query.update({'prefix': get_param(req, 'prefix')})

        container = req.container_name + MULTIUPLOAD_SUFFIX
        uploads = []
        prefixes = []

        def object_to_upload(object_info):
            obj, upid = object_info['name'].rsplit('/', 1)
            obj_dict = {'key': obj,
                        'upload_id': upid,
                        'last_modified': object_info['last_modified']}
            return obj_dict

        is_segment = re.compile('.*/[0-9]+$')

        while len(uploads) < maxuploads:
            try:
                resp = req.get_response(self.app, container=container,
                                        query=query)
                objects = json.loads(resp.body)
            except NoSuchBucket:
                # Assume NoSuchBucket as no uploads
                objects = []
            if not objects:
                break

            new_uploads = [object_to_upload(obj) for obj in objects
                           if not is_segment.match(obj.get('name', ''))]
            new_prefixes = []
            if 'delimiter' in req.params:
                prefix = get_param(req, 'prefix', '')
                delimiter = get_param(req, 'delimiter')
                new_uploads, new_prefixes = separate_uploads(
                    new_uploads, prefix, delimiter)
            uploads.extend(new_uploads)
            prefixes.extend(new_prefixes)
            if six.PY2:
                query['marker'] = objects[-1]['name'].encode('utf-8')
            else:
                query['marker'] = objects[-1]['name']

        truncated = len(uploads) >= maxuploads
        if len(uploads) > maxuploads:
            uploads = uploads[:maxuploads]

        nextkeymarker = ''
        nextuploadmarker = ''
        if len(uploads) > 1:
            nextuploadmarker = uploads[-1]['upload_id']
            nextkeymarker = uploads[-1]['key']

        result_elem = Element('ListMultipartUploadsResult')
        SubElement(result_elem, 'Bucket').text = req.container_name
        SubElement(result_elem, 'KeyMarker').text = keymarker
        SubElement(result_elem, 'UploadIdMarker').text = uploadid
        SubElement(result_elem, 'NextKeyMarker').text = nextkeymarker
        SubElement(result_elem, 'NextUploadIdMarker').text = nextuploadmarker
        if 'delimiter' in req.params:
            SubElement(result_elem, 'Delimiter').text = \
                get_param(req, 'delimiter')
        if 'prefix' in req.params:
            SubElement(result_elem, 'Prefix').text = get_param(req, 'prefix')
        SubElement(result_elem, 'MaxUploads').text = str(maxuploads)
        if encoding_type is not None:
            SubElement(result_elem, 'EncodingType').text = encoding_type
        SubElement(result_elem, 'IsTruncated').text = \
            'true' if truncated else 'false'

        # TODO: don't show uploads which are initiated before this bucket is
        # created.
        for u in uploads:
            upload_elem = SubElement(result_elem, 'Upload')
            name = u['key']
            if encoding_type == 'url':
                name = quote(name)
            SubElement(upload_elem, 'Key').text = name
            SubElement(upload_elem, 'UploadId').text = u['upload_id']
            initiator_elem = SubElement(upload_elem, 'Initiator')
            SubElement(initiator_elem, 'ID').text = req.user_id
            SubElement(initiator_elem, 'DisplayName').text = req.user_id
            owner_elem = SubElement(upload_elem, 'Owner')
            SubElement(owner_elem, 'ID').text = req.user_id
            SubElement(owner_elem, 'DisplayName').text = req.user_id
            SubElement(upload_elem, 'StorageClass').text = 'STANDARD'
            SubElement(upload_elem, 'Initiated').text = \
                S3Timestamp.from_isoformat(u['last_modified']).s3xmlformat

        for p in prefixes:
            elem = SubElement(result_elem, 'CommonPrefixes')
            SubElement(elem, 'Prefix').text = p

        body = tostring(result_elem)

        return HTTPOk(body=body, content_type='application/xml')

    @public
    @object_operation
    @check_container_existence
    def POST(self, req):
        """
        Handles Initiate Multipart Upload.
        """
        if len(req.object_name) > constraints.MAX_OBJECT_NAME_LENGTH:
            # Note that we can still run into trouble where the MPU is just
            # within the limit, which means the segment names will go over
            raise KeyTooLongError()

        # Create a unique S3 upload id from UUID to avoid duplicates.
        upload_id = unique_id()

        seg_container = req.container_name + MULTIUPLOAD_SUFFIX
        content_type = req.headers.get('Content-Type')
        if content_type:
            req.headers[sysmeta_header('object', 'has-content-type')] = 'yes'
            req.headers[
                sysmeta_header('object', 'content-type')] = content_type
        else:
            req.headers[sysmeta_header('object', 'has-content-type')] = 'no'
        req.headers['Content-Type'] = 'application/directory'

        try:
            seg_req = copy.copy(req)
            seg_req.environ = copy.copy(req.environ)
            seg_req.container_name = seg_container
            seg_req.get_container_info(self.app)
        except NoSuchBucket:
            try:
                # multi-upload bucket doesn't exist, create one with
                # same storage policy and acls as the primary bucket
                info = req.get_container_info(self.app)
                policy_name = POLICIES[info['storage_policy']].name
                hdrs = {'X-Storage-Policy': policy_name}
                if info.get('read_acl'):
                    hdrs['X-Container-Read'] = info['read_acl']
                if info.get('write_acl'):
                    hdrs['X-Container-Write'] = info['write_acl']
                seg_req.get_response(self.app, 'PUT', seg_container, '',
                                     headers=hdrs)
            except (BucketAlreadyExists, BucketAlreadyOwnedByYou):
                pass

        obj = '%s/%s' % (req.object_name, upload_id)

        req.headers.pop('Etag', None)
        req.headers.pop('Content-Md5', None)

        req.get_response(self.app, 'PUT', seg_container, obj, body='')

        result_elem = Element('InitiateMultipartUploadResult')
        SubElement(result_elem, 'Bucket').text = req.container_name
        SubElement(result_elem, 'Key').text = wsgi_to_str(req.object_name)
        SubElement(result_elem, 'UploadId').text = upload_id

        body = tostring(result_elem)

        return HTTPOk(body=body, content_type='application/xml')


class UploadController(Controller):
    """
    Handles the following APIs:

    * List Parts
    * Abort Multipart Upload
    * Complete Multipart Upload

    Those APIs are logged as UPLOAD operations in the S3 server log.
    """
    @public
    @object_operation
    @check_container_existence
    def GET(self, req):
        """
        Handles List Parts.
        """
        def filter_part_num_marker(o):
            try:
                num = int(os.path.basename(o['name']))
                return num > part_num_marker
            except ValueError:
                return False

        encoding_type = get_param(req, 'encoding-type')
        if encoding_type is not None and encoding_type != 'url':
            err_msg = 'Invalid Encoding Method specified in Request'
            raise InvalidArgument('encoding-type', encoding_type, err_msg)

        upload_id = get_param(req, 'uploadId')
        _get_upload_info(req, self.app, upload_id)

        maxparts = req.get_validated_param(
            'max-parts', DEFAULT_MAX_PARTS_LISTING,
            self.conf.max_parts_listing)
        part_num_marker = req.get_validated_param(
            'part-number-marker', 0)

        object_name = wsgi_to_str(req.object_name)
        query = {
            'format': 'json',
            'prefix': '%s/%s/' % (object_name, upload_id),
            'delimiter': '/',
            'marker': '',
        }

        container = req.container_name + MULTIUPLOAD_SUFFIX
        # Because the parts are out of order in Swift, we list up to the
        # maximum number of parts and then apply the marker and limit options.
        objects = []
        while True:
            resp = req.get_response(self.app, container=container, obj='',
                                    query=query)
            new_objects = json.loads(resp.body)
            if not new_objects:
                break
            objects.extend(new_objects)
            if six.PY2:
                query['marker'] = new_objects[-1]['name'].encode('utf-8')
            else:
                query['marker'] = new_objects[-1]['name']

        last_part = 0

        # If the caller requested a list starting at a specific part number,
        # construct a sub-set of the object list.
        objList = [obj for obj in objects if filter_part_num_marker(obj)]

        # pylint: disable-msg=E1103
        objList.sort(key=lambda o: int(o['name'].split('/')[-1]))

        if len(objList) > maxparts:
            objList = objList[:maxparts]
            truncated = True
        else:
            truncated = False
        # TODO: We have to retrieve object list again when truncated is True
        # and some objects filtered by invalid name because there could be no
        # enough objects for limit defined by maxparts.

        if objList:
            o = objList[-1]
            last_part = os.path.basename(o['name'])

        result_elem = Element('ListPartsResult')
        SubElement(result_elem, 'Bucket').text = req.container_name
        if encoding_type == 'url':
            object_name = quote(object_name)
        SubElement(result_elem, 'Key').text = object_name
        SubElement(result_elem, 'UploadId').text = upload_id

        initiator_elem = SubElement(result_elem, 'Initiator')
        SubElement(initiator_elem, 'ID').text = req.user_id
        SubElement(initiator_elem, 'DisplayName').text = req.user_id
        owner_elem = SubElement(result_elem, 'Owner')
        SubElement(owner_elem, 'ID').text = req.user_id
        SubElement(owner_elem, 'DisplayName').text = req.user_id

        SubElement(result_elem, 'StorageClass').text = 'STANDARD'
        SubElement(result_elem, 'PartNumberMarker').text = str(part_num_marker)
        SubElement(result_elem, 'NextPartNumberMarker').text = str(last_part)
        SubElement(result_elem, 'MaxParts').text = str(maxparts)
        if 'encoding-type' in req.params:
            SubElement(result_elem, 'EncodingType').text = \
                get_param(req, 'encoding-type')
        SubElement(result_elem, 'IsTruncated').text = \
            'true' if truncated else 'false'

        for i in objList:
            part_elem = SubElement(result_elem, 'Part')
            SubElement(part_elem, 'PartNumber').text = i['name'].split('/')[-1]
            SubElement(part_elem, 'LastModified').text = \
                S3Timestamp.from_isoformat(i['last_modified']).s3xmlformat
            SubElement(part_elem, 'ETag').text = '"%s"' % i['hash']
            SubElement(part_elem, 'Size').text = str(i['bytes'])

        body = tostring(result_elem)

        return HTTPOk(body=body, content_type='application/xml')

    @public
    @object_operation
    @check_container_existence
    def DELETE(self, req):
        """
        Handles Abort Multipart Upload.
        """
        upload_id = get_param(req, 'uploadId')
        _get_upload_info(req, self.app, upload_id)

        # First check to see if this multi-part upload was already
        # completed.  Look in the primary container, if the object exists,
        # then it was completed and we return an error here.
        container = req.container_name + MULTIUPLOAD_SUFFIX
        obj = '%s/%s' % (req.object_name, upload_id)
        req.get_response(self.app, container=container, obj=obj)

        # The completed object was not found so this
        # must be a multipart upload abort.
        # We must delete any uploaded segments for this UploadID and then
        # delete the object in the main container as well
        object_name = wsgi_to_str(req.object_name)
        query = {
            'format': 'json',
            'prefix': '%s/%s/' % (object_name, upload_id),
            'delimiter': '/',
        }

        resp = req.get_response(self.app, 'GET', container, '', query=query)

        #  Iterate over the segment objects and delete them individually
        objects = json.loads(resp.body)
        while objects:
            for o in objects:
                container = req.container_name + MULTIUPLOAD_SUFFIX
                obj = bytes_to_wsgi(o['name'].encode('utf-8'))
                req.get_response(self.app, container=container, obj=obj)
            if six.PY2:
                query['marker'] = objects[-1]['name'].encode('utf-8')
            else:
                query['marker'] = objects[-1]['name']
            resp = req.get_response(self.app, 'GET', container, '',
                                    query=query)
            objects = json.loads(resp.body)

        return HTTPNoContent()

    @public
    @object_operation
    @check_container_existence
    def POST(self, req):
        """
        Handles Complete Multipart Upload.
        """
        upload_id = get_param(req, 'uploadId')
        resp, is_marker = _get_upload_info(req, self.app, upload_id)
        if (is_marker and
                resp.sw_headers.get('X-Backend-Timestamp') >= Timestamp.now()):
            # Somehow the marker was created in the future w.r.t. this thread's
            # clock. The manifest PUT may succeed but the subsequent marker
            # DELETE will fail, so don't attempt either.
            raise ServiceUnavailable

        headers = {'Accept': 'application/json',
                   sysmeta_header('object', 'upload-id'): upload_id}
        for key, val in resp.headers.items():
            _key = key.lower()
            if _key.startswith('x-amz-meta-'):
                headers['x-object-meta-' + _key[11:]] = val
            elif _key in ('content-encoding', 'content-language',
                          'content-disposition', 'expires', 'cache-control'):
                headers[key] = val

        hct_header = sysmeta_header('object', 'has-content-type')
        if resp.sysmeta_headers.get(hct_header) == 'yes':
            content_type = resp.sysmeta_headers.get(
                sysmeta_header('object', 'content-type'))
        elif hct_header in resp.sysmeta_headers:
            # has-content-type is present but false, so no content type was
            # set on initial upload. In that case, we won't set one on our
            # PUT request. Swift will end up guessing one based on the
            # object name.
            content_type = None
        else:
            content_type = resp.headers.get('Content-Type')

        if content_type:
            headers['Content-Type'] = content_type

        container = req.container_name + MULTIUPLOAD_SUFFIX
        s3_etag_hasher = md5(usedforsecurity=False)
        manifest = []
        previous_number = 0
        try:
            xml = req.xml(MAX_COMPLETE_UPLOAD_BODY_SIZE)
            if not xml:
                raise InvalidRequest(msg='You must specify at least one part')
            if 'content-md5' in req.headers:
                # If an MD5 was provided, we need to verify it.
                # Note that S3Request already took care of translating to ETag
                if req.headers['etag'] != md5(
                        xml, usedforsecurity=False).hexdigest():
                    raise BadDigest(content_md5=req.headers['content-md5'])
                # We're only interested in the body here, in the
                # multipart-upload controller -- *don't* let it get
                # plumbed down to the object-server
                del req.headers['etag']

            complete_elem = fromstring(
                xml, 'CompleteMultipartUpload', self.logger)
            for part_elem in complete_elem.iterchildren('Part'):
                part_number = int(part_elem.find('./PartNumber').text)

                if part_number <= previous_number:
                    raise InvalidPartOrder(upload_id=upload_id)
                previous_number = part_number

                etag = normalize_etag(part_elem.find('./ETag').text)
                if etag is None:
                    raise InvalidPart(upload_id=upload_id,
                                      part_number=part_number,
                                      e_tag=etag)
                if len(etag) != 32 or any(c not in '0123456789abcdef'
                                          for c in etag):
                    raise InvalidPart(upload_id=upload_id,
                                      part_number=part_number,
                                      e_tag=etag)
                manifest.append({
                    'path': '/%s/%s/%s/%d' % (
                        wsgi_to_str(container), wsgi_to_str(req.object_name),
                        upload_id, part_number),
                    'etag': etag})
                s3_etag_hasher.update(binascii.a2b_hex(etag))
        except (XMLSyntaxError, DocumentInvalid):
            # NB: our schema definitions catch uploads with no parts here
            raise MalformedXML()
        except ErrorResponse:
            raise
        except Exception as e:
            self.logger.error(e)
            raise

        s3_etag = '%s-%d' % (s3_etag_hasher.hexdigest(), len(manifest))
        s3_etag_header = sysmeta_header('object', 'etag')
        if resp.sysmeta_headers.get(s3_etag_header) == s3_etag:
            # This header should only already be present if the upload marker
            # has been cleaned up and the current target uses the same
            # upload-id; assuming the segments to use haven't changed, the work
            # is already done
            return HTTPOk(body=_make_complete_body(req, s3_etag, False),
                          content_type='application/xml')
        headers[s3_etag_header] = s3_etag
        # Leave base header value blank; SLO will populate
        c_etag = '; s3_etag=%s' % s3_etag
        headers[get_container_update_override_key('etag')] = c_etag

        too_small_message = ('s3api requires that each segment be at least '
                             '%d bytes' % self.conf.min_segment_size)

        def size_checker(manifest):
            # Check the size of each segment except the last and make sure
            # they are all more than the minimum upload chunk size.
            # Note that we need to use the *internal* keys, since we're
            # looking at the manifest that's about to be written.
            return [
                (item['name'], too_small_message)
                for item in manifest[:-1]
                if item and item['bytes'] < self.conf.min_segment_size]

        req.environ['swift.callback.slo_manifest_hook'] = size_checker
        start_time = time.time()

        def response_iter():
            # NB: XML requires that the XML declaration, if present, be at the
            # very start of the document. Clients *will* call us out on not
            # being valid XML if we pass through whitespace before it.
            # Track whether we've sent anything yet so we can yield out that
            # declaration *first*
            yielded_anything = False

            try:
                try:
                    # TODO: add support for versioning
                    put_resp = req.get_response(
                        self.app, 'PUT', body=json.dumps(manifest),
                        query={'multipart-manifest': 'put',
                               'heartbeat': 'on'},
                        headers=headers)
                    if put_resp.status_int == 202:
                        body = []
                        put_resp.fix_conditional_response()
                        for chunk in put_resp.response_iter:
                            if not chunk.strip():
                                if time.time() - start_time < 10:
                                    # Include some grace period to keep
                                    # ceph-s3tests happy
                                    continue
                                if not yielded_anything:
                                    yield (b'<?xml version="1.0" '
                                           b'encoding="UTF-8"?>\n')
                                yielded_anything = True
                                yield chunk
                                continue
                            body.append(chunk)
                        body = json.loads(b''.join(body))
                        if body['Response Status'] != '201 Created':
                            for seg, err in body['Errors']:
                                if err == too_small_message:
                                    raise EntityTooSmall()
                                elif err in ('Etag Mismatch', '404 Not Found'):
                                    raise InvalidPart(upload_id=upload_id)
                            raise InvalidRequest(
                                status=body['Response Status'],
                                msg='\n'.join(': '.join(err)
                                              for err in body['Errors']))
                except InvalidRequest as err_resp:
                    msg = err_resp._msg
                    if too_small_message in msg:
                        raise EntityTooSmall(msg)
                    elif ', Etag Mismatch' in msg:
                        raise InvalidPart(upload_id=upload_id)
                    elif ', 404 Not Found' in msg:
                        raise InvalidPart(upload_id=upload_id)
                    else:
                        raise

                # clean up the multipart-upload record
                obj = '%s/%s' % (req.object_name, upload_id)
                try:
                    req.get_response(self.app, 'DELETE', container, obj)
                except NoSuchKey:
                    # The important thing is that we wrote out a tombstone to
                    # make sure the marker got cleaned up. If it's already
                    # gone (e.g., because of concurrent completes or a retried
                    # complete), so much the better.
                    pass

                yield _make_complete_body(req, s3_etag, yielded_anything)
            except ErrorResponse as err_resp:
                if yielded_anything:
                    err_resp.xml_declaration = False
                    yield b'\n'
                else:
                    # Oh good, we can still change HTTP status code, too!
                    resp.status = err_resp.status
                for chunk in err_resp({}, lambda *a: None):
                    yield chunk

        resp = HTTPOk()  # assume we're good for now... but see above!
        resp.app_iter = reiterate(response_iter())
        resp.content_type = "application/xml"

        return resp<|MERGE_RESOLUTION|>--- conflicted
+++ resolved
@@ -96,9 +96,6 @@
 MAX_COMPLETE_UPLOAD_BODY_SIZE = 2048 * 1024
 
 
-<<<<<<< HEAD
-def _get_upload_info(req, app, upload_id, completed_grace_period=0):
-=======
 def _get_upload_info(req, app, upload_id):
     """
     Make a HEAD request for existing upload object metadata. Tries the upload
@@ -111,7 +108,6 @@
         response is from the upload marker and False otherwise.
     :raises: NoSuchUpload if neither the marker nor the manifest were found.
     """
->>>>>>> 49b6325b
 
     container = req.container_name + MULTIUPLOAD_SUFFIX
     obj = '%s/%s' % (req.object_name, upload_id)

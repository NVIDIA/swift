--- conflicted
+++ resolved
@@ -141,35 +141,6 @@
 
         # Handle swift headers
         for key, val in sw_headers.items():
-<<<<<<< HEAD
-            _key = swob.bytes_to_wsgi(swob.wsgi_to_bytes(key).lower())
-
-            if _key.startswith('x-object-meta-'):
-                # Note that AWS ignores user-defined headers with '=' in the
-                # header name. We translated underscores to '=5F' on the way
-                # in, though.
-                headers['x-amz-meta-' + _key[14:].replace('=5f', '_')] = val
-            elif _key == 'x-content-type' and \
-                    val == DELETE_MARKER_CONTENT_TYPE:
-                headers['x-amz-delete-marker'] = 'true'
-                headers[key] = val
-            elif _key in ('content-length', 'content-type',
-                          'content-range', 'content-encoding',
-                          'content-disposition', 'content-language',
-                          'etag', 'last-modified', 'x-robots-tag',
-                          'cache-control', 'expires'):
-                headers[key] = val
-            elif _key == 'x-object-version-id':
-                headers['x-amz-version-id'] = val
-            elif _key == 'x-copied-from-version-id':
-                headers['x-amz-copy-source-version-id'] = val
-            elif _key == 'x-static-large-object':
-                # for delete slo
-                self.is_slo = config_true_value(val)
-            elif _key == 'x-backend-content-type' and \
-                    val == DELETE_MARKER_CONTENT_TYPE:
-                headers['x-amz-delete-marker'] = 'true'
-=======
             s3_pair = translate_swift_to_s3(key, val)
             if s3_pair is None:
                 continue
@@ -177,7 +148,6 @@
 
         self.is_slo = config_true_value(sw_headers.get(
             'x-static-large-object'))
->>>>>>> 1a467aac
 
         # Check whether we stored the AWS-style etag on upload
         override_etag = s3_sysmeta_headers.get(

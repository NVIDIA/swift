# Copyright (c) 2014 OpenStack Foundation.
#
# Licensed under the Apache License, Version 2.0 (the "License");
# you may not use this file except in compliance with the License.
# You may obtain a copy of the License at
#
#    http://www.apache.org/licenses/LICENSE-2.0
#
# Unless required by applicable law or agreed to in writing, software
# distributed under the License is distributed on an "AS IS" BASIS,
# WITHOUT WARRANTIES OR CONDITIONS OF ANY KIND, either express or
# implied.
# See the License for the specific language governing permissions and
# limitations under the License.

import re
try:
    from collections.abc import MutableMapping
except ImportError:
    from collections import MutableMapping  # py2
from functools import partial

from swift.common import header_key_dict
from swift.common import swob
from swift.common.utils import config_true_value
from swift.common.request_helpers import is_sys_meta

from swift.common.middleware.s3api.utils import snake_to_camel, \
    sysmeta_prefix, sysmeta_header
from swift.common.middleware.s3api.etree import Element, SubElement, tostring
from swift.common.middleware.versioned_writes.object_versioning import \
    DELETE_MARKER_CONTENT_TYPE


class HeaderKeyDict(header_key_dict.HeaderKeyDict):
    """
    Similar to the Swift's normal HeaderKeyDict class, but its key name is
    normalized as S3 clients expect.
    """
    @staticmethod
    def _title(s):
        s = header_key_dict.HeaderKeyDict._title(s)
        if s.lower() == 'etag':
            # AWS Java SDK expects only 'ETag'.
            return 'ETag'
        if s.lower().startswith('x-amz-'):
            # AWS headers returned by S3 are lowercase.
            return swob.bytes_to_wsgi(swob.wsgi_to_bytes(s).lower())
        return s


def translate_swift_to_s3(key, val):
    _key = swob.bytes_to_wsgi(swob.wsgi_to_bytes(key).lower())

    def translate_meta_key(_key):
        if not _key.startswith('x-object-meta-'):
            return _key
        # Note that AWS allows user-defined metadata with underscores in the
        # header, while WSGI (and other protocols derived from CGI) does not
        # differentiate between an underscore and a dash. Fortunately,
        # eventlet exposes the raw headers from the client, so we could
        # translate '_' to '=5F' on the way in. Now, we translate back.
        return 'x-amz-meta-' + _key[14:].replace('=5f', '_')

    if _key.startswith('x-object-meta-'):
        return translate_meta_key(_key), val
    elif _key in ('accept-ranges', 'content-length', 'content-type',
                  'content-range', 'content-encoding',
                  'content-disposition', 'content-language',
                  'etag', 'last-modified', 'x-robots-tag',
                  'cache-control', 'expires'):
        return key, val
    elif _key == 'x-object-version-id':
        return 'x-amz-version-id', val
    elif _key == 'x-parts-count':
        return 'x-amz-mp-parts-count', val
    elif _key == 'x-copied-from-version-id':
        return 'x-amz-copy-source-version-id', val
    elif _key == 'x-backend-content-type' and \
            val == DELETE_MARKER_CONTENT_TYPE:
        return 'x-amz-delete-marker', 'true'
    elif _key == 'access-control-expose-headers':
        exposed_headers = val.split(', ')
        exposed_headers.extend([
            'x-amz-request-id',
            'x-amz-id-2',
        ])
        return 'access-control-expose-headers', ', '.join(
            translate_meta_key(h) for h in exposed_headers)
    elif _key == 'access-control-allow-methods':
        methods = val.split(', ')
        try:
            methods.remove('COPY')  # that's not a thing in S3
        except ValueError:
            pass  # not there? don't worry about it
        return key, ', '.join(methods)
    elif _key.startswith('access-control-'):
        return key, val
    # else, drop the header
    return None


class S3ResponseBase(object):
    """
    Base class for swift3 responses.
    """
    pass


class S3Response(S3ResponseBase, swob.Response):
    """
    Similar to the Response class in Swift, but uses our HeaderKeyDict for
    headers instead of Swift's HeaderKeyDict.  This also translates Swift
    specific headers to S3 headers.
    """

    def __init__(self, *args, **kwargs):
        swob.Response.__init__(self, *args, **kwargs)

        s3_sysmeta_headers = swob.HeaderKeyDict()
        sw_headers = swob.HeaderKeyDict()
        headers = HeaderKeyDict()
        self.is_slo = False

        def is_swift3_sysmeta(sysmeta_key, server_type):
            swift3_sysmeta_prefix = (
                'x-%s-sysmeta-swift3' % server_type).lower()
            return sysmeta_key.lower().startswith(swift3_sysmeta_prefix)

        def is_s3api_sysmeta(sysmeta_key, server_type):
            s3api_sysmeta_prefix = sysmeta_prefix(_server_type).lower()
            return sysmeta_key.lower().startswith(s3api_sysmeta_prefix)

        for key, val in self.headers.items():
            if is_sys_meta('object', key) or is_sys_meta('container', key):
                _server_type = key.split('-')[1]
                if is_swift3_sysmeta(key, _server_type):
                    # To be compatible with older swift3, translate swift3
                    # sysmeta to s3api sysmeta here
                    key = sysmeta_prefix(_server_type) + \
                        key[len('x-%s-sysmeta-swift3-' % _server_type):]

                    if key not in s3_sysmeta_headers:
                        # To avoid overwrite s3api sysmeta by older swift3
                        # sysmeta set the key only when the key does not exist
                        s3_sysmeta_headers[key] = val
                elif is_s3api_sysmeta(key, _server_type):
                    s3_sysmeta_headers[key] = val
                else:
                    sw_headers[key] = val
            else:
                sw_headers[key] = val

        # Handle swift headers
        for key, val in sw_headers.items():
            s3_pair = translate_swift_to_s3(key, val)
            if s3_pair is None:
                continue
            headers[s3_pair[0]] = s3_pair[1]

        self.is_slo = config_true_value(sw_headers.get(
            'x-static-large-object'))

        # Check whether we stored the AWS-style etag on upload
        override_etag = s3_sysmeta_headers.get(
            sysmeta_header('object', 'etag'))
        if override_etag not in (None, ''):
            # Multipart uploads in AWS have ETags like
            #   <MD5(part_etag1 || ... || part_etagN)>-<number of parts>
            headers['etag'] = override_etag
        elif self.is_slo and 'etag' in headers:
            # Many AWS clients use the presence of a '-' to decide whether
            # to attempt client-side download validation, so even if we
            # didn't store the AWS-style header, tack on a '-N'. (Use 'N'
            # because we don't actually know how many parts there are.)
            headers['etag'] += '-N'

        self.headers = headers

        if self.etag:
            # add double quotes to the etag header
            self.etag = self.etag

        # Used for pure swift header handling at the request layer
        self.sw_headers = sw_headers
        self.sysmeta_headers = s3_sysmeta_headers

    @classmethod
    def from_swift_resp(cls, sw_resp):
        """
        Create a new S3 response object based on the given Swift response.
        """
        if sw_resp.app_iter:
            body = None
            app_iter = sw_resp.app_iter
        else:
            body = sw_resp.body
            app_iter = None

        resp = cls(status=sw_resp.status, headers=sw_resp.headers,
                   request=sw_resp.request, body=body, app_iter=app_iter,
                   conditional_response=sw_resp.conditional_response)
        resp.environ.update(sw_resp.environ)

        return resp

    def append_copy_resp_body(self, controller_name, last_modified):
        elem = Element('Copy%sResult' % controller_name)
        SubElement(elem, 'LastModified').text = last_modified
        SubElement(elem, 'ETag').text = '"%s"' % self.etag
        self.headers['Content-Type'] = 'application/xml'
        self.body = tostring(elem)
        self.etag = None


HTTPOk = partial(S3Response, status=200)
HTTPCreated = partial(S3Response, status=201)
HTTPAccepted = partial(S3Response, status=202)
HTTPNoContent = partial(S3Response, status=204)
HTTPPartialContent = partial(S3Response, status=206)


class ErrorResponse(S3ResponseBase, swob.HTTPException):
    """
    S3 error object.

    Reference information about S3 errors is available at:
    http://docs.aws.amazon.com/AmazonS3/latest/API/ErrorResponses.html
    """
    _status = ''
    _msg = ''
    _code = ''
    xml_declaration = True

    def __init__(self, msg=None, reason=None, *args, **kwargs):
        if msg:
            self._msg = msg
        if not self._code:
            self._code = self.__class__.__name__
        self.reason = reason

        self.info = kwargs.copy()
        for reserved_key in ('headers', 'body'):
            if self.info.get(reserved_key):
                del (self.info[reserved_key])

        swob.HTTPException.__init__(
            self, status=kwargs.pop('status', self._status),
            app_iter=self._body_iter(),
            content_type='application/xml', *args,
            **kwargs)
        self.headers = HeaderKeyDict(self.headers)

    @property
    def metric_name(self):
        parts = [str(self.status_int), self._code]
        if self.reason:
            parts.append(self.reason)
        metric = '.'.join(parts)
        return metric.replace(' ', '_')

    def _body_iter(self):
        error_elem = Element('Error')
        SubElement(error_elem, 'Code').text = self._code
        SubElement(error_elem, 'Message').text = self._msg
        if 'swift.trans_id' in self.environ:
            request_id = self.environ['swift.trans_id']
            SubElement(error_elem, 'RequestId').text = request_id

        self._dict_to_etree(error_elem, self.info)

        yield tostring(error_elem, use_s3ns=False,
                       xml_declaration=self.xml_declaration)

    def _dict_to_etree(self, parent, d):
        for key, value in d.items():
            tag = re.sub(r'\W', '', snake_to_camel(key))
            elem = SubElement(parent, tag)

            if isinstance(value, (dict, MutableMapping)):
                self._dict_to_etree(elem, value)
            else:
                if isinstance(value, (int, float, bool)):
                    value = str(value)
                try:
                    elem.text = value
                except ValueError:
                    # We set an invalid string for XML.
                    elem.text = '(invalid string)'


class AccessDenied(ErrorResponse):
    _status = '403 Forbidden'
    _msg = 'Access Denied.'


class AccountProblem(ErrorResponse):
    _status = '403 Forbidden'
    _msg = 'There is a problem with your AWS account that prevents the ' \
           'operation from completing successfully.'


class AmbiguousGrantByEmailAddress(ErrorResponse):
    _status = '400 Bad Request'
    _msg = 'The e-mail address you provided is associated with more than ' \
           'one account.'


class AuthorizationHeaderMalformed(ErrorResponse):
    _status = '400 Bad Request'
    _msg = 'The authorization header is malformed; the authorization ' \
           'header requires three components: Credential, SignedHeaders, ' \
           'and Signature.'


class AuthorizationQueryParametersError(ErrorResponse):
    _status = '400 Bad Request'


class BadDigest(ErrorResponse):
    _status = '400 Bad Request'
    _msg = 'The Content-MD5 you specified did not match what we received.'


class BucketAlreadyExists(ErrorResponse):
    _status = '409 Conflict'
    _msg = 'The requested bucket name is not available. The bucket ' \
           'namespace is shared by all users of the system. Please select a ' \
           'different name and try again.'

    def __init__(self, bucket, msg=None, *args, **kwargs):
        ErrorResponse.__init__(self, msg, bucket_name=bucket, *args, **kwargs)


class BucketAlreadyOwnedByYou(ErrorResponse):
    _status = '409 Conflict'
    _msg = 'Your previous request to create the named bucket succeeded and ' \
           'you already own it.'

    def __init__(self, bucket, msg=None, *args, **kwargs):
        ErrorResponse.__init__(self, msg, bucket_name=bucket, *args, **kwargs)


class BucketNotEmpty(ErrorResponse):
    _status = '409 Conflict'
    _msg = 'The bucket you tried to delete is not empty'


class VersionedBucketNotEmpty(BucketNotEmpty):
    _msg = 'The bucket you tried to delete is not empty. ' \
           'You must delete all versions in the bucket.'
    _code = 'BucketNotEmpty'


class CredentialsNotSupported(ErrorResponse):
    _status = '400 Bad Request'
    _msg = 'This request does not support credentials.'


class CrossLocationLoggingProhibited(ErrorResponse):
    _status = '403 Forbidden'
    _msg = 'Cross location logging not allowed. Buckets in one geographic ' \
           'location cannot log information to a bucket in another location.'


class EntityTooSmall(ErrorResponse):
    _status = '400 Bad Request'
    _msg = 'Your proposed upload is smaller than the minimum allowed object ' \
           'size.'


class EntityTooLarge(ErrorResponse):
    _status = '400 Bad Request'
    _msg = 'Your proposed upload exceeds the maximum allowed object size.'


class ExpiredToken(ErrorResponse):
    _status = '400 Bad Request'
    _msg = 'The provided token has expired.'


class IllegalVersioningConfigurationException(ErrorResponse):
    _status = '400 Bad Request'
    _msg = 'The Versioning configuration specified in the request is invalid.'


class IncompleteBody(ErrorResponse):
    _status = '400 Bad Request'
    _msg = 'You did not provide the number of bytes specified by the ' \
           'Content-Length HTTP header.'


class IncorrectNumberOfFilesInPostRequest(ErrorResponse):
    _status = '400 Bad Request'
    _msg = 'POST requires exactly one file upload per request.'


class InlineDataTooLarge(ErrorResponse):
    _status = '400 Bad Request'
    _msg = 'Inline data exceeds the maximum allowed size.'


class InternalError(ErrorResponse):
    _status = '500 Internal Server Error'
    _msg = 'We encountered an internal error. Please try again.'

    def __str__(self):
        return '%s: %s (%s)' % (
            self.__class__.__name__, self.status, self._msg)


class InvalidAccessKeyId(ErrorResponse):
    _status = '403 Forbidden'
    _msg = 'The AWS Access Key Id you provided does not exist in our records.'


class InvalidArgument(ErrorResponse):
    _status = '400 Bad Request'
    _msg = 'Invalid Argument.'

    def __init__(self, name, value, msg=None, *args, **kwargs):
        ErrorResponse.__init__(self, msg, argument_name=name,
                               argument_value=value, *args, **kwargs)


class InvalidBucketName(ErrorResponse):
    _status = '400 Bad Request'
    _msg = 'The specified bucket is not valid.'

    def __init__(self, bucket, msg=None, *args, **kwargs):
        ErrorResponse.__init__(self, msg, bucket_name=bucket, *args, **kwargs)


class InvalidBucketState(ErrorResponse):
    _status = '409 Conflict'
    _msg = 'The request is not valid with the current state of the bucket.'


class InvalidDigest(ErrorResponse):
    _status = '400 Bad Request'
    _msg = 'The Content-MD5 you specified was an invalid.'


class InvalidLocationConstraint(ErrorResponse):
    _status = '400 Bad Request'
    _msg = 'The specified location constraint is not valid.'


class InvalidObjectState(ErrorResponse):
    _status = '403 Forbidden'
    _msg = 'The operation is not valid for the current state of the object.'


class InvalidPartArgument(InvalidArgument):
    _code = 'InvalidArgument'

<<<<<<< HEAD
    def __init__(self, value):
        err_msg = ('Part number must be an integer between '
                   '1 and 10000, inclusive')
=======
    def __init__(self, max_parts, value):
        err_msg = ('Part number must be an integer between '
                   '1 and %s, inclusive' % max_parts)
>>>>>>> 391e2588
        super(InvalidArgument, self).__init__(err_msg,
                                              argument_name='partNumber',
                                              argument_value=value)


class InvalidPart(ErrorResponse):
    _status = '400 Bad Request'
    _msg = 'One or more of the specified parts could not be found. The part ' \
           'might not have been uploaded, or the specified entity tag might ' \
           'not have matched the part\'s entity tag.'


class InvalidPartOrder(ErrorResponse):
    _status = '400 Bad Request'
    _msg = 'The list of parts was not in ascending order.Parts list must ' \
           'specified in order by part number.'


class InvalidPayer(ErrorResponse):
    _status = '403 Forbidden'
    _msg = 'All access to this object has been disabled.'


class InvalidPolicyDocument(ErrorResponse):
    _status = '400 Bad Request'
    _msg = 'The content of the form does not meet the conditions specified ' \
           'in the policy document.'


class InvalidRange(ErrorResponse):
    _status = '416 Requested Range Not Satisfiable'
    _msg = 'The requested range cannot be satisfied.'


class InvalidPartNumber(ErrorResponse):
    _status = '416 Requested Range Not Satisfiable'
    _msg = 'The requested partnumber is not satisfiable'


class InvalidRequest(ErrorResponse):
    _status = '400 Bad Request'
    _msg = 'Invalid Request.'


class InvalidSecurity(ErrorResponse):
    _status = '403 Forbidden'
    _msg = 'The provided security credentials are not valid.'


class InvalidSOAPRequest(ErrorResponse):
    _status = '400 Bad Request'
    _msg = 'The SOAP request body is invalid.'


class InvalidStorageClass(ErrorResponse):
    _status = '400 Bad Request'
    _msg = 'The storage class you specified is not valid.'


class InvalidTargetBucketForLogging(ErrorResponse):
    _status = '400 Bad Request'
    _msg = 'The target bucket for logging does not exist, is not owned by ' \
           'you, or does not have the appropriate grants for the ' \
           'log-delivery group.'

    def __init__(self, bucket, msg=None, *args, **kwargs):
        ErrorResponse.__init__(self, msg, target_bucket=bucket, *args,
                               **kwargs)


class InvalidToken(ErrorResponse):
    _status = '400 Bad Request'
    _msg = 'The provided token is malformed or otherwise invalid.'


class InvalidURI(ErrorResponse):
    _status = '400 Bad Request'
    _msg = 'Couldn\'t parse the specified URI.'

    def __init__(self, uri, msg=None, *args, **kwargs):
        ErrorResponse.__init__(self, msg, uri=uri, *args, **kwargs)


class KeyTooLongError(ErrorResponse):
    _status = '400 Bad Request'
    _msg = 'Your key is too long.'


class MalformedACLError(ErrorResponse):
    _status = '400 Bad Request'
    _msg = 'The XML you provided was not well-formed or did not validate ' \
           'against our published schema.'


class MalformedPOSTRequest(ErrorResponse):
    _status = '400 Bad Request'
    _msg = 'The body of your POST request is not well-formed ' \
           'multipart/form-data.'


class MalformedXML(ErrorResponse):
    _status = '400 Bad Request'
    _msg = 'The XML you provided was not well-formed or did not validate ' \
           'against our published schema'


class MaxMessageLengthExceeded(ErrorResponse):
    _status = '400 Bad Request'
    _msg = 'Your request was too big.'


class MaxPostPreDataLengthExceededError(ErrorResponse):
    _status = '400 Bad Request'
    _msg = 'Your POST request fields preceding the upload file were too large.'


class MetadataTooLarge(ErrorResponse):
    _status = '400 Bad Request'
    _msg = 'Your metadata headers exceed the maximum allowed metadata size.'


class MethodNotAllowed(ErrorResponse):
    _status = '405 Method Not Allowed'
    _msg = 'The specified method is not allowed against this resource.'

    def __init__(self, method, resource_type, msg=None, *args, **kwargs):
        ErrorResponse.__init__(self, msg, method=method,
                               resource_type=resource_type, *args, **kwargs)


class MissingContentLength(ErrorResponse):
    _status = '411 Length Required'
    _msg = 'You must provide the Content-Length HTTP header.'


class MissingRequestBodyError(ErrorResponse):
    _status = '400 Bad Request'
    _msg = 'Request body is empty.'


class MissingSecurityElement(ErrorResponse):
    _status = '400 Bad Request'
    _msg = 'The SOAP 1.1 request is missing a security element.'


class MissingSecurityHeader(ErrorResponse):
    _status = '400 Bad Request'
    _msg = 'Your request was missing a required header.'


class NoLoggingStatusForKey(ErrorResponse):
    _status = '400 Bad Request'
    _msg = 'There is no such thing as a logging status sub-resource for a key.'


class NoSuchBucket(ErrorResponse):
    _status = '404 Not Found'
    _msg = 'The specified bucket does not exist.'

    def __init__(self, bucket, msg=None, *args, **kwargs):
        if not bucket:
            raise InternalError()
        ErrorResponse.__init__(self, msg, bucket_name=bucket, *args, **kwargs)


class NoSuchKey(ErrorResponse):
    _status = '404 Not Found'
    _msg = 'The specified key does not exist.'

    def __init__(self, key, msg=None, *args, **kwargs):
        if not key:
            raise InternalError()
        ErrorResponse.__init__(self, msg, key=key, *args, **kwargs)


class ObjectLockConfigurationNotFoundError(ErrorResponse):
    _status = '404 Not found'
    _msg = 'Object Lock configuration does not exist for this bucket'

    def __init__(self, bucket, msg=None, *args, **kwargs):
        if not bucket:
            raise InternalError()
        ErrorResponse.__init__(self, msg, bucket_name=bucket, *args, **kwargs)


class NoSuchLifecycleConfiguration(ErrorResponse):
    _status = '404 Not Found'
    _msg = 'The lifecycle configuration does not exist. .'


class NoSuchUpload(ErrorResponse):
    _status = '404 Not Found'
    _msg = 'The specified multipart upload does not exist. The upload ID ' \
           'might be invalid, or the multipart upload might have been ' \
           'aborted or completed.'


class NoSuchVersion(ErrorResponse):
    _status = '404 Not Found'
    _msg = 'The specified version does not exist.'

    def __init__(self, key, version_id, msg=None, *args, **kwargs):
        if not key:
            raise InternalError()
        ErrorResponse.__init__(self, msg, key=key, version_id=version_id,
                               *args, **kwargs)


# NotImplemented is a python built-in constant.  Use S3NotImplemented instead.
class S3NotImplemented(ErrorResponse):
    _status = '501 Not Implemented'
    _msg = 'Not implemented.'
    _code = 'NotImplemented'


class NotSignedUp(ErrorResponse):
    _status = '403 Forbidden'
    _msg = 'Your account is not signed up for the Amazon S3 service.'


class NotSuchBucketPolicy(ErrorResponse):
    _status = '404 Not Found'
    _msg = 'The specified bucket does not have a bucket policy.'


class OperationAborted(ErrorResponse):
    _status = '409 Conflict'
    _msg = 'A conflicting conditional operation is currently in progress ' \
           'against this resource. Please try again.'


class PermanentRedirect(ErrorResponse):
    _status = '301 Moved Permanently'
    _msg = 'The bucket you are attempting to access must be addressed using ' \
           'the specified endpoint. Please send all future requests to this ' \
           'endpoint.'


class PreconditionFailed(ErrorResponse):
    _status = '412 Precondition Failed'
    _msg = 'At least one of the preconditions you specified did not hold.'


class Redirect(ErrorResponse):
    _status = '307 Moved Temporarily'
    _msg = 'Temporary redirect.'


class RestoreAlreadyInProgress(ErrorResponse):
    _status = '409 Conflict'
    _msg = 'Object restore is already in progress.'


class RequestIsNotMultiPartContent(ErrorResponse):
    _status = '400 Bad Request'
    _msg = 'Bucket POST must be of the enclosure-type multipart/form-data.'


class RequestTimeout(ErrorResponse):
    _status = '400 Bad Request'
    _msg = 'Your socket connection to the server was not read from or ' \
           'written to within the timeout period.'


class RequestTimeTooSkewed(ErrorResponse):
    _status = '403 Forbidden'
    _msg = 'The difference between the request time and the current time ' \
           'is too large.'


class RequestTorrentOfBucketError(ErrorResponse):
    _status = '400 Bad Request'
    _msg = 'Requesting the torrent file of a bucket is not permitted.'


class SignatureDoesNotMatch(ErrorResponse):
    _status = '403 Forbidden'
    _msg = 'The request signature we calculated does not match the ' \
           'signature you provided. Check your key and signing method.'


class ServiceUnavailable(ErrorResponse):
    _status = '503 Service Unavailable'
    _msg = 'Please reduce your request rate.'


class SlowDown(ErrorResponse):
    _status = '503 Slow Down'
    _msg = 'Please reduce your request rate.'


class TemporaryRedirect(ErrorResponse):
    _status = '307 Moved Temporarily'
    _msg = 'You are being redirected to the bucket while DNS updates.'


class TokenRefreshRequired(ErrorResponse):
    _status = '400 Bad Request'
    _msg = 'The provided token must be refreshed.'


class TooManyBuckets(ErrorResponse):
    _status = '400 Bad Request'
    _msg = 'You have attempted to create more buckets than allowed.'


class UnexpectedContent(ErrorResponse):
    _status = '400 Bad Request'
    _msg = 'This request does not support content.'


class UnresolvableGrantByEmailAddress(ErrorResponse):
    _status = '400 Bad Request'
    _msg = 'The e-mail address you provided does not match any account on ' \
           'record.'


class UserKeyMustBeSpecified(ErrorResponse):
    _status = '400 Bad Request'
    _msg = 'The bucket POST must contain the specified field name. If it is ' \
           'specified, please check the order of the fields.'


class BrokenMPU(ErrorResponse):
    # This is very much a Swift-ism, and we wish we didn't need it
    _status = '409 Conflict'
    _msg = 'Multipart upload has broken segment data.'<|MERGE_RESOLUTION|>--- conflicted
+++ resolved
@@ -454,15 +454,9 @@
 class InvalidPartArgument(InvalidArgument):
     _code = 'InvalidArgument'
 
-<<<<<<< HEAD
-    def __init__(self, value):
-        err_msg = ('Part number must be an integer between '
-                   '1 and 10000, inclusive')
-=======
     def __init__(self, max_parts, value):
         err_msg = ('Part number must be an integer between '
                    '1 and %s, inclusive' % max_parts)
->>>>>>> 391e2588
         super(InvalidArgument, self).__init__(err_msg,
                                               argument_name='partNumber',
                                               argument_value=value)

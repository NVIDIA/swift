--- conflicted
+++ resolved
@@ -88,11 +88,7 @@
 
     def _apply_config(self, conf):
         self.current_conf = conf
-<<<<<<< HEAD
-        modified = []
-=======
         modified = False
->>>>>>> 077c1c6f
         new_value = non_negative_float(
             conf.get('requests_per_device_per_second',
                      DEFAULT_REQUESTS_PER_DEVICE_PER_SECOND))
@@ -105,12 +101,8 @@
         if new_value != self.requests_per_device_rate_buffer:
             self.requests_per_device_rate_buffer = new_value
             modified = True
-<<<<<<< HEAD
-        self._refresh_ratelimiters()
-=======
         if modified:
             self._refresh_ratelimiters()
->>>>>>> 077c1c6f
         return modified
 
     def _load_config_file(self, warn_if_missing=False):

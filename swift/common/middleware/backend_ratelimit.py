# Copyright (c) 2022 NVIDIA
#
# Licensed under the Apache License, Version 2.0 (the "License");
# you may not use this file except in compliance with the License.
# You may obtain a copy of the License at
#
#    http://www.apache.org/licenses/LICENSE-2.0
#
# Unless required by applicable law or agreed to in writing, software
# distributed under the License is distributed on an "AS IS" BASIS,
# WITHOUT WARRANTIES OR CONDITIONS OF ANY KIND, either express or
# implied.
# See the License for the specific language governing permissions and
# limitations under the License.
import os
import time

from swift.common.request_helpers import split_and_validate_path
from swift.common.swob import Request, HTTPTooManyBackendRequests, \
    HTTPException
from swift.common.utils import get_logger, non_negative_float, \
    EventletRateLimiter, readconf

RATE_LIMITED_METHODS = ('GET', 'HEAD', 'PUT', 'POST', 'DELETE', 'UPDATE',
                        'REPLICATE')
BACKEND_RATELIMIT_CONFIG_SECTION = 'backend_ratelimit'
DEFAULT_BACKEND_RATELIMIT_CONF_FILE = 'backend-ratelimit.conf'
DEFAULT_CONFIG_RELOAD_INTERVAL = 60.0
DEFAULT_REQUESTS_PER_DEVICE_PER_SECOND = 0.0
DEFAULT_REQUESTS_PER_DEVICE_RATE_BUFFER = 1.0


class BackendRateLimitMiddleware(object):
    """
    Backend rate-limiting middleware.

    Rate-limits requests to backend storage node devices. Each (device, request
    method) combination is independently rate-limited. All requests with a
    'GET', 'HEAD', 'PUT', 'POST', 'DELETE', 'UPDATE' or 'REPLICATE' method are
    rate limited on a per-device basis by both a method-specific rate and an
    overall device rate limit.

    If a request would cause the rate-limit to be exceeded for the method
    and/or device then a response with a 529 status code is returned.
    """
    def __init__(self, app, filter_conf, logger=None):
        self.app = app
        self.filter_conf = filter_conf
<<<<<<< HEAD
        self.current_conf = {}
        self.logger = logger or get_logger(self.filter_conf,
                                           log_route='backend_ratelimit')
        self.requests_per_device_per_second = \
            DEFAULT_REQUESTS_PER_DEVICE_PER_SECOND
        self.requests_per_device_rate_buffer = \
            DEFAULT_REQUESTS_PER_DEVICE_RATE_BUFFER
        # map device -> RateLimiter
        self.rate_limiters = defaultdict(
            lambda: EventletRateLimiter(
                max_rate=self.requests_per_device_per_second,
=======
        self.logger = logger or get_logger(self.filter_conf,
                                           log_route='backend_ratelimit')
        self.requests_per_device_rate_buffer = \
            DEFAULT_REQUESTS_PER_DEVICE_RATE_BUFFER
        # map (device, method) -> rate
        self.requests_per_device_per_second = {}
        # map (device, method) -> RateLimiter, populated on-demand
        self.rate_limiters = {}

        # some config options are *only* read from filter conf at startup...
        default_conf_path = os.path.join(
            self.filter_conf.get('swift_dir', '/etc/swift'),
            DEFAULT_BACKEND_RATELIMIT_CONF_FILE)
        try:
            self.conf_path = self.filter_conf['backend_ratelimit_conf_path']
            self.is_config_file_expected = True
        except KeyError:
            self.conf_path = default_conf_path
            self.is_config_file_expected = False
        self.config_reload_interval = non_negative_float(
            filter_conf.get('config_reload_interval',
                            DEFAULT_CONFIG_RELOAD_INTERVAL))

        # other conf options are read from filter section at startup but may
        # also be overridden by options in a separate config file...
        self._last_config_reload_attempt = time.time()
        self._apply_config(self.filter_conf)
        self._load_config_file()

    def _refresh_ratelimiters(self):
        # note: if we ever wanted to prune the ratelimiters (in case devices
        # have been removed) we could inspect each ratelimiter's running_time
        # and remove those with very old running_time
        for (dev, method), rl in self.rate_limiters.items():
            rl.set_max_rate(self.requests_per_device_per_second[method])
            rl.set_rate_buffer(self.requests_per_device_rate_buffer)

    def _apply_config(self, conf):
        modified = False
        reqs_per_device_rate_buffer = non_negative_float(
            conf.get('requests_per_device_rate_buffer',
                     DEFAULT_REQUESTS_PER_DEVICE_RATE_BUFFER))

        # note: 'None' key holds the aggregate per-device limit for all methods
        reqs_per_device_per_second = {None: non_negative_float(
            conf.get('requests_per_device_per_second', 0.0))}
        for method in RATE_LIMITED_METHODS:
            val = non_negative_float(
                conf.get('%s_requests_per_device_per_second'
                         % method.lower(), 0.0))
            reqs_per_device_per_second[method] = val

        if reqs_per_device_rate_buffer != self.requests_per_device_rate_buffer:
            self.requests_per_device_rate_buffer = reqs_per_device_rate_buffer
            modified = True
        if reqs_per_device_per_second != self.requests_per_device_per_second:
            self.requests_per_device_per_second = reqs_per_device_per_second
            self.is_any_rate_limit_configured = any(
                self.requests_per_device_per_second.values())
            modified = True
        if modified:
            self._refresh_ratelimiters()
        return modified

    def _load_config_file(self):
        # If conf file can be read then apply its options to the filter conf
        # options, discarding *all* options previously loaded from the conf
        # file i.e. options deleted from the conf file will revert to the
        # filter conf value or default value. If the conf file cannot be read
        # or is invalid, then the current config is left unchanged.
        try:
            new_conf = dict(self.filter_conf)  # filter_conf not current conf
            new_conf.update(
                readconf(self.conf_path, BACKEND_RATELIMIT_CONFIG_SECTION))
            modified = self._apply_config(new_conf)
            if modified:
                self.logger.info('Loaded config file %s, config changed',
                                 self.conf_path)
            elif not self.is_config_file_expected:
                self.logger.info('Loaded new config file %s, config unchanged',
                                 self.conf_path)
            else:
                self.logger.debug(
                    'Loaded existing config file %s, config unchanged',
                    self.conf_path)
            self.is_config_file_expected = True
        except IOError as err:
            if self.is_config_file_expected:
                self.logger.warning(
                    'Failed to load config file, config unchanged: %s', err)
            self.is_config_file_expected = False
        except ValueError as err:
            # ...but if it exists it should be valid
            self.logger.warning('Invalid config file %s, config unchanged: %s',
                                self.conf_path, err)

    def _maybe_reload_config(self):
        if self.config_reload_interval:
            now = time.time()
            if (now - self._last_config_reload_attempt
                    >= self.config_reload_interval):
                try:
                    self._load_config_file()
                except Exception:  # noqa
                    self.logger.exception('Error reloading config file')
                finally:
                    # always reset last loaded time to avoid re-try storm
                    self._last_config_reload_attempt = now

    def _get_ratelimiter(self, device, method=None):
        """
        Get a rate limiter for the (device, method) combination. If a rate
        limiter does not yet exist for the given (device, method) combination
        then it is created and added to the map of rate limiters.

        :param: the device.
        :method: the request method; if None then the aggregate rate limiter
            for all requests to the device is returned.
        :returns: an instance of ``EventletRateLimiter``.
        """
        try:
            rl = self.rate_limiters[(device, method)]
        except KeyError:
            rl = EventletRateLimiter(
                max_rate=self.requests_per_device_per_second[method],
>>>>>>> b73eb6c7
                rate_buffer=self.requests_per_device_rate_buffer,
                running_time=time.time(),
                burst_after_idle=True)
            self.rate_limiters[(device, method)] = rl
        return rl

    def _is_allowed(self, device, method):
        """
        Evaluate backend rate-limiting policies for the incoming request.

        A request is allowed when neither the per-(device, method) rate-limit
        nor the per-device rate-limit has been reached.

        Note: a request will be disallowed if the aggregate per-device
        rate-limit has been reached, even if the per-(device, method)
        rate-limit has not been reached for the request's method.

        :param: the device.
        :method: the request method.
        :returns: boolean, is_allowed.
        """
        return (self._get_ratelimiter(device, None).is_allowed()
                and self._get_ratelimiter(device, method).is_allowed())

        # some config options are *only* read from filter conf at startup...
        default_conf_path = os.path.join(
            self.filter_conf.get('swift_dir', '/etc/swift'),
            DEFAULT_BACKEND_RATELIMIT_CONF_FILE)
        try:
            self.conf_path = self.filter_conf['backend_ratelimit_conf_path']
            conf_path_set = True
        except KeyError:
            self.conf_path = default_conf_path
            conf_path_set = False
        self.config_reload_interval = non_negative_float(
            filter_conf.get('config_reload_interval',
                            DEFAULT_CONFIG_RELOAD_INTERVAL))

        # other conf options are read from filter section at startup but may
        # also be overridden by options in a separate config file...
        self._last_config_reload_attempt = time.time()
        self._apply_config(self.filter_conf)
        self._load_config_file(warn_if_missing=conf_path_set)

    def _refresh_ratelimiters(self):
        for dev, rl in self.rate_limiters.items():
            rl.set_max_rate(self.requests_per_device_per_second)
            rl.set_rate_buffer(self.requests_per_device_rate_buffer)

    def _apply_config(self, conf):
        self.current_conf = conf
        modified = False
        new_value = non_negative_float(
            conf.get('requests_per_device_per_second',
                     DEFAULT_REQUESTS_PER_DEVICE_PER_SECOND))
        if new_value != self.requests_per_device_per_second:
            self.requests_per_device_per_second = new_value
            modified = True
        new_value = non_negative_float(
            conf.get('requests_per_device_rate_buffer',
                     DEFAULT_REQUESTS_PER_DEVICE_RATE_BUFFER))
        if new_value != self.requests_per_device_rate_buffer:
            self.requests_per_device_rate_buffer = new_value
            modified = True
        if modified:
            self._refresh_ratelimiters()
        return modified

    def _load_config_file(self, warn_if_missing=False):
        # If conf file can be read then apply its options to the filter conf
        # options, discarding *all* options previously loaded from the conf
        # file i.e. options deleted from the conf file will revert to the
        # filter conf value or default value. If the conf file cannot be read
        # or is invalid, then the current config is left unchanged.
        try:
            new_conf = dict(self.filter_conf)  # filter_conf not current_conf
            new_conf.update(
                readconf(self.conf_path, BACKEND_RATELIMIT_CONFIG_SECTION))
            modified = self._apply_config(new_conf)
            if modified:
                self.logger.info('Loaded config file %s, config changed',
                                 self.conf_path)
            else:
                self.logger.debug('Loaded config file %s, config unchanged',
                                  self.conf_path)
        except IOError as err:
            if warn_if_missing:
                self.logger.warning('Failed to load config file: %s', err)
        except ValueError as err:
            # ...but if it exists it should be valid
            self.logger.warning('Invalid config file %s: %s',
                                self.conf_path, err)

    def _maybe_reload_config(self):
        if self.config_reload_interval:
            now = time.time()
            if (now - self._last_config_reload_attempt
                    >= self.config_reload_interval):
                try:
                    self._load_config_file()
                except Exception:  # noqa
                    self.logger.exception('Error reloading config file')
                finally:
                    # always reset last loaded time to avoid re-try storm
                    self._last_config_reload_attempt = now

    def __call__(self, env, start_response):
        """
        WSGI entry point.

        :param env: WSGI environment dictionary
        :param start_response: WSGI callable
        """
        self._maybe_reload_config()
        req = Request(env)
        handler = self.app
<<<<<<< HEAD
        if (self.requests_per_device_per_second
=======
        if (self.is_any_rate_limit_configured
>>>>>>> b73eb6c7
                and req.method in RATE_LIMITED_METHODS):
            try:
                device, partition, _ = split_and_validate_path(req, 1, 3, True)
                int(partition)  # check it's a valid partition
            except (ValueError, HTTPException):
                # request may not have device/partition e.g. a healthcheck req
                pass
            else:
                if not self._is_allowed(device, req.method):
                    self.logger.increment('backend.ratelimit')
                    handler = HTTPTooManyBackendRequests()
        return handler(env, start_response)


def filter_factory(global_conf, **local_conf):
    conf = global_conf.copy()
    conf.update(local_conf)

    def backend_ratelimit_filter(app):
        return BackendRateLimitMiddleware(app, conf)

    return backend_ratelimit_filter<|MERGE_RESOLUTION|>--- conflicted
+++ resolved
@@ -46,19 +46,6 @@
     def __init__(self, app, filter_conf, logger=None):
         self.app = app
         self.filter_conf = filter_conf
-<<<<<<< HEAD
-        self.current_conf = {}
-        self.logger = logger or get_logger(self.filter_conf,
-                                           log_route='backend_ratelimit')
-        self.requests_per_device_per_second = \
-            DEFAULT_REQUESTS_PER_DEVICE_PER_SECOND
-        self.requests_per_device_rate_buffer = \
-            DEFAULT_REQUESTS_PER_DEVICE_RATE_BUFFER
-        # map device -> RateLimiter
-        self.rate_limiters = defaultdict(
-            lambda: EventletRateLimiter(
-                max_rate=self.requests_per_device_per_second,
-=======
         self.logger = logger or get_logger(self.filter_conf,
                                            log_route='backend_ratelimit')
         self.requests_per_device_rate_buffer = \
@@ -184,7 +171,6 @@
         except KeyError:
             rl = EventletRateLimiter(
                 max_rate=self.requests_per_device_per_second[method],
->>>>>>> b73eb6c7
                 rate_buffer=self.requests_per_device_rate_buffer,
                 running_time=time.time(),
                 burst_after_idle=True)
@@ -301,11 +287,7 @@
         self._maybe_reload_config()
         req = Request(env)
         handler = self.app
-<<<<<<< HEAD
-        if (self.requests_per_device_per_second
-=======
         if (self.is_any_rate_limit_configured
->>>>>>> b73eb6c7
                 and req.method in RATE_LIMITED_METHODS):
             try:
                 device, partition, _ = split_and_validate_path(req, 1, 3, True)

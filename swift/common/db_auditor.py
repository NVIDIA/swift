--- conflicted
+++ resolved
@@ -241,10 +241,7 @@
                     # vacuuming is done when freelist_size gets bigger
                     # then the configured value
                     if fl_stats['freelist_size'] > self.max_freelist_size:
-<<<<<<< HEAD
-=======
                         self.vacuum_stats['trigger']['freelist_size'] += 1
->>>>>>> b8a00654
                         self.logger.increment('freelist_size')
                         vacuum_db = True
                 if self.max_freelist_percent:
@@ -252,31 +249,20 @@
                     # then the configured value
                     if fl_stats['freelist_percent'] \
                             > self.max_freelist_percent:
-<<<<<<< HEAD
-=======
                         self.vacuum_stats['trigger']['freelist_percent'] += 1
->>>>>>> b8a00654
                         self.logger.increment('freelist_percent')
                         vacuum_db = True
                 if vacuum_db:
                     try:
                         broker.vacuum()
-<<<<<<< HEAD
-                        self.logger.increment('vacuum.success')
-=======
                         self.vacuum_stats['successes'] += 1
                         self.logger.increment('vacuum.successes')
->>>>>>> b8a00654
                     except DatabaseException as de:
                         self.logger.warning(
                             'Vacuum failed on %(path)s: %(err)s',
                             {'path': path, 'err': str(de)})
-<<<<<<< HEAD
-                        self.logger.increment('vacuum.failure')
-=======
                         self.vacuum_stats['failures'] += 1
                         self.logger.increment('vacuum.failures')
->>>>>>> b8a00654
                 self.logger.increment('passes')
                 self.passes += 1
                 self.logger.debug('Audit passed for %s', broker)

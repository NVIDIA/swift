--- conflicted
+++ resolved
@@ -27,11 +27,7 @@
 from swift.common.exceptions import RingLoadError, DevIdBytesTooSmall
 from swift.common.utils import hash_path, validate_configuration, md5
 from swift.common.ring.io import RingReader, RingWriter
-<<<<<<< HEAD
-from swift.common.ring.utils import tiers_for_dev, BYTES_TO_TYPE_CODE
-=======
 from swift.common.ring.utils import tiers_for_dev
->>>>>>> 90375b1e
 
 
 DEFAULT_RELOAD_TIME = 15
@@ -127,28 +123,14 @@
         `replica2part2dev_id` is not loaded and that key in the returned
         dictionary just has the value `[]`.
 
-<<<<<<< HEAD
-        :param RingReader reader: An opened RingReader which has already
-                            loaded the index at the end, gone back to the
-                            front, and consumed the 6 bytes of magic and
-                            version.
-=======
         :param RingReader reader: An opened RingReader at the start of the file
->>>>>>> 90375b1e
         :param bool metadata_only: If True, only load `devs` and `part_shift`
         :returns: A dict containing `devs`, `part_shift`, and
                   `replica2part2dev_id`
         """
-<<<<<<< HEAD
-        if reader.tell() == 0:
-            magic = reader.read(6)
-            if magic != b'R1NG\x00\x01':
-                raise ValueError('unexpected magic: %r' % magic)
-=======
         magic = reader.read(6)
         if magic != b'R1NG\x00\x01':
             raise ValueError('unexpected magic: %r' % magic)
->>>>>>> 90375b1e
 
         ring_dict = json.loads(reader.read_blob('!I'))
         ring_dict['replica2part2dev_id'] = []
@@ -162,11 +144,7 @@
         type_code = BYTES_TO_TYPE_CODE[ring_dict['dev_id_bytes']]
         partition_count = 1 << (32 - ring_dict['part_shift'])
         for x in range(ring_dict['replica_count']):
-<<<<<<< HEAD
-            part2dev = array.array(type_code, reader.read(2 * partition_count))
-=======
             part2dev = array.array('H', reader.read(2 * partition_count))
->>>>>>> 90375b1e
             if byteswap:
                 part2dev.byteswap()
             ring_dict['replica2part2dev_id'].append(part2dev)
@@ -187,20 +165,11 @@
         list is not loaded and that key in the returned dictionary just has
         the value ``[]``.
 
-<<<<<<< HEAD
-        :param file reader: An opened file-like object which has already
-                            consumed the 6 bytes of magic and version.
-        :param bool metadata_only: If True, skip loading
-                                   ``replica2part2dev_id``
-        :param bool include_devices: If False and ``metadata_only`` is True,
-                                     skip loading ``devs``
-=======
         :param RingReader reader: An opened RingReader which has already
                                   loaded up the index at the end of the file.
         :param bool metadata_only: If True, skip loading
                                    ``replica2part2dev_id``
         :param bool include_devices: If False, skip loading ``devs``
->>>>>>> 90375b1e
         :returns: A dict containing ``devs``, ``part_shift``,
                   ``dev_id_bytes``, and ``replica2part2dev_id``
         """
@@ -209,11 +178,7 @@
         ring_dict['replica2part2dev_id'] = []
         ring_dict['devs'] = []
 
-<<<<<<< HEAD
-        if not metadata_only or include_devices:
-=======
         if include_devices:
->>>>>>> 90375b1e
             ring_dict['devs'] = json.loads(
                 reader.read_section('swift/ring/devices'))
 
@@ -283,16 +248,11 @@
         if next_part_power is not None:
             _text['next_part_power'] = next_part_power
 
-<<<<<<< HEAD
-        writer.write_json(_text, '!I')
-
-=======
         json_text = json.dumps(_text, sort_keys=True,
                                ensure_ascii=True).encode('ascii')
         json_len = len(json_text)
         writer.write(struct.pack('!I', json_len))
         writer.write(json_text)
->>>>>>> 90375b1e
         for part2dev_id in ring['replica2part2dev_id']:
             part2dev_id.tofile(writer)
 

--- conflicted
+++ resolved
@@ -159,12 +159,8 @@
     @property
     def dev_id_bytes(self):
         if not self._replica2part2dev:
-<<<<<<< HEAD
-            return calc_dev_id_bytes(len(self.devs))
-=======
             max_dev_id = len(self.devs) - 1 if self.devs else 0
             return calc_dev_id_bytes(max_dev_id)
->>>>>>> 9540d35b
         return self._replica2part2dev[0].itemsize
 
     def set_dev_id_bytes(self, new_dev_id_bytes):

# Copyright (c) 2010-2012 OpenStack Foundation
#
# Licensed under the Apache License, Version 2.0 (the "License");
# you may not use this file except in compliance with the License.
# You may obtain a copy of the License at
#
#    http://www.apache.org/licenses/LICENSE-2.0
#
# Unless required by applicable law or agreed to in writing, software
# distributed under the License is distributed on an "AS IS" BASIS,
# WITHOUT WARRANTIES OR CONDITIONS OF ANY KIND, either express or
# implied.
# See the License for the specific language governing permissions and
# limitations under the License.

"""
Why our own memcache client?
By Michael Barton

python-memcached doesn't use consistent hashing, so adding or
removing a memcache server from the pool invalidates a huge
percentage of cached items.

If you keep a pool of python-memcached client objects, each client
object has its own connection to every memcached server, only one of
which is ever in use.  So you wind up with n * m open sockets and
almost all of them idle. This client effectively has a pool for each
server, so the number of backend connections is hopefully greatly
reduced.

python-memcache uses pickle to store things, and there was already a
huge stink about Swift using pickles in memcache
(http://osvdb.org/show/osvdb/86581).  That seemed sort of unfair,
since nova and keystone and everyone else use pickles for memcache
too, but it's hidden behind a "standard" library. But changing would
be a security regression at this point.

Also, pylibmc wouldn't work for us because it needs to use python
sockets in order to play nice with eventlet.

Lucid comes with memcached: v1.4.2.  Protocol documentation for that
version is at:

http://github.com/memcached/memcached/blob/1.4.2/doc/protocol.txt
"""

import os
import six
import json
import logging
<<<<<<< HEAD
=======
# the name of 'time' module is changed to 'tm', to avoid changing the
# signatures of member functions in this file.
>>>>>>> 74d3a730
import time as tm
from bisect import bisect

from eventlet.green import socket, ssl
from eventlet.pools import Pool
from eventlet import Timeout
from six.moves import range
from six.moves.configparser import ConfigParser, NoSectionError, NoOptionError
from swift.common import utils
from swift.common.utils import md5, human_readable, config_true_value, \
    memcached_timing_stats

DEFAULT_MEMCACHED_PORT = 11211

CONN_TIMEOUT = 0.3
POOL_TIMEOUT = 1.0  # WAG
IO_TIMEOUT = 2.0
PICKLE_FLAG = 1
JSON_FLAG = 2
NODE_WEIGHT = 50
TRY_COUNT = 3

# if ERROR_LIMIT_COUNT errors occur in ERROR_LIMIT_TIME seconds, the server
# will be considered failed for ERROR_LIMIT_DURATION seconds.
ERROR_LIMIT_COUNT = 10
ERROR_LIMIT_TIME = ERROR_LIMIT_DURATION = 60
DEFAULT_ITEM_SIZE_WARNING_THRESHOLD = -1

# Different sample rates for emitting Memcached timing stats.
TIMING_SAMPLE_RATE_HIGH = 0.1
TIMING_SAMPLE_RATE_MEDIUM = 0.01
TIMING_SAMPLE_RATE_LOW = 0.001


def md5hash(key):
    if not isinstance(key, bytes):
        if six.PY2:
            key = key.encode('utf-8')
        else:
            key = key.encode('utf-8', errors='surrogateescape')
    return md5(key, usedforsecurity=False).hexdigest().encode('ascii')


def sanitize_timeout(timeout):
    """
    Sanitize a timeout value to use an absolute expiration time if the delta
    is greater than 30 days (in seconds). Note that the memcached server
    translates negative values to mean a delta of 30 days in seconds (and 1
    additional second), client beware.
    """
    if timeout > (30 * 24 * 60 * 60):
        timeout += tm.time()
    return int(timeout)


def set_msg(key, flags, timeout, value):
    if not isinstance(key, bytes):
        raise TypeError('key must be bytes')
    if not isinstance(value, bytes):
        raise TypeError('value must be bytes')
    return b' '.join([
        b'set',
        key,
        str(flags).encode('ascii'),
        str(timeout).encode('ascii'),
        str(len(value)).encode('ascii'),
    ]) + (b'\r\n' + value + b'\r\n')


# get the prefix of a user provided memcache key by removing the content after
# the last '/', all current usages within swift are using prefix, such as
# "shard-updating-v2", "nvratelimit" and etc.
def get_key_prefix(key):
    return key.rsplit('/', 1)[0]


class MemcacheConnectionError(Exception):
    pass


class MemcachePoolTimeout(Timeout):
    pass


class MemcacheConnPool(Pool):
    """
    Connection pool for Memcache Connections

    The *server* parameter can be a hostname, an IPv4 address, or an IPv6
    address with an optional port. See
    :func:`swift.common.utils.parse_socket_string` for details.
    """

    def __init__(self, server, size, connect_timeout, tls_context=None):
        Pool.__init__(self, max_size=size)
        self.host, self.port = utils.parse_socket_string(
            server, DEFAULT_MEMCACHED_PORT)
        self._connect_timeout = connect_timeout
        self._tls_context = tls_context

    def create(self):
        addrs = socket.getaddrinfo(self.host, self.port, socket.AF_UNSPEC,
                                   socket.SOCK_STREAM)
        family, socktype, proto, canonname, sockaddr = addrs[0]
        sock = socket.socket(family, socket.SOCK_STREAM)
        sock.setsockopt(socket.IPPROTO_TCP, socket.TCP_NODELAY, 1)
        try:
            with Timeout(self._connect_timeout):
                sock.connect(sockaddr)
            if self._tls_context:
                sock = self._tls_context.wrap_socket(sock,
                                                     server_hostname=self.host)
        except (Exception, Timeout):
            sock.close()
            raise
        return (sock.makefile('rwb'), sock)

    def get(self):
        fp, sock = super(MemcacheConnPool, self).get()
        try:
            if fp is None:
                # An error happened previously, so we need a new connection
                fp, sock = self.create()
            return fp, sock
        except MemcachePoolTimeout:
            # This is the only place that knows an item was successfully taken
            # from the pool, so it has to be responsible for repopulating it.
            # Any other errors should get handled in _get_conns(); see the
            # comment about timeouts during create() there.
            self.put((None, None))
            raise


class MemcacheCommand(object):
    """
    Helper class that encapsulates common parameters of a command.

    :param method: the name of the MemcacheRing method that was called.
    :param key: the memcached key.
    """
    __slots__ = ('method', 'key', 'command', 'hash_key')

    def __init__(self, method, key):
        self.method = method
        self.key = key
        self.command = method.encode()
        self.hash_key = md5hash(key)

    @property
    def key_prefix(self):
        # get the prefix of a user provided memcache key by removing the
        # content after the last '/', all current usages within swift are using
        # prefix, such as "shard-updating-v2", "nvratelimit" and etc.
        return self.key.rsplit('/', 1)[0]


class MemcacheRing(object):
    """
    Simple, consistent-hashed memcache client.
    """

    def __init__(
            self, servers, connect_timeout=CONN_TIMEOUT,
            io_timeout=IO_TIMEOUT, pool_timeout=POOL_TIMEOUT,
            tries=TRY_COUNT,
            max_conns=2, tls_context=None, logger=None,
            error_limit_count=ERROR_LIMIT_COUNT,
            error_limit_time=ERROR_LIMIT_TIME,
            error_limit_duration=ERROR_LIMIT_DURATION,
            item_size_warning_threshold=DEFAULT_ITEM_SIZE_WARNING_THRESHOLD):
        self._ring = {}
        self._errors = dict(((serv, []) for serv in servers))
        self._error_limited = dict(((serv, 0) for serv in servers))
        self._error_limit_count = error_limit_count
        self._error_limit_time = error_limit_time
        self._error_limit_duration = error_limit_duration
        for server in sorted(servers):
            for i in range(NODE_WEIGHT):
                self._ring[md5hash('%s-%s' % (server, i))] = server
        self._tries = tries if tries <= len(servers) else len(servers)
        self._sorted = sorted(self._ring)
        self._client_cache = dict((
            (server, MemcacheConnPool(server, max_conns, connect_timeout,
                                      tls_context=tls_context))
            for server in servers))
        self._connect_timeout = connect_timeout
        self._io_timeout = io_timeout
        self._pool_timeout = pool_timeout
        if logger is None:
            self.logger = logging.getLogger()
        else:
            self.logger = logger
        self.item_size_warning_threshold = item_size_warning_threshold

    @property
    def memcache_servers(self):
        return list(self._client_cache.keys())

<<<<<<< HEAD
    def _exception_occurred(self, server, e, key_prefix, method,
                            conn_start_time, action='talking', sock=None,
=======
    """
    Handles exceptions.

    :param server: a server.
    :param e: an exception.
    :param cmd: an instance of MemcacheCommand.
    :param conn_start_time: the time at which the failed operation started.
    :param action: a verb describing the operation.
    :param sock: an optional socket that needs to be closed by this method.
    :param fp: an optional file pointer that needs to be closed by this method.
    :param got_connection: if ``True``, the server's connection will be reset
        in the cached connection pool.
    """
    def _exception_occurred(self, server, e, cmd, conn_start_time,
                            action='talking', sock=None,
>>>>>>> 74d3a730
                            fp=None, got_connection=True):
        if isinstance(e, Timeout):
            self.logger.error(
                "Timeout %(action)s to memcached: %(server)s"
                ": with key_prefix %(key_prefix)s, method %(method)s, "
                "config_timeout %(config_timeout)s, time_spent %(time_spent)s",
                {'action': action, 'server': server,
<<<<<<< HEAD
                 'key_prefix': key_prefix, 'method': method,
                 'config_timeout': e.seconds,
                 'time_spent': tm.time() - conn_start_time})
            self.logger.timing_since(
                'memcached.' + method + '.timeout.timing', conn_start_time)
        elif isinstance(e, (socket.error, MemcacheConnectionError)):
            self.logger.error(
                "Error %(action)s to memcached: %(server)s: "
                "with key_prefix %(key_prefix)s: %(err)s",
                {'action': action, 'server': server, 'err': e,
                 'key_prefix': key_prefix})
            self.logger.timing_since(
                'memcached.' + method + '.conn_err.timing', conn_start_time)
=======
                 'key_prefix': cmd.key_prefix, 'method': cmd.method,
                 'config_timeout': e.seconds,
                 'time_spent': tm.time() - conn_start_time})
            self.logger.timing_since(
                'memcached.' + cmd.method + '.timeout.timing',
                conn_start_time)
        elif isinstance(e, (socket.error, MemcacheConnectionError)):
            self.logger.error(
                "Error %(action)s to memcached: %(server)s: "
                "with key_prefix %(key_prefix)s, method %(method)s, "
                "time_spent %(time_spent)s, %(err)s",
                {'action': action, 'server': server,
                 'key_prefix': cmd.key_prefix, 'method': cmd.method,
                 'time_spent': tm.time() - conn_start_time, 'err': e})
            self.logger.timing_since(
                'memcached.' + cmd.method + '.conn_err.timing',
                conn_start_time)
>>>>>>> 74d3a730
        else:
            self.logger.exception("Error %(action)s to memcached: %(server)s"
                                  ": with key_prefix %(key_prefix)s",
                                  {'action': action, 'server': server,
<<<<<<< HEAD
                                   'key_prefix': key_prefix})
            self.logger.timing_since(
                'memcached.' + method + '.errors.timing', conn_start_time)
=======
                                   'key_prefix': cmd.key_prefix})
            self.logger.timing_since(
                'memcached.' + cmd.method + '.errors.timing', conn_start_time)
>>>>>>> 74d3a730

        try:
            if fp:
                fp.close()
                del fp
        except Exception:
            pass
        try:
            if sock:
                sock.close()
                del sock
        except Exception:
            pass
        if got_connection:
            # We need to return something to the pool
            # A new connection will be created the next time it is retrieved
            self._return_conn(server, None, None)

        if self._error_limit_time <= 0 or self._error_limit_duration <= 0:
            return

        now = tm.time()
        self._errors[server].append(now)
        if len(self._errors[server]) > self._error_limit_count:
            self._errors[server] = [err for err in self._errors[server]
                                    if err > now - self._error_limit_time]
            if len(self._errors[server]) > self._error_limit_count:
                self._error_limited[server] = now + self._error_limit_duration
                self.logger.error('Error limiting server %s', server)

<<<<<<< HEAD
    def _get_conns(self, method, key_prefix, hash_key):
=======
    def _get_conns(self, cmd):
>>>>>>> 74d3a730
        """
        Retrieves a server conn from the pool, or connects a new one.
        Chooses the server based on a consistent hash of "key".

<<<<<<< HEAD
        :param method: the name of memcache method.
        :param key_prefix: the prefix of user provided key.
        :param hash_key: the consistent hash of user key, or server key for
                         set_multi and get_multi.
        :return: generator to serve memcached connection
        """
        pos = bisect(self._sorted, hash_key)
=======
        :param cmd: an instance of MemcacheCommand.
        :return: generator to serve memcached connection
        """
        pos = bisect(self._sorted, cmd.hash_key)
>>>>>>> 74d3a730
        served = []
        any_yielded = False
        while len(served) < self._tries:
            pos = (pos + 1) % len(self._sorted)
            server = self._ring[self._sorted[pos]]
            if server in served:
                continue
            served.append(server)
            pool_start_time = tm.time()
            if self._error_limited[server] > pool_start_time:
                continue
            sock = None
            try:
                with MemcachePoolTimeout(self._pool_timeout):
                    fp, sock = self._client_cache[server].get()
                any_yielded = True
                yield server, fp, sock
            except MemcachePoolTimeout as e:
<<<<<<< HEAD
                self._exception_occurred(
                    server, e, key_prefix, method, pool_start_time,
                    action='getting a connection', got_connection=False)
=======
                self._exception_occurred(server, e, cmd, pool_start_time,
                                         action='getting a connection',
                                         got_connection=False)
>>>>>>> 74d3a730
            except (Exception, Timeout) as e:
                # Typically a Timeout exception caught here is the one raised
                # by the create() method of this server's MemcacheConnPool
                # object.
<<<<<<< HEAD
                self._exception_occurred(
                    server, e, key_prefix, method, pool_start_time,
                    action='connecting', sock=sock)
=======
                self._exception_occurred(server, e, cmd, pool_start_time,
                                         action='connecting', sock=sock)
>>>>>>> 74d3a730
        if not any_yielded:
            self.logger.error('All memcached servers error-limited')

    def _return_conn(self, server, fp, sock):
        """Returns a server connection to the pool."""
        self._client_cache[server].put((fp, sock))

    # Sample rates of different memcached operations are based on generic
    # swift usage patterns.
    @memcached_timing_stats(sample_rate=TIMING_SAMPLE_RATE_HIGH)
    def set(self, key, value, serialize=True, time=0,
            min_compress_len=0, raise_on_error=False):
        """
        Set a key/value pair in memcache

        :param key: key
        :param value: value
        :param serialize: if True, value is serialized with JSON before sending
                          to memcache
        :param time: the time to live
        :param min_compress_len: minimum compress length, this parameter was
                                 added to keep the signature compatible with
                                 python-memcached interface. This
                                 implementation ignores it.
        :param raise_on_error: if True, propagate Timeouts and other errors.
                               By default, errors are ignored.
        """
<<<<<<< HEAD
        key_prefix = get_key_prefix(key)
        hash_key = md5hash(key)
=======
        cmd = MemcacheCommand('set', key)
>>>>>>> 74d3a730
        timeout = sanitize_timeout(time)
        flags = 0
        if serialize:
            if isinstance(value, bytes):
                value = value.decode('utf8')
            value = json.dumps(value).encode('ascii')
            flags |= JSON_FLAG
        elif not isinstance(value, bytes):
            value = str(value).encode('utf-8')

<<<<<<< HEAD
        for (server, fp, sock) in self._get_conns('set', key_prefix, hash_key):
            # the name of 'time' module is changed to 'tm', to avoid change the
            # signature of this function.
            conn_start_time = tm.time()
            try:
                with Timeout(self._io_timeout):
                    sock.sendall(set_msg(hash_key, flags, timeout, value))
=======
        for (server, fp, sock) in self._get_conns(cmd):
            conn_start_time = tm.time()
            try:
                with Timeout(self._io_timeout):
                    sock.sendall(set_msg(cmd.hash_key, flags, timeout, value))
>>>>>>> 74d3a730
                    # Wait for the set to complete
                    msg = fp.readline().strip()
                    if msg != b'STORED':
                        if not six.PY2:
                            msg = msg.decode('ascii')
                        self.logger.error(
                            "Error setting value in memcached: "
                            "%(server)s: %(msg)s",
                            {'server': server, 'msg': msg})
                    if 0 <= self.item_size_warning_threshold <= len(value):
                        self.logger.warning(
                            "Item size larger than warning threshold: "
                            "%d (%s) >= %d (%s)", len(value),
                            human_readable(len(value)),
                            self.item_size_warning_threshold,
                            human_readable(self.item_size_warning_threshold))
                    self._return_conn(server, fp, sock)
                    return
            except (Exception, Timeout) as e:
<<<<<<< HEAD
                self._exception_occurred(
                    server, e, key_prefix, 'set', conn_start_time,
                    sock=sock, fp=fp)
=======
                self._exception_occurred(server, e, cmd, conn_start_time,
                                         sock=sock, fp=fp)
>>>>>>> 74d3a730
        if raise_on_error:
            raise MemcacheConnectionError(
                "No memcached connections succeeded.")

    @memcached_timing_stats(sample_rate=TIMING_SAMPLE_RATE_MEDIUM)
    def get(self, key, raise_on_error=False):
        """
        Gets the object specified by key.  It will also unserialize the object
        before returning if it is serialized in memcache with JSON.

        :param key: key
        :param raise_on_error: if True, propagate Timeouts and other errors.
                               By default, errors are treated as cache misses.
        :returns: value of the key in memcache
        """
<<<<<<< HEAD
        key_prefix = get_key_prefix(key)
        hash_key = md5hash(key)
        value = None
        for (server, fp, sock) in self._get_conns('get', key_prefix, hash_key):
            conn_start_time = tm.time()
            try:
                with Timeout(self._io_timeout):
                    sock.sendall(b'get ' + hash_key + b'\r\n')
=======
        cmd = MemcacheCommand('get', key)
        value = None
        for (server, fp, sock) in self._get_conns(cmd):
            conn_start_time = tm.time()
            try:
                with Timeout(self._io_timeout):
                    sock.sendall(b'get ' + cmd.hash_key + b'\r\n')
>>>>>>> 74d3a730
                    line = fp.readline().strip().split()
                    while True:
                        if not line:
                            raise MemcacheConnectionError('incomplete read')
                        if line[0].upper() == b'END':
                            break
<<<<<<< HEAD
                        if line[0].upper() == b'VALUE' and line[1] == hash_key:
=======
                        if (line[0].upper() == b'VALUE' and
                                line[1] == cmd.hash_key):
>>>>>>> 74d3a730
                            size = int(line[3])
                            value = fp.read(size)
                            if int(line[2]) & PICKLE_FLAG:
                                value = None
                            if int(line[2]) & JSON_FLAG:
                                value = json.loads(value)
                            fp.readline()
                        line = fp.readline().strip().split()
                    self._return_conn(server, fp, sock)
                    if value is None:
                        self.logger.increment('memcache.get.miss')
                    else:
                        self.logger.increment('memcache.get.hit')
                    return value
            except (Exception, Timeout) as e:
<<<<<<< HEAD
                self._exception_occurred(
                    server, e, key_prefix, 'get', conn_start_time,
                    sock=sock, fp=fp)
=======
                self._exception_occurred(server, e, cmd, conn_start_time,
                                         sock=sock, fp=fp)
>>>>>>> 74d3a730
        if raise_on_error:
            raise MemcacheConnectionError(
                "No memcached connections succeeded.")

    @memcached_timing_stats(sample_rate=TIMING_SAMPLE_RATE_LOW)
    def incr(self, key, delta=1, time=0):
        """
        Increments a key which has a numeric value by delta.
        If the key can't be found, it's added as delta or 0 if delta < 0.
        If passed a negative number, will use memcached's decr. Returns
        the int stored in memcached
        Note: The data memcached stores as the result of incr/decr is
        an unsigned int.  decr's that result in a number below 0 are
        stored as 0.

        :param key: key
        :param delta: amount to add to the value of key (or set as the value
                      if the key is not found) will be cast to an int
        :param time: the time to live
        :returns: result of incrementing
        :raises MemcacheConnectionError:
        """
<<<<<<< HEAD
        key_prefix = get_key_prefix(key)
        hash_key = md5hash(key)
        command = b'incr'
        if delta < 0:
            command = b'decr'
        delta = str(abs(int(delta))).encode('ascii')
        timeout = sanitize_timeout(time)
        method = command.decode()
        for (server, fp, sock) in self._get_conns(method, key_prefix,
                                                  hash_key):
=======
        cmd = MemcacheCommand('incr' if delta >= 0 else 'decr', key)
        delta = str(abs(int(delta))).encode('ascii')
        timeout = sanitize_timeout(time)
        for (server, fp, sock) in self._get_conns(cmd):
>>>>>>> 74d3a730
            conn_start_time = tm.time()
            try:
                with Timeout(self._io_timeout):
                    sock.sendall(b' '.join([
<<<<<<< HEAD
                        command, hash_key, delta]) + b'\r\n')
=======
                        cmd.command, cmd.hash_key, delta]) + b'\r\n')
>>>>>>> 74d3a730
                    line = fp.readline().strip().split()
                    if not line:
                        raise MemcacheConnectionError('incomplete read')
                    if line[0].upper() == b'NOT_FOUND':
                        add_val = delta
                        if cmd.command == b'decr':
                            add_val = b'0'
                        sock.sendall(
                            b' '.join(
<<<<<<< HEAD
                                [b'add', hash_key, b'0', str(timeout).encode(
                                    'ascii'),
=======
                                [b'add', cmd.hash_key, b'0',
                                 str(timeout).encode('ascii'),
>>>>>>> 74d3a730
                                 str(len(add_val)).encode('ascii')
                                 ]) + b'\r\n' + add_val + b'\r\n')
                        line = fp.readline().strip().split()
                        if line[0].upper() == b'NOT_STORED':
                            sock.sendall(b' '.join([
<<<<<<< HEAD
                                command, hash_key, delta]) + b'\r\n')
=======
                                cmd.command, cmd.hash_key, delta]) + b'\r\n')
>>>>>>> 74d3a730
                            line = fp.readline().strip().split()
                            ret = int(line[0].strip())
                        else:
                            ret = int(add_val)
                    else:
                        ret = int(line[0].strip())
                    self._return_conn(server, fp, sock)
                    return ret
            except (Exception, Timeout) as e:
<<<<<<< HEAD
                self._exception_occurred(
                    server, e, key_prefix, method, conn_start_time,
                    sock=sock, fp=fp)
=======
                self._exception_occurred(server, e, cmd, conn_start_time,
                                         sock=sock, fp=fp)
>>>>>>> 74d3a730
        raise MemcacheConnectionError("No memcached connections succeeded.")

    @memcached_timing_stats(sample_rate=TIMING_SAMPLE_RATE_LOW)
    def decr(self, key, delta=1, time=0):
        """
        Decrements a key which has a numeric value by delta. Calls incr with
        -delta.

        :param key: key
        :param delta: amount to subtract to the value of key (or set the
                      value to 0 if the key is not found) will be cast to
                      an int
        :param time: the time to live
        :returns: result of decrementing
        :raises MemcacheConnectionError:
        """
        return self.incr(key, delta=-delta, time=time)

    @memcached_timing_stats(sample_rate=TIMING_SAMPLE_RATE_HIGH)
    def delete(self, key, server_key=None):
        """
        Deletes a key/value pair from memcache.

        :param key: key to be deleted
        :param server_key: key to use in determining which server in the ring
                            is used
        """
<<<<<<< HEAD
        key_prefix = get_key_prefix(key)
        hash_key = md5hash(key)
        server_key = md5hash(server_key) if server_key else hash_key
        for (server, fp, sock) in self._get_conns('delete', key_prefix,
                                                  server_key):
            conn_start_time = tm.time()
            try:
                with Timeout(self._io_timeout):
                    sock.sendall(b'delete ' + hash_key + b'\r\n')
=======
        cmd = server_cmd = MemcacheCommand('delete', key)
        if server_key:
            server_cmd = MemcacheCommand('delete', server_key)
        for (server, fp, sock) in self._get_conns(server_cmd):
            conn_start_time = tm.time()
            try:
                with Timeout(self._io_timeout):
                    sock.sendall(b'delete ' + cmd.hash_key + b'\r\n')
>>>>>>> 74d3a730
                    # Wait for the delete to complete
                    fp.readline()
                    self._return_conn(server, fp, sock)
                    return
            except (Exception, Timeout) as e:
<<<<<<< HEAD
                self._exception_occurred(
                    server, e, key_prefix, 'delete', conn_start_time,
                    sock=sock, fp=fp)
=======
                self._exception_occurred(server, e, cmd, conn_start_time,
                                         sock=sock, fp=fp)
>>>>>>> 74d3a730

    @memcached_timing_stats(sample_rate=TIMING_SAMPLE_RATE_HIGH)
    def set_multi(self, mapping, server_key, serialize=True, time=0,
                  min_compress_len=0):
        """
        Sets multiple key/value pairs in memcache.

        :param mapping: dictionary of keys and values to be set in memcache
        :param server_key: key to use in determining which server in the ring
                            is used
        :param serialize: if True, value is serialized with JSON before sending
                          to memcache.
        :param time: the time to live
        :min_compress_len: minimum compress length, this parameter was added
                           to keep the signature compatible with
                           python-memcached interface. This implementation
                           ignores it
        """
<<<<<<< HEAD
        key_prefix = get_key_prefix(server_key)
        hash_key = md5hash(server_key)
=======
        cmd = MemcacheCommand('set_multi', server_key)
>>>>>>> 74d3a730
        timeout = sanitize_timeout(time)
        msg = []
        for key, value in mapping.items():
            key = md5hash(key)
            flags = 0
            if serialize:
                if isinstance(value, bytes):
                    value = value.decode('utf8')
                value = json.dumps(value).encode('ascii')
                flags |= JSON_FLAG
            msg.append(set_msg(key, flags, timeout, value))
<<<<<<< HEAD
        for (server, fp, sock) in self._get_conns('set_multi', key_prefix,
                                                  hash_key):
=======
        for (server, fp, sock) in self._get_conns(cmd):
>>>>>>> 74d3a730
            conn_start_time = tm.time()
            try:
                with Timeout(self._io_timeout):
                    sock.sendall(b''.join(msg))
                    # Wait for the set to complete
                    for line in range(len(mapping)):
                        fp.readline()
                    self._return_conn(server, fp, sock)
                    return
            except (Exception, Timeout) as e:
<<<<<<< HEAD
                self._exception_occurred(
                    server, e, key_prefix, 'set_multi', conn_start_time,
                    sock=sock, fp=fp)
=======
                self._exception_occurred(server, e, cmd, conn_start_time,
                                         sock=sock, fp=fp)
>>>>>>> 74d3a730

    @memcached_timing_stats(sample_rate=TIMING_SAMPLE_RATE_HIGH)
    def get_multi(self, keys, server_key):
        """
        Gets multiple values from memcache for the given keys.

        :param keys: keys for values to be retrieved from memcache
        :param server_key: key to use in determining which server in the ring
                           is used
        :returns: list of values
        """
<<<<<<< HEAD
        key_prefix = get_key_prefix(server_key)
        server_key = md5hash(server_key)
        hash_keys = [md5hash(key) for key in keys]
        for (server, fp, sock) in self._get_conns('get_multi', key_prefix,
                                                  server_key):
=======
        cmd = MemcacheCommand('get_multi', server_key)
        hash_keys = [md5hash(key) for key in keys]
        for (server, fp, sock) in self._get_conns(cmd):
>>>>>>> 74d3a730
            conn_start_time = tm.time()
            try:
                with Timeout(self._io_timeout):
                    sock.sendall(b'get ' + b' '.join(hash_keys) + b'\r\n')
                    line = fp.readline().strip().split()
                    responses = {}
                    while True:
                        if not line:
                            raise MemcacheConnectionError('incomplete read')
                        if line[0].upper() == b'END':
                            break
                        if line[0].upper() == b'VALUE':
                            size = int(line[3])
                            value = fp.read(size)
                            if int(line[2]) & PICKLE_FLAG:
                                value = None
                            elif int(line[2]) & JSON_FLAG:
                                value = json.loads(value)
                            responses[line[1]] = value
                            fp.readline()
                        line = fp.readline().strip().split()
                    values = []
                    for key in hash_keys:
                        if key in responses:
                            values.append(responses[key])
                        else:
                            values.append(None)
                    self._return_conn(server, fp, sock)
                    return values
            except (Exception, Timeout) as e:
<<<<<<< HEAD
                self._exception_occurred(
                    server, e, key_prefix, 'get_multi', conn_start_time,
                    sock=sock, fp=fp)
=======
                self._exception_occurred(server, e, cmd, conn_start_time,
                                         sock=sock, fp=fp)
>>>>>>> 74d3a730


def load_memcache(conf, logger):
    """
    Build a MemcacheRing object from the given config.  It will also use the
    passed in logger.

    :param conf: a dict, the config options
    :param logger: a logger
    """
    memcache_servers = conf.get('memcache_servers')
    try:
        # Originally, while we documented using memcache_max_connections
        # we only accepted max_connections
        max_conns = int(conf.get('memcache_max_connections',
                                 conf.get('max_connections', 0)))
    except ValueError:
        max_conns = 0

    memcache_options = {}
    if (not memcache_servers
            or max_conns <= 0):
        path = os.path.join(conf.get('swift_dir', '/etc/swift'),
                            'memcache.conf')
        memcache_conf = ConfigParser()
        if memcache_conf.read(path):
            # if memcache.conf exists we'll start with those base options
            try:
                memcache_options = dict(memcache_conf.items('memcache'))
            except NoSectionError:
                pass

            if not memcache_servers:
                try:
                    memcache_servers = \
                        memcache_conf.get('memcache', 'memcache_servers')
                except (NoSectionError, NoOptionError):
                    pass
            if max_conns <= 0:
                try:
                    new_max_conns = \
                        memcache_conf.get('memcache',
                                          'memcache_max_connections')
                    max_conns = int(new_max_conns)
                except (NoSectionError, NoOptionError, ValueError):
                    pass

    # while memcache.conf options are the base for the memcache
    # middleware, if you set the same option also in the filter
    # section of the proxy config it is more specific.
    memcache_options.update(conf)
    connect_timeout = float(memcache_options.get(
        'connect_timeout', CONN_TIMEOUT))
    pool_timeout = float(memcache_options.get(
        'pool_timeout', POOL_TIMEOUT))
    tries = int(memcache_options.get('tries', TRY_COUNT))
    io_timeout = float(memcache_options.get('io_timeout', IO_TIMEOUT))
    if config_true_value(memcache_options.get('tls_enabled', 'false')):
        tls_cafile = memcache_options.get('tls_cafile')
        tls_certfile = memcache_options.get('tls_certfile')
        tls_keyfile = memcache_options.get('tls_keyfile')
        tls_context = ssl.create_default_context(
            cafile=tls_cafile)
        if tls_certfile:
            tls_context.load_cert_chain(tls_certfile, tls_keyfile)
    else:
        tls_context = None
    error_suppression_interval = float(memcache_options.get(
        'error_suppression_interval', ERROR_LIMIT_TIME))
    error_suppression_limit = float(memcache_options.get(
        'error_suppression_limit', ERROR_LIMIT_COUNT))
    item_size_warning_threshold = int(memcache_options.get(
        'item_size_warning_threshold', DEFAULT_ITEM_SIZE_WARNING_THRESHOLD))

    if not memcache_servers:
        memcache_servers = '127.0.0.1:11211'
    if max_conns <= 0:
        max_conns = 2

    return MemcacheRing(
        [s.strip() for s in memcache_servers.split(',')
         if s.strip()],
        connect_timeout=connect_timeout,
        pool_timeout=pool_timeout,
        tries=tries,
        io_timeout=io_timeout,
        max_conns=max_conns,
        tls_context=tls_context,
        logger=logger,
        error_limit_count=error_suppression_limit,
        error_limit_time=error_suppression_interval,
        error_limit_duration=error_suppression_interval,
        item_size_warning_threshold=item_size_warning_threshold)<|MERGE_RESOLUTION|>--- conflicted
+++ resolved
@@ -48,11 +48,8 @@
 import six
 import json
 import logging
-<<<<<<< HEAD
-=======
 # the name of 'time' module is changed to 'tm', to avoid changing the
 # signatures of member functions in this file.
->>>>>>> 74d3a730
 import time as tm
 from bisect import bisect
 
@@ -251,10 +248,6 @@
     def memcache_servers(self):
         return list(self._client_cache.keys())
 
-<<<<<<< HEAD
-    def _exception_occurred(self, server, e, key_prefix, method,
-                            conn_start_time, action='talking', sock=None,
-=======
     """
     Handles exceptions.
 
@@ -270,7 +263,6 @@
     """
     def _exception_occurred(self, server, e, cmd, conn_start_time,
                             action='talking', sock=None,
->>>>>>> 74d3a730
                             fp=None, got_connection=True):
         if isinstance(e, Timeout):
             self.logger.error(
@@ -278,21 +270,6 @@
                 ": with key_prefix %(key_prefix)s, method %(method)s, "
                 "config_timeout %(config_timeout)s, time_spent %(time_spent)s",
                 {'action': action, 'server': server,
-<<<<<<< HEAD
-                 'key_prefix': key_prefix, 'method': method,
-                 'config_timeout': e.seconds,
-                 'time_spent': tm.time() - conn_start_time})
-            self.logger.timing_since(
-                'memcached.' + method + '.timeout.timing', conn_start_time)
-        elif isinstance(e, (socket.error, MemcacheConnectionError)):
-            self.logger.error(
-                "Error %(action)s to memcached: %(server)s: "
-                "with key_prefix %(key_prefix)s: %(err)s",
-                {'action': action, 'server': server, 'err': e,
-                 'key_prefix': key_prefix})
-            self.logger.timing_since(
-                'memcached.' + method + '.conn_err.timing', conn_start_time)
-=======
                  'key_prefix': cmd.key_prefix, 'method': cmd.method,
                  'config_timeout': e.seconds,
                  'time_spent': tm.time() - conn_start_time})
@@ -310,20 +287,13 @@
             self.logger.timing_since(
                 'memcached.' + cmd.method + '.conn_err.timing',
                 conn_start_time)
->>>>>>> 74d3a730
         else:
             self.logger.exception("Error %(action)s to memcached: %(server)s"
                                   ": with key_prefix %(key_prefix)s",
                                   {'action': action, 'server': server,
-<<<<<<< HEAD
-                                   'key_prefix': key_prefix})
-            self.logger.timing_since(
-                'memcached.' + method + '.errors.timing', conn_start_time)
-=======
                                    'key_prefix': cmd.key_prefix})
             self.logger.timing_since(
                 'memcached.' + cmd.method + '.errors.timing', conn_start_time)
->>>>>>> 74d3a730
 
         try:
             if fp:
@@ -354,29 +324,15 @@
                 self._error_limited[server] = now + self._error_limit_duration
                 self.logger.error('Error limiting server %s', server)
 
-<<<<<<< HEAD
-    def _get_conns(self, method, key_prefix, hash_key):
-=======
     def _get_conns(self, cmd):
->>>>>>> 74d3a730
         """
         Retrieves a server conn from the pool, or connects a new one.
         Chooses the server based on a consistent hash of "key".
 
-<<<<<<< HEAD
-        :param method: the name of memcache method.
-        :param key_prefix: the prefix of user provided key.
-        :param hash_key: the consistent hash of user key, or server key for
-                         set_multi and get_multi.
-        :return: generator to serve memcached connection
-        """
-        pos = bisect(self._sorted, hash_key)
-=======
         :param cmd: an instance of MemcacheCommand.
         :return: generator to serve memcached connection
         """
         pos = bisect(self._sorted, cmd.hash_key)
->>>>>>> 74d3a730
         served = []
         any_yielded = False
         while len(served) < self._tries:
@@ -395,27 +351,15 @@
                 any_yielded = True
                 yield server, fp, sock
             except MemcachePoolTimeout as e:
-<<<<<<< HEAD
-                self._exception_occurred(
-                    server, e, key_prefix, method, pool_start_time,
-                    action='getting a connection', got_connection=False)
-=======
                 self._exception_occurred(server, e, cmd, pool_start_time,
                                          action='getting a connection',
                                          got_connection=False)
->>>>>>> 74d3a730
             except (Exception, Timeout) as e:
                 # Typically a Timeout exception caught here is the one raised
                 # by the create() method of this server's MemcacheConnPool
                 # object.
-<<<<<<< HEAD
-                self._exception_occurred(
-                    server, e, key_prefix, method, pool_start_time,
-                    action='connecting', sock=sock)
-=======
                 self._exception_occurred(server, e, cmd, pool_start_time,
                                          action='connecting', sock=sock)
->>>>>>> 74d3a730
         if not any_yielded:
             self.logger.error('All memcached servers error-limited')
 
@@ -443,12 +387,7 @@
         :param raise_on_error: if True, propagate Timeouts and other errors.
                                By default, errors are ignored.
         """
-<<<<<<< HEAD
-        key_prefix = get_key_prefix(key)
-        hash_key = md5hash(key)
-=======
         cmd = MemcacheCommand('set', key)
->>>>>>> 74d3a730
         timeout = sanitize_timeout(time)
         flags = 0
         if serialize:
@@ -459,21 +398,11 @@
         elif not isinstance(value, bytes):
             value = str(value).encode('utf-8')
 
-<<<<<<< HEAD
-        for (server, fp, sock) in self._get_conns('set', key_prefix, hash_key):
-            # the name of 'time' module is changed to 'tm', to avoid change the
-            # signature of this function.
-            conn_start_time = tm.time()
-            try:
-                with Timeout(self._io_timeout):
-                    sock.sendall(set_msg(hash_key, flags, timeout, value))
-=======
         for (server, fp, sock) in self._get_conns(cmd):
             conn_start_time = tm.time()
             try:
                 with Timeout(self._io_timeout):
                     sock.sendall(set_msg(cmd.hash_key, flags, timeout, value))
->>>>>>> 74d3a730
                     # Wait for the set to complete
                     msg = fp.readline().strip()
                     if msg != b'STORED':
@@ -493,14 +422,8 @@
                     self._return_conn(server, fp, sock)
                     return
             except (Exception, Timeout) as e:
-<<<<<<< HEAD
-                self._exception_occurred(
-                    server, e, key_prefix, 'set', conn_start_time,
-                    sock=sock, fp=fp)
-=======
                 self._exception_occurred(server, e, cmd, conn_start_time,
                                          sock=sock, fp=fp)
->>>>>>> 74d3a730
         if raise_on_error:
             raise MemcacheConnectionError(
                 "No memcached connections succeeded.")
@@ -516,16 +439,6 @@
                                By default, errors are treated as cache misses.
         :returns: value of the key in memcache
         """
-<<<<<<< HEAD
-        key_prefix = get_key_prefix(key)
-        hash_key = md5hash(key)
-        value = None
-        for (server, fp, sock) in self._get_conns('get', key_prefix, hash_key):
-            conn_start_time = tm.time()
-            try:
-                with Timeout(self._io_timeout):
-                    sock.sendall(b'get ' + hash_key + b'\r\n')
-=======
         cmd = MemcacheCommand('get', key)
         value = None
         for (server, fp, sock) in self._get_conns(cmd):
@@ -533,19 +446,14 @@
             try:
                 with Timeout(self._io_timeout):
                     sock.sendall(b'get ' + cmd.hash_key + b'\r\n')
->>>>>>> 74d3a730
                     line = fp.readline().strip().split()
                     while True:
                         if not line:
                             raise MemcacheConnectionError('incomplete read')
                         if line[0].upper() == b'END':
                             break
-<<<<<<< HEAD
-                        if line[0].upper() == b'VALUE' and line[1] == hash_key:
-=======
                         if (line[0].upper() == b'VALUE' and
                                 line[1] == cmd.hash_key):
->>>>>>> 74d3a730
                             size = int(line[3])
                             value = fp.read(size)
                             if int(line[2]) & PICKLE_FLAG:
@@ -561,14 +469,8 @@
                         self.logger.increment('memcache.get.hit')
                     return value
             except (Exception, Timeout) as e:
-<<<<<<< HEAD
-                self._exception_occurred(
-                    server, e, key_prefix, 'get', conn_start_time,
-                    sock=sock, fp=fp)
-=======
                 self._exception_occurred(server, e, cmd, conn_start_time,
                                          sock=sock, fp=fp)
->>>>>>> 74d3a730
         if raise_on_error:
             raise MemcacheConnectionError(
                 "No memcached connections succeeded.")
@@ -591,32 +493,15 @@
         :returns: result of incrementing
         :raises MemcacheConnectionError:
         """
-<<<<<<< HEAD
-        key_prefix = get_key_prefix(key)
-        hash_key = md5hash(key)
-        command = b'incr'
-        if delta < 0:
-            command = b'decr'
-        delta = str(abs(int(delta))).encode('ascii')
-        timeout = sanitize_timeout(time)
-        method = command.decode()
-        for (server, fp, sock) in self._get_conns(method, key_prefix,
-                                                  hash_key):
-=======
         cmd = MemcacheCommand('incr' if delta >= 0 else 'decr', key)
         delta = str(abs(int(delta))).encode('ascii')
         timeout = sanitize_timeout(time)
         for (server, fp, sock) in self._get_conns(cmd):
->>>>>>> 74d3a730
             conn_start_time = tm.time()
             try:
                 with Timeout(self._io_timeout):
                     sock.sendall(b' '.join([
-<<<<<<< HEAD
-                        command, hash_key, delta]) + b'\r\n')
-=======
                         cmd.command, cmd.hash_key, delta]) + b'\r\n')
->>>>>>> 74d3a730
                     line = fp.readline().strip().split()
                     if not line:
                         raise MemcacheConnectionError('incomplete read')
@@ -626,23 +511,14 @@
                             add_val = b'0'
                         sock.sendall(
                             b' '.join(
-<<<<<<< HEAD
-                                [b'add', hash_key, b'0', str(timeout).encode(
-                                    'ascii'),
-=======
                                 [b'add', cmd.hash_key, b'0',
                                  str(timeout).encode('ascii'),
->>>>>>> 74d3a730
                                  str(len(add_val)).encode('ascii')
                                  ]) + b'\r\n' + add_val + b'\r\n')
                         line = fp.readline().strip().split()
                         if line[0].upper() == b'NOT_STORED':
                             sock.sendall(b' '.join([
-<<<<<<< HEAD
-                                command, hash_key, delta]) + b'\r\n')
-=======
                                 cmd.command, cmd.hash_key, delta]) + b'\r\n')
->>>>>>> 74d3a730
                             line = fp.readline().strip().split()
                             ret = int(line[0].strip())
                         else:
@@ -652,14 +528,8 @@
                     self._return_conn(server, fp, sock)
                     return ret
             except (Exception, Timeout) as e:
-<<<<<<< HEAD
-                self._exception_occurred(
-                    server, e, key_prefix, method, conn_start_time,
-                    sock=sock, fp=fp)
-=======
                 self._exception_occurred(server, e, cmd, conn_start_time,
                                          sock=sock, fp=fp)
->>>>>>> 74d3a730
         raise MemcacheConnectionError("No memcached connections succeeded.")
 
     @memcached_timing_stats(sample_rate=TIMING_SAMPLE_RATE_LOW)
@@ -687,17 +557,6 @@
         :param server_key: key to use in determining which server in the ring
                             is used
         """
-<<<<<<< HEAD
-        key_prefix = get_key_prefix(key)
-        hash_key = md5hash(key)
-        server_key = md5hash(server_key) if server_key else hash_key
-        for (server, fp, sock) in self._get_conns('delete', key_prefix,
-                                                  server_key):
-            conn_start_time = tm.time()
-            try:
-                with Timeout(self._io_timeout):
-                    sock.sendall(b'delete ' + hash_key + b'\r\n')
-=======
         cmd = server_cmd = MemcacheCommand('delete', key)
         if server_key:
             server_cmd = MemcacheCommand('delete', server_key)
@@ -706,20 +565,13 @@
             try:
                 with Timeout(self._io_timeout):
                     sock.sendall(b'delete ' + cmd.hash_key + b'\r\n')
->>>>>>> 74d3a730
                     # Wait for the delete to complete
                     fp.readline()
                     self._return_conn(server, fp, sock)
                     return
             except (Exception, Timeout) as e:
-<<<<<<< HEAD
-                self._exception_occurred(
-                    server, e, key_prefix, 'delete', conn_start_time,
-                    sock=sock, fp=fp)
-=======
                 self._exception_occurred(server, e, cmd, conn_start_time,
                                          sock=sock, fp=fp)
->>>>>>> 74d3a730
 
     @memcached_timing_stats(sample_rate=TIMING_SAMPLE_RATE_HIGH)
     def set_multi(self, mapping, server_key, serialize=True, time=0,
@@ -738,12 +590,7 @@
                            python-memcached interface. This implementation
                            ignores it
         """
-<<<<<<< HEAD
-        key_prefix = get_key_prefix(server_key)
-        hash_key = md5hash(server_key)
-=======
         cmd = MemcacheCommand('set_multi', server_key)
->>>>>>> 74d3a730
         timeout = sanitize_timeout(time)
         msg = []
         for key, value in mapping.items():
@@ -755,12 +602,7 @@
                 value = json.dumps(value).encode('ascii')
                 flags |= JSON_FLAG
             msg.append(set_msg(key, flags, timeout, value))
-<<<<<<< HEAD
-        for (server, fp, sock) in self._get_conns('set_multi', key_prefix,
-                                                  hash_key):
-=======
         for (server, fp, sock) in self._get_conns(cmd):
->>>>>>> 74d3a730
             conn_start_time = tm.time()
             try:
                 with Timeout(self._io_timeout):
@@ -771,14 +613,8 @@
                     self._return_conn(server, fp, sock)
                     return
             except (Exception, Timeout) as e:
-<<<<<<< HEAD
-                self._exception_occurred(
-                    server, e, key_prefix, 'set_multi', conn_start_time,
-                    sock=sock, fp=fp)
-=======
                 self._exception_occurred(server, e, cmd, conn_start_time,
                                          sock=sock, fp=fp)
->>>>>>> 74d3a730
 
     @memcached_timing_stats(sample_rate=TIMING_SAMPLE_RATE_HIGH)
     def get_multi(self, keys, server_key):
@@ -790,17 +626,9 @@
                            is used
         :returns: list of values
         """
-<<<<<<< HEAD
-        key_prefix = get_key_prefix(server_key)
-        server_key = md5hash(server_key)
-        hash_keys = [md5hash(key) for key in keys]
-        for (server, fp, sock) in self._get_conns('get_multi', key_prefix,
-                                                  server_key):
-=======
         cmd = MemcacheCommand('get_multi', server_key)
         hash_keys = [md5hash(key) for key in keys]
         for (server, fp, sock) in self._get_conns(cmd):
->>>>>>> 74d3a730
             conn_start_time = tm.time()
             try:
                 with Timeout(self._io_timeout):
@@ -831,14 +659,8 @@
                     self._return_conn(server, fp, sock)
                     return values
             except (Exception, Timeout) as e:
-<<<<<<< HEAD
-                self._exception_occurred(
-                    server, e, key_prefix, 'get_multi', conn_start_time,
-                    sock=sock, fp=fp)
-=======
                 self._exception_occurred(server, e, cmd, conn_start_time,
                                          sock=sock, fp=fp)
->>>>>>> 74d3a730
 
 
 def load_memcache(conf, logger):

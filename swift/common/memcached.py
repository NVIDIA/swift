# Copyright (c) 2010-2012 OpenStack Foundation
#
# Licensed under the Apache License, Version 2.0 (the "License");
# you may not use this file except in compliance with the License.
# You may obtain a copy of the License at
#
#    http://www.apache.org/licenses/LICENSE-2.0
#
# Unless required by applicable law or agreed to in writing, software
# distributed under the License is distributed on an "AS IS" BASIS,
# WITHOUT WARRANTIES OR CONDITIONS OF ANY KIND, either express or
# implied.
# See the License for the specific language governing permissions and
# limitations under the License.

"""
Why our own memcache client?
By Michael Barton

python-memcached doesn't use consistent hashing, so adding or
removing a memcache server from the pool invalidates a huge
percentage of cached items.

If you keep a pool of python-memcached client objects, each client
object has its own connection to every memcached server, only one of
which is ever in use.  So you wind up with n * m open sockets and
almost all of them idle. This client effectively has a pool for each
server, so the number of backend connections is hopefully greatly
reduced.

python-memcache uses pickle to store things, and there was already a
huge stink about Swift using pickles in memcache
(http://osvdb.org/show/osvdb/86581).  That seemed sort of unfair,
since nova and keystone and everyone else use pickles for memcache
too, but it's hidden behind a "standard" library. But changing would
be a security regression at this point.

Also, pylibmc wouldn't work for us because it needs to use python
sockets in order to play nice with eventlet.

Lucid comes with memcached: v1.4.2.  Protocol documentation for that
version is at:

http://github.com/memcached/memcached/blob/1.4.2/doc/protocol.txt
"""

import os
import six
import json
import logging
# the name of 'time' module is changed to 'tm', to avoid changing the
# signatures of member functions in this file.
import time as tm
from bisect import bisect

from eventlet.green import socket, ssl
from eventlet.pools import Pool
from eventlet import Timeout
from six.moves import range
from six.moves.configparser import ConfigParser, NoSectionError, NoOptionError
from swift.common import utils
from swift.common.exceptions import MemcacheConnectionError, \
    MemcacheIncrNotFoundError, MemcachePoolTimeout
from swift.common.utils import md5, human_readable, config_true_value, \
    memcached_timing_stats

DEFAULT_MEMCACHED_PORT = 11211

CONN_TIMEOUT = 0.3
POOL_TIMEOUT = 1.0  # WAG
IO_TIMEOUT = 2.0
PICKLE_FLAG = 1
JSON_FLAG = 2
NODE_WEIGHT = 50
TRY_COUNT = 3

# if ERROR_LIMIT_COUNT errors occur in ERROR_LIMIT_TIME seconds, the server
# will be considered failed for ERROR_LIMIT_DURATION seconds.
ERROR_LIMIT_COUNT = 10
ERROR_LIMIT_TIME = ERROR_LIMIT_DURATION = 60
DEFAULT_ITEM_SIZE_WARNING_THRESHOLD = -1

# Different sample rates for emitting Memcached timing stats.
TIMING_SAMPLE_RATE_HIGH = 0.1
TIMING_SAMPLE_RATE_MEDIUM = 0.01
TIMING_SAMPLE_RATE_LOW = 0.001

# The max value of a delta expiration time.
EXPTIME_MAXDELTA = 30 * 24 * 60 * 60


def md5hash(key):
    if not isinstance(key, bytes):
        if six.PY2:
            key = key.encode('utf-8')
        else:
            key = key.encode('utf-8', errors='surrogateescape')
    return md5(key, usedforsecurity=False).hexdigest().encode('ascii')


def sanitize_timeout(timeout):
    """
    Sanitize a timeout value to use an absolute expiration time if the delta
    is greater than 30 days (in seconds). Note that the memcached server
    translates negative values to mean a delta of 30 days in seconds (and 1
    additional second), client beware.
    """
    if timeout > EXPTIME_MAXDELTA:
        timeout += tm.time()
    return int(timeout)


def set_msg(key, flags, timeout, value):
    if not isinstance(key, bytes):
        raise TypeError('key must be bytes')
    if not isinstance(value, bytes):
        raise TypeError('value must be bytes')
    return b' '.join([
        b'set',
        key,
        str(flags).encode('ascii'),
        str(timeout).encode('ascii'),
        str(len(value)).encode('ascii'),
    ]) + (b'\r\n' + value + b'\r\n')


<<<<<<< HEAD
# get the prefix of a user provided memcache key by removing the content after
# the last '/', all current usages within swift are using prefix, such as
# "shard-updating-v2", "nvratelimit" and etc.
def get_key_prefix(key):
    return key.rsplit('/', 1)[0]


class MemcacheConnectionError(Exception):
    pass


class MemcacheIncrNotFoundError(MemcacheConnectionError):
    pass


class MemcachePoolTimeout(Timeout):
    pass


=======
>>>>>>> 69b4ad44
class MemcacheConnPool(Pool):
    """
    Connection pool for Memcache Connections

    The *server* parameter can be a hostname, an IPv4 address, or an IPv6
    address with an optional port. See
    :func:`swift.common.utils.parse_socket_string` for details.
    """

    def __init__(self, server, size, connect_timeout, tls_context=None):
        Pool.__init__(self, max_size=size)
        self.host, self.port = utils.parse_socket_string(
            server, DEFAULT_MEMCACHED_PORT)
        self._connect_timeout = connect_timeout
        self._tls_context = tls_context

    def create(self):
        addrs = socket.getaddrinfo(self.host, self.port, socket.AF_UNSPEC,
                                   socket.SOCK_STREAM)
        family, socktype, proto, canonname, sockaddr = addrs[0]
        sock = socket.socket(family, socket.SOCK_STREAM)
        sock.setsockopt(socket.IPPROTO_TCP, socket.TCP_NODELAY, 1)
        try:
            with Timeout(self._connect_timeout):
                sock.connect(sockaddr)
            if self._tls_context:
                sock = self._tls_context.wrap_socket(sock,
                                                     server_hostname=self.host)
        except (Exception, Timeout):
            sock.close()
            raise
        return (sock.makefile('rwb'), sock)

    def get(self):
        fp, sock = super(MemcacheConnPool, self).get()
        try:
            if fp is None:
                # An error happened previously, so we need a new connection
                fp, sock = self.create()
            return fp, sock
        except MemcachePoolTimeout:
            # This is the only place that knows an item was successfully taken
            # from the pool, so it has to be responsible for repopulating it.
            # Any other errors should get handled in _get_conns(); see the
            # comment about timeouts during create() there.
            self.put((None, None))
            raise


class MemcacheCommand(object):
    """
    Helper class that encapsulates common parameters of a command.

    :param method: the name of the MemcacheRing method that was called.
    :param key: the memcached key.
    """
    __slots__ = ('method', 'key', 'command', 'hash_key')

    def __init__(self, method, key):
        self.method = method
        self.key = key
        self.command = method.encode()
        self.hash_key = md5hash(key)

    @property
    def key_prefix(self):
        # get the prefix of a user provided memcache key by removing the
        # content after the last '/', all current usages within swift are using
        # prefix, such as "shard-updating-v2", "nvratelimit" and etc.
        return self.key.rsplit('/', 1)[0]


class MemcacheRing(object):
    """
    Simple, consistent-hashed memcache client.
    """

    def __init__(
            self, servers, connect_timeout=CONN_TIMEOUT,
            io_timeout=IO_TIMEOUT, pool_timeout=POOL_TIMEOUT,
            tries=TRY_COUNT,
            max_conns=2, tls_context=None, logger=None,
            error_limit_count=ERROR_LIMIT_COUNT,
            error_limit_time=ERROR_LIMIT_TIME,
            error_limit_duration=ERROR_LIMIT_DURATION,
            item_size_warning_threshold=DEFAULT_ITEM_SIZE_WARNING_THRESHOLD):
        self._ring = {}
        self._errors = dict(((serv, []) for serv in servers))
        self._error_limited = dict(((serv, 0) for serv in servers))
        self._error_limit_count = error_limit_count
        self._error_limit_time = error_limit_time
        self._error_limit_duration = error_limit_duration
        for server in sorted(servers):
            for i in range(NODE_WEIGHT):
                self._ring[md5hash('%s-%s' % (server, i))] = server
        self._tries = tries if tries <= len(servers) else len(servers)
        self._sorted = sorted(self._ring)
        self._client_cache = dict((
            (server, MemcacheConnPool(server, max_conns, connect_timeout,
                                      tls_context=tls_context))
            for server in servers))
        self._connect_timeout = connect_timeout
        self._io_timeout = io_timeout
        self._pool_timeout = pool_timeout
        if logger is None:
            self.logger = logging.getLogger()
        else:
            self.logger = logger
        self.item_size_warning_threshold = item_size_warning_threshold

    @property
    def memcache_servers(self):
        return list(self._client_cache.keys())

    def _log_error(self, server, cmd, action, msg):
        self.logger.error(
            "Error %(action)s to memcached: %(server)s"
            ": with key_prefix %(key_prefix)s, method %(method)s: %(msg)s",
            {'action': action, 'server': server, 'key_prefix': cmd.key_prefix,
             'method': cmd.method, 'msg': msg})

    """
    Handles exceptions.

    :param server: a server.
    :param e: an exception.
    :param cmd: an instance of MemcacheCommand.
    :param conn_start_time: the time at which the failed operation started.
    :param action: a verb describing the operation.
    :param sock: an optional socket that needs to be closed by this method.
    :param fp: an optional file pointer that needs to be closed by this method.
    :param got_connection: if ``True``, the server's connection will be reset
        in the cached connection pool.
    """
    def _exception_occurred(self, server, e, cmd, conn_start_time,
                            action='talking', sock=None,
                            fp=None, got_connection=True):
        if isinstance(e, Timeout):
            self.logger.error(
                "Timeout %(action)s to memcached: %(server)s"
                ": with key_prefix %(key_prefix)s, method %(method)s, "
                "config_timeout %(config_timeout)s, time_spent %(time_spent)s",
                {'action': action, 'server': server,
                 'key_prefix': cmd.key_prefix, 'method': cmd.method,
                 'config_timeout': e.seconds,
                 'time_spent': tm.time() - conn_start_time})
            self.logger.timing_since(
                'memcached.' + cmd.method + '.timeout.timing',
                conn_start_time)
        elif isinstance(e, (socket.error, MemcacheConnectionError)):
            self.logger.error(
                "Error %(action)s to memcached: %(server)s: "
                "with key_prefix %(key_prefix)s, method %(method)s, "
                "time_spent %(time_spent)s, %(err)s",
                {'action': action, 'server': server,
                 'key_prefix': cmd.key_prefix, 'method': cmd.method,
                 'time_spent': tm.time() - conn_start_time, 'err': e})
            self.logger.timing_since(
                'memcached.' + cmd.method + '.conn_err.timing',
                conn_start_time)
        else:
            self.logger.exception(
                "Error %(action)s to memcached: %(server)s"
                ": with key_prefix %(key_prefix)s, method %(method)s, "
                "time_spent %(time_spent)s",
                {'action': action, 'server': server,
                 'key_prefix': cmd.key_prefix, 'method': cmd.method,
                 'time_spent': tm.time() - conn_start_time})
            self.logger.timing_since(
                'memcached.' + cmd.method + '.errors.timing', conn_start_time)

        try:
            if fp:
                fp.close()
                del fp
        except Exception:
            pass
        try:
            if sock:
                sock.close()
                del sock
        except Exception:
            pass
        if got_connection:
            # We need to return something to the pool
            # A new connection will be created the next time it is retrieved
            self._return_conn(server, None, None)

        if isinstance(e, MemcacheIncrNotFoundError):
            # these errors can be caused by other greenthreads not yielding to
            # the incr greenthread often enough, rather than a server problem,
            # so don't error limit the server
            return

        if self._error_limit_time <= 0 or self._error_limit_duration <= 0:
            return

        now = tm.time()
        self._errors[server].append(now)
        if len(self._errors[server]) > self._error_limit_count:
            self._errors[server] = [err for err in self._errors[server]
                                    if err > now - self._error_limit_time]
            if len(self._errors[server]) > self._error_limit_count:
                self._error_limited[server] = now + self._error_limit_duration
                self.logger.error('Error limiting server %s', server)

    def _get_conns(self, cmd):
        """
        Retrieves a server conn from the pool, or connects a new one.
        Chooses the server based on a consistent hash of "key".

        :param cmd: an instance of MemcacheCommand.
        :return: generator to serve memcached connection
        """
        pos = bisect(self._sorted, cmd.hash_key)
        served = []
        any_yielded = False
        while len(served) < self._tries:
            pos = (pos + 1) % len(self._sorted)
            server = self._ring[self._sorted[pos]]
            if server in served:
                continue
            served.append(server)
            pool_start_time = tm.time()
            if self._error_limited[server] > pool_start_time:
                continue
            sock = None
            try:
                with MemcachePoolTimeout(self._pool_timeout):
                    fp, sock = self._client_cache[server].get()
                any_yielded = True
                yield server, fp, sock
            except MemcachePoolTimeout as e:
                self._exception_occurred(server, e, cmd, pool_start_time,
                                         action='getting a connection',
                                         got_connection=False)
            except (Exception, Timeout) as e:
                # Typically a Timeout exception caught here is the one raised
                # by the create() method of this server's MemcacheConnPool
                # object.
                self._exception_occurred(server, e, cmd, pool_start_time,
                                         action='connecting', sock=sock)
        if not any_yielded:
            self._log_error('ALL', cmd, 'connecting',
                            'No more memcached servers to try')

    def _return_conn(self, server, fp, sock):
        """Returns a server connection to the pool."""
        self._client_cache[server].put((fp, sock))

    # Sample rates of different memcached operations are based on generic
    # swift usage patterns.
    @memcached_timing_stats(sample_rate=TIMING_SAMPLE_RATE_HIGH)
    def set(self, key, value, serialize=True, time=0,
            min_compress_len=0, raise_on_error=False):
        """
        Set a key/value pair in memcache

        :param key: key
        :param value: value
        :param serialize: if True, value is serialized with JSON before sending
                          to memcache
        :param time: the time to live
        :param min_compress_len: minimum compress length, this parameter was
                                 added to keep the signature compatible with
                                 python-memcached interface. This
                                 implementation ignores it.
        :param raise_on_error: if True, propagate Timeouts and other errors.
                               By default, errors are ignored.
        """
        cmd = MemcacheCommand('set', key)
        timeout = sanitize_timeout(time)
        flags = 0
        if serialize:
            if isinstance(value, bytes):
                value = value.decode('utf8')
            value = json.dumps(value).encode('ascii')
            flags |= JSON_FLAG
        elif not isinstance(value, bytes):
            value = str(value).encode('utf-8')

        if 0 <= self.item_size_warning_threshold <= len(value):
            self.logger.warning(
                "Item size larger than warning threshold: "
                "%d (%s) >= %d (%s)", len(value),
                human_readable(len(value)),
                self.item_size_warning_threshold,
                human_readable(self.item_size_warning_threshold))

        for (server, fp, sock) in self._get_conns(cmd):
            conn_start_time = tm.time()
            try:
                with Timeout(self._io_timeout):
                    sock.sendall(set_msg(cmd.hash_key, flags, timeout, value))
                    # Wait for the set to complete
                    msg = fp.readline().strip()
                    if msg != b'STORED':
                        if not six.PY2:
                            msg = msg.decode('ascii')
                        raise MemcacheConnectionError('failed set: %s' % msg)
                    self._return_conn(server, fp, sock)
                    return
            except (Exception, Timeout) as e:
                self._exception_occurred(server, e, cmd, conn_start_time,
                                         sock=sock, fp=fp)
        if raise_on_error:
            raise MemcacheConnectionError(
                "No memcached connections succeeded.")

    @memcached_timing_stats(sample_rate=TIMING_SAMPLE_RATE_MEDIUM)
    def get(self, key, raise_on_error=False):
        """
        Gets the object specified by key.  It will also unserialize the object
        before returning if it is serialized in memcache with JSON.

        :param key: key
        :param raise_on_error: if True, propagate Timeouts and other errors.
                               By default, errors are treated as cache misses.
        :returns: value of the key in memcache
        """
        cmd = MemcacheCommand('get', key)
        value = None
        for (server, fp, sock) in self._get_conns(cmd):
            conn_start_time = tm.time()
            try:
                with Timeout(self._io_timeout):
                    sock.sendall(b'get ' + cmd.hash_key + b'\r\n')
                    line = fp.readline().strip().split()
                    while True:
                        if not line:
                            raise MemcacheConnectionError('incomplete read')
                        if line[0].upper() == b'END':
                            break
                        if (line[0].upper() == b'VALUE' and
                                line[1] == cmd.hash_key):
                            size = int(line[3])
                            value = fp.read(size)
                            if int(line[2]) & PICKLE_FLAG:
                                value = None
                            if int(line[2]) & JSON_FLAG:
                                value = json.loads(value)
                            fp.readline()
                        line = fp.readline().strip().split()
                    self._return_conn(server, fp, sock)
                    if value is None:
                        self.logger.increment('memcache.get.miss')
                    else:
                        self.logger.increment('memcache.get.hit')
                    return value
            except (Exception, Timeout) as e:
                self._exception_occurred(server, e, cmd, conn_start_time,
                                         sock=sock, fp=fp)
        if raise_on_error:
            raise MemcacheConnectionError(
                "No memcached connections succeeded.")

    def _incr_or_decr(self, fp, sock, cmd, delta):
        sock.sendall(b' '.join([cmd.command, cmd.hash_key, delta]) + b'\r\n')
        line = fp.readline().strip().split()
        if not line:
            raise MemcacheConnectionError('incomplete read')
        if line[0].upper() == b'NOT_FOUND':
            return None
        return int(line[0].strip())

    def _add(self, fp, sock, cmd, add_val, timeout):
        sock.sendall(b' '.join([
            b'add', cmd.hash_key, b'0', str(timeout).encode('ascii'),
            str(len(add_val)).encode('ascii')
        ]) + b'\r\n' + add_val + b'\r\n')
        line = fp.readline().strip().split()
        return None if line[0].upper() == b'NOT_STORED' else int(add_val)

    @memcached_timing_stats(sample_rate=TIMING_SAMPLE_RATE_LOW)
    def incr(self, key, delta=1, time=0):
        """
        Increments a key which has a numeric value by delta.
        If the key can't be found, it's added as delta or 0 if delta < 0.
        If passed a negative number, will use memcached's decr. Returns
        the int stored in memcached
        Note: The data memcached stores as the result of incr/decr is
        an unsigned int.  decr's that result in a number below 0 are
        stored as 0.

        :param key: key
        :param delta: amount to add to the value of key (or set as the value
                      if the key is not found) will be cast to an int
        :param time: the time to live
        :returns: result of incrementing
        :raises MemcacheConnectionError:
        """
        cmd = MemcacheCommand('incr' if delta >= 0 else 'decr', key)
        delta_val = str(abs(int(delta))).encode('ascii')
        timeout = sanitize_timeout(time)
        for (server, fp, sock) in self._get_conns(cmd):
            conn_start_time = tm.time()
            try:
                with Timeout(self._io_timeout):
                    new_val = self._incr_or_decr(fp, sock, cmd, delta_val)
                    if new_val is None:
                        add_val = b'0' if cmd.method == 'decr' else delta_val
                        new_val = self._add(fp, sock, cmd, add_val, timeout)
                        if new_val is None:
                            new_val = self._incr_or_decr(
                                fp, sock, cmd, delta_val)
                            if new_val is None:
                                # This can happen if this thread takes more
                                # than the TTL to get from the first failed
                                # incr to the second incr, during which time
                                # the key was concurrently added and expired.
                                raise MemcacheIncrNotFoundError(
                                    'expired ttl=%s' % time)
                    self._return_conn(server, fp, sock)
                    return new_val
            except (Exception, Timeout) as e:
                self._exception_occurred(server, e, cmd, conn_start_time,
                                         sock=sock, fp=fp)
        raise MemcacheConnectionError("No memcached connections succeeded.")

    @memcached_timing_stats(sample_rate=TIMING_SAMPLE_RATE_LOW)
    def decr(self, key, delta=1, time=0):
        """
        Decrements a key which has a numeric value by delta. Calls incr with
        -delta.

        :param key: key
        :param delta: amount to subtract to the value of key (or set the
                      value to 0 if the key is not found) will be cast to
                      an int
        :param time: the time to live
        :returns: result of decrementing
        :raises MemcacheConnectionError:
        """
        return self.incr(key, delta=-delta, time=time)

    @memcached_timing_stats(sample_rate=TIMING_SAMPLE_RATE_HIGH)
    def delete(self, key, server_key=None):
        """
        Deletes a key/value pair from memcache.

        :param key: key to be deleted
        :param server_key: key to use in determining which server in the ring
                            is used
        """
        cmd = server_cmd = MemcacheCommand('delete', key)
        if server_key:
            server_cmd = MemcacheCommand('delete', server_key)
        for (server, fp, sock) in self._get_conns(server_cmd):
            conn_start_time = tm.time()
            try:
                with Timeout(self._io_timeout):
                    sock.sendall(b'delete ' + cmd.hash_key + b'\r\n')
                    # Wait for the delete to complete
                    fp.readline()
                    self._return_conn(server, fp, sock)
                    return
            except (Exception, Timeout) as e:
                self._exception_occurred(server, e, cmd, conn_start_time,
                                         sock=sock, fp=fp)

    @memcached_timing_stats(sample_rate=TIMING_SAMPLE_RATE_HIGH)
    def set_multi(self, mapping, server_key, serialize=True, time=0,
                  min_compress_len=0):
        """
        Sets multiple key/value pairs in memcache.

        :param mapping: dictionary of keys and values to be set in memcache
        :param server_key: key to use in determining which server in the ring
                            is used
        :param serialize: if True, value is serialized with JSON before sending
                          to memcache.
        :param time: the time to live
        :min_compress_len: minimum compress length, this parameter was added
                           to keep the signature compatible with
                           python-memcached interface. This implementation
                           ignores it
        """
        cmd = MemcacheCommand('set_multi', server_key)
        timeout = sanitize_timeout(time)
        msg = []
        for key, value in mapping.items():
            key = md5hash(key)
            flags = 0
            if serialize:
                if isinstance(value, bytes):
                    value = value.decode('utf8')
                value = json.dumps(value).encode('ascii')
                flags |= JSON_FLAG
            msg.append(set_msg(key, flags, timeout, value))
        for (server, fp, sock) in self._get_conns(cmd):
            conn_start_time = tm.time()
            try:
                with Timeout(self._io_timeout):
                    sock.sendall(b''.join(msg))
                    # Wait for the set to complete
                    for line in range(len(mapping)):
                        fp.readline()
                    self._return_conn(server, fp, sock)
                    return
            except (Exception, Timeout) as e:
                self._exception_occurred(server, e, cmd, conn_start_time,
                                         sock=sock, fp=fp)

    @memcached_timing_stats(sample_rate=TIMING_SAMPLE_RATE_HIGH)
    def get_multi(self, keys, server_key):
        """
        Gets multiple values from memcache for the given keys.

        :param keys: keys for values to be retrieved from memcache
        :param server_key: key to use in determining which server in the ring
                           is used
        :returns: list of values
        """
        cmd = MemcacheCommand('get_multi', server_key)
        hash_keys = [md5hash(key) for key in keys]
        for (server, fp, sock) in self._get_conns(cmd):
            conn_start_time = tm.time()
            try:
                with Timeout(self._io_timeout):
                    sock.sendall(b'get ' + b' '.join(hash_keys) + b'\r\n')
                    line = fp.readline().strip().split()
                    responses = {}
                    while True:
                        if not line:
                            raise MemcacheConnectionError('incomplete read')
                        if line[0].upper() == b'END':
                            break
                        if line[0].upper() == b'VALUE':
                            size = int(line[3])
                            value = fp.read(size)
                            if int(line[2]) & PICKLE_FLAG:
                                value = None
                            elif int(line[2]) & JSON_FLAG:
                                value = json.loads(value)
                            responses[line[1]] = value
                            fp.readline()
                        line = fp.readline().strip().split()
                    values = []
                    for key in hash_keys:
                        if key in responses:
                            values.append(responses[key])
                        else:
                            values.append(None)
                    self._return_conn(server, fp, sock)
                    return values
            except (Exception, Timeout) as e:
                self._exception_occurred(server, e, cmd, conn_start_time,
                                         sock=sock, fp=fp)


def load_memcache(conf, logger):
    """
    Build a MemcacheRing object from the given config.  It will also use the
    passed in logger.

    :param conf: a dict, the config options
    :param logger: a logger
    """
    memcache_servers = conf.get('memcache_servers')
    try:
        # Originally, while we documented using memcache_max_connections
        # we only accepted max_connections
        max_conns = int(conf.get('memcache_max_connections',
                                 conf.get('max_connections', 0)))
    except ValueError:
        max_conns = 0

    memcache_options = {}
    if (not memcache_servers
            or max_conns <= 0):
        path = os.path.join(conf.get('swift_dir', '/etc/swift'),
                            'memcache.conf')
        memcache_conf = ConfigParser()
        if memcache_conf.read(path):
            # if memcache.conf exists we'll start with those base options
            try:
                memcache_options = dict(memcache_conf.items('memcache'))
            except NoSectionError:
                pass

            if not memcache_servers:
                try:
                    memcache_servers = \
                        memcache_conf.get('memcache', 'memcache_servers')
                except (NoSectionError, NoOptionError):
                    pass
            if max_conns <= 0:
                try:
                    new_max_conns = \
                        memcache_conf.get('memcache',
                                          'memcache_max_connections')
                    max_conns = int(new_max_conns)
                except (NoSectionError, NoOptionError, ValueError):
                    pass

    # while memcache.conf options are the base for the memcache
    # middleware, if you set the same option also in the filter
    # section of the proxy config it is more specific.
    memcache_options.update(conf)
    connect_timeout = float(memcache_options.get(
        'connect_timeout', CONN_TIMEOUT))
    pool_timeout = float(memcache_options.get(
        'pool_timeout', POOL_TIMEOUT))
    tries = int(memcache_options.get('tries', TRY_COUNT))
    io_timeout = float(memcache_options.get('io_timeout', IO_TIMEOUT))
    if config_true_value(memcache_options.get('tls_enabled', 'false')):
        tls_cafile = memcache_options.get('tls_cafile')
        tls_certfile = memcache_options.get('tls_certfile')
        tls_keyfile = memcache_options.get('tls_keyfile')
        tls_context = ssl.create_default_context(
            cafile=tls_cafile)
        if tls_certfile:
            tls_context.load_cert_chain(tls_certfile, tls_keyfile)
    else:
        tls_context = None
    error_suppression_interval = float(memcache_options.get(
        'error_suppression_interval', ERROR_LIMIT_TIME))
    error_suppression_limit = float(memcache_options.get(
        'error_suppression_limit', ERROR_LIMIT_COUNT))
    item_size_warning_threshold = int(memcache_options.get(
        'item_size_warning_threshold', DEFAULT_ITEM_SIZE_WARNING_THRESHOLD))

    if not memcache_servers:
        memcache_servers = '127.0.0.1:11211'
    if max_conns <= 0:
        max_conns = 2

    return MemcacheRing(
        [s.strip() for s in memcache_servers.split(',')
         if s.strip()],
        connect_timeout=connect_timeout,
        pool_timeout=pool_timeout,
        tries=tries,
        io_timeout=io_timeout,
        max_conns=max_conns,
        tls_context=tls_context,
        logger=logger,
        error_limit_count=error_suppression_limit,
        error_limit_time=error_suppression_interval,
        error_limit_duration=error_suppression_interval,
        item_size_warning_threshold=item_size_warning_threshold)<|MERGE_RESOLUTION|>--- conflicted
+++ resolved
@@ -124,28 +124,6 @@
     ]) + (b'\r\n' + value + b'\r\n')
 
 
-<<<<<<< HEAD
-# get the prefix of a user provided memcache key by removing the content after
-# the last '/', all current usages within swift are using prefix, such as
-# "shard-updating-v2", "nvratelimit" and etc.
-def get_key_prefix(key):
-    return key.rsplit('/', 1)[0]
-
-
-class MemcacheConnectionError(Exception):
-    pass
-
-
-class MemcacheIncrNotFoundError(MemcacheConnectionError):
-    pass
-
-
-class MemcachePoolTimeout(Timeout):
-    pass
-
-
-=======
->>>>>>> 69b4ad44
 class MemcacheConnPool(Pool):
     """
     Connection pool for Memcache Connections

# Copyright (c) 2010-2012 OpenStack Foundation
#
# Licensed under the Apache License, Version 2.0 (the "License");
# you may not use this file except in compliance with the License.
# You may obtain a copy of the License at
#
#    http://www.apache.org/licenses/LICENSE-2.0
#
# Unless required by applicable law or agreed to in writing, software
# distributed under the License is distributed on an "AS IS" BASIS,
# WITHOUT WARRANTIES OR CONDITIONS OF ANY KIND, either express or
# implied.
# See the License for the specific language governing permissions and
# limitations under the License.

"""
Why our own memcache client?
By Michael Barton

python-memcached doesn't use consistent hashing, so adding or
removing a memcache server from the pool invalidates a huge
percentage of cached items.

If you keep a pool of python-memcached client objects, each client
object has its own connection to every memcached server, only one of
which is ever in use.  So you wind up with n * m open sockets and
almost all of them idle. This client effectively has a pool for each
server, so the number of backend connections is hopefully greatly
reduced.

python-memcache uses pickle to store things, and there was already a
huge stink about Swift using pickles in memcache
(http://osvdb.org/show/osvdb/86581).  That seemed sort of unfair,
since nova and keystone and everyone else use pickles for memcache
too, but it's hidden behind a "standard" library. But changing would
be a security regression at this point.

Also, pylibmc wouldn't work for us because it needs to use python
sockets in order to play nice with eventlet.

Lucid comes with memcached: v1.4.2.  Protocol documentation for that
version is at:

http://github.com/memcached/memcached/blob/1.4.2/doc/protocol.txt
"""

import os
import six
import json
import logging
<<<<<<< HEAD
import random
import time
=======
import time as tm
>>>>>>> b512c926
from bisect import bisect

from eventlet.green import socket, ssl
from eventlet.pools import Pool
from eventlet import Timeout
from six.moves import range
from six.moves.configparser import ConfigParser, NoSectionError, NoOptionError
from swift.common import utils
from swift.common.utils import md5, human_readable, config_true_value, \
    memcached_timing_stats

DEFAULT_MEMCACHED_PORT = 11211

CONN_TIMEOUT = 0.3
POOL_TIMEOUT = 1.0  # WAG
IO_TIMEOUT = 2.0
PICKLE_FLAG = 1
JSON_FLAG = 2
NODE_WEIGHT = 50
TRY_COUNT = 3

# if ERROR_LIMIT_COUNT errors occur in ERROR_LIMIT_TIME seconds, the server
# will be considered failed for ERROR_LIMIT_DURATION seconds.
ERROR_LIMIT_COUNT = 10
ERROR_LIMIT_TIME = ERROR_LIMIT_DURATION = 60
DEFAULT_ITEM_SIZE_WARNING_THRESHOLD = -1

# Different sample rates for emitting Memcached timing stats.
TIMING_SAMPLE_RATE_HIGH = 0.1
TIMING_SAMPLE_RATE_MEDIUM = 0.01
TIMING_SAMPLE_RATE_LOW = 0.001


def md5hash(key):
    if not isinstance(key, bytes):
        if six.PY2:
            key = key.encode('utf-8')
        else:
            key = key.encode('utf-8', errors='surrogateescape')
    return md5(key, usedforsecurity=False).hexdigest().encode('ascii')


def sanitize_timeout(timeout):
    """
    Sanitize a timeout value to use an absolute expiration time if the delta
    is greater than 30 days (in seconds). Note that the memcached server
    translates negative values to mean a delta of 30 days in seconds (and 1
    additional second), client beware.
    """
    if timeout > (30 * 24 * 60 * 60):
        timeout += tm.time()
    return int(timeout)


def set_msg(key, flags, timeout, value):
    if not isinstance(key, bytes):
        raise TypeError('key must be bytes')
    if not isinstance(value, bytes):
        raise TypeError('value must be bytes')
    return b' '.join([
        b'set',
        key,
        str(flags).encode('ascii'),
        str(timeout).encode('ascii'),
        str(len(value)).encode('ascii'),
    ]) + (b'\r\n' + value + b'\r\n')


# get the prefix of a user provided memcache key by removing the content after
# the last '/', all current usages within swift are using prefix, such as
# "shard-updating-v2", "nvratelimit" and etc.
def get_key_prefix(key):
    return key.rsplit('/', 1)[0]


class MemcacheConnectionError(Exception):
    pass


class MemcachePoolTimeout(Timeout):
    pass


class MemcacheConnPool(Pool):
    """
    Connection pool for Memcache Connections

    The *server* parameter can be a hostname, an IPv4 address, or an IPv6
    address with an optional port. See
    :func:`swift.common.utils.parse_socket_string` for details.
    """

    def __init__(self, server, size, connect_timeout, tls_context=None):
        Pool.__init__(self, max_size=size)
        self.host, self.port = utils.parse_socket_string(
            server, DEFAULT_MEMCACHED_PORT)
        self._connect_timeout = connect_timeout
        self._tls_context = tls_context

    def create(self):
        addrs = socket.getaddrinfo(self.host, self.port, socket.AF_UNSPEC,
                                   socket.SOCK_STREAM)
        family, socktype, proto, canonname, sockaddr = addrs[0]
        sock = socket.socket(family, socket.SOCK_STREAM)
        sock.setsockopt(socket.IPPROTO_TCP, socket.TCP_NODELAY, 1)
        try:
            with Timeout(self._connect_timeout):
                sock.connect(sockaddr)
            if self._tls_context:
                sock = self._tls_context.wrap_socket(sock,
                                                     server_hostname=self.host)
        except (Exception, Timeout):
            sock.close()
            raise
        return (sock.makefile('rwb'), sock)

    def get(self):
        fp, sock = super(MemcacheConnPool, self).get()
        try:
            if fp is None:
                # An error happened previously, so we need a new connection
                fp, sock = self.create()
            return fp, sock
        except MemcachePoolTimeout:
            # This is the only place that knows an item was successfully taken
            # from the pool, so it has to be responsible for repopulating it.
            # Any other errors should get handled in _get_conns(); see the
            # comment about timeouts during create() there.
            self.put((None, None))
            raise


class MemcacheRing(object):
    """
    Simple, consistent-hashed memcache client.
    """

    def __init__(
            self, servers, connect_timeout=CONN_TIMEOUT,
            io_timeout=IO_TIMEOUT, pool_timeout=POOL_TIMEOUT,
            tries=TRY_COUNT,
            max_conns=2, tls_context=None, logger=None,
            error_limit_count=ERROR_LIMIT_COUNT,
            error_limit_time=ERROR_LIMIT_TIME,
            error_limit_duration=ERROR_LIMIT_DURATION,
            item_size_warning_threshold=DEFAULT_ITEM_SIZE_WARNING_THRESHOLD):
        self._ring = {}
        self._errors = dict(((serv, []) for serv in servers))
        self._error_limited = dict(((serv, 0) for serv in servers))
        self._error_limit_count = error_limit_count
        self._error_limit_time = error_limit_time
        self._error_limit_duration = error_limit_duration
        for server in sorted(servers):
            for i in range(NODE_WEIGHT):
                self._ring[md5hash('%s-%s' % (server, i))] = server
        self._tries = tries if tries <= len(servers) else len(servers)
        self._sorted = sorted(self._ring)
        self._client_cache = dict((
            (server, MemcacheConnPool(server, max_conns, connect_timeout,
                                      tls_context=tls_context))
            for server in servers))
        self._connect_timeout = connect_timeout
        self._io_timeout = io_timeout
        self._pool_timeout = pool_timeout
        if logger is None:
            self.logger = logging.getLogger()
        else:
            self.logger = logger
        self.item_size_warning_threshold = item_size_warning_threshold

    @property
    def memcache_servers(self):
        return list(self._client_cache.keys())

    def _exception_occurred(self, server, e, key_prefix, method,
                            conn_start_time, action='talking', sock=None,
                            fp=None, got_connection=True):
        if isinstance(e, Timeout):
            self.logger.error(
                "Timeout %(action)s to memcached: %(server)s"
                ": with key_prefix %(key_prefix)s, method %(method)s, "
                "config_timeout %(config_timeout)s, time_spent %(time_spent)s",
                {'action': action, 'server': server,
                 'key_prefix': key_prefix, 'method': method,
                 'config_timeout': e.seconds,
                 'time_spent': tm.time() - conn_start_time})
            self.logger.timing_since(
                'memcached.' + method + '.timeout.timing', conn_start_time)
        elif isinstance(e, (socket.error, MemcacheConnectionError)):
            self.logger.error(
                "Error %(action)s to memcached: %(server)s: "
                "with key_prefix %(key_prefix)s: %(err)s",
                {'action': action, 'server': server, 'err': e,
                 'key_prefix': key_prefix})
            self.logger.timing_since(
                'memcached.' + method + '.conn_err.timing', conn_start_time)
        else:
            self.logger.exception("Error %(action)s to memcached: %(server)s"
                                  ": with key_prefix %(key_prefix)s",
                                  {'action': action, 'server': server,
                                   'key_prefix': key_prefix})
            self.logger.timing_since(
                'memcached.' + method + '.errors.timing', conn_start_time)

        try:
            if fp:
                fp.close()
                del fp
        except Exception:
            pass
        try:
            if sock:
                sock.close()
                del sock
        except Exception:
            pass
        if got_connection:
            # We need to return something to the pool
            # A new connection will be created the next time it is retrieved
            self._return_conn(server, None, None)

        if self._error_limit_time <= 0 or self._error_limit_duration <= 0:
            return

        now = tm.time()
        self._errors[server].append(now)
        if len(self._errors[server]) > self._error_limit_count:
            self._errors[server] = [err for err in self._errors[server]
                                    if err > now - self._error_limit_time]
            if len(self._errors[server]) > self._error_limit_count:
                self._error_limited[server] = now + self._error_limit_duration
                self.logger.error('Error limiting server %s', server)

    def _get_conns(self, method, key_prefix, hash_key):
        """
        Retrieves a server conn from the pool, or connects a new one.
        Chooses the server based on a consistent hash of "key".

        :param method: the name of memcache method.
        :param key_prefix: the prefix of user provided key.
        :param hash_key: the consistent hash of user key, or server key for
                         set_multi and get_multi.
        :return: generator to serve memcached connection
        """
        pos = bisect(self._sorted, hash_key)
        served = []
        any_yielded = False
        while len(served) < self._tries:
            pos = (pos + 1) % len(self._sorted)
            server = self._ring[self._sorted[pos]]
            if server in served:
                continue
            served.append(server)
            pool_start_time = tm.time()
            if self._error_limited[server] > pool_start_time:
                continue
            sock = None
            try:
                with MemcachePoolTimeout(self._pool_timeout):
                    fp, sock = self._client_cache[server].get()
                any_yielded = True
                yield server, fp, sock
            except MemcachePoolTimeout as e:
                self._exception_occurred(
                    server, e, key_prefix, method, pool_start_time,
                    action='getting a connection', got_connection=False)
            except (Exception, Timeout) as e:
                # Typically a Timeout exception caught here is the one raised
                # by the create() method of this server's MemcacheConnPool
                # object.
                self._exception_occurred(
                    server, e, key_prefix, method, pool_start_time,
                    action='connecting', sock=sock)
        if not any_yielded:
            self.logger.error('All memcached servers error-limited')

    def _return_conn(self, server, fp, sock):
        """Returns a server connection to the pool."""
        self._client_cache[server].put((fp, sock))

    # Sample rates of different memcached operations are based on generic
    # swift usage patterns.
    @memcached_timing_stats(sample_rate=TIMING_SAMPLE_RATE_HIGH)
    def set(self, key, value, serialize=True, time=0,
            min_compress_len=0, raise_on_error=False):
        """
        Set a key/value pair in memcache

        :param key: key
        :param value: value
        :param serialize: if True, value is serialized with JSON before sending
                          to memcache
        :param time: the time to live
        :param min_compress_len: minimum compress length, this parameter was
                                 added to keep the signature compatible with
                                 python-memcached interface. This
                                 implementation ignores it.
        :param raise_on_error: if True, propagate Timeouts and other errors.
                               By default, errors are ignored.
        """
        key_prefix = get_key_prefix(key)
        hash_key = md5hash(key)
        timeout = sanitize_timeout(time)
        flags = 0
        if serialize:
            if isinstance(value, bytes):
                value = value.decode('utf8')
            value = json.dumps(value).encode('ascii')
            flags |= JSON_FLAG
        elif not isinstance(value, bytes):
            value = str(value).encode('utf-8')

        for (server, fp, sock) in self._get_conns('set', key_prefix, hash_key):
            # the name of 'time' module is changed to 'tm', to avoid change the
            # signature of this function.
            conn_start_time = tm.time()
            try:
                with Timeout(self._io_timeout):
                    sock.sendall(set_msg(hash_key, flags, timeout, value))
                    # Wait for the set to complete
                    msg = fp.readline().strip()
                    if msg != b'STORED':
                        if not six.PY2:
                            msg = msg.decode('ascii')
                        self.logger.error(
                            "Error setting value in memcached: "
                            "%(server)s: %(msg)s",
                            {'server': server, 'msg': msg})
                    if 0 <= self.item_size_warning_threshold <= len(value):
                        self.logger.warning(
                            "Item size larger than warning threshold: "
                            "%d (%s) >= %d (%s)", len(value),
                            human_readable(len(value)),
                            self.item_size_warning_threshold,
                            human_readable(self.item_size_warning_threshold))
                    self._return_conn(server, fp, sock)
                    return
            except (Exception, Timeout) as e:
                self._exception_occurred(
                    server, e, key_prefix, 'set', conn_start_time,
                    sock=sock, fp=fp)
        if raise_on_error:
            raise MemcacheConnectionError(
                "No memcached connections succeeded.")

    @memcached_timing_stats(sample_rate=TIMING_SAMPLE_RATE_MEDIUM)
    def get(self, key, raise_on_error=False):
        """
        Gets the object specified by key.  It will also unserialize the object
        before returning if it is serialized in memcache with JSON.

        :param key: key
        :param raise_on_error: if True, propagate Timeouts and other errors.
                               By default, errors are treated as cache misses.
        :returns: value of the key in memcache
        """
<<<<<<< HEAD
        if skip_cache_pct > 0 and random.random() * 100 < skip_cache_pct:
            self.logger.increment('memcache.get.skip')
            return None

        key = md5hash(key)
=======
        key_prefix = get_key_prefix(key)
        hash_key = md5hash(key)
>>>>>>> b512c926
        value = None
        for (server, fp, sock) in self._get_conns('get', key_prefix, hash_key):
            conn_start_time = tm.time()
            try:
                with Timeout(self._io_timeout):
                    sock.sendall(b'get ' + hash_key + b'\r\n')
                    line = fp.readline().strip().split()
                    while True:
                        if not line:
                            raise MemcacheConnectionError('incomplete read')
                        if line[0].upper() == b'END':
                            break
                        if line[0].upper() == b'VALUE' and line[1] == hash_key:
                            size = int(line[3])
                            value = fp.read(size)
                            if int(line[2]) & PICKLE_FLAG:
                                value = None
                            if int(line[2]) & JSON_FLAG:
                                value = json.loads(value)
                            fp.readline()
                        line = fp.readline().strip().split()
                    self._return_conn(server, fp, sock)
                    if value is None:
                        self.logger.increment('memcache.get.miss')
                    else:
                        self.logger.increment('memcache.get.hit')
                    return value
            except (Exception, Timeout) as e:
<<<<<<< HEAD
                self.logger.increment('memcache.get.error')
                self._exception_occurred(server, e, sock=sock, fp=fp)
=======
                self._exception_occurred(
                    server, e, key_prefix, 'get', conn_start_time,
                    sock=sock, fp=fp)
>>>>>>> b512c926
        if raise_on_error:
            raise MemcacheConnectionError(
                "No memcached connections succeeded.")

    @memcached_timing_stats(sample_rate=TIMING_SAMPLE_RATE_LOW)
    def incr(self, key, delta=1, time=0):
        """
        Increments a key which has a numeric value by delta.
        If the key can't be found, it's added as delta or 0 if delta < 0.
        If passed a negative number, will use memcached's decr. Returns
        the int stored in memcached
        Note: The data memcached stores as the result of incr/decr is
        an unsigned int.  decr's that result in a number below 0 are
        stored as 0.

        :param key: key
        :param delta: amount to add to the value of key (or set as the value
                      if the key is not found) will be cast to an int
        :param time: the time to live
        :returns: result of incrementing
        :raises MemcacheConnectionError:
        """
        key_prefix = get_key_prefix(key)
        hash_key = md5hash(key)
        command = b'incr'
        if delta < 0:
            command = b'decr'
        delta = str(abs(int(delta))).encode('ascii')
        timeout = sanitize_timeout(time)
        method = command.decode()
        for (server, fp, sock) in self._get_conns(method, key_prefix,
                                                  hash_key):
            conn_start_time = tm.time()
            try:
                with Timeout(self._io_timeout):
                    sock.sendall(b' '.join([
                        command, hash_key, delta]) + b'\r\n')
                    line = fp.readline().strip().split()
                    if not line:
                        raise MemcacheConnectionError('incomplete read')
                    if line[0].upper() == b'NOT_FOUND':
                        add_val = delta
                        if command == b'decr':
                            add_val = b'0'
                        sock.sendall(
                            b' '.join(
                                [b'add', hash_key, b'0', str(timeout).encode(
                                    'ascii'),
                                 str(len(add_val)).encode('ascii')
                                 ]) + b'\r\n' + add_val + b'\r\n')
                        line = fp.readline().strip().split()
                        if line[0].upper() == b'NOT_STORED':
                            sock.sendall(b' '.join([
                                command, hash_key, delta]) + b'\r\n')
                            line = fp.readline().strip().split()
                            ret = int(line[0].strip())
                        else:
                            ret = int(add_val)
                    else:
                        ret = int(line[0].strip())
                    self._return_conn(server, fp, sock)
                    return ret
            except (Exception, Timeout) as e:
                self._exception_occurred(
                    server, e, key_prefix, method, conn_start_time,
                    sock=sock, fp=fp)
        raise MemcacheConnectionError("No memcached connections succeeded.")

    @memcached_timing_stats(sample_rate=TIMING_SAMPLE_RATE_LOW)
    def decr(self, key, delta=1, time=0):
        """
        Decrements a key which has a numeric value by delta. Calls incr with
        -delta.

        :param key: key
        :param delta: amount to subtract to the value of key (or set the
                      value to 0 if the key is not found) will be cast to
                      an int
        :param time: the time to live
        :returns: result of decrementing
        :raises MemcacheConnectionError:
        """
        return self.incr(key, delta=-delta, time=time)

    @memcached_timing_stats(sample_rate=TIMING_SAMPLE_RATE_HIGH)
    def delete(self, key, server_key=None):
        """
        Deletes a key/value pair from memcache.

        :param key: key to be deleted
        :param server_key: key to use in determining which server in the ring
                            is used
        """
        key_prefix = get_key_prefix(key)
        hash_key = md5hash(key)
        server_key = md5hash(server_key) if server_key else hash_key
        for (server, fp, sock) in self._get_conns('delete', key_prefix,
                                                  server_key):
            conn_start_time = tm.time()
            try:
                with Timeout(self._io_timeout):
                    sock.sendall(b'delete ' + hash_key + b'\r\n')
                    # Wait for the delete to complete
                    fp.readline()
                    self._return_conn(server, fp, sock)
                    return
            except (Exception, Timeout) as e:
                self._exception_occurred(
                    server, e, key_prefix, 'delete', conn_start_time,
                    sock=sock, fp=fp)

    @memcached_timing_stats(sample_rate=TIMING_SAMPLE_RATE_HIGH)
    def set_multi(self, mapping, server_key, serialize=True, time=0,
                  min_compress_len=0):
        """
        Sets multiple key/value pairs in memcache.

        :param mapping: dictionary of keys and values to be set in memcache
        :param server_key: key to use in determining which server in the ring
                            is used
        :param serialize: if True, value is serialized with JSON before sending
                          to memcache.
        :param time: the time to live
        :min_compress_len: minimum compress length, this parameter was added
                           to keep the signature compatible with
                           python-memcached interface. This implementation
                           ignores it
        """
        key_prefix = get_key_prefix(server_key)
        hash_key = md5hash(server_key)
        timeout = sanitize_timeout(time)
        msg = []
        for key, value in mapping.items():
            key = md5hash(key)
            flags = 0
            if serialize:
                if isinstance(value, bytes):
                    value = value.decode('utf8')
                value = json.dumps(value).encode('ascii')
                flags |= JSON_FLAG
            msg.append(set_msg(key, flags, timeout, value))
        for (server, fp, sock) in self._get_conns('set_multi', key_prefix,
                                                  hash_key):
            conn_start_time = tm.time()
            try:
                with Timeout(self._io_timeout):
                    sock.sendall(b''.join(msg))
                    # Wait for the set to complete
                    for line in range(len(mapping)):
                        fp.readline()
                    self._return_conn(server, fp, sock)
                    return
            except (Exception, Timeout) as e:
                self._exception_occurred(
                    server, e, key_prefix, 'set_multi', conn_start_time,
                    sock=sock, fp=fp)

    @memcached_timing_stats(sample_rate=TIMING_SAMPLE_RATE_HIGH)
    def get_multi(self, keys, server_key):
        """
        Gets multiple values from memcache for the given keys.

        :param keys: keys for values to be retrieved from memcache
        :param server_key: key to use in determining which server in the ring
                           is used
        :returns: list of values
        """
        key_prefix = get_key_prefix(server_key)
        server_key = md5hash(server_key)
        hash_keys = [md5hash(key) for key in keys]
        for (server, fp, sock) in self._get_conns('get_multi', key_prefix,
                                                  server_key):
            conn_start_time = tm.time()
            try:
                with Timeout(self._io_timeout):
                    sock.sendall(b'get ' + b' '.join(hash_keys) + b'\r\n')
                    line = fp.readline().strip().split()
                    responses = {}
                    while True:
                        if not line:
                            raise MemcacheConnectionError('incomplete read')
                        if line[0].upper() == b'END':
                            break
                        if line[0].upper() == b'VALUE':
                            size = int(line[3])
                            value = fp.read(size)
                            if int(line[2]) & PICKLE_FLAG:
                                value = None
                            elif int(line[2]) & JSON_FLAG:
                                value = json.loads(value)
                            responses[line[1]] = value
                            fp.readline()
                        line = fp.readline().strip().split()
                    values = []
                    for key in hash_keys:
                        if key in responses:
                            values.append(responses[key])
                        else:
                            values.append(None)
                    self._return_conn(server, fp, sock)
                    return values
            except (Exception, Timeout) as e:
                self._exception_occurred(
                    server, e, key_prefix, 'get_multi', conn_start_time,
                    sock=sock, fp=fp)


def load_memcache(conf, logger):
    """
    Build a MemcacheRing object from the given config.  It will also use the
    passed in logger.

    :param conf: a dict, the config options
    :param logger: a logger
    """
    memcache_servers = conf.get('memcache_servers')
    try:
        # Originally, while we documented using memcache_max_connections
        # we only accepted max_connections
        max_conns = int(conf.get('memcache_max_connections',
                                 conf.get('max_connections', 0)))
    except ValueError:
        max_conns = 0

    memcache_options = {}
    if (not memcache_servers
            or max_conns <= 0):
        path = os.path.join(conf.get('swift_dir', '/etc/swift'),
                            'memcache.conf')
        memcache_conf = ConfigParser()
        if memcache_conf.read(path):
            # if memcache.conf exists we'll start with those base options
            try:
                memcache_options = dict(memcache_conf.items('memcache'))
            except NoSectionError:
                pass

            if not memcache_servers:
                try:
                    memcache_servers = \
                        memcache_conf.get('memcache', 'memcache_servers')
                except (NoSectionError, NoOptionError):
                    pass
            if max_conns <= 0:
                try:
                    new_max_conns = \
                        memcache_conf.get('memcache',
                                          'memcache_max_connections')
                    max_conns = int(new_max_conns)
                except (NoSectionError, NoOptionError, ValueError):
                    pass

    # while memcache.conf options are the base for the memcache
    # middleware, if you set the same option also in the filter
    # section of the proxy config it is more specific.
    memcache_options.update(conf)
    connect_timeout = float(memcache_options.get(
        'connect_timeout', CONN_TIMEOUT))
    pool_timeout = float(memcache_options.get(
        'pool_timeout', POOL_TIMEOUT))
    tries = int(memcache_options.get('tries', TRY_COUNT))
    io_timeout = float(memcache_options.get('io_timeout', IO_TIMEOUT))
    if config_true_value(memcache_options.get('tls_enabled', 'false')):
        tls_cafile = memcache_options.get('tls_cafile')
        tls_certfile = memcache_options.get('tls_certfile')
        tls_keyfile = memcache_options.get('tls_keyfile')
        tls_context = ssl.create_default_context(
            cafile=tls_cafile)
        if tls_certfile:
            tls_context.load_cert_chain(tls_certfile, tls_keyfile)
    else:
        tls_context = None
    error_suppression_interval = float(memcache_options.get(
        'error_suppression_interval', ERROR_LIMIT_TIME))
    error_suppression_limit = float(memcache_options.get(
        'error_suppression_limit', ERROR_LIMIT_COUNT))
    item_size_warning_threshold = int(memcache_options.get(
        'item_size_warning_threshold', DEFAULT_ITEM_SIZE_WARNING_THRESHOLD))

    if not memcache_servers:
        memcache_servers = '127.0.0.1:11211'
    if max_conns <= 0:
        max_conns = 2

    return MemcacheRing(
        [s.strip() for s in memcache_servers.split(',')
         if s.strip()],
        connect_timeout=connect_timeout,
        pool_timeout=pool_timeout,
        tries=tries,
        io_timeout=io_timeout,
        max_conns=max_conns,
        tls_context=tls_context,
        logger=logger,
        error_limit_count=error_suppression_limit,
        error_limit_time=error_suppression_interval,
        error_limit_duration=error_suppression_interval,
        item_size_warning_threshold=item_size_warning_threshold)<|MERGE_RESOLUTION|>--- conflicted
+++ resolved
@@ -48,12 +48,7 @@
 import six
 import json
 import logging
-<<<<<<< HEAD
-import random
-import time
-=======
 import time as tm
->>>>>>> b512c926
 from bisect import bisect
 
 from eventlet.green import socket, ssl
@@ -410,16 +405,8 @@
                                By default, errors are treated as cache misses.
         :returns: value of the key in memcache
         """
-<<<<<<< HEAD
-        if skip_cache_pct > 0 and random.random() * 100 < skip_cache_pct:
-            self.logger.increment('memcache.get.skip')
-            return None
-
-        key = md5hash(key)
-=======
         key_prefix = get_key_prefix(key)
         hash_key = md5hash(key)
->>>>>>> b512c926
         value = None
         for (server, fp, sock) in self._get_conns('get', key_prefix, hash_key):
             conn_start_time = tm.time()
@@ -448,14 +435,9 @@
                         self.logger.increment('memcache.get.hit')
                     return value
             except (Exception, Timeout) as e:
-<<<<<<< HEAD
-                self.logger.increment('memcache.get.error')
-                self._exception_occurred(server, e, sock=sock, fp=fp)
-=======
                 self._exception_occurred(
                     server, e, key_prefix, 'get', conn_start_time,
                     sock=sock, fp=fp)
->>>>>>> b512c926
         if raise_on_error:
             raise MemcacheConnectionError(
                 "No memcached connections succeeded.")

--- conflicted
+++ resolved
@@ -282,11 +282,7 @@
         sys.exit(e)
 
     # patch eventlet/logging early
-<<<<<<< HEAD
-    utils.eventlet_monkey_patch()
-=======
     utils.monkey_patch()
->>>>>>> a6edd8f0
     eventlet.hubs.use_hub(utils.get_hub())
 
     # once on command line (i.e. daemonize=false) will over-ride config

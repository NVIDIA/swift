# Copyright (c) 2010-2012 OpenStack Foundation
#
# Licensed under the Apache License, Version 2.0 (the "License");
# you may not use this file except in compliance with the License.
# You may obtain a copy of the License at
#
#    http://www.apache.org/licenses/LICENSE-2.0
#
# Unless required by applicable law or agreed to in writing, software
# distributed under the License is distributed on an "AS IS" BASIS,
# WITHOUT WARRANTIES OR CONDITIONS OF ANY KIND, either express or
# implied.
# See the License for the specific language governing permissions and
# limitations under the License.

import json
import os
import random
import math
import time
import shutil
import uuid
import errno
import re
from contextlib import contextmanager
from swift import gettext_ as _

from eventlet import GreenPool, sleep, Timeout
from eventlet.green import subprocess

import swift.common.db
from swift.common.constraints import check_drive
from swift.common.utils import get_logger, whataremyips, storage_directory, \
    renamer, mkdirs, lock_parent_directory, config_true_value, \
    unlink_older_than, dump_recon_cache, rsync_module_interpolation, \
    parse_override_options, round_robin_iter, Everything, get_db_files, \
    parse_db_filename, quote, RateLimitedIterator, config_auto_int_value
from swift.common import ring
from swift.common.ring.utils import is_local_device
from swift.common.http import HTTP_NOT_FOUND, HTTP_INSUFFICIENT_STORAGE, \
    is_success
from swift.common.bufferedhttp import BufferedHTTPConnection
from swift.common.exceptions import DriveNotMounted
from swift.common.daemon import Daemon
from swift.common.swob import Response, HTTPNotFound, HTTPNoContent, \
    HTTPAccepted, HTTPBadRequest
from swift.common.recon import DEFAULT_RECON_CACHE_PATH, \
    server_type_to_recon_file


DEBUG_TIMINGS_THRESHOLD = 10


def quarantine_db(object_file, server_type):
    """
    In the case that a corrupt file is found, move it to a quarantined area to
    allow replication to fix it.

    :param object_file: path to corrupt file
    :param server_type: type of file that is corrupt
                        ('container' or 'account')
    """
    object_dir = os.path.dirname(object_file)
    quarantine_dir = os.path.abspath(
        os.path.join(object_dir, '..', '..', '..', '..', 'quarantined',
                     server_type + 's', os.path.basename(object_dir)))
    try:
        renamer(object_dir, quarantine_dir, fsync=False)
    except OSError as e:
        if e.errno not in (errno.EEXIST, errno.ENOTEMPTY):
            raise
        quarantine_dir = "%s-%s" % (quarantine_dir, uuid.uuid4().hex)
        renamer(object_dir, quarantine_dir, fsync=False)


def looks_like_partition(dir_name):
    """
    True if the directory name is a valid partition number, False otherwise.
    """
    try:
        part = int(dir_name)
        return part >= 0
    except ValueError:
        return False


def roundrobin_datadirs(datadirs):
    """
    Generator to walk the data dirs in a round robin manner, evenly
    hitting each device on the system, and yielding any .db files
    found (in their proper places). The partitions within each data
    dir are walked randomly, however.

    :param datadirs: a list of tuples of (path, context, partition_filter) to
                     walk. The context may be any object; the context is not
                     used by this function but is included with each yielded
                     tuple.
    :returns: A generator of (partition, path_to_db_file, context)
    """

    def walk_datadir(datadir, context, part_filter):
        partitions = [pd for pd in os.listdir(datadir)
                      if looks_like_partition(pd) and part_filter(pd)]
        random.shuffle(partitions)
        for partition in partitions:
            part_dir = os.path.join(datadir, partition)
            if not os.path.isdir(part_dir):
                continue
            suffixes = os.listdir(part_dir)
            if not suffixes:
                os.rmdir(part_dir)
                continue
            for suffix in suffixes:
                suff_dir = os.path.join(part_dir, suffix)
                if not os.path.isdir(suff_dir):
                    continue
                hashes = os.listdir(suff_dir)
                if not hashes:
                    os.rmdir(suff_dir)
                    continue
                for hsh in hashes:
                    hash_dir = os.path.join(suff_dir, hsh)
                    if not os.path.isdir(hash_dir):
                        continue
                    object_file = os.path.join(hash_dir, hsh + '.db')
                    # common case
                    if os.path.exists(object_file):
                        yield (partition, object_file, context)
                        continue
                    # look for any alternate db filenames
                    db_files = get_db_files(object_file)
                    if db_files:
                        yield (partition, db_files[-1], context)
                        continue
                    try:
                        os.rmdir(hash_dir)
                    except OSError as e:
                        if e.errno != errno.ENOTEMPTY:
                            raise

    its = [walk_datadir(datadir, context, filt)
           for datadir, context, filt in datadirs]

    rr_its = round_robin_iter(its)
    for datadir in rr_its:
        yield datadir


class ReplConnection(BufferedHTTPConnection):
    """
    Helper to simplify REPLICATEing to a remote server.
    """

    def __init__(self, node, partition, hash_, logger):
        self.logger = logger
        self.node = node
        host = "%s:%s" % (node['replication_ip'], node['replication_port'])
        BufferedHTTPConnection.__init__(self, host)
        self.path = '/%s/%s/%s' % (node['device'], partition, hash_)

    def replicate(self, *args):
        """
        Make an HTTP REPLICATE request

        :param args: list of json-encodable objects

        :returns: bufferedhttp response object
        """
        try:
            body = json.dumps(args)
            self.request('REPLICATE', self.path, body,
                         {'Content-Type': 'application/json'})
            response = self.getresponse()
            response.data = response.read()
            return response
        except (Exception, Timeout):
            self.close()
            self.logger.exception(
                _('ERROR reading HTTP response from %s'), self.node)
            return None


class Replicator(Daemon):
    """
    Implements the logic for directing db replication.
    """

    def __init__(self, conf, logger=None):
        self.conf = conf
        self.logger = logger or get_logger(conf, log_route='replicator')
        self.root = conf.get('devices', '/srv/node')
        self.mount_check = config_true_value(conf.get('mount_check', 'true'))
        self.bind_ip = conf.get('bind_ip', '0.0.0.0')
        self.port = int(conf.get('bind_port', self.default_port))
        concurrency = int(conf.get('concurrency', 8))
        self.cpool = GreenPool(size=concurrency)
        swift_dir = conf.get('swift_dir', '/etc/swift')
        self.ring = ring.Ring(swift_dir, ring_name=self.server_type)
        self._local_device_ids = {}
        self.per_diff = int(conf.get('per_diff', 1000))
        self.max_diffs = int(conf.get('max_diffs') or 100)
        self.interval = float(conf.get('interval') or
                              conf.get('run_pause') or 30)
        if 'run_pause' in conf:
            if 'interval' in conf:
                self.logger.warning(
                    'Option %(type)s-replicator/run_pause is deprecated '
                    'and %(type)s-replicator/interval is already configured. '
                    'You can safely remove run_pause; it is now ignored and '
                    'will be removed in a future version.'
                    % {'type': self.server_type})
            else:
                self.logger.warning(
                    'Option %(type)s-replicator/run_pause is deprecated '
                    'and will be removed in a future version. '
                    'Update your configuration to use option '
                    '%(type)s-replicator/interval.'
                    % {'type': self.server_type})
        self.databases_per_second = float(
            conf.get('databases_per_second', 50))
        self.node_timeout = float(conf.get('node_timeout', 10))
        self.conn_timeout = float(conf.get('conn_timeout', 0.5))
        self.rsync_compress = config_true_value(
            conf.get('rsync_compress', 'no'))
        self.rsync_module = conf.get('rsync_module', '').rstrip('/')
        if not self.rsync_module:
            self.rsync_module = '{replication_ip}::%s' % self.server_type
        self.reclaim_age = float(conf.get('reclaim_age', 86400 * 7))
        swift.common.db.DB_PREALLOCATION = \
            config_true_value(conf.get('db_preallocation', 'f'))
        swift.common.db.QUERY_LOGGING = \
            config_true_value(conf.get('db_query_logging', 'f'))
        self._zero_stats()
        self.recon_cache_path = conf.get('recon_cache_path',
                                         DEFAULT_RECON_CACHE_PATH)
        self.recon_replicator = server_type_to_recon_file(self.server_type)
        self.rcache = os.path.join(self.recon_cache_path,
                                   self.recon_replicator)
        self.extract_device_re = re.compile('%s%s([^%s]+)' % (
            self.root, os.path.sep, os.path.sep))
        self.handoffs_only = config_true_value(conf.get('handoffs_only', 'no'))
        self.handoff_delete = config_auto_int_value(
            conf.get('handoff_delete', 'auto'), 0)

    def _zero_stats(self):
        """Zero out the stats."""
        self.stats = {'attempted': 0, 'success': 0, 'failure': 0, 'ts_repl': 0,
                      'no_change': 0, 'hashmatch': 0, 'rsync': 0, 'diff': 0,
                      'remove': 0, 'empty': 0, 'remote_merge': 0,
                      'start': time.time(), 'diff_capped': 0, 'deferred': 0,
                      'failure_nodes': {}}

    def _report_stats(self):
        """Report the current stats to the logs."""
        now = time.time()
        self.logger.info(
            _('Attempted to replicate %(count)d dbs in %(time).5f seconds '
              '(%(rate).5f/s)'),
            {'count': self.stats['attempted'],
             'time': now - self.stats['start'],
             'rate': self.stats['attempted'] /
                (now - self.stats['start'] + 0.0000001)})
        self.logger.info(_('Removed %(remove)d dbs') % self.stats)
        self.logger.info(_('%(success)s successes, %(failure)s failures')
                         % self.stats)
        dump_recon_cache(
            {'replication_stats': self.stats,
             'replication_time': now - self.stats['start'],
             'replication_last': now},
            self.rcache, self.logger)
        self.logger.info(' '.join(['%s:%s' % item for item in
                         sorted(self.stats.items()) if item[0] in
                         ('no_change', 'hashmatch', 'rsync', 'diff', 'ts_repl',
                          'empty', 'diff_capped', 'remote_merge')]))

    def _add_failure_stats(self, failure_devs_info):
        for node, dev in failure_devs_info:
            self.stats['failure'] += 1
            failure_devs = self.stats['failure_nodes'].setdefault(node, {})
            failure_devs.setdefault(dev, 0)
            failure_devs[dev] += 1

    def _rsync_file(self, db_file, remote_file, whole_file=True,
                    different_region=False):
        """
        Sync a single file using rsync. Used by _rsync_db to handle syncing.

        :param db_file: file to be synced
        :param remote_file: remote location to sync the DB file to
        :param whole-file: if True, uses rsync's --whole-file flag
        :param different_region: if True, the destination node is in a
                                 different region

        :returns: True if the sync was successful, False otherwise
        """
        popen_args = ['rsync', '--quiet', '--no-motd',
                      '--timeout=%s' % int(math.ceil(self.node_timeout)),
                      '--contimeout=%s' % int(math.ceil(self.conn_timeout))]
        if whole_file:
            popen_args.append('--whole-file')

        if self.rsync_compress and different_region:
            # Allow for compression, but only if the remote node is in
            # a different region than the local one.
            popen_args.append('--compress')

        popen_args.extend([db_file, remote_file])
        proc = subprocess.Popen(popen_args)
        proc.communicate()
        if proc.returncode != 0:
            self.logger.error(_('ERROR rsync failed with %(code)s: %(args)s'),
                              {'code': proc.returncode, 'args': popen_args})
        return proc.returncode == 0

    def _rsync_db(self, broker, device, http, local_id,
                  replicate_method='complete_rsync', replicate_timeout=None,
                  different_region=False):
        """
        Sync a whole db using rsync.

        :param broker: DB broker object of DB to be synced
        :param device: device to sync to
        :param http: ReplConnection object
        :param local_id: unique ID of the local database replica
        :param replicate_method: remote operation to perform after rsync
        :param replicate_timeout: timeout to wait in seconds
        :param different_region: if True, the destination node is in a
                                 different region
        """
        rsync_module = rsync_module_interpolation(self.rsync_module, device)
        rsync_path = '%s/tmp/%s' % (device['device'], local_id)
        remote_file = '%s/%s' % (rsync_module, rsync_path)
        mtime = os.path.getmtime(broker.db_file)
        if not self._rsync_file(broker.db_file, remote_file,
                                different_region=different_region):
            return False
        # perform block-level sync if the db was modified during the first sync
        if os.path.exists(broker.db_file + '-journal') or \
                os.path.getmtime(broker.db_file) > mtime:
            # grab a lock so nobody else can modify it
            with broker.lock():
                if not self._rsync_file(broker.db_file, remote_file,
                                        whole_file=False,
                                        different_region=different_region):
                    return False
        with Timeout(replicate_timeout or self.node_timeout):
            response = http.replicate(replicate_method, local_id,
                                      os.path.basename(broker.db_file))
        return response and 200 <= response.status < 300

    def _send_replicate_request(self, http, *repl_args):
        with Timeout(self.node_timeout):
            response = http.replicate(*repl_args)
        if not response or not is_success(response.status):
            if response:
                self.logger.error('ERROR Bad response %s from %s',
                                  response.status, http.host)
            return False
        return True

    def _usync_db(self, point, broker, http, remote_id, local_id):
        """
        Sync a db by sending all records since the last sync.

        :param point: synchronization high water mark between the replicas
        :param broker: database broker object
        :param http: ReplConnection object for the remote server
        :param remote_id: database id for the remote replica
        :param local_id: database id for the local replica

        :returns: boolean indicating completion and success
        """
        self.stats['diff'] += 1
        self.logger.increment('diffs')
        self.logger.debug('%s usyncing chunks to %s, starting at row %s',
                          broker.db_file,
                          '%(ip)s:%(port)s/%(device)s' % http.node,
                          point)
        start = time.time()
        sync_table = broker.get_syncs()
        objects = broker.get_items_since(point, self.per_diff)
        diffs = 0
        while len(objects) and diffs < self.max_diffs:
            diffs += 1
            if not self._send_replicate_request(
                    http, 'merge_items', objects, local_id):
                return False
            # replication relies on db order to send the next merge batch in
            # order with no gaps
            point = objects[-1]['ROWID']
            objects = broker.get_items_since(point, self.per_diff)

        self.logger.debug('%s usyncing chunks to %s, finished at row %s (%gs)',
                          broker.db_file,
                          '%(ip)s:%(port)s/%(device)s' % http.node,
                          point, time.time() - start)

        if objects:
            self.logger.debug(
                'Synchronization for %s has fallen more than '
                '%s rows behind; moving on and will try again next pass.',
                broker, self.max_diffs * self.per_diff)
            self.stats['diff_capped'] += 1
            self.logger.increment('diff_caps')
        else:
            with Timeout(self.node_timeout):
                response = http.replicate('merge_syncs', sync_table)
            if response and 200 <= response.status < 300:
                broker.merge_syncs([{'remote_id': remote_id,
                                     'sync_point': point}],
                                   incoming=False)
                return True
        return False

    def _in_sync(self, rinfo, info, broker, local_sync):
        """
        Determine whether or not two replicas of a databases are considered
        to be in sync.

        :param rinfo: remote database info
        :param info: local database info
        :param broker: database broker object
        :param local_sync: cached last sync point between replicas

        :returns: boolean indicating whether or not the replicas are in sync
        """
        if max(rinfo['point'], local_sync) >= info['max_row']:
            self.stats['no_change'] += 1
            self.logger.increment('no_changes')
            return True
        if rinfo['hash'] == info['hash']:
            self.stats['hashmatch'] += 1
            self.logger.increment('hashmatches')
            broker.merge_syncs([{'remote_id': rinfo['id'],
                                 'sync_point': rinfo['point']}],
                               incoming=False)
            return True

    def _http_connect(self, node, partition, db_file):
        """
        Make an http_connection using ReplConnection

        :param node: node dictionary from the ring
        :param partition: partition to send in the url
        :param db_file: DB file

        :returns: ReplConnection object
        """
        hsh, other, ext = parse_db_filename(db_file)
        return ReplConnection(node, partition, hsh, self.logger)

    def _gather_sync_args(self, info):
        """
        Convert local replication_info to sync args tuple.
        """
        sync_args_order = ('max_row', 'hash', 'id', 'created_at',
                           'put_timestamp', 'delete_timestamp', 'metadata')
        return tuple(info[key] for key in sync_args_order)

    def _repl_to_node(self, node, broker, partition, info,
                      different_region=False):
        """
        Replicate a database to a node.

        :param node: node dictionary from the ring to be replicated to
        :param broker: DB broker for the DB to be replication
        :param partition: partition on the node to replicate to
        :param info: DB info as a dictionary of {'max_row', 'hash', 'id',
                     'created_at', 'put_timestamp', 'delete_timestamp',
                     'metadata'}
        :param different_region: if True, the destination node is in a
                                 different region

        :returns: True if successful, False otherwise
        """
        http = self._http_connect(node, partition, broker.db_file)
        sync_args = self._gather_sync_args(info)
        with Timeout(self.node_timeout):
            response = http.replicate('sync', *sync_args)
        if not response:
            return False
        return self._handle_sync_response(node, response, info, broker, http,
                                          different_region=different_region)

    def _handle_sync_response(self, node, response, info, broker, http,
                              different_region=False):
        if response.status == HTTP_NOT_FOUND:  # completely missing, rsync
            self.stats['rsync'] += 1
            self.logger.increment('rsyncs')
            return self._rsync_db(broker, node, http, info['id'],
                                  different_region=different_region)
        elif response.status == HTTP_INSUFFICIENT_STORAGE:
            raise DriveNotMounted()
        elif 200 <= response.status < 300:
            rinfo = json.loads(response.data)
            local_sync = broker.get_sync(rinfo['id'], incoming=False)
            if rinfo.get('metadata', ''):
                broker.update_metadata(json.loads(rinfo['metadata']))
            return self._choose_replication_mode(
                node, rinfo, info, local_sync, broker, http,
                different_region)
        return False

    def _choose_replication_mode(self, node, rinfo, info, local_sync, broker,
                                 http, different_region):
        if self._in_sync(rinfo, info, broker, local_sync):
            self.logger.debug('%s in sync with %s, nothing to do',
                              broker.db_file,
                              '%(ip)s:%(port)s/%(device)s' % node)
            return True

        # if the difference in rowids between the two differs by
        # more than 50% and the difference is greater than per_diff,
        # rsync then do a remote merge.
        # NOTE: difference > per_diff stops us from dropping to rsync
        # on smaller containers, who have only a few rows to sync.
        if (rinfo['max_row'] / float(info['max_row']) < 0.5 and
                info['max_row'] - rinfo['max_row'] > self.per_diff):
            self.stats['remote_merge'] += 1
            self.logger.increment('remote_merges')
            return self._rsync_db(broker, node, http, info['id'],
                                  replicate_method='rsync_then_merge',
                                  replicate_timeout=(info['count'] / 2000),
                                  different_region=different_region)
        # else send diffs over to the remote server
        return self._usync_db(max(rinfo['point'], local_sync),
                              broker, http, rinfo['id'], info['id'])

    def _post_replicate_hook(self, broker, info, responses):
        """
        :param broker: broker instance for the database that just replicated
        :param info: pre-replication full info dict
        :param responses: a list of bools indicating success from nodes
        """
        pass

    def cleanup_post_replicate(self, broker, orig_info, responses):
        """
        Cleanup non primary database from disk if needed.

        :param broker: the broker for the database we're replicating
        :param orig_info: snapshot of the broker replication info dict taken
            before replication
        :param responses: a list of boolean success values for each replication
                          request to other nodes

        :return success: returns False if deletion of the database was
            attempted but unsuccessful, otherwise returns True.
        """
        log_template = 'Not deleting db %s (%%s)' % broker.db_file
        max_row_delta = broker.get_max_row() - orig_info['max_row']
        if max_row_delta < 0:
            reason = 'negative max_row_delta: %s' % max_row_delta
            self.logger.error(log_template, reason)
            return True
        if max_row_delta:
            reason = '%s new rows' % max_row_delta
            self.logger.debug(log_template, reason)
            return True
        if self.handoff_delete:
            # delete handoff if we have had handoff_delete successes
            successes_count = len([resp for resp in responses if resp])
            delete_handoff = successes_count >= self.handoff_delete
        else:
            delete_handoff = responses and all(responses)
        if not delete_handoff:
            reason = '%s/%s success' % (responses.count(True), len(responses))
            self.logger.debug(log_template, reason)
            return True
        # If the db has been successfully synced to all of its peers, it can be
        # removed. Callers should have already checked that the db is not on a
        # primary node.
        if not self.delete_db(broker):
            self.logger.debug(
                'Failed to delete db %s', broker.db_file)
            return False
        self.logger.debug('Successfully deleted db %s', broker.db_file)
        return True

    def _reclaim(self, broker, now=None):
        if not now:
            now = time.time()
        return broker.reclaim(now - self.reclaim_age,
                              now - (self.reclaim_age * 2))

    def _replicate_object(self, partition, object_file, node_id):
        """
        Replicate the db, choosing method based on whether or not it
        already exists on peers.

        :param partition: partition to be replicated to
        :param object_file: DB file name to be replicated
        :param node_id: node id of the node to be replicated from
        :returns: a tuple (success, responses). ``success`` is a boolean that
            is True if the method completed successfully, False otherwise.
            ``responses`` is a list of booleans each of which indicates the
            success or not of replicating to a peer node if replication has
            been attempted. ``success`` is False if any of ``responses`` is
            False; when ``responses`` is empty, ``success`` may be either True
            or False.
        """
        start_time = now = time.time()
        self.logger.debug('Replicating db %s', object_file)
        self.stats['attempted'] += 1
        self.logger.increment('attempts')
        shouldbehere = True
        responses = []
        try:
            broker = self.brokerclass(object_file, pending_timeout=30,
                                      logger=self.logger)
            self._reclaim(broker, now)
            info = broker.get_replication_info()
            bpart = self.ring.get_part(
                info['account'], info.get('container'))
            if bpart != int(partition):
                partition = bpart
                # Important to set this false here since the later check only
                # checks if it's on the proper device, not partition.
                shouldbehere = False
                name = '/' + quote(info['account'])
                if 'container' in info:
                    name += '/' + quote(info['container'])
                self.logger.error(
                    'Found %s for %s when it should be on partition %s; will '
                    'replicate out and remove.' % (object_file, name, bpart))
        except (Exception, Timeout) as e:
            if 'no such table' in str(e):
                self.logger.error(_('Quarantining DB %s'), object_file)
                quarantine_db(broker.db_file, broker.db_type)
            else:
                self.logger.exception(_('ERROR reading db %s'), object_file)
            nodes = self.ring.get_part_nodes(int(partition))
            self._add_failure_stats([(failure_dev['replication_ip'],
                                      failure_dev['device'])
                                     for failure_dev in nodes])
            self.logger.increment('failures')
            return False, responses
        if broker.is_reclaimable(now, self.reclaim_age):
            if self.report_up_to_date(info):
                self.delete_db(broker)
            self.logger.timing_since('timing', start_time)
            return True, responses
        failure_devs_info = set()
        nodes = self.ring.get_part_nodes(int(partition))
        local_dev = None
        for node in nodes:
            if node['id'] == node_id:
                local_dev = node
                break
        if shouldbehere:
            shouldbehere = bool([n for n in nodes if n['id'] == node_id])
        # See Footnote [1] for an explanation of the repl_nodes assignment.
        if len(nodes) > 1:
            i = 0
            while i < len(nodes) and nodes[i]['id'] != node_id:
                i += 1
            repl_nodes = nodes[i + 1:] + nodes[:i]
        else:  # Special case if using only a single replica
            repl_nodes = nodes
        more_nodes = self.ring.get_more_nodes(int(partition))
        if not local_dev:
            # Check further if local device is a handoff node
            for node in self.ring.get_more_nodes(int(partition)):
                if node['id'] == node_id:
                    local_dev = node
                    break
        for node in repl_nodes:
            different_region = False
            if local_dev and local_dev['region'] != node['region']:
                # This additional information will help later if we
                # want to handle syncing to a node in different
                # region with some optimizations.
                different_region = True
            success = False
            try:
                success = self._repl_to_node(node, broker, partition, info,
                                             different_region)
            except DriveNotMounted:
                try:
                    repl_nodes.append(next(more_nodes))
                except StopIteration:
                    self.logger.error(
                        _('ERROR There are not enough handoff nodes to reach '
                          'replica count for partition %s'),
                        partition)
                self.logger.error(_('ERROR Remote drive not mounted %s'), node)
            except (Exception, Timeout):
                self.logger.exception(_('ERROR syncing %(file)s with node'
                                        ' %(node)s'),
                                      {'file': object_file, 'node': node})
            if not success:
                failure_devs_info.add((node['replication_ip'], node['device']))
            self.logger.increment('successes' if success else 'failures')
            responses.append(success)
        try:
            self._post_replicate_hook(broker, info, responses)
        except (Exception, Timeout):
            self.logger.exception('UNHANDLED EXCEPTION: in post replicate '
                                  'hook for %s', broker.db_file)
        if not shouldbehere:
            if not self.cleanup_post_replicate(broker, info, responses):
                failure_devs_info.update(
                    [(failure_dev['replication_ip'], failure_dev['device'])
                     for failure_dev in repl_nodes])
        target_devs_info = set([(target_dev['replication_ip'],
                                 target_dev['device'])
                                for target_dev in repl_nodes])
        self.stats['success'] += len(target_devs_info - failure_devs_info)
        self._add_failure_stats(failure_devs_info)

        self.logger.timing_since('timing', start_time)
        if shouldbehere:
            responses.append(True)
        return all(responses), responses

    def delete_db(self, broker):
        object_file = broker.db_file
        hash_dir = os.path.dirname(object_file)
        suf_dir = os.path.dirname(hash_dir)
        with lock_parent_directory(object_file):
            shutil.rmtree(hash_dir, True)
        self.stats['remove'] += 1
        device_name = self.extract_device(object_file)
        self.logger.increment('removes.' + device_name)

        for parent_dir in (suf_dir, os.path.dirname(suf_dir)):
            try:
                os.rmdir(parent_dir)
            except OSError as err:
                if err.errno == errno.ENOTEMPTY:
                    break
                elif err.errno == errno.ENOENT:
                    continue
                else:
                    self.logger.exception(
                        'ERROR while trying to clean up %s', parent_dir)
                    return False
        return True

    def extract_device(self, object_file):
        """
        Extract the device name from an object path.  Returns "UNKNOWN" if the
        path could not be extracted successfully for some reason.

        :param object_file: the path to a database file.
        """
        match = self.extract_device_re.match(object_file)
        if match:
            return match.groups()[0]
        return "UNKNOWN"

    def _partition_dir_filter(self, device_id, partitions_to_replicate):

        def filt(partition_dir):
            partition = int(partition_dir)
            if self.handoffs_only:
                primary_node_ids = [
                    d['id'] for d in self.ring.get_part_nodes(partition)]
                if device_id in primary_node_ids:
                    return False

            if partition not in partitions_to_replicate:
                return False

            return True

        return filt

    def report_up_to_date(self, full_info):
        return True

    def roundrobin_datadirs(self, dirs):
        return RateLimitedIterator(
            roundrobin_datadirs(dirs),
            elements_per_second=self.databases_per_second)

    def run_once(self, *args, **kwargs):
        """Run a replication pass once."""
        override_options = parse_override_options(once=True, **kwargs)

        devices_to_replicate = override_options.devices or Everything()
        partitions_to_replicate = override_options.partitions or Everything()

        self._zero_stats()
        dirs = []
        ips = whataremyips(self.bind_ip)
        if not ips:
            self.logger.error(_('ERROR Failed to get my own IPs?'))
            return

        if self.handoffs_only or self.handoff_delete:
            self.logger.warning(
                'Starting replication pass with handoffs_only '
                'and/or handoffs_delete enabled. '
<<<<<<< HEAD
                'This mode is not intended for normal '
=======
                'These modes are not intended for normal '
>>>>>>> 53b3d431
                'operation; use these options with care.')

        self._local_device_ids = {}
        found_local = False
        for node in self.ring.devs:
            if node and is_local_device(ips, self.port,
                                        node['replication_ip'],
                                        node['replication_port']):
                found_local = True
                try:
                    dev_path = check_drive(self.root, node['device'],
                                           self.mount_check)
                except ValueError as err:
                    self._add_failure_stats(
                        [(failure_dev['replication_ip'],
                          failure_dev['device'])
                         for failure_dev in self.ring.devs if failure_dev])
                    self.logger.warning('Skipping: %s', err)
                    continue
                if node['device'] not in devices_to_replicate:
                    self.logger.debug(
                        'Skipping device %s due to given arguments',
                        node['device'])
                    continue
                unlink_older_than(
                    os.path.join(dev_path, 'tmp'),
                    time.time() - self.reclaim_age)
                datadir = os.path.join(self.root, node['device'], self.datadir)
                if os.path.isdir(datadir):
                    self._local_device_ids[node['id']] = node
                    part_filt = self._partition_dir_filter(
                        node['id'], partitions_to_replicate)
                    dirs.append((datadir, node['id'], part_filt))
        if not found_local:
            self.logger.error("Can't find itself %s with port %s in ring "
                              "file, not replicating",
                              ", ".join(ips), self.port)
        self.logger.info(_('Beginning replication run'))
        for part, object_file, node_id in self.roundrobin_datadirs(dirs):
            self.cpool.spawn_n(
                self._replicate_object, part, object_file, node_id)
        self.cpool.waitall()
        self.logger.info(_('Replication run OVER'))
        if self.handoffs_only or self.handoff_delete:
            self.logger.warning(
                'Finished replication pass with handoffs_only and/or '
                'handoffs_delete enabled. If these are no longer required, '
<<<<<<< HEAD
                'disable it.')
=======
                'disable them.')
>>>>>>> 53b3d431
        self._report_stats()

    def run_forever(self, *args, **kwargs):
        """
        Replicate dbs under the given root in an infinite loop.
        """
        sleep(random.random() * self.interval)
        while True:
            begin = time.time()
            try:
                self.run_once()
            except (Exception, Timeout):
                self.logger.exception(_('ERROR trying to replicate'))
            elapsed = time.time() - begin
            if elapsed < self.interval:
                sleep(self.interval - elapsed)


class ReplicatorRpc(object):
    """Handle Replication RPC calls.  TODO(redbo): document please :)"""

    def __init__(self, root, datadir, broker_class, mount_check=True,
                 logger=None):
        self.root = root
        self.datadir = datadir
        self.broker_class = broker_class
        self.mount_check = mount_check
        self.logger = logger or get_logger({}, log_route='replicator-rpc')

    def _db_file_exists(self, db_path):
        return os.path.exists(db_path)

    def dispatch(self, replicate_args, args):
        if not hasattr(args, 'pop'):
            return HTTPBadRequest(body='Invalid object type')
        op = args.pop(0)
        drive, partition, hsh = replicate_args
        try:
            dev_path = check_drive(self.root, drive, self.mount_check)
        except ValueError:
            return Response(status='507 %s is not mounted' % drive)
        db_file = os.path.join(dev_path,
                               storage_directory(self.datadir, partition, hsh),
                               hsh + '.db')
        if op == 'rsync_then_merge':
            return self.rsync_then_merge(drive, db_file, args)
        if op == 'complete_rsync':
            return self.complete_rsync(drive, db_file, args)
        else:
            # someone might be about to rsync a db to us,
            # make sure there's a tmp dir to receive it.
            mkdirs(os.path.join(self.root, drive, 'tmp'))
            if not self._db_file_exists(db_file):
                return HTTPNotFound()
            return getattr(self, op)(
                self.broker_class(db_file, logger=self.logger), args)

    @contextmanager
    def debug_timing(self, name):
        timemark = time.time()
        yield
        timespan = time.time() - timemark
        if timespan > DEBUG_TIMINGS_THRESHOLD:
            self.logger.debug(
                'replicator-rpc-sync time for %s: %.02fs' % (
                    name, timespan))

    def _parse_sync_args(self, args):
        """
        Convert remote sync args to remote_info dictionary.
        """
        (remote_sync, hash_, id_, created_at, put_timestamp,
         delete_timestamp, metadata) = args[:7]
        remote_metadata = {}
        if metadata:
            try:
                remote_metadata = json.loads(metadata)
            except ValueError:
                self.logger.error("Unable to decode remote metadata %r",
                                  metadata)
        remote_info = {
            'point': remote_sync,
            'hash': hash_,
            'id': id_,
            'created_at': created_at,
            'put_timestamp': put_timestamp,
            'delete_timestamp': delete_timestamp,
            'metadata': remote_metadata,
        }
        return remote_info

    def sync(self, broker, args):
        remote_info = self._parse_sync_args(args)
        return self._handle_sync_request(broker, remote_info)

    def _get_synced_replication_info(self, broker, remote_info):
        """
        Apply any changes to the broker based on remote_info and return the
        current replication info.

        :param broker: the database broker
        :param remote_info: the remote replication info

        :returns: local broker replication info
        """
        return broker.get_replication_info()

    def _handle_sync_request(self, broker, remote_info):
        """
        Update metadata, timestamps, sync points.
        """
        with self.debug_timing('info'):
            try:
                info = self._get_synced_replication_info(broker, remote_info)
            except (Exception, Timeout) as e:
                if 'no such table' in str(e):
                    self.logger.error(_("Quarantining DB %s"), broker)
                    quarantine_db(broker.db_file, broker.db_type)
                    return HTTPNotFound()
                raise
        # TODO(mattoliverau) At this point in the RPC, we have the callers
        # replication info and ours, so it would be cool to be able to make
        # an educated guess here on the size of the incoming replication (maybe
        # average object table row size * difference in ROWIDs or something)
        # and the fallocate_reserve setting so we could return a 507.
        # This would make db fallocate_reserve more or less on par with the
        # object's.
        if remote_info['metadata']:
            with self.debug_timing('update_metadata'):
                broker.update_metadata(remote_info['metadata'])
        sync_timestamps = ('created_at', 'put_timestamp', 'delete_timestamp')
        if any(info[ts] != remote_info[ts] for ts in sync_timestamps):
            with self.debug_timing('merge_timestamps'):
                broker.merge_timestamps(*(remote_info[ts] for ts in
                                          sync_timestamps))
        with self.debug_timing('get_sync'):
            info['point'] = broker.get_sync(remote_info['id'])
        if remote_info['hash'] == info['hash'] and \
                info['point'] < remote_info['point']:
            with self.debug_timing('merge_syncs'):
                translate = {
                    'remote_id': 'id',
                    'sync_point': 'point',
                }
                data = dict((k, remote_info[v]) for k, v in translate.items())
                broker.merge_syncs([data])
                info['point'] = remote_info['point']
        return Response(json.dumps(info))

    def merge_syncs(self, broker, args):
        broker.merge_syncs(args[0])
        return HTTPAccepted()

    def merge_items(self, broker, args):
        broker.merge_items(args[0], args[1])
        return HTTPAccepted()

    def complete_rsync(self, drive, db_file, args):
        old_filename = os.path.join(self.root, drive, 'tmp', args[0])
        if args[1:]:
            db_file = os.path.join(os.path.dirname(db_file), args[1])
        if os.path.exists(db_file):
            return HTTPNotFound()
        if not os.path.exists(old_filename):
            return HTTPNotFound()
        broker = self.broker_class(old_filename, logger=self.logger)
        broker.newid(args[0])
        renamer(old_filename, db_file)
        return HTTPNoContent()

    def _abort_rsync_then_merge(self, db_file, tmp_filename):
        return not (self._db_file_exists(db_file) and
                    os.path.exists(tmp_filename))

    def _post_rsync_then_merge_hook(self, existing_broker, new_broker):
        # subclasses may override to make custom changes to the new broker
        pass

    def rsync_then_merge(self, drive, db_file, args):
        tmp_filename = os.path.join(self.root, drive, 'tmp', args[0])
        if self._abort_rsync_then_merge(db_file, tmp_filename):
            return HTTPNotFound()
        new_broker = self.broker_class(tmp_filename, logger=self.logger)
        existing_broker = self.broker_class(db_file, logger=self.logger)
        db_file = existing_broker.db_file
        point = -1
        objects = existing_broker.get_items_since(point, 1000)
        while len(objects):
            new_broker.merge_items(objects)
            point = objects[-1]['ROWID']
            objects = existing_broker.get_items_since(point, 1000)
            sleep()
        new_broker.merge_syncs(existing_broker.get_syncs())
        self._post_rsync_then_merge_hook(existing_broker, new_broker)
        new_broker.newid(args[0])
        new_broker.update_metadata(existing_broker.metadata)
        if self._abort_rsync_then_merge(db_file, tmp_filename):
            return HTTPNotFound()
        renamer(tmp_filename, db_file)
        return HTTPNoContent()

# Footnote [1]:
#   This orders the nodes so that, given nodes a b c, a will contact b then c,
# b will contact c then a, and c will contact a then b -- in other words, each
# node will always contact the next node in the list first.
#   This helps in the case where databases are all way out of sync, so each
# node is likely to be sending to a different node than it's receiving from,
# rather than two nodes talking to each other, starving out the third.
#   If the third didn't even have a copy and the first two nodes were way out
# of sync, such starvation would mean the third node wouldn't get any copy
# until the first two nodes finally got in sync, which could take a while.
#   This new ordering ensures such starvation doesn't occur, making the data
# more durable.<|MERGE_RESOLUTION|>--- conflicted
+++ resolved
@@ -792,11 +792,7 @@
             self.logger.warning(
                 'Starting replication pass with handoffs_only '
                 'and/or handoffs_delete enabled. '
-<<<<<<< HEAD
-                'This mode is not intended for normal '
-=======
                 'These modes are not intended for normal '
->>>>>>> 53b3d431
                 'operation; use these options with care.')
 
         self._local_device_ids = {}
@@ -844,11 +840,7 @@
             self.logger.warning(
                 'Finished replication pass with handoffs_only and/or '
                 'handoffs_delete enabled. If these are no longer required, '
-<<<<<<< HEAD
-                'disable it.')
-=======
                 'disable them.')
->>>>>>> 53b3d431
         self._report_stats()
 
     def run_forever(self, *args, **kwargs):

--- conflicted
+++ resolved
@@ -923,18 +923,11 @@
                 errno.ENOSPC,
                 'FALLOCATE_RESERVE fail %d <= %d' %
                 (free - size, reserved))
-<<<<<<< HEAD
 
     return libc.fallocate(fd, size, offset)
-=======
->>>>>>> 7a84e5f1
 
     return libc.fallocate(fd, size, offset)
 
-<<<<<<< HEAD
-=======
-
->>>>>>> 7a84e5f1
 def fallocate(fd, size, offset=0):
     warnings.warn(
         'The swift.common.utils.fallocate function is deprecated '

--- conflicted
+++ resolved
@@ -945,43 +945,6 @@
             return next(self.unsafe_iter)
 
 
-<<<<<<< HEAD
-def timing_stats(**dec_kwargs):
-    """
-    Returns a decorator that logs timing events or errors for public methods in
-    swift's wsgi server controllers, based on response code.
-    """
-    def decorating_func(func):
-        method = func.__name__
-
-        @functools.wraps(func)
-        def _timing_stats(ctrl, *args, **kwargs):
-            start_time = time.time()
-            if getattr(ctrl, 'sleep_in_call', False):
-                sleep()
-            resp = func(ctrl, *args, **kwargs)
-            # .timing is for successful responses *or* error codes that are
-            # not Swift's fault. For example, 500 is definitely the server's
-            # fault, but 412 is an error code (4xx are all errors) that is
-            # due to a header the client sent.
-            #
-            # .errors.timing is for failures that *are* Swift's fault.
-            # Examples include 507 for an unmounted drive or 500 for an
-            # unhandled exception.
-            if not is_server_error(resp.status_int):
-                ctrl.logger.timing_since(method + '.timing',
-                                         start_time, **dec_kwargs)
-            else:
-                ctrl.logger.timing_since(method + '.errors.timing',
-                                         start_time, **dec_kwargs)
-            return resp
-
-        return _timing_stats
-    return decorating_func
-
-
-=======
->>>>>>> 3a6f0d52
 def memcached_timing_stats(**dec_kwargs):
     """
     Returns a decorator that logs timing events or errors for public methods in
@@ -1476,8 +1439,6 @@
     return item_from_env(env, 'swift.cache', allow_none)
 
 
-<<<<<<< HEAD
-=======
 def load_multikey_opts(conf, prefix, allow_none_key=False):
     """
     Read multi-key options of the form "<prefix>_<key> = <value>"
@@ -1504,7 +1465,6 @@
     return sorted(result)
 
 
->>>>>>> 3a6f0d52
 class CooperativeCachePopulator(object):
     """
     Cooperative token is used to avoid the thundering herd problem when caching
@@ -1518,19 +1478,12 @@
     without a token should wait for cache filling to finish, instead of all
     querying the backend servers at the same time. After those requests with
     token are done, they will release the token by deleting the internal cache
-<<<<<<< HEAD
-    key and finish this usage session.
-
-    Cooperative cache populator uses ``num_tokens`` to define the minimum limit
-    of tokens during one usage session, default to be 3. This is used to
-=======
     key and finish this usage session. As such, one token session starts from
     the first request with token after cache misses and ends when all requests
     with token are done.
 
     Cooperative cache populator uses ``num_tokens`` to define the maximum
     number of tokens during one usage session, default to be 3. This is used to
->>>>>>> 3a6f0d52
     increase fault tolerance in the distributed environment, when one request
     with token hangs or exits, any other requests with token still can set new
     fetched data into memcache and finish the whole usage session. In the rare
@@ -1546,22 +1499,6 @@
     after ``token_ttl``, requests which see cache miss will start a new round
     of cooperation token session.
 
-<<<<<<< HEAD
-    :param infocache: the infocache instance.
-    :param memcache: the memcache instance.
-    :param cache_key: the cache key.
-    :param cache_ttl: time-to-live of the data fetched from backend to set into
-        memcached.
-    :param do_fetch_backend: a callable object to be called to fetch data from
-        the backend; it needs to return a tuple of (data, response).
-    :param retry_interval: the basic interval to retry getting data from cache
-        when waiting for other requests to populate the cache, suggest to be
-        set as the average time spent on ``do_fetch_backend``.
-    :param cache_encoder: an optional callable object to convert the data
-        retrieved from the backend to a different format to store in memcache.
-    :param cache_decoder: an optional callable object to convert the data
-        retrieved from memcache to the same format as returned from backend.
-=======
     :param logger: the metrics logger.
     :param op_type: name of the operation type, will be used as the metrics
         label.
@@ -1576,19 +1513,10 @@
         awaiting cache population by other requests, and for determining the
         cooperative token's time-to-live (which is set to 10x this value); Must
         be greater than 0.
->>>>>>> 3a6f0d52
     :param num_tokens: the minimum limit of tokens per each usage sesssion,
         also the the minimum limit of in-flight requests allowed to fetch data
         from backend; default to be 3, which give redundancy when any request
         with token fails to fetch data from the backend or fails to set new
-<<<<<<< HEAD
-        data into memcached.
-    """
-
-    def __init__(self, infocache, memcache,
-                 cache_key, cache_ttl, do_fetch_backend, retry_interval,
-                 cache_encoder=None, cache_decoder=None, num_tokens=3):
-=======
         data into memcached; 0 means no cooperative token is used.
     """
 
@@ -1596,41 +1524,11 @@
                  cache_key, cache_ttl, avg_backend_fetch_time, num_tokens=3):
         self._logger = logger
         self._op_type = op_type
->>>>>>> 3a6f0d52
         self._infocache = infocache
         self._memcache = memcache
         self._cache_key = cache_key
         self._cache_ttl = cache_ttl
         self._token_key = '_cache_token/%s' % cache_key
-<<<<<<< HEAD
-        self._retry_interval = retry_interval
-        # Time-to-live of the cooperative token when set in memcached, default
-        # to be 10 times of the average time spent on ``do_fetch_backend``.
-        self._token_ttl = retry_interval * 10
-        self._num_tokens = num_tokens
-        self._do_fetch_backend = do_fetch_backend
-        self._cache_encoder = cache_encoder if cache_encoder else (lambda x: x)
-        self._cache_decoder = cache_decoder if cache_decoder else (lambda x: x)
-        # The status of cache set operations used internally.
-        self.set_cache_state = None
-        # Indicates if this request has acquired one token.
-        self.token_acquired = False
-        # Indicates if this request is served out of Memcached.
-        self.req_served_from_cache = False
-        # The HttpResponse object returned by ``do_fetch_backend``.
-        self.backend_response = None
-        # Indicates if a request who doesn't have token and doesn't get enough
-        # retries due to busy eventlet scheduler.
-        self.req_lacks_enough_retries = False
-
-    def query_backend_and_set_cache(self):
-        """
-        Fetch data from the backedn and set the value in the Memcached.
-
-        :returns: value of the data fetched from backend; None if not exist.
-        """
-        data, self.backend_response = self._do_fetch_backend()
-=======
         self._avg_backend_fetch_time = avg_backend_fetch_time
         # Time-to-live of the cooperative token when set in memcached, this
         # defines the typical worse time that a token request would need to
@@ -1678,18 +1576,13 @@
         :returns: value of the data fetched from backend; None if not exist.
         """
         data, self.backend_resp = self.do_fetch_backend()
->>>>>>> 3a6f0d52
         if not data:
             return None
 
         if self._infocache is not None:
             self._infocache[self._cache_key] = data
         try:
-<<<<<<< HEAD
-            encoded_data = self._cache_encoder(data)
-=======
             encoded_data = self.cache_encoder(data)
->>>>>>> 3a6f0d52
             self._memcache.set(
                 self._cache_key, encoded_data,
                 time=self._cache_ttl, raise_on_error=True)
@@ -1702,12 +1595,6 @@
     def _sleep_and_retry_memcache(self):
         """
         Wait for cache value to be set by other requests with intermittent and
-<<<<<<< HEAD
-        limited number of sleeps. when ``token_ttl`` is 10 times of
-        ``retry_interval`` and the exponential backoff doubles the retry
-        interval after each retry, normally this function will only sleep and
-        retry 3 times.
-=======
         limited number of sleeps. With ``token_ttl`` set as 10 times of
         ``avg_backend_fetch_time`` and the exponential backoff doubling the
         retry interval after each retry, this function will normally sleep and
@@ -1716,54 +1603,33 @@
         second is 3 times, and the third is 6 times of it, so total is 10.5
         times of the ``avg_backend_fetch_time``. This roughly equals to the
         ``token_ttl`` which is 10 times of the ``avg_backend_fetch_time``.
->>>>>>> 3a6f0d52
 
         :returns: value of the data fetched from Memcached; None if not exist.
         """
         cur_time = time.time()
         cutoff_time = cur_time + self._token_ttl
-<<<<<<< HEAD
-        retry_interval = self._retry_interval * 1.5
-=======
         retry_interval = self._avg_backend_fetch_time * 1.5
->>>>>>> 3a6f0d52
         num_waits = 0
         while cur_time < cutoff_time or num_waits < 3:
             if cur_time < cutoff_time:
                 eventlet.sleep(retry_interval)
                 num_waits += 1
             else:
-<<<<<<< HEAD
-                # To have one last check, when eventlet scheduling didn't give
-                # this greenthread enough cpu cycles and it didn't have enough
-                # times of retries.
-                self.req_lacks_enough_retries = True
-=======
                 # Request has no token and doesn't get enough retries.
                 self._logger.increment('token.%s.lack_retries' % self._op_type)
                 # To have one last check, when eventlet scheduling didn't give
                 # this greenthread enough cpu cycles and it didn't have enough
                 # times of retries.
->>>>>>> 3a6f0d52
                 num_waits = 3
             cache_data = self._memcache.get(
                 self._cache_key, raise_on_error=False)
             if cache_data:
                 # cache hit.
-<<<<<<< HEAD
-                self.req_served_from_cache = True
-                decoded_data = self._cache_decoder(cache_data)
-=======
                 decoded_data = self.cache_decoder(cache_data)
->>>>>>> 3a6f0d52
                 return decoded_data
             # cache miss, retry again with exponential backoff
             retry_interval *= 2
             cur_time = time.time()
-<<<<<<< HEAD
-            continue
-=======
->>>>>>> 3a6f0d52
         return None
 
     def fetch_data(self):
@@ -1774,21 +1640,10 @@
         :returns: value of the data fetched from backend or memcache; None if
             not exist.
         """
-<<<<<<< HEAD
-        data = None
-        if not self._memcache:
-            data, self.backend_response = self._do_fetch_backend()
-            if self._infocache is not None and data:
-                self._infocache[self._cache_key] = data
-            return data
-
-        # Try to get a cooperative token by using memcache increments.
-=======
         if not self._num_tokens:
             # Cooperative token disabled, fetch from backend.
             return self._query_backend_and_set_cache()
 
->>>>>>> 3a6f0d52
         total_requests = 0
         try:
             total_requests = self._memcache.incr(
@@ -1796,29 +1651,19 @@
         except swift.common.exceptions.MemcacheConnectionError:
             self.set_cache_state = 'inc_error'
 
-<<<<<<< HEAD
-        if not total_requests:
-            # Couldn't connect to the memcache to increment the token key
-            data = self.query_backend_and_set_cache()
-=======
         req_served_from_cache = False
         if not total_requests:
             # Couldn't connect to the memcache to increment the token key
             data = self._query_backend_and_set_cache()
->>>>>>> 3a6f0d52
         elif total_requests <= self._num_tokens:
             # Acquired a cooperative token, go fetching data from backend and
             # set the data in memcache.
             self.token_acquired = True
-<<<<<<< HEAD
-            data = self.query_backend_and_set_cache()
-=======
             data = self._query_backend_and_set_cache()
             self._logger.increment(
                 'token.%s.backend_reqs.with_token.%d' %
                 (self._op_type, self.backend_resp.status_int)
             )
->>>>>>> 3a6f0d52
             if self.set_cache_state == 'set':
                 # Since the successful finish of one whole cooperative token
                 # session only depends on a single successful request. So when
@@ -1826,32 +1671,6 @@
                 # memcache set successful, it can remove all cooperative tokens
                 #  of this token session.
                 self._memcache.delete(self._token_key)
-<<<<<<< HEAD
-        else:
-            # No token acquired, it means that there are requests in-flight
-            # which will fetch data form the backend servers and update them in
-            # cache, let's wait for them to finish with limited retires.
-            data = self._sleep_and_retry_memcache()
-            if not data:
-                # Still no cache data fetched.
-                data = self.query_backend_and_set_cache()
-
-        return data
-
-    def is_token_request_done(self):
-        """
-        Indicates if this request has acquired one token and finished all
-        operations, both backend and memcache, successfully.
-
-        :returns: a boolean value.
-        """
-        return (
-            self.token_acquired
-            and self.set_cache_state is not None
-            and self.set_cache_state == "set"
-        )
-
-=======
                 self._logger.increment(
                     'token.%s.done_token_reqs' % self._op_type
                 )
@@ -1877,7 +1696,6 @@
             )
         return data
 
->>>>>>> 3a6f0d52
 
 def write_pickle(obj, dest, tmp=None, pickle_protocol=0):
     """
@@ -2911,18 +2729,9 @@
     :param wsgi_input: file-like object to be wrapped
     """
 
-<<<<<<< HEAD
-    def __init__(self, wsgi_input, env=None):
-        """
-        :param wsgi_input: file-like object to wrap the functionality of
-        """
-        self.wsgi_input = wsgi_input
-        self.env = {} if env is None else env
-=======
     def __init__(self, wsgi_input):
         self.wsgi_input = wsgi_input
         #: total number of bytes read from the wrapped input
->>>>>>> 3a6f0d52
         self.bytes_received = 0
         #: ``True`` if an exception is raised by ``read()`` or ``readline()``,
         #: ``False`` otherwise

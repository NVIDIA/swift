--- conflicted
+++ resolved
@@ -1642,16 +1642,12 @@
         """
         if not self._num_tokens:
             # Cooperative token disabled, fetch from backend.
-<<<<<<< HEAD
-            return self._query_backend_and_set_cache()
-=======
             data = self._query_backend_and_set_cache()
             self._logger.increment(
                 'token.%s.backend_reqs.token_disabled.%d' %
                 (self._op_type, self.backend_resp.status_int)
             )
             return data
->>>>>>> 24e3d519
 
         total_requests = 0
         try:

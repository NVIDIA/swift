--- conflicted
+++ resolved
@@ -6599,32 +6599,11 @@
             self.count += 1
         return super(CooperativeIterator, self)._get_next_item()
 
-<<<<<<< HEAD
-    def next(self):
-        if self.period:
-            if self.count >= self.period:
-                self.count = 0
-                sleep()
-            self.count += 1
-        return next(self.wrapped_iter)
-=======
->>>>>>> 077c1c6f
 
 def get_ppid(pid):
     """
     Get the parent process's PID given a child pid.
 
-<<<<<<< HEAD
-    def close(self):
-        close_if_possible(self.wrapped_iter)
-
-
-def get_ppid(pid):
-    """
-    Get the parent process's PID given a child pid.
-
-=======
->>>>>>> 077c1c6f
     :raises OSError: if the child pid cannot be found
     """
     try:

# Copyright (c) 2010-2012 OpenStack Foundation
#
# Licensed under the Apache License, Version 2.0 (the "License");
# you may not use this file except in compliance with the License.
# You may obtain a copy of the License at
#
#    http://www.apache.org/licenses/LICENSE-2.0
#
# Unless required by applicable law or agreed to in writing, software
# distributed under the License is distributed on an "AS IS" BASIS,
# WITHOUT WARRANTIES OR CONDITIONS OF ANY KIND, either express or
# implied.
# See the License for the specific language governing permissions and
# limitations under the License.

"""Miscellaneous utility functions for use with Swift."""

from __future__ import print_function

import base64
import binascii
import bisect
import collections
import errno
import fcntl
import grp
import hashlib
import json
import operator
import os
import pwd
import re
import string
import struct
import sys
import time
import uuid
import functools
import email.parser
from random import random, shuffle
from contextlib import contextmanager, closing
from optparse import OptionParser
import traceback
import warnings

from tempfile import gettempdir, mkstemp, NamedTemporaryFile
import glob
import itertools
import stat
import datetime

import eventlet
import eventlet.debug
import eventlet.greenthread
import eventlet.patcher
import eventlet.semaphore
try:
    import importlib.metadata
    pkg_resources = None
except ImportError:
    # python < 3.8
    import pkg_resources
from eventlet import GreenPool, sleep, Timeout
from eventlet.event import Event
from eventlet.green import socket, threading
import eventlet.hubs
import eventlet.queue
import codecs
utf8_decoder = codecs.getdecoder('utf-8')
utf8_encoder = codecs.getencoder('utf-8')
import six
if six.PY2:
    from eventlet.green import httplib as green_http_client
else:
    from eventlet.green.http import client as green_http_client
    utf16_decoder = codecs.getdecoder('utf-16')
    utf16_encoder = codecs.getencoder('utf-16')
from six.moves import cPickle as pickle
from six.moves import configparser
from six.moves.configparser import (ConfigParser, NoSectionError,
                                    NoOptionError, RawConfigParser)
from six.moves import range, http_client
from six.moves.urllib.parse import quote as _quote, unquote
from six.moves.urllib.parse import urlparse
from six.moves import UserList

import swift.common.exceptions
from swift.common.http import is_server_error
from swift.common.header_key_dict import HeaderKeyDict
from swift.common.linkat import linkat

# For backwards compatability with 3rd party middlewares
from swift.common.registry import register_swift_info, get_swift_info  # noqa
from swift.common.utils.libc import (  # noqa
    F_SETPIPE_SZ,
    load_libc_function,
    config_fallocate_value,
    disable_fallocate,
    fallocate,
    punch_hole,
    drop_buffer_cache,
    get_md5_socket,
    modify_priority,
)
from swift.common.utils.timestamp import (  # noqa
    NORMAL_FORMAT,
    INTERNAL_FORMAT,
    SHORT_FORMAT,
    MAX_OFFSET,
    PRECISION,
    Timestamp,
    encode_timestamps,
    decode_timestamps,
    normalize_timestamp,
    EPOCH,
    last_modified_date_to_timestamp,
    normalize_delete_at_timestamp,
)
from swift.common.utils.ipaddrs import (  # noqa
    is_valid_ip,
    is_valid_ipv4,
    is_valid_ipv6,
    expand_ipv6,
    parse_socket_string,
    whataremyips,
)
from logging.handlers import SysLogHandler
import logging

NOTICE = 25

# Note that this may be overridden by a strict_locks config option
# (see swift/common/wsgi.py and swift/common/daemon.py)
STRICT_LOCKS = False

# Used by hash_path to offer a bit more security when generating hashes for
# paths. It simply appends this value to all paths; guessing the hash a path
# will end up with would also require knowing this suffix.
HASH_PATH_SUFFIX = b''
HASH_PATH_PREFIX = b''

SWIFT_CONF_FILE = '/etc/swift/swift.conf'

O_TMPFILE = getattr(os, 'O_TMPFILE', 0o20000000 | os.O_DIRECTORY)

MD5_OF_EMPTY_STRING = 'd41d8cd98f00b204e9800998ecf8427e'
RESERVED_BYTE = b'\x00'
RESERVED_STR = u'\x00'
RESERVED = '\x00'


LOG_LINE_DEFAULT_FORMAT = '{remote_addr} - - [{time.d}/{time.b}/{time.Y}' \
                          ':{time.H}:{time.M}:{time.S} +0000] ' \
                          '"{method} {path}" {status} {content_length} ' \
                          '"{referer}" "{txn_id}" "{user_agent}" ' \
                          '{trans_time:.4f} "{additional_info}" {pid} ' \
                          '{policy_index}'
DEFAULT_LOCK_TIMEOUT = 10


class InvalidHashPathConfigError(ValueError):

    def __str__(self):
        return "[swift-hash]: both swift_hash_path_suffix and " \
            "swift_hash_path_prefix are missing from %s" % SWIFT_CONF_FILE


def set_swift_dir(swift_dir):
    """
    Sets the directory from which swift config files will be read. If the given
    directory differs from that already set then the swift.conf file in the new
    directory will be validated and storage policies will be reloaded from the
    new swift.conf file.

    :param swift_dir: non-default directory to read swift.conf from
    """
    global HASH_PATH_SUFFIX
    global HASH_PATH_PREFIX
    global SWIFT_CONF_FILE
    if (swift_dir is not None and
            swift_dir != os.path.dirname(SWIFT_CONF_FILE)):
        SWIFT_CONF_FILE = os.path.join(
            swift_dir, os.path.basename(SWIFT_CONF_FILE))
        HASH_PATH_PREFIX = b''
        HASH_PATH_SUFFIX = b''
        validate_configuration()
        return True
    return False


def validate_hash_conf():
    global HASH_PATH_SUFFIX
    global HASH_PATH_PREFIX
    if not HASH_PATH_SUFFIX and not HASH_PATH_PREFIX:
        hash_conf = ConfigParser()

        if six.PY3:
            # Use Latin1 to accept arbitrary bytes in the hash prefix/suffix
            with open(SWIFT_CONF_FILE, encoding='latin1') as swift_conf_file:
                hash_conf.read_file(swift_conf_file)
        else:
            with open(SWIFT_CONF_FILE) as swift_conf_file:
                hash_conf.readfp(swift_conf_file)

        try:
            HASH_PATH_SUFFIX = hash_conf.get('swift-hash',
                                             'swift_hash_path_suffix')
            if six.PY3:
                HASH_PATH_SUFFIX = HASH_PATH_SUFFIX.encode('latin1')
        except (NoSectionError, NoOptionError):
            pass
        try:
            HASH_PATH_PREFIX = hash_conf.get('swift-hash',
                                             'swift_hash_path_prefix')
            if six.PY3:
                HASH_PATH_PREFIX = HASH_PATH_PREFIX.encode('latin1')
        except (NoSectionError, NoOptionError):
            pass

        if not HASH_PATH_SUFFIX and not HASH_PATH_PREFIX:
            raise InvalidHashPathConfigError()


try:
    validate_hash_conf()
except (InvalidHashPathConfigError, IOError):
    # could get monkey patched or lazy loaded
    pass


def backward(f, blocksize=4096):
    """
    A generator returning lines from a file starting with the last line,
    then the second last line, etc. i.e., it reads lines backwards.
    Stops when the first line (if any) is read.
    This is useful when searching for recent activity in very
    large files.

    :param f: file object to read
    :param blocksize: no of characters to go backwards at each block
    """
    f.seek(0, os.SEEK_END)
    if f.tell() == 0:
        return
    last_row = b''
    while f.tell() != 0:
        try:
            f.seek(-blocksize, os.SEEK_CUR)
        except IOError:
            blocksize = f.tell()
            f.seek(-blocksize, os.SEEK_CUR)
        block = f.read(blocksize)
        f.seek(-blocksize, os.SEEK_CUR)
        rows = block.split(b'\n')
        rows[-1] = rows[-1] + last_row
        while rows:
            last_row = rows.pop(-1)
            if rows and last_row:
                yield last_row
    yield last_row


# Used when reading config values
TRUE_VALUES = set(('true', '1', 'yes', 'on', 't', 'y'))


def non_negative_float(value):
    """
    Check that the value casts to a float and is non-negative.

    :param value: value to check
    :raises ValueError: if the value cannot be cast to a float or is negative.
    :return: a float
    """
    try:
        value = float(value)
        if value < 0:
            raise ValueError
    except (TypeError, ValueError):
        raise ValueError('Value must be a non-negative float number, not "%s".'
                         % value)
    return value


def non_negative_int(value):
    """
    Check that the value casts to an int and is a whole number.

    :param value: value to check
    :raises ValueError: if the value cannot be cast to an int or does not
        represent a whole number.
    :return: an int
    """
    int_value = int(value)
    if int_value != non_negative_float(value):
        raise ValueError
    return int_value


def config_true_value(value):
    """
    Returns True if the value is either True or a string in TRUE_VALUES.
    Returns False otherwise.
    """
    return value is True or \
        (isinstance(value, six.string_types) and value.lower() in TRUE_VALUES)


def config_positive_int_value(value):
    """
    Returns positive int value if it can be cast by int() and it's an
    integer > 0. (not including zero) Raises ValueError otherwise.
    """
    try:
        result = int(value)
        if result < 1:
            raise ValueError()
    except (TypeError, ValueError):
        raise ValueError(
            'Config option must be an positive int number, not "%s".' % value)
    return result


def config_float_value(value, minimum=None, maximum=None):
    try:
        val = float(value)
        if minimum is not None and val < minimum:
            raise ValueError()
        if maximum is not None and val > maximum:
            raise ValueError()
        return val
    except (TypeError, ValueError):
        min_ = ', greater than %s' % minimum if minimum is not None else ''
        max_ = ', less than %s' % maximum if maximum is not None else ''
        raise ValueError('Config option must be a number%s%s, not "%s".' %
                         (min_, max_, value))


def config_auto_int_value(value, default):
    """
    Returns default if value is None or 'auto'.
    Returns value as an int or raises ValueError otherwise.
    """
    if value is None or \
       (isinstance(value, six.string_types) and value.lower() == 'auto'):
        return default
    try:
        value = int(value)
    except (TypeError, ValueError):
        raise ValueError('Config option must be an integer or the '
                         'string "auto", not "%s".' % value)
    return value


def config_percent_value(value):
    try:
        return config_float_value(value, 0, 100) / 100.0
    except ValueError as err:
        raise ValueError("%s: %s" % (str(err), value))


def config_request_node_count_value(value):
    try:
        value_parts = value.lower().split()
        rnc_value = int(value_parts[0])
    except (ValueError, AttributeError):
        pass
    else:
        if len(value_parts) == 1:
            return lambda replicas: rnc_value
        elif (len(value_parts) == 3 and
              value_parts[1] == '*' and
              value_parts[2] == 'replicas'):
            return lambda replicas: rnc_value * replicas
    raise ValueError(
        'Invalid request_node_count value: %r' % value)


def append_underscore(prefix):
    if prefix and not prefix.endswith('_'):
        prefix += '_'
    return prefix


def config_read_reseller_options(conf, defaults):
    """
    Read reseller_prefix option and associated options from configuration

    Reads the reseller_prefix option, then reads options that may be
    associated with a specific reseller prefix. Reads options such that an
    option without a prefix applies to all reseller prefixes unless an option
    has an explicit prefix.

    :param conf: the configuration
    :param defaults: a dict of default values. The key is the option
                     name. The value is either an array of strings or a string
    :return: tuple of an array of reseller prefixes and a dict of option values
    """
    reseller_prefix_opt = conf.get('reseller_prefix', 'AUTH').split(',')
    reseller_prefixes = []
    for prefix in [pre.strip() for pre in reseller_prefix_opt if pre.strip()]:
        if prefix == "''":
            prefix = ''
        prefix = append_underscore(prefix)
        if prefix not in reseller_prefixes:
            reseller_prefixes.append(prefix)
    if len(reseller_prefixes) == 0:
        reseller_prefixes.append('')

    # Get prefix-using config options
    associated_options = {}
    for prefix in reseller_prefixes:
        associated_options[prefix] = dict(defaults)
        associated_options[prefix].update(
            config_read_prefixed_options(conf, '', defaults))
        prefix_name = prefix if prefix != '' else "''"
        associated_options[prefix].update(
            config_read_prefixed_options(conf, prefix_name, defaults))
    return reseller_prefixes, associated_options


def config_read_prefixed_options(conf, prefix_name, defaults):
    """
    Read prefixed options from configuration

    :param conf: the configuration
    :param prefix_name: the prefix (including, if needed, an underscore)
    :param defaults: a dict of default values. The dict supplies the
                     option name and type (string or comma separated string)
    :return: a dict containing the options
    """
    params = {}
    for option_name in defaults.keys():
        value = conf.get('%s%s' % (prefix_name, option_name))
        if value:
            if isinstance(defaults.get(option_name), list):
                params[option_name] = []
                for role in value.lower().split(','):
                    params[option_name].append(role.strip())
            else:
                params[option_name] = value.strip()
    return params


def logging_monkey_patch():
    # explicitly patch the logging lock
    logging._lock = logging.threading.RLock()
    # setup notice level logging
    logging.addLevelName(NOTICE, 'NOTICE')
    SysLogHandler.priority_map['NOTICE'] = 'notice'
    # Trying to log threads while monkey-patched can lead to deadlocks; see
    # https://bugs.launchpad.net/swift/+bug/1895739
    logging.logThreads = 0


def eventlet_monkey_patch():
    """
    Install the appropriate Eventlet monkey patches.
    """
    # NOTE(sileht):
    #     monkey-patching thread is required by python-keystoneclient;
    #     monkey-patching select is required by oslo.messaging pika driver
    #         if thread is monkey-patched.
    eventlet.patcher.monkey_patch(all=False, socket=True, select=True,
                                  thread=True)


def monkey_patch():
    """
    Apply all swift monkey patching consistently in one place.
    """
    eventlet_monkey_patch()
    logging_monkey_patch()


def validate_configuration():
    try:
        validate_hash_conf()
    except InvalidHashPathConfigError as e:
        sys.exit("Error: %s" % e)


def generate_trans_id(trans_id_suffix):
    return 'tx%s-%010x%s' % (
        uuid.uuid4().hex[:21], int(time.time()), quote(trans_id_suffix))


def get_policy_index(req_headers, res_headers):
    """
    Returns the appropriate index of the storage policy for the request from
    a proxy server

    :param req_headers: dict of the request headers.
    :param res_headers: dict of the response headers.

    :returns: string index of storage policy, or None
    """
    header = 'X-Backend-Storage-Policy-Index'
    policy_index = res_headers.get(header, req_headers.get(header))
    if isinstance(policy_index, six.binary_type) and not six.PY2:
        policy_index = policy_index.decode('ascii')
    return str(policy_index) if policy_index is not None else None


class _UTC(datetime.tzinfo):
    """
    A tzinfo class for datetime objects that returns a 0 timedelta (UTC time)
    """

    def dst(self, dt):
        return datetime.timedelta(0)
    utcoffset = dst

    def tzname(self, dt):
        return 'UTC'


UTC = _UTC()


class LogStringFormatter(string.Formatter):
    def __init__(self, default='', quote=False):
        super(LogStringFormatter, self).__init__()
        self.default = default
        self.quote = quote

    def format_field(self, value, spec):
        if not value:
            return self.default
        else:
            log = super(LogStringFormatter, self).format_field(value, spec)
            if self.quote:
                return quote(log, ':/{}')
            else:
                return log


class StrAnonymizer(str):
    """
    Class that permits to get a string anonymized or simply quoted.
    """

    def __new__(cls, data, method, salt):
        method = method.lower()
        if method not in (hashlib.algorithms if six.PY2 else
                          hashlib.algorithms_guaranteed):
            raise ValueError('Unsupported hashing method: %r' % method)
        s = str.__new__(cls, data or '')
        s.method = method
        s.salt = salt
        return s

    @property
    def anonymized(self):
        if not self:
            return self
        else:
            if self.method == 'md5':
                h = md5(usedforsecurity=False)
            else:
                h = getattr(hashlib, self.method)()
            if self.salt:
                h.update(six.b(self.salt))
            h.update(six.b(self))
            return '{%s%s}%s' % ('S' if self.salt else '', self.method.upper(),
                                 h.hexdigest())


class StrFormatTime(object):
    """
    Class that permits to get formats or parts of a time.
    """

    def __init__(self, ts):
        self.time = ts
        self.time_struct = time.gmtime(ts)

    def __str__(self):
        return "%.9f" % self.time

    def __getattr__(self, attr):
        if attr not in ['a', 'A', 'b', 'B', 'c', 'd', 'H',
                        'I', 'j', 'm', 'M', 'p', 'S', 'U',
                        'w', 'W', 'x', 'X', 'y', 'Y', 'Z']:
            raise ValueError(("The attribute %s is not a correct directive "
                              "for time.strftime formater.") % attr)
        return datetime.datetime(*self.time_struct[:-2],
                                 tzinfo=UTC).strftime('%' + attr)

    @property
    def asctime(self):
        return time.asctime(self.time_struct)

    @property
    def datetime(self):
        return time.strftime('%d/%b/%Y/%H/%M/%S', self.time_struct)

    @property
    def iso8601(self):
        return time.strftime('%Y-%m-%dT%H:%M:%S', self.time_struct)

    @property
    def ms(self):
        return self.__str__().split('.')[1][:3]

    @property
    def us(self):
        return self.__str__().split('.')[1][:6]

    @property
    def ns(self):
        return self.__str__().split('.')[1]

    @property
    def s(self):
        return self.__str__().split('.')[0]


def get_log_line(req, res, trans_time, additional_info, fmt,
                 anonymization_method, anonymization_salt):
    """
    Make a line for logging that matches the documented log line format
    for backend servers.

    :param req: the request.
    :param res: the response.
    :param trans_time: the time the request took to complete, a float.
    :param additional_info: a string to log at the end of the line

    :returns: a properly formatted line for logging.
    """

    policy_index = get_policy_index(req.headers, res.headers)
    if req.path.startswith('/'):
        disk, partition, account, container, obj = split_path(req.path, 0, 5,
                                                              True)
    else:
        disk, partition, account, container, obj = (None, ) * 5
    replacements = {
        'remote_addr': StrAnonymizer(req.remote_addr, anonymization_method,
                                     anonymization_salt),
        'time': StrFormatTime(time.time()),
        'method': req.method,
        'path': StrAnonymizer(req.path, anonymization_method,
                              anonymization_salt),
        'disk': disk,
        'partition': partition,
        'account': StrAnonymizer(account, anonymization_method,
                                 anonymization_salt),
        'container': StrAnonymizer(container, anonymization_method,
                                   anonymization_salt),
        'object': StrAnonymizer(obj, anonymization_method,
                                anonymization_salt),
        'status': res.status.split()[0],
        'content_length': res.content_length,
        'referer': StrAnonymizer(req.referer, anonymization_method,
                                 anonymization_salt),
        'txn_id': req.headers.get('x-trans-id'),
        'user_agent': StrAnonymizer(req.user_agent, anonymization_method,
                                    anonymization_salt),
        'trans_time': trans_time,
        'additional_info': additional_info,
        'pid': os.getpid(),
        'policy_index': policy_index,
    }
    return LogStringFormatter(default='-').format(fmt, **replacements)


def get_trans_id_time(trans_id):
    if len(trans_id) >= 34 and \
       trans_id.startswith('tx') and trans_id[23] == '-':
        try:
            return int(trans_id[24:34], 16)
        except ValueError:
            pass
    return None


class FileLikeIter(object):

    def __init__(self, iterable):
        """
        Wraps an iterable to behave as a file-like object.

        The iterable must be a byte string or yield byte strings.
        """
        if isinstance(iterable, bytes):
            iterable = (iterable, )
        self.iterator = iter(iterable)
        self.buf = None
        self.closed = False

    def __iter__(self):
        return self

    def next(self):
        """
        next(x) -> the next value, or raise StopIteration
        """
        if self.closed:
            raise ValueError('I/O operation on closed file')
        if self.buf:
            rv = self.buf
            self.buf = None
            return rv
        else:
            return next(self.iterator)
    __next__ = next

    def read(self, size=-1):
        """
        read([size]) -> read at most size bytes, returned as a bytes string.

        If the size argument is negative or omitted, read until EOF is reached.
        Notice that when in non-blocking mode, less data than what was
        requested may be returned, even if no size parameter was given.
        """
        if self.closed:
            raise ValueError('I/O operation on closed file')
        if size < 0:
            return b''.join(self)
        elif not size:
            chunk = b''
        elif self.buf:
            chunk = self.buf
            self.buf = None
        else:
            try:
                chunk = next(self.iterator)
            except StopIteration:
                return b''
        if len(chunk) > size:
            self.buf = chunk[size:]
            chunk = chunk[:size]
        return chunk

    def readline(self, size=-1):
        """
        readline([size]) -> next line from the file, as a bytes string.

        Retain newline.  A non-negative size argument limits the maximum
        number of bytes to return (an incomplete line may be returned then).
        Return an empty string at EOF.
        """
        if self.closed:
            raise ValueError('I/O operation on closed file')
        data = b''
        while b'\n' not in data and (size < 0 or len(data) < size):
            if size < 0:
                chunk = self.read(1024)
            else:
                chunk = self.read(size - len(data))
            if not chunk:
                break
            data += chunk
        if b'\n' in data:
            data, sep, rest = data.partition(b'\n')
            data += sep
            if self.buf:
                self.buf = rest + self.buf
            else:
                self.buf = rest
        return data

    def readlines(self, sizehint=-1):
        """
        readlines([size]) -> list of bytes strings, each a line from the file.

        Call readline() repeatedly and return a list of the lines so read.
        The optional size argument, if given, is an approximate bound on the
        total number of bytes in the lines returned.
        """
        if self.closed:
            raise ValueError('I/O operation on closed file')
        lines = []
        while True:
            line = self.readline(sizehint)
            if not line:
                break
            lines.append(line)
            if sizehint >= 0:
                sizehint -= len(line)
                if sizehint <= 0:
                    break
        return lines

    def close(self):
        """
        close() -> None or (perhaps) an integer.  Close the file.

        Sets data attribute .closed to True.  A closed file cannot be used for
        further I/O operations.  close() may be called more than once without
        error.  Some kinds of file objects (for example, opened by popen())
        may return an exit status upon closing.
        """
        self.iterator = None
        self.closed = True


def fs_has_free_space(fs_path, space_needed, is_percent):
    """
    Check to see whether or not a filesystem has the given amount of space
    free. Unlike fallocate(), this does not reserve any space.

    :param fs_path: path to a file or directory on the filesystem; typically
        the path to the filesystem's mount point

    :param space_needed: minimum bytes or percentage of free space

    :param is_percent: if True, then space_needed is treated as a percentage
        of the filesystem's capacity; if False, space_needed is a number of
        free bytes.

    :returns: True if the filesystem has at least that much free space,
        False otherwise

    :raises OSError: if fs_path does not exist
    """
    st = os.statvfs(fs_path)
    free_bytes = st.f_frsize * st.f_bavail
    if is_percent:
        size_bytes = st.f_frsize * st.f_blocks
        free_percent = float(free_bytes) / float(size_bytes) * 100
        return free_percent >= space_needed
    else:
        return free_bytes >= space_needed


def fsync(fd):
    """
    Sync modified file data and metadata to disk.

    :param fd: file descriptor
    """
    if hasattr(fcntl, 'F_FULLSYNC'):
        try:
            fcntl.fcntl(fd, fcntl.F_FULLSYNC)
        except IOError as e:
            raise OSError(e.errno, 'Unable to F_FULLSYNC(%s)' % fd)
    else:
        os.fsync(fd)


def fdatasync(fd):
    """
    Sync modified file data to disk.

    :param fd: file descriptor
    """
    try:
        os.fdatasync(fd)
    except AttributeError:
        fsync(fd)


def fsync_dir(dirpath):
    """
    Sync directory entries to disk.

    :param dirpath: Path to the directory to be synced.
    """
    dirfd = None
    try:
        dirfd = os.open(dirpath, os.O_DIRECTORY | os.O_RDONLY)
        fsync(dirfd)
    except OSError as err:
        if err.errno == errno.ENOTDIR:
            # Raise error if someone calls fsync_dir on a non-directory
            raise
        logging.warning('Unable to perform fsync() on directory %(dir)s:'
                        ' %(err)s',
                        {'dir': dirpath, 'err': os.strerror(err.errno)})
    finally:
        if dirfd:
            os.close(dirfd)


def mkdirs(path):
    """
    Ensures the path is a directory or makes it if not. Errors if the path
    exists but is a file or on permissions failure.

    :param path: path to create
    """
    if not os.path.isdir(path):
        try:
            os.makedirs(path)
        except OSError as err:
            if err.errno != errno.EEXIST or not os.path.isdir(path):
                raise


def makedirs_count(path, count=0):
    """
    Same as os.makedirs() except that this method returns the number of
    new directories that had to be created.

    Also, this does not raise an error if target directory already exists.
    This behaviour is similar to Python 3.x's os.makedirs() called with
    exist_ok=True. Also similar to swift.common.utils.mkdirs()

    https://hg.python.org/cpython/file/v3.4.2/Lib/os.py#l212
    """
    head, tail = os.path.split(path)
    if not tail:
        head, tail = os.path.split(head)
    if head and tail and not os.path.exists(head):
        count = makedirs_count(head, count)
        if tail == os.path.curdir:
            return
    try:
        os.mkdir(path)
    except OSError as e:
        # EEXIST may also be raised if path exists as a file
        # Do not let that pass.
        if e.errno != errno.EEXIST or not os.path.isdir(path):
            raise
    else:
        count += 1
    return count


def renamer(old, new, fsync=True):
    """
    Attempt to fix / hide race conditions like empty object directories
    being removed by backend processes during uploads, by retrying.

    The containing directory of 'new' and of all newly created directories are
    fsync'd by default. This _will_ come at a performance penalty. In cases
    where these additional fsyncs are not necessary, it is expected that the
    caller of renamer() turn it off explicitly.

    :param old: old path to be renamed
    :param new: new path to be renamed to
    :param fsync: fsync on containing directory of new and also all
                  the newly created directories.
    """
    dirpath = os.path.dirname(new)
    try:
        count = makedirs_count(dirpath)
        os.rename(old, new)
    except OSError:
        count = makedirs_count(dirpath)
        os.rename(old, new)
    if fsync:
        # If count=0, no new directories were created. But we still need to
        # fsync leaf dir after os.rename().
        # If count>0, starting from leaf dir, fsync parent dirs of all
        # directories created by makedirs_count()
        for i in range(0, count + 1):
            fsync_dir(dirpath)
            dirpath = os.path.dirname(dirpath)


def link_fd_to_path(fd, target_path, dirs_created=0, retries=2, fsync=True):
    """
    Creates a link to file descriptor at target_path specified. This method
    does not close the fd for you. Unlike rename, as linkat() cannot
    overwrite target_path if it exists, we unlink and try again.

    Attempts to fix / hide race conditions like empty object directories
    being removed by backend processes during uploads, by retrying.

    :param fd: File descriptor to be linked
    :param target_path: Path in filesystem where fd is to be linked
    :param dirs_created: Number of newly created directories that needs to
                         be fsync'd.
    :param retries: number of retries to make
    :param fsync: fsync on containing directory of target_path and also all
                  the newly created directories.
    """
    dirpath = os.path.dirname(target_path)
    for _junk in range(0, retries):
        try:
            linkat(linkat.AT_FDCWD, "/proc/self/fd/%d" % (fd),
                   linkat.AT_FDCWD, target_path, linkat.AT_SYMLINK_FOLLOW)
            break
        except IOError as err:
            if err.errno == errno.ENOENT:
                dirs_created = makedirs_count(dirpath)
            elif err.errno == errno.EEXIST:
                try:
                    os.unlink(target_path)
                except OSError as e:
                    if e.errno != errno.ENOENT:
                        raise
            else:
                raise

    if fsync:
        for i in range(0, dirs_created + 1):
            fsync_dir(dirpath)
            dirpath = os.path.dirname(dirpath)


def split_path(path, minsegs=1, maxsegs=None, rest_with_last=False):
    """
    Validate and split the given HTTP request path.

    **Examples**::

        ['a'] = split_path('/a')
        ['a', None] = split_path('/a', 1, 2)
        ['a', 'c'] = split_path('/a/c', 1, 2)
        ['a', 'c', 'o/r'] = split_path('/a/c/o/r', 1, 3, True)

    :param path: HTTP Request path to be split
    :param minsegs: Minimum number of segments to be extracted
    :param maxsegs: Maximum number of segments to be extracted
    :param rest_with_last: If True, trailing data will be returned as part
                           of last segment.  If False, and there is
                           trailing data, raises ValueError.
    :returns: list of segments with a length of maxsegs (non-existent
              segments will return as None)
    :raises ValueError: if given an invalid path
    """
    if not maxsegs:
        maxsegs = minsegs
    if minsegs > maxsegs:
        raise ValueError('minsegs > maxsegs: %d > %d' % (minsegs, maxsegs))
    if rest_with_last:
        segs = path.split('/', maxsegs)
        minsegs += 1
        maxsegs += 1
        count = len(segs)
        if (segs[0] or count < minsegs or count > maxsegs or
                '' in segs[1:minsegs]):
            raise ValueError('Invalid path: %s' % quote(path))
    else:
        minsegs += 1
        maxsegs += 1
        segs = path.split('/', maxsegs)
        count = len(segs)
        if (segs[0] or count < minsegs or count > maxsegs + 1 or
                '' in segs[1:minsegs] or
                (count == maxsegs + 1 and segs[maxsegs])):
            raise ValueError('Invalid path: %s' % quote(path))
    segs = segs[1:maxsegs]
    segs.extend([None] * (maxsegs - 1 - len(segs)))
    return segs


def validate_device_partition(device, partition):
    """
    Validate that a device and a partition are valid and won't lead to
    directory traversal when used.

    :param device: device to validate
    :param partition: partition to validate
    :raises ValueError: if given an invalid device or partition
    """
    if not device or '/' in device or device in ['.', '..']:
        raise ValueError('Invalid device: %s' % quote(device or ''))
    if not partition or '/' in partition or partition in ['.', '..']:
        raise ValueError('Invalid partition: %s' % quote(partition or ''))


class RateLimitedIterator(object):
    """
    Wrap an iterator to only yield elements at a rate of N per second.

    :param iterable: iterable to wrap
    :param elements_per_second: the rate at which to yield elements
    :param limit_after: rate limiting kicks in only after yielding
                        this many elements; default is 0 (rate limit
                        immediately)
    """

    def __init__(self, iterable, elements_per_second, limit_after=0,
                 ratelimit_if=lambda _junk: True):
        self.iterator = iter(iterable)
        self.elements_per_second = elements_per_second
        self.limit_after = limit_after
        self.rate_limiter = EventletRateLimiter(elements_per_second)
        self.ratelimit_if = ratelimit_if

    def __iter__(self):
        return self

    def next(self):
        next_value = next(self.iterator)

        if self.ratelimit_if(next_value):
            if self.limit_after > 0:
                self.limit_after -= 1
            else:
                self.rate_limiter.wait()
        return next_value
    __next__ = next


class GreenthreadSafeIterator(object):
    """
    Wrap an iterator to ensure that only one greenthread is inside its next()
    method at a time.

    This is useful if an iterator's next() method may perform network IO, as
    that may trigger a greenthread context switch (aka trampoline), which can
    give another greenthread a chance to call next(). At that point, you get
    an error like "ValueError: generator already executing". By wrapping calls
    to next() with a mutex, we avoid that error.
    """

    def __init__(self, unsafe_iterable):
        self.unsafe_iter = iter(unsafe_iterable)
        self.semaphore = eventlet.semaphore.Semaphore(value=1)

    def __iter__(self):
        return self

    def next(self):
        with self.semaphore:
            return next(self.unsafe_iter)
    __next__ = next


class NullLogger(object):
    """A no-op logger for eventlet wsgi."""

    def write(self, *args):
        # "Logs" the args to nowhere
        pass

    def exception(self, *args):
        pass

    def critical(self, *args):
        pass

    def error(self, *args):
        pass

    def warning(self, *args):
        pass

    def info(self, *args):
        pass

    def debug(self, *args):
        pass

    def log(self, *args):
        pass


class LoggerFileObject(object):

    # Note: this is greenthread-local storage
    _cls_thread_local = threading.local()

    def __init__(self, logger, log_type='STDOUT'):
        self.logger = logger
        self.log_type = log_type

    def write(self, value):
        # We can get into a nasty situation when logs are going to syslog
        # and syslog dies.
        #
        # It's something like this:
        #
        # (A) someone logs something
        #
        # (B) there's an exception in sending to /dev/log since syslog is
        #     not working
        #
        # (C) logging takes that exception and writes it to stderr (see
        #     logging.Handler.handleError)
        #
        # (D) stderr was replaced with a LoggerFileObject at process start,
        #     so the LoggerFileObject takes the provided string and tells
        #     its logger to log it (to syslog, naturally).
        #
        # Then, steps B through D repeat until we run out of stack.
        if getattr(self._cls_thread_local, 'already_called_write', False):
            return

        self._cls_thread_local.already_called_write = True
        try:
            value = value.strip()
            if value:
                if 'Connection reset by peer' in value:
                    self.logger.error(
                        '%s: Connection reset by peer', self.log_type)
                else:
                    self.logger.error('%(type)s: %(value)s',
                                      {'type': self.log_type, 'value': value})
        finally:
            self._cls_thread_local.already_called_write = False

    def writelines(self, values):
        if getattr(self._cls_thread_local, 'already_called_writelines', False):
            return

        self._cls_thread_local.already_called_writelines = True
        try:
            self.logger.error('%(type)s: %(value)s',
                              {'type': self.log_type,
                               'value': '#012'.join(values)})
        finally:
            self._cls_thread_local.already_called_writelines = False

    def close(self):
        pass

    def flush(self):
        pass

    def __iter__(self):
        return self

    def next(self):
        raise IOError(errno.EBADF, 'Bad file descriptor')
    __next__ = next

    def read(self, size=-1):
        raise IOError(errno.EBADF, 'Bad file descriptor')

    def readline(self, size=-1):
        raise IOError(errno.EBADF, 'Bad file descriptor')

    def tell(self):
        return 0

    def xreadlines(self):
        return self


class StatsdClient(object):
    def __init__(self, host, port, base_prefix='', tail_prefix='',
                 default_sample_rate=1, sample_rate_factor=1, logger=None):
        self._host = host
        self._port = port
        self._base_prefix = base_prefix
        self._set_prefix(tail_prefix)
        self._default_sample_rate = default_sample_rate
        self._sample_rate_factor = sample_rate_factor
        self.random = random
        self.logger = logger

        # Determine if host is IPv4 or IPv6
        addr_info, self._sock_family = self._determine_sock_family(host, port)

        # NOTE: we use the original host value, not the DNS-resolved one
        # because if host is a hostname, we don't want to cache the DNS
        # resolution for the entire lifetime of this process.  Let standard
        # name resolution caching take effect.  This should help operators use
        # DNS trickery if they want.
        if addr_info is not None:
            # addr_info is a list of 5-tuples with the following structure:
            #     (family, socktype, proto, canonname, sockaddr)
            # where sockaddr is the only thing of interest to us, and we only
            # use the first result.  We want to use the originally supplied
            # host (see note above) and the remainder of the variable-length
            # sockaddr: IPv4 has (address, port) while IPv6 has (address,
            # port, flow info, scope id).
            sockaddr = addr_info[0][-1]
            self._target = (host,) + (sockaddr[1:])
        else:
            self._target = (host, port)

    def _determine_sock_family(self, host, port):
        addr_info = sock_family = None
        try:
            addr_info = socket.getaddrinfo(host, port, socket.AF_INET)
            sock_family = socket.AF_INET
        except socket.gaierror:
            try:
                addr_info = socket.getaddrinfo(host, port, socket.AF_INET6)
                sock_family = socket.AF_INET6
            except socket.gaierror:
                # Don't keep the server from starting from what could be a
                # transient DNS failure.  Any hostname will get re-resolved as
                # necessary in the .sendto() calls.
                # However, we don't know if we're IPv4 or IPv6 in this case, so
                # we assume legacy IPv4.
                sock_family = socket.AF_INET
        return addr_info, sock_family

    def _set_prefix(self, tail_prefix):
        """
        Modifies the prefix that is added to metric names. The resulting prefix
        is the concatenation of the component parts `base_prefix` and
        `tail_prefix`. Only truthy components are included. Each included
        component is followed by a period, e.g.::

            <base_prefix>.<tail_prefix>.
            <tail_prefix>.
            <base_prefix>.
            <the empty string>

        Note: this method is expected to be called from the constructor only,
        but exists to provide backwards compatible functionality for the
        deprecated set_prefix() method.

        :param tail_prefix: The new value of tail_prefix
        """
        if tail_prefix and self._base_prefix:
            self._prefix = '.'.join([self._base_prefix, tail_prefix, ''])
        elif tail_prefix:
            self._prefix = tail_prefix + '.'
        elif self._base_prefix:
            self._prefix = self._base_prefix + '.'
        else:
            self._prefix = ''

    def set_prefix(self, tail_prefix):
        """
        This method is deprecated; use the ``tail_prefix`` argument of the
        constructor when instantiating the class instead.
        """
        warnings.warn(
            'set_prefix() is deprecated; use the ``tail_prefix`` argument of '
            'the constructor when instantiating the class instead.',
            DeprecationWarning, stacklevel=2
        )
        self._set_prefix(tail_prefix)

    def _send(self, m_name, m_value, m_type, sample_rate):
        if sample_rate is None:
            sample_rate = self._default_sample_rate
        sample_rate = sample_rate * self._sample_rate_factor
        parts = ['%s%s:%s' % (self._prefix, m_name, m_value), m_type]
        if sample_rate < 1:
            if self.random() < sample_rate:
                parts.append('@%s' % (sample_rate,))
            else:
                return
        if six.PY3:
            parts = [part.encode('utf-8') for part in parts]
        # Ideally, we'd cache a sending socket in self, but that
        # results in a socket getting shared by multiple green threads.
        with closing(self._open_socket()) as sock:
            try:
                return sock.sendto(b'|'.join(parts), self._target)
            except IOError as err:
                if self.logger:
                    self.logger.warning(
                        'Error sending UDP message to %(target)r: %(err)s',
                        {'target': self._target, 'err': err})

    def _open_socket(self):
        return socket.socket(self._sock_family, socket.SOCK_DGRAM)

    def update_stats(self, m_name, m_value, sample_rate=None):
        return self._send(m_name, m_value, 'c', sample_rate)

    def increment(self, metric, sample_rate=None):
        return self.update_stats(metric, 1, sample_rate)

    def decrement(self, metric, sample_rate=None):
        return self.update_stats(metric, -1, sample_rate)

    def _timing(self, metric, timing_ms, sample_rate):
        # This method was added to disagregate timing metrics when testing
        return self._send(metric, timing_ms, 'ms', sample_rate)

    def timing(self, metric, timing_ms, sample_rate=None):
        return self._timing(metric, timing_ms, sample_rate)

    def timing_since(self, metric, orig_time, sample_rate=None):
<<<<<<< HEAD
        if isinstance(orig_time, Timestamp):
            orig_time = float(orig_time)
        return self.timing(metric, (time.time() - orig_time) * 1000,
                           sample_rate)
=======
        return self._timing(metric, (time.time() - orig_time) * 1000,
                            sample_rate)
>>>>>>> 812a73e1

    def transfer_rate(self, metric, elapsed_time, byte_xfer, sample_rate=None):
        if byte_xfer:
            return self.timing(metric,
                               elapsed_time * 1000 / byte_xfer * 1000,
                               sample_rate)


def timing_stats(**dec_kwargs):
    """
    Returns a decorator that logs timing events or errors for public methods in
    swift's wsgi server controllers, based on response code.
    """
    def decorating_func(func):
        method = func.__name__

        @functools.wraps(func)
        def _timing_stats(ctrl, *args, **kwargs):
            start_time = time.time()
            resp = func(ctrl, *args, **kwargs)
            # .timing is for successful responses *or* error codes that are
            # not Swift's fault. For example, 500 is definitely the server's
            # fault, but 412 is an error code (4xx are all errors) that is
            # due to a header the client sent.
            #
            # .errors.timing is for failures that *are* Swift's fault.
            # Examples include 507 for an unmounted drive or 500 for an
            # unhandled exception.
            if not is_server_error(resp.status_int):
                ctrl.logger.timing_since(method + '.timing',
                                         start_time, **dec_kwargs)
            else:
                ctrl.logger.timing_since(method + '.errors.timing',
                                         start_time, **dec_kwargs)
            return resp

        return _timing_stats
    return decorating_func


def memcached_timing_stats(**dec_kwargs):
    """
    Returns a decorator that logs timing events or errors for public methods in
    MemcacheRing class, such as memcached set, get and etc.
    """
    def decorating_func(func):
        method = func.__name__

        @functools.wraps(func)
        def _timing_stats(cache, *args, **kwargs):
            start_time = time.time()
            result = func(cache, *args, **kwargs)
            cache.logger.timing_since(
                'memcached.' + method + '.timing', start_time, **dec_kwargs)
            return result

        return _timing_stats
    return decorating_func


class SwiftLoggerAdapter(logging.LoggerAdapter):
    """
    A logging.LoggerAdapter subclass that also passes through StatsD method
    calls.

    Like logging.LoggerAdapter, you have to subclass this and override the
    process() method to accomplish anything useful.
    """

    @property
    def name(self):
        # py3 does this for us already; add it for py2
        return self.logger.name

    def get_metric_name(self, metric):
        # subclasses may override this method to annotate the metric name
        return metric

    def update_stats(self, metric, *a, **kw):
        return self.logger.update_stats(self.get_metric_name(metric), *a, **kw)

    def increment(self, metric, *a, **kw):
        return self.logger.increment(self.get_metric_name(metric), *a, **kw)

    def decrement(self, metric, *a, **kw):
        return self.logger.decrement(self.get_metric_name(metric), *a, **kw)

    def timing(self, metric, *a, **kw):
        return self.logger.timing(self.get_metric_name(metric), *a, **kw)

    def timing_since(self, metric, *a, **kw):
        return self.logger.timing_since(self.get_metric_name(metric), *a, **kw)

    def transfer_rate(self, metric, *a, **kw):
        return self.logger.transfer_rate(
            self.get_metric_name(metric), *a, **kw)

    @property
    def thread_locals(self):
        return self.logger.thread_locals

    @thread_locals.setter
    def thread_locals(self, thread_locals):
        self.logger.thread_locals = thread_locals

    def exception(self, msg, *a, **kw):
        # We up-call to exception() where stdlib uses error() so we can get
        # some of the traceback suppression from LogAdapter, below
        self.logger.exception(msg, *a, **kw)


class PrefixLoggerAdapter(SwiftLoggerAdapter):
    """
    Adds an optional prefix to all its log messages. When the prefix has not
    been set, messages are unchanged.
    """

    def set_prefix(self, prefix):
        self.extra['prefix'] = prefix

    def exception(self, msg, *a, **kw):
        if 'prefix' in self.extra:
            msg = self.extra['prefix'] + msg
        super(PrefixLoggerAdapter, self).exception(msg, *a, **kw)

    def process(self, msg, kwargs):
        msg, kwargs = super(PrefixLoggerAdapter, self).process(msg, kwargs)
        if 'prefix' in self.extra:
            msg = self.extra['prefix'] + msg
        return (msg, kwargs)


class MetricsPrefixLoggerAdapter(SwiftLoggerAdapter):
    """
    Adds a prefix to all Statsd metrics' names.
    """

    def __init__(self, logger, extra, metric_prefix):
        """
        :param logger: an instance of logging.Logger
        :param extra: a dict-like object
        :param metric_prefix: A prefix that will be added to the start of each
            metric name such that the metric name is transformed to:
            ``<metric_prefix>.<metric name>``. Note that the logger's
            StatsdClient also adds its configured prefix to metric names.
        """
        super(MetricsPrefixLoggerAdapter, self).__init__(logger, extra)
        self.metric_prefix = metric_prefix

    def get_metric_name(self, metric):
        return '%s.%s' % (self.metric_prefix, metric)


# double inheritance to support property with setter
class LogAdapter(logging.LoggerAdapter, object):
    """
    A Logger like object which performs some reformatting on calls to
    :meth:`exception`.  Can be used to store a threadlocal transaction id and
    client ip.
    """

    _cls_thread_local = threading.local()

    def __init__(self, logger, server):
        logging.LoggerAdapter.__init__(self, logger, {})
        self.server = server
        self.warn = self.warning

    # There are a few properties needed for py35; see
    # - https://bugs.python.org/issue31457
    # - https://github.com/python/cpython/commit/1bbd482
    # - https://github.com/python/cpython/commit/0b6a118
    # - https://github.com/python/cpython/commit/ce9e625
    def _log(self, level, msg, args, exc_info=None, extra=None,
             stack_info=False):
        """
        Low-level log implementation, proxied to allow nested logger adapters.
        """
        return self.logger._log(
            level,
            msg,
            args,
            exc_info=exc_info,
            extra=extra,
            stack_info=stack_info,
        )

    @property
    def manager(self):
        return self.logger.manager

    @manager.setter
    def manager(self, value):
        self.logger.manager = value

    @property
    def name(self):
        return self.logger.name

    @property
    def txn_id(self):
        if hasattr(self._cls_thread_local, 'txn_id'):
            return self._cls_thread_local.txn_id

    @txn_id.setter
    def txn_id(self, value):
        self._cls_thread_local.txn_id = value

    @property
    def client_ip(self):
        if hasattr(self._cls_thread_local, 'client_ip'):
            return self._cls_thread_local.client_ip

    @client_ip.setter
    def client_ip(self, value):
        self._cls_thread_local.client_ip = value

    @property
    def thread_locals(self):
        return (self.txn_id, self.client_ip)

    @thread_locals.setter
    def thread_locals(self, value):
        self.txn_id, self.client_ip = value

    def getEffectiveLevel(self):
        return self.logger.getEffectiveLevel()

    def process(self, msg, kwargs):
        """
        Add extra info to message
        """
        kwargs['extra'] = {'server': self.server, 'txn_id': self.txn_id,
                           'client_ip': self.client_ip}
        return msg, kwargs

    def notice(self, msg, *args, **kwargs):
        """
        Convenience function for syslog priority LOG_NOTICE. The python
        logging lvl is set to 25, just above info.  SysLogHandler is
        monkey patched to map this log lvl to the LOG_NOTICE syslog
        priority.
        """
        self.log(NOTICE, msg, *args, **kwargs)

    def _exception(self, msg, *args, **kwargs):
        logging.LoggerAdapter.exception(self, msg, *args, **kwargs)

    def exception(self, msg, *args, **kwargs):
        _junk, exc, _junk = sys.exc_info()
        call = self.error
        emsg = ''
        if isinstance(exc, (http_client.BadStatusLine,
                            green_http_client.BadStatusLine)):
            # Use error(); not really exceptional
            emsg = repr(exc)
            # Note that on py3, we've seen a RemoteDisconnected error getting
            # raised, which inherits from *both* BadStatusLine and OSError;
            # we want it getting caught here
        elif isinstance(exc, (OSError, socket.error)):
            if exc.errno in (errno.EIO, errno.ENOSPC):
                emsg = str(exc)
            elif exc.errno == errno.ECONNREFUSED:
                emsg = 'Connection refused'
            elif exc.errno == errno.ECONNRESET:
                emsg = 'Connection reset'
            elif exc.errno == errno.EHOSTUNREACH:
                emsg = 'Host unreachable'
            elif exc.errno == errno.ENETUNREACH:
                emsg = 'Network unreachable'
            elif exc.errno == errno.ETIMEDOUT:
                emsg = 'Connection timeout'
            elif exc.errno == errno.EPIPE:
                emsg = 'Broken pipe'
            else:
                call = self._exception
        elif isinstance(exc, eventlet.Timeout):
            emsg = exc.__class__.__name__
            detail = '%ss' % exc.seconds
            if hasattr(exc, 'created_at'):
                detail += ' after %0.2fs' % (time.time() - exc.created_at)
            emsg += ' (%s)' % detail
            if isinstance(exc, swift.common.exceptions.MessageTimeout):
                if exc.msg:
                    emsg += ' %s' % exc.msg
        else:
            call = self._exception
        call('%s: %s' % (msg, emsg), *args, **kwargs)

    def set_statsd_prefix(self, prefix):
        """
        This method is deprecated. Callers should use the
        ``statsd_tail_prefix`` argument of ``get_logger`` when instantiating a
        logger.

        The StatsD client prefix defaults to the "name" of the logger.  This
        method may override that default with a specific value.  Currently used
        in the proxy-server to differentiate the Account, Container, and Object
        controllers.
        """
        warnings.warn(
            'set_statsd_prefix() is deprecated; use the '
            '``statsd_tail_prefix`` argument to ``get_logger`` instead.',
            DeprecationWarning, stacklevel=2
        )
        if self.logger.statsd_client:
            self.logger.statsd_client._set_prefix(prefix)

    def statsd_delegate(statsd_func_name):
        """
        Factory to create methods which delegate to methods on
        self.logger.statsd_client (an instance of StatsdClient).  The
        created methods conditionally delegate to a method whose name is given
        in 'statsd_func_name'.  The created delegate methods are a no-op when
        StatsD logging is not configured.

        :param statsd_func_name: the name of a method on StatsdClient.
        """
        func = getattr(StatsdClient, statsd_func_name)

        @functools.wraps(func)
        def wrapped(self, *a, **kw):
            if getattr(self.logger, 'statsd_client'):
                func = getattr(self.logger.statsd_client, statsd_func_name)
                return func(*a, **kw)
        return wrapped

    update_stats = statsd_delegate('update_stats')
    increment = statsd_delegate('increment')
    decrement = statsd_delegate('decrement')
    timing = statsd_delegate('timing')
    timing_since = statsd_delegate('timing_since')
    transfer_rate = statsd_delegate('transfer_rate')


class SwiftLogFormatter(logging.Formatter):
    """
    Custom logging.Formatter will append txn_id to a log message if the
    record has one and the message does not. Optionally it can shorten
    overly long log lines.
    """

    def __init__(self, fmt=None, datefmt=None, max_line_length=0):
        logging.Formatter.__init__(self, fmt=fmt, datefmt=datefmt)
        self.max_line_length = max_line_length

    def format(self, record):
        if not hasattr(record, 'server'):
            # Catch log messages that were not initiated by swift
            # (for example, the keystone auth middleware)
            record.server = record.name

        # Included from Python's logging.Formatter and then altered slightly to
        # replace \n with #012
        record.message = record.getMessage()
        if self._fmt.find('%(asctime)') >= 0:
            record.asctime = self.formatTime(record, self.datefmt)
        msg = (self._fmt % record.__dict__).replace('\n', '#012')
        if record.exc_info:
            # Cache the traceback text to avoid converting it multiple times
            # (it's constant anyway)
            if not record.exc_text:
                record.exc_text = self.formatException(
                    record.exc_info).replace('\n', '#012')
        if record.exc_text:
            if not msg.endswith('#012'):
                msg = msg + '#012'
            msg = msg + record.exc_text

        if (hasattr(record, 'txn_id') and record.txn_id and
                record.txn_id not in msg):
            msg = "%s (txn: %s)" % (msg, record.txn_id)
        if (hasattr(record, 'client_ip') and record.client_ip and
                record.levelno != logging.INFO and
                record.client_ip not in msg):
            msg = "%s (client_ip: %s)" % (msg, record.client_ip)
        if self.max_line_length > 0 and len(msg) > self.max_line_length:
            if self.max_line_length < 7:
                msg = msg[:self.max_line_length]
            else:
                approxhalf = (self.max_line_length - 5) // 2
                msg = msg[:approxhalf] + " ... " + msg[-approxhalf:]
        return msg


class LogLevelFilter(object):
    """
    Drop messages for the logger based on level.

    This is useful when dependencies log too much information.

    :param level: All messages at or below this level are dropped
                  (DEBUG < INFO < WARN < ERROR < CRITICAL|FATAL)
                  Default: DEBUG
    """

    def __init__(self, level=logging.DEBUG):
        self.level = level

    def filter(self, record):
        if record.levelno <= self.level:
            return 0
        return 1


def get_logger(conf, name=None, log_to_console=False, log_route=None,
               fmt="%(server)s: %(message)s", statsd_tail_prefix=None):
    """
    Get the current system logger using config settings.

    **Log config and defaults**::

        log_facility = LOG_LOCAL0
        log_level = INFO
        log_name = swift
        log_max_line_length = 0
        log_udp_host = (disabled)
        log_udp_port = logging.handlers.SYSLOG_UDP_PORT
        log_address = /dev/log
        log_statsd_host = (disabled)
        log_statsd_port = 8125
        log_statsd_default_sample_rate = 1.0
        log_statsd_sample_rate_factor = 1.0
        log_statsd_metric_prefix = (empty-string)

    :param conf: Configuration dict to read settings from
    :param name: This value is used to populate the ``server`` field in the log
                 format, as the prefix for statsd messages, and as the default
                 value for ``log_route``; defaults to the ``log_name`` value in
                 ``conf``, if it exists, or to 'swift'.
    :param log_to_console: Add handler which writes to console on stderr
    :param log_route: Route for the logging, not emitted to the log, just used
                      to separate logging configurations; defaults to the value
                      of ``name`` or whatever ``name`` defaults to. This value
                      is used as the name attribute of the
                      ``logging.LogAdapter`` that is returned.
    :param fmt: Override log format
    :param statsd_tail_prefix: tail prefix to pass to statsd client; if None
        then the tail prefix defaults to the value of ``name``.
    :return: an instance of ``LogAdapter``
    """
    # note: log_name is typically specified in conf (i.e. defined by
    # operators), whereas log_route is typically hard-coded in callers of
    # get_logger (i.e. defined by developers)
    if not conf:
        conf = {}
    if name is None:
        name = conf.get('log_name', 'swift')
    if not log_route:
        log_route = name
    logger = logging.getLogger(log_route)
    logger.propagate = False
    # all new handlers will get the same formatter
    formatter = SwiftLogFormatter(
        fmt=fmt, max_line_length=int(conf.get('log_max_line_length', 0)))

    # get_logger will only ever add one SysLog Handler to a logger
    if not hasattr(get_logger, 'handler4logger'):
        get_logger.handler4logger = {}
    if logger in get_logger.handler4logger:
        logger.removeHandler(get_logger.handler4logger[logger])

    # facility for this logger will be set by last call wins
    facility = getattr(SysLogHandler, conf.get('log_facility', 'LOG_LOCAL0'),
                       SysLogHandler.LOG_LOCAL0)
    udp_host = conf.get('log_udp_host')
    if udp_host:
        udp_port = int(conf.get('log_udp_port',
                                logging.handlers.SYSLOG_UDP_PORT))
        handler = ThreadSafeSysLogHandler(address=(udp_host, udp_port),
                                          facility=facility)
    else:
        log_address = conf.get('log_address', '/dev/log')
        handler = None
        try:
            mode = os.stat(log_address).st_mode
            if stat.S_ISSOCK(mode):
                handler = ThreadSafeSysLogHandler(address=log_address,
                                                  facility=facility)
        except (OSError, socket.error) as e:
            # If either /dev/log isn't a UNIX socket or it does not exist at
            # all then py2 would raise an error
            if e.errno not in [errno.ENOTSOCK, errno.ENOENT]:
                raise
        if handler is None:
            # fallback to default UDP
            handler = ThreadSafeSysLogHandler(facility=facility)
    handler.setFormatter(formatter)
    logger.addHandler(handler)
    get_logger.handler4logger[logger] = handler

    # setup console logging
    if log_to_console or hasattr(get_logger, 'console_handler4logger'):
        # remove pre-existing console handler for this logger
        if not hasattr(get_logger, 'console_handler4logger'):
            get_logger.console_handler4logger = {}
        if logger in get_logger.console_handler4logger:
            logger.removeHandler(get_logger.console_handler4logger[logger])

        console_handler = logging.StreamHandler(sys.__stderr__)
        console_handler.setFormatter(formatter)
        logger.addHandler(console_handler)
        get_logger.console_handler4logger[logger] = console_handler

    # set the level for the logger
    logger.setLevel(
        getattr(logging, conf.get('log_level', 'INFO').upper(), logging.INFO))

    # Setup logger with a StatsD client if so configured
    statsd_host = conf.get('log_statsd_host')
    if statsd_host:
        statsd_port = int(conf.get('log_statsd_port', 8125))
        base_prefix = conf.get('log_statsd_metric_prefix', '')
        default_sample_rate = float(conf.get(
            'log_statsd_default_sample_rate', 1))
        sample_rate_factor = float(conf.get(
            'log_statsd_sample_rate_factor', 1))
        if statsd_tail_prefix is None:
            statsd_tail_prefix = name
        statsd_client = StatsdClient(statsd_host, statsd_port, base_prefix,
                                     statsd_tail_prefix, default_sample_rate,
                                     sample_rate_factor, logger=logger)
        logger.statsd_client = statsd_client
    else:
        logger.statsd_client = None

    adapted_logger = LogAdapter(logger, name)
    other_handlers = conf.get('log_custom_handlers', None)
    if other_handlers:
        log_custom_handlers = [s.strip() for s in other_handlers.split(',')
                               if s.strip()]
        for hook in log_custom_handlers:
            try:
                mod, fnc = hook.rsplit('.', 1)
                logger_hook = getattr(__import__(mod, fromlist=[fnc]), fnc)
                logger_hook(conf, name, log_to_console, log_route, fmt,
                            logger, adapted_logger)
            except (AttributeError, ImportError):
                print('Error calling custom handler [%s]' % hook,
                      file=sys.stderr)
            except ValueError:
                print('Invalid custom handler format [%s]' % hook,
                      file=sys.stderr)

    return adapted_logger


def get_hub():
    """
    Checks whether poll is available and falls back
    on select if it isn't.

    Note about epoll:

    Review: https://review.opendev.org/#/c/18806/

    There was a problem where once out of every 30 quadrillion
    connections, a coroutine wouldn't wake up when the client
    closed its end. Epoll was not reporting the event or it was
    getting swallowed somewhere. Then when that file descriptor
    was re-used, eventlet would freak right out because it still
    thought it was waiting for activity from it in some other coro.

    Another note about epoll: it's hard to use when forking. epoll works
    like so:

    * create an epoll instance: ``efd = epoll_create(...)``

    * register file descriptors of interest with
      ``epoll_ctl(efd, EPOLL_CTL_ADD, fd, ...)``

    * wait for events with ``epoll_wait(efd, ...)``

    If you fork, you and all your child processes end up using the same
    epoll instance, and everyone becomes confused. It is possible to use
    epoll and fork and still have a correct program as long as you do the
    right things, but eventlet doesn't do those things. Really, it can't
    even try to do those things since it doesn't get notified of forks.

    In contrast, both poll() and select() specify the set of interesting
    file descriptors with each call, so there's no problem with forking.

    As eventlet monkey patching is now done before call get_hub() in wsgi.py
    if we use 'import select' we get the eventlet version, but since version
    0.20.0 eventlet removed select.poll() function in patched select (see:
    http://eventlet.net/doc/changelog.html and
    https://github.com/eventlet/eventlet/commit/614a20462).

    We use eventlet.patcher.original function to get python select module
    to test if poll() is available on platform.
    """
    try:
        select = eventlet.patcher.original('select')
        if hasattr(select, "poll"):
            return "poll"
        return "selects"
    except ImportError:
        return None


def drop_privileges(user):
    """
    Sets the userid/groupid of the current process, get session leader, etc.

    :param user: User name to change privileges to
    """
    if os.geteuid() == 0:
        groups = [g.gr_gid for g in grp.getgrall() if user in g.gr_mem]
        os.setgroups(groups)
    user = pwd.getpwnam(user)
    os.setgid(user[3])
    os.setuid(user[2])
    os.environ['HOME'] = user[5]


def clean_up_daemon_hygiene():
    try:
        os.setsid()
    except OSError:
        pass
    os.chdir('/')   # in case you need to rmdir on where you started the daemon
    os.umask(0o22)  # ensure files are created with the correct privileges


def capture_stdio(logger, **kwargs):
    """
    Log unhandled exceptions, close stdio, capture stdout and stderr.

    param logger: Logger object to use
    """
    # log uncaught exceptions
    sys.excepthook = lambda * exc_info: \
        logger.critical('UNCAUGHT EXCEPTION', exc_info=exc_info)

    # collect stdio file desc not in use for logging
    stdio_files = [sys.stdin, sys.stdout, sys.stderr]
    console_fds = [h.stream.fileno() for _junk, h in getattr(
        get_logger, 'console_handler4logger', {}).items()]
    stdio_files = [f for f in stdio_files if f.fileno() not in console_fds]

    with open(os.devnull, 'r+b') as nullfile:
        # close stdio (excludes fds open for logging)
        for f in stdio_files:
            # some platforms throw an error when attempting an stdin flush
            try:
                f.flush()
            except IOError:
                pass

            try:
                os.dup2(nullfile.fileno(), f.fileno())
            except OSError:
                pass

    # redirect stdio
    if kwargs.pop('capture_stdout', True):
        sys.stdout = LoggerFileObject(logger)
    if kwargs.pop('capture_stderr', True):
        sys.stderr = LoggerFileObject(logger, 'STDERR')


def parse_options(parser=None, once=False, test_config=False, test_args=None):
    """Parse standard swift server/daemon options with optparse.OptionParser.

    :param parser: OptionParser to use. If not sent one will be created.
    :param once: Boolean indicating the "once" option is available
    :param test_config: Boolean indicating the "test-config" option is
                        available
    :param test_args: Override sys.argv; used in testing

    :returns: Tuple of (config, options); config is an absolute path to the
              config file, options is the parser options as a dictionary.

    :raises SystemExit: First arg (CONFIG) is required, file must exist
    """
    if not parser:
        parser = OptionParser(usage="%prog CONFIG [options]")
    parser.add_option("-v", "--verbose", default=False, action="store_true",
                      help="log to console")
    if once:
        parser.add_option("-o", "--once", default=False, action="store_true",
                          help="only run one pass of daemon")
    if test_config:
        parser.add_option("-t", "--test-config",
                          default=False, action="store_true",
                          help="exit after loading and validating config; "
                               "do not run the daemon")

    # if test_args is None, optparse will use sys.argv[:1]
    options, args = parser.parse_args(args=test_args)

    if not args:
        parser.print_usage()
        print("Error: missing config path argument")
        sys.exit(1)
    config = os.path.abspath(args.pop(0))
    if not os.path.exists(config):
        parser.print_usage()
        print("Error: unable to locate %s" % config)
        sys.exit(1)

    extra_args = []
    # if any named options appear in remaining args, set the option to True
    for arg in args:
        if arg in options.__dict__:
            setattr(options, arg, True)
        else:
            extra_args.append(arg)

    options = vars(options)
    if extra_args:
        options['extra_args'] = extra_args
    return config, options


def select_ip_port(node_dict, use_replication=False):
    """
    Get the ip address and port that should be used for the given
    ``node_dict``.

    If ``use_replication`` is True then the replication ip address and port are
    returned.

    If ``use_replication`` is False (the default) and the ``node`` dict has an
    item with key ``use_replication`` then that item's value will determine if
    the replication ip address and port are returned.

    If neither ``use_replication`` nor ``node_dict['use_replication']``
    indicate otherwise then the normal ip address and port are returned.

    :param node_dict: a dict describing a node
    :param use_replication: if True then the replication ip address and port
        are returned.
    :return: a tuple of (ip address, port)
    """
    if use_replication or node_dict.get('use_replication', False):
        node_ip = node_dict['replication_ip']
        node_port = node_dict['replication_port']
    else:
        node_ip = node_dict['ip']
        node_port = node_dict['port']
    return node_ip, node_port


def node_to_string(node_dict, replication=False):
    """
    Get a string representation of a node's location.

    :param node_dict: a dict describing a node
    :param replication: if True then the replication ip address and port are
        used, otherwise the normal ip address and port are used.
    :return: a string of the form <ip address>:<port>/<device>
    """
    node_ip, node_port = select_ip_port(node_dict, use_replication=replication)
    if ':' in node_ip:
        # IPv6
        node_ip = '[%s]' % node_ip
    return '{}:{}/{}'.format(node_ip, node_port, node_dict['device'])


def storage_directory(datadir, partition, name_hash):
    """
    Get the storage directory

    :param datadir: Base data directory
    :param partition: Partition
    :param name_hash: Account, container or object name hash
    :returns: Storage directory
    """
    return os.path.join(datadir, str(partition), name_hash[-3:], name_hash)


def hash_path(account, container=None, object=None, raw_digest=False):
    """
    Get the canonical hash for an account/container/object

    :param account: Account
    :param container: Container
    :param object: Object
    :param raw_digest: If True, return the raw version rather than a hex digest
    :returns: hash string
    """
    if object and not container:
        raise ValueError('container is required if object is provided')
    paths = [account if isinstance(account, six.binary_type)
             else account.encode('utf8')]
    if container:
        paths.append(container if isinstance(container, six.binary_type)
                     else container.encode('utf8'))
    if object:
        paths.append(object if isinstance(object, six.binary_type)
                     else object.encode('utf8'))
    if raw_digest:
        return md5(HASH_PATH_PREFIX + b'/' + b'/'.join(paths)
                   + HASH_PATH_SUFFIX, usedforsecurity=False).digest()
    else:
        return md5(HASH_PATH_PREFIX + b'/' + b'/'.join(paths)
                   + HASH_PATH_SUFFIX, usedforsecurity=False).hexdigest()


def get_zero_indexed_base_string(base, index):
    """
    This allows the caller to make a list of things with indexes, where the
    first item (zero indexed) is just the bare base string, and subsequent
    indexes are appended '-1', '-2', etc.

    e.g.::

      'lock', None => 'lock'
      'lock', 0    => 'lock'
      'lock', 1    => 'lock-1'
      'object', 2  => 'object-2'

    :param base: a string, the base string; when ``index`` is 0 (or None) this
                 is the identity function.
    :param index: a digit, typically an integer (or None); for values other
                  than 0 or None this digit is appended to the base string
                  separated by a hyphen.
    """
    if index == 0 or index is None:
        return_string = base
    else:
        return_string = base + "-%d" % int(index)
    return return_string


def _get_any_lock(fds):
    for fd in fds:
        try:
            fcntl.flock(fd, fcntl.LOCK_EX | fcntl.LOCK_NB)
            return fd
        except IOError as err:
            if err.errno != errno.EAGAIN:
                raise
    return False


@contextmanager
def lock_path(directory, timeout=None, timeout_class=None,
              limit=1, name=None):
    """
    Context manager that acquires a lock on a directory.  This will block until
    the lock can be acquired, or the timeout time has expired (whichever occurs
    first).

    For locking exclusively, file or directory has to be opened in Write mode.
    Python doesn't allow directories to be opened in Write Mode. So we
    workaround by locking a hidden file in the directory.

    :param directory: directory to be locked
    :param timeout: timeout (in seconds). If None, defaults to
        DEFAULT_LOCK_TIMEOUT
    :param timeout_class: The class of the exception to raise if the
        lock cannot be granted within the timeout. Will be
        constructed as timeout_class(timeout, lockpath). Default:
        LockTimeout
    :param limit: The maximum number of locks that may be held concurrently on
        the same directory at the time this method is called. Note that this
        limit is only applied during the current call to this method and does
        not prevent subsequent calls giving a larger limit. Defaults to 1.
    :param name: A string to distinguishes different type of locks in a
        directory
    :raises TypeError: if limit is not an int.
    :raises ValueError: if limit is less than 1.
    """
    if timeout is None:
        timeout = DEFAULT_LOCK_TIMEOUT
    if timeout_class is None:
        timeout_class = swift.common.exceptions.LockTimeout
    if limit < 1:
        raise ValueError('limit must be greater than or equal to 1')
    mkdirs(directory)
    lockpath = '%s/.lock' % directory
    if name:
        lockpath += '-%s' % str(name)
    fd_paths = {
        os.open(p, os.O_WRONLY | os.O_CREAT): p
        for i in range(limit)
        for p in [get_zero_indexed_base_string(lockpath, i)]}
    sleep_time = 0.01
    slower_sleep_time = max(timeout * 0.01, sleep_time)
    slowdown_at = timeout * 0.01
    time_slept = 0
    try:
        with timeout_class(timeout, lockpath):
            while True:
                locked_fd = _get_any_lock(fd_paths)
                if locked_fd:
                    break
                if time_slept > slowdown_at:
                    sleep_time = slower_sleep_time
                sleep(sleep_time)
                time_slept += sleep_time
            if STRICT_LOCKS:
                try:
                    s = os.stat(fd_paths[locked_fd])
                    if s.st_ino != os.fstat(locked_fd).st_ino:
                        raise timeout_class(timeout, lockpath)
                except OSError as e:
                    if e.errno == errno.ENOENT:
                        raise timeout_class(timeout, lockpath)
                    raise
        yield True
    finally:
        for fd in fd_paths:
            os.close(fd)


@contextmanager
def lock_file(filename, timeout=None, append=False, unlink=True):
    """
    Context manager that acquires a lock on a file.  This will block until
    the lock can be acquired, or the timeout time has expired (whichever occurs
    first).

    :param filename: file to be locked
    :param timeout: timeout (in seconds). If None, defaults to
        DEFAULT_LOCK_TIMEOUT
    :param append: True if file should be opened in append mode
    :param unlink: True if the file should be unlinked at the end
    """
    if timeout is None:
        timeout = DEFAULT_LOCK_TIMEOUT
    flags = os.O_CREAT | os.O_RDWR
    if append:
        flags |= os.O_APPEND
        mode = 'a+b'
    else:
        mode = 'r+b'
    while True:
        fd = os.open(filename, flags)
        file_obj = os.fdopen(fd, mode)
        try:
            with swift.common.exceptions.LockTimeout(timeout, filename):
                while True:
                    try:
                        fcntl.flock(fd, fcntl.LOCK_EX | fcntl.LOCK_NB)
                        break
                    except IOError as err:
                        if err.errno != errno.EAGAIN:
                            raise
                    sleep(0.01)
            try:
                if os.stat(filename).st_ino != os.fstat(fd).st_ino:
                    continue
            except OSError as err:
                if err.errno == errno.ENOENT:
                    continue
                raise
            yield file_obj
            if unlink:
                os.unlink(filename)
            break
        finally:
            file_obj.close()


def lock_parent_directory(filename, timeout=None):
    """
    Context manager that acquires a lock on the parent directory of the given
    file path.  This will block until the lock can be acquired, or the timeout
    time has expired (whichever occurs first).

    :param filename: file path of the parent directory to be locked
    :param timeout: timeout (in seconds). If None, defaults to
        DEFAULT_LOCK_TIMEOUT
    """
    return lock_path(os.path.dirname(filename), timeout=timeout)


def get_time_units(time_amount):
    """
    Get a nomralized length of time in the largest unit of time (hours,
    minutes, or seconds.)

    :param time_amount: length of time in seconds
    :returns: A touple of (length of time, unit of time) where unit of time is
              one of ('h', 'm', 's')
    """
    time_unit = 's'
    if time_amount > 60:
        time_amount /= 60
        time_unit = 'm'
        if time_amount > 60:
            time_amount /= 60
            time_unit = 'h'
    return time_amount, time_unit


def compute_eta(start_time, current_value, final_value):
    """
    Compute an ETA.  Now only if we could also have a progress bar...

    :param start_time: Unix timestamp when the operation began
    :param current_value: Current value
    :param final_value: Final value
    :returns: ETA as a tuple of (length of time, unit of time) where unit of
              time is one of ('h', 'm', 's')
    """
    elapsed = time.time() - start_time
    completion = (float(current_value) / final_value) or 0.00001
    return get_time_units(1.0 / completion * elapsed - elapsed)


def unlink_older_than(path, mtime):
    """
    Remove any file in a given path that was last modified before mtime.

    :param path: path to remove file from
    :param mtime: timestamp of oldest file to keep
    """
    filepaths = map(functools.partial(os.path.join, path), listdir(path))
    return unlink_paths_older_than(filepaths, mtime)


def unlink_paths_older_than(filepaths, mtime):
    """
    Remove any files from the given list that were
    last modified before mtime.

    :param filepaths: a list of strings, the full paths of files to check
    :param mtime: timestamp of oldest file to keep
    """
    for fpath in filepaths:
        try:
            if os.path.getmtime(fpath) < mtime:
                os.unlink(fpath)
        except OSError:
            pass


def item_from_env(env, item_name, allow_none=False):
    """
    Get a value from the wsgi environment

    :param env: wsgi environment dict
    :param item_name: name of item to get

    :returns: the value from the environment
    """
    item = env.get(item_name, None)
    if item is None and not allow_none:
        logging.error("ERROR: %s could not be found in env!", item_name)
    return item


def cache_from_env(env, allow_none=False):
    """
    Get memcache connection pool from the environment (which had been
    previously set by the memcache middleware

    :param env: wsgi environment dict

    :returns: swift.common.memcached.MemcacheRing from environment
    """
    return item_from_env(env, 'swift.cache', allow_none)


def read_conf_dir(parser, conf_dir):
    conf_files = []
    for f in os.listdir(conf_dir):
        if f.endswith('.conf') and not f.startswith('.'):
            conf_files.append(os.path.join(conf_dir, f))
    return parser.read(sorted(conf_files))


if six.PY2:
    NicerInterpolation = None  # just don't cause ImportErrors over in wsgi.py
else:
    class NicerInterpolation(configparser.BasicInterpolation):
        def before_get(self, parser, section, option, value, defaults):
            if '%(' not in value:
                return value
            return super(NicerInterpolation, self).before_get(
                parser, section, option, value, defaults)


def readconf(conf_path, section_name=None, log_name=None, defaults=None,
             raw=False):
    """
    Read config file(s) and return config items as a dict

    :param conf_path: path to config file/directory, or a file-like object
                     (hasattr readline)
    :param section_name: config section to read (will return all sections if
                     not defined)
    :param log_name: name to be used with logging (will use section_name if
                     not defined)
    :param defaults: dict of default values to pre-populate the config with
    :returns: dict of config items
    :raises ValueError: if section_name does not exist
    :raises IOError: if reading the file failed
    """
    if defaults is None:
        defaults = {}
    if raw:
        c = RawConfigParser(defaults)
    else:
        if six.PY2:
            c = ConfigParser(defaults)
        else:
            # In general, we haven't really thought much about interpolation
            # in configs. Python's default ConfigParser has always supported
            # it, though, so *we* got it "for free". Unfortunatley, since we
            # "supported" interpolation, we have to assume there are
            # deployments in the wild that use it, and try not to break them.
            # So, do what we can to mimic the py2 behavior of passing through
            # values like "1%" (which we want to support for
            # fallocate_reserve).
            c = ConfigParser(defaults, interpolation=NicerInterpolation())
    c.optionxform = str  # Don't lower-case keys

    if hasattr(conf_path, 'readline'):
        if hasattr(conf_path, 'seek'):
            conf_path.seek(0)
        if six.PY2:
            c.readfp(conf_path)
        else:
            c.read_file(conf_path)
    else:
        if os.path.isdir(conf_path):
            # read all configs in directory
            success = read_conf_dir(c, conf_path)
        else:
            success = c.read(conf_path)
        if not success:
            raise IOError("Unable to read config from %s" %
                          conf_path)
    if section_name:
        if c.has_section(section_name):
            conf = dict(c.items(section_name))
        else:
            raise ValueError(
                "Unable to find %(section)s config section in %(conf)s" %
                {'section': section_name, 'conf': conf_path})
        if "log_name" not in conf:
            if log_name is not None:
                conf['log_name'] = log_name
            else:
                conf['log_name'] = section_name
    else:
        conf = {}
        for s in c.sections():
            conf.update({s: dict(c.items(s))})
        if 'log_name' not in conf:
            conf['log_name'] = log_name
    conf['__file__'] = conf_path
    return conf


def parse_prefixed_conf(conf_file, prefix):
    """
    Search the config file for any common-prefix sections and load those
    sections to a dict mapping the after-prefix reference to options.

    :param conf_file: the file name of the config to parse
    :param prefix: the common prefix of the sections
    :return: a dict mapping policy reference -> dict of policy options
    :raises ValueError: if a policy config section has an invalid name
    """

    ret_config = {}
    all_conf = readconf(conf_file)
    for section, options in all_conf.items():
        if not section.startswith(prefix):
            continue
        target_ref = section[len(prefix):]
        ret_config[target_ref] = options
    return ret_config


def write_pickle(obj, dest, tmp=None, pickle_protocol=0):
    """
    Ensure that a pickle file gets written to disk.  The file
    is first written to a tmp location, ensure it is synced to disk, then
    perform a move to its final location

    :param obj: python object to be pickled
    :param dest: path of final destination file
    :param tmp: path to tmp to use, defaults to None
    :param pickle_protocol: protocol to pickle the obj with, defaults to 0
    """
    if tmp is None:
        tmp = os.path.dirname(dest)
    mkdirs(tmp)
    fd, tmppath = mkstemp(dir=tmp, suffix='.tmp')
    with os.fdopen(fd, 'wb') as fo:
        pickle.dump(obj, fo, pickle_protocol)
        fo.flush()
        os.fsync(fd)
        renamer(tmppath, dest)


def search_tree(root, glob_match, ext='', exts=None, dir_ext=None):
    """Look in root, for any files/dirs matching glob, recursively traversing
    any found directories looking for files ending with ext

    :param root: start of search path
    :param glob_match: glob to match in root, matching dirs are traversed with
                       os.walk
    :param ext: only files that end in ext will be returned
    :param exts: a list of file extensions; only files that end in one of these
                 extensions will be returned; if set this list overrides any
                 extension specified using the 'ext' param.
    :param dir_ext: if present directories that end with dir_ext will not be
                    traversed and instead will be returned as a matched path

    :returns: list of full paths to matching files, sorted

    """
    exts = exts or [ext]
    found_files = []
    for path in glob.glob(os.path.join(root, glob_match)):
        if os.path.isdir(path):
            for root, dirs, files in os.walk(path):
                if dir_ext and root.endswith(dir_ext):
                    found_files.append(root)
                    # the root is a config dir, descend no further
                    break
                for file_ in files:
                    if any(exts) and not any(file_.endswith(e) for e in exts):
                        continue
                    found_files.append(os.path.join(root, file_))
                found_dir = False
                for dir_ in dirs:
                    if dir_ext and dir_.endswith(dir_ext):
                        found_dir = True
                        found_files.append(os.path.join(root, dir_))
                if found_dir:
                    # do not descend further into matching directories
                    break
        else:
            if ext and not path.endswith(ext):
                continue
            found_files.append(path)
    return sorted(found_files)


def write_file(path, contents):
    """Write contents to file at path

    :param path: any path, subdirs will be created as needed
    :param contents: data to write to file, will be converted to string

    """
    dirname, name = os.path.split(path)
    if not os.path.exists(dirname):
        try:
            os.makedirs(dirname)
        except OSError as err:
            if err.errno == errno.EACCES:
                sys.exit('Unable to create %s.  Running as '
                         'non-root?' % dirname)
    with open(path, 'w') as f:
        f.write('%s' % contents)


def remove_file(path):
    """Quiet wrapper for os.unlink, OSErrors are suppressed

    :param path: first and only argument passed to os.unlink
    """
    try:
        os.unlink(path)
    except OSError:
        pass


def remove_directory(path):
    """Wrapper for os.rmdir, ENOENT and ENOTEMPTY are ignored

    :param path: first and only argument passed to os.rmdir
    """
    try:
        os.rmdir(path)
    except OSError as e:
        if e.errno not in (errno.ENOENT, errno.ENOTEMPTY):
            raise


def is_file_older(path, age):
    """
    Test if a file mtime is older than the given age, suppressing any OSErrors.

    :param path: first and only argument passed to os.stat
    :param age: age in seconds
    :return: True if age is less than or equal to zero or if the file mtime is
        more than ``age`` in the past; False if age is greater than zero and
        the file mtime is less than or equal to ``age`` in the past or if there
        is an OSError while stat'ing the file.
    """
    if age <= 0:
        return True
    try:
        return time.time() - os.stat(path).st_mtime > age
    except OSError:
        return False


def audit_location_generator(devices, datadir, suffix='',
                             mount_check=True, logger=None,
                             devices_filter=None, partitions_filter=None,
                             suffixes_filter=None, hashes_filter=None,
                             hook_pre_device=None, hook_post_device=None,
                             hook_pre_partition=None, hook_post_partition=None,
                             hook_pre_suffix=None, hook_post_suffix=None,
                             hook_pre_hash=None, hook_post_hash=None,
                             error_counter=None, yield_hash_dirs=False):
    """
    Given a devices path and a data directory, yield (path, device,
    partition) for all files in that directory

    (devices|partitions|suffixes|hashes)_filter are meant to modify the list of
    elements that will be iterated. eg: they can be used to exclude some
    elements based on a custom condition defined by the caller.

    hook_pre_(device|partition|suffix|hash) are called before yielding the
    element, hook_pos_(device|partition|suffix|hash) are called after the
    element was yielded. They are meant to do some pre/post processing.
    eg: saving a progress status.

    :param devices: parent directory of the devices to be audited
    :param datadir: a directory located under self.devices. This should be
                    one of the DATADIR constants defined in the account,
                    container, and object servers.
    :param suffix: path name suffix required for all names returned
                   (ignored if yield_hash_dirs is True)
    :param mount_check: Flag to check if a mount check should be performed
                    on devices
    :param logger: a logger object
    :param devices_filter: a callable taking (devices, [list of devices]) as
                           parameters and returning a [list of devices]
    :param partitions_filter: a callable taking (datadir_path, [list of parts])
                              as parameters and returning a [list of parts]
    :param suffixes_filter: a callable taking (part_path, [list of suffixes])
                            as parameters and returning a [list of suffixes]
    :param hashes_filter: a callable taking (suff_path, [list of hashes]) as
                          parameters and returning a [list of hashes]
    :param hook_pre_device: a callable taking device_path as parameter
    :param hook_post_device: a callable taking device_path as parameter
    :param hook_pre_partition: a callable taking part_path as parameter
    :param hook_post_partition: a callable taking part_path as parameter
    :param hook_pre_suffix: a callable taking suff_path as parameter
    :param hook_post_suffix: a callable taking suff_path as parameter
    :param hook_pre_hash: a callable taking hash_path as parameter
    :param hook_post_hash: a callable taking hash_path as parameter
    :param error_counter: a dictionary used to accumulate error counts; may
                          add keys 'unmounted' and 'unlistable_partitions'
    :param yield_hash_dirs: if True, yield hash dirs instead of individual
                            files
    """
    device_dir = listdir(devices)
    # randomize devices in case of process restart before sweep completed
    shuffle(device_dir)
    if devices_filter:
        device_dir = devices_filter(devices, device_dir)
    for device in device_dir:
        if mount_check and not ismount(os.path.join(devices, device)):
            if error_counter is not None:
                error_counter.setdefault('unmounted', [])
                error_counter['unmounted'].append(device)
            if logger:
                logger.warning(
                    'Skipping %s as it is not mounted', device)
            continue
        if hook_pre_device:
            hook_pre_device(os.path.join(devices, device))
        datadir_path = os.path.join(devices, device, datadir)
        try:
            partitions = listdir(datadir_path)
        except OSError as e:
            # NB: listdir ignores non-existent datadir_path
            if error_counter is not None:
                error_counter.setdefault('unlistable_partitions', [])
                error_counter['unlistable_partitions'].append(datadir_path)
            if logger:
                logger.warning('Skipping %(datadir)s because %(err)s',
                               {'datadir': datadir_path, 'err': e})
            continue
        if partitions_filter:
            partitions = partitions_filter(datadir_path, partitions)
        for partition in partitions:
            part_path = os.path.join(datadir_path, partition)
            if hook_pre_partition:
                hook_pre_partition(part_path)
            try:
                suffixes = listdir(part_path)
            except OSError as e:
                if e.errno != errno.ENOTDIR:
                    raise
                continue
            if suffixes_filter:
                suffixes = suffixes_filter(part_path, suffixes)
            for asuffix in suffixes:
                suff_path = os.path.join(part_path, asuffix)
                if hook_pre_suffix:
                    hook_pre_suffix(suff_path)
                try:
                    hashes = listdir(suff_path)
                except OSError as e:
                    if e.errno != errno.ENOTDIR:
                        raise
                    continue
                if hashes_filter:
                    hashes = hashes_filter(suff_path, hashes)
                for hsh in hashes:
                    hash_path = os.path.join(suff_path, hsh)
                    if hook_pre_hash:
                        hook_pre_hash(hash_path)
                    if yield_hash_dirs:
                        if os.path.isdir(hash_path):
                            yield hash_path, device, partition
                    else:
                        try:
                            files = sorted(listdir(hash_path), reverse=True)
                        except OSError as e:
                            if e.errno != errno.ENOTDIR:
                                raise
                            continue
                        for fname in files:
                            if suffix and not fname.endswith(suffix):
                                continue
                            path = os.path.join(hash_path, fname)
                            yield path, device, partition
                    if hook_post_hash:
                        hook_post_hash(hash_path)
                if hook_post_suffix:
                    hook_post_suffix(suff_path)
            if hook_post_partition:
                hook_post_partition(part_path)
        if hook_post_device:
            hook_post_device(os.path.join(devices, device))


class AbstractRateLimiter(object):
    # 1,000 milliseconds = 1 second
    clock_accuracy = 1000.0

    def __init__(self, max_rate, rate_buffer=5, burst_after_idle=False,
                 running_time=0):
        """
        :param max_rate: The maximum rate per second allowed for the process.
            Must be > 0 to engage rate-limiting behavior.
        :param rate_buffer: Number of seconds the rate counter can drop and be
            allowed to catch up (at a faster than listed rate). A larger number
            will result in larger spikes in rate but better average accuracy.
        :param burst_after_idle: If False (the default) then the rate_buffer
            allowance is lost after the rate limiter has not been called for
            more than rate_buffer seconds. If True then the rate_buffer
            allowance is preserved during idle periods which means that a burst
            of requests may be granted immediately after the idle period.
        :param running_time: The running time in milliseconds of the next
            allowable request. Setting this to any time in the past will cause
            the rate limiter to immediately allow requests; setting this to a
            future time will cause the rate limiter to deny requests until that
            time. If ``burst_after_idle`` is True then this can
            be set to current time (ms) to avoid an initial burst, or set to
            running_time < (current time - rate_buffer ms) to allow an initial
            burst.
        """
        self.set_max_rate(max_rate)
        self.set_rate_buffer(rate_buffer)
        self.burst_after_idle = burst_after_idle
        self.running_time = running_time

    def set_max_rate(self, max_rate):
        self.max_rate = max_rate
        self.time_per_incr = (self.clock_accuracy / self.max_rate
                              if self.max_rate else 0)

    def set_rate_buffer(self, rate_buffer):
        self.rate_buffer_ms = rate_buffer * self.clock_accuracy

    def _sleep(self, seconds):
        # subclasses should override to implement a sleep
        raise NotImplementedError

    def is_allowed(self, incr_by=1, now=None, block=False):
        """
        Check if the calling process is allowed to proceed according to the
        rate limit.

        :param incr_by: How much to increment the counter.  Useful if you want
                        to ratelimit 1024 bytes/sec and have differing sizes
                        of requests. Must be > 0 to engage rate-limiting
                        behavior.
        :param now: The time in seconds; defaults to time.time()
        :param block: if True, the call will sleep until the calling process
            is allowed to proceed; otherwise the call returns immediately.
        :return: True if the the calling process is allowed to proceed, False
            otherwise.
        """
        if self.max_rate <= 0 or incr_by <= 0:
            return True

        now = now or time.time()
        # Convert seconds to milliseconds
        now = now * self.clock_accuracy

        # Calculate time per request in milliseconds
        time_per_request = self.time_per_incr * float(incr_by)

        # Convert rate_buffer to milliseconds and compare
        if now - self.running_time > self.rate_buffer_ms:
            self.running_time = now
            if self.burst_after_idle:
                self.running_time -= self.rate_buffer_ms

        if now >= self.running_time:
            self.running_time += time_per_request
            allowed = True
        elif block:
            sleep_time = (self.running_time - now) / self.clock_accuracy
            # increment running time before sleeping in case the sleep allows
            # another thread to inspect the rate limiter state
            self.running_time += time_per_request
            # Convert diff to a floating point number of seconds and sleep
            self._sleep(sleep_time)
            allowed = True
        else:
            allowed = False

        return allowed

    def wait(self, incr_by=1, now=None):
        self.is_allowed(incr_by=incr_by, now=now, block=True)


class EventletRateLimiter(AbstractRateLimiter):
    def __init__(self, max_rate, rate_buffer=5, running_time=0,
                 burst_after_idle=False):
        super(EventletRateLimiter, self).__init__(
            max_rate, rate_buffer=rate_buffer, running_time=running_time,
            burst_after_idle=burst_after_idle)

    def _sleep(self, seconds):
        eventlet.sleep(seconds)


def ratelimit_sleep(running_time, max_rate, incr_by=1, rate_buffer=5):
    """
    Will eventlet.sleep() for the appropriate time so that the max_rate
    is never exceeded.  If max_rate is 0, will not ratelimit.  The
    maximum recommended rate should not exceed (1000 * incr_by) a second
    as eventlet.sleep() does involve some overhead.  Returns running_time
    that should be used for subsequent calls.

    :param running_time: the running time in milliseconds of the next
                         allowable request. Best to start at zero.
    :param max_rate: The maximum rate per second allowed for the process.
    :param incr_by: How much to increment the counter.  Useful if you want
                    to ratelimit 1024 bytes/sec and have differing sizes
                    of requests. Must be > 0 to engage rate-limiting
                    behavior.
    :param rate_buffer: Number of seconds the rate counter can drop and be
                        allowed to catch up (at a faster than listed rate).
                        A larger number will result in larger spikes in rate
                        but better average accuracy. Must be > 0 to engage
                        rate-limiting behavior.
    :return: The absolute time for the next interval in milliseconds; note
        that time could have passed well beyond that point, but the next call
        will catch that and skip the sleep.
    """
    warnings.warn(
        'ratelimit_sleep() is deprecated; use the ``EventletRateLimiter`` '
        'class instead.', DeprecationWarning, stacklevel=2
    )
    rate_limit = EventletRateLimiter(max_rate, rate_buffer=rate_buffer,
                                     running_time=running_time)
    rate_limit.wait(incr_by=incr_by)
    return rate_limit.running_time


class ContextPool(GreenPool):
    """GreenPool subclassed to kill its coros when it gets gc'ed"""

    def __enter__(self):
        return self

    def __exit__(self, type, value, traceback):
        self.close()

    def close(self):
        for coro in list(self.coroutines_running):
            coro.kill()


class GreenAsyncPileWaitallTimeout(Timeout):
    pass


DEAD = object()


class GreenAsyncPile(object):
    """
    Runs jobs in a pool of green threads, and the results can be retrieved by
    using this object as an iterator.

    This is very similar in principle to eventlet.GreenPile, except it returns
    results as they become available rather than in the order they were
    launched.

    Correlating results with jobs (if necessary) is left to the caller.
    """

    def __init__(self, size_or_pool):
        """
        :param size_or_pool: thread pool size or a pool to use
        """
        if isinstance(size_or_pool, GreenPool):
            self._pool = size_or_pool
            size = self._pool.size
        else:
            self._pool = GreenPool(size_or_pool)
            size = size_or_pool
        self._responses = eventlet.queue.LightQueue(size)
        self._inflight = 0
        self._pending = 0

    def _run_func(self, func, args, kwargs):
        try:
            self._responses.put(func(*args, **kwargs))
        except Exception:
            if eventlet.hubs.get_hub().debug_exceptions:
                traceback.print_exception(*sys.exc_info())
            self._responses.put(DEAD)
        finally:
            self._inflight -= 1

    @property
    def inflight(self):
        return self._inflight

    def spawn(self, func, *args, **kwargs):
        """
        Spawn a job in a green thread on the pile.
        """
        self._pending += 1
        self._inflight += 1
        self._pool.spawn(self._run_func, func, args, kwargs)

    def waitfirst(self, timeout):
        """
        Wait up to timeout seconds for first result to come in.

        :param timeout: seconds to wait for results
        :returns: first item to come back, or None
        """
        for result in self._wait(timeout, first_n=1):
            return result

    def waitall(self, timeout):
        """
        Wait timeout seconds for any results to come in.

        :param timeout: seconds to wait for results
        :returns: list of results accrued in that time
        """
        return self._wait(timeout)

    def _wait(self, timeout, first_n=None):
        results = []
        try:
            with GreenAsyncPileWaitallTimeout(timeout):
                while True:
                    results.append(next(self))
                    if first_n and len(results) >= first_n:
                        break
        except (GreenAsyncPileWaitallTimeout, StopIteration):
            pass
        return results

    def __iter__(self):
        return self

    def next(self):
        while True:
            try:
                rv = self._responses.get_nowait()
            except eventlet.queue.Empty:
                if self._inflight == 0:
                    raise StopIteration()
                rv = self._responses.get()
            self._pending -= 1
            if rv is DEAD:
                continue
            return rv
    __next__ = next


class StreamingPile(GreenAsyncPile):
    """
    Runs jobs in a pool of green threads, spawning more jobs as results are
    retrieved and worker threads become available.

    When used as a context manager, has the same worker-killing properties as
    :class:`ContextPool`.
    """

    def __init__(self, size):
        """:param size: number of worker threads to use"""
        self.pool = ContextPool(size)
        super(StreamingPile, self).__init__(self.pool)

    def asyncstarmap(self, func, args_iter):
        """
        This is the same as :func:`itertools.starmap`, except that *func* is
        executed in a separate green thread for each item, and results won't
        necessarily have the same order as inputs.
        """
        args_iter = iter(args_iter)

        # Initialize the pile
        for args in itertools.islice(args_iter, self.pool.size):
            self.spawn(func, *args)

        # Keep populating the pile as greenthreads become available
        for args in args_iter:
            try:
                to_yield = next(self)
            except StopIteration:
                break
            yield to_yield
            self.spawn(func, *args)

        # Drain the pile
        for result in self:
            yield result

    def __enter__(self):
        self.pool.__enter__()
        return self

    def __exit__(self, type, value, traceback):
        self.pool.__exit__(type, value, traceback)


def validate_sync_to(value, allowed_sync_hosts, realms_conf):
    """
    Validates an X-Container-Sync-To header value, returning the
    validated endpoint, realm, and realm_key, or an error string.

    :param value: The X-Container-Sync-To header value to validate.
    :param allowed_sync_hosts: A list of allowed hosts in endpoints,
        if realms_conf does not apply.
    :param realms_conf: An instance of
        swift.common.container_sync_realms.ContainerSyncRealms to
        validate against.
    :returns: A tuple of (error_string, validated_endpoint, realm,
        realm_key). The error_string will None if the rest of the
        values have been validated. The validated_endpoint will be
        the validated endpoint to sync to. The realm and realm_key
        will be set if validation was done through realms_conf.
    """
    orig_value = value
    value = value.rstrip('/')
    if not value:
        return (None, None, None, None)
    if value.startswith('//'):
        if not realms_conf:
            return (None, None, None, None)
        data = value[2:].split('/')
        if len(data) != 4:
            return (
                'Invalid X-Container-Sync-To format %r' % orig_value,
                None, None, None)
        realm, cluster, account, container = data
        realm_key = realms_conf.key(realm)
        if not realm_key:
            return ('No realm key for %r' % realm, None, None, None)
        endpoint = realms_conf.endpoint(realm, cluster)
        if not endpoint:
            return (
                'No cluster endpoint for %(realm)r %(cluster)r'
                % {'realm': realm, 'cluster': cluster},
                None, None, None)
        return (
            None,
            '%s/%s/%s' % (endpoint.rstrip('/'), account, container),
            realm.upper(), realm_key)
    p = urlparse(value)
    if p.scheme not in ('http', 'https'):
        return (
            'Invalid scheme %r in X-Container-Sync-To, must be "//", '
            '"http", or "https".' % p.scheme,
            None, None, None)
    if not p.path:
        return ('Path required in X-Container-Sync-To', None, None, None)
    if p.params or p.query or p.fragment:
        return (
            'Params, queries, and fragments not allowed in '
            'X-Container-Sync-To',
            None, None, None)
    if p.hostname not in allowed_sync_hosts:
        return (
            'Invalid host %r in X-Container-Sync-To' % p.hostname,
            None, None, None)
    return (None, value, None, None)


def affinity_key_function(affinity_str):
    """Turns an affinity config value into a function suitable for passing to
    sort(). After doing so, the array will be sorted with respect to the given
    ordering.

    For example, if affinity_str is "r1=1, r2z7=2, r2z8=2", then the array
    will be sorted with all nodes from region 1 (r1=1) first, then all the
    nodes from region 2 zones 7 and 8 (r2z7=2 and r2z8=2), then everything
    else.

    Note that the order of the pieces of affinity_str is irrelevant; the
    priority values are what comes after the equals sign.

    If affinity_str is empty or all whitespace, then the resulting function
    will not alter the ordering of the nodes.

    :param affinity_str: affinity config value, e.g. "r1z2=3"
                         or "r1=1, r2z1=2, r2z2=2"
    :returns: single-argument function
    :raises ValueError: if argument invalid
    """
    affinity_str = affinity_str.strip()

    if not affinity_str:
        return lambda x: 0

    priority_matchers = []
    pieces = [s.strip() for s in affinity_str.split(',')]
    for piece in pieces:
        # matches r<number>=<number> or r<number>z<number>=<number>
        match = re.match(r"r(\d+)(?:z(\d+))?=(\d+)$", piece)
        if match:
            region, zone, priority = match.groups()
            region = int(region)
            priority = int(priority)
            zone = int(zone) if zone else None

            matcher = {'region': region, 'priority': priority}
            if zone is not None:
                matcher['zone'] = zone
            priority_matchers.append(matcher)
        else:
            raise ValueError("Invalid affinity value: %r" % affinity_str)

    priority_matchers.sort(key=operator.itemgetter('priority'))

    def keyfn(ring_node):
        for matcher in priority_matchers:
            if (matcher['region'] == ring_node['region']
                and ('zone' not in matcher
                     or matcher['zone'] == ring_node['zone'])):
                return matcher['priority']
        return 4294967296  # 2^32, i.e. "a big number"
    return keyfn


def affinity_locality_predicate(write_affinity_str):
    """
    Turns a write-affinity config value into a predicate function for nodes.
    The returned value will be a 1-arg function that takes a node dictionary
    and returns a true value if it is "local" and a false value otherwise. The
    definition of "local" comes from the affinity_str argument passed in here.

    For example, if affinity_str is "r1, r2z2", then only nodes where region=1
    or where (region=2 and zone=2) are considered local.

    If affinity_str is empty or all whitespace, then the resulting function
    will consider everything local

    :param write_affinity_str: affinity config value, e.g. "r1z2"
        or "r1, r2z1, r2z2"
    :returns: single-argument function, or None if affinity_str is empty
    :raises ValueError: if argument invalid
    """
    affinity_str = write_affinity_str.strip()

    if not affinity_str:
        return None

    matchers = []
    pieces = [s.strip() for s in affinity_str.split(',')]
    for piece in pieces:
        # matches r<number> or r<number>z<number>
        match = re.match(r"r(\d+)(?:z(\d+))?$", piece)
        if match:
            region, zone = match.groups()
            region = int(region)
            zone = int(zone) if zone else None

            matcher = {'region': region}
            if zone is not None:
                matcher['zone'] = zone
            matchers.append(matcher)
        else:
            raise ValueError("Invalid write-affinity value: %r" % affinity_str)

    def is_local(ring_node):
        for matcher in matchers:
            if (matcher['region'] == ring_node['region']
                and ('zone' not in matcher
                     or matcher['zone'] == ring_node['zone'])):
                return True
        return False
    return is_local


def get_remote_client(req):
    # remote host for zeus
    client = req.headers.get('x-cluster-client-ip')
    if not client and 'x-forwarded-for' in req.headers:
        # remote host for other lbs
        client = req.headers['x-forwarded-for'].split(',')[0].strip()
    if not client:
        client = req.remote_addr
    return client


def human_readable(value):
    """
    Returns the number in a human readable format; for example 1048576 = "1Mi".
    """
    value = float(value)
    index = -1
    suffixes = 'KMGTPEZY'
    while value >= 1024 and index + 1 < len(suffixes):
        index += 1
        value = round(value / 1024)
    if index == -1:
        return '%d' % value
    return '%d%si' % (round(value), suffixes[index])


def put_recon_cache_entry(cache_entry, key, item):
    """
    Update a recon cache entry item.

    If ``item`` is an empty dict then any existing ``key`` in ``cache_entry``
    will be deleted. Similarly if ``item`` is a dict and any of its values are
    empty dicts then the corrsponsing key will be deleted from the nested dict
    in ``cache_entry``.

    We use nested recon cache entries when the object auditor
    runs in parallel or else in 'once' mode with a specified subset of devices.

    :param cache_entry: a dict of existing cache entries
    :param key: key for item to update
    :param item: value for item to update
    """
    if isinstance(item, dict):
        if not item:
            cache_entry.pop(key, None)
            return
        if key not in cache_entry or key in cache_entry and not \
                isinstance(cache_entry[key], dict):
            cache_entry[key] = {}
        for k, v in item.items():
            if v == {}:
                cache_entry[key].pop(k, None)
            else:
                cache_entry[key][k] = v
    else:
        cache_entry[key] = item


def dump_recon_cache(cache_dict, cache_file, logger, lock_timeout=2,
                     set_owner=None):
    """Update recon cache values

    :param cache_dict: Dictionary of cache key/value pairs to write out
    :param cache_file: cache file to update
    :param logger: the logger to use to log an encountered error
    :param lock_timeout: timeout (in seconds)
    :param set_owner: Set owner of recon cache file
    """
    try:
        with lock_file(cache_file, lock_timeout, unlink=False) as cf:
            cache_entry = {}
            try:
                existing_entry = cf.readline()
                if existing_entry:
                    cache_entry = json.loads(existing_entry)
            except ValueError:
                # file doesn't have a valid entry, we'll recreate it
                pass
            for cache_key, cache_value in cache_dict.items():
                put_recon_cache_entry(cache_entry, cache_key, cache_value)
            tf = None
            try:
                with NamedTemporaryFile(dir=os.path.dirname(cache_file),
                                        delete=False) as tf:
                    cache_data = json.dumps(cache_entry, ensure_ascii=True,
                                            sort_keys=True)
                    tf.write(cache_data.encode('ascii') + b'\n')
                if set_owner:
                    os.chown(tf.name, pwd.getpwnam(set_owner).pw_uid, -1)
                renamer(tf.name, cache_file, fsync=False)
            finally:
                if tf is not None:
                    try:
                        os.unlink(tf.name)
                    except OSError as err:
                        if err.errno != errno.ENOENT:
                            raise
    except (Exception, Timeout) as err:
        logger.exception('Exception dumping recon cache: %s' % err)


def load_recon_cache(cache_file):
    """
    Load a recon cache file. Treats missing file as empty.
    """
    try:
        with open(cache_file) as fh:
            return json.load(fh)
    except IOError as e:
        if e.errno == errno.ENOENT:
            return {}
        else:
            raise
    except ValueError:  # invalid JSON
        return {}


def listdir(path):
    try:
        return os.listdir(path)
    except OSError as err:
        if err.errno != errno.ENOENT:
            raise
    return []


def streq_const_time(s1, s2):
    """Constant-time string comparison.

    :params s1: the first string
    :params s2: the second string

    :return: True if the strings are equal.

    This function takes two strings and compares them.  It is intended to be
    used when doing a comparison for authentication purposes to help guard
    against timing attacks.
    """
    if len(s1) != len(s2):
        return False
    result = 0
    for (a, b) in zip(s1, s2):
        result |= ord(a) ^ ord(b)
    return result == 0


def pairs(item_list):
    """
    Returns an iterator of all pairs of elements from item_list.

    :param item_list: items (no duplicates allowed)
    """
    for i, item1 in enumerate(item_list):
        for item2 in item_list[(i + 1):]:
            yield (item1, item2)


def replication(func):
    """
    Decorator to declare which methods are accessible for different
    type of servers:

    * If option replication_server is None then this decorator
      doesn't matter.
    * If option replication_server is True then ONLY decorated with
      this decorator methods will be started.
    * If option replication_server is False then decorated with this
      decorator methods will NOT be started.

    :param func: function to mark accessible for replication
    """
    func.replication = True

    return func


def public(func):
    """
    Decorator to declare which methods are publicly accessible as HTTP
    requests

    :param func: function to make public
    """
    func.publicly_accessible = True
    return func


def private(func):
    """
    Decorator to declare which methods are privately accessible as HTTP
    requests with an ``X-Backend-Allow-Private-Methods: True`` override

    :param func: function to make private
    """
    func.privately_accessible = True
    return func


def majority_size(n):
    return (n // 2) + 1


def quorum_size(n):
    """
    quorum size as it applies to services that use 'replication' for data
    integrity  (Account/Container services).  Object quorum_size is defined
    on a storage policy basis.

    Number of successful backend requests needed for the proxy to consider
    the client request successful.
    """
    return (n + 1) // 2


def rsync_ip(ip):
    """
    Transform ip string to an rsync-compatible form

    Will return ipv4 addresses unchanged, but will nest ipv6 addresses
    inside square brackets.

    :param ip: an ip string (ipv4 or ipv6)

    :returns: a string ip address
    """
    return '[%s]' % ip if is_valid_ipv6(ip) else ip


def rsync_module_interpolation(template, device):
    """
    Interpolate devices variables inside a rsync module template

    :param template: rsync module template as a string
    :param device: a device from a ring

    :returns: a string with all variables replaced by device attributes
    """
    replacements = {
        'ip': rsync_ip(device.get('ip', '')),
        'port': device.get('port', ''),
        'replication_ip': rsync_ip(device.get('replication_ip', '')),
        'replication_port': device.get('replication_port', ''),
        'region': device.get('region', ''),
        'zone': device.get('zone', ''),
        'device': device.get('device', ''),
        'meta': device.get('meta', ''),
    }
    try:
        module = template.format(**replacements)
    except KeyError as e:
        raise ValueError('Cannot interpolate rsync_module, invalid variable: '
                         '%s' % e)
    return module


def get_valid_utf8_str(str_or_unicode):
    """
    Get valid parts of utf-8 str from str, unicode and even invalid utf-8 str

    :param str_or_unicode: a string or an unicode which can be invalid utf-8
    """
    if six.PY2:
        if isinstance(str_or_unicode, six.text_type):
            (str_or_unicode, _len) = utf8_encoder(str_or_unicode, 'replace')
        (valid_unicode_str, _len) = utf8_decoder(str_or_unicode, 'replace')
    else:
        # Apparently under py3 we need to go to utf-16 to collapse surrogates?
        if isinstance(str_or_unicode, six.binary_type):
            try:
                (str_or_unicode, _len) = utf8_decoder(str_or_unicode,
                                                      'surrogatepass')
            except UnicodeDecodeError:
                (str_or_unicode, _len) = utf8_decoder(str_or_unicode,
                                                      'replace')
        (str_or_unicode, _len) = utf16_encoder(str_or_unicode, 'surrogatepass')
        (valid_unicode_str, _len) = utf16_decoder(str_or_unicode, 'replace')
    return valid_unicode_str.encode('utf-8')


class Everything(object):
    """
    A container that contains everything. If "e" is an instance of
    Everything, then "x in e" is true for all x.
    """

    def __contains__(self, element):
        return True


def list_from_csv(comma_separated_str):
    """
    Splits the str given and returns a properly stripped list of the comma
    separated values.
    """
    if comma_separated_str:
        return [v.strip() for v in comma_separated_str.split(',') if v.strip()]
    return []


def csv_append(csv_string, item):
    """
    Appends an item to a comma-separated string.

    If the comma-separated string is empty/None, just returns item.
    """
    if csv_string:
        return ",".join((csv_string, item))
    else:
        return item


class CloseableChain(object):
    """
    Like itertools.chain, but with a close method that will attempt to invoke
    its sub-iterators' close methods, if any.
    """

    def __init__(self, *iterables):
        self.iterables = iterables
        self.chained_iter = itertools.chain(*self.iterables)

    def __iter__(self):
        return self

    def __next__(self):
        return next(self.chained_iter)

    next = __next__  # py2

    def close(self):
        for it in self.iterables:
            close_if_possible(it)


def reiterate(iterable):
    """
    Consume the first truthy item from an iterator, then re-chain it to the
    rest of the iterator.  This is useful when you want to make sure the
    prologue to downstream generators have been executed before continuing.
    :param iterable: an iterable object
    """
    if isinstance(iterable, (list, tuple)):
        return iterable
    else:
        iterator = iter(iterable)
        try:
            chunk = next(iterator)
            while not chunk:
                chunk = next(iterator)
            return CloseableChain([chunk], iterator)
        except StopIteration:
            close_if_possible(iterable)
            return iter([])


class InputProxy(object):
    """
    File-like object that counts bytes read.
    To be swapped in for wsgi.input for accounting purposes.
    """

    def __init__(self, wsgi_input, env=None):
        """
        :param wsgi_input: file-like object to wrap the functionality of
        """
        self.wsgi_input = wsgi_input
        self.env = {} if env is None else env
        self.bytes_received = 0
        self.client_disconnect = False

    def read(self, *args, **kwargs):
        """
        Pass read request to the underlying file-like object and
        add bytes read to total.
        """
        try:
            chunk = self.wsgi_input.read(*args, **kwargs)
        except Exception:
            self.env['swift.proxy_logging_status'] = 499
            self.client_disconnect = True
            raise
        self.bytes_received += len(chunk)
        return chunk

    def readline(self, *args, **kwargs):
        """
        Pass readline request to the underlying file-like object and
        add bytes read to total.
        """
        try:
            line = self.wsgi_input.readline(*args, **kwargs)
        except Exception:
            self.env['swift.proxy_logging_status'] = 499
            self.client_disconnect = True
            raise
        self.bytes_received += len(line)
        return line


class LRUCache(object):
    """
    Decorator for size/time bound memoization that evicts the least
    recently used members.
    """

    PREV, NEXT, KEY, CACHED_AT, VALUE = 0, 1, 2, 3, 4  # link fields

    def __init__(self, maxsize=1000, maxtime=3600):
        self.maxsize = maxsize
        self.maxtime = maxtime
        self.reset()

    def reset(self):
        self.mapping = {}
        self.head = [None, None, None, None, None]  # oldest
        self.tail = [self.head, None, None, None, None]  # newest
        self.head[self.NEXT] = self.tail

    def set_cache(self, value, *key):
        while len(self.mapping) >= self.maxsize:
            old_next, old_key = self.head[self.NEXT][self.NEXT:self.NEXT + 2]
            self.head[self.NEXT], old_next[self.PREV] = old_next, self.head
            del self.mapping[old_key]
        last = self.tail[self.PREV]
        link = [last, self.tail, key, time.time(), value]
        self.mapping[key] = last[self.NEXT] = self.tail[self.PREV] = link
        return value

    def get_cached(self, link, *key):
        link_prev, link_next, key, cached_at, value = link
        if cached_at + self.maxtime < time.time():
            raise KeyError('%r has timed out' % (key,))
        link_prev[self.NEXT] = link_next
        link_next[self.PREV] = link_prev
        last = self.tail[self.PREV]
        last[self.NEXT] = self.tail[self.PREV] = link
        link[self.PREV] = last
        link[self.NEXT] = self.tail
        return value

    def __call__(self, f):

        class LRUCacheWrapped(object):

            @functools.wraps(f)
            def __call__(im_self, *key):
                link = self.mapping.get(key, self.head)
                if link is not self.head:
                    try:
                        return self.get_cached(link, *key)
                    except KeyError:
                        pass
                value = f(*key)
                self.set_cache(value, *key)
                return value

            def size(im_self):
                """
                Return the size of the cache
                """
                return len(self.mapping)

            def reset(im_self):
                return self.reset()

            def get_maxsize(im_self):
                return self.maxsize

            def set_maxsize(im_self, i):
                self.maxsize = i

            def get_maxtime(im_self):
                return self.maxtime

            def set_maxtime(im_self, i):
                self.maxtime = i

            maxsize = property(get_maxsize, set_maxsize)
            maxtime = property(get_maxtime, set_maxtime)

            def __repr__(im_self):
                return '<%s %r>' % (im_self.__class__.__name__, f)

        return LRUCacheWrapped()


class Spliterator(object):
    """
    Takes an iterator yielding sliceable things (e.g. strings or lists) and
    yields subiterators, each yielding up to the requested number of items
    from the source.

    >>> si = Spliterator(["abcde", "fg", "hijkl"])
    >>> ''.join(si.take(4))
    "abcd"
    >>> ''.join(si.take(3))
    "efg"
    >>> ''.join(si.take(1))
    "h"
    >>> ''.join(si.take(3))
    "ijk"
    >>> ''.join(si.take(3))
    "l"  # shorter than requested; this can happen with the last iterator

    """

    def __init__(self, source_iterable):
        self.input_iterator = iter(source_iterable)
        self.leftovers = None
        self.leftovers_index = 0
        self._iterator_in_progress = False

    def take(self, n):
        if self._iterator_in_progress:
            raise ValueError(
                "cannot call take() again until the first iterator is"
                " exhausted (has raised StopIteration)")
        self._iterator_in_progress = True

        try:
            if self.leftovers:
                # All this string slicing is a little awkward, but it's for
                # a good reason. Consider a length N string that someone is
                # taking k bytes at a time.
                #
                # With this implementation, we create one new string of
                # length k (copying the bytes) on each call to take(). Once
                # the whole input has been consumed, each byte has been
                # copied exactly once, giving O(N) bytes copied.
                #
                # If, instead of this, we were to set leftovers =
                # leftovers[k:] and omit leftovers_index, then each call to
                # take() would copy k bytes to create the desired substring,
                # then copy all the remaining bytes to reset leftovers,
                # resulting in an overall O(N^2) bytes copied.
                llen = len(self.leftovers) - self.leftovers_index
                if llen <= n:
                    n -= llen
                    to_yield = self.leftovers[self.leftovers_index:]
                    self.leftovers = None
                    self.leftovers_index = 0
                    yield to_yield
                else:
                    to_yield = self.leftovers[
                        self.leftovers_index:(self.leftovers_index + n)]
                    self.leftovers_index += n
                    n = 0
                    yield to_yield

            while n > 0:
                try:
                    chunk = next(self.input_iterator)
                except StopIteration:
                    return
                cl = len(chunk)
                if cl <= n:
                    n -= cl
                    yield chunk
                else:
                    self.leftovers = chunk
                    self.leftovers_index = n
                    yield chunk[:n]
                    n = 0
        finally:
            self._iterator_in_progress = False


def ismount(path):
    """
    Test whether a path is a mount point. This will catch any
    exceptions and translate them into a False return value
    Use ismount_raw to have the exceptions raised instead.
    """
    try:
        return ismount_raw(path)
    except OSError:
        return False


def ismount_raw(path):
    """
    Test whether a path is a mount point. Whereas ismount will catch
    any exceptions and just return False, this raw version will not
    catch exceptions.

    This is code hijacked from C Python 2.6.8, adapted to remove the extra
    lstat() system call.
    """
    try:
        s1 = os.lstat(path)
    except os.error as err:
        if err.errno == errno.ENOENT:
            # It doesn't exist -- so not a mount point :-)
            return False
        raise

    if stat.S_ISLNK(s1.st_mode):
        # Some environments (like vagrant-swift-all-in-one) use a symlink at
        # the device level but could still provide a stubfile in the target
        # to indicate that it should be treated as a mount point for swift's
        # purposes.
        if os.path.isfile(os.path.join(path, ".ismount")):
            return True
        # Otherwise, a symlink can never be a mount point
        return False

    s2 = os.lstat(os.path.join(path, '..'))
    dev1 = s1.st_dev
    dev2 = s2.st_dev
    if dev1 != dev2:
        # path/.. on a different device as path
        return True

    ino1 = s1.st_ino
    ino2 = s2.st_ino
    if ino1 == ino2:
        # path/.. is the same i-node as path
        return True

    # Device and inode checks are not properly working inside containerized
    # environments, therefore using a workaround to check if there is a
    # stubfile placed by an operator
    if os.path.isfile(os.path.join(path, ".ismount")):
        return True

    return False


def close_if_possible(maybe_closable):
    close_method = getattr(maybe_closable, 'close', None)
    if callable(close_method):
        return close_method()


@contextmanager
def closing_if_possible(maybe_closable):
    """
    Like contextlib.closing(), but doesn't crash if the object lacks a close()
    method.

    PEP 333 (WSGI) says: "If the iterable returned by the application has a
    close() method, the server or gateway must call that method upon
    completion of the current request[.]" This function makes that easier.
    """
    try:
        yield maybe_closable
    finally:
        close_if_possible(maybe_closable)


def drain_and_close(response_or_app_iter):
    """
    Drain and close a swob or WSGI response.

    This ensures we don't log a 499 in the proxy just because we realized we
    don't care about the body of an error.
    """
    app_iter = getattr(response_or_app_iter, 'app_iter', response_or_app_iter)
    if app_iter is None:  # for example, if we used the Response.body property
        return
    for _chunk in app_iter:
        pass
    close_if_possible(app_iter)


_rfc_token = r'[^()<>@,;:\"/\[\]?={}\x00-\x20\x7f]+'
_rfc_extension_pattern = re.compile(
    r'(?:\s*;\s*(' + _rfc_token + r")\s*(?:=\s*(" + _rfc_token +
    r'|"(?:[^"\\]|\\.)*"))?)')

_content_range_pattern = re.compile(r'^bytes (\d+)-(\d+)/(\d+)$')


def parse_content_range(content_range):
    """
    Parse a content-range header into (first_byte, last_byte, total_size).

    See RFC 7233 section 4.2 for details on the header format, but it's
    basically "Content-Range: bytes ${start}-${end}/${total}".

    :param content_range: Content-Range header value to parse,
        e.g. "bytes 100-1249/49004"
    :returns: 3-tuple (start, end, total)
    :raises ValueError: if malformed
    """
    found = re.search(_content_range_pattern, content_range)
    if not found:
        raise ValueError("malformed Content-Range %r" % (content_range,))
    return tuple(int(x) for x in found.groups())


def parse_content_type(content_type):
    """
    Parse a content-type and its parameters into values.
    RFC 2616 sec 14.17 and 3.7 are pertinent.

    **Examples**::

        'text/plain; charset=UTF-8' -> ('text/plain', [('charset, 'UTF-8')])
        'text/plain; charset=UTF-8; level=1' ->
            ('text/plain', [('charset, 'UTF-8'), ('level', '1')])

    :param content_type: content_type to parse
    :returns: a tuple containing (content type, list of k, v parameter tuples)
    """
    parm_list = []
    if ';' in content_type:
        content_type, parms = content_type.split(';', 1)
        parms = ';' + parms
        for m in _rfc_extension_pattern.findall(parms):
            key = m[0].strip()
            value = m[1].strip()
            parm_list.append((key, value))
    return content_type, parm_list


def extract_swift_bytes(content_type):
    """
    Parse a content-type and return a tuple containing:
        - the content_type string minus any swift_bytes param,
        -  the swift_bytes value or None if the param was not found

    :param content_type: a content-type string
    :return: a tuple of (content-type, swift_bytes or None)
    """
    content_type, params = parse_content_type(content_type)
    swift_bytes = None
    for k, v in params:
        if k == 'swift_bytes':
            swift_bytes = v
        else:
            content_type += ';%s=%s' % (k, v)
    return content_type, swift_bytes


def override_bytes_from_content_type(listing_dict, logger=None):
    """
    Takes a dict from a container listing and overrides the content_type,
    bytes fields if swift_bytes is set.
    """
    listing_dict['content_type'], swift_bytes = extract_swift_bytes(
        listing_dict['content_type'])
    if swift_bytes is not None:
        try:
            listing_dict['bytes'] = int(swift_bytes)
        except ValueError:
            if logger:
                logger.exception("Invalid swift_bytes")


def clean_content_type(value):
    if ';' in value:
        left, right = value.rsplit(';', 1)
        if right.lstrip().startswith('swift_bytes='):
            return left
    return value


def quote(value, safe='/'):
    """
    Patched version of urllib.quote that encodes utf-8 strings before quoting
    """
    quoted = _quote(get_valid_utf8_str(value), safe)
    if isinstance(value, six.binary_type):
        quoted = quoted.encode('utf-8')
    return quoted


def get_expirer_container(x_delete_at, expirer_divisor, acc, cont, obj):
    """
    Returns an expiring object container name for given X-Delete-At and
    (native string) a/c/o.
    """
    shard_int = int(hash_path(acc, cont, obj), 16) % 100
    return normalize_delete_at_timestamp(
        int(x_delete_at) // expirer_divisor * expirer_divisor - shard_int)


class _MultipartMimeFileLikeObject(object):

    def __init__(self, wsgi_input, boundary, input_buffer, read_chunk_size):
        self.no_more_data_for_this_file = False
        self.no_more_files = False
        self.wsgi_input = wsgi_input
        self.boundary = boundary
        self.input_buffer = input_buffer
        self.read_chunk_size = read_chunk_size

    def read(self, length=None):
        if not length:
            length = self.read_chunk_size
        if self.no_more_data_for_this_file:
            return b''

        # read enough data to know whether we're going to run
        # into a boundary in next [length] bytes
        if len(self.input_buffer) < length + len(self.boundary) + 2:
            to_read = length + len(self.boundary) + 2
            while to_read > 0:
                try:
                    chunk = self.wsgi_input.read(to_read)
                except (IOError, ValueError) as e:
                    raise swift.common.exceptions.ChunkReadError(str(e))
                to_read -= len(chunk)
                self.input_buffer += chunk
                if not chunk:
                    self.no_more_files = True
                    break

        boundary_pos = self.input_buffer.find(self.boundary)

        # boundary does not exist in the next (length) bytes
        if boundary_pos == -1 or boundary_pos > length:
            ret = self.input_buffer[:length]
            self.input_buffer = self.input_buffer[length:]
        # if it does, just return data up to the boundary
        else:
            ret, self.input_buffer = self.input_buffer.split(self.boundary, 1)
            self.no_more_files = self.input_buffer.startswith(b'--')
            self.no_more_data_for_this_file = True
            self.input_buffer = self.input_buffer[2:]
        return ret

    def readline(self):
        if self.no_more_data_for_this_file:
            return b''
        boundary_pos = newline_pos = -1
        while newline_pos < 0 and boundary_pos < 0:
            try:
                chunk = self.wsgi_input.read(self.read_chunk_size)
            except (IOError, ValueError) as e:
                raise swift.common.exceptions.ChunkReadError(str(e))
            self.input_buffer += chunk
            newline_pos = self.input_buffer.find(b'\r\n')
            boundary_pos = self.input_buffer.find(self.boundary)
            if not chunk:
                self.no_more_files = True
                break
        # found a newline
        if newline_pos >= 0 and \
                (boundary_pos < 0 or newline_pos < boundary_pos):
            # Use self.read to ensure any logic there happens...
            ret = b''
            to_read = newline_pos + 2
            while to_read > 0:
                chunk = self.read(to_read)
                # Should never happen since we're reading from input_buffer,
                # but just for completeness...
                if not chunk:
                    break
                to_read -= len(chunk)
                ret += chunk
            return ret
        else:  # no newlines, just return up to next boundary
            return self.read(len(self.input_buffer))


def iter_multipart_mime_documents(wsgi_input, boundary, read_chunk_size=4096):
    """
    Given a multi-part-mime-encoded input file object and boundary,
    yield file-like objects for each part. Note that this does not
    split each part into headers and body; the caller is responsible
    for doing that if necessary.

    :param wsgi_input: The file-like object to read from.
    :param boundary: The mime boundary to separate new file-like objects on.
    :returns: A generator of file-like objects for each part.
    :raises MimeInvalid: if the document is malformed
    """
    boundary = b'--' + boundary
    blen = len(boundary) + 2  # \r\n
    try:
        got = wsgi_input.readline(blen)
        while got == b'\r\n':
            got = wsgi_input.readline(blen)
    except (IOError, ValueError) as e:
        raise swift.common.exceptions.ChunkReadError(str(e))

    if got.strip() != boundary:
        raise swift.common.exceptions.MimeInvalid(
            'invalid starting boundary: wanted %r, got %r' % (boundary, got))
    boundary = b'\r\n' + boundary
    input_buffer = b''
    done = False
    while not done:
        it = _MultipartMimeFileLikeObject(wsgi_input, boundary, input_buffer,
                                          read_chunk_size)
        yield it
        done = it.no_more_files
        input_buffer = it.input_buffer


def parse_mime_headers(doc_file):
    """
    Takes a file-like object containing a MIME document and returns a
    HeaderKeyDict containing the headers. The body of the message is not
    consumed: the position in doc_file is left at the beginning of the body.

    This function was inspired by the Python standard library's
    http.client.parse_headers.

    :param doc_file: binary file-like object containing a MIME document
    :returns: a swift.common.swob.HeaderKeyDict containing the headers
    """
    headers = []
    while True:
        line = doc_file.readline()
        done = line in (b'\r\n', b'\n', b'')
        if six.PY3:
            try:
                line = line.decode('utf-8')
            except UnicodeDecodeError:
                line = line.decode('latin1')
        headers.append(line)
        if done:
            break
    if six.PY3:
        header_string = ''.join(headers)
    else:
        header_string = b''.join(headers)
    headers = email.parser.Parser().parsestr(header_string)
    return HeaderKeyDict(headers)


def mime_to_document_iters(input_file, boundary, read_chunk_size=4096):
    """
    Takes a file-like object containing a multipart MIME document and
    returns an iterator of (headers, body-file) tuples.

    :param input_file: file-like object with the MIME doc in it
    :param boundary: MIME boundary, sans dashes
        (e.g. "divider", not "--divider")
    :param read_chunk_size: size of strings read via input_file.read()
    """
    if six.PY3 and isinstance(boundary, str):
        # Since the boundary is in client-supplied headers, it can contain
        # garbage that trips us and we don't like client-induced 500.
        boundary = boundary.encode('latin-1', errors='replace')
    doc_files = iter_multipart_mime_documents(input_file, boundary,
                                              read_chunk_size)
    for i, doc_file in enumerate(doc_files):
        # this consumes the headers and leaves just the body in doc_file
        headers = parse_mime_headers(doc_file)
        yield (headers, doc_file)


def maybe_multipart_byteranges_to_document_iters(app_iter, content_type):
    """
    Takes an iterator that may or may not contain a multipart MIME document
    as well as content type and returns an iterator of body iterators.

    :param app_iter: iterator that may contain a multipart MIME document
    :param content_type: content type of the app_iter, used to determine
                         whether it conains a multipart document and, if
                         so, what the boundary is between documents
    """
    content_type, params_list = parse_content_type(content_type)
    if content_type != 'multipart/byteranges':
        yield app_iter
        return

    body_file = FileLikeIter(app_iter)
    boundary = dict(params_list)['boundary']
    for _headers, body in mime_to_document_iters(body_file, boundary):
        yield (chunk for chunk in iter(lambda: body.read(65536), b''))


def document_iters_to_multipart_byteranges(ranges_iter, boundary):
    """
    Takes an iterator of range iters and yields a multipart/byteranges MIME
    document suitable for sending as the body of a multi-range 206 response.

    See document_iters_to_http_response_body for parameter descriptions.
    """
    if not isinstance(boundary, bytes):
        boundary = boundary.encode('ascii')

    divider = b"--" + boundary + b"\r\n"
    terminator = b"--" + boundary + b"--"

    for range_spec in ranges_iter:
        start_byte = range_spec["start_byte"]
        end_byte = range_spec["end_byte"]
        entity_length = range_spec.get("entity_length", "*")
        content_type = range_spec["content_type"]
        part_iter = range_spec["part_iter"]
        if not isinstance(content_type, bytes):
            content_type = str(content_type).encode('utf-8')
        if not isinstance(entity_length, bytes):
            entity_length = str(entity_length).encode('utf-8')

        part_header = b''.join((
            divider,
            b"Content-Type: ", content_type, b"\r\n",
            b"Content-Range: ", b"bytes %d-%d/%s\r\n" % (
                start_byte, end_byte, entity_length),
            b"\r\n"
        ))
        yield part_header

        for chunk in part_iter:
            yield chunk
        yield b"\r\n"
    yield terminator


def document_iters_to_http_response_body(ranges_iter, boundary, multipart,
                                         logger):
    """
    Takes an iterator of range iters and turns it into an appropriate
    HTTP response body, whether that's multipart/byteranges or not.

    This is almost, but not quite, the inverse of
    request_helpers.http_response_to_document_iters(). This function only
    yields chunks of the body, not any headers.

    :param ranges_iter: an iterator of dictionaries, one per range.
        Each dictionary must contain at least the following key:
        "part_iter": iterator yielding the bytes in the range

        Additionally, if multipart is True, then the following other keys
        are required:

        "start_byte": index of the first byte in the range
        "end_byte": index of the last byte in the range
        "content_type": value for the range's Content-Type header

        Finally, there is one optional key that is used in the
            multipart/byteranges case:

        "entity_length": length of the requested entity (not necessarily
            equal to the response length). If omitted, "*" will be used.

        Each part_iter will be exhausted prior to calling next(ranges_iter).

    :param boundary: MIME boundary to use, sans dashes (e.g. "boundary", not
        "--boundary").
    :param multipart: True if the response should be multipart/byteranges,
        False otherwise. This should be True if and only if you have 2 or
        more ranges.
    :param logger: a logger
    """
    if multipart:
        return document_iters_to_multipart_byteranges(ranges_iter, boundary)
    else:
        try:
            response_body_iter = next(ranges_iter)['part_iter']
        except StopIteration:
            return ''

        # We need to make sure ranges_iter does not get garbage-collected
        # before response_body_iter is exhausted. The reason is that
        # ranges_iter has a finally block that calls close_swift_conn, and
        # so if that finally block fires before we read response_body_iter,
        # there's nothing there.
        def string_along(useful_iter, useless_iter_iter, logger):
            with closing_if_possible(useful_iter):
                for x in useful_iter:
                    yield x

            try:
                next(useless_iter_iter)
            except StopIteration:
                pass
            else:
                logger.warning(
                    "More than one part in a single-part response?")

        return string_along(response_body_iter, ranges_iter, logger)


def multipart_byteranges_to_document_iters(input_file, boundary,
                                           read_chunk_size=4096):
    """
    Takes a file-like object containing a multipart/byteranges MIME document
    (see RFC 7233, Appendix A) and returns an iterator of (first-byte,
    last-byte, length, document-headers, body-file) 5-tuples.

    :param input_file: file-like object with the MIME doc in it
    :param boundary: MIME boundary, sans dashes
        (e.g. "divider", not "--divider")
    :param read_chunk_size: size of strings read via input_file.read()
    """
    for headers, body in mime_to_document_iters(input_file, boundary,
                                                read_chunk_size):
        first_byte, last_byte, length = parse_content_range(
            headers.get('content-range'))
        yield (first_byte, last_byte, length, headers.items(), body)


#: Regular expression to match form attributes.
ATTRIBUTES_RE = re.compile(r'(\w+)=(".*?"|[^";]+)(; ?|$)')


def parse_content_disposition(header):
    """
    Given the value of a header like:
    Content-Disposition: form-data; name="somefile"; filename="test.html"

    Return data like
    ("form-data", {"name": "somefile", "filename": "test.html"})

    :param header: Value of a header (the part after the ': ').
    :returns: (value name, dict) of the attribute data parsed (see above).
    """
    attributes = {}
    attrs = ''
    if ';' in header:
        header, attrs = [x.strip() for x in header.split(';', 1)]
    m = True
    while m:
        m = ATTRIBUTES_RE.match(attrs)
        if m:
            attrs = attrs[len(m.group(0)):]
            attributes[m.group(1)] = m.group(2).strip('"')
    return header, attributes


try:
    _test_md5 = hashlib.md5(usedforsecurity=False)  # nosec

    def md5(string=b'', usedforsecurity=True):
        """Return an md5 hashlib object using usedforsecurity parameter

        For python distributions that support the usedforsecurity keyword
        parameter, this passes the parameter through as expected.
        See https://bugs.python.org/issue9216
        """
        return hashlib.md5(string, usedforsecurity=usedforsecurity)  # nosec
except TypeError:
    def md5(string=b'', usedforsecurity=True):
        """Return an md5 hashlib object without usedforsecurity parameter

        For python distributions that do not yet support this keyword
        parameter, we drop the parameter
        """
        return hashlib.md5(string)  # nosec


class NamespaceOuterBound(object):
    """
    A custom singleton type to be subclassed for the outer bounds of
    Namespaces.
    """
    _singleton = None

    def __new__(cls):
        if cls is NamespaceOuterBound:
            raise TypeError('NamespaceOuterBound is an abstract class; '
                            'only subclasses should be instantiated')
        if cls._singleton is None:
            cls._singleton = super(NamespaceOuterBound, cls).__new__(cls)
        return cls._singleton

    def __str__(self):
        return ''

    def __repr__(self):
        return type(self).__name__

    def __bool__(self):
        return False

    __nonzero__ = __bool__


@functools.total_ordering
class Namespace(object):
    """
    A Namespace encapsulates parameters that define a range of the object
    namespace.

    :param name: the name of the ``Namespace``.
    :param lower: the lower bound of object names contained in the namespace;
        the lower bound *is not* included in the namespace.
    :param upper: the upper bound of object names contained in the namespace;
        the upper bound *is* included in the namespace.
    """
    __slots__ = ('_lower', '_upper', 'name')

    @functools.total_ordering
    class MaxBound(NamespaceOuterBound):
        # singleton for maximum bound
        def __ge__(self, other):
            return True

    @functools.total_ordering
    class MinBound(NamespaceOuterBound):
        # singleton for minimum bound
        def __le__(self, other):
            return True

    MIN = MinBound()
    MAX = MaxBound()

    def __init__(self, name, lower, upper):
        self._lower = Namespace.MIN
        self._upper = Namespace.MAX
        self.lower = lower
        self.upper = upper
        self.name = name

    def __iter__(self):
        yield 'name', str(self.name)
        yield 'lower', self.lower_str
        yield 'upper', self.upper_str

    def __repr__(self):
        return '%s(%s)' % (self.__class__.__name__, ', '.join(
            '%s=%r' % prop for prop in self))

    def __lt__(self, other):
        # a Namespace is less than other if its entire namespace is less than
        # other; if other is another Namespace that implies that this
        # Namespace's upper must be less than or equal to the other
        # Namespace's lower
        if self.upper == Namespace.MAX:
            return False
        if isinstance(other, Namespace):
            return self.upper <= other.lower
        elif other is None:
            return True
        else:
            return self.upper < self._encode(other)

    def __gt__(self, other):
        # a Namespace is greater than other if its entire namespace is greater
        # than other; if other is another Namespace that implies that this
        # Namespace's lower must be less greater than or equal to the other
        # Namespace's upper
        if self.lower == Namespace.MIN:
            return False
        if isinstance(other, Namespace):
            return self.lower >= other.upper
        elif other is None:
            return False
        else:
            return self.lower >= self._encode(other)

    def __eq__(self, other):
        # test for equality of range bounds only
        if not isinstance(other, Namespace):
            return False
        return self.lower == other.lower and self.upper == other.upper

    def __ne__(self, other):
        return not (self == other)

    def __contains__(self, item):
        # test if the given item is within the namespace
        if item == '':
            return False
        item = self._encode_bound(item)
        return self.lower < item <= self.upper

    @classmethod
    def _encode(cls, value):
        if six.PY2 and isinstance(value, six.text_type):
            return value.encode('utf-8')
        if six.PY3 and isinstance(value, six.binary_type):
            # This should never fail -- the value should always be coming from
            # valid swift paths, which means UTF-8
            return value.decode('utf-8')
        return value

    def _encode_bound(self, bound):
        if isinstance(bound, NamespaceOuterBound):
            return bound
        if not (isinstance(bound, six.text_type) or
                isinstance(bound, six.binary_type)):
            raise TypeError('must be a string type')
        return self._encode(bound)

    @property
    def lower(self):
        return self._lower

    @property
    def lower_str(self):
        return str(self.lower)

    @lower.setter
    def lower(self, value):
        if value is None or (value == b"" if isinstance(value, bytes) else
                             value == u""):
            value = Namespace.MIN
        try:
            value = self._encode_bound(value)
        except TypeError as err:
            raise TypeError('lower %s' % err)
        if value > self._upper:
            raise ValueError(
                'lower (%r) must be less than or equal to upper (%r)' %
                (value, self.upper))
        self._lower = value

    @property
    def upper(self):
        return self._upper

    @property
    def upper_str(self):
        return str(self.upper)

    @upper.setter
    def upper(self, value):
        if value is None or (value == b"" if isinstance(value, bytes) else
                             value == u""):
            value = Namespace.MAX
        try:
            value = self._encode_bound(value)
        except TypeError as err:
            raise TypeError('upper %s' % err)
        if value < self._lower:
            raise ValueError(
                'upper (%r) must be greater than or equal to lower (%r)' %
                (value, self.lower))
        self._upper = value

    @property
    def end_marker(self):
        return self.upper_str + '\x00' if self.upper else ''

    def entire_namespace(self):
        """
        Returns True if this namespace includes the entire namespace, False
        otherwise.
        """
        return (self.lower == Namespace.MIN and
                self.upper == Namespace.MAX)

    def overlaps(self, other):
        """
        Returns True if this namespace overlaps with the other namespace.

        :param other: an instance of :class:`~swift.common.utils.Namespace`
        """
        if not isinstance(other, Namespace):
            return False
        return max(self.lower, other.lower) < min(self.upper, other.upper)

    def includes(self, other):
        """
        Returns True if this namespace includes the whole of the other
        namespace, False otherwise.

        :param other: an instance of :class:`~swift.common.utils.Namespace`
        """
        return (self.lower <= other.lower) and (other.upper <= self.upper)

    def expand(self, donors):
        """
        Expands the bounds as necessary to match the minimum and maximum bounds
        of the given donors.

        :param donors: A list of :class:`~swift.common.utils.Namespace`
        :return: True if the bounds have been modified, False otherwise.
        """
        modified = False
        new_lower = self.lower
        new_upper = self.upper
        for donor in donors:
            new_lower = min(new_lower, donor.lower)
            new_upper = max(new_upper, donor.upper)
        if self.lower > new_lower or self.upper < new_upper:
            self.lower = new_lower
            self.upper = new_upper
            modified = True
        return modified


class NamespaceBoundList(object):
    def __init__(self, bounds):
        """
        Encapsulate a compact representation of namespaces. Each item in the
        list is a list [lower bound, name].

        :param bounds: a list of lists ``[lower bound, name]``. The list
            should be ordered by ``lower bound``.
        """
        self.bounds = [] if bounds is None else bounds

    def __eq__(self, other):
        # test for equality of NamespaceBoundList objects only
        if not isinstance(other, NamespaceBoundList):
            return False
        return self.bounds == other.bounds

    @classmethod
    def parse(cls, namespaces):
        """
        Create a NamespaceBoundList object by parsing a list of Namespaces or
        shard ranges and only storing the compact bounds list.

        Each Namespace in the given list of ``namespaces`` provides the next
        [lower bound, name] list to append to the NamespaceBoundList. The
        given ``namespaces`` should be contiguous because the
        NamespaceBoundList only stores lower bounds; if ``namespaces`` has
        overlaps then at least one of the overlapping namespaces may be
        ignored; similarly, gaps between namespaces are not represented in the
        NamespaceBoundList.

        :param namespaces: A list of Namespace instances. The list should be
            ordered by namespace bounds.
        :return: a NamespaceBoundList.
        """
        if not namespaces:
            return None
        bounds = []
        upper = namespaces[0].lower
        for ns in namespaces:
            if ns.lower < upper:
                # Discard overlapping namespace.
                # Overlapping namespaces are expected in lists of shard ranges
                # fetched from the backend. For example, while a parent
                # container is in the process of sharding, the parent shard
                # range and its children shard ranges may be returned in the
                # list of shard ranges. However, the backend sorts the list by
                # (upper, state, lower, name) such that the children precede
                # the parent, and it is the children that we prefer to retain
                # in the NamespaceBoundList. For example, these namespaces:
                #   (a-b, "child1"), (b-c, "child2"), (a-c, "parent")
                # would result in a NamespaceBoundList:
                #   (a, "child1"), (b, "child2")
                # Unexpected overlaps or gaps may result in namespaces being
                # 'extended' because only lower bounds are stored. For example,
                # these namespaces:
                #   (a-b, "ns1"), (d-e, "ns2")
                # would result in a NamespaceBoundList:
                #   (a, "ns1"), (d, "ns2")
                # When used to find a target namespace for an object update
                # that lies in a gap, the NamespaceBoundList will map the
                # object name to the preceding namespace. In the example, an
                # object named "c" would be mapped to "ns1". (In previous
                # versions, an object update lying in a gap would have been
                # mapped to the root container.)
                continue
            bounds.append([ns.lower_str, str(ns.name)])
            upper = ns.upper
        return cls(bounds)

    def get_namespace(self, item):
        """
        Get a Namespace instance that contains ``item`` by bisecting on the
        lower bounds directly. This function is used for performance sensitive
        path, for example, '_get_update_shard' in proxy object controller. For
        normal paths, convert NamespaceBoundList to a list of Namespaces, and
        use `~swift.common.utils.find_namespace` or
        `~swift.common.utils.filter_namespaces`.

        :param item: The item for a which a Namespace is to be found.
        :return: the Namespace that contains ``item``.
        """
        pos = bisect.bisect(self.bounds, [item]) - 1
        lower, name = self.bounds[pos]
        upper = ('' if pos + 1 == len(self.bounds)
                 else self.bounds[pos + 1][0])
        return Namespace(name, lower, upper)

    def get_namespaces(self):
        """
        Get the contained namespaces as a list of contiguous Namespaces ordered
        by lower bound.

        :return: A list of Namespace objects which are ordered by
            ``lower bound``.
        """
        if not self.bounds:
            return []
        namespaces = []
        num_ns = len(self.bounds)
        for i in range(num_ns):
            lower, name = self.bounds[i]
            upper = ('' if i + 1 == num_ns else self.bounds[i + 1][0])
            namespaces.append(Namespace(name, lower, upper))
        return namespaces


class ShardName(object):
    """
    Encapsulates the components of a shard name.

    Instances of this class would typically be constructed via the create() or
    parse() class methods.

    Shard names have the form:

        <account>/<root_container>-<parent_container_hash>-<timestamp>-<index>

    Note: some instances of :class:`~swift.common.utils.ShardRange` have names
    that will NOT parse as a :class:`~swift.common.utils.ShardName`; e.g. a
    root container's own shard range will have a name format of
    <account>/<root_container> which will raise ValueError if passed to parse.
    """

    def __init__(self, account, root_container,
                 parent_container_hash,
                 timestamp,
                 index):
        self.account = self._validate(account)
        self.root_container = self._validate(root_container)
        self.parent_container_hash = self._validate(parent_container_hash)
        self.timestamp = Timestamp(timestamp)
        self.index = int(index)

    @classmethod
    def _validate(cls, arg):
        if arg is None:
            raise ValueError('arg must not be None')
        return arg

    def __str__(self):
        return '%s/%s-%s-%s-%s' % (self.account,
                                   self.root_container,
                                   self.parent_container_hash,
                                   self.timestamp.internal,
                                   self.index)

    @classmethod
    def hash_container_name(cls, container_name):
        """
        Calculates the hash of a container name.

        :param container_name: name to be hashed.
        :return: the hexdigest of the md5 hash of ``container_name``.
        :raises ValueError: if ``container_name`` is None.
        """
        cls._validate(container_name)
        if not isinstance(container_name, bytes):
            container_name = container_name.encode('utf-8')
        hash = md5(container_name, usedforsecurity=False).hexdigest()
        return hash

    @classmethod
    def create(cls, account, root_container, parent_container,
               timestamp, index):
        """
        Create an instance of :class:`~swift.common.utils.ShardName`.

        :param account: the hidden internal account to which the shard
            container belongs.
        :param root_container: the name of the root container for the shard.
        :param parent_container: the name of the parent container for the
            shard; for initial first generation shards this should be the same
            as ``root_container``; for shards of shards this should be the name
            of the sharding shard container.
        :param timestamp: an instance of :class:`~swift.common.utils.Timestamp`
        :param index: a unique index that will distinguish the path from any
            other path generated using the same combination of
            ``account``, ``root_container``, ``parent_container`` and
            ``timestamp``.

        :return: an instance of :class:`~swift.common.utils.ShardName`.
        :raises ValueError: if any argument is None
        """
        # we make the shard name unique with respect to other shards names by
        # embedding a hash of the parent container name; we use a hash (rather
        # than the actual parent container name) to prevent shard names become
        # longer with every generation.
        parent_container_hash = cls.hash_container_name(parent_container)
        return cls(account, root_container, parent_container_hash, timestamp,
                   index)

    @classmethod
    def parse(cls, name):
        """
        Parse ``name`` to an instance of
        :class:`~swift.common.utils.ShardName`.

        :param name: a shard name which should have the form:
            <account>/
            <root_container>-<parent_container_hash>-<timestamp>-<index>

        :return: an instance of :class:`~swift.common.utils.ShardName`.
        :raises ValueError: if ``name`` is not a valid shard name.
        """
        try:
            account, container = name.split('/', 1)
            root_container, parent_container_hash, timestamp, index = \
                container.rsplit('-', 3)
            return cls(account, root_container, parent_container_hash,
                       timestamp, index)
        except ValueError:
            raise ValueError('invalid name: %s' % name)


class ShardRange(Namespace):
    """
    A ShardRange encapsulates sharding state related to a container including
    lower and upper bounds that define the object namespace for which the
    container is responsible.

    Shard ranges may be persisted in a container database. Timestamps
    associated with subsets of the shard range attributes are used to resolve
    conflicts when a shard range needs to be merged with an existing shard
    range record and the most recent version of an attribute should be
    persisted.

    :param name: the name of the shard range; this should take the form of a
        path to a container i.e. <account_name>/<container_name>.
    :param timestamp: a timestamp that represents the time at which the
        shard range's ``lower``, ``upper`` or ``deleted`` attributes were
        last modified.
    :param lower: the lower bound of object names contained in the shard range;
        the lower bound *is not* included in the shard range namespace.
    :param upper: the upper bound of object names contained in the shard range;
        the upper bound *is* included in the shard range namespace.
    :param object_count: the number of objects in the shard range; defaults to
        zero.
    :param bytes_used: the number of bytes in the shard range; defaults to
        zero.
    :param meta_timestamp: a timestamp that represents the time at which the
        shard range's ``object_count`` and ``bytes_used`` were last updated;
        defaults to the value of ``timestamp``.
    :param deleted: a boolean; if True the shard range is considered to be
        deleted.
    :param state: the state; must be one of ShardRange.STATES; defaults to
        CREATED.
    :param state_timestamp: a timestamp that represents the time at which
        ``state`` was forced to its current value; defaults to the value of
        ``timestamp``. This timestamp is typically not updated with every
        change of ``state`` because in general conflicts in ``state``
        attributes are resolved by choosing the larger ``state`` value.
        However, when this rule does not apply, for example when changing state
        from ``SHARDED`` to ``ACTIVE``, the ``state_timestamp`` may be advanced
        so that the new ``state`` value is preferred over any older ``state``
        value.
    :param epoch: optional epoch timestamp which represents the time at which
        sharding was enabled for a container.
    :param reported: optional indicator that this shard and its stats have
        been reported to the root container.
    :param tombstones: the number of tombstones in the shard range; defaults to
        -1 to indicate that the value is unknown.
    """
    FOUND = 10
    CREATED = 20
    CLEAVED = 30
    ACTIVE = 40
    SHRINKING = 50
    SHARDING = 60
    SHARDED = 70
    SHRUNK = 80
    STATES = {FOUND: 'found',
              CREATED: 'created',
              CLEAVED: 'cleaved',
              ACTIVE: 'active',
              SHRINKING: 'shrinking',
              SHARDING: 'sharding',
              SHARDED: 'sharded',
              SHRUNK: 'shrunk'}
    STATES_BY_NAME = dict((v, k) for k, v in STATES.items())
    SHRINKING_STATES = (SHRINKING, SHRUNK)
    SHARDING_STATES = (SHARDING, SHARDED)
    CLEAVING_STATES = SHRINKING_STATES + SHARDING_STATES

    __slots__ = (
        'account', 'container',
        '_timestamp', '_meta_timestamp', '_state_timestamp', '_epoch',
        '_deleted', '_state', '_count', '_bytes',
        '_tombstones', '_reported')

    def __init__(self, name, timestamp=0,
                 lower=Namespace.MIN, upper=Namespace.MAX,
                 object_count=0, bytes_used=0, meta_timestamp=None,
                 deleted=False, state=None, state_timestamp=None, epoch=None,
                 reported=False, tombstones=-1, **kwargs):
        super(ShardRange, self).__init__(name=name, lower=lower, upper=upper)
        self.account = self.container = self._timestamp = \
            self._meta_timestamp = self._state_timestamp = self._epoch = None
        self._deleted = False
        self._state = None

        self.name = name
        self.timestamp = timestamp
        self.deleted = deleted
        self.object_count = object_count
        self.bytes_used = bytes_used
        self.meta_timestamp = meta_timestamp
        self.state = self.FOUND if state is None else state
        self.state_timestamp = state_timestamp
        self.epoch = epoch
        self.reported = reported
        self.tombstones = tombstones

    @classmethod
    def sort_key(cls, sr):
        # defines the sort order for shard ranges
        # note if this ever changes to *not* sort by upper first then it breaks
        # a key assumption for bisect, which is used by utils.find_namespace
        # with shard ranges.
        return sr.upper, sr.state, sr.lower, sr.name

    def is_child_of(self, parent):
        """
        Test if this shard range is a child of another shard range. The
        parent-child relationship is inferred from the names of the shard
        ranges. This method is limited to work only within the scope of the
        same user-facing account (with and without shard prefix).

        :param parent: an instance of ``ShardRange``.
        :return: True if ``parent`` is the parent of this shard range, False
            otherwise, assuming that they are within the same account.
        """
        # note: We limit the usages of this method to be within the same
        # account, because account shard prefix is configurable and it's hard
        # to perform checking without breaking backward-compatibility.
        try:
            self_parsed_name = ShardName.parse(self.name)
        except ValueError:
            # self is not a shard and therefore not a child.
            return False

        try:
            parsed_parent_name = ShardName.parse(parent.name)
            parent_root_container = parsed_parent_name.root_container
        except ValueError:
            # parent is a root container.
            parent_root_container = parent.container

        return (
            self_parsed_name.root_container == parent_root_container
            and self_parsed_name.parent_container_hash
            == ShardName.hash_container_name(parent.container)
        )

    def _find_root(self, parsed_name, shard_ranges):
        for sr in shard_ranges:
            if parsed_name.root_container == sr.container:
                return sr
        return None

    def find_root(self, shard_ranges):
        """
        Find this shard range's root shard range in the given ``shard_ranges``.

        :param shard_ranges: a list of instances of
            :class:`~swift.common.utils.ShardRange`
        :return: this shard range's root shard range if it is found in the
            list, otherwise None.
        """
        try:
            self_parsed_name = ShardName.parse(self.name)
        except ValueError:
            # not a shard
            return None
        return self._find_root(self_parsed_name, shard_ranges)

    def find_ancestors(self, shard_ranges):
        """
        Find this shard range's ancestor ranges in the given ``shard_ranges``.

        This method makes a best-effort attempt to identify this shard range's
        parent shard range, the parent's parent, etc., up to and including the
        root shard range. It is only possible to directly identify the parent
        of a particular shard range, so the search is recursive; if any member
        of the ancestry is not found then the search ends and older ancestors
        that may be in the list are not identified. The root shard range,
        however, will always be identified if it is present in the list.

        For example, given a list that contains parent, grandparent,
        great-great-grandparent and root shard ranges, but is missing the
        great-grandparent shard range, only the parent, grand-parent and root
        shard ranges will be identified.

        :param shard_ranges: a list of instances of
            :class:`~swift.common.utils.ShardRange`
        :return: a list of instances of
            :class:`~swift.common.utils.ShardRange` containing items in the
            given ``shard_ranges`` that can be identified as ancestors of this
            shard range. The list may not be complete if there are gaps in the
            ancestry, but is guaranteed to contain at least the parent and
            root shard ranges if they are present.
        """
        if not shard_ranges:
            return []

        try:
            self_parsed_name = ShardName.parse(self.name)
        except ValueError:
            # not a shard
            return []

        ancestors = []
        for sr in shard_ranges:
            if self.is_child_of(sr):
                ancestors.append(sr)
                break
        if ancestors:
            ancestors.extend(ancestors[0].find_ancestors(shard_ranges))
        else:
            root_sr = self._find_root(self_parsed_name, shard_ranges)
            if root_sr:
                ancestors.append(root_sr)
        return ancestors

    @classmethod
    def make_path(cls, shards_account, root_container, parent_container,
                  timestamp, index):
        """
        Returns a path for a shard container that is valid to use as a name
        when constructing a :class:`~swift.common.utils.ShardRange`.

        :param shards_account: the hidden internal account to which the shard
            container belongs.
        :param root_container: the name of the root container for the shard.
        :param parent_container: the name of the parent container for the
            shard; for initial first generation shards this should be the same
            as ``root_container``; for shards of shards this should be the name
            of the sharding shard container.
        :param timestamp: an instance of :class:`~swift.common.utils.Timestamp`
        :param index: a unique index that will distinguish the path from any
            other path generated using the same combination of
            ``shards_account``, ``root_container``, ``parent_container`` and
            ``timestamp``.
        :return: a string of the form <account_name>/<container_name>
        """
        timestamp = cls._to_timestamp(timestamp)
        return str(ShardName.create(shards_account,
                                    root_container,
                                    parent_container,
                                    timestamp,
                                    index))

    @classmethod
    def _to_timestamp(cls, timestamp):
        if timestamp is None or isinstance(timestamp, Timestamp):
            return timestamp
        return Timestamp(timestamp)

    @property
    def name(self):
        return '%s/%s' % (self.account, self.container)

    @name.setter
    def name(self, path):
        path = self._encode(path)
        if not path or len(path.split('/')) != 2 or not all(path.split('/')):
            raise ValueError(
                "Name must be of the form '<account>/<container>', got %r" %
                path)
        self.account, self.container = path.split('/')

    @property
    def timestamp(self):
        return self._timestamp

    @timestamp.setter
    def timestamp(self, ts):
        if ts is None:
            raise TypeError('timestamp cannot be None')
        self._timestamp = self._to_timestamp(ts)

    @property
    def meta_timestamp(self):
        if self._meta_timestamp is None:
            return self.timestamp
        return self._meta_timestamp

    @meta_timestamp.setter
    def meta_timestamp(self, ts):
        self._meta_timestamp = self._to_timestamp(ts)

    @property
    def object_count(self):
        return self._count

    @object_count.setter
    def object_count(self, count):
        count = int(count)
        if count < 0:
            raise ValueError('object_count cannot be < 0')
        self._count = count

    @property
    def bytes_used(self):
        return self._bytes

    @bytes_used.setter
    def bytes_used(self, bytes_used):
        bytes_used = int(bytes_used)
        if bytes_used < 0:
            raise ValueError('bytes_used cannot be < 0')
        self._bytes = bytes_used

    @property
    def tombstones(self):
        return self._tombstones

    @tombstones.setter
    def tombstones(self, tombstones):
        self._tombstones = int(tombstones)

    @property
    def row_count(self):
        """
        Returns the total number of rows in the shard range i.e. the sum of
        objects and tombstones.

        :return: the row count
        """
        return self.object_count + max(self.tombstones, 0)

    def update_meta(self, object_count, bytes_used, meta_timestamp=None):
        """
        Set the object stats metadata to the given values and update the
        meta_timestamp to the current time.

        :param object_count: should be an integer
        :param bytes_used: should be an integer
        :param meta_timestamp: timestamp for metadata; if not given the
            current time will be set.
        :raises ValueError: if ``object_count`` or ``bytes_used`` cannot be
            cast to an int, or if meta_timestamp is neither None nor can be
            cast to a :class:`~swift.common.utils.Timestamp`.
        """
        if self.object_count != int(object_count):
            self.object_count = int(object_count)
            self.reported = False

        if self.bytes_used != int(bytes_used):
            self.bytes_used = int(bytes_used)
            self.reported = False

        if meta_timestamp is None:
            self.meta_timestamp = Timestamp.now()
        else:
            self.meta_timestamp = meta_timestamp

    def update_tombstones(self, tombstones, meta_timestamp=None):
        """
        Set the tombstones metadata to the given values and update the
        meta_timestamp to the current time.

        :param tombstones: should be an integer
        :param meta_timestamp: timestamp for metadata; if not given the
            current time will be set.
        :raises ValueError: if ``tombstones`` cannot be cast to an int, or
            if meta_timestamp is neither None nor can be cast to a
            :class:`~swift.common.utils.Timestamp`.
        """
        tombstones = int(tombstones)
        if 0 <= tombstones != self.tombstones:
            self.tombstones = tombstones
            self.reported = False
        if meta_timestamp is None:
            self.meta_timestamp = Timestamp.now()
        else:
            self.meta_timestamp = meta_timestamp

    def increment_meta(self, object_count, bytes_used):
        """
        Increment the object stats metadata by the given values and update the
        meta_timestamp to the current time.

        :param object_count: should be an integer
        :param bytes_used: should be an integer
        :raises ValueError: if ``object_count`` or ``bytes_used`` cannot be
            cast to an int.
        """
        self.update_meta(self.object_count + int(object_count),
                         self.bytes_used + int(bytes_used))

    @classmethod
    def resolve_state(cls, state):
        """
        Given a value that may be either the name or the number of a state
        return a tuple of (state number, state name).

        :param state: Either a string state name or an integer state number.
        :return: A tuple (state number, state name)
        :raises ValueError: if ``state`` is neither a valid state name nor a
            valid state number.
        """
        try:
            try:
                # maybe it's a number
                float_state = float(state)
                state_num = int(float_state)
                if state_num != float_state:
                    raise ValueError('Invalid state %r' % state)
                state_name = cls.STATES[state_num]
            except (ValueError, TypeError):
                # maybe it's a state name
                state_name = state.lower()
                state_num = cls.STATES_BY_NAME[state_name]
        except (KeyError, AttributeError):
            raise ValueError('Invalid state %r' % state)
        return state_num, state_name

    @property
    def state(self):
        return self._state

    @state.setter
    def state(self, state):
        self._state = self.resolve_state(state)[0]

    @property
    def state_text(self):
        return self.STATES[self.state]

    @property
    def state_timestamp(self):
        if self._state_timestamp is None:
            return self.timestamp
        return self._state_timestamp

    @state_timestamp.setter
    def state_timestamp(self, ts):
        self._state_timestamp = self._to_timestamp(ts)

    @property
    def epoch(self):
        return self._epoch

    @epoch.setter
    def epoch(self, epoch):
        self._epoch = self._to_timestamp(epoch)

    @property
    def reported(self):
        return self._reported

    @reported.setter
    def reported(self, value):
        self._reported = bool(value)

    def update_state(self, state, state_timestamp=None):
        """
        Set state to the given value and optionally update the state_timestamp
        to the given time.

        :param state: new state, should be an integer
        :param state_timestamp: timestamp for state; if not given the
            state_timestamp will not be changed.
        :return: True if the state or state_timestamp was changed, False
            otherwise
        """
        if state_timestamp is None and self.state == state:
            return False
        self.state = state
        if state_timestamp is not None:
            self.state_timestamp = state_timestamp
        self.reported = False
        return True

    @property
    def deleted(self):
        return self._deleted

    @deleted.setter
    def deleted(self, value):
        self._deleted = bool(value)

    def set_deleted(self, timestamp=None):
        """
        Mark the shard range deleted and set timestamp to the current time.

        :param timestamp: optional timestamp to set; if not given the
            current time will be set.
        :return: True if the deleted attribute or timestamp was changed, False
            otherwise
        """
        if timestamp is None and self.deleted:
            return False
        self.deleted = True
        self.timestamp = timestamp or Timestamp.now()
        return True

    # A by-the-book implementation should probably hash the value, which
    # in our case would be account+container+lower+upper (+timestamp ?).
    # But we seem to be okay with just the identity.
    def __hash__(self):
        return id(self)

    def __repr__(self):
        return '%s<%r to %r as of %s, (%d, %d) as of %s, %s as of %s>' % (
            self.__class__.__name__, self.lower, self.upper,
            self.timestamp.internal, self.object_count, self.bytes_used,
            self.meta_timestamp.internal, self.state_text,
            self.state_timestamp.internal)

    def __iter__(self):
        yield 'name', self.name
        yield 'timestamp', self.timestamp.internal
        yield 'lower', str(self.lower)
        yield 'upper', str(self.upper)
        yield 'object_count', self.object_count
        yield 'bytes_used', self.bytes_used
        yield 'meta_timestamp', self.meta_timestamp.internal
        yield 'deleted', 1 if self.deleted else 0
        yield 'state', self.state
        yield 'state_timestamp', self.state_timestamp.internal
        yield 'epoch', self.epoch.internal if self.epoch is not None else None
        yield 'reported', 1 if self.reported else 0
        yield 'tombstones', self.tombstones

    def copy(self, timestamp=None, **kwargs):
        """
        Creates a copy of the ShardRange.

        :param timestamp: (optional) If given, the returned ShardRange will
            have all of its timestamps set to this value. Otherwise the
            returned ShardRange will have the original timestamps.
        :return: an instance of :class:`~swift.common.utils.ShardRange`
        """
        new = ShardRange.from_dict(dict(self, **kwargs))
        if timestamp:
            new.timestamp = timestamp
            new.meta_timestamp = new.state_timestamp = None
        return new

    @classmethod
    def from_dict(cls, params):
        """
        Return an instance constructed using the given dict of params. This
        method is deliberately less flexible than the class `__init__()` method
        and requires all of the `__init__()` args to be given in the dict of
        params.

        :param params: a dict of parameters
        :return: an instance of this class
        """
        return cls(
            params['name'], params['timestamp'], params['lower'],
            params['upper'], params['object_count'], params['bytes_used'],
            params['meta_timestamp'], params['deleted'], params['state'],
            params['state_timestamp'], params['epoch'],
            params.get('reported', 0), params.get('tombstones', -1))


class ShardRangeList(UserList):
    """
    This class provides some convenience functions for working with lists of
    :class:`~swift.common.utils.ShardRange`.

    This class does not enforce ordering or continuity of the list items:
    callers should ensure that items are added in order as appropriate.
    """

    def __getitem__(self, index):
        # workaround for py3 - not needed for py2.7,py3.8
        result = self.data[index]
        return ShardRangeList(result) if type(result) == list else result

    @property
    def lower(self):
        """
        Returns the lower bound of the first item in the list. Note: this will
        only be equal to the lowest bound of all items in the list if the list
        contents has been sorted.

        :return: lower bound of first item in the list, or Namespace.MIN
                 if the list is empty.
        """
        if not self:
            # empty list has range MIN->MIN
            return Namespace.MIN
        return self[0].lower

    @property
    def upper(self):
        """
        Returns the upper bound of the last item in the list. Note: this will
        only be equal to the uppermost bound of all items in the list if the
        list has previously been sorted.

        :return: upper bound of last item in the list, or Namespace.MIN
                 if the list is empty.
        """
        if not self:
            # empty list has range MIN->MIN
            return Namespace.MIN
        return self[-1].upper

    @property
    def object_count(self):
        """
        Returns the total number of objects of all items in the list.

        :return: total object count
        """
        return sum(sr.object_count for sr in self)

    @property
    def row_count(self):
        """
        Returns the total number of rows of all items in the list.

        :return: total row count
        """
        return sum(sr.row_count for sr in self)

    @property
    def bytes_used(self):
        """
        Returns the total number of bytes in all items in the list.

        :return: total bytes used
        """
        return sum(sr.bytes_used for sr in self)

    @property
    def timestamps(self):
        return set(sr.timestamp for sr in self)

    @property
    def states(self):
        return set(sr.state for sr in self)

    def includes(self, other):
        """
        Check if another ShardRange namespace is enclosed between the list's
        ``lower`` and ``upper`` properties. Note: the list's ``lower`` and
        ``upper`` properties will only equal the outermost bounds of all items
        in the list if the list has previously been sorted.

        Note: the list does not need to contain an item matching ``other`` for
        this method to return True, although if the list has been sorted and
        does contain an item matching ``other`` then the method will return
        True.

        :param other: an instance of :class:`~swift.common.utils.ShardRange`
        :return: True if other's namespace is enclosed, False otherwise.
        """
        return self.lower <= other.lower and self.upper >= other.upper

    def filter(self, includes=None, marker=None, end_marker=None):
        """
        Filter the list for those shard ranges whose namespace includes the
        ``includes`` name or any part of the namespace between ``marker`` and
        ``end_marker``. If none of ``includes``, ``marker`` or ``end_marker``
        are specified then all shard ranges will be returned.

        :param includes: a string; if not empty then only the shard range, if
            any, whose namespace includes this string will be returned, and
            ``marker`` and ``end_marker`` will be ignored.
        :param marker: if specified then only shard ranges whose upper bound is
            greater than this value will be returned.
        :param end_marker: if specified then only shard ranges whose lower
            bound is less than this value will be returned.
        :return: A new instance of :class:`~swift.common.utils.ShardRangeList`
            containing the filtered shard ranges.
        """
        return ShardRangeList(
            filter_namespaces(self, includes, marker, end_marker))

    def find_lower(self, condition):
        """
        Finds the first shard range satisfies the given condition and returns
        its lower bound.

        :param condition: A function that must accept a single argument of type
            :class:`~swift.common.utils.ShardRange` and return True if the
            shard range satisfies the condition or False otherwise.
        :return: The lower bound of the first shard range to satisfy the
            condition, or the ``upper`` value of this list if no such shard
            range is found.

        """
        for sr in self:
            if condition(sr):
                return sr.lower
        return self.upper


def find_namespace(item, namespaces):
    """
    Find a Namespace/ShardRange in given list of ``namespaces`` whose namespace
    contains ``item``.

    :param item: The item for a which a Namespace is to be found.
    :param ranges: a sorted list of Namespaces.
    :return: the Namespace/ShardRange whose namespace contains ``item``, or
        None if no suitable Namespace is found.
    """
    index = bisect.bisect_left(namespaces, item)
    if index != len(namespaces) and item in namespaces[index]:
        return namespaces[index]
    return None


def filter_namespaces(namespaces, includes, marker, end_marker):
    """
    Filter the given Namespaces/ShardRanges to those whose namespace includes
    the ``includes`` name or any part of the namespace between ``marker`` and
    ``end_marker``. If none of ``includes``, ``marker`` or ``end_marker`` are
    specified then all Namespaces will be returned.

    :param namespaces: A list of :class:`~swift.common.utils.Namespace` or
        :class:`~swift.common.utils.ShardRange`.
    :param includes: a string; if not empty then only the Namespace,
        if any, whose namespace includes this string will be returned,
        ``marker`` and ``end_marker`` will be ignored.
    :param marker: if specified then only shard ranges whose upper bound is
        greater than this value will be returned.
    :param end_marker: if specified then only shard ranges whose lower bound is
        less than this value will be returned.
    :return: A filtered list of :class:`~swift.common.utils.Namespace`.
    """
    if includes:
        namespace = find_namespace(includes, namespaces)
        return [namespace] if namespace else []

    def namespace_filter(sr):
        end = start = True
        if end_marker:
            end = end_marker > sr.lower
        if marker:
            start = marker < sr.upper
        return start and end

    if marker or end_marker:
        return list(filter(namespace_filter, namespaces))

    if marker == Namespace.MAX or end_marker == Namespace.MIN:
        # MIN and MAX are both Falsy so not handled by namespace_filter
        return []

    return namespaces


def o_tmpfile_in_path_supported(dirpath):
    fd = None
    try:
        fd = os.open(dirpath, os.O_WRONLY | O_TMPFILE)
        return True
    except OSError as e:
        if e.errno in (errno.EINVAL, errno.EISDIR, errno.EOPNOTSUPP):
            return False
        else:
            raise Exception("Error on '%(path)s' while checking "
                            "O_TMPFILE: '%(ex)s'" %
                            {'path': dirpath, 'ex': e})
    finally:
        if fd is not None:
            os.close(fd)


def o_tmpfile_in_tmpdir_supported():
    return o_tmpfile_in_path_supported(gettempdir())


def safe_json_loads(value):
    if value:
        try:
            return json.loads(value)
        except (TypeError, ValueError):
            pass
    return None


def strict_b64decode(value, allow_line_breaks=False):
    '''
    Validate and decode Base64-encoded data.

    The stdlib base64 module silently discards bad characters, but we often
    want to treat them as an error.

    :param value: some base64-encoded data
    :param allow_line_breaks: if True, ignore carriage returns and newlines
    :returns: the decoded data
    :raises ValueError: if ``value`` is not a string, contains invalid
                        characters, or has insufficient padding
    '''
    if isinstance(value, bytes):
        try:
            value = value.decode('ascii')
        except UnicodeDecodeError:
            raise ValueError
    if not isinstance(value, six.text_type):
        raise ValueError
    # b64decode will silently discard bad characters, but we want to
    # treat them as an error
    valid_chars = string.digits + string.ascii_letters + '/+'
    strip_chars = '='
    if allow_line_breaks:
        valid_chars += '\r\n'
        strip_chars += '\r\n'
    if any(c not in valid_chars for c in value.strip(strip_chars)):
        raise ValueError
    try:
        return base64.b64decode(value)
    except (TypeError, binascii.Error):  # (py2 error, py3 error)
        raise ValueError


def cap_length(value, max_length):
    if value and len(value) > max_length:
        if isinstance(value, bytes):
            return value[:max_length] + b'...'
        else:
            return value[:max_length] + '...'
    return value


MD5_BLOCK_READ_BYTES = 4096


def md5_hash_for_file(fname):
    """
    Get the MD5 checksum of a file.

    :param fname: path to file
    :returns: MD5 checksum, hex encoded
    """
    with open(fname, 'rb') as f:
        md5sum = md5(usedforsecurity=False)
        for block in iter(lambda: f.read(MD5_BLOCK_READ_BYTES), b''):
            md5sum.update(block)
    return md5sum.hexdigest()


def get_partition_for_hash(hex_hash, part_power):
    """
    Return partition number for given hex hash and partition power.
    :param hex_hash: A hash string
    :param part_power: partition power
    :returns: partition number
    """
    raw_hash = binascii.unhexlify(hex_hash)
    part_shift = 32 - int(part_power)
    return struct.unpack_from('>I', raw_hash)[0] >> part_shift


def get_partition_from_path(devices, path):
    """
    :param devices: directory where devices are mounted (e.g. /srv/node)
    :param path: full path to a object file or hashdir
    :returns: the (integer) partition from the path
    """
    offset_parts = devices.rstrip(os.sep).split(os.sep)
    path_components = path.split(os.sep)
    if offset_parts == path_components[:len(offset_parts)]:
        offset = len(offset_parts)
    else:
        raise ValueError('Path %r is not under device dir %r' % (
            path, devices))
    return int(path_components[offset + 2])


def replace_partition_in_path(devices, path, part_power):
    """
    Takes a path and a partition power and returns the same path, but with the
    correct partition number. Most useful when increasing the partition power.

    :param devices: directory where devices are mounted (e.g. /srv/node)
    :param path: full path to a object file or hashdir
    :param part_power: partition power to compute correct partition number
    :returns: Path with re-computed partition power
    """
    offset_parts = devices.rstrip(os.sep).split(os.sep)
    path_components = path.split(os.sep)
    if offset_parts == path_components[:len(offset_parts)]:
        offset = len(offset_parts)
    else:
        raise ValueError('Path %r is not under device dir %r' % (
            path, devices))
    part = get_partition_for_hash(path_components[offset + 4], part_power)
    path_components[offset + 2] = "%d" % part
    return os.sep.join(path_components)


def load_pkg_resource(group, uri):
    if '#' in uri:
        uri, name = uri.split('#', 1)
    else:
        name = uri
        uri = 'egg:swift'

    if ':' in uri:
        scheme, dist = uri.split(':', 1)
        scheme = scheme.lower()
    else:
        scheme = 'egg'
        dist = uri

    if scheme != 'egg':
        raise TypeError('Unhandled URI scheme: %r' % scheme)

    if pkg_resources:
        # python < 3.8
        return pkg_resources.load_entry_point(dist, group, name)

    # May raise importlib.metadata.PackageNotFoundError
    meta = importlib.metadata.distribution(dist)

    entry_points = [ep for ep in meta.entry_points
                    if ep.group == group and ep.name == name]
    if not entry_points:
        raise ImportError("Entry point %r not found" % ((group, name),))
    return entry_points[0].load()


class PipeMutex(object):
    """
    Mutex using a pipe. Works across both greenlets and real threads, even
    at the same time.
    """

    def __init__(self):
        self.rfd, self.wfd = os.pipe()

        # You can't create a pipe in non-blocking mode; you must set it
        # later.
        rflags = fcntl.fcntl(self.rfd, fcntl.F_GETFL)
        fcntl.fcntl(self.rfd, fcntl.F_SETFL, rflags | os.O_NONBLOCK)
        os.write(self.wfd, b'-')  # start unlocked

        self.owner = None
        self.recursion_depth = 0

        # Usually, it's an error to have multiple greenthreads all waiting
        # to read the same file descriptor. It's often a sign of inadequate
        # concurrency control; for example, if you have two greenthreads
        # trying to use the same memcache connection, they'll end up writing
        # interleaved garbage to the socket or stealing part of each others'
        # responses.
        #
        # In this case, we have multiple greenthreads waiting on the same
        # file descriptor by design. This lets greenthreads in real thread A
        # wait with greenthreads in real thread B for the same mutex.
        # Therefore, we must turn off eventlet's multiple-reader detection.
        #
        # It would be better to turn off multiple-reader detection for only
        # our calls to trampoline(), but eventlet does not support that.
        eventlet.debug.hub_prevent_multiple_readers(False)

    def acquire(self, blocking=True):
        """
        Acquire the mutex.

        If called with blocking=False, returns True if the mutex was
        acquired and False if it wasn't. Otherwise, blocks until the mutex
        is acquired and returns True.

        This lock is recursive; the same greenthread may acquire it as many
        times as it wants to, though it must then release it that many times
        too.
        """
        current_greenthread_id = id(eventlet.greenthread.getcurrent())
        if self.owner == current_greenthread_id:
            self.recursion_depth += 1
            return True

        while True:
            try:
                # If there is a byte available, this will read it and remove
                # it from the pipe. If not, this will raise OSError with
                # errno=EAGAIN.
                os.read(self.rfd, 1)
                self.owner = current_greenthread_id
                return True
            except OSError as err:
                if err.errno != errno.EAGAIN:
                    raise

                if not blocking:
                    return False

                # Tell eventlet to suspend the current greenthread until
                # self.rfd becomes readable. This will happen when someone
                # else writes to self.wfd.
                eventlet.hubs.trampoline(self.rfd, read=True)

    def release(self):
        """
        Release the mutex.
        """
        current_greenthread_id = id(eventlet.greenthread.getcurrent())
        if self.owner != current_greenthread_id:
            raise RuntimeError("cannot release un-acquired lock")

        if self.recursion_depth > 0:
            self.recursion_depth -= 1
            return

        self.owner = None
        os.write(self.wfd, b'X')

    def close(self):
        """
        Close the mutex. This releases its file descriptors.

        You can't use a mutex after it's been closed.
        """
        if self.wfd is not None:
            os.close(self.rfd)
            self.rfd = None
            os.close(self.wfd)
            self.wfd = None
        self.owner = None
        self.recursion_depth = 0

    def __del__(self):
        # We need this so we don't leak file descriptors. Otherwise, if you
        # call get_logger() and don't explicitly dispose of it by calling
        # logger.logger.handlers[0].lock.close() [1], the pipe file
        # descriptors are leaked.
        #
        # This only really comes up in tests. Swift processes tend to call
        # get_logger() once and then hang on to it until they exit, but the
        # test suite calls get_logger() a lot.
        #
        # [1] and that's a completely ridiculous thing to expect callers to
        # do, so nobody does it and that's okay.
        self.close()


class NoopMutex(object):
    """
    "Mutex" that doesn't lock anything.

    We only allow our syslog logging to be configured via UDS or UDP, neither
    of which have the message-interleaving trouble you'd expect from TCP or
    file handlers.
    """

    def __init__(self):
        # Usually, it's an error to have multiple greenthreads all waiting
        # to write to the same file descriptor. It's often a sign of inadequate
        # concurrency control; for example, if you have two greenthreads
        # trying to use the same memcache connection, they'll end up writing
        # interleaved garbage to the socket or stealing part of each others'
        # responses.
        #
        # In this case, we have multiple greenthreads waiting on the same
        # (logging) file descriptor by design. So, similar to the PipeMutex,
        # we must turn off eventlet's multiple-waiter detection.
        #
        # It would be better to turn off multiple-reader detection for only
        # the logging socket fd, but eventlet does not support that.
        eventlet.debug.hub_prevent_multiple_readers(False)

    def acquire(self, blocking=True):
        pass

    def release(self):
        pass


class ThreadSafeSysLogHandler(SysLogHandler):
    def createLock(self):
        if config_true_value(os.environ.get(
                'SWIFT_NOOP_LOGGING_MUTEX') or 'true'):
            self.lock = NoopMutex()
        else:
            self.lock = PipeMutex()


def round_robin_iter(its):
    """
    Takes a list of iterators, yield an element from each in a round-robin
    fashion until all of them are exhausted.
    :param its: list of iterators
    """
    while its:
        for it in its:
            try:
                yield next(it)
            except StopIteration:
                its.remove(it)


OverrideOptions = collections.namedtuple(
    'OverrideOptions', ['devices', 'partitions', 'policies'])


def parse_override_options(**kwargs):
    """
    Figure out which policies, devices, and partitions we should operate on,
    based on kwargs.

    If 'override_policies' is already present in kwargs, then return that
    value. This happens when using multiple worker processes; the parent
    process supplies override_policies=X to each child process.

    Otherwise, in run-once mode, look at the 'policies' keyword argument.
    This is the value of the "--policies" command-line option. In
    run-forever mode or if no --policies option was provided, an empty list
    will be returned.

    The procedures for devices and partitions are similar.

    :returns: a named tuple with fields "devices", "partitions", and
      "policies".
    """
    run_once = kwargs.get('once', False)

    if 'override_policies' in kwargs:
        policies = kwargs['override_policies']
    elif run_once:
        policies = [
            int(p) for p in list_from_csv(kwargs.get('policies'))]
    else:
        policies = []

    if 'override_devices' in kwargs:
        devices = kwargs['override_devices']
    elif run_once:
        devices = list_from_csv(kwargs.get('devices'))
    else:
        devices = []

    if 'override_partitions' in kwargs:
        partitions = kwargs['override_partitions']
    elif run_once:
        partitions = [
            int(p) for p in list_from_csv(kwargs.get('partitions'))]
    else:
        partitions = []

    return OverrideOptions(devices=devices, partitions=partitions,
                           policies=policies)


def distribute_evenly(items, num_buckets):
    """
    Distribute items as evenly as possible into N buckets.
    """
    out = [[] for _ in range(num_buckets)]
    for index, item in enumerate(items):
        out[index % num_buckets].append(item)
    return out


def get_redirect_data(response):
    """
    Extract a redirect location from a response's headers.

    :param response: a response
    :return: a tuple of (path, Timestamp) if a Location header is found,
        otherwise None
    :raises ValueError: if the Location header is found but a
        X-Backend-Redirect-Timestamp is not found, or if there is a problem
        with the format of etiher header
    """
    headers = HeaderKeyDict(response.getheaders())
    if 'Location' not in headers:
        return None
    location = urlparse(headers['Location']).path
    if config_true_value(headers.get('X-Backend-Location-Is-Quoted',
                                     'false')):
        location = unquote(location)
    account, container, _junk = split_path(location, 2, 3, True)
    timestamp_val = headers.get('X-Backend-Redirect-Timestamp')
    try:
        timestamp = Timestamp(timestamp_val)
    except (TypeError, ValueError):
        raise ValueError('Invalid timestamp value: %s' % timestamp_val)
    return '%s/%s' % (account, container), timestamp


def parse_db_filename(filename):
    """
    Splits a db filename into three parts: the hash, the epoch, and the
    extension.

    >>> parse_db_filename("ab2134.db")
    ('ab2134', None, '.db')
    >>> parse_db_filename("ab2134_1234567890.12345.db")
    ('ab2134', '1234567890.12345', '.db')

    :param filename: A db file basename or path to a db file.
    :return: A tuple of (hash , epoch, extension). ``epoch`` may be None.
    :raises ValueError: if ``filename`` is not a path to a file.
    """
    filename = os.path.basename(filename)
    if not filename:
        raise ValueError('Path to a file required.')
    name, ext = os.path.splitext(filename)
    parts = name.split('_')
    hash_ = parts.pop(0)
    epoch = parts[0] if parts else None
    return hash_, epoch, ext


def make_db_file_path(db_path, epoch):
    """
    Given a path to a db file, return a modified path whose filename part has
    the given epoch.

    A db filename takes the form ``<hash>[_<epoch>].db``; this method replaces
    the ``<epoch>`` part of the given ``db_path`` with the given ``epoch``
    value, or drops the epoch part if the given ``epoch`` is ``None``.

    :param db_path: Path to a db file that does not necessarily exist.
    :param epoch: A string (or ``None``) that will be used as the epoch
        in the new path's filename; non-``None`` values will be
        normalized to the normal string representation of a
        :class:`~swift.common.utils.Timestamp`.
    :return: A modified path to a db file.
    :raises ValueError: if the ``epoch`` is not valid for constructing a
        :class:`~swift.common.utils.Timestamp`.
    """
    hash_, _, ext = parse_db_filename(db_path)
    db_dir = os.path.dirname(db_path)
    if epoch is None:
        return os.path.join(db_dir, hash_ + ext)
    epoch = Timestamp(epoch).normal
    return os.path.join(db_dir, '%s_%s%s' % (hash_, epoch, ext))


def get_db_files(db_path):
    """
    Given the path to a db file, return a sorted list of all valid db files
    that actually exist in that path's dir. A valid db filename has the form::

        <hash>[_<epoch>].db

    where <hash> matches the <hash> part of the given db_path as would be
    parsed by :meth:`~swift.utils.common.parse_db_filename`.

    :param db_path: Path to a db file that does not necessarily exist.
    :return: List of valid db files that do exist in the dir of the
        ``db_path``. This list may be empty.
    """
    db_dir, db_file = os.path.split(db_path)
    try:
        files = os.listdir(db_dir)
    except OSError as err:
        if err.errno == errno.ENOENT:
            return []
        raise
    if not files:
        return []
    match_hash, epoch, ext = parse_db_filename(db_file)
    results = []
    for f in files:
        hash_, epoch, ext = parse_db_filename(f)
        if ext != '.db':
            continue
        if hash_ != match_hash:
            continue
        results.append(os.path.join(db_dir, f))
    return sorted(results)


def get_pid_notify_socket(pid=None):
<<<<<<< HEAD
    """
    Get a pid-specific abstract notification socket.

    This is used by the ``swift-reload`` command.
    """
=======
    """
    Get a pid-specific abstract notification socket.

    This is used by the ``swift-reload`` command.
    """
>>>>>>> 812a73e1
    if pid is None:
        pid = os.getpid()
    return '\0swift-notifications\0' + str(pid)


class NotificationServer(object):
    RECV_SIZE = 1024

    def __init__(self, pid, read_timeout):
        self.pid = pid
        self.read_timeout = read_timeout
        self.sock = None

    def discard_handler(self, data, ancdata, flags, addr):
        '''
        Extension point for subclasses to handle unexpected ancillary data
        '''
        pass

    def recv_from_pid(self, bufsize):
        start = time.time()
        while True:
            if time.time() - start >= self.sock.gettimeout():
                raise socket.timeout
            if six.PY2:
                # socket.recvmsg is only available on py3, so skip the
                # pid-checking protections
                return self.sock.recv(self.RECV_SIZE)

            try:
                data, ancdata, flags, addr = self.sock.recvmsg(
                    self.RECV_SIZE, socket.CMSG_LEN(struct.calcsize("3i")))
            except OSError as e:
                if e.errno == errno.EAGAIN:
                    time.sleep(0.1)
                    continue
                raise

            if len(ancdata) != 1:
                self.discard_handler(data, ancdata, flags, addr)
                continue

            cmsg_level, cmsg_type, cmsg_data = ancdata[0]
            if (cmsg_level, cmsg_type, len(cmsg_data)) != (
                    socket.SOL_SOCKET, socket.SCM_CREDENTIALS,
                    struct.calcsize("3i")):
                self.discard_handler(data, ancdata, flags, addr)
                continue

            pid, uid, gid = struct.unpack("3i", cmsg_data)
            if pid != self.pid:
                self.discard_handler(data, ancdata, flags, addr)
                continue

            return data

    def close(self):
        self.sock.close()
        self.sock = None

    def start(self):
        if self.sock is not None:
            raise RuntimeError('notification server already started')

        self.sock = socket.socket(socket.AF_UNIX, socket.SOCK_DGRAM)
        started = False
        try:
            self.sock.bind(get_pid_notify_socket(self.pid))
            self.sock.settimeout(self.read_timeout)
            if not six.PY2:
                # Only py3 has recvmsg, so only py3 gets source-pid checking,
                # so only py3 needs SO_PASSCRED
                self.sock.setsockopt(socket.SOL_SOCKET, socket.SO_PASSCRED, 1)
            started = True
        finally:
            if not started:
                self.close()

    def __enter__(self):
        self.start()
        return self

    def __exit__(self, *args):
        self.close()


def systemd_notify(logger=None, msg=b"READY=1"):
    """
    Send systemd-compatible notifications.

    Attempt to send the message to swift's pid-specific notification socket;
    see :func:`get_pid_notify_socket`. This is used by the ``swift-reload``
    command.

    Additionally, notify the service manager that started this process, if
    it has set the NOTIFY_SOCKET environment variable. For example, systemd
    will set this when the unit has ``Type=notify``. More information can
    be found in systemd documentation:
    https://www.freedesktop.org/software/systemd/man/sd_notify.html

    Common messages include::

       READY=1
       RELOADING=1
       STOPPING=1
       STATUS=<some string>

    :param logger: a logger object
    :param msg: the message to send
    """
    if not isinstance(msg, bytes):
        msg = msg.encode('utf8')

    notify_sockets = [get_pid_notify_socket()]
    systemd_socket = os.getenv('NOTIFY_SOCKET')
    if systemd_socket:
        notify_sockets.append(systemd_socket)
    for notify_socket in notify_sockets:
        if notify_socket.startswith('@'):
            # abstract namespace socket
            notify_socket = '\0%s' % notify_socket[1:]
        sock = socket.socket(socket.AF_UNIX, socket.SOCK_DGRAM)
        with closing(sock):
            try:
                sock.connect(notify_socket)
                sock.sendall(msg)
            except EnvironmentError as e:
                if logger and not (notify_socket == notify_sockets[0] and
                                   e.errno == errno.ECONNREFUSED):
                    logger.debug("Systemd notification failed", exc_info=True)


class Watchdog(object):
    """
    Implements a watchdog to efficiently manage concurrent timeouts.

    Compared to eventlet.timeouts.Timeout, it reduces the number of context
    switching in eventlet by avoiding to schedule actions (throw an Exception),
    then unschedule them if the timeouts are cancelled.

    1. at T+0, request timeout(10)
        => wathdog greenlet sleeps 10 seconds
    2. at T+1, request timeout(15)
        => the timeout will expire after the current, no need to wake up the
           watchdog greenlet
    3. at T+2, request timeout(5)
        => the timeout will expire before the first timeout, wake up the
           watchdog greenlet to calculate a new sleep period
    4. at T+7, the 3rd timeout expires
        => the exception is raised, then the greenlet watchdog sleep(3) to
           wake up for the 1st timeout expiration
    """

    def __init__(self):
        # key => (timeout, timeout_at, caller_greenthread, exception)
        self._timeouts = dict()
        self._evt = Event()
        self._next_expiration = None
        self._run_gth = None

    def start(self, timeout, exc, timeout_at=None):
        """
        Schedule a timeout action

        :param timeout: duration before the timeout expires
        :param exc: exception to throw when the timeout expire, must inherit
                    from eventlet.Timeout
        :param timeout_at: allow to force the expiration timestamp
        :return: id of the scheduled timeout, needed to cancel it
        """
        now = time.time()
        if not timeout_at:
            timeout_at = now + timeout
        gth = eventlet.greenthread.getcurrent()
        timeout_definition = (timeout, timeout_at, gth, exc, now)
        key = id(timeout_definition)
        self._timeouts[key] = timeout_definition

        # Wake up the watchdog loop only when there is a new shorter timeout
        if (self._next_expiration is None
                or self._next_expiration > timeout_at):
            # There could be concurrency on .send(), so wrap it in a try
            try:
                if not self._evt.ready():
                    self._evt.send()
            except AssertionError:
                pass

        return key

    def stop(self, key):
        """
        Cancel a scheduled timeout

        :param key: timeout id, as returned by start()
        """
        try:
            del(self._timeouts[key])
        except KeyError:
            pass

    def spawn(self):
        """
        Start the watchdog greenthread.
        """
        if self._run_gth is None:
            self._run_gth = eventlet.spawn(self.run)

    def run(self):
        while True:
            self._run()

    def _run(self):
        now = time.time()
        self._next_expiration = None
        if self._evt.ready():
            self._evt.reset()
        for k, (timeout, timeout_at, gth, exc,
                created_at) in list(self._timeouts.items()):
            if timeout_at <= now:
                self.stop(k)
                e = exc()
                # set this after __init__ to keep it off the eventlet scheduler
                e.seconds = timeout
                e.created_at = created_at
                eventlet.hubs.get_hub().schedule_call_global(0, gth.throw, e)
            else:
                if (self._next_expiration is None
                        or self._next_expiration > timeout_at):
                    self._next_expiration = timeout_at
        if self._next_expiration is None:
            sleep_duration = self._next_expiration
        else:
            sleep_duration = self._next_expiration - now
        self._evt.wait(sleep_duration)


class WatchdogTimeout(object):
    """
    Context manager to schedule a timeout in a Watchdog instance
    """

    def __init__(self, watchdog, timeout, exc, timeout_at=None):
        """
        Schedule a timeout in a Watchdog instance

        :param watchdog: Watchdog instance
        :param timeout: duration before the timeout expires
        :param exc: exception to throw when the timeout expire, must inherit
                    from eventlet.timeouts.Timeout
        :param timeout_at: allow to force the expiration timestamp
        """
        self.watchdog = watchdog
        self.key = watchdog.start(timeout, exc, timeout_at=timeout_at)

    def __enter__(self):
        pass

    def __exit__(self, type, value, traceback):
        self.watchdog.stop(self.key)


class CooperativeIterator(object):
    """
    Wrapper to make a deliberate periodic call to ``sleep()`` while iterating
    over wrapped iterator, providing an opportunity to switch greenthreads.

    This is for fairness; if the network is outpacing the CPU, we'll always be
    able to read and write data without encountering an EWOULDBLOCK, and so
    eventlet will not switch greenthreads on its own. We do it manually so that
    clients don't starve.

    The number 5 here was chosen by making stuff up. It's not every single
    chunk, but it's not too big either, so it seemed like it would probably be
    an okay choice.

    Note that we may trampoline to other greenthreads more often than once
    every 5 chunks, depending on how blocking our network IO is; the explicit
    sleep here simply provides a lower bound on the rate of trampolining.

    :param iterable: iterator to wrap.
    :param period: number of items yielded from this iterator between calls to
        ``sleep()``.
    """
    __slots__ = ('period', 'count', 'wrapped_iter')

    def __init__(self, iterable, period=5):
        self.wrapped_iter = iterable
        self.count = 0
        self.period = period

    def __iter__(self):
        return self

    def next(self):
        if self.count >= self.period:
            self.count = 0
            sleep()
        self.count += 1
        return next(self.wrapped_iter)

    __next__ = next

    def close(self):
        close_if_possible(self.wrapped_iter)


def get_ppid(pid):
    """
    Get the parent process's PID given a child pid.

    :raises OSError: if the child pid cannot be found
    """
    try:
        with open('/proc/%d/stat' % pid) as fp:
            stats = fp.read().split()
        return int(stats[3])
    except IOError as e:
        if e.errno == errno.ENOENT:
            raise OSError(errno.ESRCH, 'No such process')
        raise<|MERGE_RESOLUTION|>--- conflicted
+++ resolved
@@ -1358,15 +1358,8 @@
         return self._timing(metric, timing_ms, sample_rate)
 
     def timing_since(self, metric, orig_time, sample_rate=None):
-<<<<<<< HEAD
-        if isinstance(orig_time, Timestamp):
-            orig_time = float(orig_time)
-        return self.timing(metric, (time.time() - orig_time) * 1000,
-                           sample_rate)
-=======
         return self._timing(metric, (time.time() - orig_time) * 1000,
                             sample_rate)
->>>>>>> 812a73e1
 
     def transfer_rate(self, metric, elapsed_time, byte_xfer, sample_rate=None):
         if byte_xfer:
@@ -6113,19 +6106,11 @@
 
 
 def get_pid_notify_socket(pid=None):
-<<<<<<< HEAD
     """
     Get a pid-specific abstract notification socket.
 
     This is used by the ``swift-reload`` command.
     """
-=======
-    """
-    Get a pid-specific abstract notification socket.
-
-    This is used by the ``swift-reload`` command.
-    """
->>>>>>> 812a73e1
     if pid is None:
         pid = os.getpid()
     return '\0swift-notifications\0' + str(pid)

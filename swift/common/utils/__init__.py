--- conflicted
+++ resolved
@@ -1461,39 +1461,6 @@
 
 class CooperativeCachePopulator(object):
     """
-<<<<<<< HEAD
-    Cooperative token is used to avoid the thundering herd problem when caching
-    is used in front of slow backend. Here it how it works, when lots of
-    in-flight requests try to get the cached item specified by a key from
-    memcache and get cache misses, only the first a few number (limited by by
-    ``num_tokens``) of query requests will be able to get the cooperative
-    tokens by creating or incrementing an internal memcache key, and then those
-    callers with tokens can send backend requests to fetch data from backend
-    servers and be able set data into memcache; all other cache miss requests
-    without a token should wait for cache filling to finish, instead of all
-    querying the backend servers at the same time. After those requests with
-    token are done, they will release the token by deleting the internal cache
-    key and finish this usage session. As such, one token session starts from
-    the first request with token after cache misses and ends when all requests
-    with token are done.
-
-    Cooperative cache populator uses ``num_tokens`` to define the maximum
-    number of tokens during one usage session, default to be 3. This is used to
-    increase fault tolerance in the distributed environment, when one request
-    with token hangs or exits, any other requests with token still can set new
-    fetched data into memcache and finish the whole usage session. In the rare
-    case of all 3 requests with tokens fails, the existing usage session ends
-    after ``token_ttl`` period is reached and the token key expires, then other
-    pending requests which have no token will exit waiting by the same order of
-    entering the token session, fall back to query the backend and set data in
-    the memcached; after any of those request w/o token successfully set data
-    in the new memcached, the following requests in waiting still could fetch
-    data from the memcached when continue retrying; the ``token_ttl`` is
-    designed to be a back-off time window for retrying backend, it will work
-    for the same purpose in this case as well. When one token session ends
-    after ``token_ttl``, requests which see cache miss will start a new round
-    of cooperation token session.
-=======
     A cooperative token is used to avoid the thundering herd problem when
     caching is used in front of slow backend(s). Here is it how it works:
 
@@ -1529,7 +1496,6 @@
     window for retrying the backend; it will work for the same purpose in this
     case as well. When one token session ends after ``token_ttl``, requests
     which see a cache miss will start a new cooperative token session.
->>>>>>> f4e6c06b
 
     :param app: the application instance containing app.logger, app.statsd
     :param infocache: the infocache instance.
@@ -1541,19 +1507,11 @@
         backend fetch operation ``do_fetch_backend`` to complete. This duration
         serves as a base unit for calculating exponential backoff delays when
         awaiting cache population by other requests, and for determining the
-<<<<<<< HEAD
-        cooperative token's time-to-live (which is set to 10x this value); Must
-        be greater than 0.
-    :param num_tokens: the minimum limit of tokens per each usage sesssion,
-        also the the minimum limit of in-flight requests allowed to fetch data
-        from backend; default to be 3, which give redundancy when any request
-=======
         cooperative token's time-to-live (``token_ttl``) which is set to 10x
         this value. Should be greater than 0.
     :param num_tokens: the minimum limit of tokens per each usage session,
         also the minimum limit of in-flight requests allowed to fetch data
         from backend. The default is 3, which gives redundancy when any request
->>>>>>> f4e6c06b
         with token fails to fetch data from the backend or fails to set new
         data into memcached; 0 means no cooperative token is used.
     :param labels: the default labels for emitting labeled metrics, for example
@@ -1587,11 +1545,8 @@
         self.lack_retries = False
         # The HttpResponse object returned by ``do_fetch_backend`` if called.
         self.backend_resp = None
-<<<<<<< HEAD
-=======
         # Track if fetch_data has been called to enforce one-shot usage
         self._fetch_called = False
->>>>>>> f4e6c06b
 
     def do_fetch_backend(self):
         """
@@ -1661,11 +1616,7 @@
         num_waits = 0
         while cur_time < cutoff_time or num_waits < 3:
             if cur_time < cutoff_time:
-<<<<<<< HEAD
-                eventlet.sleep(retry_interval)
-=======
                 sleep(retry_interval)
->>>>>>> f4e6c06b
                 num_waits += 1
             else:
                 # Request has no token and doesn't get enough retries.
@@ -1686,44 +1637,14 @@
             cur_time = time.time()
         return None
 
-<<<<<<< HEAD
-    def fetch_data(self):
-        """
-        Coalescing all requests which are asking for the same data from the
-        backend into a few with cooperative token.
-
-        :returns: value of the data fetched from backend or memcache; None if
-            not exist.
-        """
-        labels = {
-            **self._labels,
-        }
-        if not self._num_tokens:
-            # Cooperative token disabled, fetch from backend.
-            data = self._query_backend_and_set_cache()
-            labels['event'] = 'backend_reqs'
-            labels['token'] = 'disabled'  # nosec bandit B105
-            labels['status'] = self.backend_resp.status_int
-            self._statsd.increment('swift_token', labels=labels)
-
-            return data
-
-=======
     def _fetch_data(self):
->>>>>>> f4e6c06b
         total_requests = 0
         try:
             total_requests = self._memcache.incr(
                 self._token_key, time=self._token_ttl)
         except swift.common.exceptions.MemcacheConnectionError:
-<<<<<<< HEAD
-            self.set_cache_state = 'inc_error'
-
-        req_served_from_cache = False
-=======
             self._labels['token'] = 'error'  # nosec bandit B105
 
->>>>>>> f4e6c06b
         if not total_requests:
             # Couldn't connect to the memcache to increment the token key
             data = self._query_backend_and_set_cache()
@@ -1732,11 +1653,6 @@
             # set the data in memcache.
             self.token_acquired = True
             data = self._query_backend_and_set_cache()
-<<<<<<< HEAD
-            labels['event'] = 'backend_reqs'
-            labels['status'] = self.backend_resp.status_int
-=======
->>>>>>> f4e6c06b
 
             if self.set_cache_state == 'set':
                 # Since the successful finish of one whole cooperative token
@@ -1745,37 +1661,11 @@
                 # memcache set successful, it can remove all cooperative tokens
                 #  of this token session.
                 self._memcache.delete(self._token_key)
-<<<<<<< HEAD
-
-=======
->>>>>>> f4e6c06b
         else:
             # No token acquired, it means that there are requests in-flight
             # which will fetch data form the backend servers and update them in
             # cache, let's wait for them to finish with limited retries.
             data = self._sleep_and_retry_memcache()
-<<<<<<< HEAD
-            if data is not None:
-                req_served_from_cache = True
-                labels['event'] = 'cache_served'
-
-            else:
-                # Still no cache data fetched.
-                data = self._query_backend_and_set_cache()
-
-            labels['lack_retries'] = self.lack_retries
-
-        if not self.token_acquired and not req_served_from_cache:
-            # Total number of requests equals to 'cache_served' plus
-            # 'backend_reqs' 'with_token' and 'backend_reqs' 'no_token'.
-            labels['event'] = 'backend_reqs'
-            labels['status'] = self.backend_resp.status_int
-
-        labels['token'] = 'with_token' if self.token_acquired else 'no_token'
-        if self.set_cache_state:
-            labels['set_cache_state'] = self.set_cache_state
-        self._statsd.increment('swift_token', labels=labels)
-=======
             self._labels['lack_retries'] = self.lack_retries
             if data is None:
                 # Still no cache data fetched.
@@ -1813,7 +1703,6 @@
         if self.set_cache_state:
             self._labels['set_cache_state'] = self.set_cache_state
         self._statsd.increment('swift_coop_cache', labels=self._labels)
->>>>>>> f4e6c06b
         return data
 
 

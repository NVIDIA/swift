--- conflicted
+++ resolved
@@ -128,8 +128,6 @@
 
 NOTICE = 25
 
-<<<<<<< HEAD
-=======
 # These are lazily pulled from libc elsewhere
 _sys_fallocate = None
 
@@ -145,7 +143,6 @@
 FALLOC_FL_PUNCH_HOLE = 2
 
 
->>>>>>> f4265896
 # Note that this may be overridden by a strict_locks config option
 # (see swift/common/wsgi.py and swift/common/daemon.py)
 STRICT_LOCKS = False
@@ -6256,19 +6253,11 @@
 
 
 def get_pid_notify_socket(pid=None):
-<<<<<<< HEAD
     """
     Get a pid-specific abstract notification socket.
 
     This is used by the ``swift-reload`` command.
     """
-=======
-    """
-    Get a pid-specific abstract notification socket.
-
-    This is used by the ``swift-reload`` command.
-    """
->>>>>>> f4265896
     if pid is None:
         pid = os.getpid()
     return '\0swift-notifications\0' + str(pid)

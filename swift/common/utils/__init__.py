--- conflicted
+++ resolved
@@ -544,18 +544,11 @@
                 errno.ENOSPC,
                 'FALLOCATE_RESERVE fail %d <= %d' %
                 (free - size, reserved))
-<<<<<<< HEAD
-=======
 
     return libc.fallocate(fd, size, offset)
->>>>>>> cbb87d58
 
     return libc.fallocate(fd, size, offset)
 
-<<<<<<< HEAD
-
-=======
->>>>>>> cbb87d58
 def fallocate(fd, size, offset=0):
     warnings.warn(
         'The swift.common.utils.fallocate function is deprecated '

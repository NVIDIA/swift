--- conflicted
+++ resolved
@@ -134,18 +134,6 @@
 # the number of bytes (False).
 FALLOCATE_IS_PERCENT = False
 
-<<<<<<< HEAD
-# from /usr/include/linux/falloc.h
-FALLOC_FL_KEEP_SIZE = 1
-FALLOC_FL_PUNCH_HOLE = 2
-
-
-# Note that this may be overridden by a strict_locks config option
-# (see swift/common/wsgi.py and swift/common/daemon.py)
-STRICT_LOCKS = False
-
-=======
->>>>>>> 0972b5d0
 # Used by hash_path to offer a bit more security when generating hashes for
 # paths. It simply appends this value to all paths; guessing the hash a path
 # will end up with would also require knowing this suffix.
@@ -6243,7 +6231,6 @@
 
 
 def get_pid_notify_socket(pid=None):
-<<<<<<< HEAD
     """
     Get a pid-specific abstract notification socket.
 
@@ -6337,101 +6324,6 @@
 
 def systemd_notify(logger=None, msg=b"READY=1"):
     """
-=======
-    """
-    Get a pid-specific abstract notification socket.
-
-    This is used by the ``swift-reload`` command.
-    """
-    if pid is None:
-        pid = os.getpid()
-    return '\0swift-notifications\0' + str(pid)
-
-
-class NotificationServer(object):
-    RECV_SIZE = 1024
-
-    def __init__(self, pid, read_timeout):
-        self.pid = pid
-        self.read_timeout = read_timeout
-        self.sock = None
-
-    def discard_handler(self, data, ancdata, flags, addr):
-        '''
-        Extension point for subclasses to handle unexpected ancillary data
-        '''
-        pass
-
-    def recv_from_pid(self, bufsize):
-        start = time.time()
-        while True:
-            if time.time() - start >= self.sock.gettimeout():
-                raise socket.timeout
-            if six.PY2:
-                # socket.recvmsg is only available on py3, so skip the
-                # pid-checking protections
-                return self.sock.recv(self.RECV_SIZE)
-
-            try:
-                data, ancdata, flags, addr = self.sock.recvmsg(
-                    self.RECV_SIZE, socket.CMSG_LEN(struct.calcsize("3i")))
-            except OSError as e:
-                if e.errno == errno.EAGAIN:
-                    time.sleep(0.1)
-                    continue
-                raise
-
-            if len(ancdata) != 1:
-                self.discard_handler(data, ancdata, flags, addr)
-                continue
-
-            cmsg_level, cmsg_type, cmsg_data = ancdata[0]
-            if (cmsg_level, cmsg_type, len(cmsg_data)) != (
-                    socket.SOL_SOCKET, socket.SCM_CREDENTIALS,
-                    struct.calcsize("3i")):
-                self.discard_handler(data, ancdata, flags, addr)
-                continue
-
-            pid, uid, gid = struct.unpack("3i", cmsg_data)
-            if pid != self.pid:
-                self.discard_handler(data, ancdata, flags, addr)
-                continue
-
-            return data
-
-    def close(self):
-        self.sock.close()
-        self.sock = None
-
-    def start(self):
-        if self.sock is not None:
-            raise RuntimeError('notification server already started')
-
-        self.sock = socket.socket(socket.AF_UNIX, socket.SOCK_DGRAM)
-        started = False
-        try:
-            self.sock.bind(get_pid_notify_socket(self.pid))
-            self.sock.settimeout(self.read_timeout)
-            if not six.PY2:
-                # Only py3 has recvmsg, so only py3 gets source-pid checking,
-                # so only py3 needs SO_PASSCRED
-                self.sock.setsockopt(socket.SOL_SOCKET, socket.SO_PASSCRED, 1)
-            started = True
-        finally:
-            if not started:
-                self.close()
-
-    def __enter__(self):
-        self.start()
-        return self
-
-    def __exit__(self, *args):
-        self.close()
-
-
-def systemd_notify(logger=None, msg=b"READY=1"):
-    """
->>>>>>> 0972b5d0
     Send systemd-compatible notifications.
 
     Attempt to send the message to swift's pid-specific notification socket;

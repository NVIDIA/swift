--- conflicted
+++ resolved
@@ -6100,19 +6100,11 @@
 
 
 def get_pid_notify_socket(pid=None):
-<<<<<<< HEAD
     """
     Get a pid-specific abstract notification socket.
 
     This is used by the ``swift-reload`` command.
     """
-=======
-    """
-    Get a pid-specific abstract notification socket.
-
-    This is used by the ``swift-reload`` command.
-    """
->>>>>>> e767eb4d
     if pid is None:
         pid = os.getpid()
     return '\0swift-notifications\0' + str(pid)

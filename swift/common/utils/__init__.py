# Copyright (c) 2010-2012 OpenStack Foundation
#
# Licensed under the Apache License, Version 2.0 (the "License");
# you may not use this file except in compliance with the License.
# You may obtain a copy of the License at
#
#    http://www.apache.org/licenses/LICENSE-2.0
#
# Unless required by applicable law or agreed to in writing, software
# distributed under the License is distributed on an "AS IS" BASIS,
# WITHOUT WARRANTIES OR CONDITIONS OF ANY KIND, either express or
# implied.
# See the License for the specific language governing permissions and
# limitations under the License.

"""Miscellaneous utility functions for use with Swift."""

from __future__ import print_function

import base64
import binascii
import bisect
import collections
import errno
import fcntl
import grp
import hashlib
import json
import operator
import os
import pwd
import re
import string
import struct
import sys
import time
import uuid
import functools
import email.parser
from random import random, shuffle
from contextlib import contextmanager, closing
from optparse import OptionParser
import traceback
import warnings

from tempfile import gettempdir, mkstemp, NamedTemporaryFile
import glob
import itertools
import stat
import datetime

import eventlet
import eventlet.debug
import eventlet.greenthread
import eventlet.patcher
import eventlet.semaphore
try:
    import importlib.metadata
    pkg_resources = None
except ImportError:
    # python < 3.8
    import pkg_resources
from eventlet import GreenPool, sleep, Timeout
from eventlet.event import Event
from eventlet.green import socket, threading
import eventlet.hubs
import eventlet.queue
import codecs
utf8_decoder = codecs.getdecoder('utf-8')
utf8_encoder = codecs.getencoder('utf-8')
import six
if six.PY2:
    from eventlet.green import httplib as green_http_client
else:
    from eventlet.green.http import client as green_http_client
    utf16_decoder = codecs.getdecoder('utf-16')
    utf16_encoder = codecs.getencoder('utf-16')
from six.moves import cPickle as pickle
from six.moves import configparser
from six.moves.configparser import (ConfigParser, NoSectionError,
                                    NoOptionError, RawConfigParser)
from six.moves import range, http_client
from six.moves.urllib.parse import quote as _quote, unquote
from six.moves.urllib.parse import urlparse
from six.moves import UserList

import swift.common.exceptions
from swift.common.http import is_server_error
from swift.common.header_key_dict import HeaderKeyDict
from swift.common.linkat import linkat

# For backwards compatability with 3rd party middlewares
from swift.common.registry import register_swift_info, get_swift_info  # noqa
from swift.common.utils import libc
from swift.common.utils.libc import (  # noqa
    F_SETPIPE_SZ,
    load_libc_function,
    punch_hole,
    drop_buffer_cache,
    get_md5_socket,
    modify_priority,
)
from swift.common.utils.timestamp import (  # noqa
    NORMAL_FORMAT,
    INTERNAL_FORMAT,
    SHORT_FORMAT,
    MAX_OFFSET,
    PRECISION,
    Timestamp,
    encode_timestamps,
    decode_timestamps,
    normalize_timestamp,
    EPOCH,
    last_modified_date_to_timestamp,
    normalize_delete_at_timestamp,
)
from swift.common.utils.ipaddrs import (  # noqa
    is_valid_ip,
    is_valid_ipv4,
    is_valid_ipv6,
    expand_ipv6,
    parse_socket_string,
    whataremyips,
)
from logging.handlers import SysLogHandler
import logging

NOTICE = 25

# If set to non-zero, fallocate routines will fail based on free space
# available being at or below this amount, in bytes.
FALLOCATE_RESERVE = 0
# Indicates if FALLOCATE_RESERVE is the percentage of free space (True) or
# the number of bytes (False).
FALLOCATE_IS_PERCENT = False

# Used by hash_path to offer a bit more security when generating hashes for
# paths. It simply appends this value to all paths; guessing the hash a path
# will end up with would also require knowing this suffix.
HASH_PATH_SUFFIX = b''
HASH_PATH_PREFIX = b''

SWIFT_CONF_FILE = '/etc/swift/swift.conf'

O_TMPFILE = getattr(os, 'O_TMPFILE', 0o20000000 | os.O_DIRECTORY)

MD5_OF_EMPTY_STRING = 'd41d8cd98f00b204e9800998ecf8427e'
RESERVED_BYTE = b'\x00'
RESERVED_STR = u'\x00'
RESERVED = '\x00'


LOG_LINE_DEFAULT_FORMAT = '{remote_addr} - - [{time.d}/{time.b}/{time.Y}' \
                          ':{time.H}:{time.M}:{time.S} +0000] ' \
                          '"{method} {path}" {status} {content_length} ' \
                          '"{referer}" "{txn_id}" "{user_agent}" ' \
                          '{trans_time:.4f} "{additional_info}" {pid} ' \
                          '{policy_index}'
DEFAULT_LOCK_TIMEOUT = 10
# this is coupled with object-server.conf's network_chunk_size; if someone is
# running that unreasonably small they may find this number inefficient, but in
# the more likely case they've increased the value to optimize high througput
# transfers this will still cut off the transfer after the first chunk.
DEFAULT_DRAIN_LIMIT = 65536


class InvalidHashPathConfigError(ValueError):

    def __str__(self):
        return "[swift-hash]: both swift_hash_path_suffix and " \
            "swift_hash_path_prefix are missing from %s" % SWIFT_CONF_FILE


def set_swift_dir(swift_dir):
    """
    Sets the directory from which swift config files will be read. If the given
    directory differs from that already set then the swift.conf file in the new
    directory will be validated and storage policies will be reloaded from the
    new swift.conf file.

    :param swift_dir: non-default directory to read swift.conf from
    """
    global HASH_PATH_SUFFIX
    global HASH_PATH_PREFIX
    global SWIFT_CONF_FILE
    if (swift_dir is not None and
            swift_dir != os.path.dirname(SWIFT_CONF_FILE)):
        SWIFT_CONF_FILE = os.path.join(
            swift_dir, os.path.basename(SWIFT_CONF_FILE))
        HASH_PATH_PREFIX = b''
        HASH_PATH_SUFFIX = b''
        validate_configuration()
        return True
    return False


def validate_hash_conf():
    global HASH_PATH_SUFFIX
    global HASH_PATH_PREFIX
    if not HASH_PATH_SUFFIX and not HASH_PATH_PREFIX:
        hash_conf = ConfigParser()

        if six.PY3:
            # Use Latin1 to accept arbitrary bytes in the hash prefix/suffix
            with open(SWIFT_CONF_FILE, encoding='latin1') as swift_conf_file:
                hash_conf.read_file(swift_conf_file)
        else:
            with open(SWIFT_CONF_FILE) as swift_conf_file:
                hash_conf.readfp(swift_conf_file)

        try:
            HASH_PATH_SUFFIX = hash_conf.get('swift-hash',
                                             'swift_hash_path_suffix')
            if six.PY3:
                HASH_PATH_SUFFIX = HASH_PATH_SUFFIX.encode('latin1')
        except (NoSectionError, NoOptionError):
            pass
        try:
            HASH_PATH_PREFIX = hash_conf.get('swift-hash',
                                             'swift_hash_path_prefix')
            if six.PY3:
                HASH_PATH_PREFIX = HASH_PATH_PREFIX.encode('latin1')
        except (NoSectionError, NoOptionError):
            pass

        if not HASH_PATH_SUFFIX and not HASH_PATH_PREFIX:
            raise InvalidHashPathConfigError()


try:
    validate_hash_conf()
except (InvalidHashPathConfigError, IOError):
    # could get monkey patched or lazy loaded
    pass


def backward(f, blocksize=4096):
    """
    A generator returning lines from a file starting with the last line,
    then the second last line, etc. i.e., it reads lines backwards.
    Stops when the first line (if any) is read.
    This is useful when searching for recent activity in very
    large files.

    :param f: file object to read
    :param blocksize: no of characters to go backwards at each block
    """
    f.seek(0, os.SEEK_END)
    if f.tell() == 0:
        return
    last_row = b''
    while f.tell() != 0:
        try:
            f.seek(-blocksize, os.SEEK_CUR)
        except IOError:
            blocksize = f.tell()
            f.seek(-blocksize, os.SEEK_CUR)
        block = f.read(blocksize)
        f.seek(-blocksize, os.SEEK_CUR)
        rows = block.split(b'\n')
        rows[-1] = rows[-1] + last_row
        while rows:
            last_row = rows.pop(-1)
            if rows and last_row:
                yield last_row
    yield last_row


# Used when reading config values
TRUE_VALUES = {'true', '1', 'yes', 'on', 't', 'y'}


def transform_to_set(value):
    """
    Transform either a single value or a collection of values to a set of
    unique values.

    :param value: An object to transform.
    :return: A set. If ``value`` is an instance of a ``list``, ``tuple`` or
        ``set`` then a set containing the items in ``value`` is returned; if
        value is ``None`` then an empty set is returned; otherwise a set
        containing the single ``value`` is returned.
    """
    if value is None:
        return set()
    elif isinstance(value, (list, tuple, set)):
        return set(value)
    else:
        return {value}


def non_negative_float(value):
    """
    Check that the value casts to a float and is non-negative.

    :param value: value to check
    :raises ValueError: if the value cannot be cast to a float or is negative.
    :return: a float
    """
    try:
        value = float(value)
        if value < 0:
            raise ValueError
    except (TypeError, ValueError):
        raise ValueError('Value must be a non-negative float number, not "%s".'
                         % value)
    return value


def non_negative_int(value):
    """
    Check that the value casts to an int and is a whole number.

    :param value: value to check
    :raises ValueError: if the value cannot be cast to an int or does not
        represent a whole number.
    :return: an int
    """
    int_value = int(value)
    if int_value != non_negative_float(value):
        raise ValueError
    return int_value


def config_true_value(value):
    """
    Returns True if the value is either True or a string in TRUE_VALUES.
    Returns False otherwise.
    """
    return value is True or \
        (isinstance(value, six.string_types) and value.lower() in TRUE_VALUES)


def config_positive_int_value(value):
    """
    Returns positive int value if it can be cast by int() and it's an
    integer > 0. (not including zero) Raises ValueError otherwise.
    """
    try:
        result = int(value)
        if result < 1:
            raise ValueError()
    except (TypeError, ValueError):
        raise ValueError(
            'Config option must be an positive int number, not "%s".' % value)
    return result


def config_float_value(value, minimum=None, maximum=None):
    try:
        val = float(value)
        if minimum is not None and val < minimum:
            raise ValueError()
        if maximum is not None and val > maximum:
            raise ValueError()
        return val
    except (TypeError, ValueError):
        min_ = ', greater than %s' % minimum if minimum is not None else ''
        max_ = ', less than %s' % maximum if maximum is not None else ''
        raise ValueError('Config option must be a number%s%s, not "%s".' %
                         (min_, max_, value))


def config_auto_int_value(value, default):
    """
    Returns default if value is None or 'auto'.
    Returns value as an int or raises ValueError otherwise.
    """
    if value is None or \
       (isinstance(value, six.string_types) and value.lower() == 'auto'):
        return default
    try:
        value = int(value)
    except (TypeError, ValueError):
        raise ValueError('Config option must be an integer or the '
                         'string "auto", not "%s".' % value)
    return value


def config_percent_value(value):
    try:
        return config_float_value(value, 0, 100) / 100.0
    except ValueError as err:
        raise ValueError("%s: %s" % (str(err), value))


def config_request_node_count_value(value):
    try:
        value_parts = value.lower().split()
        rnc_value = int(value_parts[0])
    except (ValueError, AttributeError):
        pass
    else:
        if len(value_parts) == 1:
            return lambda replicas: rnc_value
        elif (len(value_parts) == 3 and
              value_parts[1] == '*' and
              value_parts[2] == 'replicas'):
            return lambda replicas: rnc_value * replicas
    raise ValueError(
        'Invalid request_node_count value: %r' % value)


def append_underscore(prefix):
    if prefix and not prefix.endswith('_'):
        prefix += '_'
    return prefix


def config_read_reseller_options(conf, defaults):
    """
    Read reseller_prefix option and associated options from configuration

    Reads the reseller_prefix option, then reads options that may be
    associated with a specific reseller prefix. Reads options such that an
    option without a prefix applies to all reseller prefixes unless an option
    has an explicit prefix.

    :param conf: the configuration
    :param defaults: a dict of default values. The key is the option
                     name. The value is either an array of strings or a string
    :return: tuple of an array of reseller prefixes and a dict of option values
    """
    reseller_prefix_opt = conf.get('reseller_prefix', 'AUTH').split(',')
    reseller_prefixes = []
    for prefix in [pre.strip() for pre in reseller_prefix_opt if pre.strip()]:
        if prefix == "''":
            prefix = ''
        prefix = append_underscore(prefix)
        if prefix not in reseller_prefixes:
            reseller_prefixes.append(prefix)
    if len(reseller_prefixes) == 0:
        reseller_prefixes.append('')

    # Get prefix-using config options
    associated_options = {}
    for prefix in reseller_prefixes:
        associated_options[prefix] = dict(defaults)
        associated_options[prefix].update(
            config_read_prefixed_options(conf, '', defaults))
        prefix_name = prefix if prefix != '' else "''"
        associated_options[prefix].update(
            config_read_prefixed_options(conf, prefix_name, defaults))
    return reseller_prefixes, associated_options


def config_read_prefixed_options(conf, prefix_name, defaults):
    """
    Read prefixed options from configuration

    :param conf: the configuration
    :param prefix_name: the prefix (including, if needed, an underscore)
    :param defaults: a dict of default values. The dict supplies the
                     option name and type (string or comma separated string)
    :return: a dict containing the options
    """
    params = {}
    for option_name in defaults.keys():
        value = conf.get('%s%s' % (prefix_name, option_name))
        if value:
            if isinstance(defaults.get(option_name), list):
                params[option_name] = []
                for role in value.lower().split(','):
                    params[option_name].append(role.strip())
            else:
                params[option_name] = value.strip()
    return params


def logging_monkey_patch():
    # explicitly patch the logging lock
    logging._lock = logging.threading.RLock()
    # setup notice level logging
    logging.addLevelName(NOTICE, 'NOTICE')
    SysLogHandler.priority_map['NOTICE'] = 'notice'
    # Trying to log threads while monkey-patched can lead to deadlocks; see
    # https://bugs.launchpad.net/swift/+bug/1895739
    logging.logThreads = 0


def eventlet_monkey_patch():
    """
    Install the appropriate Eventlet monkey patches.
    """
    # NOTE(sileht):
    #     monkey-patching thread is required by python-keystoneclient;
    #     monkey-patching select is required by oslo.messaging pika driver
    #         if thread is monkey-patched.
    eventlet.patcher.monkey_patch(all=False, socket=True, select=True,
                                  thread=True)


def monkey_patch():
    """
    Apply all swift monkey patching consistently in one place.
    """
    eventlet_monkey_patch()
    logging_monkey_patch()


def validate_configuration():
    try:
        validate_hash_conf()
    except InvalidHashPathConfigError as e:
        sys.exit("Error: %s" % e)


def generate_trans_id(trans_id_suffix):
    return 'tx%s-%010x%s' % (
        uuid.uuid4().hex[:21], int(time.time()), quote(trans_id_suffix))


def get_policy_index(req_headers, res_headers):
    """
    Returns the appropriate index of the storage policy for the request from
    a proxy server

    :param req_headers: dict of the request headers.
    :param res_headers: dict of the response headers.

    :returns: string index of storage policy, or None
    """
    header = 'X-Backend-Storage-Policy-Index'
    policy_index = res_headers.get(header, req_headers.get(header))
    if isinstance(policy_index, six.binary_type) and not six.PY2:
        policy_index = policy_index.decode('ascii')
    return str(policy_index) if policy_index is not None else None


class _UTC(datetime.tzinfo):
    """
    A tzinfo class for datetime objects that returns a 0 timedelta (UTC time)
    """

    def dst(self, dt):
        return datetime.timedelta(0)
    utcoffset = dst

    def tzname(self, dt):
        return 'UTC'


UTC = _UTC()


class LogStringFormatter(string.Formatter):
    def __init__(self, default='', quote=False):
        super(LogStringFormatter, self).__init__()
        self.default = default
        self.quote = quote

    def format_field(self, value, spec):
        if not value:
            return self.default
        else:
            log = super(LogStringFormatter, self).format_field(value, spec)
            if self.quote:
                return quote(log, ':/{}')
            else:
                return log


class StrAnonymizer(str):
    """
    Class that permits to get a string anonymized or simply quoted.
    """

    def __new__(cls, data, method, salt):
        method = method.lower()
        if method not in (hashlib.algorithms if six.PY2 else
                          hashlib.algorithms_guaranteed):
            raise ValueError('Unsupported hashing method: %r' % method)
        s = str.__new__(cls, data or '')
        s.method = method
        s.salt = salt
        return s

    @property
    def anonymized(self):
        if not self:
            return self
        else:
            if self.method == 'md5':
                h = md5(usedforsecurity=False)
            else:
                h = getattr(hashlib, self.method)()
            if self.salt:
                h.update(six.b(self.salt))
            h.update(six.b(self))
            return '{%s%s}%s' % ('S' if self.salt else '', self.method.upper(),
                                 h.hexdigest())


class StrFormatTime(object):
    """
    Class that permits to get formats or parts of a time.
    """

    def __init__(self, ts):
        self.time = ts
        self.time_struct = time.gmtime(ts)

    def __str__(self):
        return "%.9f" % self.time

    def __getattr__(self, attr):
        if attr not in ['a', 'A', 'b', 'B', 'c', 'd', 'H',
                        'I', 'j', 'm', 'M', 'p', 'S', 'U',
                        'w', 'W', 'x', 'X', 'y', 'Y', 'Z']:
            raise ValueError(("The attribute %s is not a correct directive "
                              "for time.strftime formater.") % attr)
        return datetime.datetime(*self.time_struct[:-2],
                                 tzinfo=UTC).strftime('%' + attr)

    @property
    def asctime(self):
        return time.asctime(self.time_struct)

    @property
    def datetime(self):
        return time.strftime('%d/%b/%Y/%H/%M/%S', self.time_struct)

    @property
    def iso8601(self):
        return time.strftime('%Y-%m-%dT%H:%M:%S', self.time_struct)

    @property
    def ms(self):
        return self.__str__().split('.')[1][:3]

    @property
    def us(self):
        return self.__str__().split('.')[1][:6]

    @property
    def ns(self):
        return self.__str__().split('.')[1]

    @property
    def s(self):
        return self.__str__().split('.')[0]


def get_log_line(req, res, trans_time, additional_info, fmt,
                 anonymization_method, anonymization_salt):
    """
    Make a line for logging that matches the documented log line format
    for backend servers.

    :param req: the request.
    :param res: the response.
    :param trans_time: the time the request took to complete, a float.
    :param additional_info: a string to log at the end of the line

    :returns: a properly formatted line for logging.
    """

    policy_index = get_policy_index(req.headers, res.headers)
    if req.path.startswith('/'):
        disk, partition, account, container, obj = split_path(req.path, 0, 5,
                                                              True)
    else:
        disk, partition, account, container, obj = (None, ) * 5
    replacements = {
        'remote_addr': StrAnonymizer(req.remote_addr, anonymization_method,
                                     anonymization_salt),
        'time': StrFormatTime(time.time()),
        'method': req.method,
        'path': StrAnonymizer(req.path, anonymization_method,
                              anonymization_salt),
        'disk': disk,
        'partition': partition,
        'account': StrAnonymizer(account, anonymization_method,
                                 anonymization_salt),
        'container': StrAnonymizer(container, anonymization_method,
                                   anonymization_salt),
        'object': StrAnonymizer(obj, anonymization_method,
                                anonymization_salt),
        'status': res.status.split()[0],
        'content_length': res.content_length,
        'referer': StrAnonymizer(req.referer, anonymization_method,
                                 anonymization_salt),
        'txn_id': req.headers.get('x-trans-id'),
        'user_agent': StrAnonymizer(req.user_agent, anonymization_method,
                                    anonymization_salt),
        'trans_time': trans_time,
        'additional_info': additional_info,
        'pid': os.getpid(),
        'policy_index': policy_index,
    }
    return LogStringFormatter(default='-').format(fmt, **replacements)


def get_trans_id_time(trans_id):
    if len(trans_id) >= 34 and \
       trans_id.startswith('tx') and trans_id[23] == '-':
        try:
            return int(trans_id[24:34], 16)
        except ValueError:
            pass
    return None


def config_fallocate_value(reserve_value):
    """
    Returns fallocate reserve_value as an int or float.
    Returns is_percent as a boolean.
    Returns a ValueError on invalid fallocate value.
    """
    try:
        if str(reserve_value[-1:]) == '%':
            reserve_value = float(reserve_value[:-1])
            is_percent = True
        else:
            reserve_value = int(reserve_value)
            is_percent = False
    except ValueError:
        raise ValueError('Error: %s is an invalid value for fallocate'
                         '_reserve.' % reserve_value)
    return reserve_value, is_percent


class FileLikeIter(object):

    def __init__(self, iterable):
        """
        Wraps an iterable to behave as a file-like object.

        The iterable must be a byte string or yield byte strings.
        """
        if isinstance(iterable, bytes):
            iterable = (iterable, )
        self.iterator = iter(iterable)
        self.buf = None
        self.closed = False

    def __iter__(self):
        return self

    def next(self):
        """
        next(x) -> the next value, or raise StopIteration
        """
        if self.closed:
            raise ValueError('I/O operation on closed file')
        if self.buf:
            rv = self.buf
            self.buf = None
            return rv
        else:
            return next(self.iterator)
    __next__ = next

    def read(self, size=-1):
        """
        read([size]) -> read at most size bytes, returned as a bytes string.

        If the size argument is negative or omitted, read until EOF is reached.
        Notice that when in non-blocking mode, less data than what was
        requested may be returned, even if no size parameter was given.
        """
        if self.closed:
            raise ValueError('I/O operation on closed file')
        if size < 0:
            return b''.join(self)
        elif not size:
            chunk = b''
        elif self.buf:
            chunk = self.buf
            self.buf = None
        else:
            try:
                chunk = next(self.iterator)
            except StopIteration:
                return b''
        if len(chunk) > size:
            self.buf = chunk[size:]
            chunk = chunk[:size]
        return chunk

    def readline(self, size=-1):
        """
        readline([size]) -> next line from the file, as a bytes string.

        Retain newline.  A non-negative size argument limits the maximum
        number of bytes to return (an incomplete line may be returned then).
        Return an empty string at EOF.
        """
        if self.closed:
            raise ValueError('I/O operation on closed file')
        data = b''
        while b'\n' not in data and (size < 0 or len(data) < size):
            if size < 0:
                chunk = self.read(1024)
            else:
                chunk = self.read(size - len(data))
            if not chunk:
                break
            data += chunk
        if b'\n' in data:
            data, sep, rest = data.partition(b'\n')
            data += sep
            if self.buf:
                self.buf = rest + self.buf
            else:
                self.buf = rest
        return data

    def readlines(self, sizehint=-1):
        """
        readlines([size]) -> list of bytes strings, each a line from the file.

        Call readline() repeatedly and return a list of the lines so read.
        The optional size argument, if given, is an approximate bound on the
        total number of bytes in the lines returned.
        """
        if self.closed:
            raise ValueError('I/O operation on closed file')
        lines = []
        while True:
            line = self.readline(sizehint)
            if not line:
                break
            lines.append(line)
            if sizehint >= 0:
                sizehint -= len(line)
                if sizehint <= 0:
                    break
        return lines

    def close(self):
        """
        close() -> None or (perhaps) an integer.  Close the file.

        Sets data attribute .closed to True.  A closed file cannot be used for
        further I/O operations.  close() may be called more than once without
        error.  Some kinds of file objects (for example, opened by popen())
        may return an exit status upon closing.
        """
        self.iterator = None
        self.closed = True


def _free_and_reserved_space(fs_path_or_fd, reserve_space, is_percent):
    if isinstance(fs_path_or_fd, int):
        st = os.fstatvfs(fs_path_or_fd)
    else:
        st = os.statvfs(fs_path_or_fd)
    free_bytes = st.f_frsize * st.f_bavail
    if is_percent:
        size_bytes = st.f_frsize * st.f_blocks
        reserve_bytes = int(reserve_space / 100.0 * size_bytes)
    else:
        reserve_bytes = reserve_space
    return free_bytes, reserve_bytes


def fs_has_free_space(fs_path_or_fd, space_needed, is_percent):
    """
    Check to see whether or not a filesystem has the given amount of space
    free. Unlike fallocate(), this does not reserve any space.

    :param fs_path_or_fd: path to a file or directory on the filesystem, or an
        open file descriptor; if a directory, typically the path to the
        filesystem's mount point

    :param space_needed: minimum bytes or percentage of free space to be
        kept in reserve

    :param is_percent: if True, then space_needed is treated as a percentage
        (0-100) of the filesystem's capacity; if False, space_needed is a
        number of free bytes.

    :returns: True if the filesystem has at least that much free space,
        False otherwise

    :raises OSError: if fs_path does not exist
    """
    free, reserved = _free_and_reserved_space(
        fs_path_or_fd, space_needed, is_percent)
    return free >= reserved


_fallocate_enabled = True


def disable_fallocate():
    global _fallocate_enabled
    _fallocate_enabled = False


def fallocate_with_reserve(fd, fallocate_reserve, fallocate_is_percent,
                           size, offset=0):
    """
    Pre-allocate disk space for a file while holding some space in reserve.

    This function can be disabled by calling disable_fallocate(). If no
    suitable C function is available in libc, this function is a no-op.

    :param fd: file descriptor
    :param fallocate_reserve: minimum bytes or percentage of free space
        to be kept in reserve
    :param fallocate_is_percent: if True, then fallocate_reserve is
        treated as a percentage (0-100) of the filesystem's capacity;
        if False, fallocate_reserve is a number of free bytes
    :param size: size to allocate (in bytes)
    """
    global _fallocate_enabled
    if not _fallocate_enabled:
        return

    if size < 0:
        size = 0  # Done historically; not really sure why
    if size >= (1 << 63):
        raise ValueError('size must be less than 2 ** 63')
    if offset < 0:
        raise ValueError('offset must be non-negative')
    if offset >= (1 << 63):
        raise ValueError('offset must be less than 2 ** 63')

    # Make sure there's some (configurable) amount of free space in
    # addition to the number of bytes we're allocating.
    if fallocate_reserve:
        free, reserved = _free_and_reserved_space(
            fd, fallocate_reserve, fallocate_is_percent)
        if free - size <= reserved:
            raise OSError(
                errno.ENOSPC,
                'FALLOCATE_RESERVE fail %d <= %d' %
                (free - size, reserved))
<<<<<<< HEAD

    return libc.fallocate(fd, size, offset)

    return libc.fallocate(fd, size, offset)

=======

    return libc.fallocate(fd, size, offset)


>>>>>>> fdde94d9
def fallocate(fd, size, offset=0):
    warnings.warn(
        'The swift.common.utils.fallocate function is deprecated '
        'and may be removed in a future release. Use '
        'swift.common.utils.fallocate_with_reserve (with appropriate '
        'reserve values) or swift.common.utils.libc.fallocate instead.',
        DeprecationWarning, stacklevel=2,
    )
    return fallocate_with_reserve(
        fd,
        FALLOCATE_RESERVE,
        FALLOCATE_IS_PERCENT,
        size,
        offset,
    )


def fsync(fd):
    """
    Sync modified file data and metadata to disk.

    :param fd: file descriptor
    """
    if hasattr(fcntl, 'F_FULLSYNC'):
        try:
            fcntl.fcntl(fd, fcntl.F_FULLSYNC)
        except IOError as e:
            raise OSError(e.errno, 'Unable to F_FULLSYNC(%s)' % fd)
    else:
        os.fsync(fd)


def fdatasync(fd):
    """
    Sync modified file data to disk.

    :param fd: file descriptor
    """
    try:
        os.fdatasync(fd)
    except AttributeError:
        fsync(fd)


def fsync_dir(dirpath):
    """
    Sync directory entries to disk.

    :param dirpath: Path to the directory to be synced.
    """
    dirfd = None
    try:
        dirfd = os.open(dirpath, os.O_DIRECTORY | os.O_RDONLY)
        fsync(dirfd)
    except OSError as err:
        if err.errno == errno.ENOTDIR:
            # Raise error if someone calls fsync_dir on a non-directory
            raise
        logging.warning('Unable to perform fsync() on directory %(dir)s:'
                        ' %(err)s',
                        {'dir': dirpath, 'err': os.strerror(err.errno)})
    finally:
        if dirfd:
            os.close(dirfd)


def mkdirs(path):
    """
    Ensures the path is a directory or makes it if not. Errors if the path
    exists but is a file or on permissions failure.

    :param path: path to create
    """
    if not os.path.isdir(path):
        try:
            os.makedirs(path)
        except OSError as err:
            if err.errno != errno.EEXIST or not os.path.isdir(path):
                raise


def makedirs_count(path, count=0):
    """
    Same as os.makedirs() except that this method returns the number of
    new directories that had to be created.

    Also, this does not raise an error if target directory already exists.
    This behaviour is similar to Python 3.x's os.makedirs() called with
    exist_ok=True. Also similar to swift.common.utils.mkdirs()

    https://hg.python.org/cpython/file/v3.4.2/Lib/os.py#l212
    """
    head, tail = os.path.split(path)
    if not tail:
        head, tail = os.path.split(head)
    if head and tail and not os.path.exists(head):
        count = makedirs_count(head, count)
        if tail == os.path.curdir:
            return
    try:
        os.mkdir(path)
    except OSError as e:
        # EEXIST may also be raised if path exists as a file
        # Do not let that pass.
        if e.errno != errno.EEXIST or not os.path.isdir(path):
            raise
    else:
        count += 1
    return count


def renamer(old, new, fsync=True):
    """
    Attempt to fix / hide race conditions like empty object directories
    being removed by backend processes during uploads, by retrying.

    The containing directory of 'new' and of all newly created directories are
    fsync'd by default. This _will_ come at a performance penalty. In cases
    where these additional fsyncs are not necessary, it is expected that the
    caller of renamer() turn it off explicitly.

    :param old: old path to be renamed
    :param new: new path to be renamed to
    :param fsync: fsync on containing directory of new and also all
                  the newly created directories.
    """
    dirpath = os.path.dirname(new)
    try:
        count = makedirs_count(dirpath)
        os.rename(old, new)
    except OSError:
        count = makedirs_count(dirpath)
        os.rename(old, new)
    if fsync:
        # If count=0, no new directories were created. But we still need to
        # fsync leaf dir after os.rename().
        # If count>0, starting from leaf dir, fsync parent dirs of all
        # directories created by makedirs_count()
        for i in range(0, count + 1):
            fsync_dir(dirpath)
            dirpath = os.path.dirname(dirpath)


def link_fd_to_path(fd, target_path, dirs_created=0, retries=2, fsync=True):
    """
    Creates a link to file descriptor at target_path specified. This method
    does not close the fd for you. Unlike rename, as linkat() cannot
    overwrite target_path if it exists, we unlink and try again.

    Attempts to fix / hide race conditions like empty object directories
    being removed by backend processes during uploads, by retrying.

    :param fd: File descriptor to be linked
    :param target_path: Path in filesystem where fd is to be linked
    :param dirs_created: Number of newly created directories that needs to
                         be fsync'd.
    :param retries: number of retries to make
    :param fsync: fsync on containing directory of target_path and also all
                  the newly created directories.
    """
    dirpath = os.path.dirname(target_path)
    for _junk in range(0, retries):
        try:
            linkat(linkat.AT_FDCWD, "/proc/self/fd/%d" % (fd),
                   linkat.AT_FDCWD, target_path, linkat.AT_SYMLINK_FOLLOW)
            break
        except IOError as err:
            if err.errno == errno.ENOENT:
                dirs_created = makedirs_count(dirpath)
            elif err.errno == errno.EEXIST:
                try:
                    os.unlink(target_path)
                except OSError as e:
                    if e.errno != errno.ENOENT:
                        raise
            else:
                raise

    if fsync:
        for i in range(0, dirs_created + 1):
            fsync_dir(dirpath)
            dirpath = os.path.dirname(dirpath)


def split_path(path, minsegs=1, maxsegs=None, rest_with_last=False):
    """
    Validate and split the given HTTP request path.

    **Examples**::

        ['a'] = split_path('/a')
        ['a', None] = split_path('/a', 1, 2)
        ['a', 'c'] = split_path('/a/c', 1, 2)
        ['a', 'c', 'o/r'] = split_path('/a/c/o/r', 1, 3, True)

    :param path: HTTP Request path to be split
    :param minsegs: Minimum number of segments to be extracted
    :param maxsegs: Maximum number of segments to be extracted
    :param rest_with_last: If True, trailing data will be returned as part
                           of last segment.  If False, and there is
                           trailing data, raises ValueError.
    :returns: list of segments with a length of maxsegs (non-existent
              segments will return as None)
    :raises ValueError: if given an invalid path
    """
    if not maxsegs:
        maxsegs = minsegs
    if minsegs > maxsegs:
        raise ValueError('minsegs > maxsegs: %d > %d' % (minsegs, maxsegs))
    if rest_with_last:
        segs = path.split('/', maxsegs)
        minsegs += 1
        maxsegs += 1
        count = len(segs)
        if (segs[0] or count < minsegs or count > maxsegs or
                '' in segs[1:minsegs]):
            raise ValueError('Invalid path: %s' % quote(path))
    else:
        minsegs += 1
        maxsegs += 1
        segs = path.split('/', maxsegs)
        count = len(segs)
        if (segs[0] or count < minsegs or count > maxsegs + 1 or
                '' in segs[1:minsegs] or
                (count == maxsegs + 1 and segs[maxsegs])):
            raise ValueError('Invalid path: %s' % quote(path))
    segs = segs[1:maxsegs]
    segs.extend([None] * (maxsegs - 1 - len(segs)))
    return segs


def validate_device_partition(device, partition):
    """
    Validate that a device and a partition are valid and won't lead to
    directory traversal when used.

    :param device: device to validate
    :param partition: partition to validate
    :raises ValueError: if given an invalid device or partition
    """
    if not device or '/' in device or device in ['.', '..']:
        raise ValueError('Invalid device: %s' % quote(device or ''))
    if not partition or '/' in partition or partition in ['.', '..']:
        raise ValueError('Invalid partition: %s' % quote(partition or ''))


class RateLimitedIterator(object):
    """
    Wrap an iterator to only yield elements at a rate of N per second.

    :param iterable: iterable to wrap
    :param elements_per_second: the rate at which to yield elements
    :param limit_after: rate limiting kicks in only after yielding
                        this many elements; default is 0 (rate limit
                        immediately)
    """

    def __init__(self, iterable, elements_per_second, limit_after=0,
                 ratelimit_if=lambda _junk: True):
        self.iterator = iter(iterable)
        self.elements_per_second = elements_per_second
        self.limit_after = limit_after
        self.rate_limiter = EventletRateLimiter(elements_per_second)
        self.ratelimit_if = ratelimit_if

    def __iter__(self):
        return self

    def next(self):
        next_value = next(self.iterator)

        if self.ratelimit_if(next_value):
            if self.limit_after > 0:
                self.limit_after -= 1
            else:
                self.rate_limiter.wait()
        return next_value
    __next__ = next


class GreenthreadSafeIterator(object):
    """
    Wrap an iterator to ensure that only one greenthread is inside its next()
    method at a time.

    This is useful if an iterator's next() method may perform network IO, as
    that may trigger a greenthread context switch (aka trampoline), which can
    give another greenthread a chance to call next(). At that point, you get
    an error like "ValueError: generator already executing". By wrapping calls
    to next() with a mutex, we avoid that error.
    """

    def __init__(self, unsafe_iterable):
        self.unsafe_iter = iter(unsafe_iterable)
        self.semaphore = eventlet.semaphore.Semaphore(value=1)

    def __iter__(self):
        return self

    def next(self):
        with self.semaphore:
            return next(self.unsafe_iter)
    __next__ = next


class NullLogger(object):
    """A no-op logger for eventlet wsgi."""

    def write(self, *args):
        # "Logs" the args to nowhere
        pass

    def exception(self, *args):
        pass

    def critical(self, *args):
        pass

    def error(self, *args):
        pass

    def warning(self, *args):
        pass

    def info(self, *args):
        pass

    def debug(self, *args):
        pass

    def log(self, *args):
        pass


class LoggerFileObject(object):

    # Note: this is greenthread-local storage
    _cls_thread_local = threading.local()

    def __init__(self, logger, log_type='STDOUT'):
        self.logger = logger
        self.log_type = log_type

    def write(self, value):
        # We can get into a nasty situation when logs are going to syslog
        # and syslog dies.
        #
        # It's something like this:
        #
        # (A) someone logs something
        #
        # (B) there's an exception in sending to /dev/log since syslog is
        #     not working
        #
        # (C) logging takes that exception and writes it to stderr (see
        #     logging.Handler.handleError)
        #
        # (D) stderr was replaced with a LoggerFileObject at process start,
        #     so the LoggerFileObject takes the provided string and tells
        #     its logger to log it (to syslog, naturally).
        #
        # Then, steps B through D repeat until we run out of stack.
        if getattr(self._cls_thread_local, 'already_called_write', False):
            return

        self._cls_thread_local.already_called_write = True
        try:
            value = value.strip()
            if value:
                if 'Connection reset by peer' in value:
                    self.logger.error(
                        '%s: Connection reset by peer', self.log_type)
                else:
                    self.logger.error('%(type)s: %(value)s',
                                      {'type': self.log_type, 'value': value})
        finally:
            self._cls_thread_local.already_called_write = False

    def writelines(self, values):
        if getattr(self._cls_thread_local, 'already_called_writelines', False):
            return

        self._cls_thread_local.already_called_writelines = True
        try:
            self.logger.error('%(type)s: %(value)s',
                              {'type': self.log_type,
                               'value': '#012'.join(values)})
        finally:
            self._cls_thread_local.already_called_writelines = False

    def close(self):
        pass

    def flush(self):
        pass

    def __iter__(self):
        return self

    def next(self):
        raise IOError(errno.EBADF, 'Bad file descriptor')
    __next__ = next

    def read(self, size=-1):
        raise IOError(errno.EBADF, 'Bad file descriptor')

    def readline(self, size=-1):
        raise IOError(errno.EBADF, 'Bad file descriptor')

    def tell(self):
        return 0

    def xreadlines(self):
        return self


class StatsdClient(object):
    def __init__(self, host, port, base_prefix='', tail_prefix='',
                 default_sample_rate=1, sample_rate_factor=1, logger=None):
        self._host = host
        self._port = port
        self._base_prefix = base_prefix
        self._set_prefix(tail_prefix)
        self._default_sample_rate = default_sample_rate
        self._sample_rate_factor = sample_rate_factor
        self.random = random
        self.logger = logger

        # Determine if host is IPv4 or IPv6
        addr_info, self._sock_family = self._determine_sock_family(host, port)

        # NOTE: we use the original host value, not the DNS-resolved one
        # because if host is a hostname, we don't want to cache the DNS
        # resolution for the entire lifetime of this process.  Let standard
        # name resolution caching take effect.  This should help operators use
        # DNS trickery if they want.
        if addr_info is not None:
            # addr_info is a list of 5-tuples with the following structure:
            #     (family, socktype, proto, canonname, sockaddr)
            # where sockaddr is the only thing of interest to us, and we only
            # use the first result.  We want to use the originally supplied
            # host (see note above) and the remainder of the variable-length
            # sockaddr: IPv4 has (address, port) while IPv6 has (address,
            # port, flow info, scope id).
            sockaddr = addr_info[0][-1]
            self._target = (host,) + (sockaddr[1:])
        else:
            self._target = (host, port)

    def _determine_sock_family(self, host, port):
        addr_info = sock_family = None
        try:
            addr_info = socket.getaddrinfo(host, port, socket.AF_INET)
            sock_family = socket.AF_INET
        except socket.gaierror:
            try:
                addr_info = socket.getaddrinfo(host, port, socket.AF_INET6)
                sock_family = socket.AF_INET6
            except socket.gaierror:
                # Don't keep the server from starting from what could be a
                # transient DNS failure.  Any hostname will get re-resolved as
                # necessary in the .sendto() calls.
                # However, we don't know if we're IPv4 or IPv6 in this case, so
                # we assume legacy IPv4.
                sock_family = socket.AF_INET
        return addr_info, sock_family

    def _set_prefix(self, tail_prefix):
        """
        Modifies the prefix that is added to metric names. The resulting prefix
        is the concatenation of the component parts `base_prefix` and
        `tail_prefix`. Only truthy components are included. Each included
        component is followed by a period, e.g.::

            <base_prefix>.<tail_prefix>.
            <tail_prefix>.
            <base_prefix>.
            <the empty string>

        Note: this method is expected to be called from the constructor only,
        but exists to provide backwards compatible functionality for the
        deprecated set_prefix() method.

        :param tail_prefix: The new value of tail_prefix
        """
        if tail_prefix and self._base_prefix:
            self._prefix = '.'.join([self._base_prefix, tail_prefix, ''])
        elif tail_prefix:
            self._prefix = tail_prefix + '.'
        elif self._base_prefix:
            self._prefix = self._base_prefix + '.'
        else:
            self._prefix = ''

    def set_prefix(self, tail_prefix):
        """
        This method is deprecated; use the ``tail_prefix`` argument of the
        constructor when instantiating the class instead.
        """
        warnings.warn(
            'set_prefix() is deprecated; use the ``tail_prefix`` argument of '
            'the constructor when instantiating the class instead.',
            DeprecationWarning, stacklevel=2
        )
        self._set_prefix(tail_prefix)

    def _send(self, m_name, m_value, m_type, sample_rate):
        if sample_rate is None:
            sample_rate = self._default_sample_rate
        sample_rate = sample_rate * self._sample_rate_factor
        parts = ['%s%s:%s' % (self._prefix, m_name, m_value), m_type]
        if sample_rate < 1:
            if self.random() < sample_rate:
                parts.append('@%s' % (sample_rate,))
            else:
                return
        if six.PY3:
            parts = [part.encode('utf-8') for part in parts]
        # Ideally, we'd cache a sending socket in self, but that
        # results in a socket getting shared by multiple green threads.
        with closing(self._open_socket()) as sock:
            try:
                return sock.sendto(b'|'.join(parts), self._target)
            except IOError as err:
                if self.logger:
                    self.logger.warning(
                        'Error sending UDP message to %(target)r: %(err)s',
                        {'target': self._target, 'err': err})

    def _open_socket(self):
        return socket.socket(self._sock_family, socket.SOCK_DGRAM)

    def update_stats(self, m_name, m_value, sample_rate=None):
        return self._send(m_name, m_value, 'c', sample_rate)

    def increment(self, metric, sample_rate=None):
        return self.update_stats(metric, 1, sample_rate)

    def decrement(self, metric, sample_rate=None):
        return self.update_stats(metric, -1, sample_rate)

    def _timing(self, metric, timing_ms, sample_rate):
        # This method was added to disagregate timing metrics when testing
        return self._send(metric, round(timing_ms, 4), 'ms', sample_rate)

    def timing(self, metric, timing_ms, sample_rate=None):
        return self._timing(metric, timing_ms, sample_rate)

    def timing_since(self, metric, orig_time, sample_rate=None):
        return self._timing(metric, (time.time() - orig_time) * 1000,
                            sample_rate)

    def transfer_rate(self, metric, elapsed_time, byte_xfer, sample_rate=None):
        if byte_xfer:
            return self.timing(metric,
                               elapsed_time * 1000 / byte_xfer * 1000,
                               sample_rate)


def timing_stats(**dec_kwargs):
    """
    Returns a decorator that logs timing events or errors for public methods in
    swift's wsgi server controllers, based on response code.
    """
    def decorating_func(func):
        method = func.__name__

        @functools.wraps(func)
        def _timing_stats(ctrl, *args, **kwargs):
            start_time = time.time()
            if getattr(ctrl, 'sleep_in_call', False):
                sleep()
            resp = func(ctrl, *args, **kwargs)
            # .timing is for successful responses *or* error codes that are
            # not Swift's fault. For example, 500 is definitely the server's
            # fault, but 412 is an error code (4xx are all errors) that is
            # due to a header the client sent.
            #
            # .errors.timing is for failures that *are* Swift's fault.
            # Examples include 507 for an unmounted drive or 500 for an
            # unhandled exception.
            if not is_server_error(resp.status_int):
                ctrl.logger.timing_since(method + '.timing',
                                         start_time, **dec_kwargs)
            else:
                ctrl.logger.timing_since(method + '.errors.timing',
                                         start_time, **dec_kwargs)
            return resp

        return _timing_stats
    return decorating_func


def memcached_timing_stats(**dec_kwargs):
    """
    Returns a decorator that logs timing events or errors for public methods in
    MemcacheRing class, such as memcached set, get and etc.
    """
    def decorating_func(func):
        method = func.__name__

        @functools.wraps(func)
        def _timing_stats(cache, *args, **kwargs):
            start_time = time.time()
            result = func(cache, *args, **kwargs)
            cache.logger.timing_since(
                'memcached.' + method + '.timing', start_time, **dec_kwargs)
            return result

        return _timing_stats
    return decorating_func


class SwiftLoggerAdapter(logging.LoggerAdapter):
    """
    A logging.LoggerAdapter subclass that also passes through StatsD method
    calls.

    Like logging.LoggerAdapter, you have to subclass this and override the
    process() method to accomplish anything useful.
    """

    @property
    def name(self):
        # py3 does this for us already; add it for py2
        return self.logger.name

    def update_stats(self, *a, **kw):
        return self.logger.update_stats(*a, **kw)

    def increment(self, *a, **kw):
        return self.logger.increment(*a, **kw)

    def decrement(self, *a, **kw):
        return self.logger.decrement(*a, **kw)

    def timing(self, *a, **kw):
        return self.logger.timing(*a, **kw)

    def timing_since(self, *a, **kw):
        return self.logger.timing_since(*a, **kw)

    def transfer_rate(self, *a, **kw):
        return self.logger.transfer_rate(*a, **kw)

    @property
    def thread_locals(self):
        return self.logger.thread_locals

    @thread_locals.setter
    def thread_locals(self, thread_locals):
        self.logger.thread_locals = thread_locals

    def exception(self, msg, *a, **kw):
        # We up-call to exception() where stdlib uses error() so we can get
        # some of the traceback suppression from LogAdapter, below
        self.logger.exception(msg, *a, **kw)


class PrefixLoggerAdapter(SwiftLoggerAdapter):
    """
    Adds an optional prefix to all its log messages. When the prefix has not
    been set, messages are unchanged.
    """

    def set_prefix(self, prefix):
        self.extra['prefix'] = prefix

    def exception(self, msg, *a, **kw):
        if 'prefix' in self.extra:
            msg = self.extra['prefix'] + msg
        super(PrefixLoggerAdapter, self).exception(msg, *a, **kw)

    def process(self, msg, kwargs):
        msg, kwargs = super(PrefixLoggerAdapter, self).process(msg, kwargs)
        if 'prefix' in self.extra:
            msg = self.extra['prefix'] + msg
        return (msg, kwargs)


# double inheritance to support property with setter
class LogAdapter(logging.LoggerAdapter, object):
    """
    A Logger like object which performs some reformatting on calls to
    :meth:`exception`.  Can be used to store a threadlocal transaction id and
    client ip.
    """

    _cls_thread_local = threading.local()

    def __init__(self, logger, server):
        logging.LoggerAdapter.__init__(self, logger, {})
        self.server = server
        self.warn = self.warning

    # There are a few properties needed for py35; see
    # - https://bugs.python.org/issue31457
    # - https://github.com/python/cpython/commit/1bbd482
    # - https://github.com/python/cpython/commit/0b6a118
    # - https://github.com/python/cpython/commit/ce9e625
    def _log(self, level, msg, args, exc_info=None, extra=None,
             stack_info=False):
        """
        Low-level log implementation, proxied to allow nested logger adapters.
        """
        return self.logger._log(
            level,
            msg,
            args,
            exc_info=exc_info,
            extra=extra,
            stack_info=stack_info,
        )

    @property
    def manager(self):
        return self.logger.manager

    @manager.setter
    def manager(self, value):
        self.logger.manager = value

    @property
    def name(self):
        return self.logger.name

    @property
    def txn_id(self):
        if hasattr(self._cls_thread_local, 'txn_id'):
            return self._cls_thread_local.txn_id

    @txn_id.setter
    def txn_id(self, value):
        self._cls_thread_local.txn_id = value

    @property
    def client_ip(self):
        if hasattr(self._cls_thread_local, 'client_ip'):
            return self._cls_thread_local.client_ip

    @client_ip.setter
    def client_ip(self, value):
        self._cls_thread_local.client_ip = value

    @property
    def thread_locals(self):
        return (self.txn_id, self.client_ip)

    @thread_locals.setter
    def thread_locals(self, value):
        self.txn_id, self.client_ip = value

    def getEffectiveLevel(self):
        return self.logger.getEffectiveLevel()

    def process(self, msg, kwargs):
        """
        Add extra info to message
        """
        kwargs['extra'] = {'server': self.server, 'txn_id': self.txn_id,
                           'client_ip': self.client_ip}
        return msg, kwargs

    def notice(self, msg, *args, **kwargs):
        """
        Convenience function for syslog priority LOG_NOTICE. The python
        logging lvl is set to 25, just above info.  SysLogHandler is
        monkey patched to map this log lvl to the LOG_NOTICE syslog
        priority.
        """
        self.log(NOTICE, msg, *args, **kwargs)

    def _exception(self, msg, *args, **kwargs):
        logging.LoggerAdapter.exception(self, msg, *args, **kwargs)

    def exception(self, msg, *args, **kwargs):
        _junk, exc, _junk = sys.exc_info()
        call = self.error
        emsg = ''
        if isinstance(exc, (http_client.BadStatusLine,
                            green_http_client.BadStatusLine)):
            # Use error(); not really exceptional
            emsg = repr(exc)
            # Note that on py3, we've seen a RemoteDisconnected error getting
            # raised, which inherits from *both* BadStatusLine and OSError;
            # we want it getting caught here
        elif isinstance(exc, (OSError, socket.error)):
            if exc.errno in (errno.EIO, errno.ENOSPC):
                emsg = str(exc)
            elif exc.errno == errno.ECONNREFUSED:
                emsg = 'Connection refused'
            elif exc.errno == errno.ECONNRESET:
                emsg = 'Connection reset'
            elif exc.errno == errno.EHOSTUNREACH:
                emsg = 'Host unreachable'
            elif exc.errno == errno.ENETUNREACH:
                emsg = 'Network unreachable'
            elif exc.errno == errno.ETIMEDOUT:
                emsg = 'Connection timeout'
            elif exc.errno == errno.EPIPE:
                emsg = 'Broken pipe'
            else:
                call = self._exception
        elif isinstance(exc, eventlet.Timeout):
            emsg = exc.__class__.__name__
            detail = '%ss' % exc.seconds
            if hasattr(exc, 'created_at'):
                detail += ' after %0.2fs' % (time.time() - exc.created_at)
            emsg += ' (%s)' % detail
            if isinstance(exc, swift.common.exceptions.MessageTimeout):
                if exc.msg:
                    emsg += ' %s' % exc.msg
        else:
            call = self._exception
        call('%s: %s' % (msg, emsg), *args, **kwargs)

    def set_statsd_prefix(self, prefix):
        """
        This method is deprecated. Callers should use the
        ``statsd_tail_prefix`` argument of ``get_logger`` when instantiating a
        logger.

        The StatsD client prefix defaults to the "name" of the logger.  This
        method may override that default with a specific value.  Currently used
        in the proxy-server to differentiate the Account, Container, and Object
        controllers.
        """
        warnings.warn(
            'set_statsd_prefix() is deprecated; use the '
            '``statsd_tail_prefix`` argument to ``get_logger`` instead.',
            DeprecationWarning, stacklevel=2
        )
        if self.logger.statsd_client:
            self.logger.statsd_client._set_prefix(prefix)

    def statsd_delegate(statsd_func_name):
        """
        Factory to create methods which delegate to methods on
        self.logger.statsd_client (an instance of StatsdClient).  The
        created methods conditionally delegate to a method whose name is given
        in 'statsd_func_name'.  The created delegate methods are a no-op when
        StatsD logging is not configured.

        :param statsd_func_name: the name of a method on StatsdClient.
        """
        func = getattr(StatsdClient, statsd_func_name)

        @functools.wraps(func)
        def wrapped(self, *a, **kw):
            if getattr(self.logger, 'statsd_client'):
                func = getattr(self.logger.statsd_client, statsd_func_name)
                return func(*a, **kw)
        return wrapped

    update_stats = statsd_delegate('update_stats')
    increment = statsd_delegate('increment')
    decrement = statsd_delegate('decrement')
    timing = statsd_delegate('timing')
    timing_since = statsd_delegate('timing_since')
    transfer_rate = statsd_delegate('transfer_rate')


class SwiftLogFormatter(logging.Formatter):
    """
    Custom logging.Formatter will append txn_id to a log message if the
    record has one and the message does not. Optionally it can shorten
    overly long log lines.
    """

    def __init__(self, fmt=None, datefmt=None, max_line_length=0):
        logging.Formatter.__init__(self, fmt=fmt, datefmt=datefmt)
        self.max_line_length = max_line_length

    def format(self, record):
        if not hasattr(record, 'server'):
            # Catch log messages that were not initiated by swift
            # (for example, the keystone auth middleware)
            record.server = record.name

        # Included from Python's logging.Formatter and then altered slightly to
        # replace \n with #012
        record.message = record.getMessage()
        if self._fmt.find('%(asctime)') >= 0:
            record.asctime = self.formatTime(record, self.datefmt)
        msg = (self._fmt % record.__dict__).replace('\n', '#012')
        if record.exc_info:
            # Cache the traceback text to avoid converting it multiple times
            # (it's constant anyway)
            if not record.exc_text:
                record.exc_text = self.formatException(
                    record.exc_info).replace('\n', '#012')
        if record.exc_text:
            if not msg.endswith('#012'):
                msg = msg + '#012'
            msg = msg + record.exc_text

        if (hasattr(record, 'txn_id') and record.txn_id and
                record.txn_id not in msg):
            msg = "%s (txn: %s)" % (msg, record.txn_id)
        if (hasattr(record, 'client_ip') and record.client_ip and
                record.levelno != logging.INFO and
                record.client_ip not in msg):
            msg = "%s (client_ip: %s)" % (msg, record.client_ip)
        if self.max_line_length > 0 and len(msg) > self.max_line_length:
            if self.max_line_length < 7:
                msg = msg[:self.max_line_length]
            else:
                approxhalf = (self.max_line_length - 5) // 2
                msg = msg[:approxhalf] + " ... " + msg[-approxhalf:]
        return msg


class LogLevelFilter(object):
    """
    Drop messages for the logger based on level.

    This is useful when dependencies log too much information.

    :param level: All messages at or below this level are dropped
                  (DEBUG < INFO < WARN < ERROR < CRITICAL|FATAL)
                  Default: DEBUG
    """

    def __init__(self, level=logging.DEBUG):
        self.level = level

    def filter(self, record):
        if record.levelno <= self.level:
            return 0
        return 1


def get_logger(conf, name=None, log_to_console=False, log_route=None,
               fmt="%(server)s: %(message)s", statsd_tail_prefix=None):
    """
    Get the current system logger using config settings.

    **Log config and defaults**::

        log_facility = LOG_LOCAL0
        log_level = INFO
        log_name = swift
        log_max_line_length = 0
        log_udp_host = (disabled)
        log_udp_port = logging.handlers.SYSLOG_UDP_PORT
        log_address = /dev/log
        log_statsd_host = (disabled)
        log_statsd_port = 8125
        log_statsd_default_sample_rate = 1.0
        log_statsd_sample_rate_factor = 1.0
        log_statsd_metric_prefix = (empty-string)

    :param conf: Configuration dict to read settings from
    :param name: This value is used to populate the ``server`` field in the log
                 format, as the prefix for statsd messages, and as the default
                 value for ``log_route``; defaults to the ``log_name`` value in
                 ``conf``, if it exists, or to 'swift'.
    :param log_to_console: Add handler which writes to console on stderr
    :param log_route: Route for the logging, not emitted to the log, just used
                      to separate logging configurations; defaults to the value
                      of ``name`` or whatever ``name`` defaults to. This value
                      is used as the name attribute of the
                      ``logging.LogAdapter`` that is returned.
    :param fmt: Override log format
    :param statsd_tail_prefix: tail prefix to pass to statsd client; if None
        then the tail prefix defaults to the value of ``name``.
    :return: an instance of ``LogAdapter``
    """
    # note: log_name is typically specified in conf (i.e. defined by
    # operators), whereas log_route is typically hard-coded in callers of
    # get_logger (i.e. defined by developers)
    if not conf:
        conf = {}
    if name is None:
        name = conf.get('log_name', 'swift')
    if not log_route:
        log_route = name
    logger = logging.getLogger(log_route)
    logger.propagate = False
    # all new handlers will get the same formatter
    formatter = SwiftLogFormatter(
        fmt=fmt, max_line_length=int(conf.get('log_max_line_length', 0)))

    # get_logger will only ever add one SysLog Handler to a logger
    if not hasattr(get_logger, 'handler4logger'):
        get_logger.handler4logger = {}
    if logger in get_logger.handler4logger:
        logger.removeHandler(get_logger.handler4logger[logger])

    # facility for this logger will be set by last call wins
    facility = getattr(SysLogHandler, conf.get('log_facility', 'LOG_LOCAL0'),
                       SysLogHandler.LOG_LOCAL0)
    udp_host = conf.get('log_udp_host')
    if udp_host:
        udp_port = int(conf.get('log_udp_port',
                                logging.handlers.SYSLOG_UDP_PORT))
        handler = ThreadSafeSysLogHandler(address=(udp_host, udp_port),
                                          facility=facility)
    else:
        log_address = conf.get('log_address', '/dev/log')
        handler = None
        try:
            mode = os.stat(log_address).st_mode
            if stat.S_ISSOCK(mode):
                handler = ThreadSafeSysLogHandler(address=log_address,
                                                  facility=facility)
        except (OSError, socket.error) as e:
            # If either /dev/log isn't a UNIX socket or it does not exist at
            # all then py2 would raise an error
            if e.errno not in [errno.ENOTSOCK, errno.ENOENT]:
                raise
        if handler is None:
            # fallback to default UDP
            handler = ThreadSafeSysLogHandler(facility=facility)
    handler.setFormatter(formatter)
    logger.addHandler(handler)
    get_logger.handler4logger[logger] = handler

    # setup console logging
    if log_to_console or hasattr(get_logger, 'console_handler4logger'):
        # remove pre-existing console handler for this logger
        if not hasattr(get_logger, 'console_handler4logger'):
            get_logger.console_handler4logger = {}
        if logger in get_logger.console_handler4logger:
            logger.removeHandler(get_logger.console_handler4logger[logger])

        console_handler = logging.StreamHandler(sys.__stderr__)
        console_handler.setFormatter(formatter)
        logger.addHandler(console_handler)
        get_logger.console_handler4logger[logger] = console_handler

    # set the level for the logger
    logger.setLevel(
        getattr(logging, conf.get('log_level', 'INFO').upper(), logging.INFO))

    # Setup logger with a StatsD client if so configured
    statsd_host = conf.get('log_statsd_host')
    if statsd_host:
        statsd_port = int(conf.get('log_statsd_port', 8125))
        base_prefix = conf.get('log_statsd_metric_prefix', '')
        default_sample_rate = float(conf.get(
            'log_statsd_default_sample_rate', 1))
        sample_rate_factor = float(conf.get(
            'log_statsd_sample_rate_factor', 1))
        if statsd_tail_prefix is None:
            statsd_tail_prefix = name
        statsd_client = StatsdClient(statsd_host, statsd_port, base_prefix,
                                     statsd_tail_prefix, default_sample_rate,
                                     sample_rate_factor, logger=logger)
        logger.statsd_client = statsd_client
    else:
        logger.statsd_client = None

    adapted_logger = LogAdapter(logger, name)
    other_handlers = conf.get('log_custom_handlers', None)
    if other_handlers:
        log_custom_handlers = [s.strip() for s in other_handlers.split(',')
                               if s.strip()]
        for hook in log_custom_handlers:
            try:
                mod, fnc = hook.rsplit('.', 1)
                logger_hook = getattr(__import__(mod, fromlist=[fnc]), fnc)
                logger_hook(conf, name, log_to_console, log_route, fmt,
                            logger, adapted_logger)
            except (AttributeError, ImportError):
                print('Error calling custom handler [%s]' % hook,
                      file=sys.stderr)
            except ValueError:
                print('Invalid custom handler format [%s]' % hook,
                      file=sys.stderr)

    return adapted_logger


def get_hub():
    """
    Checks whether poll is available and falls back
    on select if it isn't.

    Note about epoll:

    Review: https://review.opendev.org/#/c/18806/

    There was a problem where once out of every 30 quadrillion
    connections, a coroutine wouldn't wake up when the client
    closed its end. Epoll was not reporting the event or it was
    getting swallowed somewhere. Then when that file descriptor
    was re-used, eventlet would freak right out because it still
    thought it was waiting for activity from it in some other coro.

    Another note about epoll: it's hard to use when forking. epoll works
    like so:

    * create an epoll instance: ``efd = epoll_create(...)``

    * register file descriptors of interest with
      ``epoll_ctl(efd, EPOLL_CTL_ADD, fd, ...)``

    * wait for events with ``epoll_wait(efd, ...)``

    If you fork, you and all your child processes end up using the same
    epoll instance, and everyone becomes confused. It is possible to use
    epoll and fork and still have a correct program as long as you do the
    right things, but eventlet doesn't do those things. Really, it can't
    even try to do those things since it doesn't get notified of forks.

    In contrast, both poll() and select() specify the set of interesting
    file descriptors with each call, so there's no problem with forking.

    As eventlet monkey patching is now done before call get_hub() in wsgi.py
    if we use 'import select' we get the eventlet version, but since version
    0.20.0 eventlet removed select.poll() function in patched select (see:
    http://eventlet.net/doc/changelog.html and
    https://github.com/eventlet/eventlet/commit/614a20462).

    We use eventlet.patcher.original function to get python select module
    to test if poll() is available on platform.
    """
    try:
        select = eventlet.patcher.original('select')
        if hasattr(select, "poll"):
            return "poll"
        return "selects"
    except ImportError:
        return None


def drop_privileges(user):
    """
    Sets the userid/groupid of the current process, get session leader, etc.

    :param user: User name to change privileges to
    """
    if os.geteuid() == 0:
        groups = [g.gr_gid for g in grp.getgrall() if user in g.gr_mem]
        os.setgroups(groups)
    user = pwd.getpwnam(user)
    os.setgid(user[3])
    os.setuid(user[2])
    os.environ['HOME'] = user[5]


def clean_up_daemon_hygiene():
    try:
        os.setsid()
    except OSError:
        pass
    os.chdir('/')   # in case you need to rmdir on where you started the daemon
    os.umask(0o22)  # ensure files are created with the correct privileges


def capture_stdio(logger, **kwargs):
    """
    Log unhandled exceptions, close stdio, capture stdout and stderr.

    param logger: Logger object to use
    """
    # log uncaught exceptions
    sys.excepthook = lambda * exc_info: \
        logger.critical('UNCAUGHT EXCEPTION', exc_info=exc_info)

    # collect stdio file desc not in use for logging
    stdio_files = [sys.stdin, sys.stdout, sys.stderr]
    console_fds = [h.stream.fileno() for _junk, h in getattr(
        get_logger, 'console_handler4logger', {}).items()]
    stdio_files = [f for f in stdio_files if f.fileno() not in console_fds]

    with open(os.devnull, 'r+b') as nullfile:
        # close stdio (excludes fds open for logging)
        for f in stdio_files:
            # some platforms throw an error when attempting an stdin flush
            try:
                f.flush()
            except IOError:
                pass

            try:
                os.dup2(nullfile.fileno(), f.fileno())
            except OSError:
                pass

    # redirect stdio
    if kwargs.pop('capture_stdout', True):
        sys.stdout = LoggerFileObject(logger)
    if kwargs.pop('capture_stderr', True):
        sys.stderr = LoggerFileObject(logger, 'STDERR')


def parse_options(parser=None, once=False, test_config=False, test_args=None):
    """Parse standard swift server/daemon options with optparse.OptionParser.

    :param parser: OptionParser to use. If not sent one will be created.
    :param once: Boolean indicating the "once" option is available
    :param test_config: Boolean indicating the "test-config" option is
                        available
    :param test_args: Override sys.argv; used in testing

    :returns: Tuple of (config, options); config is an absolute path to the
              config file, options is the parser options as a dictionary.

    :raises SystemExit: First arg (CONFIG) is required, file must exist
    """
    if not parser:
        parser = OptionParser(usage="%prog CONFIG [options]")
    parser.add_option("-v", "--verbose", default=False, action="store_true",
                      help="log to console")
    if once:
        parser.add_option("-o", "--once", default=False, action="store_true",
                          help="only run one pass of daemon")
    if test_config:
        parser.add_option("-t", "--test-config",
                          default=False, action="store_true",
                          help="exit after loading and validating config; "
                               "do not run the daemon")

    # if test_args is None, optparse will use sys.argv[:1]
    options, args = parser.parse_args(args=test_args)

    if not args:
        parser.print_usage()
        print("Error: missing config path argument")
        sys.exit(1)
    config = os.path.abspath(args.pop(0))
    if not os.path.exists(config):
        parser.print_usage()
        print("Error: unable to locate %s" % config)
        sys.exit(1)

    extra_args = []
    # if any named options appear in remaining args, set the option to True
    for arg in args:
        if arg in options.__dict__:
            setattr(options, arg, True)
        else:
            extra_args.append(arg)

    options = vars(options)
    if extra_args:
        options['extra_args'] = extra_args
    return config, options


def select_ip_port(node_dict, use_replication=False):
    """
    Get the ip address and port that should be used for the given
    ``node_dict``.

    If ``use_replication`` is True then the replication ip address and port are
    returned.

    If ``use_replication`` is False (the default) and the ``node`` dict has an
    item with key ``use_replication`` then that item's value will determine if
    the replication ip address and port are returned.

    If neither ``use_replication`` nor ``node_dict['use_replication']``
    indicate otherwise then the normal ip address and port are returned.

    :param node_dict: a dict describing a node
    :param use_replication: if True then the replication ip address and port
        are returned.
    :return: a tuple of (ip address, port)
    """
    if use_replication or node_dict.get('use_replication', False):
        node_ip = node_dict['replication_ip']
        node_port = node_dict['replication_port']
    else:
        node_ip = node_dict['ip']
        node_port = node_dict['port']
    return node_ip, node_port


def node_to_string(node_dict, replication=False):
    """
    Get a string representation of a node's location.

    :param node_dict: a dict describing a node
    :param replication: if True then the replication ip address and port are
        used, otherwise the normal ip address and port are used.
    :return: a string of the form <ip address>:<port>/<device>
    """
    node_ip, node_port = select_ip_port(node_dict, use_replication=replication)
    if ':' in node_ip:
        # IPv6
        node_ip = '[%s]' % node_ip
    return '{}:{}/{}'.format(node_ip, node_port, node_dict['device'])


def storage_directory(datadir, partition, name_hash):
    """
    Get the storage directory

    :param datadir: Base data directory
    :param partition: Partition
    :param name_hash: Account, container or object name hash
    :returns: Storage directory
    """
    return os.path.join(datadir, str(partition), name_hash[-3:], name_hash)


def hash_path(account, container=None, object=None, raw_digest=False):
    """
    Get the canonical hash for an account/container/object

    :param account: Account
    :param container: Container
    :param object: Object
    :param raw_digest: If True, return the raw version rather than a hex digest
    :returns: hash string
    """
    if object and not container:
        raise ValueError('container is required if object is provided')
    paths = [account if isinstance(account, six.binary_type)
             else account.encode('utf8')]
    if container:
        paths.append(container if isinstance(container, six.binary_type)
                     else container.encode('utf8'))
    if object:
        paths.append(object if isinstance(object, six.binary_type)
                     else object.encode('utf8'))
    if raw_digest:
        return md5(HASH_PATH_PREFIX + b'/' + b'/'.join(paths)
                   + HASH_PATH_SUFFIX, usedforsecurity=False).digest()
    else:
        return md5(HASH_PATH_PREFIX + b'/' + b'/'.join(paths)
                   + HASH_PATH_SUFFIX, usedforsecurity=False).hexdigest()


def get_zero_indexed_base_string(base, index):
    """
    This allows the caller to make a list of things with indexes, where the
    first item (zero indexed) is just the bare base string, and subsequent
    indexes are appended '-1', '-2', etc.

    e.g.::

      'lock', None => 'lock'
      'lock', 0    => 'lock'
      'lock', 1    => 'lock-1'
      'object', 2  => 'object-2'

    :param base: a string, the base string; when ``index`` is 0 (or None) this
                 is the identity function.
    :param index: a digit, typically an integer (or None); for values other
                  than 0 or None this digit is appended to the base string
                  separated by a hyphen.
    """
    if index == 0 or index is None:
        return_string = base
    else:
        return_string = base + "-%d" % int(index)
    return return_string


def _get_any_lock(fds):
    for fd in fds:
        try:
            fcntl.flock(fd, fcntl.LOCK_EX | fcntl.LOCK_NB)
            return fd
        except IOError as err:
            if err.errno != errno.EAGAIN:
                raise
    return False


@contextmanager
def lock_path(directory, timeout=None, timeout_class=None,
              limit=1, name=None):
    """
    Context manager that acquires a lock on a directory.  This will block until
    the lock can be acquired, or the timeout time has expired (whichever occurs
    first).

    For locking exclusively, file or directory has to be opened in Write mode.
    Python doesn't allow directories to be opened in Write Mode. So we
    workaround by locking a hidden file in the directory.

    :param directory: directory to be locked
    :param timeout: timeout (in seconds). If None, defaults to
        DEFAULT_LOCK_TIMEOUT
    :param timeout_class: The class of the exception to raise if the
        lock cannot be granted within the timeout. Will be
        constructed as timeout_class(timeout, lockpath). Default:
        LockTimeout
    :param limit: The maximum number of locks that may be held concurrently on
        the same directory at the time this method is called. Note that this
        limit is only applied during the current call to this method and does
        not prevent subsequent calls giving a larger limit. Defaults to 1.
    :param name: A string to distinguishes different type of locks in a
        directory
    :raises TypeError: if limit is not an int.
    :raises ValueError: if limit is less than 1.
    """
    if timeout is None:
        timeout = DEFAULT_LOCK_TIMEOUT
    if timeout_class is None:
        timeout_class = swift.common.exceptions.LockTimeout
    if limit < 1:
        raise ValueError('limit must be greater than or equal to 1')
    mkdirs(directory)
    lockpath = '%s/.lock' % directory
    if name:
        lockpath += '-%s' % str(name)
    fd_paths = {
        os.open(p, os.O_WRONLY | os.O_CREAT): p
        for i in range(limit)
        for p in [get_zero_indexed_base_string(lockpath, i)]}
    sleep_time = 0.01
    slower_sleep_time = max(timeout * 0.01, sleep_time)
    slowdown_at = timeout * 0.01
    time_slept = 0
    try:
        with timeout_class(timeout, lockpath):
            while True:
                locked_fd = _get_any_lock(fd_paths)
                if locked_fd:
                    break
                if time_slept > slowdown_at:
                    sleep_time = slower_sleep_time
                sleep(sleep_time)
                time_slept += sleep_time
            if STRICT_LOCKS:
                try:
                    s = os.stat(fd_paths[locked_fd])
                    if s.st_ino != os.fstat(locked_fd).st_ino:
                        raise timeout_class(timeout, lockpath)
                except OSError as e:
                    if e.errno == errno.ENOENT:
                        raise timeout_class(timeout, lockpath)
                    raise
        yield True
    finally:
        for fd in fd_paths:
            os.close(fd)


@contextmanager
def lock_file(filename, timeout=None, append=False, unlink=True):
    """
    Context manager that acquires a lock on a file.  This will block until
    the lock can be acquired, or the timeout time has expired (whichever occurs
    first).

    :param filename: file to be locked
    :param timeout: timeout (in seconds). If None, defaults to
        DEFAULT_LOCK_TIMEOUT
    :param append: True if file should be opened in append mode
    :param unlink: True if the file should be unlinked at the end
    """
    if timeout is None:
        timeout = DEFAULT_LOCK_TIMEOUT
    flags = os.O_CREAT | os.O_RDWR
    if append:
        flags |= os.O_APPEND
        mode = 'a+b'
    else:
        mode = 'r+b'
    while True:
        fd = os.open(filename, flags)
        file_obj = os.fdopen(fd, mode)
        try:
            with swift.common.exceptions.LockTimeout(timeout, filename):
                while True:
                    try:
                        fcntl.flock(fd, fcntl.LOCK_EX | fcntl.LOCK_NB)
                        break
                    except IOError as err:
                        if err.errno != errno.EAGAIN:
                            raise
                    sleep(0.01)
            try:
                if os.stat(filename).st_ino != os.fstat(fd).st_ino:
                    continue
            except OSError as err:
                if err.errno == errno.ENOENT:
                    continue
                raise
            yield file_obj
            if unlink:
                os.unlink(filename)
            break
        finally:
            file_obj.close()


def lock_parent_directory(filename, timeout=None):
    """
    Context manager that acquires a lock on the parent directory of the given
    file path.  This will block until the lock can be acquired, or the timeout
    time has expired (whichever occurs first).

    :param filename: file path of the parent directory to be locked
    :param timeout: timeout (in seconds). If None, defaults to
        DEFAULT_LOCK_TIMEOUT
    """
    return lock_path(os.path.dirname(filename), timeout=timeout)


def get_time_units(time_amount):
    """
    Get a nomralized length of time in the largest unit of time (hours,
    minutes, or seconds.)

    :param time_amount: length of time in seconds
    :returns: A touple of (length of time, unit of time) where unit of time is
              one of ('h', 'm', 's')
    """
    time_unit = 's'
    if time_amount > 60:
        time_amount /= 60
        time_unit = 'm'
        if time_amount > 60:
            time_amount /= 60
            time_unit = 'h'
    return time_amount, time_unit


def compute_eta(start_time, current_value, final_value):
    """
    Compute an ETA.  Now only if we could also have a progress bar...

    :param start_time: Unix timestamp when the operation began
    :param current_value: Current value
    :param final_value: Final value
    :returns: ETA as a tuple of (length of time, unit of time) where unit of
              time is one of ('h', 'm', 's')
    """
    elapsed = time.time() - start_time
    completion = (float(current_value) / final_value) or 0.00001
    return get_time_units(1.0 / completion * elapsed - elapsed)


def unlink_older_than(path, mtime):
    """
    Remove any file in a given path that was last modified before mtime.

    :param path: path to remove file from
    :param mtime: timestamp of oldest file to keep
    """
    filepaths = map(functools.partial(os.path.join, path), listdir(path))
    return unlink_paths_older_than(filepaths, mtime)


def unlink_paths_older_than(filepaths, mtime):
    """
    Remove any files from the given list that were
    last modified before mtime.

    :param filepaths: a list of strings, the full paths of files to check
    :param mtime: timestamp of oldest file to keep
    """
    for fpath in filepaths:
        try:
            if os.path.getmtime(fpath) < mtime:
                os.unlink(fpath)
        except OSError:
            pass


def item_from_env(env, item_name, allow_none=False):
    """
    Get a value from the wsgi environment

    :param env: wsgi environment dict
    :param item_name: name of item to get

    :returns: the value from the environment
    """
    item = env.get(item_name, None)
    if item is None and not allow_none:
        logging.error("ERROR: %s could not be found in env!", item_name)
    return item


def cache_from_env(env, allow_none=False):
    """
    Get memcache connection pool from the environment (which had been
    previously set by the memcache middleware

    :param env: wsgi environment dict

    :returns: swift.common.memcached.MemcacheRing from environment
    """
    return item_from_env(env, 'swift.cache', allow_none)


def read_conf_dir(parser, conf_dir):
    conf_files = []
    for f in os.listdir(conf_dir):
        if f.endswith('.conf') and not f.startswith('.'):
            conf_files.append(os.path.join(conf_dir, f))
    return parser.read(sorted(conf_files))


if six.PY2:
    NicerInterpolation = None  # just don't cause ImportErrors over in wsgi.py
else:
    class NicerInterpolation(configparser.BasicInterpolation):
        def before_get(self, parser, section, option, value, defaults):
            if '%(' not in value:
                return value
            return super(NicerInterpolation, self).before_get(
                parser, section, option, value, defaults)


def readconf(conf_path, section_name=None, log_name=None, defaults=None,
             raw=False):
    """
    Read config file(s) and return config items as a dict

    :param conf_path: path to config file/directory, or a file-like object
                     (hasattr readline)
    :param section_name: config section to read (will return all sections if
                     not defined)
    :param log_name: name to be used with logging (will use section_name if
                     not defined)
    :param defaults: dict of default values to pre-populate the config with
    :returns: dict of config items
    :raises ValueError: if section_name does not exist
    :raises IOError: if reading the file failed
    """
    if defaults is None:
        defaults = {}
    if raw:
        c = RawConfigParser(defaults)
    else:
        if six.PY2:
            c = ConfigParser(defaults)
        else:
            # In general, we haven't really thought much about interpolation
            # in configs. Python's default ConfigParser has always supported
            # it, though, so *we* got it "for free". Unfortunatley, since we
            # "supported" interpolation, we have to assume there are
            # deployments in the wild that use it, and try not to break them.
            # So, do what we can to mimic the py2 behavior of passing through
            # values like "1%" (which we want to support for
            # fallocate_reserve).
            c = ConfigParser(defaults, interpolation=NicerInterpolation())
    c.optionxform = str  # Don't lower-case keys

    if hasattr(conf_path, 'readline'):
        if hasattr(conf_path, 'seek'):
            conf_path.seek(0)
        if six.PY2:
            c.readfp(conf_path)
        else:
            c.read_file(conf_path)
    else:
        if os.path.isdir(conf_path):
            # read all configs in directory
            success = read_conf_dir(c, conf_path)
        else:
            success = c.read(conf_path)
        if not success:
            raise IOError("Unable to read config from %s" %
                          conf_path)
    if section_name:
        if c.has_section(section_name):
            conf = dict(c.items(section_name))
        else:
            raise ValueError(
                "Unable to find %(section)s config section in %(conf)s" %
                {'section': section_name, 'conf': conf_path})
        if "log_name" not in conf:
            if log_name is not None:
                conf['log_name'] = log_name
            else:
                conf['log_name'] = section_name
    else:
        conf = {}
        for s in c.sections():
            conf.update({s: dict(c.items(s))})
        if 'log_name' not in conf:
            conf['log_name'] = log_name
    conf['__file__'] = conf_path
    return conf


def parse_prefixed_conf(conf_file, prefix):
    """
    Search the config file for any common-prefix sections and load those
    sections to a dict mapping the after-prefix reference to options.

    :param conf_file: the file name of the config to parse
    :param prefix: the common prefix of the sections
    :return: a dict mapping policy reference -> dict of policy options
    :raises ValueError: if a policy config section has an invalid name
    """

    ret_config = {}
    all_conf = readconf(conf_file)
    for section, options in all_conf.items():
        if not section.startswith(prefix):
            continue
        target_ref = section[len(prefix):]
        ret_config[target_ref] = options
    return ret_config


def write_pickle(obj, dest, tmp=None, pickle_protocol=0):
    """
    Ensure that a pickle file gets written to disk.  The file
    is first written to a tmp location, ensure it is synced to disk, then
    perform a move to its final location

    :param obj: python object to be pickled
    :param dest: path of final destination file
    :param tmp: path to tmp to use, defaults to None
    :param pickle_protocol: protocol to pickle the obj with, defaults to 0
    """
    if tmp is None:
        tmp = os.path.dirname(dest)
    mkdirs(tmp)
    fd, tmppath = mkstemp(dir=tmp, suffix='.tmp')
    with os.fdopen(fd, 'wb') as fo:
        pickle.dump(obj, fo, pickle_protocol)
        fo.flush()
        os.fsync(fd)
        renamer(tmppath, dest)


def search_tree(root, glob_match, ext='', exts=None, dir_ext=None):
    """Look in root, for any files/dirs matching glob, recursively traversing
    any found directories looking for files ending with ext

    :param root: start of search path
    :param glob_match: glob to match in root, matching dirs are traversed with
                       os.walk
    :param ext: only files that end in ext will be returned
    :param exts: a list of file extensions; only files that end in one of these
                 extensions will be returned; if set this list overrides any
                 extension specified using the 'ext' param.
    :param dir_ext: if present directories that end with dir_ext will not be
                    traversed and instead will be returned as a matched path

    :returns: list of full paths to matching files, sorted

    """
    exts = exts or [ext]
    found_files = []
    for path in glob.glob(os.path.join(root, glob_match)):
        if os.path.isdir(path):
            for root, dirs, files in os.walk(path):
                if dir_ext and root.endswith(dir_ext):
                    found_files.append(root)
                    # the root is a config dir, descend no further
                    break
                for file_ in files:
                    if any(exts) and not any(file_.endswith(e) for e in exts):
                        continue
                    found_files.append(os.path.join(root, file_))
                found_dir = False
                for dir_ in dirs:
                    if dir_ext and dir_.endswith(dir_ext):
                        found_dir = True
                        found_files.append(os.path.join(root, dir_))
                if found_dir:
                    # do not descend further into matching directories
                    break
        else:
            if ext and not path.endswith(ext):
                continue
            found_files.append(path)
    return sorted(found_files)


def write_file(path, contents):
    """Write contents to file at path

    :param path: any path, subdirs will be created as needed
    :param contents: data to write to file, will be converted to string

    """
    dirname, name = os.path.split(path)
    if not os.path.exists(dirname):
        try:
            os.makedirs(dirname)
        except OSError as err:
            if err.errno == errno.EACCES:
                sys.exit('Unable to create %s.  Running as '
                         'non-root?' % dirname)
    with open(path, 'w') as f:
        f.write('%s' % contents)


def remove_file(path):
    """Quiet wrapper for os.unlink, OSErrors are suppressed

    :param path: first and only argument passed to os.unlink
    """
    try:
        os.unlink(path)
    except OSError:
        pass


def remove_directory(path):
    """Wrapper for os.rmdir, ENOENT and ENOTEMPTY are ignored

    :param path: first and only argument passed to os.rmdir
    """
    try:
        os.rmdir(path)
    except OSError as e:
        if e.errno not in (errno.ENOENT, errno.ENOTEMPTY):
            raise


def is_file_older(path, age):
    """
    Test if a file mtime is older than the given age, suppressing any OSErrors.

    :param path: first and only argument passed to os.stat
    :param age: age in seconds
    :return: True if age is less than or equal to zero or if the file mtime is
        more than ``age`` in the past; False if age is greater than zero and
        the file mtime is less than or equal to ``age`` in the past or if there
        is an OSError while stat'ing the file.
    """
    if age <= 0:
        return True
    try:
        return time.time() - os.stat(path).st_mtime > age
    except OSError:
        return False


def audit_location_generator(devices, datadir, suffix='',
                             mount_check=True, logger=None,
                             devices_filter=None, partitions_filter=None,
                             suffixes_filter=None, hashes_filter=None,
                             hook_pre_device=None, hook_post_device=None,
                             hook_pre_partition=None, hook_post_partition=None,
                             hook_pre_suffix=None, hook_post_suffix=None,
                             hook_pre_hash=None, hook_post_hash=None,
                             error_counter=None, yield_hash_dirs=False):
    """
    Given a devices path and a data directory, yield (path, device,
    partition) for all files in that directory

    (devices|partitions|suffixes|hashes)_filter are meant to modify the list of
    elements that will be iterated. eg: they can be used to exclude some
    elements based on a custom condition defined by the caller.

    hook_pre_(device|partition|suffix|hash) are called before yielding the
    element, hook_pos_(device|partition|suffix|hash) are called after the
    element was yielded. They are meant to do some pre/post processing.
    eg: saving a progress status.

    :param devices: parent directory of the devices to be audited
    :param datadir: a directory located under self.devices. This should be
                    one of the DATADIR constants defined in the account,
                    container, and object servers.
    :param suffix: path name suffix required for all names returned
                   (ignored if yield_hash_dirs is True)
    :param mount_check: Flag to check if a mount check should be performed
                    on devices
    :param logger: a logger object
    :param devices_filter: a callable taking (devices, [list of devices]) as
                           parameters and returning a [list of devices]
    :param partitions_filter: a callable taking (datadir_path, [list of parts])
                              as parameters and returning a [list of parts]
    :param suffixes_filter: a callable taking (part_path, [list of suffixes])
                            as parameters and returning a [list of suffixes]
    :param hashes_filter: a callable taking (suff_path, [list of hashes]) as
                          parameters and returning a [list of hashes]
    :param hook_pre_device: a callable taking device_path as parameter
    :param hook_post_device: a callable taking device_path as parameter
    :param hook_pre_partition: a callable taking part_path as parameter
    :param hook_post_partition: a callable taking part_path as parameter
    :param hook_pre_suffix: a callable taking suff_path as parameter
    :param hook_post_suffix: a callable taking suff_path as parameter
    :param hook_pre_hash: a callable taking hash_path as parameter
    :param hook_post_hash: a callable taking hash_path as parameter
    :param error_counter: a dictionary used to accumulate error counts; may
                          add keys 'unmounted' and 'unlistable_partitions'
    :param yield_hash_dirs: if True, yield hash dirs instead of individual
                            files
    """
    device_dir = listdir(devices)
    # randomize devices in case of process restart before sweep completed
    shuffle(device_dir)
    if devices_filter:
        device_dir = devices_filter(devices, device_dir)
    for device in device_dir:
        if mount_check and not ismount(os.path.join(devices, device)):
            if error_counter is not None:
                error_counter.setdefault('unmounted', [])
                error_counter['unmounted'].append(device)
            if logger:
                logger.warning(
                    'Skipping %s as it is not mounted', device)
            continue
        if hook_pre_device:
            hook_pre_device(os.path.join(devices, device))
        datadir_path = os.path.join(devices, device, datadir)
        try:
            partitions = listdir(datadir_path)
        except OSError as e:
            # NB: listdir ignores non-existent datadir_path
            if error_counter is not None:
                error_counter.setdefault('unlistable_partitions', [])
                error_counter['unlistable_partitions'].append(datadir_path)
            if logger:
                logger.warning('Skipping %(datadir)s because %(err)s',
                               {'datadir': datadir_path, 'err': e})
            continue
        if partitions_filter:
            partitions = partitions_filter(datadir_path, partitions)
        for partition in partitions:
            part_path = os.path.join(datadir_path, partition)
            if hook_pre_partition:
                hook_pre_partition(part_path)
            try:
                suffixes = listdir(part_path)
            except OSError as e:
                if e.errno != errno.ENOTDIR:
                    raise
                continue
            if suffixes_filter:
                suffixes = suffixes_filter(part_path, suffixes)
            for asuffix in suffixes:
                suff_path = os.path.join(part_path, asuffix)
                if hook_pre_suffix:
                    hook_pre_suffix(suff_path)
                try:
                    hashes = listdir(suff_path)
                except OSError as e:
                    if e.errno != errno.ENOTDIR:
                        raise
                    continue
                if hashes_filter:
                    hashes = hashes_filter(suff_path, hashes)
                for hsh in hashes:
                    hash_path = os.path.join(suff_path, hsh)
                    if hook_pre_hash:
                        hook_pre_hash(hash_path)
                    if yield_hash_dirs:
                        if os.path.isdir(hash_path):
                            yield hash_path, device, partition
                    else:
                        try:
                            files = sorted(listdir(hash_path), reverse=True)
                        except OSError as e:
                            if e.errno != errno.ENOTDIR:
                                raise
                            continue
                        for fname in files:
                            if suffix and not fname.endswith(suffix):
                                continue
                            path = os.path.join(hash_path, fname)
                            yield path, device, partition
                    if hook_post_hash:
                        hook_post_hash(hash_path)
                if hook_post_suffix:
                    hook_post_suffix(suff_path)
            if hook_post_partition:
                hook_post_partition(part_path)
        if hook_post_device:
            hook_post_device(os.path.join(devices, device))


class AbstractRateLimiter(object):
    # 1,000 milliseconds = 1 second
    clock_accuracy = 1000.0

    def __init__(self, max_rate, rate_buffer=5, burst_after_idle=False,
                 running_time=0):
        """
        :param max_rate: The maximum rate per second allowed for the process.
            Must be > 0 to engage rate-limiting behavior.
        :param rate_buffer: Number of seconds the rate counter can drop and be
            allowed to catch up (at a faster than listed rate). A larger number
            will result in larger spikes in rate but better average accuracy.
        :param burst_after_idle: If False (the default) then the rate_buffer
            allowance is lost after the rate limiter has not been called for
            more than rate_buffer seconds. If True then the rate_buffer
            allowance is preserved during idle periods which means that a burst
            of requests may be granted immediately after the idle period.
        :param running_time: The running time in milliseconds of the next
            allowable request. Setting this to any time in the past will cause
            the rate limiter to immediately allow requests; setting this to a
            future time will cause the rate limiter to deny requests until that
            time. If ``burst_after_idle`` is True then this can
            be set to current time (ms) to avoid an initial burst, or set to
            running_time < (current time - rate_buffer ms) to allow an initial
            burst.
        """
        self.set_max_rate(max_rate)
        self.set_rate_buffer(rate_buffer)
        self.burst_after_idle = burst_after_idle
        self.running_time = running_time

    def set_max_rate(self, max_rate):
        self.max_rate = max_rate
        self.time_per_incr = (self.clock_accuracy / self.max_rate
                              if self.max_rate else 0)

    def set_rate_buffer(self, rate_buffer):
        self.rate_buffer_ms = rate_buffer * self.clock_accuracy

    def _sleep(self, seconds):
        # subclasses should override to implement a sleep
        raise NotImplementedError

    def is_allowed(self, incr_by=1, now=None, block=False):
        """
        Check if the calling process is allowed to proceed according to the
        rate limit.

        :param incr_by: How much to increment the counter.  Useful if you want
                        to ratelimit 1024 bytes/sec and have differing sizes
                        of requests. Must be > 0 to engage rate-limiting
                        behavior.
        :param now: The time in seconds; defaults to time.time()
        :param block: if True, the call will sleep until the calling process
            is allowed to proceed; otherwise the call returns immediately.
        :return: True if the the calling process is allowed to proceed, False
            otherwise.
        """
        if self.max_rate <= 0 or incr_by <= 0:
            return True

        now = now or time.time()
        # Convert seconds to milliseconds
        now = now * self.clock_accuracy

        # Calculate time per request in milliseconds
        time_per_request = self.time_per_incr * float(incr_by)

        # Convert rate_buffer to milliseconds and compare
        if now - self.running_time > self.rate_buffer_ms:
            self.running_time = now
            if self.burst_after_idle:
                self.running_time -= self.rate_buffer_ms

        if now >= self.running_time:
            self.running_time += time_per_request
            allowed = True
        elif block:
            sleep_time = (self.running_time - now) / self.clock_accuracy
            # increment running time before sleeping in case the sleep allows
            # another thread to inspect the rate limiter state
            self.running_time += time_per_request
            # Convert diff to a floating point number of seconds and sleep
            self._sleep(sleep_time)
            allowed = True
        else:
            allowed = False

        return allowed

    def wait(self, incr_by=1, now=None):
        self.is_allowed(incr_by=incr_by, now=now, block=True)


class EventletRateLimiter(AbstractRateLimiter):
    def __init__(self, max_rate, rate_buffer=5, running_time=0,
                 burst_after_idle=False):
        super(EventletRateLimiter, self).__init__(
            max_rate, rate_buffer=rate_buffer, running_time=running_time,
            burst_after_idle=burst_after_idle)

    def _sleep(self, seconds):
        eventlet.sleep(seconds)


def ratelimit_sleep(running_time, max_rate, incr_by=1, rate_buffer=5):
    """
    Will eventlet.sleep() for the appropriate time so that the max_rate
    is never exceeded.  If max_rate is 0, will not ratelimit.  The
    maximum recommended rate should not exceed (1000 * incr_by) a second
    as eventlet.sleep() does involve some overhead.  Returns running_time
    that should be used for subsequent calls.

    :param running_time: the running time in milliseconds of the next
                         allowable request. Best to start at zero.
    :param max_rate: The maximum rate per second allowed for the process.
    :param incr_by: How much to increment the counter.  Useful if you want
                    to ratelimit 1024 bytes/sec and have differing sizes
                    of requests. Must be > 0 to engage rate-limiting
                    behavior.
    :param rate_buffer: Number of seconds the rate counter can drop and be
                        allowed to catch up (at a faster than listed rate).
                        A larger number will result in larger spikes in rate
                        but better average accuracy. Must be > 0 to engage
                        rate-limiting behavior.
    :return: The absolute time for the next interval in milliseconds; note
        that time could have passed well beyond that point, but the next call
        will catch that and skip the sleep.
    """
    warnings.warn(
        'ratelimit_sleep() is deprecated; use the ``EventletRateLimiter`` '
        'class instead.', DeprecationWarning, stacklevel=2
    )
    rate_limit = EventletRateLimiter(max_rate, rate_buffer=rate_buffer,
                                     running_time=running_time)
    rate_limit.wait(incr_by=incr_by)
    return rate_limit.running_time


class ContextPool(GreenPool):
    """GreenPool subclassed to kill its coros when it gets gc'ed"""

    def __enter__(self):
        return self

    def __exit__(self, type, value, traceback):
        self.close()

    def close(self):
        for coro in list(self.coroutines_running):
            coro.kill()


class GreenAsyncPileWaitallTimeout(Timeout):
    pass


DEAD = object()


class GreenAsyncPile(object):
    """
    Runs jobs in a pool of green threads, and the results can be retrieved by
    using this object as an iterator.

    This is very similar in principle to eventlet.GreenPile, except it returns
    results as they become available rather than in the order they were
    launched.

    Correlating results with jobs (if necessary) is left to the caller.
    """

    def __init__(self, size_or_pool):
        """
        :param size_or_pool: thread pool size or a pool to use
        """
        if isinstance(size_or_pool, GreenPool):
            self._pool = size_or_pool
            size = self._pool.size
        else:
            self._pool = GreenPool(size_or_pool)
            size = size_or_pool
        self._responses = eventlet.queue.LightQueue(size)
        self._inflight = 0
        self._pending = 0

    def _run_func(self, func, args, kwargs):
        try:
            self._responses.put(func(*args, **kwargs))
        except Exception:
            if eventlet.hubs.get_hub().debug_exceptions:
                traceback.print_exception(*sys.exc_info())
            self._responses.put(DEAD)
        finally:
            self._inflight -= 1

    @property
    def inflight(self):
        return self._inflight

    def spawn(self, func, *args, **kwargs):
        """
        Spawn a job in a green thread on the pile.
        """
        self._pending += 1
        self._inflight += 1
        self._pool.spawn(self._run_func, func, args, kwargs)

    def waitfirst(self, timeout):
        """
        Wait up to timeout seconds for first result to come in.

        :param timeout: seconds to wait for results
        :returns: first item to come back, or None
        """
        for result in self._wait(timeout, first_n=1):
            return result

    def waitall(self, timeout):
        """
        Wait timeout seconds for any results to come in.

        :param timeout: seconds to wait for results
        :returns: list of results accrued in that time
        """
        return self._wait(timeout)

    def _wait(self, timeout, first_n=None):
        results = []
        try:
            with GreenAsyncPileWaitallTimeout(timeout):
                while True:
                    results.append(next(self))
                    if first_n and len(results) >= first_n:
                        break
        except (GreenAsyncPileWaitallTimeout, StopIteration):
            pass
        return results

    def __iter__(self):
        return self

    def next(self):
        while True:
            try:
                rv = self._responses.get_nowait()
            except eventlet.queue.Empty:
                if self._inflight == 0:
                    raise StopIteration()
                rv = self._responses.get()
            self._pending -= 1
            if rv is DEAD:
                continue
            return rv
    __next__ = next


class StreamingPile(GreenAsyncPile):
    """
    Runs jobs in a pool of green threads, spawning more jobs as results are
    retrieved and worker threads become available.

    When used as a context manager, has the same worker-killing properties as
    :class:`ContextPool`.
    """

    def __init__(self, size):
        """:param size: number of worker threads to use"""
        self.pool = ContextPool(size)
        super(StreamingPile, self).__init__(self.pool)

    def asyncstarmap(self, func, args_iter):
        """
        This is the same as :func:`itertools.starmap`, except that *func* is
        executed in a separate green thread for each item, and results won't
        necessarily have the same order as inputs.
        """
        args_iter = iter(args_iter)

        # Initialize the pile
        for args in itertools.islice(args_iter, self.pool.size):
            self.spawn(func, *args)

        # Keep populating the pile as greenthreads become available
        for args in args_iter:
            try:
                to_yield = next(self)
            except StopIteration:
                break
            yield to_yield
            self.spawn(func, *args)

        # Drain the pile
        for result in self:
            yield result

    def __enter__(self):
        self.pool.__enter__()
        return self

    def __exit__(self, type, value, traceback):
        self.pool.__exit__(type, value, traceback)


def validate_sync_to(value, allowed_sync_hosts, realms_conf):
    """
    Validates an X-Container-Sync-To header value, returning the
    validated endpoint, realm, and realm_key, or an error string.

    :param value: The X-Container-Sync-To header value to validate.
    :param allowed_sync_hosts: A list of allowed hosts in endpoints,
        if realms_conf does not apply.
    :param realms_conf: An instance of
        swift.common.container_sync_realms.ContainerSyncRealms to
        validate against.
    :returns: A tuple of (error_string, validated_endpoint, realm,
        realm_key). The error_string will None if the rest of the
        values have been validated. The validated_endpoint will be
        the validated endpoint to sync to. The realm and realm_key
        will be set if validation was done through realms_conf.
    """
    orig_value = value
    value = value.rstrip('/')
    if not value:
        return (None, None, None, None)
    if value.startswith('//'):
        if not realms_conf:
            return (None, None, None, None)
        data = value[2:].split('/')
        if len(data) != 4:
            return (
                'Invalid X-Container-Sync-To format %r' % orig_value,
                None, None, None)
        realm, cluster, account, container = data
        realm_key = realms_conf.key(realm)
        if not realm_key:
            return ('No realm key for %r' % realm, None, None, None)
        endpoint = realms_conf.endpoint(realm, cluster)
        if not endpoint:
            return (
                'No cluster endpoint for %(realm)r %(cluster)r'
                % {'realm': realm, 'cluster': cluster},
                None, None, None)
        return (
            None,
            '%s/%s/%s' % (endpoint.rstrip('/'), account, container),
            realm.upper(), realm_key)
    p = urlparse(value)
    if p.scheme not in ('http', 'https'):
        return (
            'Invalid scheme %r in X-Container-Sync-To, must be "//", '
            '"http", or "https".' % p.scheme,
            None, None, None)
    if not p.path:
        return ('Path required in X-Container-Sync-To', None, None, None)
    if p.params or p.query or p.fragment:
        return (
            'Params, queries, and fragments not allowed in '
            'X-Container-Sync-To',
            None, None, None)
    if p.hostname not in allowed_sync_hosts:
        return (
            'Invalid host %r in X-Container-Sync-To' % p.hostname,
            None, None, None)
    return (None, value, None, None)


def affinity_key_function(affinity_str):
    """Turns an affinity config value into a function suitable for passing to
    sort(). After doing so, the array will be sorted with respect to the given
    ordering.

    For example, if affinity_str is "r1=1, r2z7=2, r2z8=2", then the array
    will be sorted with all nodes from region 1 (r1=1) first, then all the
    nodes from region 2 zones 7 and 8 (r2z7=2 and r2z8=2), then everything
    else.

    Note that the order of the pieces of affinity_str is irrelevant; the
    priority values are what comes after the equals sign.

    If affinity_str is empty or all whitespace, then the resulting function
    will not alter the ordering of the nodes.

    :param affinity_str: affinity config value, e.g. "r1z2=3"
                         or "r1=1, r2z1=2, r2z2=2"
    :returns: single-argument function
    :raises ValueError: if argument invalid
    """
    affinity_str = affinity_str.strip()

    if not affinity_str:
        return lambda x: 0

    priority_matchers = []
    pieces = [s.strip() for s in affinity_str.split(',')]
    for piece in pieces:
        # matches r<number>=<number> or r<number>z<number>=<number>
        match = re.match(r"r(\d+)(?:z(\d+))?=(\d+)$", piece)
        if match:
            region, zone, priority = match.groups()
            region = int(region)
            priority = int(priority)
            zone = int(zone) if zone else None

            matcher = {'region': region, 'priority': priority}
            if zone is not None:
                matcher['zone'] = zone
            priority_matchers.append(matcher)
        else:
            raise ValueError("Invalid affinity value: %r" % affinity_str)

    priority_matchers.sort(key=operator.itemgetter('priority'))

    def keyfn(ring_node):
        for matcher in priority_matchers:
            if (matcher['region'] == ring_node['region']
                and ('zone' not in matcher
                     or matcher['zone'] == ring_node['zone'])):
                return matcher['priority']
        return 4294967296  # 2^32, i.e. "a big number"
    return keyfn


def affinity_locality_predicate(write_affinity_str):
    """
    Turns a write-affinity config value into a predicate function for nodes.
    The returned value will be a 1-arg function that takes a node dictionary
    and returns a true value if it is "local" and a false value otherwise. The
    definition of "local" comes from the affinity_str argument passed in here.

    For example, if affinity_str is "r1, r2z2", then only nodes where region=1
    or where (region=2 and zone=2) are considered local.

    If affinity_str is empty or all whitespace, then the resulting function
    will consider everything local

    :param write_affinity_str: affinity config value, e.g. "r1z2"
        or "r1, r2z1, r2z2"
    :returns: single-argument function, or None if affinity_str is empty
    :raises ValueError: if argument invalid
    """
    affinity_str = write_affinity_str.strip()

    if not affinity_str:
        return None

    matchers = []
    pieces = [s.strip() for s in affinity_str.split(',')]
    for piece in pieces:
        # matches r<number> or r<number>z<number>
        match = re.match(r"r(\d+)(?:z(\d+))?$", piece)
        if match:
            region, zone = match.groups()
            region = int(region)
            zone = int(zone) if zone else None

            matcher = {'region': region}
            if zone is not None:
                matcher['zone'] = zone
            matchers.append(matcher)
        else:
            raise ValueError("Invalid write-affinity value: %r" % affinity_str)

    def is_local(ring_node):
        for matcher in matchers:
            if (matcher['region'] == ring_node['region']
                and ('zone' not in matcher
                     or matcher['zone'] == ring_node['zone'])):
                return True
        return False
    return is_local


def get_remote_client(req):
    # remote host for zeus
    client = req.headers.get('x-cluster-client-ip')
    if not client and 'x-forwarded-for' in req.headers:
        # remote host for other lbs
        client = req.headers['x-forwarded-for'].split(',')[0].strip()
    if not client:
        client = req.remote_addr
    return client


def human_readable(value):
    """
    Returns the number in a human readable format; for example 1048576 = "1Mi".
    """
    value = float(value)
    index = -1
    suffixes = 'KMGTPEZY'
    while value >= 1024 and index + 1 < len(suffixes):
        index += 1
        value = round(value / 1024)
    if index == -1:
        return '%d' % value
    return '%d%si' % (round(value), suffixes[index])


def put_recon_cache_entry(cache_entry, key, item):
    """
    Update a recon cache entry item.

    If ``item`` is an empty dict then any existing ``key`` in ``cache_entry``
    will be deleted. Similarly if ``item`` is a dict and any of its values are
    empty dicts then the corresponding key will be deleted from the nested dict
    in ``cache_entry``.

    We use nested recon cache entries when the object auditor
    runs in parallel or else in 'once' mode with a specified subset of devices.

    :param cache_entry: a dict of existing cache entries
    :param key: key for item to update
    :param item: value for item to update
    """
    if isinstance(item, dict):
        if not item:
            cache_entry.pop(key, None)
            return
        if key not in cache_entry or key in cache_entry and not \
                isinstance(cache_entry[key], dict):
            cache_entry[key] = {}
        for k, v in item.items():
            if v == {}:
                cache_entry[key].pop(k, None)
            else:
                cache_entry[key][k] = v
    else:
        cache_entry[key] = item


def dump_recon_cache(cache_dict, cache_file, logger, lock_timeout=2,
                     set_owner=None):
    """Update recon cache values

    :param cache_dict: Dictionary of cache key/value pairs to write out
    :param cache_file: cache file to update
    :param logger: the logger to use to log an encountered error
    :param lock_timeout: timeout (in seconds)
    :param set_owner: Set owner of recon cache file
    """
    try:
        with lock_file(cache_file, lock_timeout, unlink=False) as cf:
            cache_entry = {}
            try:
                existing_entry = cf.readline()
                if existing_entry:
                    cache_entry = json.loads(existing_entry)
            except ValueError:
                # file doesn't have a valid entry, we'll recreate it
                pass
            for cache_key, cache_value in cache_dict.items():
                put_recon_cache_entry(cache_entry, cache_key, cache_value)
            tf = None
            try:
                with NamedTemporaryFile(dir=os.path.dirname(cache_file),
                                        delete=False) as tf:
                    cache_data = json.dumps(cache_entry, ensure_ascii=True,
                                            sort_keys=True)
                    tf.write(cache_data.encode('ascii') + b'\n')
                if set_owner:
                    os.chown(tf.name, pwd.getpwnam(set_owner).pw_uid, -1)
                renamer(tf.name, cache_file, fsync=False)
            finally:
                if tf is not None:
                    try:
                        os.unlink(tf.name)
                    except OSError as err:
                        if err.errno != errno.ENOENT:
                            raise
    except (Exception, Timeout) as err:
        logger.exception('Exception dumping recon cache: %s' % err)


def load_recon_cache(cache_file):
    """
    Load a recon cache file. Treats missing file as empty.
    """
    try:
        with open(cache_file) as fh:
            return json.load(fh)
    except IOError as e:
        if e.errno == errno.ENOENT:
            return {}
        else:
            raise
    except ValueError:  # invalid JSON
        return {}


def listdir(path):
    try:
        return os.listdir(path)
    except OSError as err:
        if err.errno != errno.ENOENT:
            raise
    return []


def streq_const_time(s1, s2):
    """Constant-time string comparison.

    :params s1: the first string
    :params s2: the second string

    :return: True if the strings are equal.

    This function takes two strings and compares them.  It is intended to be
    used when doing a comparison for authentication purposes to help guard
    against timing attacks.
    """
    if len(s1) != len(s2):
        return False
    result = 0
    for (a, b) in zip(s1, s2):
        result |= ord(a) ^ ord(b)
    return result == 0


def pairs(item_list):
    """
    Returns an iterator of all pairs of elements from item_list.

    :param item_list: items (no duplicates allowed)
    """
    for i, item1 in enumerate(item_list):
        for item2 in item_list[(i + 1):]:
            yield (item1, item2)


def replication(func):
    """
    Decorator to declare which methods are accessible for different
    type of servers:

    * If option replication_server is None then this decorator
      doesn't matter.
    * If option replication_server is True then ONLY decorated with
      this decorator methods will be started.
    * If option replication_server is False then decorated with this
      decorator methods will NOT be started.

    :param func: function to mark accessible for replication
    """
    func.replication = True

    return func


def public(func):
    """
    Decorator to declare which methods are publicly accessible as HTTP
    requests

    :param func: function to make public
    """
    func.publicly_accessible = True
    return func


def private(func):
    """
    Decorator to declare which methods are privately accessible as HTTP
    requests with an ``X-Backend-Allow-Private-Methods: True`` override

    :param func: function to make private
    """
    func.privately_accessible = True
    return func


def majority_size(n):
    return (n // 2) + 1


def quorum_size(n):
    """
    quorum size as it applies to services that use 'replication' for data
    integrity  (Account/Container services).  Object quorum_size is defined
    on a storage policy basis.

    Number of successful backend requests needed for the proxy to consider
    the client request successful.
    """
    return (n + 1) // 2


def rsync_ip(ip):
    """
    Transform ip string to an rsync-compatible form

    Will return ipv4 addresses unchanged, but will nest ipv6 addresses
    inside square brackets.

    :param ip: an ip string (ipv4 or ipv6)

    :returns: a string ip address
    """
    return '[%s]' % ip if is_valid_ipv6(ip) else ip


def rsync_module_interpolation(template, device):
    """
    Interpolate devices variables inside a rsync module template

    :param template: rsync module template as a string
    :param device: a device from a ring

    :returns: a string with all variables replaced by device attributes
    """
    replacements = {
        'ip': rsync_ip(device.get('ip', '')),
        'port': device.get('port', ''),
        'replication_ip': rsync_ip(device.get('replication_ip', '')),
        'replication_port': device.get('replication_port', ''),
        'region': device.get('region', ''),
        'zone': device.get('zone', ''),
        'device': device.get('device', ''),
        'meta': device.get('meta', ''),
    }
    try:
        module = template.format(**replacements)
    except KeyError as e:
        raise ValueError('Cannot interpolate rsync_module, invalid variable: '
                         '%s' % e)
    return module


def get_valid_utf8_str(str_or_unicode):
    """
    Get valid parts of utf-8 str from str, unicode and even invalid utf-8 str

    :param str_or_unicode: a string or an unicode which can be invalid utf-8
    """
    if six.PY2:
        if isinstance(str_or_unicode, six.text_type):
            (str_or_unicode, _len) = utf8_encoder(str_or_unicode, 'replace')
        (valid_unicode_str, _len) = utf8_decoder(str_or_unicode, 'replace')
    else:
        # Apparently under py3 we need to go to utf-16 to collapse surrogates?
        if isinstance(str_or_unicode, six.binary_type):
            try:
                (str_or_unicode, _len) = utf8_decoder(str_or_unicode,
                                                      'surrogatepass')
            except UnicodeDecodeError:
                (str_or_unicode, _len) = utf8_decoder(str_or_unicode,
                                                      'replace')
        (str_or_unicode, _len) = utf16_encoder(str_or_unicode, 'surrogatepass')
        (valid_unicode_str, _len) = utf16_decoder(str_or_unicode, 'replace')
    return valid_unicode_str.encode('utf-8')


class Everything(object):
    """
    A container that contains everything. If "e" is an instance of
    Everything, then "x in e" is true for all x.
    """

    def __contains__(self, element):
        return True


def list_from_csv(comma_separated_str):
    """
    Splits the str given and returns a properly stripped list of the comma
    separated values.
    """
    if comma_separated_str:
        return [v.strip() for v in comma_separated_str.split(',') if v.strip()]
    return []


def csv_append(csv_string, item):
    """
    Appends an item to a comma-separated string.

    If the comma-separated string is empty/None, just returns item.
    """
    if csv_string:
        return ",".join((csv_string, item))
    else:
        return item


class CloseableChain(object):
    """
    Like itertools.chain, but with a close method that will attempt to invoke
    its sub-iterators' close methods, if any.
    """

    def __init__(self, *iterables):
        self.iterables = iterables
        self.chained_iter = itertools.chain(*self.iterables)

    def __iter__(self):
        return self

    def __next__(self):
        return next(self.chained_iter)

    next = __next__  # py2

    def close(self):
        for it in self.iterables:
            close_if_possible(it)


def reiterate(iterable):
    """
    Consume the first truthy item from an iterator, then re-chain it to the
    rest of the iterator.  This is useful when you want to make sure the
    prologue to downstream generators have been executed before continuing.
    :param iterable: an iterable object
    """
    if isinstance(iterable, (list, tuple)):
        return iterable
    else:
        iterator = iter(iterable)
        try:
            chunk = next(iterator)
            while not chunk:
                chunk = next(iterator)
            return CloseableChain([chunk], iterator)
        except StopIteration:
            close_if_possible(iterable)
            return iter([])


class InputProxy(object):
    """
    File-like object that counts bytes read.
    To be swapped in for wsgi.input for accounting purposes.
    """

    def __init__(self, wsgi_input, env=None):
        """
        :param wsgi_input: file-like object to wrap the functionality of
        """
        self.wsgi_input = wsgi_input
        self.env = {} if env is None else env
        self.bytes_received = 0
        self.client_disconnect = False

    def read(self, *args, **kwargs):
        """
        Pass read request to the underlying file-like object and
        add bytes read to total.
        """
        try:
            chunk = self.wsgi_input.read(*args, **kwargs)
        except Exception:
            self.env['swift.proxy_logging_status'] = 499
            self.client_disconnect = True
            raise
        self.bytes_received += len(chunk)
        return chunk

    def readline(self, *args, **kwargs):
        """
        Pass readline request to the underlying file-like object and
        add bytes read to total.
        """
        try:
            line = self.wsgi_input.readline(*args, **kwargs)
        except Exception:
            self.env['swift.proxy_logging_status'] = 499
            self.client_disconnect = True
            raise
        self.bytes_received += len(line)
        return line


class LRUCache(object):
    """
    Decorator for size/time bound memoization that evicts the least
    recently used members.
    """

    PREV, NEXT, KEY, CACHED_AT, VALUE = 0, 1, 2, 3, 4  # link fields

    def __init__(self, maxsize=1000, maxtime=3600):
        self.maxsize = maxsize
        self.maxtime = maxtime
        self.reset()

    def reset(self):
        self.mapping = {}
        self.head = [None, None, None, None, None]  # oldest
        self.tail = [self.head, None, None, None, None]  # newest
        self.head[self.NEXT] = self.tail

    def set_cache(self, value, *key):
        while len(self.mapping) >= self.maxsize:
            old_next, old_key = self.head[self.NEXT][self.NEXT:self.NEXT + 2]
            self.head[self.NEXT], old_next[self.PREV] = old_next, self.head
            del self.mapping[old_key]
        last = self.tail[self.PREV]
        link = [last, self.tail, key, time.time(), value]
        self.mapping[key] = last[self.NEXT] = self.tail[self.PREV] = link
        return value

    def get_cached(self, link, *key):
        link_prev, link_next, key, cached_at, value = link
        if cached_at + self.maxtime < time.time():
            raise KeyError('%r has timed out' % (key,))
        link_prev[self.NEXT] = link_next
        link_next[self.PREV] = link_prev
        last = self.tail[self.PREV]
        last[self.NEXT] = self.tail[self.PREV] = link
        link[self.PREV] = last
        link[self.NEXT] = self.tail
        return value

    def __call__(self, f):

        class LRUCacheWrapped(object):

            @functools.wraps(f)
            def __call__(im_self, *key):
                link = self.mapping.get(key, self.head)
                if link is not self.head:
                    try:
                        return self.get_cached(link, *key)
                    except KeyError:
                        pass
                value = f(*key)
                self.set_cache(value, *key)
                return value

            def size(im_self):
                """
                Return the size of the cache
                """
                return len(self.mapping)

            def reset(im_self):
                return self.reset()

            def get_maxsize(im_self):
                return self.maxsize

            def set_maxsize(im_self, i):
                self.maxsize = i

            def get_maxtime(im_self):
                return self.maxtime

            def set_maxtime(im_self, i):
                self.maxtime = i

            maxsize = property(get_maxsize, set_maxsize)
            maxtime = property(get_maxtime, set_maxtime)

            def __repr__(im_self):
                return '<%s %r>' % (im_self.__class__.__name__, f)

        return LRUCacheWrapped()


class Spliterator(object):
    """
    Takes an iterator yielding sliceable things (e.g. strings or lists) and
    yields subiterators, each yielding up to the requested number of items
    from the source.

    >>> si = Spliterator(["abcde", "fg", "hijkl"])
    >>> ''.join(si.take(4))
    "abcd"
    >>> ''.join(si.take(3))
    "efg"
    >>> ''.join(si.take(1))
    "h"
    >>> ''.join(si.take(3))
    "ijk"
    >>> ''.join(si.take(3))
    "l"  # shorter than requested; this can happen with the last iterator

    """

    def __init__(self, source_iterable):
        self.input_iterator = iter(source_iterable)
        self.leftovers = None
        self.leftovers_index = 0
        self._iterator_in_progress = False

    def take(self, n):
        if self._iterator_in_progress:
            raise ValueError(
                "cannot call take() again until the first iterator is"
                " exhausted (has raised StopIteration)")
        self._iterator_in_progress = True

        try:
            if self.leftovers:
                # All this string slicing is a little awkward, but it's for
                # a good reason. Consider a length N string that someone is
                # taking k bytes at a time.
                #
                # With this implementation, we create one new string of
                # length k (copying the bytes) on each call to take(). Once
                # the whole input has been consumed, each byte has been
                # copied exactly once, giving O(N) bytes copied.
                #
                # If, instead of this, we were to set leftovers =
                # leftovers[k:] and omit leftovers_index, then each call to
                # take() would copy k bytes to create the desired substring,
                # then copy all the remaining bytes to reset leftovers,
                # resulting in an overall O(N^2) bytes copied.
                llen = len(self.leftovers) - self.leftovers_index
                if llen <= n:
                    n -= llen
                    to_yield = self.leftovers[self.leftovers_index:]
                    self.leftovers = None
                    self.leftovers_index = 0
                    yield to_yield
                else:
                    to_yield = self.leftovers[
                        self.leftovers_index:(self.leftovers_index + n)]
                    self.leftovers_index += n
                    n = 0
                    yield to_yield

            while n > 0:
                try:
                    chunk = next(self.input_iterator)
                except StopIteration:
                    return
                cl = len(chunk)
                if cl <= n:
                    n -= cl
                    yield chunk
                else:
                    self.leftovers = chunk
                    self.leftovers_index = n
                    yield chunk[:n]
                    n = 0
        finally:
            self._iterator_in_progress = False


def ismount(path):
    """
    Test whether a path is a mount point. This will catch any
    exceptions and translate them into a False return value
    Use ismount_raw to have the exceptions raised instead.
    """
    try:
        return ismount_raw(path)
    except OSError:
        return False


def ismount_raw(path):
    """
    Test whether a path is a mount point. Whereas ismount will catch
    any exceptions and just return False, this raw version will not
    catch exceptions.

    This is code hijacked from C Python 2.6.8, adapted to remove the extra
    lstat() system call.
    """
    try:
        s1 = os.lstat(path)
    except os.error as err:
        if err.errno == errno.ENOENT:
            # It doesn't exist -- so not a mount point :-)
            return False
        raise

    if stat.S_ISLNK(s1.st_mode):
        # Some environments (like vagrant-swift-all-in-one) use a symlink at
        # the device level but could still provide a stubfile in the target
        # to indicate that it should be treated as a mount point for swift's
        # purposes.
        if os.path.isfile(os.path.join(path, ".ismount")):
            return True
        # Otherwise, a symlink can never be a mount point
        return False

    s2 = os.lstat(os.path.join(path, '..'))
    dev1 = s1.st_dev
    dev2 = s2.st_dev
    if dev1 != dev2:
        # path/.. on a different device as path
        return True

    ino1 = s1.st_ino
    ino2 = s2.st_ino
    if ino1 == ino2:
        # path/.. is the same i-node as path
        return True

    # Device and inode checks are not properly working inside containerized
    # environments, therefore using a workaround to check if there is a
    # stubfile placed by an operator
    if os.path.isfile(os.path.join(path, ".ismount")):
        return True

    return False


def close_if_possible(maybe_closable):
    close_method = getattr(maybe_closable, 'close', None)
    if callable(close_method):
        return close_method()


@contextmanager
def closing_if_possible(maybe_closable):
    """
    Like contextlib.closing(), but doesn't crash if the object lacks a close()
    method.

    PEP 333 (WSGI) says: "If the iterable returned by the application has a
    close() method, the server or gateway must call that method upon
    completion of the current request[.]" This function makes that easier.
    """
    try:
        yield maybe_closable
    finally:
        close_if_possible(maybe_closable)


def drain_and_close(response_or_app_iter, read_limit=None):
    """
    Drain and close a swob or WSGI response.

    This ensures we don't log a 499 in the proxy just because we realized we
    don't care about the body of an error.
    """
    app_iter = getattr(response_or_app_iter, 'app_iter', response_or_app_iter)
    if app_iter is None:  # for example, if we used the Response.body property
        return
    bytes_read = 0
    with closing_if_possible(app_iter):
        for chunk in app_iter:
            bytes_read += len(chunk)
            if read_limit is not None and bytes_read >= read_limit:
                break


def friendly_close(resp):
    """
    Close a swob or WSGI response and maybe drain it.

    It's basically free to "read" a HEAD or HTTPException response - the bytes
    are probably already in our network buffers.  For a larger response we
    could possibly burn a lot of CPU/network trying to drain an un-used
    response.  This method will read up to DEFAULT_DRAIN_LIMIT bytes to avoid
    logging a 499 in the proxy when it would otherwise be easy to just throw
    away the small/empty body.
    """
    return drain_and_close(resp, read_limit=DEFAULT_DRAIN_LIMIT)


_rfc_token = r'[^()<>@,;:\"/\[\]?={}\x00-\x20\x7f]+'
_rfc_extension_pattern = re.compile(
    r'(?:\s*;\s*(' + _rfc_token + r")\s*(?:=\s*(" + _rfc_token +
    r'|"(?:[^"\\]|\\.)*"))?)')

_content_range_pattern = re.compile(r'^bytes (\d+)-(\d+)/(\d+)$')


def parse_content_range(content_range):
    """
    Parse a content-range header into (first_byte, last_byte, total_size).

    See RFC 7233 section 4.2 for details on the header format, but it's
    basically "Content-Range: bytes ${start}-${end}/${total}".

    :param content_range: Content-Range header value to parse,
        e.g. "bytes 100-1249/49004"
    :returns: 3-tuple (start, end, total)
    :raises ValueError: if malformed
    """
    found = re.search(_content_range_pattern, content_range)
    if not found:
        raise ValueError("malformed Content-Range %r" % (content_range,))
    return tuple(int(x) for x in found.groups())


def parse_content_type(content_type):
    """
    Parse a content-type and its parameters into values.
    RFC 2616 sec 14.17 and 3.7 are pertinent.

    **Examples**::

        'text/plain; charset=UTF-8' -> ('text/plain', [('charset, 'UTF-8')])
        'text/plain; charset=UTF-8; level=1' ->
            ('text/plain', [('charset, 'UTF-8'), ('level', '1')])

    :param content_type: content_type to parse
    :returns: a tuple containing (content type, list of k, v parameter tuples)
    """
    parm_list = []
    if ';' in content_type:
        content_type, parms = content_type.split(';', 1)
        parms = ';' + parms
        for m in _rfc_extension_pattern.findall(parms):
            key = m[0].strip()
            value = m[1].strip()
            parm_list.append((key, value))
    return content_type, parm_list


def extract_swift_bytes(content_type):
    """
    Parse a content-type and return a tuple containing:
        - the content_type string minus any swift_bytes param,
        -  the swift_bytes value or None if the param was not found

    :param content_type: a content-type string
    :return: a tuple of (content-type, swift_bytes or None)
    """
    content_type, params = parse_content_type(content_type)
    swift_bytes = None
    for k, v in params:
        if k == 'swift_bytes':
            swift_bytes = v
        else:
            content_type += ';%s=%s' % (k, v)
    return content_type, swift_bytes


def override_bytes_from_content_type(listing_dict, logger=None):
    """
    Takes a dict from a container listing and overrides the content_type,
    bytes fields if swift_bytes is set.
    """
    listing_dict['content_type'], swift_bytes = extract_swift_bytes(
        listing_dict['content_type'])
    if swift_bytes is not None:
        try:
            listing_dict['bytes'] = int(swift_bytes)
        except ValueError:
            if logger:
                logger.exception("Invalid swift_bytes")


def clean_content_type(value):
    if ';' in value:
        left, right = value.rsplit(';', 1)
        if right.lstrip().startswith('swift_bytes='):
            return left
    return value


def quote(value, safe='/'):
    """
    Patched version of urllib.quote that encodes utf-8 strings before quoting
    """
    quoted = _quote(get_valid_utf8_str(value), safe)
    if isinstance(value, six.binary_type):
        quoted = quoted.encode('utf-8')
    return quoted


def get_expirer_container(x_delete_at, expirer_divisor, acc, cont, obj):
    """
    Returns an expiring object container name for given X-Delete-At and
    (native string) a/c/o.
    """
    shard_int = int(hash_path(acc, cont, obj), 16) % 100
    return normalize_delete_at_timestamp(
        int(x_delete_at) // expirer_divisor * expirer_divisor - shard_int)


class _MultipartMimeFileLikeObject(object):

    def __init__(self, wsgi_input, boundary, input_buffer, read_chunk_size):
        self.no_more_data_for_this_file = False
        self.no_more_files = False
        self.wsgi_input = wsgi_input
        self.boundary = boundary
        self.input_buffer = input_buffer
        self.read_chunk_size = read_chunk_size

    def read(self, length=None):
        if not length:
            length = self.read_chunk_size
        if self.no_more_data_for_this_file:
            return b''

        # read enough data to know whether we're going to run
        # into a boundary in next [length] bytes
        if len(self.input_buffer) < length + len(self.boundary) + 2:
            to_read = length + len(self.boundary) + 2
            while to_read > 0:
                try:
                    chunk = self.wsgi_input.read(to_read)
                except (IOError, ValueError) as e:
                    raise swift.common.exceptions.ChunkReadError(str(e))
                to_read -= len(chunk)
                self.input_buffer += chunk
                if not chunk:
                    self.no_more_files = True
                    break

        boundary_pos = self.input_buffer.find(self.boundary)

        # boundary does not exist in the next (length) bytes
        if boundary_pos == -1 or boundary_pos > length:
            ret = self.input_buffer[:length]
            self.input_buffer = self.input_buffer[length:]
        # if it does, just return data up to the boundary
        else:
            ret, self.input_buffer = self.input_buffer.split(self.boundary, 1)
            self.no_more_files = self.input_buffer.startswith(b'--')
            self.no_more_data_for_this_file = True
            self.input_buffer = self.input_buffer[2:]
        return ret

    def readline(self):
        if self.no_more_data_for_this_file:
            return b''
        boundary_pos = newline_pos = -1
        while newline_pos < 0 and boundary_pos < 0:
            try:
                chunk = self.wsgi_input.read(self.read_chunk_size)
            except (IOError, ValueError) as e:
                raise swift.common.exceptions.ChunkReadError(str(e))
            self.input_buffer += chunk
            newline_pos = self.input_buffer.find(b'\r\n')
            boundary_pos = self.input_buffer.find(self.boundary)
            if not chunk:
                self.no_more_files = True
                break
        # found a newline
        if newline_pos >= 0 and \
                (boundary_pos < 0 or newline_pos < boundary_pos):
            # Use self.read to ensure any logic there happens...
            ret = b''
            to_read = newline_pos + 2
            while to_read > 0:
                chunk = self.read(to_read)
                # Should never happen since we're reading from input_buffer,
                # but just for completeness...
                if not chunk:
                    break
                to_read -= len(chunk)
                ret += chunk
            return ret
        else:  # no newlines, just return up to next boundary
            return self.read(len(self.input_buffer))


def iter_multipart_mime_documents(wsgi_input, boundary, read_chunk_size=4096):
    """
    Given a multi-part-mime-encoded input file object and boundary,
    yield file-like objects for each part. Note that this does not
    split each part into headers and body; the caller is responsible
    for doing that if necessary.

    :param wsgi_input: The file-like object to read from.
    :param boundary: The mime boundary to separate new file-like objects on.
    :returns: A generator of file-like objects for each part.
    :raises MimeInvalid: if the document is malformed
    """
    boundary = b'--' + boundary
    blen = len(boundary) + 2  # \r\n
    try:
        got = wsgi_input.readline(blen)
        while got == b'\r\n':
            got = wsgi_input.readline(blen)
    except (IOError, ValueError) as e:
        raise swift.common.exceptions.ChunkReadError(str(e))

    if got.strip() != boundary:
        raise swift.common.exceptions.MimeInvalid(
            'invalid starting boundary: wanted %r, got %r' % (boundary, got))
    boundary = b'\r\n' + boundary
    input_buffer = b''
    done = False
    while not done:
        it = _MultipartMimeFileLikeObject(wsgi_input, boundary, input_buffer,
                                          read_chunk_size)
        yield it
        done = it.no_more_files
        input_buffer = it.input_buffer


def parse_mime_headers(doc_file):
    """
    Takes a file-like object containing a MIME document and returns a
    HeaderKeyDict containing the headers. The body of the message is not
    consumed: the position in doc_file is left at the beginning of the body.

    This function was inspired by the Python standard library's
    http.client.parse_headers.

    :param doc_file: binary file-like object containing a MIME document
    :returns: a swift.common.swob.HeaderKeyDict containing the headers
    """
    headers = []
    while True:
        line = doc_file.readline()
        done = line in (b'\r\n', b'\n', b'')
        if six.PY3:
            try:
                line = line.decode('utf-8')
            except UnicodeDecodeError:
                line = line.decode('latin1')
        headers.append(line)
        if done:
            break
    if six.PY3:
        header_string = ''.join(headers)
    else:
        header_string = b''.join(headers)
    headers = email.parser.Parser().parsestr(header_string)
    return HeaderKeyDict(headers)


def mime_to_document_iters(input_file, boundary, read_chunk_size=4096):
    """
    Takes a file-like object containing a multipart MIME document and
    returns an iterator of (headers, body-file) tuples.

    :param input_file: file-like object with the MIME doc in it
    :param boundary: MIME boundary, sans dashes
        (e.g. "divider", not "--divider")
    :param read_chunk_size: size of strings read via input_file.read()
    """
    if six.PY3 and isinstance(boundary, str):
        # Since the boundary is in client-supplied headers, it can contain
        # garbage that trips us and we don't like client-induced 500.
        boundary = boundary.encode('latin-1', errors='replace')
    doc_files = iter_multipart_mime_documents(input_file, boundary,
                                              read_chunk_size)
    for i, doc_file in enumerate(doc_files):
        # this consumes the headers and leaves just the body in doc_file
        headers = parse_mime_headers(doc_file)
        yield (headers, doc_file)


def maybe_multipart_byteranges_to_document_iters(app_iter, content_type):
    """
    Takes an iterator that may or may not contain a multipart MIME document
    as well as content type and returns an iterator of body iterators.

    :param app_iter: iterator that may contain a multipart MIME document
    :param content_type: content type of the app_iter, used to determine
                         whether it conains a multipart document and, if
                         so, what the boundary is between documents
    """
    content_type, params_list = parse_content_type(content_type)
    if content_type != 'multipart/byteranges':
        yield app_iter
        return

    body_file = FileLikeIter(app_iter)
    boundary = dict(params_list)['boundary']
    for _headers, body in mime_to_document_iters(body_file, boundary):
        yield (chunk for chunk in iter(lambda: body.read(65536), b''))


def document_iters_to_multipart_byteranges(ranges_iter, boundary):
    """
    Takes an iterator of range iters and yields a multipart/byteranges MIME
    document suitable for sending as the body of a multi-range 206 response.

    See document_iters_to_http_response_body for parameter descriptions.
    """
    if not isinstance(boundary, bytes):
        boundary = boundary.encode('ascii')

    divider = b"--" + boundary + b"\r\n"
    terminator = b"--" + boundary + b"--"

    for range_spec in ranges_iter:
        start_byte = range_spec["start_byte"]
        end_byte = range_spec["end_byte"]
        entity_length = range_spec.get("entity_length", "*")
        content_type = range_spec["content_type"]
        part_iter = range_spec["part_iter"]
        if not isinstance(content_type, bytes):
            content_type = str(content_type).encode('utf-8')
        if not isinstance(entity_length, bytes):
            entity_length = str(entity_length).encode('utf-8')

        part_header = b''.join((
            divider,
            b"Content-Type: ", content_type, b"\r\n",
            b"Content-Range: ", b"bytes %d-%d/%s\r\n" % (
                start_byte, end_byte, entity_length),
            b"\r\n"
        ))
        yield part_header

        for chunk in part_iter:
            yield chunk
        yield b"\r\n"
    yield terminator


def document_iters_to_http_response_body(ranges_iter, boundary, multipart,
                                         logger):
    """
    Takes an iterator of range iters and turns it into an appropriate
    HTTP response body, whether that's multipart/byteranges or not.

    This is almost, but not quite, the inverse of
    request_helpers.http_response_to_document_iters(). This function only
    yields chunks of the body, not any headers.

    :param ranges_iter: an iterator of dictionaries, one per range.
        Each dictionary must contain at least the following key:
        "part_iter": iterator yielding the bytes in the range

        Additionally, if multipart is True, then the following other keys
        are required:

        "start_byte": index of the first byte in the range
        "end_byte": index of the last byte in the range
        "content_type": value for the range's Content-Type header

        Finally, there is one optional key that is used in the
            multipart/byteranges case:

        "entity_length": length of the requested entity (not necessarily
            equal to the response length). If omitted, "*" will be used.

        Each part_iter will be exhausted prior to calling next(ranges_iter).

    :param boundary: MIME boundary to use, sans dashes (e.g. "boundary", not
        "--boundary").
    :param multipart: True if the response should be multipart/byteranges,
        False otherwise. This should be True if and only if you have 2 or
        more ranges.
    :param logger: a logger
    """
    if multipart:
        return document_iters_to_multipart_byteranges(ranges_iter, boundary)
    else:
        try:
            response_body_iter = next(ranges_iter)['part_iter']
        except StopIteration:
            return ''

        # We need to make sure ranges_iter does not get garbage-collected
        # before response_body_iter is exhausted. The reason is that
        # ranges_iter has a finally block that calls close_swift_conn, and
        # so if that finally block fires before we read response_body_iter,
        # there's nothing there.
        def string_along(useful_iter, useless_iter_iter, logger):
            with closing_if_possible(useful_iter):
                for x in useful_iter:
                    yield x

            try:
                next(useless_iter_iter)
            except StopIteration:
                pass
            else:
                logger.warning(
                    "More than one part in a single-part response?")

        return string_along(response_body_iter, ranges_iter, logger)


def multipart_byteranges_to_document_iters(input_file, boundary,
                                           read_chunk_size=4096):
    """
    Takes a file-like object containing a multipart/byteranges MIME document
    (see RFC 7233, Appendix A) and returns an iterator of (first-byte,
    last-byte, length, document-headers, body-file) 5-tuples.

    :param input_file: file-like object with the MIME doc in it
    :param boundary: MIME boundary, sans dashes
        (e.g. "divider", not "--divider")
    :param read_chunk_size: size of strings read via input_file.read()
    """
    for headers, body in mime_to_document_iters(input_file, boundary,
                                                read_chunk_size):
        first_byte, last_byte, length = parse_content_range(
            headers.get('content-range'))
        yield (first_byte, last_byte, length, headers.items(), body)


#: Regular expression to match form attributes.
ATTRIBUTES_RE = re.compile(r'(\w+)=(".*?"|[^";]+)(; ?|$)')


def parse_content_disposition(header):
    """
    Given the value of a header like:
    Content-Disposition: form-data; name="somefile"; filename="test.html"

    Return data like
    ("form-data", {"name": "somefile", "filename": "test.html"})

    :param header: Value of a header (the part after the ': ').
    :returns: (value name, dict) of the attribute data parsed (see above).
    """
    attributes = {}
    attrs = ''
    if ';' in header:
        header, attrs = [x.strip() for x in header.split(';', 1)]
    m = True
    while m:
        m = ATTRIBUTES_RE.match(attrs)
        if m:
            attrs = attrs[len(m.group(0)):]
            attributes[m.group(1)] = m.group(2).strip('"')
    return header, attributes


try:
    _test_md5 = hashlib.md5(usedforsecurity=False)  # nosec

    def md5(string=b'', usedforsecurity=True):
        """Return an md5 hashlib object using usedforsecurity parameter

        For python distributions that support the usedforsecurity keyword
        parameter, this passes the parameter through as expected.
        See https://bugs.python.org/issue9216
        """
        return hashlib.md5(string, usedforsecurity=usedforsecurity)  # nosec
except TypeError:
    def md5(string=b'', usedforsecurity=True):
        """Return an md5 hashlib object without usedforsecurity parameter

        For python distributions that do not yet support this keyword
        parameter, we drop the parameter
        """
        return hashlib.md5(string)  # nosec


class NamespaceOuterBound(object):
    """
    A custom singleton type to be subclassed for the outer bounds of
    Namespaces.
    """
    _singleton = None

    def __new__(cls):
        if cls is NamespaceOuterBound:
            raise TypeError('NamespaceOuterBound is an abstract class; '
                            'only subclasses should be instantiated')
        if cls._singleton is None:
            cls._singleton = super(NamespaceOuterBound, cls).__new__(cls)
        return cls._singleton

    def __str__(self):
        return ''

    def __repr__(self):
        return type(self).__name__

    def __bool__(self):
        return False

    __nonzero__ = __bool__


@functools.total_ordering
class Namespace(object):
    """
    A Namespace encapsulates parameters that define a range of the object
    namespace.

    :param name: the name of the ``Namespace``.
    :param lower: the lower bound of object names contained in the namespace;
        the lower bound *is not* included in the namespace.
    :param upper: the upper bound of object names contained in the namespace;
        the upper bound *is* included in the namespace.
    """
    __slots__ = ('_lower', '_upper', '_name')

    @functools.total_ordering
    class MaxBound(NamespaceOuterBound):
        # singleton for maximum bound
        def __ge__(self, other):
            return True

    @functools.total_ordering
    class MinBound(NamespaceOuterBound):
        # singleton for minimum bound
        def __le__(self, other):
            return True

    MIN = MinBound()
    MAX = MaxBound()

    def __init__(self, name, lower, upper):
        self._lower = Namespace.MIN
        self._upper = Namespace.MAX
        self.lower = lower
        self.upper = upper
        self.name = name

    def __iter__(self):
        yield 'name', str(self.name)
        yield 'lower', self.lower_str
        yield 'upper', self.upper_str

    def __repr__(self):
        return '%s(%s)' % (self.__class__.__name__, ', '.join(
            '%s=%r' % prop for prop in self))

    def __lt__(self, other):
        # a Namespace is less than other if its entire namespace is less than
        # other; if other is another Namespace that implies that this
        # Namespace's upper must be less than or equal to the other
        # Namespace's lower
        if self.upper == Namespace.MAX:
            return False
        if isinstance(other, Namespace):
            return self.upper <= other.lower
        elif other is None:
            return True
        else:
            return self.upper < self._encode(other)

    def __gt__(self, other):
        # a Namespace is greater than other if its entire namespace is greater
        # than other; if other is another Namespace that implies that this
        # Namespace's lower must be less greater than or equal to the other
        # Namespace's upper
        if self.lower == Namespace.MIN:
            return False
        if isinstance(other, Namespace):
            return self.lower >= other.upper
        elif other is None:
            return False
        else:
            return self.lower >= self._encode(other)

    def __eq__(self, other):
        # test for equality of range bounds only
        if not isinstance(other, Namespace):
            return False
        return self.lower == other.lower and self.upper == other.upper

    def __ne__(self, other):
        return not (self == other)

    def __contains__(self, item):
        # test if the given item is within the namespace
        if item == '':
            return False
        item = self._encode_bound(item)
        return self.lower < item <= self.upper

    @classmethod
    def _encode(cls, value):
        if six.PY2 and isinstance(value, six.text_type):
            return value.encode('utf-8')
        if six.PY3 and isinstance(value, six.binary_type):
            # This should never fail -- the value should always be coming from
            # valid swift paths, which means UTF-8
            return value.decode('utf-8')
        return value

    def _encode_bound(self, bound):
        if isinstance(bound, NamespaceOuterBound):
            return bound
        if not (isinstance(bound, six.text_type) or
                isinstance(bound, six.binary_type)):
            raise TypeError('must be a string type')
        return self._encode(bound)

    @property
    def name(self):
        return self._name

    @name.setter
    def name(self, path):
        self._name = self._encode(path)

    @property
    def lower(self):
        return self._lower

    @property
    def lower_str(self):
        return str(self.lower)

    @lower.setter
    def lower(self, value):
        if value is None or (value == b"" if isinstance(value, bytes) else
                             value == u""):
            value = Namespace.MIN
        try:
            value = self._encode_bound(value)
        except TypeError as err:
            raise TypeError('lower %s' % err)
        if value > self._upper:
            raise ValueError(
                'lower (%r) must be less than or equal to upper (%r)' %
                (value, self.upper))
        self._lower = value

    @property
    def upper(self):
        return self._upper

    @property
    def upper_str(self):
        return str(self.upper)

    @upper.setter
    def upper(self, value):
        if value is None or (value == b"" if isinstance(value, bytes) else
                             value == u""):
            value = Namespace.MAX
        try:
            value = self._encode_bound(value)
        except TypeError as err:
            raise TypeError('upper %s' % err)
        if value < self._lower:
            raise ValueError(
                'upper (%r) must be greater than or equal to lower (%r)' %
                (value, self.lower))
        self._upper = value

    @property
    def end_marker(self):
        return self.upper_str + '\x00' if self.upper else ''

    def entire_namespace(self):
        """
        Returns True if this namespace includes the entire namespace, False
        otherwise.
        """
        return (self.lower == Namespace.MIN and
                self.upper == Namespace.MAX)

    def overlaps(self, other):
        """
        Returns True if this namespace overlaps with the other namespace.

        :param other: an instance of :class:`~swift.common.utils.Namespace`
        """
        if not isinstance(other, Namespace):
            return False
        return max(self.lower, other.lower) < min(self.upper, other.upper)

    def includes(self, other):
        """
        Returns True if this namespace includes the whole of the other
        namespace, False otherwise.

        :param other: an instance of :class:`~swift.common.utils.Namespace`
        """
        return (self.lower <= other.lower) and (other.upper <= self.upper)

    def expand(self, donors):
        """
        Expands the bounds as necessary to match the minimum and maximum bounds
        of the given donors.

        :param donors: A list of :class:`~swift.common.utils.Namespace`
        :return: True if the bounds have been modified, False otherwise.
        """
        modified = False
        new_lower = self.lower
        new_upper = self.upper
        for donor in donors:
            new_lower = min(new_lower, donor.lower)
            new_upper = max(new_upper, donor.upper)
        if self.lower > new_lower or self.upper < new_upper:
            self.lower = new_lower
            self.upper = new_upper
            modified = True
        return modified


class NamespaceBoundList(object):
    def __init__(self, bounds):
        """
        Encapsulate a compact representation of namespaces. Each item in the
        list is a list [lower bound, name].

        :param bounds: a list of lists ``[lower bound, name]``. The list
            should be ordered by ``lower bound``.
        """
        self.bounds = [] if bounds is None else bounds

    def __eq__(self, other):
        # test for equality of NamespaceBoundList objects only
        if not isinstance(other, NamespaceBoundList):
            return False
        return self.bounds == other.bounds

    @classmethod
    def parse(cls, namespaces):
        """
        Create a NamespaceBoundList object by parsing a list of Namespaces or
        shard ranges and only storing the compact bounds list.

        Each Namespace in the given list of ``namespaces`` provides the next
        [lower bound, name] list to append to the NamespaceBoundList. The
        given ``namespaces`` should be contiguous because the
        NamespaceBoundList only stores lower bounds; if ``namespaces`` has
        overlaps then at least one of the overlapping namespaces may be
        ignored; similarly, gaps between namespaces are not represented in the
        NamespaceBoundList.

        :param namespaces: A list of Namespace instances. The list should be
            ordered by namespace bounds.
        :return: a NamespaceBoundList.
        """
        if not namespaces:
            return None
        bounds = []
        upper = namespaces[0].lower
        for ns in namespaces:
            if ns.lower < upper:
                # Discard overlapping namespace.
                # Overlapping namespaces are expected in lists of shard ranges
                # fetched from the backend. For example, while a parent
                # container is in the process of sharding, the parent shard
                # range and its children shard ranges may be returned in the
                # list of shard ranges. However, the backend sorts the list by
                # (upper, state, lower, name) such that the children precede
                # the parent, and it is the children that we prefer to retain
                # in the NamespaceBoundList. For example, these namespaces:
                #   (a-b, "child1"), (b-c, "child2"), (a-c, "parent")
                # would result in a NamespaceBoundList:
                #   (a, "child1"), (b, "child2")
                # Unexpected overlaps or gaps may result in namespaces being
                # 'extended' because only lower bounds are stored. For example,
                # these namespaces:
                #   (a-b, "ns1"), (d-e, "ns2")
                # would result in a NamespaceBoundList:
                #   (a, "ns1"), (d, "ns2")
                # When used to find a target namespace for an object update
                # that lies in a gap, the NamespaceBoundList will map the
                # object name to the preceding namespace. In the example, an
                # object named "c" would be mapped to "ns1". (In previous
                # versions, an object update lying in a gap would have been
                # mapped to the root container.)
                continue
            bounds.append([ns.lower_str, str(ns.name)])
            upper = ns.upper
        return cls(bounds)

    def get_namespace(self, item):
        """
        Get a Namespace instance that contains ``item`` by bisecting on the
        lower bounds directly. This function is used for performance sensitive
        path, for example, '_get_update_shard' in proxy object controller. For
        normal paths, convert NamespaceBoundList to a list of Namespaces, and
        use `~swift.common.utils.find_namespace` or
        `~swift.common.utils.filter_namespaces`.

        :param item: The item for a which a Namespace is to be found.
        :return: the Namespace that contains ``item``.
        """
        pos = bisect.bisect(self.bounds, [item]) - 1
        lower, name = self.bounds[pos]
        upper = ('' if pos + 1 == len(self.bounds)
                 else self.bounds[pos + 1][0])
        return Namespace(name, lower, upper)

    def get_namespaces(self):
        """
        Get the contained namespaces as a list of contiguous Namespaces ordered
        by lower bound.

        :return: A list of Namespace objects which are ordered by
            ``lower bound``.
        """
        if not self.bounds:
            return []
        namespaces = []
        num_ns = len(self.bounds)
        for i in range(num_ns):
            lower, name = self.bounds[i]
            upper = ('' if i + 1 == num_ns else self.bounds[i + 1][0])
            namespaces.append(Namespace(name, lower, upper))
        return namespaces


class ShardName(object):
    """
    Encapsulates the components of a shard name.

    Instances of this class would typically be constructed via the create() or
    parse() class methods.

    Shard names have the form:

        <account>/<root_container>-<parent_container_hash>-<timestamp>-<index>

    Note: some instances of :class:`~swift.common.utils.ShardRange` have names
    that will NOT parse as a :class:`~swift.common.utils.ShardName`; e.g. a
    root container's own shard range will have a name format of
    <account>/<root_container> which will raise ValueError if passed to parse.
    """

    def __init__(self, account, root_container,
                 parent_container_hash,
                 timestamp,
                 index):
        self.account = self._validate(account)
        self.root_container = self._validate(root_container)
        self.parent_container_hash = self._validate(parent_container_hash)
        self.timestamp = Timestamp(timestamp)
        self.index = int(index)

    @classmethod
    def _validate(cls, arg):
        if arg is None:
            raise ValueError('arg must not be None')
        return arg

    def __str__(self):
        return '%s/%s-%s-%s-%s' % (self.account,
                                   self.root_container,
                                   self.parent_container_hash,
                                   self.timestamp.internal,
                                   self.index)

    @classmethod
    def hash_container_name(cls, container_name):
        """
        Calculates the hash of a container name.

        :param container_name: name to be hashed.
        :return: the hexdigest of the md5 hash of ``container_name``.
        :raises ValueError: if ``container_name`` is None.
        """
        cls._validate(container_name)
        if not isinstance(container_name, bytes):
            container_name = container_name.encode('utf-8')
        hash = md5(container_name, usedforsecurity=False).hexdigest()
        return hash

    @classmethod
    def create(cls, account, root_container, parent_container,
               timestamp, index):
        """
        Create an instance of :class:`~swift.common.utils.ShardName`.

        :param account: the hidden internal account to which the shard
            container belongs.
        :param root_container: the name of the root container for the shard.
        :param parent_container: the name of the parent container for the
            shard; for initial first generation shards this should be the same
            as ``root_container``; for shards of shards this should be the name
            of the sharding shard container.
        :param timestamp: an instance of :class:`~swift.common.utils.Timestamp`
        :param index: a unique index that will distinguish the path from any
            other path generated using the same combination of
            ``account``, ``root_container``, ``parent_container`` and
            ``timestamp``.

        :return: an instance of :class:`~swift.common.utils.ShardName`.
        :raises ValueError: if any argument is None
        """
        # we make the shard name unique with respect to other shards names by
        # embedding a hash of the parent container name; we use a hash (rather
        # than the actual parent container name) to prevent shard names become
        # longer with every generation.
        parent_container_hash = cls.hash_container_name(parent_container)
        return cls(account, root_container, parent_container_hash, timestamp,
                   index)

    @classmethod
    def parse(cls, name):
        """
        Parse ``name`` to an instance of
        :class:`~swift.common.utils.ShardName`.

        :param name: a shard name which should have the form:
            <account>/
            <root_container>-<parent_container_hash>-<timestamp>-<index>

        :return: an instance of :class:`~swift.common.utils.ShardName`.
        :raises ValueError: if ``name`` is not a valid shard name.
        """
        try:
            account, container = name.split('/', 1)
            root_container, parent_container_hash, timestamp, index = \
                container.rsplit('-', 3)
            return cls(account, root_container, parent_container_hash,
                       timestamp, index)
        except ValueError:
            raise ValueError('invalid name: %s' % name)


class ShardRange(Namespace):
    """
    A ShardRange encapsulates sharding state related to a container including
    lower and upper bounds that define the object namespace for which the
    container is responsible.

    Shard ranges may be persisted in a container database. Timestamps
    associated with subsets of the shard range attributes are used to resolve
    conflicts when a shard range needs to be merged with an existing shard
    range record and the most recent version of an attribute should be
    persisted.

    :param name: the name of the shard range; this should take the form of a
        path to a container i.e. <account_name>/<container_name>.
    :param timestamp: a timestamp that represents the time at which the
        shard range's ``lower``, ``upper`` or ``deleted`` attributes were
        last modified.
    :param lower: the lower bound of object names contained in the shard range;
        the lower bound *is not* included in the shard range namespace.
    :param upper: the upper bound of object names contained in the shard range;
        the upper bound *is* included in the shard range namespace.
    :param object_count: the number of objects in the shard range; defaults to
        zero.
    :param bytes_used: the number of bytes in the shard range; defaults to
        zero.
    :param meta_timestamp: a timestamp that represents the time at which the
        shard range's ``object_count`` and ``bytes_used`` were last updated;
        defaults to the value of ``timestamp``.
    :param deleted: a boolean; if True the shard range is considered to be
        deleted.
    :param state: the state; must be one of ShardRange.STATES; defaults to
        CREATED.
    :param state_timestamp: a timestamp that represents the time at which
        ``state`` was forced to its current value; defaults to the value of
        ``timestamp``. This timestamp is typically not updated with every
        change of ``state`` because in general conflicts in ``state``
        attributes are resolved by choosing the larger ``state`` value.
        However, when this rule does not apply, for example when changing state
        from ``SHARDED`` to ``ACTIVE``, the ``state_timestamp`` may be advanced
        so that the new ``state`` value is preferred over any older ``state``
        value.
    :param epoch: optional epoch timestamp which represents the time at which
        sharding was enabled for a container.
    :param reported: optional indicator that this shard and its stats have
        been reported to the root container.
    :param tombstones: the number of tombstones in the shard range; defaults to
        -1 to indicate that the value is unknown.
    """
    FOUND = 10
    CREATED = 20
    CLEAVED = 30
    ACTIVE = 40
    SHRINKING = 50
    SHARDING = 60
    SHARDED = 70
    SHRUNK = 80
    STATES = {FOUND: 'found',
              CREATED: 'created',
              CLEAVED: 'cleaved',
              ACTIVE: 'active',
              SHRINKING: 'shrinking',
              SHARDING: 'sharding',
              SHARDED: 'sharded',
              SHRUNK: 'shrunk'}
    STATES_BY_NAME = dict((v, k) for k, v in STATES.items())
    SHRINKING_STATES = (SHRINKING, SHRUNK)
    SHARDING_STATES = (SHARDING, SHARDED)
    CLEAVING_STATES = SHRINKING_STATES + SHARDING_STATES

    __slots__ = (
        '_account', '_container',
        '_timestamp', '_meta_timestamp', '_state_timestamp', '_epoch',
        '_deleted', '_state', '_count', '_bytes',
        '_tombstones', '_reported')

    def __init__(self, name, timestamp=0,
                 lower=Namespace.MIN, upper=Namespace.MAX,
                 object_count=0, bytes_used=0, meta_timestamp=None,
                 deleted=False, state=None, state_timestamp=None, epoch=None,
                 reported=False, tombstones=-1, **kwargs):
        self._account = self._container = None
        super(ShardRange, self).__init__(name=name, lower=lower, upper=upper)
        self._timestamp = self._meta_timestamp = self._state_timestamp = \
            self._epoch = None
        self._deleted = False
        self._state = None

        self.timestamp = timestamp
        self.deleted = deleted
        self.object_count = object_count
        self.bytes_used = bytes_used
        self.meta_timestamp = meta_timestamp
        self.state = self.FOUND if state is None else state
        self.state_timestamp = state_timestamp
        self.epoch = epoch
        self.reported = reported
        self.tombstones = tombstones

    @classmethod
    def sort_key(cls, sr):
        return cls.sort_key_order(sr.name, sr.lower, sr.upper, sr.state)

    @staticmethod
    def sort_key_order(name, lower, upper, state):
        # Use Namespace.MaxBound() for upper bound '', this will allow this
        # record to be sorted correctly by upper.
        upper = upper if upper else Namespace.MaxBound()
        # defines the sort order for shard ranges
        # note if this ever changes to *not* sort by upper first then it breaks
        # a key assumption for bisect, which is used by utils.find_namespace
        # with shard ranges.
        return upper, state, lower, name

    def is_child_of(self, parent):
        """
        Test if this shard range is a child of another shard range. The
        parent-child relationship is inferred from the names of the shard
        ranges. This method is limited to work only within the scope of the
        same user-facing account (with and without shard prefix).

        :param parent: an instance of ``ShardRange``.
        :return: True if ``parent`` is the parent of this shard range, False
            otherwise, assuming that they are within the same account.
        """
        # note: We limit the usages of this method to be within the same
        # account, because account shard prefix is configurable and it's hard
        # to perform checking without breaking backward-compatibility.
        try:
            self_parsed_name = ShardName.parse(self.name)
        except ValueError:
            # self is not a shard and therefore not a child.
            return False

        try:
            parsed_parent_name = ShardName.parse(parent.name)
            parent_root_container = parsed_parent_name.root_container
        except ValueError:
            # parent is a root container.
            parent_root_container = parent.container

        return (
            self_parsed_name.root_container == parent_root_container
            and self_parsed_name.parent_container_hash
            == ShardName.hash_container_name(parent.container)
        )

    def _find_root(self, parsed_name, shard_ranges):
        for sr in shard_ranges:
            if parsed_name.root_container == sr.container:
                return sr
        return None

    def find_root(self, shard_ranges):
        """
        Find this shard range's root shard range in the given ``shard_ranges``.

        :param shard_ranges: a list of instances of
            :class:`~swift.common.utils.ShardRange`
        :return: this shard range's root shard range if it is found in the
            list, otherwise None.
        """
        try:
            self_parsed_name = ShardName.parse(self.name)
        except ValueError:
            # not a shard
            return None
        return self._find_root(self_parsed_name, shard_ranges)

    def find_ancestors(self, shard_ranges):
        """
        Find this shard range's ancestor ranges in the given ``shard_ranges``.

        This method makes a best-effort attempt to identify this shard range's
        parent shard range, the parent's parent, etc., up to and including the
        root shard range. It is only possible to directly identify the parent
        of a particular shard range, so the search is recursive; if any member
        of the ancestry is not found then the search ends and older ancestors
        that may be in the list are not identified. The root shard range,
        however, will always be identified if it is present in the list.

        For example, given a list that contains parent, grandparent,
        great-great-grandparent and root shard ranges, but is missing the
        great-grandparent shard range, only the parent, grand-parent and root
        shard ranges will be identified.

        :param shard_ranges: a list of instances of
            :class:`~swift.common.utils.ShardRange`
        :return: a list of instances of
            :class:`~swift.common.utils.ShardRange` containing items in the
            given ``shard_ranges`` that can be identified as ancestors of this
            shard range. The list may not be complete if there are gaps in the
            ancestry, but is guaranteed to contain at least the parent and
            root shard ranges if they are present.
        """
        if not shard_ranges:
            return []

        try:
            self_parsed_name = ShardName.parse(self.name)
        except ValueError:
            # not a shard
            return []

        ancestors = []
        for sr in shard_ranges:
            if self.is_child_of(sr):
                ancestors.append(sr)
                break
        if ancestors:
            ancestors.extend(ancestors[0].find_ancestors(shard_ranges))
        else:
            root_sr = self._find_root(self_parsed_name, shard_ranges)
            if root_sr:
                ancestors.append(root_sr)
        return ancestors

    @classmethod
    def make_path(cls, shards_account, root_container, parent_container,
                  timestamp, index):
        """
        Returns a path for a shard container that is valid to use as a name
        when constructing a :class:`~swift.common.utils.ShardRange`.

        :param shards_account: the hidden internal account to which the shard
            container belongs.
        :param root_container: the name of the root container for the shard.
        :param parent_container: the name of the parent container for the
            shard; for initial first generation shards this should be the same
            as ``root_container``; for shards of shards this should be the name
            of the sharding shard container.
        :param timestamp: an instance of :class:`~swift.common.utils.Timestamp`
        :param index: a unique index that will distinguish the path from any
            other path generated using the same combination of
            ``shards_account``, ``root_container``, ``parent_container`` and
            ``timestamp``.
        :return: a string of the form <account_name>/<container_name>
        """
        timestamp = cls._to_timestamp(timestamp)
        return str(ShardName.create(shards_account,
                                    root_container,
                                    parent_container,
                                    timestamp,
                                    index))

    @classmethod
    def _to_timestamp(cls, timestamp):
        if timestamp is None or isinstance(timestamp, Timestamp):
            return timestamp
        return Timestamp(timestamp)

    @property
    def account(self):
        return self._account

    @account.setter
    def account(self, value):
        self._account = self._encode(value)

    @property
    def container(self):
        return self._container

    @container.setter
    def container(self, value):
        self._container = self._encode(value)

    @property
    def name(self):
        return '%s/%s' % (self.account, self.container)

    @name.setter
    def name(self, name):
        name = self._encode(name)
        if not name or len(name.split('/')) != 2 or not all(name.split('/')):
            raise ValueError(
                "Name must be of the form '<account>/<container>', got %r" %
                name)
        self._account, self._container = name.split('/')

    @property
    def timestamp(self):
        return self._timestamp

    @timestamp.setter
    def timestamp(self, ts):
        if ts is None:
            raise TypeError('timestamp cannot be None')
        self._timestamp = self._to_timestamp(ts)

    @property
    def meta_timestamp(self):
        if self._meta_timestamp is None:
            return self.timestamp
        return self._meta_timestamp

    @meta_timestamp.setter
    def meta_timestamp(self, ts):
        self._meta_timestamp = self._to_timestamp(ts)

    @property
    def object_count(self):
        return self._count

    @object_count.setter
    def object_count(self, count):
        count = int(count)
        if count < 0:
            raise ValueError('object_count cannot be < 0')
        self._count = count

    @property
    def bytes_used(self):
        return self._bytes

    @bytes_used.setter
    def bytes_used(self, bytes_used):
        bytes_used = int(bytes_used)
        if bytes_used < 0:
            raise ValueError('bytes_used cannot be < 0')
        self._bytes = bytes_used

    @property
    def tombstones(self):
        return self._tombstones

    @tombstones.setter
    def tombstones(self, tombstones):
        self._tombstones = int(tombstones)

    @property
    def row_count(self):
        """
        Returns the total number of rows in the shard range i.e. the sum of
        objects and tombstones.

        :return: the row count
        """
        return self.object_count + max(self.tombstones, 0)

    def update_meta(self, object_count, bytes_used, meta_timestamp=None):
        """
        Set the object stats metadata to the given values and update the
        meta_timestamp to the current time.

        :param object_count: should be an integer
        :param bytes_used: should be an integer
        :param meta_timestamp: timestamp for metadata; if not given the
            current time will be set.
        :raises ValueError: if ``object_count`` or ``bytes_used`` cannot be
            cast to an int, or if meta_timestamp is neither None nor can be
            cast to a :class:`~swift.common.utils.Timestamp`.
        """
        if self.object_count != int(object_count):
            self.object_count = int(object_count)
            self.reported = False

        if self.bytes_used != int(bytes_used):
            self.bytes_used = int(bytes_used)
            self.reported = False

        if meta_timestamp is None:
            self.meta_timestamp = Timestamp.now()
        else:
            self.meta_timestamp = meta_timestamp

    def update_tombstones(self, tombstones, meta_timestamp=None):
        """
        Set the tombstones metadata to the given values and update the
        meta_timestamp to the current time.

        :param tombstones: should be an integer
        :param meta_timestamp: timestamp for metadata; if not given the
            current time will be set.
        :raises ValueError: if ``tombstones`` cannot be cast to an int, or
            if meta_timestamp is neither None nor can be cast to a
            :class:`~swift.common.utils.Timestamp`.
        """
        tombstones = int(tombstones)
        if 0 <= tombstones != self.tombstones:
            self.tombstones = tombstones
            self.reported = False
        if meta_timestamp is None:
            self.meta_timestamp = Timestamp.now()
        else:
            self.meta_timestamp = meta_timestamp

    def increment_meta(self, object_count, bytes_used):
        """
        Increment the object stats metadata by the given values and update the
        meta_timestamp to the current time.

        :param object_count: should be an integer
        :param bytes_used: should be an integer
        :raises ValueError: if ``object_count`` or ``bytes_used`` cannot be
            cast to an int.
        """
        self.update_meta(self.object_count + int(object_count),
                         self.bytes_used + int(bytes_used))

    @classmethod
    def resolve_state(cls, state):
        """
        Given a value that may be either the name or the number of a state
        return a tuple of (state number, state name).

        :param state: Either a string state name or an integer state number.
        :return: A tuple (state number, state name)
        :raises ValueError: if ``state`` is neither a valid state name nor a
            valid state number.
        """
        try:
            try:
                # maybe it's a number
                float_state = float(state)
                state_num = int(float_state)
                if state_num != float_state:
                    raise ValueError('Invalid state %r' % state)
                state_name = cls.STATES[state_num]
            except (ValueError, TypeError):
                # maybe it's a state name
                state_name = state.lower()
                state_num = cls.STATES_BY_NAME[state_name]
        except (KeyError, AttributeError):
            raise ValueError('Invalid state %r' % state)
        return state_num, state_name

    @property
    def state(self):
        return self._state

    @state.setter
    def state(self, state):
        self._state = self.resolve_state(state)[0]

    @property
    def state_text(self):
        return self.STATES[self.state]

    @property
    def state_timestamp(self):
        if self._state_timestamp is None:
            return self.timestamp
        return self._state_timestamp

    @state_timestamp.setter
    def state_timestamp(self, ts):
        self._state_timestamp = self._to_timestamp(ts)

    @property
    def epoch(self):
        return self._epoch

    @epoch.setter
    def epoch(self, epoch):
        self._epoch = self._to_timestamp(epoch)

    @property
    def reported(self):
        return self._reported

    @reported.setter
    def reported(self, value):
        self._reported = bool(value)

    def update_state(self, state, state_timestamp=None):
        """
        Set state to the given value and optionally update the state_timestamp
        to the given time.

        :param state: new state, should be an integer
        :param state_timestamp: timestamp for state; if not given the
            state_timestamp will not be changed.
        :return: True if the state or state_timestamp was changed, False
            otherwise
        """
        if state_timestamp is None and self.state == state:
            return False
        self.state = state
        if state_timestamp is not None:
            self.state_timestamp = state_timestamp
        self.reported = False
        return True

    @property
    def deleted(self):
        return self._deleted

    @deleted.setter
    def deleted(self, value):
        self._deleted = bool(value)

    def set_deleted(self, timestamp=None):
        """
        Mark the shard range deleted and set timestamp to the current time.

        :param timestamp: optional timestamp to set; if not given the
            current time will be set.
        :return: True if the deleted attribute or timestamp was changed, False
            otherwise
        """
        if timestamp is None and self.deleted:
            return False
        self.deleted = True
        self.timestamp = timestamp or Timestamp.now()
        return True

    # A by-the-book implementation should probably hash the value, which
    # in our case would be account+container+lower+upper (+timestamp ?).
    # But we seem to be okay with just the identity.
    def __hash__(self):
        return id(self)

    def __repr__(self):
        return '%s<%r to %r as of %s, (%d, %d) as of %s, %s as of %s>' % (
            self.__class__.__name__, self.lower, self.upper,
            self.timestamp.internal, self.object_count, self.bytes_used,
            self.meta_timestamp.internal, self.state_text,
            self.state_timestamp.internal)

    def __iter__(self):
        yield 'name', self.name
        yield 'timestamp', self.timestamp.internal
        yield 'lower', str(self.lower)
        yield 'upper', str(self.upper)
        yield 'object_count', self.object_count
        yield 'bytes_used', self.bytes_used
        yield 'meta_timestamp', self.meta_timestamp.internal
        yield 'deleted', 1 if self.deleted else 0
        yield 'state', self.state
        yield 'state_timestamp', self.state_timestamp.internal
        yield 'epoch', self.epoch.internal if self.epoch is not None else None
        yield 'reported', 1 if self.reported else 0
        yield 'tombstones', self.tombstones

    def copy(self, timestamp=None, **kwargs):
        """
        Creates a copy of the ShardRange.

        :param timestamp: (optional) If given, the returned ShardRange will
            have all of its timestamps set to this value. Otherwise the
            returned ShardRange will have the original timestamps.
        :return: an instance of :class:`~swift.common.utils.ShardRange`
        """
        new = ShardRange.from_dict(dict(self, **kwargs))
        if timestamp:
            new.timestamp = timestamp
            new.meta_timestamp = new.state_timestamp = None
        return new

    @classmethod
    def from_dict(cls, params):
        """
        Return an instance constructed using the given dict of params. This
        method is deliberately less flexible than the class `__init__()` method
        and requires all of the `__init__()` args to be given in the dict of
        params.

        :param params: a dict of parameters
        :return: an instance of this class
        """
        return cls(
            params['name'], params['timestamp'], params['lower'],
            params['upper'], params['object_count'], params['bytes_used'],
            params['meta_timestamp'], params['deleted'], params['state'],
            params['state_timestamp'], params['epoch'],
            params.get('reported', 0), params.get('tombstones', -1))


class ShardRangeList(UserList):
    """
    This class provides some convenience functions for working with lists of
    :class:`~swift.common.utils.ShardRange`.

    This class does not enforce ordering or continuity of the list items:
    callers should ensure that items are added in order as appropriate.
    """

    def __getitem__(self, index):
        # workaround for py3 - not needed for py2.7,py3.8
        result = self.data[index]
        return ShardRangeList(result) if type(result) == list else result

    @property
    def lower(self):
        """
        Returns the lower bound of the first item in the list. Note: this will
        only be equal to the lowest bound of all items in the list if the list
        contents has been sorted.

        :return: lower bound of first item in the list, or Namespace.MIN
                 if the list is empty.
        """
        if not self:
            # empty list has range MIN->MIN
            return Namespace.MIN
        return self[0].lower

    @property
    def upper(self):
        """
        Returns the upper bound of the last item in the list. Note: this will
        only be equal to the uppermost bound of all items in the list if the
        list has previously been sorted.

        :return: upper bound of last item in the list, or Namespace.MIN
                 if the list is empty.
        """
        if not self:
            # empty list has range MIN->MIN
            return Namespace.MIN
        return self[-1].upper

    @property
    def object_count(self):
        """
        Returns the total number of objects of all items in the list.

        :return: total object count
        """
        return sum(sr.object_count for sr in self)

    @property
    def row_count(self):
        """
        Returns the total number of rows of all items in the list.

        :return: total row count
        """
        return sum(sr.row_count for sr in self)

    @property
    def bytes_used(self):
        """
        Returns the total number of bytes in all items in the list.

        :return: total bytes used
        """
        return sum(sr.bytes_used for sr in self)

    @property
    def timestamps(self):
        return set(sr.timestamp for sr in self)

    @property
    def states(self):
        return set(sr.state for sr in self)

    def includes(self, other):
        """
        Check if another ShardRange namespace is enclosed between the list's
        ``lower`` and ``upper`` properties. Note: the list's ``lower`` and
        ``upper`` properties will only equal the outermost bounds of all items
        in the list if the list has previously been sorted.

        Note: the list does not need to contain an item matching ``other`` for
        this method to return True, although if the list has been sorted and
        does contain an item matching ``other`` then the method will return
        True.

        :param other: an instance of :class:`~swift.common.utils.ShardRange`
        :return: True if other's namespace is enclosed, False otherwise.
        """
        return self.lower <= other.lower and self.upper >= other.upper

    def filter(self, includes=None, marker=None, end_marker=None):
        """
        Filter the list for those shard ranges whose namespace includes the
        ``includes`` name or any part of the namespace between ``marker`` and
        ``end_marker``. If none of ``includes``, ``marker`` or ``end_marker``
        are specified then all shard ranges will be returned.

        :param includes: a string; if not empty then only the shard range, if
            any, whose namespace includes this string will be returned, and
            ``marker`` and ``end_marker`` will be ignored.
        :param marker: if specified then only shard ranges whose upper bound is
            greater than this value will be returned.
        :param end_marker: if specified then only shard ranges whose lower
            bound is less than this value will be returned.
        :return: A new instance of :class:`~swift.common.utils.ShardRangeList`
            containing the filtered shard ranges.
        """
        return ShardRangeList(
            filter_namespaces(self, includes, marker, end_marker))

    def find_lower(self, condition):
        """
        Finds the first shard range satisfies the given condition and returns
        its lower bound.

        :param condition: A function that must accept a single argument of type
            :class:`~swift.common.utils.ShardRange` and return True if the
            shard range satisfies the condition or False otherwise.
        :return: The lower bound of the first shard range to satisfy the
            condition, or the ``upper`` value of this list if no such shard
            range is found.

        """
        for sr in self:
            if condition(sr):
                return sr.lower
        return self.upper


def find_namespace(item, namespaces):
    """
    Find a Namespace/ShardRange in given list of ``namespaces`` whose namespace
    contains ``item``.

    :param item: The item for a which a Namespace is to be found.
    :param ranges: a sorted list of Namespaces.
    :return: the Namespace/ShardRange whose namespace contains ``item``, or
        None if no suitable Namespace is found.
    """
    index = bisect.bisect_left(namespaces, item)
    if index != len(namespaces) and item in namespaces[index]:
        return namespaces[index]
    return None


def filter_namespaces(namespaces, includes, marker, end_marker):
    """
    Filter the given Namespaces/ShardRanges to those whose namespace includes
    the ``includes`` name or any part of the namespace between ``marker`` and
    ``end_marker``. If none of ``includes``, ``marker`` or ``end_marker`` are
    specified then all Namespaces will be returned.

    :param namespaces: A list of :class:`~swift.common.utils.Namespace` or
        :class:`~swift.common.utils.ShardRange`.
    :param includes: a string; if not empty then only the Namespace,
        if any, whose namespace includes this string will be returned,
        ``marker`` and ``end_marker`` will be ignored.
    :param marker: if specified then only shard ranges whose upper bound is
        greater than this value will be returned.
    :param end_marker: if specified then only shard ranges whose lower bound is
        less than this value will be returned.
    :return: A filtered list of :class:`~swift.common.utils.Namespace`.
    """
    if includes:
        namespace = find_namespace(includes, namespaces)
        return [namespace] if namespace else []

    def namespace_filter(sr):
        end = start = True
        if end_marker:
            end = end_marker > sr.lower
        if marker:
            start = marker < sr.upper
        return start and end

    if marker or end_marker:
        return list(filter(namespace_filter, namespaces))

    if marker == Namespace.MAX or end_marker == Namespace.MIN:
        # MIN and MAX are both Falsy so not handled by namespace_filter
        return []

    return namespaces


def o_tmpfile_in_path_supported(dirpath):
    fd = None
    try:
        fd = os.open(dirpath, os.O_WRONLY | O_TMPFILE)
        return True
    except OSError as e:
        if e.errno in (errno.EINVAL, errno.EISDIR, errno.EOPNOTSUPP):
            return False
        else:
            raise Exception("Error on '%(path)s' while checking "
                            "O_TMPFILE: '%(ex)s'" %
                            {'path': dirpath, 'ex': e})
    finally:
        if fd is not None:
            os.close(fd)


def o_tmpfile_in_tmpdir_supported():
    return o_tmpfile_in_path_supported(gettempdir())


def safe_json_loads(value):
    if value:
        try:
            return json.loads(value)
        except (TypeError, ValueError):
            pass
    return None


def strict_b64decode(value, allow_line_breaks=False):
    '''
    Validate and decode Base64-encoded data.

    The stdlib base64 module silently discards bad characters, but we often
    want to treat them as an error.

    :param value: some base64-encoded data
    :param allow_line_breaks: if True, ignore carriage returns and newlines
    :returns: the decoded data
    :raises ValueError: if ``value`` is not a string, contains invalid
                        characters, or has insufficient padding
    '''
    if isinstance(value, bytes):
        try:
            value = value.decode('ascii')
        except UnicodeDecodeError:
            raise ValueError
    if not isinstance(value, six.text_type):
        raise ValueError
    # b64decode will silently discard bad characters, but we want to
    # treat them as an error
    valid_chars = string.digits + string.ascii_letters + '/+'
    strip_chars = '='
    if allow_line_breaks:
        valid_chars += '\r\n'
        strip_chars += '\r\n'
    if any(c not in valid_chars for c in value.strip(strip_chars)):
        raise ValueError
    try:
        return base64.b64decode(value)
    except (TypeError, binascii.Error):  # (py2 error, py3 error)
        raise ValueError


def cap_length(value, max_length):
    if value and len(value) > max_length:
        if isinstance(value, bytes):
            return value[:max_length] + b'...'
        else:
            return value[:max_length] + '...'
    return value


MD5_BLOCK_READ_BYTES = 4096


def md5_hash_for_file(fname):
    """
    Get the MD5 checksum of a file.

    :param fname: path to file
    :returns: MD5 checksum, hex encoded
    """
    with open(fname, 'rb') as f:
        md5sum = md5(usedforsecurity=False)
        for block in iter(lambda: f.read(MD5_BLOCK_READ_BYTES), b''):
            md5sum.update(block)
    return md5sum.hexdigest()


def get_partition_for_hash(hex_hash, part_power):
    """
    Return partition number for given hex hash and partition power.
    :param hex_hash: A hash string
    :param part_power: partition power
    :returns: partition number
    """
    raw_hash = binascii.unhexlify(hex_hash)
    part_shift = 32 - int(part_power)
    return struct.unpack_from('>I', raw_hash)[0] >> part_shift


def get_partition_from_path(devices, path):
    """
    :param devices: directory where devices are mounted (e.g. /srv/node)
    :param path: full path to a object file or hashdir
    :returns: the (integer) partition from the path
    """
    offset_parts = devices.rstrip(os.sep).split(os.sep)
    path_components = path.split(os.sep)
    if offset_parts == path_components[:len(offset_parts)]:
        offset = len(offset_parts)
    else:
        raise ValueError('Path %r is not under device dir %r' % (
            path, devices))
    return int(path_components[offset + 2])


def replace_partition_in_path(devices, path, part_power):
    """
    Takes a path and a partition power and returns the same path, but with the
    correct partition number. Most useful when increasing the partition power.

    :param devices: directory where devices are mounted (e.g. /srv/node)
    :param path: full path to a object file or hashdir
    :param part_power: partition power to compute correct partition number
    :returns: Path with re-computed partition power
    """
    offset_parts = devices.rstrip(os.sep).split(os.sep)
    path_components = path.split(os.sep)
    if offset_parts == path_components[:len(offset_parts)]:
        offset = len(offset_parts)
    else:
        raise ValueError('Path %r is not under device dir %r' % (
            path, devices))
    part = get_partition_for_hash(path_components[offset + 4], part_power)
    path_components[offset + 2] = "%d" % part
    return os.sep.join(path_components)


def load_pkg_resource(group, uri):
    if '#' in uri:
        uri, name = uri.split('#', 1)
    else:
        name = uri
        uri = 'egg:swift'

    if ':' in uri:
        scheme, dist = uri.split(':', 1)
        scheme = scheme.lower()
    else:
        scheme = 'egg'
        dist = uri

    if scheme != 'egg':
        raise TypeError('Unhandled URI scheme: %r' % scheme)

    if pkg_resources:
        # python < 3.8
        return pkg_resources.load_entry_point(dist, group, name)

    # May raise importlib.metadata.PackageNotFoundError
    meta = importlib.metadata.distribution(dist)

    entry_points = [ep for ep in meta.entry_points
                    if ep.group == group and ep.name == name]
    if not entry_points:
        raise ImportError("Entry point %r not found" % ((group, name),))
    return entry_points[0].load()


class PipeMutex(object):
    """
    Mutex using a pipe. Works across both greenlets and real threads, even
    at the same time.
    """

    def __init__(self):
        self.rfd, self.wfd = os.pipe()

        # You can't create a pipe in non-blocking mode; you must set it
        # later.
        rflags = fcntl.fcntl(self.rfd, fcntl.F_GETFL)
        fcntl.fcntl(self.rfd, fcntl.F_SETFL, rflags | os.O_NONBLOCK)
        os.write(self.wfd, b'-')  # start unlocked

        self.owner = None
        self.recursion_depth = 0

        # Usually, it's an error to have multiple greenthreads all waiting
        # to read the same file descriptor. It's often a sign of inadequate
        # concurrency control; for example, if you have two greenthreads
        # trying to use the same memcache connection, they'll end up writing
        # interleaved garbage to the socket or stealing part of each others'
        # responses.
        #
        # In this case, we have multiple greenthreads waiting on the same
        # file descriptor by design. This lets greenthreads in real thread A
        # wait with greenthreads in real thread B for the same mutex.
        # Therefore, we must turn off eventlet's multiple-reader detection.
        #
        # It would be better to turn off multiple-reader detection for only
        # our calls to trampoline(), but eventlet does not support that.
        eventlet.debug.hub_prevent_multiple_readers(False)

    def acquire(self, blocking=True):
        """
        Acquire the mutex.

        If called with blocking=False, returns True if the mutex was
        acquired and False if it wasn't. Otherwise, blocks until the mutex
        is acquired and returns True.

        This lock is recursive; the same greenthread may acquire it as many
        times as it wants to, though it must then release it that many times
        too.
        """
        current_greenthread_id = id(eventlet.greenthread.getcurrent())
        if self.owner == current_greenthread_id:
            self.recursion_depth += 1
            return True

        while True:
            try:
                # If there is a byte available, this will read it and remove
                # it from the pipe. If not, this will raise OSError with
                # errno=EAGAIN.
                os.read(self.rfd, 1)
                self.owner = current_greenthread_id
                return True
            except OSError as err:
                if err.errno != errno.EAGAIN:
                    raise

                if not blocking:
                    return False

                # Tell eventlet to suspend the current greenthread until
                # self.rfd becomes readable. This will happen when someone
                # else writes to self.wfd.
                eventlet.hubs.trampoline(self.rfd, read=True)

    def release(self):
        """
        Release the mutex.
        """
        current_greenthread_id = id(eventlet.greenthread.getcurrent())
        if self.owner != current_greenthread_id:
            raise RuntimeError("cannot release un-acquired lock")

        if self.recursion_depth > 0:
            self.recursion_depth -= 1
            return

        self.owner = None
        os.write(self.wfd, b'X')

    def close(self):
        """
        Close the mutex. This releases its file descriptors.

        You can't use a mutex after it's been closed.
        """
        if self.wfd is not None:
            os.close(self.rfd)
            self.rfd = None
            os.close(self.wfd)
            self.wfd = None
        self.owner = None
        self.recursion_depth = 0

    def __del__(self):
        # We need this so we don't leak file descriptors. Otherwise, if you
        # call get_logger() and don't explicitly dispose of it by calling
        # logger.logger.handlers[0].lock.close() [1], the pipe file
        # descriptors are leaked.
        #
        # This only really comes up in tests. Swift processes tend to call
        # get_logger() once and then hang on to it until they exit, but the
        # test suite calls get_logger() a lot.
        #
        # [1] and that's a completely ridiculous thing to expect callers to
        # do, so nobody does it and that's okay.
        self.close()


class NoopMutex(object):
    """
    "Mutex" that doesn't lock anything.

    We only allow our syslog logging to be configured via UDS or UDP, neither
    of which have the message-interleaving trouble you'd expect from TCP or
    file handlers.
    """

    def __init__(self):
        # Usually, it's an error to have multiple greenthreads all waiting
        # to write to the same file descriptor. It's often a sign of inadequate
        # concurrency control; for example, if you have two greenthreads
        # trying to use the same memcache connection, they'll end up writing
        # interleaved garbage to the socket or stealing part of each others'
        # responses.
        #
        # In this case, we have multiple greenthreads waiting on the same
        # (logging) file descriptor by design. So, similar to the PipeMutex,
        # we must turn off eventlet's multiple-waiter detection.
        #
        # It would be better to turn off multiple-reader detection for only
        # the logging socket fd, but eventlet does not support that.
        eventlet.debug.hub_prevent_multiple_readers(False)

    def acquire(self, blocking=True):
        pass

    def release(self):
        pass


class ThreadSafeSysLogHandler(SysLogHandler):
    def createLock(self):
        if config_true_value(os.environ.get(
                'SWIFT_NOOP_LOGGING_MUTEX') or 'true'):
            self.lock = NoopMutex()
        else:
            self.lock = PipeMutex()


def round_robin_iter(its):
    """
    Takes a list of iterators, yield an element from each in a round-robin
    fashion until all of them are exhausted.
    :param its: list of iterators
    """
    while its:
        for it in its:
            try:
                yield next(it)
            except StopIteration:
                its.remove(it)


OverrideOptions = collections.namedtuple(
    'OverrideOptions', ['devices', 'partitions', 'policies'])


def parse_override_options(**kwargs):
    """
    Figure out which policies, devices, and partitions we should operate on,
    based on kwargs.

    If 'override_policies' is already present in kwargs, then return that
    value. This happens when using multiple worker processes; the parent
    process supplies override_policies=X to each child process.

    Otherwise, in run-once mode, look at the 'policies' keyword argument.
    This is the value of the "--policies" command-line option. In
    run-forever mode or if no --policies option was provided, an empty list
    will be returned.

    The procedures for devices and partitions are similar.

    :returns: a named tuple with fields "devices", "partitions", and
      "policies".
    """
    run_once = kwargs.get('once', False)

    if 'override_policies' in kwargs:
        policies = kwargs['override_policies']
    elif run_once:
        policies = [
            int(p) for p in list_from_csv(kwargs.get('policies'))]
    else:
        policies = []

    if 'override_devices' in kwargs:
        devices = kwargs['override_devices']
    elif run_once:
        devices = list_from_csv(kwargs.get('devices'))
    else:
        devices = []

    if 'override_partitions' in kwargs:
        partitions = kwargs['override_partitions']
    elif run_once:
        partitions = [
            int(p) for p in list_from_csv(kwargs.get('partitions'))]
    else:
        partitions = []

    return OverrideOptions(devices=devices, partitions=partitions,
                           policies=policies)


def distribute_evenly(items, num_buckets):
    """
    Distribute items as evenly as possible into N buckets.
    """
    out = [[] for _ in range(num_buckets)]
    for index, item in enumerate(items):
        out[index % num_buckets].append(item)
    return out


def get_redirect_data(response):
    """
    Extract a redirect location from a response's headers.

    :param response: a response
    :return: a tuple of (path, Timestamp) if a Location header is found,
        otherwise None
    :raises ValueError: if the Location header is found but a
        X-Backend-Redirect-Timestamp is not found, or if there is a problem
        with the format of etiher header
    """
    headers = HeaderKeyDict(response.getheaders())
    if 'Location' not in headers:
        return None
    location = urlparse(headers['Location']).path
    if config_true_value(headers.get('X-Backend-Location-Is-Quoted',
                                     'false')):
        location = unquote(location)
    account, container, _junk = split_path(location, 2, 3, True)
    timestamp_val = headers.get('X-Backend-Redirect-Timestamp')
    try:
        timestamp = Timestamp(timestamp_val)
    except (TypeError, ValueError):
        raise ValueError('Invalid timestamp value: %s' % timestamp_val)
    return '%s/%s' % (account, container), timestamp


def parse_db_filename(filename):
    """
    Splits a db filename into three parts: the hash, the epoch, and the
    extension.

    >>> parse_db_filename("ab2134.db")
    ('ab2134', None, '.db')
    >>> parse_db_filename("ab2134_1234567890.12345.db")
    ('ab2134', '1234567890.12345', '.db')

    :param filename: A db file basename or path to a db file.
    :return: A tuple of (hash , epoch, extension). ``epoch`` may be None.
    :raises ValueError: if ``filename`` is not a path to a file.
    """
    filename = os.path.basename(filename)
    if not filename:
        raise ValueError('Path to a file required.')
    name, ext = os.path.splitext(filename)
    parts = name.split('_')
    hash_ = parts.pop(0)
    epoch = parts[0] if parts else None
    return hash_, epoch, ext


def make_db_file_path(db_path, epoch):
    """
    Given a path to a db file, return a modified path whose filename part has
    the given epoch.

    A db filename takes the form ``<hash>[_<epoch>].db``; this method replaces
    the ``<epoch>`` part of the given ``db_path`` with the given ``epoch``
    value, or drops the epoch part if the given ``epoch`` is ``None``.

    :param db_path: Path to a db file that does not necessarily exist.
    :param epoch: A string (or ``None``) that will be used as the epoch
        in the new path's filename; non-``None`` values will be
        normalized to the normal string representation of a
        :class:`~swift.common.utils.Timestamp`.
    :return: A modified path to a db file.
    :raises ValueError: if the ``epoch`` is not valid for constructing a
        :class:`~swift.common.utils.Timestamp`.
    """
    hash_, _, ext = parse_db_filename(db_path)
    db_dir = os.path.dirname(db_path)
    if epoch is None:
        return os.path.join(db_dir, hash_ + ext)
    epoch = Timestamp(epoch).normal
    return os.path.join(db_dir, '%s_%s%s' % (hash_, epoch, ext))


def get_db_files(db_path):
    """
    Given the path to a db file, return a sorted list of all valid db files
    that actually exist in that path's dir. A valid db filename has the form::

        <hash>[_<epoch>].db

    where <hash> matches the <hash> part of the given db_path as would be
    parsed by :meth:`~swift.utils.common.parse_db_filename`.

    :param db_path: Path to a db file that does not necessarily exist.
    :return: List of valid db files that do exist in the dir of the
        ``db_path``. This list may be empty.
    """
    db_dir, db_file = os.path.split(db_path)
    try:
        files = os.listdir(db_dir)
    except OSError as err:
        if err.errno == errno.ENOENT:
            return []
        raise
    if not files:
        return []
    match_hash, epoch, ext = parse_db_filename(db_file)
    results = []
    for f in files:
        hash_, epoch, ext = parse_db_filename(f)
        if ext != '.db':
            continue
        if hash_ != match_hash:
            continue
        results.append(os.path.join(db_dir, f))
    return sorted(results)


def get_pid_notify_socket(pid=None):
    """
    Get a pid-specific abstract notification socket.

    This is used by the ``swift-reload`` command.
    """
    if pid is None:
        pid = os.getpid()
    return '\0swift-notifications\0' + str(pid)


class NotificationServer(object):
    RECV_SIZE = 1024

    def __init__(self, pid, read_timeout):
        self.pid = pid
        self.read_timeout = read_timeout
        self.sock = None

    def discard_handler(self, data, ancdata, flags, addr):
        '''
        Extension point for subclasses to handle unexpected ancillary data
        '''
        pass

    def recv_from_pid(self, bufsize):
        start = time.time()
        while True:
            if time.time() - start >= self.sock.gettimeout():
                raise socket.timeout
            if six.PY2:
                # socket.recvmsg is only available on py3, so skip the
                # pid-checking protections
                return self.sock.recv(self.RECV_SIZE)

            try:
                data, ancdata, flags, addr = self.sock.recvmsg(
                    self.RECV_SIZE, socket.CMSG_LEN(struct.calcsize("3i")))
            except OSError as e:
                if e.errno == errno.EAGAIN:
                    time.sleep(0.1)
                    continue
                raise

            if len(ancdata) != 1:
                self.discard_handler(data, ancdata, flags, addr)
                continue

            cmsg_level, cmsg_type, cmsg_data = ancdata[0]
            if (cmsg_level, cmsg_type, len(cmsg_data)) != (
                    socket.SOL_SOCKET, socket.SCM_CREDENTIALS,
                    struct.calcsize("3i")):
                self.discard_handler(data, ancdata, flags, addr)
                continue

            pid, uid, gid = struct.unpack("3i", cmsg_data)
            if pid != self.pid:
                self.discard_handler(data, ancdata, flags, addr)
                continue

            return data

    def close(self):
        self.sock.close()
        self.sock = None

    def start(self):
        if self.sock is not None:
            raise RuntimeError('notification server already started')

        self.sock = socket.socket(socket.AF_UNIX, socket.SOCK_DGRAM)
        started = False
        try:
            self.sock.bind(get_pid_notify_socket(self.pid))
            self.sock.settimeout(self.read_timeout)
            if not six.PY2:
                # Only py3 has recvmsg, so only py3 gets source-pid checking,
                # so only py3 needs SO_PASSCRED
                self.sock.setsockopt(socket.SOL_SOCKET, socket.SO_PASSCRED, 1)
            started = True
        finally:
            if not started:
                self.close()

    def __enter__(self):
        self.start()
        return self

    def __exit__(self, *args):
        self.close()


def systemd_notify(logger=None, msg=b"READY=1"):
    """
    Send systemd-compatible notifications.

    Attempt to send the message to swift's pid-specific notification socket;
    see :func:`get_pid_notify_socket`. This is used by the ``swift-reload``
    command.

    Additionally, notify the service manager that started this process, if
    it has set the NOTIFY_SOCKET environment variable. For example, systemd
    will set this when the unit has ``Type=notify``. More information can
    be found in systemd documentation:
    https://www.freedesktop.org/software/systemd/man/sd_notify.html

    Common messages include::

       READY=1
       RELOADING=1
       STOPPING=1
       STATUS=<some string>

    :param logger: a logger object
    :param msg: the message to send
    """
    if not isinstance(msg, bytes):
        msg = msg.encode('utf8')

    notify_sockets = [get_pid_notify_socket()]
    systemd_socket = os.getenv('NOTIFY_SOCKET')
    if systemd_socket:
        notify_sockets.append(systemd_socket)
    for notify_socket in notify_sockets:
        if notify_socket.startswith('@'):
            # abstract namespace socket
            notify_socket = '\0%s' % notify_socket[1:]
        sock = socket.socket(socket.AF_UNIX, socket.SOCK_DGRAM)
        with closing(sock):
            try:
                sock.connect(notify_socket)
                sock.sendall(msg)
            except EnvironmentError as e:
                if logger and not (notify_socket == notify_sockets[0] and
                                   e.errno == errno.ECONNREFUSED):
                    logger.debug("Systemd notification failed", exc_info=True)


class Watchdog(object):
    """
    Implements a watchdog to efficiently manage concurrent timeouts.

    Compared to eventlet.timeouts.Timeout, it reduces the number of context
    switching in eventlet by avoiding to schedule actions (throw an Exception),
    then unschedule them if the timeouts are cancelled.

    1. at T+0, request timeout(10)
        => wathdog greenlet sleeps 10 seconds
    2. at T+1, request timeout(15)
        => the timeout will expire after the current, no need to wake up the
           watchdog greenlet
    3. at T+2, request timeout(5)
        => the timeout will expire before the first timeout, wake up the
           watchdog greenlet to calculate a new sleep period
    4. at T+7, the 3rd timeout expires
        => the exception is raised, then the greenlet watchdog sleep(3) to
           wake up for the 1st timeout expiration
    """

    def __init__(self):
        # key => (timeout, timeout_at, caller_greenthread, exception)
        self._timeouts = dict()
        self._evt = Event()
        self._next_expiration = None
        self._run_gth = None

    def start(self, timeout, exc, timeout_at=None):
        """
        Schedule a timeout action

        :param timeout: duration before the timeout expires
        :param exc: exception to throw when the timeout expire, must inherit
                    from eventlet.Timeout
        :param timeout_at: allow to force the expiration timestamp
        :return: id of the scheduled timeout, needed to cancel it
        """
        now = time.time()
        if not timeout_at:
            timeout_at = now + timeout
        gth = eventlet.greenthread.getcurrent()
        timeout_definition = (timeout, timeout_at, gth, exc, now)
        key = id(timeout_definition)
        self._timeouts[key] = timeout_definition

        # Wake up the watchdog loop only when there is a new shorter timeout
        if (self._next_expiration is None
                or self._next_expiration > timeout_at):
            # There could be concurrency on .send(), so wrap it in a try
            try:
                if not self._evt.ready():
                    self._evt.send()
            except AssertionError:
                pass

        return key

    def stop(self, key):
        """
        Cancel a scheduled timeout

        :param key: timeout id, as returned by start()
        """
        try:
            del(self._timeouts[key])
        except KeyError:
            pass

    def spawn(self):
        """
        Start the watchdog greenthread.
        """
        if self._run_gth is None:
            self._run_gth = eventlet.spawn(self.run)

    def run(self):
        while True:
            self._run()

    def _run(self):
        now = time.time()
        self._next_expiration = None
        if self._evt.ready():
            self._evt.reset()
        for k, (timeout, timeout_at, gth, exc,
                created_at) in list(self._timeouts.items()):
            if timeout_at <= now:
                self.stop(k)
                e = exc()
                # set this after __init__ to keep it off the eventlet scheduler
                e.seconds = timeout
                e.created_at = created_at
                eventlet.hubs.get_hub().schedule_call_global(0, gth.throw, e)
            else:
                if (self._next_expiration is None
                        or self._next_expiration > timeout_at):
                    self._next_expiration = timeout_at
        if self._next_expiration is None:
            sleep_duration = self._next_expiration
        else:
            sleep_duration = self._next_expiration - now
        self._evt.wait(sleep_duration)


class WatchdogTimeout(object):
    """
    Context manager to schedule a timeout in a Watchdog instance
    """

    def __init__(self, watchdog, timeout, exc, timeout_at=None):
        """
        Schedule a timeout in a Watchdog instance

        :param watchdog: Watchdog instance
        :param timeout: duration before the timeout expires
        :param exc: exception to throw when the timeout expire, must inherit
                    from eventlet.timeouts.Timeout
        :param timeout_at: allow to force the expiration timestamp
        """
        self.watchdog = watchdog
        self.key = watchdog.start(timeout, exc, timeout_at=timeout_at)

    def __enter__(self):
        pass

    def __exit__(self, type, value, traceback):
        self.watchdog.stop(self.key)


class CooperativeIterator(object):
    """
    Wrapper to make a deliberate periodic call to ``sleep()`` while iterating
    over wrapped iterator, providing an opportunity to switch greenthreads.

    This is for fairness; if the network is outpacing the CPU, we'll always be
    able to read and write data without encountering an EWOULDBLOCK, and so
    eventlet will not switch greenthreads on its own. We do it manually so that
    clients don't starve.

    The number 5 here was chosen by making stuff up. It's not every single
    chunk, but it's not too big either, so it seemed like it would probably be
    an okay choice.

    Note that we may trampoline to other greenthreads more often than once
    every 5 chunks, depending on how blocking our network IO is; the explicit
    sleep here simply provides a lower bound on the rate of trampolining.

    :param iterable: iterator to wrap.
    :param period: number of items yielded from this iterator between calls to
        ``sleep()``.
    """
    __slots__ = ('period', 'count', 'wrapped_iter')

    def __init__(self, iterable, period=5):
        self.wrapped_iter = iterable
        self.count = 0
        self.period = period

    def __iter__(self):
        return self

    def next(self):
        if self.count >= self.period:
            self.count = 0
            sleep()
        self.count += 1
        return next(self.wrapped_iter)

    __next__ = next

    def close(self):
        close_if_possible(self.wrapped_iter)


def get_ppid(pid):
    """
    Get the parent process's PID given a child pid.

    :raises OSError: if the child pid cannot be found
    """
    try:
        with open('/proc/%d/stat' % pid) as fp:
            stats = fp.read().split()
        return int(stats[3])
    except IOError as e:
        if e.errno == errno.ENOENT:
            raise OSError(errno.ESRCH, 'No such process')
        raise<|MERGE_RESOLUTION|>--- conflicted
+++ resolved
@@ -928,18 +928,10 @@
                 errno.ENOSPC,
                 'FALLOCATE_RESERVE fail %d <= %d' %
                 (free - size, reserved))
-<<<<<<< HEAD
 
     return libc.fallocate(fd, size, offset)
 
-    return libc.fallocate(fd, size, offset)
-
-=======
-
-    return libc.fallocate(fd, size, offset)
-
-
->>>>>>> fdde94d9
+
 def fallocate(fd, size, offset=0):
     warnings.warn(
         'The swift.common.utils.fallocate function is deprecated '

# Copyright (c) 2024 NVIDIA
#
# Licensed under the Apache License, Version 2.0 (the "License");
# you may not use this file except in compliance with the License.
# You may obtain a copy of the License at
#
#    http://www.apache.org/licenses/LICENSE-2.0
#
# Unless required by applicable law or agreed to in writing, software
# distributed under the License is distributed on an "AS IS" BASIS,
# WITHOUT WARRANTIES OR CONDITIONS OF ANY KIND, either express or
# implied.
# See the License for the specific language governing permissions and
# limitations under the License.

try:
    import anycrc
except ImportError:
    anycrc = None
import binascii
import ctypes
import ctypes.util
import errno
import socket
import struct
import zlib

try:
    import pyeclib  # noqa
    from importlib.metadata import files as pkg_files  # py38+
except ImportError:
    pkg_files = None


<<<<<<< HEAD
if anycrc:
    crc32c_anycrc = anycrc.Model('CRC32C').calc
else:
    crc32c_anycrc = None
=======
# See if anycrc is available...
if anycrc:
    crc32c_anycrc = anycrc.Model('CRC32C').calc
    crc64nvme_anycrc = anycrc.Model('CRC64-NVME').calc
else:
    crc32c_anycrc = None
    crc64nvme_anycrc = None
>>>>>>> 641cf452


# If isal is available system-wide, great!
isal_lib = ctypes.util.find_library('isal')
if isal_lib is None and pkg_files is not None:
    # py38+: Hopefully pyeclib was installed from a manylinux wheel
    # with isal baked in?
    isal_libs = [f for f in pkg_files('pyeclib')
                 if f.name.startswith("libisal")]
    if len(isal_libs) == 1:
        isal_lib = isal_libs[0].locate()

isal = ctypes.CDLL(isal_lib) if isal_lib else None

if hasattr(isal, 'crc32_iscsi'):  # isa-l >= 2.16
    isal.crc32_iscsi.argtypes = [ctypes.c_char_p, ctypes.c_int, ctypes.c_uint]
    isal.crc32_iscsi.restype = ctypes.c_uint

    def crc32c_isal(data, value=0):
        result = isal.crc32_iscsi(
            data,
            len(data),
            value ^ 0xffff_ffff,
        )
        # for some reason, despite us specifying that restype is uint,
        # it can come back signed??
        return (result & 0xffff_ffff) ^ 0xffff_ffff
else:
    crc32c_isal = None

if hasattr(isal, 'crc64_rocksoft_refl'):  # isa-l >= 2.31.0
    isal.crc64_rocksoft_refl.argtypes = [
        ctypes.c_uint64, ctypes.c_char_p, ctypes.c_uint64]
    isal.crc64_rocksoft_refl.restype = ctypes.c_uint64

    def crc64nvme_isal(data, value=0):
        return isal.crc64_rocksoft_refl(
            value,
            data,
            len(data),
        )
else:
    crc64nvme_isal = None


# The kernel may also provide crc32c
AF_ALG = getattr(socket, 'AF_ALG', 38)
try:
    _sock = socket.socket(AF_ALG, socket.SOCK_SEQPACKET)
    _sock.bind(("hash", "crc32c"))
except OSError as e:
    if e.errno == errno.ENOENT:
        # could create socket, but crc32c is unknown
        _sock.close()
    elif e.errno != errno.EAFNOSUPPORT:
        raise
    crc32c_kern = None
else:
    def crc32c_kern(data, value=0):
        crc32c_sock = socket.socket(AF_ALG, socket.SOCK_SEQPACKET)
        try:
            crc32c_sock.bind(("hash", "crc32c"))
            crc32c_sock.setsockopt(
                socket.SOL_ALG,
                socket.ALG_SET_KEY,
                struct.pack("I", value ^ 0xffff_ffff))
            sock, _ = crc32c_sock.accept()
            try:
                sock.sendall(data)
                return struct.unpack("I", sock.recv(4))[0]
            finally:
                sock.close()
        finally:
            crc32c_sock.close()


def _select_crc32c_impl():
    # Use the best implementation available.
    # On various hardware we've seen
    #
    #  CPU           |   ISA-L   |  Kernel
    # ---------------+-----------+----------
    # Intel N100     |  ~9GB/s   | ~3.5GB/s
    # ARM Cortex-A55 |  ~2.5GB/s | ~0.4GB/s
    # Intel 11850H   |  ~7GB/s   | ~2.6GB/s
    # AMD 3900XT     | ~20GB/s   | ~5GB/s
    #
    # i.e., ISA-L is consistently 3-5x faster than kernel sockets
    selected = crc32c_isal or crc32c_kern or crc32c_anycrc or None
    if not selected:
        raise NotImplementedError(
            'no crc32c implementation, install isal or anycrc')
    return selected


<<<<<<< HEAD
if anycrc:
    crc64nvme_anycrc = anycrc.Model('CRC64-NVME').calc
else:
    crc64nvme_anycrc = None

if hasattr(isal, 'crc64_rocksoft_refl'):  # isa-l >= 2.31.0
    isal.crc64_rocksoft_refl.argtypes = [
        ctypes.c_uint64, ctypes.c_char_p, ctypes.c_uint64]
    isal.crc64_rocksoft_refl.restype = ctypes.c_uint64

    def crc64nvme_isal(data, value=0):
        return isal.crc64_rocksoft_refl(
            value,
            data,
            len(data),
        )
else:
    crc64nvme_isal = None


=======
>>>>>>> 641cf452
def _select_crc64nvme_impl():
    selected = crc64nvme_isal or crc64nvme_anycrc or None
    if not selected:
        raise NotImplementedError(
            'no crc64nvme implementation, install isal or anycrc')
    return selected


class CRCHasher(object):
    """
    Helper that works like a hashlib hasher, but with a CRC.
    """
    def __init__(self, name, crc_func, data=None, initial_value=0, width=32):
        """
        Initialize the CRCHasher.

        :param name: Name of the hasher
        :param crc_func: Function to compute the CRC.
        :param data: Data to update the hasher.
        :param initial_value: Initial CRC value.
        :param width: Width (in bits) of CRC values.
        """
        self.name = name
        self.crc_func = crc_func
        self.crc = initial_value
        if width not in (32, 64):
            raise ValueError("CRCHasher only supports 32- or 64-bit CRCs")
        self.width = width
        if data is not None:
            self.update(data)

    @property
    def digest_size(self):
        return self.width / 8

    @property
    def digest_fmt(self):
        return "!I" if self.width == 32 else "!Q"

    def update(self, data):
        """
        Update the CRC with new data.

        :param data: Data to update the CRC with.
        """
        self.crc = self.crc_func(data, self.crc)

    def digest(self):
        """
        Return the current CRC value as a big-endian integer of length
        ``width / 8`` bytes.

        :returns: Packed CRC value. (bytes)
        """
        return struct.pack(self.digest_fmt, self.crc)

    def hexdigest(self):
        """
        Return the hexadecimal representation of the current CRC value.

        :returns: Hexadecimal CRC value. (str)
        """
        hex = binascii.hexlify(self.digest()).decode("ascii")
        return hex

    def copy(self):
        """
        Copy the current state of this CRCHasher to a new one.

        :returns:
        """
        return CRCHasher(self.name,
                         self.crc_func,
                         initial_value=self.crc,
                         width=self.width)


def crc32(data=None, initial_value=0):
    return CRCHasher('crc32',
                     zlib.crc32,
                     data=data,
                     initial_value=initial_value)


def crc32c(data=None, initial_value=0):
    return CRCHasher('crc32c',
                     _select_crc32c_impl(),
                     data=data,
                     initial_value=initial_value)


def crc64nvme(data=None, initial_value=0):
    return CRCHasher('crc64nvme',
                     _select_crc64nvme_impl(),
                     data=data,
                     initial_value=initial_value,
                     width=64)


def log_selected_implementation(logger):
    try:
        impl = _select_crc32c_impl()
    except NotImplementedError:
        logger.warning(
            'No implementation found for CRC32C; '
            'install ISA-L or anycrc for support.')
    else:
        logger.info('Using %s implementation for CRC32C.' % impl.__name__)

    try:
        impl = _select_crc64nvme_impl()
    except NotImplementedError:
        logger.warning(
            'No implementation found for CRC64NVME; '
            'install ISA-L or anycrc for support.')
    else:
        logger.info('Using %s implementation for CRC64NVME.' % impl.__name__)<|MERGE_RESOLUTION|>--- conflicted
+++ resolved
@@ -32,12 +32,6 @@
     pkg_files = None
 
 
-<<<<<<< HEAD
-if anycrc:
-    crc32c_anycrc = anycrc.Model('CRC32C').calc
-else:
-    crc32c_anycrc = None
-=======
 # See if anycrc is available...
 if anycrc:
     crc32c_anycrc = anycrc.Model('CRC32C').calc
@@ -45,7 +39,6 @@
 else:
     crc32c_anycrc = None
     crc64nvme_anycrc = None
->>>>>>> 641cf452
 
 
 # If isal is available system-wide, great!
@@ -141,29 +134,6 @@
     return selected
 
 
-<<<<<<< HEAD
-if anycrc:
-    crc64nvme_anycrc = anycrc.Model('CRC64-NVME').calc
-else:
-    crc64nvme_anycrc = None
-
-if hasattr(isal, 'crc64_rocksoft_refl'):  # isa-l >= 2.31.0
-    isal.crc64_rocksoft_refl.argtypes = [
-        ctypes.c_uint64, ctypes.c_char_p, ctypes.c_uint64]
-    isal.crc64_rocksoft_refl.restype = ctypes.c_uint64
-
-    def crc64nvme_isal(data, value=0):
-        return isal.crc64_rocksoft_refl(
-            value,
-            data,
-            len(data),
-        )
-else:
-    crc64nvme_isal = None
-
-
-=======
->>>>>>> 641cf452
 def _select_crc64nvme_impl():
     selected = crc64nvme_isal or crc64nvme_anycrc or None
     if not selected:

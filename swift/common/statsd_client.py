--- conflicted
+++ resolved
@@ -307,21 +307,11 @@
         if line is None:
             return
 
-<<<<<<< HEAD
-        if not six.PY2:
-            line = line.encode('utf-8')
-
-=======
->>>>>>> cceaf068
         # Ideally, we'd cache a sending socket in self, but that
         # results in a socket getting shared by multiple green threads.
         with closing(self._open_socket()) as sock:
             try:
-<<<<<<< HEAD
-                return sock.sendto(line, self._target)
-=======
                 return sock.sendto(line.encode('utf-8'), self._target)
->>>>>>> cceaf068
             except IOError as err:
                 if self.logger:
                     self.logger.warning(

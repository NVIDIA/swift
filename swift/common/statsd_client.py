--- conflicted
+++ resolved
@@ -32,53 +32,6 @@
 USER_VALUE_PATTERN = re.compile(r"[^0-9a-zA-Z_.]")
 
 
-<<<<<<< HEAD
-def _build_line_parts(name, value, type, sample_rate):
-    line = '%s:%s|%s' % (name, value, type)
-    if sample_rate < 1:
-        line += '@%s' % (sample_rate,)
-    return line
-
-
-class LabeledFormats(object):
-    disabled = None
-
-    @staticmethod
-    def librato(name, value, type, sample_rate, labels):
-        # https://www.librato.com/docs/kb/collect/collection_agents/stastd/#stat-level-tags
-        name += '#' + ','.join('%s=%s' % (k, v) for k, v in labels)
-        line = _build_line_parts(name, value, type, sample_rate)
-        return line
-
-    @staticmethod
-    def influxdb(name, value, type, sample_rate, labels):
-        # https://www.influxdata.com/blog/getting-started-with-sending-statsd-metrics-to-telegraf-influxdb/#introducing-influx-statsd
-        name += ''.join(',%s=%s' % (k, v) for k, v in labels)
-        line = _build_line_parts(name, value, type, sample_rate)
-        return line
-
-    @staticmethod
-    def signalfx(name, value, type, sample_rate, labels):
-        # https://web.archive.org/web/20211123040355/https://docs.signalfx.com/en/latest/integrations/agent/monitors/collectd-statsd.html#adding-dimensions-to-statsd-metrics
-        # https://docs.splunk.com/Observability/gdi/statsd/statsd.html#adding-dimensions-to-statsd-metrics
-        name += '[%s]' % ','.join('%s=%s' % (k, v) for k, v in labels)
-        line = _build_line_parts(name, value, type, sample_rate)
-        return line
-
-    @staticmethod
-    def graphite(name, value, type, sample_rate, labels):
-        # https://graphite.readthedocs.io/en/latest/tags.html#carbon
-        name += ''.join(';%s=%s' % (k, v) for k, v in labels)
-        line = _build_line_parts(name, value, type, sample_rate)
-        return line
-
-    @staticmethod
-    def dogstatsd(name, value, type, sample_rate, labels):
-        # https://docs.datadoghq.com/developers/dogstatsd/datagram_shell/?tab=metrics
-        line = _build_line_parts(name, value, type, sample_rate)
-        line += '|#' + ','.join('%s:%s' % (k, v) for k, v in labels)
-        return line
-=======
 def _build_line_parts(metric, value, metric_type, sample_rate):
     line = '%s:%s|%s' % (metric, value, metric_type)
     if sample_rate < 1:
@@ -142,7 +95,6 @@
         raise ValueError(
             'unknown statsd_label_mode %r; '
             'expected one of %r' % (label_mode, label_modes))
->>>>>>> 3a6f0d52
 
 
 def get_statsd_client(conf=None, tail_prefix='', logger=None):
@@ -175,7 +127,6 @@
 
     emit_legacy = config_true_value(conf.get(
         'statsd_emit_legacy', 'true'))
-<<<<<<< HEAD
 
     return StatsdClient(
         host, port,
@@ -205,37 +156,6 @@
     """
     conf = conf or {}
 
-=======
-
-    return StatsdClient(
-        host, port,
-        base_prefix=base_prefix,
-        tail_prefix=tail_prefix,
-        default_sample_rate=default_sample_rate,
-        sample_rate_factor=sample_rate_factor,
-        emit_legacy=emit_legacy,
-        logger=logger)
-
-
-def get_labeled_statsd_client(conf=None, logger=None):
-    """
-    Get an instance of LabeledStatsdClient using config settings.
-
-    **config and defaults**::
-
-        log_statsd_host = (disabled)
-        log_statsd_port = 8125
-        log_statsd_default_sample_rate = 1.0
-        log_statsd_sample_rate_factor = 1.0
-        statsd_label_mode = disabled
-
-    :param conf: Configuration dict to read settings from
-    :param logger: stdlib logger instance used by statsd client for logging
-    :return: an instance of ``LabeledStatsdClient``
-    """
-    conf = conf or {}
-
->>>>>>> 3a6f0d52
     host = conf.get('log_statsd_host')
     port = int(conf.get('log_statsd_port', 8125))
     default_sample_rate = float(
@@ -275,12 +195,6 @@
         logger=logger)
 
 
-<<<<<<< HEAD
-class AbstractStatsdClient(object):
-    def __init__(self, host, port,
-                 default_sample_rate=1, sample_rate_factor=1,
-                 logger=None):
-=======
 class AbstractStatsdClient:
     """
     Base class to facilitate sending metrics to a socket. Sub-classes are
@@ -297,7 +211,6 @@
     """
     def __init__(self, host, port, default_sample_rate=1,
                  sample_rate_factor=1, logger=None):
->>>>>>> 3a6f0d52
         self._host = host
         self._port = port
         self._default_sample_rate = default_sample_rate
@@ -347,8 +260,6 @@
             self._target = (host, port)
 
     def _is_emitted(self, sample_rate):
-<<<<<<< HEAD
-=======
         """
         Adjust the given ``sample_rate`` by the configured
         ``sample_rate_factor`` and, based on the adjusted sample rate,
@@ -364,26 +275,12 @@
             is ``True`` if a stat should be emitted on this occasion, ``False``
             otherwise.
         """
->>>>>>> 3a6f0d52
         if not self._host:
             # StatsD not configured
             return False, None
 
         if sample_rate is None:
             sample_rate = self._default_sample_rate
-<<<<<<< HEAD
-        sample_rate = sample_rate * self._sample_rate_factor
-
-        if sample_rate < 1 and self.random() >= sample_rate:
-            return False, None
-
-        return True, sample_rate
-
-    def _send_line(self, line):
-        """
-        Send a line of metrics to socket if allowed by sample_rate. If
-        sample_rate < 1, may not actually send a packet.
-=======
         adjusted_sample_rate = sample_rate * self._sample_rate_factor
 
         if adjusted_sample_rate < 1 and self.random() >= adjusted_sample_rate:
@@ -399,7 +296,6 @@
 
         :param line: The string to be sent to the socket. If ``None`` then
             nothing is sent.
->>>>>>> 3a6f0d52
         """
 
         if line is None:
@@ -419,10 +315,6 @@
     def _open_socket(self):
         return socket.socket(self._sock_family, socket.SOCK_DGRAM)
 
-<<<<<<< HEAD
-
-class StatsdClient(AbstractStatsdClient):
-=======
     def _update_stats(self, metric, value, **kwargs):
         # This method was added to disaggregate *crement metrics when testing
         return self._send(metric, value, 'c', **kwargs)
@@ -480,41 +372,25 @@
         ``False``  then the client will emit no metrics.
     :param logger: A stdlib logger instance.
     """
->>>>>>> 3a6f0d52
     def __init__(self, host, port,
                  base_prefix='', tail_prefix='',
                  default_sample_rate=1, sample_rate_factor=1,
                  emit_legacy=True,
                  logger=None):
-<<<<<<< HEAD
-        AbstractStatsdClient.__init__(
-            self, host, port, default_sample_rate, sample_rate_factor, logger)
-=======
         super().__init__(
             host, port, default_sample_rate, sample_rate_factor, logger)
->>>>>>> 3a6f0d52
         self._base_prefix = base_prefix
 
         self.emit_legacy = emit_legacy
 
         self._set_prefix(tail_prefix)
 
-<<<<<<< HEAD
-    def _send(self, m_name, m_value, m_type, sample_rate):
-        is_emitted, sample_rate = self._is_emitted(sample_rate)
-        if self.emit_legacy and is_emitted:
-            parts = ['%s%s:%s' % (self._prefix, m_name, m_value), m_type]
-            if sample_rate < 1:
-                parts.append('@%s' % (sample_rate,))
-            line = '|'.join(parts)
-=======
     def _send(self, metric, value, metric_type, sample_rate=None):
         is_emitted, adjusted_sample_rate = self._is_emitted(sample_rate)
         if self.emit_legacy and is_emitted:
             metric = self._prefix + metric
             line = _build_line_parts(
                 metric, value, metric_type, adjusted_sample_rate)
->>>>>>> 3a6f0d52
             return self._send_line(line)
 
     def _set_prefix(self, tail_prefix):
@@ -556,10 +432,6 @@
         )
         self._set_prefix(tail_prefix)
 
-<<<<<<< HEAD
-    def update_stats(self, m_name, m_value, sample_rate=None):
-        return self._send(m_name, m_value, 'c', sample_rate)
-=======
     # for backwards compat StatsdClient supports sample_rate as positional arg
     def update_stats(self, metric, value, sample_rate=None):
         """
@@ -571,7 +443,6 @@
         """
         return super().update_stats(metric, value,
                                     sample_rate=sample_rate)
->>>>>>> 3a6f0d52
 
     def increment(self, metric, sample_rate=None):
         """
@@ -602,18 +473,6 @@
         return super().timing(metric, timing_ms, sample_rate=sample_rate)
 
     def timing_since(self, metric, orig_time, sample_rate=None):
-<<<<<<< HEAD
-        return self._timing(
-            metric, (time.time() - orig_time) * 1000, sample_rate)
-
-    def transfer_rate(self, metric, elapsed_time, byte_xfer, sample_rate=None):
-        if byte_xfer:
-            return self.timing(
-                metric, elapsed_time * 1000 / byte_xfer * 1000, sample_rate)
-
-
-class LabeledStatsdClient(AbstractStatsdClient):
-=======
         """
         Update a timing metric, aggregated percentiles recalculated.
 
@@ -676,73 +535,10 @@
         metric emitted by the client.
     :param logger: A stdlib logger instance.
     """
->>>>>>> 3a6f0d52
     def __init__(self, host, port,
                  default_sample_rate=1, sample_rate_factor=1,
                  label_mode='disabled', default_labels=None,
                  logger=None):
-<<<<<<< HEAD
-        AbstractStatsdClient.__init__(
-            self, host, port, default_sample_rate, sample_rate_factor, logger)
-        self.label_mode = label_mode
-        self.default_labels = default_labels or {}
-
-        try:
-            self._label_line_f = getattr(LabeledFormats, label_mode)
-        except AttributeError:
-            label_modes = [
-                f for f in LabeledFormats.__dict__ if
-                not f.startswith('__')]
-            raise ValueError(
-                'unknown statsd_label_mode %r; '
-                'expected one of %r' % (label_mode, label_modes))
-
-    def _send(self, m_name, m_value, m_type, sample_rate, labels):
-        is_emitted, sample_rate = self._is_emitted(sample_rate)
-        if is_emitted:
-            return self._send_line(self._build_line(
-                m_name, m_value, m_type, sample_rate, labels))
-
-    def _build_line(self, m_name, m_value, m_type, sample_rate, labels):
-        if not self._label_line_f:
-            return
-        labels = dict(self.default_labels, **labels)
-        return self._label_line_f(
-            m_name,
-            m_value,
-            m_type,
-            sample_rate,
-            sorted(labels.items()))
-
-    def update_stats(self, m_name, m_value, labels, sample_rate=None):
-        return self._send(m_name, m_value, 'c', sample_rate, labels=labels)
-
-    def increment(self, metric, labels, sample_rate=None):
-        return self.update_stats(metric, 1, labels, sample_rate)
-
-    def decrement(self, metric, labels, sample_rate=None):
-        return self.update_stats(metric, -1, labels, sample_rate)
-
-    def _timing(self, metric, timing_ms, labels, sample_rate):
-        # This method was added to disagregate timing metrics when testing
-        return self._send(metric, round(timing_ms, 4), 'ms',
-                          sample_rate, labels=labels)
-
-    def timing(self, metric, timing_ms, labels, sample_rate=None):
-        return self._timing(metric, timing_ms, labels, sample_rate)
-
-    def timing_since(self, metric, orig_time, labels, sample_rate=None):
-        return self._timing(
-            metric, (time.time() - orig_time) * 1000,
-            labels, sample_rate)
-
-    def transfer_rate(self, metric, elapsed_time, byte_xfer,
-                      labels, sample_rate=None):
-        if byte_xfer:
-            return self.timing(
-                metric, elapsed_time * 1000 / byte_xfer * 1000,
-                labels, sample_rate)
-=======
         super().__init__(
             host, port, default_sample_rate, sample_rate_factor, logger)
         self.default_labels = default_labels or {}
@@ -850,5 +646,4 @@
         """
         return super().transfer_rate(metric, elapsed_time, byte_xfer,
                                      labels=labels,
-                                     sample_rate=sample_rate)
->>>>>>> 3a6f0d52
+                                     sample_rate=sample_rate)
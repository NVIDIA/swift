--- conflicted
+++ resolved
@@ -5656,279 +5656,6 @@
             raise ValueError('invalid name: %s' % name)
 
 
-<<<<<<< HEAD
-@functools.total_ordering
-class Namespace(object):
-
-    __slots__ = ('_lower', '_upper', 'name')
-
-    @functools.total_ordering
-    class MaxBound(ShardRangeOuterBound):
-        # singleton for maximum bound
-        def __ge__(self, other):
-            return True
-
-    @functools.total_ordering
-    class MinBound(ShardRangeOuterBound):
-        # singleton for minimum bound
-        def __le__(self, other):
-            return True
-
-    MIN = MinBound()
-    MAX = MaxBound()
-
-    def __init__(self, name, lower, upper):
-        self._lower = Namespace.MIN
-        self._upper = Namespace.MAX
-        self.lower = lower
-        self.upper = upper
-        self.name = name
-
-    def __iter__(self):
-        yield 'name', str(self.name)
-        yield 'lower', self.lower_str
-        yield 'upper', self.upper_str
-
-    def __repr__(self):
-        return '%s(%s)' % (self.__class__.__name__, ', '.join(
-            '%s=%r' % prop for prop in self))
-
-    def __lt__(self, other):
-        # a Namespace is less than other if its entire namespace is less than
-        # other; if other is another Namespace that implies that this
-        # Namespace's upper must be less than or equal to the other
-        # Namespace's lower
-        if self.upper == Namespace.MAX:
-            return False
-        if isinstance(other, Namespace):
-            return self.upper <= other.lower
-        elif other is None:
-            return True
-        else:
-            return self.upper < self._encode(other)
-
-    def __gt__(self, other):
-        # a Namespace is greater than other if its entire namespace is greater
-        # than other; if other is another Namespace that implies that this
-        # Namespace's lower must be less greater than or equal to the other
-        # Namespace's upper
-        if self.lower == Namespace.MIN:
-            return False
-        if isinstance(other, Namespace):
-            return self.lower >= other.upper
-        elif other is None:
-            return False
-        else:
-            return self.lower >= self._encode(other)
-
-    def __eq__(self, other):
-        # test for equality of range bounds only
-        if not isinstance(other, Namespace):
-            return False
-        return self.lower == other.lower and self.upper == other.upper
-
-    def __ne__(self, other):
-        return not (self == other)
-
-    def __contains__(self, item):
-        # test if the given item is within the namespace
-        if item == '':
-            return False
-        item = self._encode_bound(item)
-        return self.lower < item <= self.upper
-
-    @classmethod
-    def _encode(cls, value):
-        if six.PY2 and isinstance(value, six.text_type):
-            return value.encode('utf-8')
-        if six.PY3 and isinstance(value, six.binary_type):
-            # This should never fail -- the value should always be coming from
-            # valid swift paths, which means UTF-8
-            return value.decode('utf-8')
-        return value
-
-    def _encode_bound(self, bound):
-        if isinstance(bound, ShardRangeOuterBound):
-            return bound
-        if not (isinstance(bound, six.text_type) or
-                isinstance(bound, six.binary_type)):
-            raise TypeError('must be a string type')
-        return self._encode(bound)
-
-    @property
-    def lower(self):
-        return self._lower
-
-    @property
-    def lower_str(self):
-        return str(self.lower)
-
-    @lower.setter
-    def lower(self, value):
-        if value is None or (value == b"" if isinstance(value, bytes) else
-                             value == u""):
-            value = Namespace.MIN
-        try:
-            value = self._encode_bound(value)
-        except TypeError as err:
-            raise TypeError('lower %s' % err)
-        if value > self._upper:
-            raise ValueError(
-                'lower (%r) must be less than or equal to upper (%r)' %
-                (value, self.upper))
-        self._lower = value
-
-    @property
-    def upper(self):
-        return self._upper
-
-    @property
-    def upper_str(self):
-        return str(self.upper)
-
-    @upper.setter
-    def upper(self, value):
-        if value is None or (value == b"" if isinstance(value, bytes) else
-                             value == u""):
-            value = Namespace.MAX
-        try:
-            value = self._encode_bound(value)
-        except TypeError as err:
-            raise TypeError('upper %s' % err)
-        if value < self._lower:
-            raise ValueError(
-                'upper (%r) must be greater than or equal to lower (%r)' %
-                (value, self.lower))
-        self._upper = value
-
-    def entire_namespace(self):
-        """
-        Returns True if this namespace includes the entire namespace, False
-        otherwise.
-        """
-        return (self.lower == Namespace.MIN and
-                self.upper == Namespace.MAX)
-
-    def overlaps(self, other):
-        """
-        Returns True if this namespace overlaps with the other namespace.
-
-        :param other: an instance of :class:`~swift.common.utils.Namespace`
-        """
-        if not isinstance(other, Namespace):
-            return False
-        return max(self.lower, other.lower) < min(self.upper, other.upper)
-
-    def includes(self, other):
-        """
-        Returns True if this namespace includes the whole of the other
-        namespace, False otherwise.
-
-        :param other: an instance of :class:`~swift.common.utils.Namespace`
-        """
-        return (self.lower <= other.lower) and (other.upper <= self.upper)
-
-    def expand(self, donors):
-        """
-        Expands the bounds as necessary to match the minimum and maximum bounds
-        of the given donors.
-
-        :param donors: A list of :class:`~swift.common.utils.Namespace`
-        :return: True if the bounds have been modified, False otherwise.
-        """
-        modified = False
-        new_lower = self.lower
-        new_upper = self.upper
-        for donor in donors:
-            new_lower = min(new_lower, donor.lower)
-            new_upper = max(new_upper, donor.upper)
-        if self.lower > new_lower or self.upper < new_upper:
-            self.lower = new_lower
-            self.upper = new_upper
-            modified = True
-        return modified
-
-
-class NamespaceBoundList(object):
-    def __init__(self, bounds):
-        """
-        Encapsulate a compact representation of namespaces. Each item in the
-        list is a list [lower bound, name].
-
-        :param bounds: a list of lists ``[lower bound, name]``. The list
-            should be ordered by ``lower bound``.
-        """
-        self.bounds = [] if bounds is None else bounds
-
-    @classmethod
-    def parse(cls, namespaces):
-        """
-        Create a NamespaceBoundList object by parsing a list of Namespaces or
-        shard ranges and only storing the compact bounds list.
-
-        Each Namespace in the given list of ``namespaces`` provides the next
-        [lower bound, name] list to append to the NamespaceBoundList. The
-        given ``namespaces`` should be contiguous because the
-        NamespaceBoundList only stores lower bounds; if ``namespaces`` has
-        overlaps then at least one of the overlapping namespaces may be
-        ignored; similarly, gaps between namespaces are not represented in the
-        NamespaceBoundList.
-
-        :param namespaces: A list of Namespace instances. The list should be
-            ordered by namespace bounds.
-        :return: a NamespaceBoundList.
-        """
-        if not namespaces:
-            return None
-        bounds = []
-        upper = namespaces[0].lower
-        for ns in namespaces:
-            if ns.lower < upper:
-                # Discard overlapping namespace.
-                # Overlapping namespaces are expected in lists of shard ranges
-                # fetched from the backend. For example, while a parent
-                # container is in the process of sharding, the parent shard
-                # range and its children shard ranges may be returned in the
-                # list of shard ranges. However, the backend sorts the list by
-                # (upper, state, lower, name) such that the children precede
-                # the parent, and it is the children that we prefer to retain
-                # in the NamespaceBoundList. For example, these namespaces:
-                #   (a-b, "child1"), (b-c, "child2"), (a-c, "parent")
-                # would result in a NamespaceBoundList:
-                #   (a, "child1"), (b, "child2")
-                # Unexpected overlaps or gaps may result in namespaces being
-                # 'extended' because only lower bounds are stored. For example,
-                # these namespaces:
-                #   (a-b, "ns1"), (d-e, "ns2")
-                # would result in a NamespaceBoundList:
-                #   (a, "ns1"), (d, "ns2")
-                # When used to find a target namespace for an object update
-                # that lies in a gap, the NamespaceBoundList will map the
-                # object name to the preceding namespace. In the example, an
-                # object named "c" would be mapped to "ns1". (In previous
-                # versions, an object update lying in a gap would have been
-                # mapped to the root container.)
-                continue
-            bounds.append([ns.lower_str, str(ns.name)])
-            upper = ns.upper
-        return cls(bounds)
-
-    def get_namespace(self, item):
-        """
-        Get a Namespace instance that contains ``item``.
-
-        :param item: The item for a which a Namespace is to be found.
-        :return: the Namespace that contains ``item``.
-        """
-        pos = bisect.bisect(self.bounds, [item]) - 1
-        lower, name = self.bounds[pos]
-        upper = ('' if pos + 1 == len(self.bounds)
-                 else self.bounds[pos + 1][0])
-        return Namespace(name, lower, upper)
-
-
-=======
->>>>>>> ee387845
 class ShardRange(Namespace):
     """
     A ShardRange encapsulates sharding state related to a container including
@@ -6205,13 +5932,6 @@
         self._meta_timestamp = self._to_timestamp(ts)
 
     @property
-<<<<<<< HEAD
-    def end_marker(self):
-        return self.upper_str + '\x00' if self.upper else ''
-
-    @property
-=======
->>>>>>> ee387845
     def object_count(self):
         return self._count
 

# Copyright (c) 2010-2012 OpenStack Foundation
#
# Licensed under the Apache License, Version 2.0 (the "License");
# you may not use this file except in compliance with the License.
# You may obtain a copy of the License at
#
#    http://www.apache.org/licenses/LICENSE-2.0
#
# Unless required by applicable law or agreed to in writing, software
# distributed under the License is distributed on an "AS IS" BASIS,
# WITHOUT WARRANTIES OR CONDITIONS OF ANY KIND, either express or
# implied.
# See the License for the specific language governing permissions and
# limitations under the License.

"""Miscellaneous utility functions for use with Swift."""

from __future__ import print_function

import base64
import binascii
import bisect
import collections
import errno
import fcntl
import grp
import hashlib
import hmac
import json
import math
import operator
import os
import pwd
import re
import string
import struct
import sys
import time
import uuid
import functools
import platform
import email.parser
from hashlib import sha1
from random import random, shuffle
from contextlib import contextmanager, closing
import ctypes
import ctypes.util
from optparse import OptionParser
import traceback
import warnings

from tempfile import gettempdir, mkstemp, NamedTemporaryFile
import glob
import itertools
import stat
import datetime

import eventlet
import eventlet.debug
import eventlet.greenthread
import eventlet.patcher
import eventlet.semaphore
import pkg_resources
from eventlet import GreenPool, sleep, Timeout
from eventlet.event import Event
from eventlet.green import socket, threading
import eventlet.hubs
import eventlet.queue
import netifaces
import codecs
utf8_decoder = codecs.getdecoder('utf-8')
utf8_encoder = codecs.getencoder('utf-8')
import six
if six.PY2:
    from eventlet.green import httplib as green_http_client
else:
    from eventlet.green.http import client as green_http_client
    utf16_decoder = codecs.getdecoder('utf-16')
    utf16_encoder = codecs.getencoder('utf-16')
from six.moves import cPickle as pickle
from six.moves import configparser
from six.moves.configparser import (ConfigParser, NoSectionError,
                                    NoOptionError, RawConfigParser)
from six.moves import range, http_client
from six.moves.urllib.parse import quote as _quote, unquote
from six.moves.urllib.parse import urlparse
from six.moves import UserList

from swift import gettext_ as _
import swift.common.exceptions
from swift.common.http import is_server_error
from swift.common.header_key_dict import HeaderKeyDict
from swift.common.linkat import linkat

# For backwards compatability with 3rd party middlewares
from swift.common.registry import register_swift_info, get_swift_info # noqa

from logging.handlers import SysLogHandler
import logging
<<<<<<< HEAD
# setup notice level logging
=======

>>>>>>> a6edd8f0
NOTICE = 25

# These are lazily pulled from libc elsewhere
_sys_fallocate = None
_posix_fadvise = None
_libc_socket = None
_libc_bind = None
_libc_accept = None
# see man -s 2 setpriority
_libc_setpriority = None
# see man -s 2 syscall
_posix_syscall = None

# If set to non-zero, fallocate routines will fail based on free space
# available being at or below this amount, in bytes.
FALLOCATE_RESERVE = 0
# Indicates if FALLOCATE_RESERVE is the percentage of free space (True) or
# the number of bytes (False).
FALLOCATE_IS_PERCENT = False

# from /usr/include/linux/falloc.h
FALLOC_FL_KEEP_SIZE = 1
FALLOC_FL_PUNCH_HOLE = 2

# from /usr/src/linux-headers-*/include/uapi/linux/resource.h
PRIO_PROCESS = 0

# Note that this may be overridden by a strict_locks config option
# (see swift/common/wsgi.py and swift/common/daemon.py)
STRICT_LOCKS = False


# /usr/include/x86_64-linux-gnu/asm/unistd_64.h defines syscalls there
# are many like it, but this one is mine, see man -s 2 ioprio_set
def NR_ioprio_set():
    """Give __NR_ioprio_set value for your system."""
    architecture = os.uname()[4]
    arch_bits = platform.architecture()[0]
    # check if supported system, now support x86_64 and AArch64
    if architecture == 'x86_64' and arch_bits == '64bit':
        return 251
    elif architecture == 'aarch64' and arch_bits == '64bit':
        return 30
    raise OSError("Swift doesn't support ionice priority for %s %s" %
                  (architecture, arch_bits))


# this syscall integer probably only works on x86_64 linux systems, you
# can check if it's correct on yours with something like this:
"""
#include <stdio.h>
#include <sys/syscall.h>

int main(int argc, const char* argv[]) {
    printf("%d\n", __NR_ioprio_set);
    return 0;
}
"""

# this is the value for "which" that says our who value will be a pid
# pulled out of /usr/src/linux-headers-*/include/linux/ioprio.h
IOPRIO_WHO_PROCESS = 1


IO_CLASS_ENUM = {
    'IOPRIO_CLASS_RT': 1,
    'IOPRIO_CLASS_BE': 2,
    'IOPRIO_CLASS_IDLE': 3,
}

# the IOPRIO_PRIO_VALUE "macro" is also pulled from
# /usr/src/linux-headers-*/include/linux/ioprio.h
IOPRIO_CLASS_SHIFT = 13


def IOPRIO_PRIO_VALUE(class_, data):
    return (((class_) << IOPRIO_CLASS_SHIFT) | data)


# Used by hash_path to offer a bit more security when generating hashes for
# paths. It simply appends this value to all paths; guessing the hash a path
# will end up with would also require knowing this suffix.
HASH_PATH_SUFFIX = b''
HASH_PATH_PREFIX = b''

SWIFT_CONF_FILE = '/etc/swift/swift.conf'

# These constants are Linux-specific, and Python doesn't seem to know
# about them. We ask anyway just in case that ever gets fixed.
#
# The values were copied from the Linux 3.x kernel headers.
AF_ALG = getattr(socket, 'AF_ALG', 38)
F_SETPIPE_SZ = getattr(fcntl, 'F_SETPIPE_SZ', 1031)
O_TMPFILE = getattr(os, 'O_TMPFILE', 0o20000000 | os.O_DIRECTORY)

# Used by the parse_socket_string() function to validate IPv6 addresses
IPV6_RE = re.compile(r"^\[(?P<address>.*)\](:(?P<port>[0-9]+))?$")

MD5_OF_EMPTY_STRING = 'd41d8cd98f00b204e9800998ecf8427e'
RESERVED_BYTE = b'\x00'
RESERVED_STR = u'\x00'
RESERVED = '\x00'


LOG_LINE_DEFAULT_FORMAT = '{remote_addr} - - [{time.d}/{time.b}/{time.Y}' \
                          ':{time.H}:{time.M}:{time.S} +0000] ' \
                          '"{method} {path}" {status} {content_length} ' \
                          '"{referer}" "{txn_id}" "{user_agent}" ' \
                          '{trans_time:.4f} "{additional_info}" {pid} ' \
                          '{policy_index}'
DEFAULT_LOCK_TIMEOUT = 10


class InvalidHashPathConfigError(ValueError):

    def __str__(self):
        return "[swift-hash]: both swift_hash_path_suffix and " \
            "swift_hash_path_prefix are missing from %s" % SWIFT_CONF_FILE


def set_swift_dir(swift_dir):
    """
    Sets the directory from which swift config files will be read. If the given
    directory differs from that already set then the swift.conf file in the new
    directory will be validated and storage policies will be reloaded from the
    new swift.conf file.

    :param swift_dir: non-default directory to read swift.conf from
    """
    global HASH_PATH_SUFFIX
    global HASH_PATH_PREFIX
    global SWIFT_CONF_FILE
    if (swift_dir is not None and
            swift_dir != os.path.dirname(SWIFT_CONF_FILE)):
        SWIFT_CONF_FILE = os.path.join(
            swift_dir, os.path.basename(SWIFT_CONF_FILE))
        HASH_PATH_PREFIX = b''
        HASH_PATH_SUFFIX = b''
        validate_configuration()
        return True
    return False


def validate_hash_conf():
    global HASH_PATH_SUFFIX
    global HASH_PATH_PREFIX
    if not HASH_PATH_SUFFIX and not HASH_PATH_PREFIX:
        hash_conf = ConfigParser()

        if six.PY3:
            # Use Latin1 to accept arbitrary bytes in the hash prefix/suffix
            with open(SWIFT_CONF_FILE, encoding='latin1') as swift_conf_file:
                hash_conf.readfp(swift_conf_file)
        else:
            with open(SWIFT_CONF_FILE) as swift_conf_file:
                hash_conf.readfp(swift_conf_file)

        try:
            HASH_PATH_SUFFIX = hash_conf.get('swift-hash',
                                             'swift_hash_path_suffix')
            if six.PY3:
                HASH_PATH_SUFFIX = HASH_PATH_SUFFIX.encode('latin1')
        except (NoSectionError, NoOptionError):
            pass
        try:
            HASH_PATH_PREFIX = hash_conf.get('swift-hash',
                                             'swift_hash_path_prefix')
            if six.PY3:
                HASH_PATH_PREFIX = HASH_PATH_PREFIX.encode('latin1')
        except (NoSectionError, NoOptionError):
            pass

        if not HASH_PATH_SUFFIX and not HASH_PATH_PREFIX:
            raise InvalidHashPathConfigError()


try:
    validate_hash_conf()
except (InvalidHashPathConfigError, IOError):
    # could get monkey patched or lazy loaded
    pass


def get_hmac(request_method, path, expires, key, digest=sha1,
             ip_range=None):
    """
    Returns the hexdigest string of the HMAC (see RFC 2104) for
    the request.

    :param request_method: Request method to allow.
    :param path: The path to the resource to allow access to.
    :param expires: Unix timestamp as an int for when the URL
                    expires.
    :param key: HMAC shared secret.
    :param digest: constructor for the digest to use in calculating the HMAC
                   Defaults to SHA1
    :param ip_range: The ip range from which the resource is allowed
                     to be accessed. We need to put the ip_range as the
                     first argument to hmac to avoid manipulation of the path
                     due to newlines being valid in paths
                     e.g. /v1/a/c/o\\n127.0.0.1
    :returns: hexdigest str of the HMAC for the request using the specified
              digest algorithm.
    """
    # These are the three mandatory fields.
    parts = [request_method, str(expires), path]
    formats = [b"%s", b"%s", b"%s"]

    if ip_range:
        parts.insert(0, ip_range)
        formats.insert(0, b"ip=%s")

    if not isinstance(key, six.binary_type):
        key = key.encode('utf8')

    message = b'\n'.join(
        fmt % (part if isinstance(part, six.binary_type)
               else part.encode("utf-8"))
        for fmt, part in zip(formats, parts))

    return hmac.new(key, message, digest).hexdigest()


def backward(f, blocksize=4096):
    """
    A generator returning lines from a file starting with the last line,
    then the second last line, etc. i.e., it reads lines backwards.
    Stops when the first line (if any) is read.
    This is useful when searching for recent activity in very
    large files.

    :param f: file object to read
    :param blocksize: no of characters to go backwards at each block
    """
    f.seek(0, os.SEEK_END)
    if f.tell() == 0:
        return
    last_row = b''
    while f.tell() != 0:
        try:
            f.seek(-blocksize, os.SEEK_CUR)
        except IOError:
            blocksize = f.tell()
            f.seek(-blocksize, os.SEEK_CUR)
        block = f.read(blocksize)
        f.seek(-blocksize, os.SEEK_CUR)
        rows = block.split(b'\n')
        rows[-1] = rows[-1] + last_row
        while rows:
            last_row = rows.pop(-1)
            if rows and last_row:
                yield last_row
    yield last_row


# Used when reading config values
TRUE_VALUES = set(('true', '1', 'yes', 'on', 't', 'y'))


def non_negative_float(value):
    """
    Check that the value casts to a float and is non-negative.

    :param value: value to check
    :raises ValueError: if the value cannot be cast to a float or is negative.
    :return: a float
    """
    value = float(value)
    if value < 0:
        raise ValueError
    return value


def non_negative_int(value):
    """
    Check that the value casts to an int and is a whole number.

    :param value: value to check
    :raises ValueError: if the value cannot be cast to an int or does not
        represent a whole number.
    :return: an int
    """
    int_value = int(value)
    if int_value != non_negative_float(value):
        raise ValueError
    return int_value


def config_true_value(value):
    """
    Returns True if the value is either True or a string in TRUE_VALUES.
    Returns False otherwise.
    """
    return value is True or \
        (isinstance(value, six.string_types) and value.lower() in TRUE_VALUES)


def config_positive_int_value(value):
    """
    Returns positive int value if it can be cast by int() and it's an
    integer > 0. (not including zero) Raises ValueError otherwise.
    """
    try:
        result = int(value)
        if result < 1:
            raise ValueError()
    except (TypeError, ValueError):
        raise ValueError(
            'Config option must be an positive int number, not "%s".' % value)
    return result


def config_float_value(value, minimum=None, maximum=None):
    try:
        val = float(value)
        if minimum is not None and val < minimum:
            raise ValueError()
        if maximum is not None and val > maximum:
            raise ValueError()
        return val
    except (TypeError, ValueError):
        min_ = ', greater than %s' % minimum if minimum is not None else ''
        max_ = ', less than %s' % maximum if maximum is not None else ''
        raise ValueError('Config option must be a number%s%s, not "%s".' %
                         (min_, max_, value))


def config_auto_int_value(value, default):
    """
    Returns default if value is None or 'auto'.
    Returns value as an int or raises ValueError otherwise.
    """
    if value is None or \
       (isinstance(value, six.string_types) and value.lower() == 'auto'):
        return default
    try:
        value = int(value)
    except (TypeError, ValueError):
        raise ValueError('Config option must be an integer or the '
                         'string "auto", not "%s".' % value)
    return value


def config_percent_value(value):
    try:
        return config_float_value(value, 0, 100) / 100.0
    except ValueError as err:
        raise ValueError("%s: %s" % (str(err), value))


def config_request_node_count_value(value):
    try:
        value_parts = value.lower().split()
        rnc_value = int(value_parts[0])
    except (ValueError, AttributeError):
        pass
    else:
        if len(value_parts) == 1:
            return lambda replicas: rnc_value
        elif (len(value_parts) == 3 and
              value_parts[1] == '*' and
              value_parts[2] == 'replicas'):
            return lambda replicas: rnc_value * replicas
    raise ValueError(
        'Invalid request_node_count value: %r' % value)


def append_underscore(prefix):
    if prefix and not prefix.endswith('_'):
        prefix += '_'
    return prefix


def config_read_reseller_options(conf, defaults):
    """
    Read reseller_prefix option and associated options from configuration

    Reads the reseller_prefix option, then reads options that may be
    associated with a specific reseller prefix. Reads options such that an
    option without a prefix applies to all reseller prefixes unless an option
    has an explicit prefix.

    :param conf: the configuration
    :param defaults: a dict of default values. The key is the option
                     name. The value is either an array of strings or a string
    :return: tuple of an array of reseller prefixes and a dict of option values
    """
    reseller_prefix_opt = conf.get('reseller_prefix', 'AUTH').split(',')
    reseller_prefixes = []
    for prefix in [pre.strip() for pre in reseller_prefix_opt if pre.strip()]:
        if prefix == "''":
            prefix = ''
        prefix = append_underscore(prefix)
        if prefix not in reseller_prefixes:
            reseller_prefixes.append(prefix)
    if len(reseller_prefixes) == 0:
        reseller_prefixes.append('')

    # Get prefix-using config options
    associated_options = {}
    for prefix in reseller_prefixes:
        associated_options[prefix] = dict(defaults)
        associated_options[prefix].update(
            config_read_prefixed_options(conf, '', defaults))
        prefix_name = prefix if prefix != '' else "''"
        associated_options[prefix].update(
            config_read_prefixed_options(conf, prefix_name, defaults))
    return reseller_prefixes, associated_options


def config_read_prefixed_options(conf, prefix_name, defaults):
    """
    Read prefixed options from configuration

    :param conf: the configuration
    :param prefix_name: the prefix (including, if needed, an underscore)
    :param defaults: a dict of default values. The dict supplies the
                     option name and type (string or comma separated string)
    :return: a dict containing the options
    """
    params = {}
    for option_name in defaults.keys():
        value = conf.get('%s%s' % (prefix_name, option_name))
        if value:
            if isinstance(defaults.get(option_name), list):
                params[option_name] = []
                for role in value.lower().split(','):
                    params[option_name].append(role.strip())
            else:
                params[option_name] = value.strip()
    return params


def logging_monkey_patch():
    # setup notice level logging
    logging.addLevelName(NOTICE, 'NOTICE')
    SysLogHandler.priority_map['NOTICE'] = 'notice'
    # Trying to log threads while monkey-patched can lead to deadlocks; see
    # https://bugs.launchpad.net/swift/+bug/1895739
    logging.logThreads = 0


def eventlet_monkey_patch():
    """
    Install the appropriate Eventlet monkey patches.
    """
    # NOTE(sileht):
    #     monkey-patching thread is required by python-keystoneclient;
    #     monkey-patching select is required by oslo.messaging pika driver
    #         if thread is monkey-patched.
    eventlet.patcher.monkey_patch(all=False, socket=True, select=True,
                                  thread=True)


def monkey_patch():
    """
    Apply all swift monkey patching consistently in one place.
    """
    eventlet_monkey_patch()
    logging_monkey_patch()


def noop_libc_function(*args):
    return 0


def validate_configuration():
    try:
        validate_hash_conf()
    except InvalidHashPathConfigError as e:
        sys.exit("Error: %s" % e)


def load_libc_function(func_name, log_error=True,
                       fail_if_missing=False, errcheck=False):
    """
    Attempt to find the function in libc, otherwise return a no-op func.

    :param func_name: name of the function to pull from libc.
    :param log_error: log an error when a function can't be found
    :param fail_if_missing: raise an exception when a function can't be found.
                            Default behavior is to return a no-op function.
    :param errcheck: boolean, if true install a wrapper on the function
                     to check for a return values of -1 and call
                     ctype.get_errno and raise an OSError
    """
    try:
        libc = ctypes.CDLL(ctypes.util.find_library('c'), use_errno=True)
        func = getattr(libc, func_name)
    except AttributeError:
        if fail_if_missing:
            raise
        if log_error:
            logging.warning(_("Unable to locate %s in libc.  Leaving as a "
                            "no-op."), func_name)
        return noop_libc_function
    if errcheck:
        def _errcheck(result, f, args):
            if result == -1:
                errcode = ctypes.get_errno()
                raise OSError(errcode, os.strerror(errcode))
            return result
        func.errcheck = _errcheck
    return func


def generate_trans_id(trans_id_suffix):
    return 'tx%s-%010x%s' % (
        uuid.uuid4().hex[:21], int(time.time()), quote(trans_id_suffix))


def get_policy_index(req_headers, res_headers):
    """
    Returns the appropriate index of the storage policy for the request from
    a proxy server

    :param req_headers: dict of the request headers.
    :param res_headers: dict of the response headers.

    :returns: string index of storage policy, or None
    """
    header = 'X-Backend-Storage-Policy-Index'
    policy_index = res_headers.get(header, req_headers.get(header))
    if isinstance(policy_index, six.binary_type) and not six.PY2:
        policy_index = policy_index.decode('ascii')
    return str(policy_index) if policy_index is not None else None


class _UTC(datetime.tzinfo):
    """
    A tzinfo class for datetime objects that returns a 0 timedelta (UTC time)
    """
    def dst(self, dt):
        return datetime.timedelta(0)
    utcoffset = dst

    def tzname(self, dt):
        return 'UTC'


UTC = _UTC()


class LogStringFormatter(string.Formatter):
    def __init__(self, default='', quote=False):
        super(LogStringFormatter, self).__init__()
        self.default = default
        self.quote = quote

    def format_field(self, value, spec):
        if not value:
            return self.default
        else:
            log = super(LogStringFormatter, self).format_field(value, spec)
            if self.quote:
                return quote(log, ':/{}')
            else:
                return log


class StrAnonymizer(str):
    """
    Class that permits to get a string anonymized or simply quoted.
    """

    def __new__(cls, data, method, salt):
        method = method.lower()
        if method not in (hashlib.algorithms if six.PY2 else
                          hashlib.algorithms_guaranteed):
            raise ValueError('Unsupported hashing method: %r' % method)
        s = str.__new__(cls, data or '')
        s.method = method
        s.salt = salt
        return s

    @property
    def anonymized(self):
        if not self:
            return self
        else:
            if self.method == 'md5':
                h = md5(usedforsecurity=False)
            else:
                h = getattr(hashlib, self.method)()
            if self.salt:
                h.update(six.b(self.salt))
            h.update(six.b(self))
            return '{%s%s}%s' % ('S' if self.salt else '', self.method.upper(),
                                 h.hexdigest())


class StrFormatTime(object):
    """
    Class that permits to get formats or parts of a time.
    """

    def __init__(self, ts):
        self.time = ts
        self.time_struct = time.gmtime(ts)

    def __str__(self):
        return "%.9f" % self.time

    def __getattr__(self, attr):
        if attr not in ['a', 'A', 'b', 'B', 'c', 'd', 'H',
                        'I', 'j', 'm', 'M', 'p', 'S', 'U',
                        'w', 'W', 'x', 'X', 'y', 'Y', 'Z']:
            raise ValueError(("The attribute %s is not a correct directive "
                              "for time.strftime formater.") % attr)
        return datetime.datetime(*self.time_struct[:-2],
                                 tzinfo=UTC).strftime('%' + attr)

    @property
    def asctime(self):
        return time.asctime(self.time_struct)

    @property
    def datetime(self):
        return time.strftime('%d/%b/%Y/%H/%M/%S', self.time_struct)

    @property
    def iso8601(self):
        return time.strftime('%Y-%m-%dT%H:%M:%S', self.time_struct)

    @property
    def ms(self):
        return self.__str__().split('.')[1][:3]

    @property
    def us(self):
        return self.__str__().split('.')[1][:6]

    @property
    def ns(self):
        return self.__str__().split('.')[1]

    @property
    def s(self):
        return self.__str__().split('.')[0]


def get_log_line(req, res, trans_time, additional_info, fmt,
                 anonymization_method, anonymization_salt):
    """
    Make a line for logging that matches the documented log line format
    for backend servers.

    :param req: the request.
    :param res: the response.
    :param trans_time: the time the request took to complete, a float.
    :param additional_info: a string to log at the end of the line

    :returns: a properly formatted line for logging.
    """

    policy_index = get_policy_index(req.headers, res.headers)
    if req.path.startswith('/'):
        disk, partition, account, container, obj = split_path(req.path, 0, 5,
                                                              True)
    else:
        disk, partition, account, container, obj = (None, ) * 5
    replacements = {
        'remote_addr': StrAnonymizer(req.remote_addr, anonymization_method,
                                     anonymization_salt),
        'time': StrFormatTime(time.time()),
        'method': req.method,
        'path': StrAnonymizer(req.path, anonymization_method,
                              anonymization_salt),
        'disk': disk,
        'partition': partition,
        'account': StrAnonymizer(account, anonymization_method,
                                 anonymization_salt),
        'container': StrAnonymizer(container, anonymization_method,
                                   anonymization_salt),
        'object': StrAnonymizer(obj, anonymization_method,
                                anonymization_salt),
        'status': res.status.split()[0],
        'content_length': res.content_length,
        'referer': StrAnonymizer(req.referer, anonymization_method,
                                 anonymization_salt),
        'txn_id': req.headers.get('x-trans-id'),
        'user_agent': StrAnonymizer(req.user_agent, anonymization_method,
                                    anonymization_salt),
        'trans_time': trans_time,
        'additional_info': additional_info,
        'pid': os.getpid(),
        'policy_index': policy_index,
    }
    return LogStringFormatter(default='-').format(fmt, **replacements)


def get_trans_id_time(trans_id):
    if len(trans_id) >= 34 and \
       trans_id.startswith('tx') and trans_id[23] == '-':
        try:
            return int(trans_id[24:34], 16)
        except ValueError:
            pass
    return None


def config_fallocate_value(reserve_value):
    """
    Returns fallocate reserve_value as an int or float.
    Returns is_percent as a boolean.
    Returns a ValueError on invalid fallocate value.
    """
    try:
        if str(reserve_value[-1:]) == '%':
            reserve_value = float(reserve_value[:-1])
            is_percent = True
        else:
            reserve_value = int(reserve_value)
            is_percent = False
    except ValueError:
        raise ValueError('Error: %s is an invalid value for fallocate'
                         '_reserve.' % reserve_value)
    return reserve_value, is_percent


class FileLikeIter(object):

    def __init__(self, iterable):
        """
        Wraps an iterable to behave as a file-like object.

        The iterable must be a byte string or yield byte strings.
        """
        if isinstance(iterable, bytes):
            iterable = (iterable, )
        self.iterator = iter(iterable)
        self.buf = None
        self.closed = False

    def __iter__(self):
        return self

    def next(self):
        """
        next(x) -> the next value, or raise StopIteration
        """
        if self.closed:
            raise ValueError('I/O operation on closed file')
        if self.buf:
            rv = self.buf
            self.buf = None
            return rv
        else:
            return next(self.iterator)
    __next__ = next

    def read(self, size=-1):
        """
        read([size]) -> read at most size bytes, returned as a bytes string.

        If the size argument is negative or omitted, read until EOF is reached.
        Notice that when in non-blocking mode, less data than what was
        requested may be returned, even if no size parameter was given.
        """
        if self.closed:
            raise ValueError('I/O operation on closed file')
        if size < 0:
            return b''.join(self)
        elif not size:
            chunk = b''
        elif self.buf:
            chunk = self.buf
            self.buf = None
        else:
            try:
                chunk = next(self.iterator)
            except StopIteration:
                return b''
        if len(chunk) > size:
            self.buf = chunk[size:]
            chunk = chunk[:size]
        return chunk

    def readline(self, size=-1):
        """
        readline([size]) -> next line from the file, as a bytes string.

        Retain newline.  A non-negative size argument limits the maximum
        number of bytes to return (an incomplete line may be returned then).
        Return an empty string at EOF.
        """
        if self.closed:
            raise ValueError('I/O operation on closed file')
        data = b''
        while b'\n' not in data and (size < 0 or len(data) < size):
            if size < 0:
                chunk = self.read(1024)
            else:
                chunk = self.read(size - len(data))
            if not chunk:
                break
            data += chunk
        if b'\n' in data:
            data, sep, rest = data.partition(b'\n')
            data += sep
            if self.buf:
                self.buf = rest + self.buf
            else:
                self.buf = rest
        return data

    def readlines(self, sizehint=-1):
        """
        readlines([size]) -> list of bytes strings, each a line from the file.

        Call readline() repeatedly and return a list of the lines so read.
        The optional size argument, if given, is an approximate bound on the
        total number of bytes in the lines returned.
        """
        if self.closed:
            raise ValueError('I/O operation on closed file')
        lines = []
        while True:
            line = self.readline(sizehint)
            if not line:
                break
            lines.append(line)
            if sizehint >= 0:
                sizehint -= len(line)
                if sizehint <= 0:
                    break
        return lines

    def close(self):
        """
        close() -> None or (perhaps) an integer.  Close the file.

        Sets data attribute .closed to True.  A closed file cannot be used for
        further I/O operations.  close() may be called more than once without
        error.  Some kinds of file objects (for example, opened by popen())
        may return an exit status upon closing.
        """
        self.iterator = None
        self.closed = True


def fs_has_free_space(fs_path, space_needed, is_percent):
    """
    Check to see whether or not a filesystem has the given amount of space
    free. Unlike fallocate(), this does not reserve any space.

    :param fs_path: path to a file or directory on the filesystem; typically
        the path to the filesystem's mount point

    :param space_needed: minimum bytes or percentage of free space

    :param is_percent: if True, then space_needed is treated as a percentage
        of the filesystem's capacity; if False, space_needed is a number of
        free bytes.

    :returns: True if the filesystem has at least that much free space,
        False otherwise

    :raises OSError: if fs_path does not exist
    """
    st = os.statvfs(fs_path)
    free_bytes = st.f_frsize * st.f_bavail
    if is_percent:
        size_bytes = st.f_frsize * st.f_blocks
        free_percent = float(free_bytes) / float(size_bytes) * 100
        return free_percent >= space_needed
    else:
        return free_bytes >= space_needed


class _LibcWrapper(object):
    """
    A callable object that forwards its calls to a C function from libc.

    These objects are lazy. libc will not be checked until someone tries to
    either call the function or check its availability.

    _LibcWrapper objects have an "available" property; if true, then libc
    has the function of that name. If false, then calls will fail with a
    NotImplementedError.
    """
    def __init__(self, func_name):
        self._func_name = func_name
        self._func_handle = None
        self._loaded = False

    def _ensure_loaded(self):
        if not self._loaded:
            func_name = self._func_name
            try:
                # Keep everything in this try-block in local variables so
                # that a typo in self.some_attribute_name doesn't raise a
                # spurious AttributeError.
                func_handle = load_libc_function(
                    func_name, fail_if_missing=True)
                self._func_handle = func_handle
            except AttributeError:
                # We pass fail_if_missing=True to load_libc_function and
                # then ignore the error. It's weird, but otherwise we have
                # to check if self._func_handle is noop_libc_function, and
                # that's even weirder.
                pass
            self._loaded = True

    @property
    def available(self):
        self._ensure_loaded()
        return bool(self._func_handle)

    def __call__(self, *args):
        if self.available:
            return self._func_handle(*args)
        else:
            raise NotImplementedError(
                "No function %r found in libc" % self._func_name)


_fallocate_enabled = True
_fallocate_warned_about_missing = False
_sys_fallocate = _LibcWrapper('fallocate')
_sys_posix_fallocate = _LibcWrapper('posix_fallocate')


def disable_fallocate():
    global _fallocate_enabled
    _fallocate_enabled = False


def fallocate(fd, size, offset=0):
    """
    Pre-allocate disk space for a file.

    This function can be disabled by calling disable_fallocate(). If no
    suitable C function is available in libc, this function is a no-op.

    :param fd: file descriptor
    :param size: size to allocate (in bytes)
    """
    global _fallocate_enabled
    if not _fallocate_enabled:
        return

    if size < 0:
        size = 0  # Done historically; not really sure why
    if size >= (1 << 63):
        raise ValueError('size must be less than 2 ** 63')
    if offset < 0:
        raise ValueError('offset must be non-negative')
    if offset >= (1 << 63):
        raise ValueError('offset must be less than 2 ** 63')

    # Make sure there's some (configurable) amount of free space in
    # addition to the number of bytes we're allocating.
    if FALLOCATE_RESERVE:
        st = os.fstatvfs(fd)
        free = st.f_frsize * st.f_bavail - size
        if FALLOCATE_IS_PERCENT:
            free = (float(free) / float(st.f_frsize * st.f_blocks)) * 100
        if float(free) <= float(FALLOCATE_RESERVE):
            raise OSError(
                errno.ENOSPC,
                'FALLOCATE_RESERVE fail %g <= %g' %
                (free, FALLOCATE_RESERVE))

    if _sys_fallocate.available:
        # Parameters are (fd, mode, offset, length).
        #
        # mode=FALLOC_FL_KEEP_SIZE pre-allocates invisibly (without
        # affecting the reported file size).
        ret = _sys_fallocate(
            fd, FALLOC_FL_KEEP_SIZE, ctypes.c_uint64(offset),
            ctypes.c_uint64(size))
        err = ctypes.get_errno()
    elif _sys_posix_fallocate.available:
        # Parameters are (fd, offset, length).
        ret = _sys_posix_fallocate(fd, ctypes.c_uint64(offset),
                                   ctypes.c_uint64(size))
        err = ctypes.get_errno()
    else:
        # No suitable fallocate-like function is in our libc. Warn about it,
        # but just once per process, and then do nothing.
        global _fallocate_warned_about_missing
        if not _fallocate_warned_about_missing:
            logging.warning(_("Unable to locate fallocate, posix_fallocate in "
                              "libc.  Leaving as a no-op."))
            _fallocate_warned_about_missing = True
        return

    if ret and err not in (0, errno.ENOSYS, errno.EOPNOTSUPP,
                           errno.EINVAL):
        raise OSError(err, 'Unable to fallocate(%s)' % size)


def punch_hole(fd, offset, length):
    """
    De-allocate disk space in the middle of a file.

    :param fd: file descriptor
    :param offset: index of first byte to de-allocate
    :param length: number of bytes to de-allocate
    """
    if offset < 0:
        raise ValueError('offset must be non-negative')
    if offset >= (1 << 63):
        raise ValueError('offset must be less than 2 ** 63')
    if length <= 0:
        raise ValueError('length must be positive')
    if length >= (1 << 63):
        raise ValueError('length must be less than 2 ** 63')

    if _sys_fallocate.available:
        # Parameters are (fd, mode, offset, length).
        ret = _sys_fallocate(
            fd,
            FALLOC_FL_KEEP_SIZE | FALLOC_FL_PUNCH_HOLE,
            ctypes.c_uint64(offset),
            ctypes.c_uint64(length))
        err = ctypes.get_errno()
        if ret and err:
            mode_str = "FALLOC_FL_KEEP_SIZE | FALLOC_FL_PUNCH_HOLE"
            raise OSError(err, "Unable to fallocate(%d, %s, %d, %d)" % (
                fd, mode_str, offset, length))
    else:
        raise OSError(errno.ENOTSUP,
                      'No suitable C function found for hole punching')


def fsync(fd):
    """
    Sync modified file data and metadata to disk.

    :param fd: file descriptor
    """
    if hasattr(fcntl, 'F_FULLSYNC'):
        try:
            fcntl.fcntl(fd, fcntl.F_FULLSYNC)
        except IOError as e:
            raise OSError(e.errno, 'Unable to F_FULLSYNC(%s)' % fd)
    else:
        os.fsync(fd)


def fdatasync(fd):
    """
    Sync modified file data to disk.

    :param fd: file descriptor
    """
    try:
        os.fdatasync(fd)
    except AttributeError:
        fsync(fd)


def fsync_dir(dirpath):
    """
    Sync directory entries to disk.

    :param dirpath: Path to the directory to be synced.
    """
    dirfd = None
    try:
        dirfd = os.open(dirpath, os.O_DIRECTORY | os.O_RDONLY)
        fsync(dirfd)
    except OSError as err:
        if err.errno == errno.ENOTDIR:
            # Raise error if someone calls fsync_dir on a non-directory
            raise
        logging.warning(_('Unable to perform fsync() on directory %(dir)s:'
                          ' %(err)s'),
                        {'dir': dirpath, 'err': os.strerror(err.errno)})
    finally:
        if dirfd:
            os.close(dirfd)


def drop_buffer_cache(fd, offset, length):
    """
    Drop 'buffer' cache for the given range of the given file.

    :param fd: file descriptor
    :param offset: start offset
    :param length: length
    """
    global _posix_fadvise
    if _posix_fadvise is None:
        _posix_fadvise = load_libc_function('posix_fadvise64')
    # 4 means "POSIX_FADV_DONTNEED"
    ret = _posix_fadvise(fd, ctypes.c_uint64(offset),
                         ctypes.c_uint64(length), 4)
    if ret != 0:
        logging.warning("posix_fadvise64(%(fd)s, %(offset)s, %(length)s, 4) "
                        "-> %(ret)s", {'fd': fd, 'offset': offset,
                                       'length': length, 'ret': ret})


NORMAL_FORMAT = "%016.05f"
INTERNAL_FORMAT = NORMAL_FORMAT + '_%016x'
SHORT_FORMAT = NORMAL_FORMAT + '_%x'
MAX_OFFSET = (16 ** 16) - 1
PRECISION = 1e-5
# Setting this to True will cause the internal format to always display
# extended digits - even when the value is equivalent to the normalized form.
# This isn't ideal during an upgrade when some servers might not understand
# the new time format - but flipping it to True works great for testing.
FORCE_INTERNAL = False  # or True


@functools.total_ordering
class Timestamp(object):
    """
    Internal Representation of Swift Time.

    The normalized form of the X-Timestamp header looks like a float
    with a fixed width to ensure stable string sorting - normalized
    timestamps look like "1402464677.04188"

    To support overwrites of existing data without modifying the original
    timestamp but still maintain consistency a second internal offset vector
    is append to the normalized timestamp form which compares and sorts
    greater than the fixed width float format but less than a newer timestamp.
    The internalized format of timestamps looks like
    "1402464677.04188_0000000000000000" - the portion after the underscore is
    the offset and is a formatted hexadecimal integer.

    The internalized form is not exposed to clients in responses from
    Swift.  Normal client operations will not create a timestamp with an
    offset.

    The Timestamp class in common.utils supports internalized and
    normalized formatting of timestamps and also comparison of timestamp
    values.  When the offset value of a Timestamp is 0 - it's considered
    insignificant and need not be represented in the string format; to
    support backwards compatibility during a Swift upgrade the
    internalized and normalized form of a Timestamp with an
    insignificant offset are identical.  When a timestamp includes an
    offset it will always be represented in the internalized form, but
    is still excluded from the normalized form.  Timestamps with an
    equivalent timestamp portion (the float part) will compare and order
    by their offset.  Timestamps with a greater timestamp portion will
    always compare and order greater than a Timestamp with a lesser
    timestamp regardless of it's offset.  String comparison and ordering
    is guaranteed for the internalized string format, and is backwards
    compatible for normalized timestamps which do not include an offset.
    """

    def __init__(self, timestamp, offset=0, delta=0, check_bounds=True):
        """
        Create a new Timestamp.

        :param timestamp: time in seconds since the Epoch, may be any of:

            * a float or integer
            * normalized/internalized string
            * another instance of this class (offset is preserved)

        :param offset: the second internal offset vector, an int
        :param delta: deca-microsecond difference from the base timestamp
                      param, an int
        """
        if isinstance(timestamp, bytes):
            timestamp = timestamp.decode('ascii')
        if isinstance(timestamp, six.string_types):
            base, base_offset = timestamp.partition('_')[::2]
            self.timestamp = float(base)
            if '_' in base_offset:
                raise ValueError('invalid literal for int() with base 16: '
                                 '%r' % base_offset)
            if base_offset:
                self.offset = int(base_offset, 16)
            else:
                self.offset = 0
        else:
            self.timestamp = float(timestamp)
            self.offset = getattr(timestamp, 'offset', 0)
        # increment offset
        if offset >= 0:
            self.offset += offset
        else:
            raise ValueError('offset must be non-negative')
        if self.offset > MAX_OFFSET:
            raise ValueError('offset must be smaller than %d' % MAX_OFFSET)
        self.raw = int(round(self.timestamp / PRECISION))
        # add delta
        if delta:
            self.raw = self.raw + delta
            if self.raw <= 0:
                raise ValueError(
                    'delta must be greater than %d' % (-1 * self.raw))
            self.timestamp = float(self.raw * PRECISION)
        if check_bounds:
            if self.timestamp < 0:
                raise ValueError('timestamp cannot be negative')
            if self.timestamp >= 10000000000:
                raise ValueError('timestamp too large')

    @classmethod
    def now(cls, offset=0, delta=0):
        return cls(time.time(), offset=offset, delta=delta)

    def __repr__(self):
        return INTERNAL_FORMAT % (self.timestamp, self.offset)

    def __str__(self):
        raise TypeError('You must specify which string format is required')

    def __float__(self):
        return self.timestamp

    def __int__(self):
        return int(self.timestamp)

    def __nonzero__(self):
        return bool(self.timestamp or self.offset)

    def __bool__(self):
        return self.__nonzero__()

    @property
    def normal(self):
        return NORMAL_FORMAT % self.timestamp

    @property
    def internal(self):
        if self.offset or FORCE_INTERNAL:
            return INTERNAL_FORMAT % (self.timestamp, self.offset)
        else:
            return self.normal

    @property
    def short(self):
        if self.offset or FORCE_INTERNAL:
            return SHORT_FORMAT % (self.timestamp, self.offset)
        else:
            return self.normal

    @property
    def isoformat(self):
        """
        Get an isoformat string representation of the 'normal' part of the
        Timestamp with microsecond precision and no trailing timezone, for
        example:

            1970-01-01T00:00:00.000000

        :return: an isoformat string
        """
        t = float(self.normal)
        if six.PY3:
            # On Python 3, round manually using ROUND_HALF_EVEN rounding
            # method, to use the same rounding method than Python 2. Python 3
            # used a different rounding method, but Python 3.4.4 and 3.5.1 use
            # again ROUND_HALF_EVEN as Python 2.
            # See https://bugs.python.org/issue23517
            frac, t = math.modf(t)
            us = round(frac * 1e6)
            if us >= 1000000:
                t += 1
                us -= 1000000
            elif us < 0:
                t -= 1
                us += 1000000
            dt = datetime.datetime.utcfromtimestamp(t)
            dt = dt.replace(microsecond=us)
        else:
            dt = datetime.datetime.utcfromtimestamp(t)

        isoformat = dt.isoformat()
        # python isoformat() doesn't include msecs when zero
        if len(isoformat) < len("1970-01-01T00:00:00.000000"):
            isoformat += ".000000"
        return isoformat

    @classmethod
    def from_isoformat(cls, date_string):
        """
        Parse an isoformat string representation of time to a Timestamp object.

        :param date_string: a string formatted as per an Timestamp.isoformat
            property.
        :return: an instance of  this class.
        """
        start = datetime.datetime.strptime(date_string, "%Y-%m-%dT%H:%M:%S.%f")
        delta = start - EPOCH
        # This calculation is based on Python 2.7's Modules/datetimemodule.c,
        # function delta_to_microseconds(), but written in Python.
        return cls(delta.total_seconds())

    def ceil(self):
        """
        Return the 'normal' part of the timestamp rounded up to the nearest
        integer number of seconds.

        This value should be used whenever the second-precision Last-Modified
        time of a resource is required.

        :return: a float value with second precision.
        """
        return math.ceil(float(self))

    def __eq__(self, other):
        if other is None:
            return False
        if not isinstance(other, Timestamp):
            try:
                other = Timestamp(other, check_bounds=False)
            except ValueError:
                return False
        return self.internal == other.internal

    def __ne__(self, other):
        return not (self == other)

    def __lt__(self, other):
        if other is None:
            return False
        if not isinstance(other, Timestamp):
            other = Timestamp(other, check_bounds=False)
        if other.timestamp < 0:
            return False
        if other.timestamp >= 10000000000:
            return True
        return self.internal < other.internal

    def __hash__(self):
        return hash(self.internal)

    def __invert__(self):
        if self.offset:
            raise ValueError('Cannot invert timestamps with offsets')
        return Timestamp((999999999999999 - self.raw) * PRECISION)


def encode_timestamps(t1, t2=None, t3=None, explicit=False):
    """
    Encode up to three timestamps into a string. Unlike a Timestamp object, the
    encoded string does NOT used fixed width fields and consequently no
    relative chronology of the timestamps can be inferred from lexicographic
    sorting of encoded timestamp strings.

    The format of the encoded string is:
        <t1>[<+/-><t2 - t1>[<+/-><t3 - t2>]]

    i.e. if t1 = t2 = t3 then just the string representation of t1 is returned,
    otherwise the time offsets for t2 and t3 are appended. If explicit is True
    then the offsets for t2 and t3 are always appended even if zero.

    Note: any offset value in t1 will be preserved, but offsets on t2 and t3
    are not preserved. In the anticipated use cases for this method (and the
    inverse decode_timestamps method) the timestamps passed as t2 and t3 are
    not expected to have offsets as they will be timestamps associated with a
    POST request. In the case where the encoding is used in a container objects
    table row, t1 could be the PUT or DELETE time but t2 and t3 represent the
    content type and metadata times (if different from the data file) i.e.
    correspond to POST timestamps. In the case where the encoded form is used
    in a .meta file name, t1 and t2 both correspond to POST timestamps.
    """
    form = '{0}'
    values = [t1.short]
    if t2 is not None:
        t2_t1_delta = t2.raw - t1.raw
        explicit = explicit or (t2_t1_delta != 0)
        values.append(t2_t1_delta)
        if t3 is not None:
            t3_t2_delta = t3.raw - t2.raw
            explicit = explicit or (t3_t2_delta != 0)
            values.append(t3_t2_delta)
        if explicit:
            form += '{1:+x}'
            if t3 is not None:
                form += '{2:+x}'
    return form.format(*values)


def decode_timestamps(encoded, explicit=False):
    """
    Parses a string of the form generated by encode_timestamps and returns
    a tuple of the three component timestamps. If explicit is False, component
    timestamps that are not explicitly encoded will be assumed to have zero
    delta from the previous component and therefore take the value of the
    previous component. If explicit is True, component timestamps that are
    not explicitly encoded will be returned with value None.
    """
    # TODO: some tests, e.g. in test_replicator, put float timestamps values
    # into container db's, hence this defensive check, but in real world
    # this may never happen.
    if not isinstance(encoded, six.string_types):
        ts = Timestamp(encoded)
        return ts, ts, ts

    parts = []
    signs = []
    pos_parts = encoded.split('+')
    for part in pos_parts:
        # parse time components and their signs
        # e.g. x-y+z --> parts = [x, y, z] and signs = [+1, -1, +1]
        neg_parts = part.split('-')
        parts = parts + neg_parts
        signs = signs + [1] + [-1] * (len(neg_parts) - 1)
    t1 = Timestamp(parts[0])
    t2 = t3 = None
    if len(parts) > 1:
        t2 = t1
        delta = signs[1] * int(parts[1], 16)
        # if delta = 0 we want t2 = t3 = t1 in order to
        # preserve any offset in t1 - only construct a distinct
        # timestamp if there is a non-zero delta.
        if delta:
            t2 = Timestamp((t1.raw + delta) * PRECISION)
    elif not explicit:
        t2 = t1
    if len(parts) > 2:
        t3 = t2
        delta = signs[2] * int(parts[2], 16)
        if delta:
            t3 = Timestamp((t2.raw + delta) * PRECISION)
    elif not explicit:
        t3 = t2
    return t1, t2, t3


def normalize_timestamp(timestamp):
    """
    Format a timestamp (string or numeric) into a standardized
    xxxxxxxxxx.xxxxx (10.5) format.

    Note that timestamps using values greater than or equal to November 20th,
    2286 at 17:46 UTC will use 11 digits to represent the number of
    seconds.

    :param timestamp: unix timestamp
    :returns: normalized timestamp as a string
    """
    return Timestamp(timestamp).normal


EPOCH = datetime.datetime(1970, 1, 1)


def last_modified_date_to_timestamp(last_modified_date_str):
    """
    Convert a last modified date (like you'd get from a container listing,
    e.g. 2014-02-28T23:22:36.698390) to a float.
    """
    return Timestamp.from_isoformat(last_modified_date_str)


def normalize_delete_at_timestamp(timestamp, high_precision=False):
    """
    Format a timestamp (string or numeric) into a standardized
    xxxxxxxxxx (10) or xxxxxxxxxx.xxxxx (10.5) format.

    Note that timestamps less than 0000000000 are raised to
    0000000000 and values greater than November 20th, 2286 at
    17:46:39 UTC will be capped at that date and time, resulting in
    no return value exceeding 9999999999.99999 (or 9999999999 if
    using low-precision).

    This cap is because the expirer is already working through a
    sorted list of strings that were all a length of 10. Adding
    another digit would mess up the sort and cause the expirer to
    break from processing early. By 2286, this problem will need to
    be fixed, probably by creating an additional .expiring_objects
    account to work from with 11 (or more) digit container names.

    :param timestamp: unix timestamp
    :returns: normalized timestamp as a string
    """
    fmt = '%016.5f' if high_precision else '%010d'
    return fmt % min(max(0, float(timestamp)), 9999999999.99999)


def mkdirs(path):
    """
    Ensures the path is a directory or makes it if not. Errors if the path
    exists but is a file or on permissions failure.

    :param path: path to create
    """
    if not os.path.isdir(path):
        try:
            os.makedirs(path)
        except OSError as err:
            if err.errno != errno.EEXIST or not os.path.isdir(path):
                raise


def makedirs_count(path, count=0):
    """
    Same as os.makedirs() except that this method returns the number of
    new directories that had to be created.

    Also, this does not raise an error if target directory already exists.
    This behaviour is similar to Python 3.x's os.makedirs() called with
    exist_ok=True. Also similar to swift.common.utils.mkdirs()

    https://hg.python.org/cpython/file/v3.4.2/Lib/os.py#l212
    """
    head, tail = os.path.split(path)
    if not tail:
        head, tail = os.path.split(head)
    if head and tail and not os.path.exists(head):
        count = makedirs_count(head, count)
        if tail == os.path.curdir:
            return
    try:
        os.mkdir(path)
    except OSError as e:
        # EEXIST may also be raised if path exists as a file
        # Do not let that pass.
        if e.errno != errno.EEXIST or not os.path.isdir(path):
            raise
    else:
        count += 1
    return count


def renamer(old, new, fsync=True):
    """
    Attempt to fix / hide race conditions like empty object directories
    being removed by backend processes during uploads, by retrying.

    The containing directory of 'new' and of all newly created directories are
    fsync'd by default. This _will_ come at a performance penalty. In cases
    where these additional fsyncs are not necessary, it is expected that the
    caller of renamer() turn it off explicitly.

    :param old: old path to be renamed
    :param new: new path to be renamed to
    :param fsync: fsync on containing directory of new and also all
                  the newly created directories.
    """
    dirpath = os.path.dirname(new)
    try:
        count = makedirs_count(dirpath)
        os.rename(old, new)
    except OSError:
        count = makedirs_count(dirpath)
        os.rename(old, new)
    if fsync:
        # If count=0, no new directories were created. But we still need to
        # fsync leaf dir after os.rename().
        # If count>0, starting from leaf dir, fsync parent dirs of all
        # directories created by makedirs_count()
        for i in range(0, count + 1):
            fsync_dir(dirpath)
            dirpath = os.path.dirname(dirpath)


def link_fd_to_path(fd, target_path, dirs_created=0, retries=2, fsync=True):
    """
    Creates a link to file descriptor at target_path specified. This method
    does not close the fd for you. Unlike rename, as linkat() cannot
    overwrite target_path if it exists, we unlink and try again.

    Attempts to fix / hide race conditions like empty object directories
    being removed by backend processes during uploads, by retrying.

    :param fd: File descriptor to be linked
    :param target_path: Path in filesystem where fd is to be linked
    :param dirs_created: Number of newly created directories that needs to
                         be fsync'd.
    :param retries: number of retries to make
    :param fsync: fsync on containing directory of target_path and also all
                  the newly created directories.
    """
    dirpath = os.path.dirname(target_path)
    for _junk in range(0, retries):
        try:
            linkat(linkat.AT_FDCWD, "/proc/self/fd/%d" % (fd),
                   linkat.AT_FDCWD, target_path, linkat.AT_SYMLINK_FOLLOW)
            break
        except IOError as err:
            if err.errno == errno.ENOENT:
                dirs_created = makedirs_count(dirpath)
            elif err.errno == errno.EEXIST:
                try:
                    os.unlink(target_path)
                except OSError as e:
                    if e.errno != errno.ENOENT:
                        raise
            else:
                raise

    if fsync:
        for i in range(0, dirs_created + 1):
            fsync_dir(dirpath)
            dirpath = os.path.dirname(dirpath)


def split_path(path, minsegs=1, maxsegs=None, rest_with_last=False):
    """
    Validate and split the given HTTP request path.

    **Examples**::

        ['a'] = split_path('/a')
        ['a', None] = split_path('/a', 1, 2)
        ['a', 'c'] = split_path('/a/c', 1, 2)
        ['a', 'c', 'o/r'] = split_path('/a/c/o/r', 1, 3, True)

    :param path: HTTP Request path to be split
    :param minsegs: Minimum number of segments to be extracted
    :param maxsegs: Maximum number of segments to be extracted
    :param rest_with_last: If True, trailing data will be returned as part
                           of last segment.  If False, and there is
                           trailing data, raises ValueError.
    :returns: list of segments with a length of maxsegs (non-existent
              segments will return as None)
    :raises ValueError: if given an invalid path
    """
    if not maxsegs:
        maxsegs = minsegs
    if minsegs > maxsegs:
        raise ValueError('minsegs > maxsegs: %d > %d' % (minsegs, maxsegs))
    if rest_with_last:
        segs = path.split('/', maxsegs)
        minsegs += 1
        maxsegs += 1
        count = len(segs)
        if (segs[0] or count < minsegs or count > maxsegs or
                '' in segs[1:minsegs]):
            raise ValueError('Invalid path: %s' % quote(path))
    else:
        minsegs += 1
        maxsegs += 1
        segs = path.split('/', maxsegs)
        count = len(segs)
        if (segs[0] or count < minsegs or count > maxsegs + 1 or
                '' in segs[1:minsegs] or
                (count == maxsegs + 1 and segs[maxsegs])):
            raise ValueError('Invalid path: %s' % quote(path))
    segs = segs[1:maxsegs]
    segs.extend([None] * (maxsegs - 1 - len(segs)))
    return segs


def validate_device_partition(device, partition):
    """
    Validate that a device and a partition are valid and won't lead to
    directory traversal when used.

    :param device: device to validate
    :param partition: partition to validate
    :raises ValueError: if given an invalid device or partition
    """
    if not device or '/' in device or device in ['.', '..']:
        raise ValueError('Invalid device: %s' % quote(device or ''))
    if not partition or '/' in partition or partition in ['.', '..']:
        raise ValueError('Invalid partition: %s' % quote(partition or ''))


class RateLimitedIterator(object):
    """
    Wrap an iterator to only yield elements at a rate of N per second.

    :param iterable: iterable to wrap
    :param elements_per_second: the rate at which to yield elements
    :param limit_after: rate limiting kicks in only after yielding
                        this many elements; default is 0 (rate limit
                        immediately)
    """
    def __init__(self, iterable, elements_per_second, limit_after=0,
                 ratelimit_if=lambda _junk: True):
        self.iterator = iter(iterable)
        self.elements_per_second = elements_per_second
        self.limit_after = limit_after
        self.running_time = 0
        self.ratelimit_if = ratelimit_if

    def __iter__(self):
        return self

    def next(self):
        next_value = next(self.iterator)

        if self.ratelimit_if(next_value):
            if self.limit_after > 0:
                self.limit_after -= 1
            else:
                self.running_time = ratelimit_sleep(self.running_time,
                                                    self.elements_per_second)
        return next_value
    __next__ = next


class GreenthreadSafeIterator(object):
    """
    Wrap an iterator to ensure that only one greenthread is inside its next()
    method at a time.

    This is useful if an iterator's next() method may perform network IO, as
    that may trigger a greenthread context switch (aka trampoline), which can
    give another greenthread a chance to call next(). At that point, you get
    an error like "ValueError: generator already executing". By wrapping calls
    to next() with a mutex, we avoid that error.
    """
    def __init__(self, unsafe_iterable):
        self.unsafe_iter = iter(unsafe_iterable)
        self.semaphore = eventlet.semaphore.Semaphore(value=1)

    def __iter__(self):
        return self

    def next(self):
        with self.semaphore:
            return next(self.unsafe_iter)
    __next__ = next


class NullLogger(object):
    """A no-op logger for eventlet wsgi."""

    def write(self, *args):
        # "Logs" the args to nowhere
        pass

    def exception(self, *args):
        pass

    def critical(self, *args):
        pass

    def error(self, *args):
        pass

    def warning(self, *args):
        pass

    def info(self, *args):
        pass

    def debug(self, *args):
        pass

    def log(self, *args):
        pass


class LoggerFileObject(object):

    # Note: this is greenthread-local storage
    _cls_thread_local = threading.local()

    def __init__(self, logger, log_type='STDOUT'):
        self.logger = logger
        self.log_type = log_type

    def write(self, value):
        # We can get into a nasty situation when logs are going to syslog
        # and syslog dies.
        #
        # It's something like this:
        #
        # (A) someone logs something
        #
        # (B) there's an exception in sending to /dev/log since syslog is
        #     not working
        #
        # (C) logging takes that exception and writes it to stderr (see
        #     logging.Handler.handleError)
        #
        # (D) stderr was replaced with a LoggerFileObject at process start,
        #     so the LoggerFileObject takes the provided string and tells
        #     its logger to log it (to syslog, naturally).
        #
        # Then, steps B through D repeat until we run out of stack.
        if getattr(self._cls_thread_local, 'already_called_write', False):
            return

        self._cls_thread_local.already_called_write = True
        try:
            value = value.strip()
            if value:
                if 'Connection reset by peer' in value:
                    self.logger.error(
                        _('%s: Connection reset by peer'), self.log_type)
                else:
                    self.logger.error(_('%(type)s: %(value)s'),
                                      {'type': self.log_type, 'value': value})
        finally:
            self._cls_thread_local.already_called_write = False

    def writelines(self, values):
        if getattr(self._cls_thread_local, 'already_called_writelines', False):
            return

        self._cls_thread_local.already_called_writelines = True
        try:
            self.logger.error(_('%(type)s: %(value)s'),
                              {'type': self.log_type,
                               'value': '#012'.join(values)})
        finally:
            self._cls_thread_local.already_called_writelines = False

    def close(self):
        pass

    def flush(self):
        pass

    def __iter__(self):
        return self

    def next(self):
        raise IOError(errno.EBADF, 'Bad file descriptor')
    __next__ = next

    def read(self, size=-1):
        raise IOError(errno.EBADF, 'Bad file descriptor')

    def readline(self, size=-1):
        raise IOError(errno.EBADF, 'Bad file descriptor')

    def tell(self):
        return 0

    def xreadlines(self):
        return self


class StatsdClient(object):
    def __init__(self, host, port, base_prefix='', tail_prefix='',
                 default_sample_rate=1, sample_rate_factor=1, logger=None):
        self._host = host
        self._port = port
        self._base_prefix = base_prefix
        self._set_prefix(tail_prefix)
        self._default_sample_rate = default_sample_rate
        self._sample_rate_factor = sample_rate_factor
        self.random = random
        self.logger = logger

        # Determine if host is IPv4 or IPv6
        addr_info = None
        try:
            addr_info = socket.getaddrinfo(host, port, socket.AF_INET)
            self._sock_family = socket.AF_INET
        except socket.gaierror:
            try:
                addr_info = socket.getaddrinfo(host, port, socket.AF_INET6)
                self._sock_family = socket.AF_INET6
            except socket.gaierror:
                # Don't keep the server from starting from what could be a
                # transient DNS failure.  Any hostname will get re-resolved as
                # necessary in the .sendto() calls.
                # However, we don't know if we're IPv4 or IPv6 in this case, so
                # we assume legacy IPv4.
                self._sock_family = socket.AF_INET

        # NOTE: we use the original host value, not the DNS-resolved one
        # because if host is a hostname, we don't want to cache the DNS
        # resolution for the entire lifetime of this process.  Let standard
        # name resolution caching take effect.  This should help operators use
        # DNS trickery if they want.
        if addr_info is not None:
            # addr_info is a list of 5-tuples with the following structure:
            #     (family, socktype, proto, canonname, sockaddr)
            # where sockaddr is the only thing of interest to us, and we only
            # use the first result.  We want to use the originally supplied
            # host (see note above) and the remainder of the variable-length
            # sockaddr: IPv4 has (address, port) while IPv6 has (address,
            # port, flow info, scope id).
            sockaddr = addr_info[0][-1]
            self._target = (host,) + (sockaddr[1:])
        else:
            self._target = (host, port)

    def _set_prefix(self, tail_prefix):
        """
        Modifies the prefix that is added to metric names. The resulting prefix
        is the concatenation of the component parts `base_prefix` and
        `tail_prefix`. Only truthy components are included. Each included
        component is followed by a period, e.g.::

            <base_prefix>.<tail_prefix>.
            <tail_prefix>.
            <base_prefix>.
            <the empty string>

        Note: this method is expected to be called from the constructor only,
        but exists to provide backwards compatible functionality for the
        deprecated set_prefix() method.

        :param tail_prefix: The new value of tail_prefix
        """
        if tail_prefix and self._base_prefix:
            self._prefix = '.'.join([self._base_prefix, tail_prefix, ''])
        elif tail_prefix:
            self._prefix = tail_prefix + '.'
        elif self._base_prefix:
            self._prefix = self._base_prefix + '.'
        else:
            self._prefix = ''

    def set_prefix(self, tail_prefix):
        """
        This method is deprecated; use the ``tail_prefix`` argument of the
        constructor when instantiating the class instead.
        """
        warnings.warn(
            'set_prefix() is deprecated; use the ``tail_prefix`` argument of '
            'the constructor when instantiating the class instead.',
            DeprecationWarning
        )
        self._set_prefix(tail_prefix)

    def _send(self, m_name, m_value, m_type, sample_rate):
        if sample_rate is None:
            sample_rate = self._default_sample_rate
        sample_rate = sample_rate * self._sample_rate_factor
        parts = ['%s%s:%s' % (self._prefix, m_name, m_value), m_type]
        if sample_rate < 1:
            if self.random() < sample_rate:
                parts.append('@%s' % (sample_rate,))
            else:
                return
        if six.PY3:
            parts = [part.encode('utf-8') for part in parts]
        # Ideally, we'd cache a sending socket in self, but that
        # results in a socket getting shared by multiple green threads.
        with closing(self._open_socket()) as sock:
            try:
                return sock.sendto(b'|'.join(parts), self._target)
            except IOError as err:
                if self.logger:
                    self.logger.warning(
                        _('Error sending UDP message to %(target)r: %(err)s'),
                        {'target': self._target, 'err': err})

    def _open_socket(self):
        return socket.socket(self._sock_family, socket.SOCK_DGRAM)

    def update_stats(self, m_name, m_value, sample_rate=None):
        return self._send(m_name, m_value, 'c', sample_rate)

    def increment(self, metric, sample_rate=None):
        return self.update_stats(metric, 1, sample_rate)

    def decrement(self, metric, sample_rate=None):
        return self.update_stats(metric, -1, sample_rate)

    def timing(self, metric, timing_ms, sample_rate=None):
        return self._send(metric, timing_ms, 'ms', sample_rate)

    def timing_since(self, metric, orig_time, sample_rate=None):
        return self.timing(metric, (time.time() - orig_time) * 1000,
                           sample_rate)

    def transfer_rate(self, metric, elapsed_time, byte_xfer, sample_rate=None):
        if byte_xfer:
            return self.timing(metric,
                               elapsed_time * 1000 / byte_xfer * 1000,
                               sample_rate)


def timing_stats(**dec_kwargs):
    """
    Returns a decorator that logs timing events or errors for public methods in
    swift's wsgi server controllers, based on response code.
    """
    def decorating_func(func):
        method = func.__name__

        @functools.wraps(func)
        def _timing_stats(ctrl, *args, **kwargs):
            start_time = time.time()
            resp = func(ctrl, *args, **kwargs)
            # .timing is for successful responses *or* error codes that are
            # not Swift's fault. For example, 500 is definitely the server's
            # fault, but 412 is an error code (4xx are all errors) that is
            # due to a header the client sent.
            #
            # .errors.timing is for failures that *are* Swift's fault.
            # Examples include 507 for an unmounted drive or 500 for an
            # unhandled exception.
            if not is_server_error(resp.status_int):
                ctrl.logger.timing_since(method + '.timing',
                                         start_time, **dec_kwargs)
            else:
                ctrl.logger.timing_since(method + '.errors.timing',
                                         start_time, **dec_kwargs)
            return resp

        return _timing_stats
    return decorating_func


class SwiftLoggerAdapter(logging.LoggerAdapter):
    """
    A logging.LoggerAdapter subclass that also passes through StatsD method
    calls.

    Like logging.LoggerAdapter, you have to subclass this and override the
    process() method to accomplish anything useful.
    """
    def get_metric_name(self, metric):
        # subclasses may override this method to annotate the metric name
        return metric

    def update_stats(self, metric, *a, **kw):
        return self.logger.update_stats(self.get_metric_name(metric), *a, **kw)

    def increment(self, metric, *a, **kw):
        return self.logger.increment(self.get_metric_name(metric), *a, **kw)

    def decrement(self, metric, *a, **kw):
        return self.logger.decrement(self.get_metric_name(metric), *a, **kw)

    def timing(self, metric, *a, **kw):
        return self.logger.timing(self.get_metric_name(metric), *a, **kw)

    def timing_since(self, metric, *a, **kw):
        return self.logger.timing_since(self.get_metric_name(metric), *a, **kw)

    def transfer_rate(self, metric, *a, **kw):
        return self.logger.transfer_rate(
            self.get_metric_name(metric), *a, **kw)

    @property
    def thread_locals(self):
        return self.logger.thread_locals

    @thread_locals.setter
    def thread_locals(self, thread_locals):
        self.logger.thread_locals = thread_locals

    def exception(self, msg, *a, **kw):
        # We up-call to exception() where stdlib uses error() so we can get
        # some of the traceback suppression from LogAdapter, below
        self.logger.exception(msg, *a, **kw)


class PrefixLoggerAdapter(SwiftLoggerAdapter):
    """
    Adds an optional prefix to all its log messages. When the prefix has not
    been set, messages are unchanged.
    """
    def set_prefix(self, prefix):
        self.extra['prefix'] = prefix

    def exception(self, msg, *a, **kw):
        if 'prefix' in self.extra:
            msg = self.extra['prefix'] + msg
        super(PrefixLoggerAdapter, self).exception(msg, *a, **kw)

    def process(self, msg, kwargs):
        msg, kwargs = super(PrefixLoggerAdapter, self).process(msg, kwargs)
        if 'prefix' in self.extra:
            msg = self.extra['prefix'] + msg
        return (msg, kwargs)


class MetricsPrefixLoggerAdapter(SwiftLoggerAdapter):
    """
    Adds a prefix to all Statsd metrics' names.
    """
    def __init__(self, logger, extra, metric_prefix):
        """
        :param logger: an instance of logging.Logger
        :param extra: a dict-like object
        :param metric_prefix: A prefix that will be added to the start of each
            metric name such that the metric name is transformed to:
            ``<metric_prefix>.<metric name>``. Note that the logger's
            StatsdClient also adds its configured prefix to metric names.
        """
        super(MetricsPrefixLoggerAdapter, self).__init__(logger, extra)
        self.metric_prefix = metric_prefix

    def get_metric_name(self, metric):
        return '%s.%s' % (self.metric_prefix, metric)


# double inheritance to support property with setter
class LogAdapter(logging.LoggerAdapter, object):
    """
    A Logger like object which performs some reformatting on calls to
    :meth:`exception`.  Can be used to store a threadlocal transaction id and
    client ip.
    """

    _cls_thread_local = threading.local()

    def __init__(self, logger, server):
        logging.LoggerAdapter.__init__(self, logger, {})
        self.server = server
        self.warn = self.warning

    # There are a few properties needed for py35; see
    # - https://bugs.python.org/issue31457
    # - https://github.com/python/cpython/commit/1bbd482
    # - https://github.com/python/cpython/commit/0b6a118
    # - https://github.com/python/cpython/commit/ce9e625
    def _log(self, level, msg, args, exc_info=None, extra=None,
             stack_info=False):
        """
        Low-level log implementation, proxied to allow nested logger adapters.
        """
        return self.logger._log(
            level,
            msg,
            args,
            exc_info=exc_info,
            extra=extra,
            stack_info=stack_info,
        )

    @property
    def manager(self):
        return self.logger.manager

    @manager.setter
    def manager(self, value):
        self.logger.manager = value

    @property
    def name(self):
        return self.logger.name

    @property
    def txn_id(self):
        if hasattr(self._cls_thread_local, 'txn_id'):
            return self._cls_thread_local.txn_id

    @txn_id.setter
    def txn_id(self, value):
        self._cls_thread_local.txn_id = value

    @property
    def client_ip(self):
        if hasattr(self._cls_thread_local, 'client_ip'):
            return self._cls_thread_local.client_ip

    @client_ip.setter
    def client_ip(self, value):
        self._cls_thread_local.client_ip = value

    @property
    def thread_locals(self):
        return (self.txn_id, self.client_ip)

    @thread_locals.setter
    def thread_locals(self, value):
        self.txn_id, self.client_ip = value

    def getEffectiveLevel(self):
        return self.logger.getEffectiveLevel()

    def process(self, msg, kwargs):
        """
        Add extra info to message
        """
        kwargs['extra'] = {'server': self.server, 'txn_id': self.txn_id,
                           'client_ip': self.client_ip}
        return msg, kwargs

    def notice(self, msg, *args, **kwargs):
        """
        Convenience function for syslog priority LOG_NOTICE. The python
        logging lvl is set to 25, just above info.  SysLogHandler is
        monkey patched to map this log lvl to the LOG_NOTICE syslog
        priority.
        """
        self.log(NOTICE, msg, *args, **kwargs)

    def _exception(self, msg, *args, **kwargs):
        logging.LoggerAdapter.exception(self, msg, *args, **kwargs)

    def exception(self, msg, *args, **kwargs):
        _junk, exc, _junk = sys.exc_info()
        call = self.error
        emsg = ''
        if isinstance(exc, (OSError, socket.error)):
            if exc.errno in (errno.EIO, errno.ENOSPC):
                emsg = str(exc)
            elif exc.errno == errno.ECONNREFUSED:
                emsg = _('Connection refused')
            elif exc.errno == errno.ECONNRESET:
                emsg = _('Connection reset')
            elif exc.errno == errno.EHOSTUNREACH:
                emsg = _('Host unreachable')
            elif exc.errno == errno.ENETUNREACH:
                emsg = _('Network unreachable')
            elif exc.errno == errno.ETIMEDOUT:
                emsg = _('Connection timeout')
            elif exc.errno == errno.EPIPE:
                emsg = _('Broken pipe')
            else:
                call = self._exception
        elif isinstance(exc, (http_client.BadStatusLine,
                              green_http_client.BadStatusLine)):
            # Use error(); not really exceptional
            emsg = '%s: %s' % (exc.__class__.__name__, exc.line)
        elif isinstance(exc, eventlet.Timeout):
            emsg = exc.__class__.__name__
            if hasattr(exc, 'seconds'):
                emsg += ' (%ss)' % exc.seconds
            if isinstance(exc, swift.common.exceptions.MessageTimeout):
                if exc.msg:
                    emsg += ' %s' % exc.msg
        else:
            call = self._exception
        call('%s: %s' % (msg, emsg), *args, **kwargs)

    def set_statsd_prefix(self, prefix):
        """
        This method is deprecated. Callers should use the
        ``statsd_tail_prefix`` argument of ``get_logger`` when instantiating a
        logger.

        The StatsD client prefix defaults to the "name" of the logger.  This
        method may override that default with a specific value.  Currently used
        in the proxy-server to differentiate the Account, Container, and Object
        controllers.
        """
        if self.logger.statsd_client:
            self.logger.statsd_client.set_prefix(prefix)

    def statsd_delegate(statsd_func_name):
        """
        Factory to create methods which delegate to methods on
        self.logger.statsd_client (an instance of StatsdClient).  The
        created methods conditionally delegate to a method whose name is given
        in 'statsd_func_name'.  The created delegate methods are a no-op when
        StatsD logging is not configured.

        :param statsd_func_name: the name of a method on StatsdClient.
        """

        func = getattr(StatsdClient, statsd_func_name)

        @functools.wraps(func)
        def wrapped(self, *a, **kw):
            if getattr(self.logger, 'statsd_client'):
                return func(self.logger.statsd_client, *a, **kw)
        return wrapped

    update_stats = statsd_delegate('update_stats')
    increment = statsd_delegate('increment')
    decrement = statsd_delegate('decrement')
    timing = statsd_delegate('timing')
    timing_since = statsd_delegate('timing_since')
    transfer_rate = statsd_delegate('transfer_rate')


class SwiftLogFormatter(logging.Formatter):
    """
    Custom logging.Formatter will append txn_id to a log message if the
    record has one and the message does not. Optionally it can shorten
    overly long log lines.
    """

    def __init__(self, fmt=None, datefmt=None, max_line_length=0):
        logging.Formatter.__init__(self, fmt=fmt, datefmt=datefmt)
        self.max_line_length = max_line_length

    def format(self, record):
        if not hasattr(record, 'server'):
            # Catch log messages that were not initiated by swift
            # (for example, the keystone auth middleware)
            record.server = record.name

        # Included from Python's logging.Formatter and then altered slightly to
        # replace \n with #012
        record.message = record.getMessage()
        if self._fmt.find('%(asctime)') >= 0:
            record.asctime = self.formatTime(record, self.datefmt)
        msg = (self._fmt % record.__dict__).replace('\n', '#012')
        if record.exc_info:
            # Cache the traceback text to avoid converting it multiple times
            # (it's constant anyway)
            if not record.exc_text:
                record.exc_text = self.formatException(
                    record.exc_info).replace('\n', '#012')
        if record.exc_text:
            if not msg.endswith('#012'):
                msg = msg + '#012'
            msg = msg + record.exc_text

        if (hasattr(record, 'txn_id') and record.txn_id and
                record.txn_id not in msg):
            msg = "%s (txn: %s)" % (msg, record.txn_id)
        if (hasattr(record, 'client_ip') and record.client_ip and
                record.levelno != logging.INFO and
                record.client_ip not in msg):
            msg = "%s (client_ip: %s)" % (msg, record.client_ip)
        if self.max_line_length > 0 and len(msg) > self.max_line_length:
            if self.max_line_length < 7:
                msg = msg[:self.max_line_length]
            else:
                approxhalf = (self.max_line_length - 5) // 2
                msg = msg[:approxhalf] + " ... " + msg[-approxhalf:]
        return msg


class LogLevelFilter(object):
    """
    Drop messages for the logger based on level.

    This is useful when dependencies log too much information.

    :param level: All messages at or below this level are dropped
                  (DEBUG < INFO < WARN < ERROR < CRITICAL|FATAL)
                  Default: DEBUG
    """
    def __init__(self, level=logging.DEBUG):
        self.level = level

    def filter(self, record):
        if record.levelno <= self.level:
            return 0
        return 1


def get_logger(conf, name=None, log_to_console=False, log_route=None,
               fmt="%(server)s: %(message)s", statsd_tail_prefix=None):
    """
    Get the current system logger using config settings.

    **Log config and defaults**::

        log_facility = LOG_LOCAL0
        log_level = INFO
        log_name = swift
        log_max_line_length = 0
        log_udp_host = (disabled)
        log_udp_port = logging.handlers.SYSLOG_UDP_PORT
        log_address = /dev/log
        log_statsd_host = (disabled)
        log_statsd_port = 8125
        log_statsd_default_sample_rate = 1.0
        log_statsd_sample_rate_factor = 1.0
        log_statsd_metric_prefix = (empty-string)

    :param conf: Configuration dict to read settings from
    :param name: This value is used to populate the ``server`` field in the log
                 format, as the prefix for statsd messages, and as the default
                 value for ``log_route``; defaults to the ``log_name`` value in
                 ``conf``, if it exists, or to 'swift'.
    :param log_to_console: Add handler which writes to console on stderr
    :param log_route: Route for the logging, not emitted to the log, just used
                      to separate logging configurations; defaults to the value
                      of ``name`` or whatever ``name`` defaults to. This value
                      is used as the name attribute of the
                      ``logging.LogAdapter`` that is returned.
    :param fmt: Override log format
    :param statsd_tail_prefix: tail prefix to pass to statsd client; if None
        then the tail prefix defaults to the value of ``name``.
    :return: an instance of ``LogAdapter``
    """
    # note: log_name is typically specified in conf (i.e. defined by
    # operators), whereas log_route is typically hard-coded in callers of
    # get_logger (i.e. defined by developers)
    if not conf:
        conf = {}
    if name is None:
        name = conf.get('log_name', 'swift')
    if not log_route:
        log_route = name
    logger = logging.getLogger(log_route)
    logger.propagate = False
    # all new handlers will get the same formatter
    formatter = SwiftLogFormatter(
        fmt=fmt, max_line_length=int(conf.get('log_max_line_length', 0)))

    # get_logger will only ever add one SysLog Handler to a logger
    if not hasattr(get_logger, 'handler4logger'):
        get_logger.handler4logger = {}
    if logger in get_logger.handler4logger:
        logger.removeHandler(get_logger.handler4logger[logger])

    # facility for this logger will be set by last call wins
    facility = getattr(SysLogHandler, conf.get('log_facility', 'LOG_LOCAL0'),
                       SysLogHandler.LOG_LOCAL0)
    udp_host = conf.get('log_udp_host')
    if udp_host:
        udp_port = int(conf.get('log_udp_port',
                                logging.handlers.SYSLOG_UDP_PORT))
        handler = ThreadSafeSysLogHandler(address=(udp_host, udp_port),
                                          facility=facility)
    else:
        log_address = conf.get('log_address', '/dev/log')
        handler = None
        try:
            mode = os.stat(log_address).st_mode
            if stat.S_ISSOCK(mode):
                handler = ThreadSafeSysLogHandler(address=log_address,
                                                  facility=facility)
        except (OSError, socket.error) as e:
            # If either /dev/log isn't a UNIX socket or it does not exist at
            # all then py2 would raise an error
            if e.errno not in [errno.ENOTSOCK, errno.ENOENT]:
                raise
        if handler is None:
            # fallback to default UDP
            handler = ThreadSafeSysLogHandler(facility=facility)
    handler.setFormatter(formatter)
    logger.addHandler(handler)
    get_logger.handler4logger[logger] = handler

    # setup console logging
    if log_to_console or hasattr(get_logger, 'console_handler4logger'):
        # remove pre-existing console handler for this logger
        if not hasattr(get_logger, 'console_handler4logger'):
            get_logger.console_handler4logger = {}
        if logger in get_logger.console_handler4logger:
            logger.removeHandler(get_logger.console_handler4logger[logger])

        console_handler = logging.StreamHandler(sys.__stderr__)
        console_handler.setFormatter(formatter)
        logger.addHandler(console_handler)
        get_logger.console_handler4logger[logger] = console_handler

    # set the level for the logger
    logger.setLevel(
        getattr(logging, conf.get('log_level', 'INFO').upper(), logging.INFO))

    # Setup logger with a StatsD client if so configured
    statsd_host = conf.get('log_statsd_host')
    if statsd_host:
        statsd_port = int(conf.get('log_statsd_port', 8125))
        base_prefix = conf.get('log_statsd_metric_prefix', '')
        default_sample_rate = float(conf.get(
            'log_statsd_default_sample_rate', 1))
        sample_rate_factor = float(conf.get(
            'log_statsd_sample_rate_factor', 1))
        if statsd_tail_prefix is None:
            statsd_tail_prefix = name
        statsd_client = StatsdClient(statsd_host, statsd_port, base_prefix,
                                     statsd_tail_prefix, default_sample_rate,
                                     sample_rate_factor, logger=logger)
        logger.statsd_client = statsd_client
    else:
        logger.statsd_client = None

    adapted_logger = LogAdapter(logger, name)
    other_handlers = conf.get('log_custom_handlers', None)
    if other_handlers:
        log_custom_handlers = [s.strip() for s in other_handlers.split(',')
                               if s.strip()]
        for hook in log_custom_handlers:
            try:
                mod, fnc = hook.rsplit('.', 1)
                logger_hook = getattr(__import__(mod, fromlist=[fnc]), fnc)
                logger_hook(conf, name, log_to_console, log_route, fmt,
                            logger, adapted_logger)
            except (AttributeError, ImportError):
                print('Error calling custom handler [%s]' % hook,
                      file=sys.stderr)
            except ValueError:
                print('Invalid custom handler format [%s]' % hook,
                      file=sys.stderr)

    return adapted_logger


def get_hub():
    """
    Checks whether poll is available and falls back
    on select if it isn't.

    Note about epoll:

    Review: https://review.opendev.org/#/c/18806/

    There was a problem where once out of every 30 quadrillion
    connections, a coroutine wouldn't wake up when the client
    closed its end. Epoll was not reporting the event or it was
    getting swallowed somewhere. Then when that file descriptor
    was re-used, eventlet would freak right out because it still
    thought it was waiting for activity from it in some other coro.

    Another note about epoll: it's hard to use when forking. epoll works
    like so:

       * create an epoll instance: efd = epoll_create(...)

       * register file descriptors of interest with epoll_ctl(efd,
             EPOLL_CTL_ADD, fd, ...)

       * wait for events with epoll_wait(efd, ...)

    If you fork, you and all your child processes end up using the same
    epoll instance, and everyone becomes confused. It is possible to use
    epoll and fork and still have a correct program as long as you do the
    right things, but eventlet doesn't do those things. Really, it can't
    even try to do those things since it doesn't get notified of forks.

    In contrast, both poll() and select() specify the set of interesting
    file descriptors with each call, so there's no problem with forking.

    As eventlet monkey patching is now done before call get_hub() in wsgi.py
    if we use 'import select' we get the eventlet version, but since version
    0.20.0 eventlet removed select.poll() function in patched select (see:
    http://eventlet.net/doc/changelog.html and
    https://github.com/eventlet/eventlet/commit/614a20462).

    We use eventlet.patcher.original function to get python select module
    to test if poll() is available on platform.
    """
    try:
        select = eventlet.patcher.original('select')
        if hasattr(select, "poll"):
            return "poll"
        return "selects"
    except ImportError:
        return None


def drop_privileges(user):
    """
    Sets the userid/groupid of the current process, get session leader, etc.

    :param user: User name to change privileges to
    """
    if os.geteuid() == 0:
        groups = [g.gr_gid for g in grp.getgrall() if user in g.gr_mem]
        os.setgroups(groups)
    user = pwd.getpwnam(user)
    os.setgid(user[3])
    os.setuid(user[2])
    os.environ['HOME'] = user[5]


def clean_up_daemon_hygiene():
    try:
        os.setsid()
    except OSError:
        pass
    os.chdir('/')   # in case you need to rmdir on where you started the daemon
    os.umask(0o22)  # ensure files are created with the correct privileges


def capture_stdio(logger, **kwargs):
    """
    Log unhandled exceptions, close stdio, capture stdout and stderr.

    param logger: Logger object to use
    """
    # log uncaught exceptions
    sys.excepthook = lambda * exc_info: \
        logger.critical(_('UNCAUGHT EXCEPTION'), exc_info=exc_info)

    # collect stdio file desc not in use for logging
    stdio_files = [sys.stdin, sys.stdout, sys.stderr]
    console_fds = [h.stream.fileno() for _junk, h in getattr(
        get_logger, 'console_handler4logger', {}).items()]
    stdio_files = [f for f in stdio_files if f.fileno() not in console_fds]

    with open(os.devnull, 'r+b') as nullfile:
        # close stdio (excludes fds open for logging)
        for f in stdio_files:
            # some platforms throw an error when attempting an stdin flush
            try:
                f.flush()
            except IOError:
                pass

            try:
                os.dup2(nullfile.fileno(), f.fileno())
            except OSError:
                pass

    # redirect stdio
    if kwargs.pop('capture_stdout', True):
        sys.stdout = LoggerFileObject(logger)
    if kwargs.pop('capture_stderr', True):
        sys.stderr = LoggerFileObject(logger, 'STDERR')


def parse_options(parser=None, once=False, test_config=False, test_args=None):
    """Parse standard swift server/daemon options with optparse.OptionParser.

    :param parser: OptionParser to use. If not sent one will be created.
    :param once: Boolean indicating the "once" option is available
    :param test_config: Boolean indicating the "test-config" option is
                        available
    :param test_args: Override sys.argv; used in testing

    :returns: Tuple of (config, options); config is an absolute path to the
              config file, options is the parser options as a dictionary.

    :raises SystemExit: First arg (CONFIG) is required, file must exist
    """
    if not parser:
        parser = OptionParser(usage="%prog CONFIG [options]")
    parser.add_option("-v", "--verbose", default=False, action="store_true",
                      help="log to console")
    if once:
        parser.add_option("-o", "--once", default=False, action="store_true",
                          help="only run one pass of daemon")
    if test_config:
        parser.add_option("-t", "--test-config",
                          default=False, action="store_true",
                          help="exit after loading and validating config; "
                               "do not run the daemon")

    # if test_args is None, optparse will use sys.argv[:1]
    options, args = parser.parse_args(args=test_args)

    if not args:
        parser.print_usage()
        print(_("Error: missing config path argument"))
        sys.exit(1)
    config = os.path.abspath(args.pop(0))
    if not os.path.exists(config):
        parser.print_usage()
        print(_("Error: unable to locate %s") % config)
        sys.exit(1)

    extra_args = []
    # if any named options appear in remaining args, set the option to True
    for arg in args:
        if arg in options.__dict__:
            setattr(options, arg, True)
        else:
            extra_args.append(arg)

    options = vars(options)
    if extra_args:
        options['extra_args'] = extra_args
    return config, options


def is_valid_ip(ip):
    """
    Return True if the provided ip is a valid IP-address
    """
    return is_valid_ipv4(ip) or is_valid_ipv6(ip)


def is_valid_ipv4(ip):
    """
    Return True if the provided ip is a valid IPv4-address
    """
    try:
        socket.inet_pton(socket.AF_INET, ip)
    except socket.error:  # not a valid IPv4 address
        return False
    return True


def is_valid_ipv6(ip):
    """
    Returns True if the provided ip is a valid IPv6-address
    """
    try:
        socket.inet_pton(socket.AF_INET6, ip)
    except socket.error:  # not a valid IPv6 address
        return False
    return True


def expand_ipv6(address):
    """
    Expand ipv6 address.
    :param address: a string indicating valid ipv6 address
    :returns: a string indicating fully expanded ipv6 address

    """
    packed_ip = socket.inet_pton(socket.AF_INET6, address)
    return socket.inet_ntop(socket.AF_INET6, packed_ip)


def whataremyips(bind_ip=None):
    """
    Get "our" IP addresses ("us" being the set of services configured by
    one `*.conf` file). If our REST listens on a specific address, return it.
    Otherwise, if listen on '0.0.0.0' or '::' return all addresses, including
    the loopback.

    :param str bind_ip: Optional bind_ip from a config file; may be IP address
                        or hostname.
    :returns: list of Strings of ip addresses
    """
    if bind_ip:
        # See if bind_ip is '0.0.0.0'/'::'
        try:
            _, _, _, _, sockaddr = socket.getaddrinfo(
                bind_ip, None, 0, socket.SOCK_STREAM, 0,
                socket.AI_NUMERICHOST)[0]
            if sockaddr[0] not in ('0.0.0.0', '::'):
                return [bind_ip]
        except socket.gaierror:
            pass

    addresses = []
    for interface in netifaces.interfaces():
        try:
            iface_data = netifaces.ifaddresses(interface)
            for family in iface_data:
                if family not in (netifaces.AF_INET, netifaces.AF_INET6):
                    continue
                for address in iface_data[family]:
                    addr = address['addr']

                    # If we have an ipv6 address remove the
                    # %ether_interface at the end
                    if family == netifaces.AF_INET6:
                        addr = expand_ipv6(addr.split('%')[0])
                    addresses.append(addr)
        except ValueError:
            pass
    return addresses


def parse_socket_string(socket_string, default_port):
    """
    Given a string representing a socket, returns a tuple of (host, port).
    Valid strings are DNS names, IPv4 addresses, or IPv6 addresses, with an
    optional port. If an IPv6 address is specified it **must** be enclosed in
    [], like *[::1]* or *[::1]:11211*. This follows the accepted prescription
    for `IPv6 host literals`_.

    Examples::

        server.org
        server.org:1337
        127.0.0.1:1337
        [::1]:1337
        [::1]

    .. _IPv6 host literals: https://tools.ietf.org/html/rfc3986#section-3.2.2
    """
    port = default_port
    # IPv6 addresses must be between '[]'
    if socket_string.startswith('['):
        match = IPV6_RE.match(socket_string)
        if not match:
            raise ValueError("Invalid IPv6 address: %s" % socket_string)
        host = match.group('address')
        port = match.group('port') or port
    else:
        if ':' in socket_string:
            tokens = socket_string.split(':')
            if len(tokens) > 2:
                raise ValueError("IPv6 addresses must be between '[]'")
            host, port = tokens
        else:
            host = socket_string
    return (host, port)


def storage_directory(datadir, partition, name_hash):
    """
    Get the storage directory

    :param datadir: Base data directory
    :param partition: Partition
    :param name_hash: Account, container or object name hash
    :returns: Storage directory
    """
    return os.path.join(datadir, str(partition), name_hash[-3:], name_hash)


def hash_path(account, container=None, object=None, raw_digest=False):
    """
    Get the canonical hash for an account/container/object

    :param account: Account
    :param container: Container
    :param object: Object
    :param raw_digest: If True, return the raw version rather than a hex digest
    :returns: hash string
    """
    if object and not container:
        raise ValueError('container is required if object is provided')
    paths = [account if isinstance(account, six.binary_type)
             else account.encode('utf8')]
    if container:
        paths.append(container if isinstance(container, six.binary_type)
                     else container.encode('utf8'))
    if object:
        paths.append(object if isinstance(object, six.binary_type)
                     else object.encode('utf8'))
    if raw_digest:
        return md5(HASH_PATH_PREFIX + b'/' + b'/'.join(paths)
                   + HASH_PATH_SUFFIX, usedforsecurity=False).digest()
    else:
        return md5(HASH_PATH_PREFIX + b'/' + b'/'.join(paths)
                   + HASH_PATH_SUFFIX, usedforsecurity=False).hexdigest()


def get_zero_indexed_base_string(base, index):
    """
    This allows the caller to make a list of things with indexes, where the
    first item (zero indexed) is just the bare base string, and subsequent
    indexes are appended '-1', '-2', etc.

    e.g.::

      'lock', None => 'lock'
      'lock', 0    => 'lock'
      'lock', 1    => 'lock-1'
      'object', 2  => 'object-2'

    :param base: a string, the base string; when ``index`` is 0 (or None) this
                 is the identity function.
    :param index: a digit, typically an integer (or None); for values other
                  than 0 or None this digit is appended to the base string
                  separated by a hyphen.
    """
    if index == 0 or index is None:
        return_string = base
    else:
        return_string = base + "-%d" % int(index)
    return return_string


def _get_any_lock(fds):
    for fd in fds:
        try:
            fcntl.flock(fd, fcntl.LOCK_EX | fcntl.LOCK_NB)
            return fd
        except IOError as err:
            if err.errno != errno.EAGAIN:
                raise
    return False


@contextmanager
def lock_path(directory, timeout=None, timeout_class=None,
              limit=1, name=None):
    """
    Context manager that acquires a lock on a directory.  This will block until
    the lock can be acquired, or the timeout time has expired (whichever occurs
    first).

    For locking exclusively, file or directory has to be opened in Write mode.
    Python doesn't allow directories to be opened in Write Mode. So we
    workaround by locking a hidden file in the directory.

    :param directory: directory to be locked
    :param timeout: timeout (in seconds). If None, defaults to
        DEFAULT_LOCK_TIMEOUT
    :param timeout_class: The class of the exception to raise if the
        lock cannot be granted within the timeout. Will be
        constructed as timeout_class(timeout, lockpath). Default:
        LockTimeout
    :param limit: The maximum number of locks that may be held concurrently on
        the same directory at the time this method is called. Note that this
        limit is only applied during the current call to this method and does
        not prevent subsequent calls giving a larger limit. Defaults to 1.
    :param name: A string to distinguishes different type of locks in a
        directory
    :raises TypeError: if limit is not an int.
    :raises ValueError: if limit is less than 1.
    """
    if timeout is None:
        timeout = DEFAULT_LOCK_TIMEOUT
    if timeout_class is None:
        timeout_class = swift.common.exceptions.LockTimeout
    if limit < 1:
        raise ValueError('limit must be greater than or equal to 1')
    mkdirs(directory)
    lockpath = '%s/.lock' % directory
    if name:
        lockpath += '-%s' % str(name)
    fd_paths = {
        os.open(p, os.O_WRONLY | os.O_CREAT): p
        for i in range(limit)
        for p in [get_zero_indexed_base_string(lockpath, i)]}
    sleep_time = 0.01
    slower_sleep_time = max(timeout * 0.01, sleep_time)
    slowdown_at = timeout * 0.01
    time_slept = 0
    try:
        with timeout_class(timeout, lockpath):
            while True:
                locked_fd = _get_any_lock(fd_paths)
                if locked_fd:
                    break
                if time_slept > slowdown_at:
                    sleep_time = slower_sleep_time
                sleep(sleep_time)
                time_slept += sleep_time
            if STRICT_LOCKS:
                try:
                    s = os.stat(fd_paths[locked_fd])
                    if s.st_ino != os.fstat(locked_fd).st_ino:
                        raise timeout_class(timeout, lockpath)
                except OSError as e:
                    if e.errno == errno.ENOENT:
                        raise timeout_class(timeout, lockpath)
                    raise
        yield True
    finally:
        for fd in fd_paths:
            os.close(fd)


@contextmanager
def lock_file(filename, timeout=None, append=False, unlink=True):
    """
    Context manager that acquires a lock on a file.  This will block until
    the lock can be acquired, or the timeout time has expired (whichever occurs
    first).

    :param filename: file to be locked
    :param timeout: timeout (in seconds). If None, defaults to
        DEFAULT_LOCK_TIMEOUT
    :param append: True if file should be opened in append mode
    :param unlink: True if the file should be unlinked at the end
    """
    if timeout is None:
        timeout = DEFAULT_LOCK_TIMEOUT
    flags = os.O_CREAT | os.O_RDWR
    if append:
        flags |= os.O_APPEND
        mode = 'a+b'
    else:
        mode = 'r+b'
    while True:
        fd = os.open(filename, flags)
        file_obj = os.fdopen(fd, mode)
        try:
            with swift.common.exceptions.LockTimeout(timeout, filename):
                while True:
                    try:
                        fcntl.flock(fd, fcntl.LOCK_EX | fcntl.LOCK_NB)
                        break
                    except IOError as err:
                        if err.errno != errno.EAGAIN:
                            raise
                    sleep(0.01)
            try:
                if os.stat(filename).st_ino != os.fstat(fd).st_ino:
                    continue
            except OSError as err:
                if err.errno == errno.ENOENT:
                    continue
                raise
            yield file_obj
            if unlink:
                os.unlink(filename)
            break
        finally:
            file_obj.close()


def lock_parent_directory(filename, timeout=None):
    """
    Context manager that acquires a lock on the parent directory of the given
    file path.  This will block until the lock can be acquired, or the timeout
    time has expired (whichever occurs first).

    :param filename: file path of the parent directory to be locked
    :param timeout: timeout (in seconds). If None, defaults to
        DEFAULT_LOCK_TIMEOUT
    """
    return lock_path(os.path.dirname(filename), timeout=timeout)


def get_time_units(time_amount):
    """
    Get a nomralized length of time in the largest unit of time (hours,
    minutes, or seconds.)

    :param time_amount: length of time in seconds
    :returns: A touple of (length of time, unit of time) where unit of time is
              one of ('h', 'm', 's')
    """
    time_unit = 's'
    if time_amount > 60:
        time_amount /= 60
        time_unit = 'm'
        if time_amount > 60:
            time_amount /= 60
            time_unit = 'h'
    return time_amount, time_unit


def compute_eta(start_time, current_value, final_value):
    """
    Compute an ETA.  Now only if we could also have a progress bar...

    :param start_time: Unix timestamp when the operation began
    :param current_value: Current value
    :param final_value: Final value
    :returns: ETA as a tuple of (length of time, unit of time) where unit of
              time is one of ('h', 'm', 's')
    """
    elapsed = time.time() - start_time
    completion = (float(current_value) / final_value) or 0.00001
    return get_time_units(1.0 / completion * elapsed - elapsed)


def unlink_older_than(path, mtime):
    """
    Remove any file in a given path that was last modified before mtime.

    :param path: path to remove file from
    :param mtime: timestamp of oldest file to keep
    """
    filepaths = map(functools.partial(os.path.join, path), listdir(path))
    return unlink_paths_older_than(filepaths, mtime)


def unlink_paths_older_than(filepaths, mtime):
    """
    Remove any files from the given list that were
    last modified before mtime.

    :param filepaths: a list of strings, the full paths of files to check
    :param mtime: timestamp of oldest file to keep
    """
    for fpath in filepaths:
        try:
            if os.path.getmtime(fpath) < mtime:
                os.unlink(fpath)
        except OSError:
            pass


def item_from_env(env, item_name, allow_none=False):
    """
    Get a value from the wsgi environment

    :param env: wsgi environment dict
    :param item_name: name of item to get

    :returns: the value from the environment
    """
    item = env.get(item_name, None)
    if item is None and not allow_none:
        logging.error("ERROR: %s could not be found in env!", item_name)
    return item


def cache_from_env(env, allow_none=False):
    """
    Get memcache connection pool from the environment (which had been
    previously set by the memcache middleware

    :param env: wsgi environment dict

    :returns: swift.common.memcached.MemcacheRing from environment
    """
    return item_from_env(env, 'swift.cache', allow_none)


def read_conf_dir(parser, conf_dir):
    conf_files = []
    for f in os.listdir(conf_dir):
        if f.endswith('.conf') and not f.startswith('.'):
            conf_files.append(os.path.join(conf_dir, f))
    return parser.read(sorted(conf_files))


if six.PY2:
    NicerInterpolation = None  # just don't cause ImportErrors over in wsgi.py
else:
    class NicerInterpolation(configparser.BasicInterpolation):
        def before_get(self, parser, section, option, value, defaults):
            if '%(' not in value:
                return value
            return super(NicerInterpolation, self).before_get(
                parser, section, option, value, defaults)


def readconf(conf_path, section_name=None, log_name=None, defaults=None,
             raw=False):
    """
    Read config file(s) and return config items as a dict

    :param conf_path: path to config file/directory, or a file-like object
                     (hasattr readline)
    :param section_name: config section to read (will return all sections if
                     not defined)
    :param log_name: name to be used with logging (will use section_name if
                     not defined)
    :param defaults: dict of default values to pre-populate the config with
    :returns: dict of config items
    :raises ValueError: if section_name does not exist
    :raises IOError: if reading the file failed
    """
    if defaults is None:
        defaults = {}
    if raw:
        c = RawConfigParser(defaults)
    else:
        if six.PY2:
            c = ConfigParser(defaults)
        else:
            # In general, we haven't really thought much about interpolation
            # in configs. Python's default ConfigParser has always supported
            # it, though, so *we* got it "for free". Unfortunatley, since we
            # "supported" interpolation, we have to assume there are
            # deployments in the wild that use it, and try not to break them.
            # So, do what we can to mimic the py2 behavior of passing through
            # values like "1%" (which we want to support for
            # fallocate_reserve).
            c = ConfigParser(defaults, interpolation=NicerInterpolation())

    if hasattr(conf_path, 'readline'):
        if hasattr(conf_path, 'seek'):
            conf_path.seek(0)
        c.readfp(conf_path)
    else:
        if os.path.isdir(conf_path):
            # read all configs in directory
            success = read_conf_dir(c, conf_path)
        else:
            success = c.read(conf_path)
        if not success:
            raise IOError(_("Unable to read config from %s") %
                          conf_path)
    if section_name:
        if c.has_section(section_name):
            conf = dict(c.items(section_name))
        else:
            raise ValueError(
                _("Unable to find %(section)s config section in %(conf)s") %
                {'section': section_name, 'conf': conf_path})
        if "log_name" not in conf:
            if log_name is not None:
                conf['log_name'] = log_name
            else:
                conf['log_name'] = section_name
    else:
        conf = {}
        for s in c.sections():
            conf.update({s: dict(c.items(s))})
        if 'log_name' not in conf:
            conf['log_name'] = log_name
    conf['__file__'] = conf_path
    return conf


def parse_prefixed_conf(conf_file, prefix):
    """
    Search the config file for any common-prefix sections and load those
    sections to a dict mapping the after-prefix reference to options.

    :param conf_file: the file name of the config to parse
    :param prefix: the common prefix of the sections
    :return: a dict mapping policy reference -> dict of policy options
    :raises ValueError: if a policy config section has an invalid name
    """

    ret_config = {}
    all_conf = readconf(conf_file)
    for section, options in all_conf.items():
        if not section.startswith(prefix):
            continue
        target_ref = section[len(prefix):]
        ret_config[target_ref] = options
    return ret_config


def write_pickle(obj, dest, tmp=None, pickle_protocol=0):
    """
    Ensure that a pickle file gets written to disk.  The file
    is first written to a tmp location, ensure it is synced to disk, then
    perform a move to its final location

    :param obj: python object to be pickled
    :param dest: path of final destination file
    :param tmp: path to tmp to use, defaults to None
    :param pickle_protocol: protocol to pickle the obj with, defaults to 0
    """
    if tmp is None:
        tmp = os.path.dirname(dest)
    mkdirs(tmp)
    fd, tmppath = mkstemp(dir=tmp, suffix='.tmp')
    with os.fdopen(fd, 'wb') as fo:
        pickle.dump(obj, fo, pickle_protocol)
        fo.flush()
        os.fsync(fd)
        renamer(tmppath, dest)


def search_tree(root, glob_match, ext='', exts=None, dir_ext=None):
    """Look in root, for any files/dirs matching glob, recursively traversing
    any found directories looking for files ending with ext

    :param root: start of search path
    :param glob_match: glob to match in root, matching dirs are traversed with
                       os.walk
    :param ext: only files that end in ext will be returned
    :param exts: a list of file extensions; only files that end in one of these
                 extensions will be returned; if set this list overrides any
                 extension specified using the 'ext' param.
    :param dir_ext: if present directories that end with dir_ext will not be
                    traversed and instead will be returned as a matched path

    :returns: list of full paths to matching files, sorted

    """
    exts = exts or [ext]
    found_files = []
    for path in glob.glob(os.path.join(root, glob_match)):
        if os.path.isdir(path):
            for root, dirs, files in os.walk(path):
                if dir_ext and root.endswith(dir_ext):
                    found_files.append(root)
                    # the root is a config dir, descend no further
                    break
                for file_ in files:
                    if any(exts) and not any(file_.endswith(e) for e in exts):
                        continue
                    found_files.append(os.path.join(root, file_))
                found_dir = False
                for dir_ in dirs:
                    if dir_ext and dir_.endswith(dir_ext):
                        found_dir = True
                        found_files.append(os.path.join(root, dir_))
                if found_dir:
                    # do not descend further into matching directories
                    break
        else:
            if ext and not path.endswith(ext):
                continue
            found_files.append(path)
    return sorted(found_files)


def write_file(path, contents):
    """Write contents to file at path

    :param path: any path, subdirs will be created as needed
    :param contents: data to write to file, will be converted to string

    """
    dirname, name = os.path.split(path)
    if not os.path.exists(dirname):
        try:
            os.makedirs(dirname)
        except OSError as err:
            if err.errno == errno.EACCES:
                sys.exit('Unable to create %s.  Running as '
                         'non-root?' % dirname)
    with open(path, 'w') as f:
        f.write('%s' % contents)


def remove_file(path):
    """Quiet wrapper for os.unlink, OSErrors are suppressed

    :param path: first and only argument passed to os.unlink
    """
    try:
        os.unlink(path)
    except OSError:
        pass


def remove_directory(path):
    """Wrapper for os.rmdir, ENOENT and ENOTEMPTY are ignored

    :param path: first and only argument passed to os.rmdir
    """
    try:
        os.rmdir(path)
    except OSError as e:
        if e.errno not in (errno.ENOENT, errno.ENOTEMPTY):
            raise


def is_file_older(path, age):
    """
    Test if a file mtime is older than the given age, suppressing any OSErrors.

    :param path: first and only argument passed to os.stat
    :param age: age in seconds
    :return: True if age is less than or equal to zero or if the file mtime is
        more than ``age`` in the past; False if age is greater than zero and
        the file mtime is less than or equal to ``age`` in the past or if there
        is an OSError while stat'ing the file.
    """
    if age <= 0:
        return True
    try:
        return time.time() - os.stat(path).st_mtime > age
    except OSError:
        return False


def audit_location_generator(devices, datadir, suffix='',
                             mount_check=True, logger=None,
                             devices_filter=None, partitions_filter=None,
                             suffixes_filter=None, hashes_filter=None,
                             hook_pre_device=None, hook_post_device=None,
                             hook_pre_partition=None, hook_post_partition=None,
                             hook_pre_suffix=None, hook_post_suffix=None,
                             hook_pre_hash=None, hook_post_hash=None,
                             error_counter=None, yield_hash_dirs=False):
    """
    Given a devices path and a data directory, yield (path, device,
    partition) for all files in that directory

    (devices|partitions|suffixes|hashes)_filter are meant to modify the list of
    elements that will be iterated. eg: they can be used to exclude some
    elements based on a custom condition defined by the caller.

    hook_pre_(device|partition|suffix|hash) are called before yielding the
    element, hook_pos_(device|partition|suffix|hash) are called after the
    element was yielded. They are meant to do some pre/post processing.
    eg: saving a progress status.

    :param devices: parent directory of the devices to be audited
    :param datadir: a directory located under self.devices. This should be
                    one of the DATADIR constants defined in the account,
                    container, and object servers.
    :param suffix: path name suffix required for all names returned
                   (ignored if yield_hash_dirs is True)
    :param mount_check: Flag to check if a mount check should be performed
                    on devices
    :param logger: a logger object
    :param devices_filter: a callable taking (devices, [list of devices]) as
                           parameters and returning a [list of devices]
    :param partitions_filter: a callable taking (datadir_path, [list of parts])
                              as parameters and returning a [list of parts]
    :param suffixes_filter: a callable taking (part_path, [list of suffixes])
                            as parameters and returning a [list of suffixes]
    :param hashes_filter: a callable taking (suff_path, [list of hashes]) as
                          parameters and returning a [list of hashes]
    :param hook_pre_device: a callable taking device_path as parameter
    :param hook_post_device: a callable taking device_path as parameter
    :param hook_pre_partition: a callable taking part_path as parameter
    :param hook_post_partition: a callable taking part_path as parameter
    :param hook_pre_suffix: a callable taking suff_path as parameter
    :param hook_post_suffix: a callable taking suff_path as parameter
    :param hook_pre_hash: a callable taking hash_path as parameter
    :param hook_post_hash: a callable taking hash_path as parameter
    :param error_counter: a dictionary used to accumulate error counts; may
                          add keys 'unmounted' and 'unlistable_partitions'
    :param yield_hash_dirs: if True, yield hash dirs instead of individual
                            files
    """
    device_dir = listdir(devices)
    # randomize devices in case of process restart before sweep completed
    shuffle(device_dir)
    if devices_filter:
        device_dir = devices_filter(devices, device_dir)
    for device in device_dir:
        if mount_check and not ismount(os.path.join(devices, device)):
            if error_counter is not None:
                error_counter.setdefault('unmounted', [])
                error_counter['unmounted'].append(device)
            if logger:
                logger.warning(
                    _('Skipping %s as it is not mounted'), device)
            continue
        if hook_pre_device:
            hook_pre_device(os.path.join(devices, device))
        datadir_path = os.path.join(devices, device, datadir)
        try:
            partitions = listdir(datadir_path)
        except OSError as e:
            # NB: listdir ignores non-existent datadir_path
            if error_counter is not None:
                error_counter.setdefault('unlistable_partitions', [])
                error_counter['unlistable_partitions'].append(datadir_path)
            if logger:
                logger.warning(_('Skipping %(datadir)s because %(err)s'),
                               {'datadir': datadir_path, 'err': e})
            continue
        if partitions_filter:
            partitions = partitions_filter(datadir_path, partitions)
        for partition in partitions:
            part_path = os.path.join(datadir_path, partition)
            if hook_pre_partition:
                hook_pre_partition(part_path)
            try:
                suffixes = listdir(part_path)
            except OSError as e:
                if e.errno != errno.ENOTDIR:
                    raise
                continue
            if suffixes_filter:
                suffixes = suffixes_filter(part_path, suffixes)
            for asuffix in suffixes:
                suff_path = os.path.join(part_path, asuffix)
                if hook_pre_suffix:
                    hook_pre_suffix(suff_path)
                try:
                    hashes = listdir(suff_path)
                except OSError as e:
                    if e.errno != errno.ENOTDIR:
                        raise
                    continue
                if hashes_filter:
                    hashes = hashes_filter(suff_path, hashes)
                for hsh in hashes:
                    hash_path = os.path.join(suff_path, hsh)
                    if hook_pre_hash:
                        hook_pre_hash(hash_path)
                    if yield_hash_dirs:
                        if os.path.isdir(hash_path):
                            yield hash_path, device, partition
                    else:
                        try:
                            files = sorted(listdir(hash_path), reverse=True)
                        except OSError as e:
                            if e.errno != errno.ENOTDIR:
                                raise
                            continue
                        for fname in files:
                            if suffix and not fname.endswith(suffix):
                                continue
                            path = os.path.join(hash_path, fname)
                            yield path, device, partition
                    if hook_post_hash:
                        hook_post_hash(hash_path)
                if hook_post_suffix:
                    hook_post_suffix(suff_path)
            if hook_post_partition:
                hook_post_partition(part_path)
        if hook_post_device:
            hook_post_device(os.path.join(devices, device))


def ratelimit_sleep(running_time, max_rate, incr_by=1, rate_buffer=5):
    """
    Will eventlet.sleep() for the appropriate time so that the max_rate
    is never exceeded.  If max_rate is 0, will not ratelimit.  The
    maximum recommended rate should not exceed (1000 * incr_by) a second
    as eventlet.sleep() does involve some overhead.  Returns running_time
    that should be used for subsequent calls.

    :param running_time: the running time in milliseconds of the next
                         allowable request. Best to start at zero.
    :param max_rate: The maximum rate per second allowed for the process.
    :param incr_by: How much to increment the counter.  Useful if you want
                    to ratelimit 1024 bytes/sec and have differing sizes
                    of requests. Must be > 0 to engage rate-limiting
                    behavior.
    :param rate_buffer: Number of seconds the rate counter can drop and be
                        allowed to catch up (at a faster than listed rate).
                        A larger number will result in larger spikes in rate
                        but better average accuracy. Must be > 0 to engage
                        rate-limiting behavior.
    """
    if max_rate <= 0 or incr_by <= 0:
        return running_time

    # 1,000 milliseconds = 1 second
    clock_accuracy = 1000.0

    # Convert seconds to milliseconds
    now = time.time() * clock_accuracy

    # Calculate time per request in milliseconds
    time_per_request = clock_accuracy * (float(incr_by) / max_rate)

    # Convert rate_buffer to milliseconds and compare
    if now - running_time > rate_buffer * clock_accuracy:
        running_time = now
    elif running_time - now > time_per_request:
        # Convert diff back to a floating point number of seconds and sleep
        eventlet.sleep((running_time - now) / clock_accuracy)

    # Return the absolute time for the next interval in milliseconds; note
    # that time could have passed well beyond that point, but the next call
    # will catch that and skip the sleep.
    return running_time + time_per_request


class ContextPool(GreenPool):
    """GreenPool subclassed to kill its coros when it gets gc'ed"""

    def __enter__(self):
        return self

    def __exit__(self, type, value, traceback):
        for coro in list(self.coroutines_running):
            coro.kill()


class GreenAsyncPileWaitallTimeout(Timeout):
    pass


DEAD = object()


class GreenAsyncPile(object):
    """
    Runs jobs in a pool of green threads, and the results can be retrieved by
    using this object as an iterator.

    This is very similar in principle to eventlet.GreenPile, except it returns
    results as they become available rather than in the order they were
    launched.

    Correlating results with jobs (if necessary) is left to the caller.
    """
    def __init__(self, size_or_pool):
        """
        :param size_or_pool: thread pool size or a pool to use
        """
        if isinstance(size_or_pool, GreenPool):
            self._pool = size_or_pool
            size = self._pool.size
        else:
            self._pool = GreenPool(size_or_pool)
            size = size_or_pool
        self._responses = eventlet.queue.LightQueue(size)
        self._inflight = 0
        self._pending = 0

    def _run_func(self, func, args, kwargs):
        try:
            self._responses.put(func(*args, **kwargs))
        except Exception:
            if eventlet.hubs.get_hub().debug_exceptions:
                traceback.print_exception(*sys.exc_info())
            self._responses.put(DEAD)
        finally:
            self._inflight -= 1

    @property
    def inflight(self):
        return self._inflight

    def spawn(self, func, *args, **kwargs):
        """
        Spawn a job in a green thread on the pile.
        """
        self._pending += 1
        self._inflight += 1
        self._pool.spawn(self._run_func, func, args, kwargs)

    def waitfirst(self, timeout):
        """
        Wait up to timeout seconds for first result to come in.

        :param timeout: seconds to wait for results
        :returns: first item to come back, or None
        """
        for result in self._wait(timeout, first_n=1):
            return result

    def waitall(self, timeout):
        """
        Wait timeout seconds for any results to come in.

        :param timeout: seconds to wait for results
        :returns: list of results accrued in that time
        """
        return self._wait(timeout)

    def _wait(self, timeout, first_n=None):
        results = []
        try:
            with GreenAsyncPileWaitallTimeout(timeout):
                while True:
                    results.append(next(self))
                    if first_n and len(results) >= first_n:
                        break
        except (GreenAsyncPileWaitallTimeout, StopIteration):
            pass
        return results

    def __iter__(self):
        return self

    def next(self):
        while True:
            try:
                rv = self._responses.get_nowait()
            except eventlet.queue.Empty:
                if self._inflight == 0:
                    raise StopIteration()
                rv = self._responses.get()
            self._pending -= 1
            if rv is DEAD:
                continue
            return rv
    __next__ = next


class StreamingPile(GreenAsyncPile):
    """
    Runs jobs in a pool of green threads, spawning more jobs as results are
    retrieved and worker threads become available.

    When used as a context manager, has the same worker-killing properties as
    :class:`ContextPool`.
    """
    def __init__(self, size):
        """:param size: number of worker threads to use"""
        self.pool = ContextPool(size)
        super(StreamingPile, self).__init__(self.pool)

    def asyncstarmap(self, func, args_iter):
        """
        This is the same as :func:`itertools.starmap`, except that *func* is
        executed in a separate green thread for each item, and results won't
        necessarily have the same order as inputs.
        """
        args_iter = iter(args_iter)

        # Initialize the pile
        for args in itertools.islice(args_iter, self.pool.size):
            self.spawn(func, *args)

        # Keep populating the pile as greenthreads become available
        for args in args_iter:
            yield next(self)
            self.spawn(func, *args)

        # Drain the pile
        for result in self:
            yield result

    def __enter__(self):
        self.pool.__enter__()
        return self

    def __exit__(self, type, value, traceback):
        self.pool.__exit__(type, value, traceback)


def validate_sync_to(value, allowed_sync_hosts, realms_conf):
    """
    Validates an X-Container-Sync-To header value, returning the
    validated endpoint, realm, and realm_key, or an error string.

    :param value: The X-Container-Sync-To header value to validate.
    :param allowed_sync_hosts: A list of allowed hosts in endpoints,
        if realms_conf does not apply.
    :param realms_conf: An instance of
        swift.common.container_sync_realms.ContainerSyncRealms to
        validate against.
    :returns: A tuple of (error_string, validated_endpoint, realm,
        realm_key). The error_string will None if the rest of the
        values have been validated. The validated_endpoint will be
        the validated endpoint to sync to. The realm and realm_key
        will be set if validation was done through realms_conf.
    """
    orig_value = value
    value = value.rstrip('/')
    if not value:
        return (None, None, None, None)
    if value.startswith('//'):
        if not realms_conf:
            return (None, None, None, None)
        data = value[2:].split('/')
        if len(data) != 4:
            return (
                _('Invalid X-Container-Sync-To format %r') % orig_value,
                None, None, None)
        realm, cluster, account, container = data
        realm_key = realms_conf.key(realm)
        if not realm_key:
            return (_('No realm key for %r') % realm, None, None, None)
        endpoint = realms_conf.endpoint(realm, cluster)
        if not endpoint:
            return (
                _('No cluster endpoint for %(realm)r %(cluster)r')
                % {'realm': realm, 'cluster': cluster},
                None, None, None)
        return (
            None,
            '%s/%s/%s' % (endpoint.rstrip('/'), account, container),
            realm.upper(), realm_key)
    p = urlparse(value)
    if p.scheme not in ('http', 'https'):
        return (
            _('Invalid scheme %r in X-Container-Sync-To, must be "//", '
              '"http", or "https".') % p.scheme,
            None, None, None)
    if not p.path:
        return (_('Path required in X-Container-Sync-To'), None, None, None)
    if p.params or p.query or p.fragment:
        return (
            _('Params, queries, and fragments not allowed in '
              'X-Container-Sync-To'),
            None, None, None)
    if p.hostname not in allowed_sync_hosts:
        return (
            _('Invalid host %r in X-Container-Sync-To') % p.hostname,
            None, None, None)
    return (None, value, None, None)


def affinity_key_function(affinity_str):
    """Turns an affinity config value into a function suitable for passing to
    sort(). After doing so, the array will be sorted with respect to the given
    ordering.

    For example, if affinity_str is "r1=1, r2z7=2, r2z8=2", then the array
    will be sorted with all nodes from region 1 (r1=1) first, then all the
    nodes from region 2 zones 7 and 8 (r2z7=2 and r2z8=2), then everything
    else.

    Note that the order of the pieces of affinity_str is irrelevant; the
    priority values are what comes after the equals sign.

    If affinity_str is empty or all whitespace, then the resulting function
    will not alter the ordering of the nodes.

    :param affinity_str: affinity config value, e.g. "r1z2=3"
                         or "r1=1, r2z1=2, r2z2=2"
    :returns: single-argument function
    :raises ValueError: if argument invalid
    """
    affinity_str = affinity_str.strip()

    if not affinity_str:
        return lambda x: 0

    priority_matchers = []
    pieces = [s.strip() for s in affinity_str.split(',')]
    for piece in pieces:
        # matches r<number>=<number> or r<number>z<number>=<number>
        match = re.match(r"r(\d+)(?:z(\d+))?=(\d+)$", piece)
        if match:
            region, zone, priority = match.groups()
            region = int(region)
            priority = int(priority)
            zone = int(zone) if zone else None

            matcher = {'region': region, 'priority': priority}
            if zone is not None:
                matcher['zone'] = zone
            priority_matchers.append(matcher)
        else:
            raise ValueError("Invalid affinity value: %r" % affinity_str)

    priority_matchers.sort(key=operator.itemgetter('priority'))

    def keyfn(ring_node):
        for matcher in priority_matchers:
            if (matcher['region'] == ring_node['region']
                and ('zone' not in matcher
                     or matcher['zone'] == ring_node['zone'])):
                return matcher['priority']
        return 4294967296  # 2^32, i.e. "a big number"
    return keyfn


def affinity_locality_predicate(write_affinity_str):
    """
    Turns a write-affinity config value into a predicate function for nodes.
    The returned value will be a 1-arg function that takes a node dictionary
    and returns a true value if it is "local" and a false value otherwise. The
    definition of "local" comes from the affinity_str argument passed in here.

    For example, if affinity_str is "r1, r2z2", then only nodes where region=1
    or where (region=2 and zone=2) are considered local.

    If affinity_str is empty or all whitespace, then the resulting function
    will consider everything local

    :param write_affinity_str: affinity config value, e.g. "r1z2"
        or "r1, r2z1, r2z2"
    :returns: single-argument function, or None if affinity_str is empty
    :raises ValueError: if argument invalid
    """
    affinity_str = write_affinity_str.strip()

    if not affinity_str:
        return None

    matchers = []
    pieces = [s.strip() for s in affinity_str.split(',')]
    for piece in pieces:
        # matches r<number> or r<number>z<number>
        match = re.match(r"r(\d+)(?:z(\d+))?$", piece)
        if match:
            region, zone = match.groups()
            region = int(region)
            zone = int(zone) if zone else None

            matcher = {'region': region}
            if zone is not None:
                matcher['zone'] = zone
            matchers.append(matcher)
        else:
            raise ValueError("Invalid write-affinity value: %r" % affinity_str)

    def is_local(ring_node):
        for matcher in matchers:
            if (matcher['region'] == ring_node['region']
                and ('zone' not in matcher
                     or matcher['zone'] == ring_node['zone'])):
                return True
        return False
    return is_local


def get_remote_client(req):
    # remote host for zeus
    client = req.headers.get('x-cluster-client-ip')
    if not client and 'x-forwarded-for' in req.headers:
        # remote host for other lbs
        client = req.headers['x-forwarded-for'].split(',')[0].strip()
    if not client:
        client = req.remote_addr
    return client


def human_readable(value):
    """
    Returns the number in a human readable format; for example 1048576 = "1Mi".
    """
    value = float(value)
    index = -1
    suffixes = 'KMGTPEZY'
    while value >= 1024 and index + 1 < len(suffixes):
        index += 1
        value = round(value / 1024)
    if index == -1:
        return '%d' % value
    return '%d%si' % (round(value), suffixes[index])


def put_recon_cache_entry(cache_entry, key, item):
    """
    Update a recon cache entry item.

    If ``item`` is an empty dict then any existing ``key`` in ``cache_entry``
    will be deleted. Similarly if ``item`` is a dict and any of its values are
    empty dicts then the corrsponsing key will be deleted from the nested dict
    in ``cache_entry``.

    We use nested recon cache entries when the object auditor
    runs in parallel or else in 'once' mode with a specified subset of devices.

    :param cache_entry: a dict of existing cache entries
    :param key: key for item to update
    :param item: value for item to update
    """
    if isinstance(item, dict):
        if not item:
            cache_entry.pop(key, None)
            return
        if key not in cache_entry or key in cache_entry and not \
                isinstance(cache_entry[key], dict):
            cache_entry[key] = {}
        for k, v in item.items():
            if v == {}:
                cache_entry[key].pop(k, None)
            else:
                cache_entry[key][k] = v
    else:
        cache_entry[key] = item


def dump_recon_cache(cache_dict, cache_file, logger, lock_timeout=2,
                     set_owner=None):
    """Update recon cache values

    :param cache_dict: Dictionary of cache key/value pairs to write out
    :param cache_file: cache file to update
    :param logger: the logger to use to log an encountered error
    :param lock_timeout: timeout (in seconds)
    :param set_owner: Set owner of recon cache file
    """
    try:
        with lock_file(cache_file, lock_timeout, unlink=False) as cf:
            cache_entry = {}
            try:
                existing_entry = cf.readline()
                if existing_entry:
                    cache_entry = json.loads(existing_entry)
            except ValueError:
                # file doesn't have a valid entry, we'll recreate it
                pass
            for cache_key, cache_value in cache_dict.items():
                put_recon_cache_entry(cache_entry, cache_key, cache_value)
            tf = None
            try:
                with NamedTemporaryFile(dir=os.path.dirname(cache_file),
                                        delete=False) as tf:
                    cache_data = json.dumps(cache_entry, ensure_ascii=True,
                                            sort_keys=True)
                    tf.write(cache_data.encode('ascii') + b'\n')
                if set_owner:
                    os.chown(tf.name, pwd.getpwnam(set_owner).pw_uid, -1)
                renamer(tf.name, cache_file, fsync=False)
            finally:
                if tf is not None:
                    try:
                        os.unlink(tf.name)
                    except OSError as err:
                        if err.errno != errno.ENOENT:
                            raise
    except (Exception, Timeout) as err:
        logger.exception('Exception dumping recon cache: %s' % err)


def load_recon_cache(cache_file):
    """
    Load a recon cache file. Treats missing file as empty.
    """
    try:
        with open(cache_file) as fh:
            return json.load(fh)
    except IOError as e:
        if e.errno == errno.ENOENT:
            return {}
        else:
            raise
    except ValueError:  # invalid JSON
        return {}


def listdir(path):
    try:
        return os.listdir(path)
    except OSError as err:
        if err.errno != errno.ENOENT:
            raise
    return []


def streq_const_time(s1, s2):
    """Constant-time string comparison.

    :params s1: the first string
    :params s2: the second string

    :return: True if the strings are equal.

    This function takes two strings and compares them.  It is intended to be
    used when doing a comparison for authentication purposes to help guard
    against timing attacks.
    """
    if len(s1) != len(s2):
        return False
    result = 0
    for (a, b) in zip(s1, s2):
        result |= ord(a) ^ ord(b)
    return result == 0


def pairs(item_list):
    """
    Returns an iterator of all pairs of elements from item_list.

    :param item_list: items (no duplicates allowed)
    """
    for i, item1 in enumerate(item_list):
        for item2 in item_list[(i + 1):]:
            yield (item1, item2)


def replication(func):
    """
    Decorator to declare which methods are accessible for different
    type of servers:

    * If option replication_server is None then this decorator
      doesn't matter.
    * If option replication_server is True then ONLY decorated with
      this decorator methods will be started.
    * If option replication_server is False then decorated with this
      decorator methods will NOT be started.

    :param func: function to mark accessible for replication
    """
    func.replication = True

    return func


def public(func):
    """
    Decorator to declare which methods are publicly accessible as HTTP
    requests

    :param func: function to make public
    """
    func.publicly_accessible = True
    return func


def private(func):
    """
    Decorator to declare which methods are privately accessible as HTTP
    requests with an ``X-Backend-Allow-Private-Methods: True`` override

    :param func: function to make private
    """
    func.privately_accessible = True
    return func


def majority_size(n):
    return (n // 2) + 1


def quorum_size(n):
    """
    quorum size as it applies to services that use 'replication' for data
    integrity  (Account/Container services).  Object quorum_size is defined
    on a storage policy basis.

    Number of successful backend requests needed for the proxy to consider
    the client request successful.
    """
    return (n + 1) // 2


def rsync_ip(ip):
    """
    Transform ip string to an rsync-compatible form

    Will return ipv4 addresses unchanged, but will nest ipv6 addresses
    inside square brackets.

    :param ip: an ip string (ipv4 or ipv6)

    :returns: a string ip address
    """
    return '[%s]' % ip if is_valid_ipv6(ip) else ip


def rsync_module_interpolation(template, device):
    """
    Interpolate devices variables inside a rsync module template

    :param template: rsync module template as a string
    :param device: a device from a ring

    :returns: a string with all variables replaced by device attributes
    """
    replacements = {
        'ip': rsync_ip(device.get('ip', '')),
        'port': device.get('port', ''),
        'replication_ip': rsync_ip(device.get('replication_ip', '')),
        'replication_port': device.get('replication_port', ''),
        'region': device.get('region', ''),
        'zone': device.get('zone', ''),
        'device': device.get('device', ''),
        'meta': device.get('meta', ''),
    }
    try:
        module = template.format(**replacements)
    except KeyError as e:
        raise ValueError('Cannot interpolate rsync_module, invalid variable: '
                         '%s' % e)
    return module


def get_valid_utf8_str(str_or_unicode):
    """
    Get valid parts of utf-8 str from str, unicode and even invalid utf-8 str

    :param str_or_unicode: a string or an unicode which can be invalid utf-8
    """
    if six.PY2:
        if isinstance(str_or_unicode, six.text_type):
            (str_or_unicode, _len) = utf8_encoder(str_or_unicode, 'replace')
        (valid_unicode_str, _len) = utf8_decoder(str_or_unicode, 'replace')
    else:
        # Apparently under py3 we need to go to utf-16 to collapse surrogates?
        if isinstance(str_or_unicode, six.binary_type):
            try:
                (str_or_unicode, _len) = utf8_decoder(str_or_unicode,
                                                      'surrogatepass')
            except UnicodeDecodeError:
                (str_or_unicode, _len) = utf8_decoder(str_or_unicode,
                                                      'replace')
        (str_or_unicode, _len) = utf16_encoder(str_or_unicode, 'surrogatepass')
        (valid_unicode_str, _len) = utf16_decoder(str_or_unicode, 'replace')
    return valid_unicode_str.encode('utf-8')


class Everything(object):
    """
    A container that contains everything. If "e" is an instance of
    Everything, then "x in e" is true for all x.
    """
    def __contains__(self, element):
        return True


def list_from_csv(comma_separated_str):
    """
    Splits the str given and returns a properly stripped list of the comma
    separated values.
    """
    if comma_separated_str:
        return [v.strip() for v in comma_separated_str.split(',') if v.strip()]
    return []


def csv_append(csv_string, item):
    """
    Appends an item to a comma-separated string.

    If the comma-separated string is empty/None, just returns item.
    """
    if csv_string:
        return ",".join((csv_string, item))
    else:
        return item


class CloseableChain(object):
    """
    Like itertools.chain, but with a close method that will attempt to invoke
    its sub-iterators' close methods, if any.
    """
    def __init__(self, *iterables):
        self.iterables = iterables
        self.chained_iter = itertools.chain(*self.iterables)

    def __iter__(self):
        return self

    def __next__(self):
        return next(self.chained_iter)

    next = __next__  # py2

    def close(self):
        for it in self.iterables:
            close_if_possible(it)


def reiterate(iterable):
    """
    Consume the first truthy item from an iterator, then re-chain it to the
    rest of the iterator.  This is useful when you want to make sure the
    prologue to downstream generators have been executed before continuing.
    :param iterable: an iterable object
    """
    if isinstance(iterable, (list, tuple)):
        return iterable
    else:
        iterator = iter(iterable)
        try:
            chunk = next(iterator)
            while not chunk:
                chunk = next(iterator)
            return CloseableChain([chunk], iterator)
        except StopIteration:
            close_if_possible(iterable)
            return iter([])


class InputProxy(object):
    """
    File-like object that counts bytes read.
    To be swapped in for wsgi.input for accounting purposes.
    """
    def __init__(self, wsgi_input):
        """
        :param wsgi_input: file-like object to wrap the functionality of
        """
        self.wsgi_input = wsgi_input
        self.bytes_received = 0
        self.client_disconnect = False

    def read(self, *args, **kwargs):
        """
        Pass read request to the underlying file-like object and
        add bytes read to total.
        """
        try:
            chunk = self.wsgi_input.read(*args, **kwargs)
        except Exception:
            self.client_disconnect = True
            raise
        self.bytes_received += len(chunk)
        return chunk

    def readline(self, *args, **kwargs):
        """
        Pass readline request to the underlying file-like object and
        add bytes read to total.
        """
        try:
            line = self.wsgi_input.readline(*args, **kwargs)
        except Exception:
            self.client_disconnect = True
            raise
        self.bytes_received += len(line)
        return line


class LRUCache(object):
    """
    Decorator for size/time bound memoization that evicts the least
    recently used members.
    """

    PREV, NEXT, KEY, CACHED_AT, VALUE = 0, 1, 2, 3, 4  # link fields

    def __init__(self, maxsize=1000, maxtime=3600):
        self.maxsize = maxsize
        self.maxtime = maxtime
        self.reset()

    def reset(self):
        self.mapping = {}
        self.head = [None, None, None, None, None]  # oldest
        self.tail = [self.head, None, None, None, None]  # newest
        self.head[self.NEXT] = self.tail

    def set_cache(self, value, *key):
        while len(self.mapping) >= self.maxsize:
            old_next, old_key = self.head[self.NEXT][self.NEXT:self.NEXT + 2]
            self.head[self.NEXT], old_next[self.PREV] = old_next, self.head
            del self.mapping[old_key]
        last = self.tail[self.PREV]
        link = [last, self.tail, key, time.time(), value]
        self.mapping[key] = last[self.NEXT] = self.tail[self.PREV] = link
        return value

    def get_cached(self, link, *key):
        link_prev, link_next, key, cached_at, value = link
        if cached_at + self.maxtime < time.time():
            raise KeyError('%r has timed out' % (key,))
        link_prev[self.NEXT] = link_next
        link_next[self.PREV] = link_prev
        last = self.tail[self.PREV]
        last[self.NEXT] = self.tail[self.PREV] = link
        link[self.PREV] = last
        link[self.NEXT] = self.tail
        return value

    def __call__(self, f):

        class LRUCacheWrapped(object):

            @functools.wraps(f)
            def __call__(im_self, *key):
                link = self.mapping.get(key, self.head)
                if link is not self.head:
                    try:
                        return self.get_cached(link, *key)
                    except KeyError:
                        pass
                value = f(*key)
                self.set_cache(value, *key)
                return value

            def size(im_self):
                """
                Return the size of the cache
                """
                return len(self.mapping)

            def reset(im_self):
                return self.reset()

            def get_maxsize(im_self):
                return self.maxsize

            def set_maxsize(im_self, i):
                self.maxsize = i

            def get_maxtime(im_self):
                return self.maxtime

            def set_maxtime(im_self, i):
                self.maxtime = i

            maxsize = property(get_maxsize, set_maxsize)
            maxtime = property(get_maxtime, set_maxtime)

            def __repr__(im_self):
                return '<%s %r>' % (im_self.__class__.__name__, f)

        return LRUCacheWrapped()


class Spliterator(object):
    """
    Takes an iterator yielding sliceable things (e.g. strings or lists) and
    yields subiterators, each yielding up to the requested number of items
    from the source.

    >>> si = Spliterator(["abcde", "fg", "hijkl"])
    >>> ''.join(si.take(4))
    "abcd"
    >>> ''.join(si.take(3))
    "efg"
    >>> ''.join(si.take(1))
    "h"
    >>> ''.join(si.take(3))
    "ijk"
    >>> ''.join(si.take(3))
    "l"  # shorter than requested; this can happen with the last iterator

    """
    def __init__(self, source_iterable):
        self.input_iterator = iter(source_iterable)
        self.leftovers = None
        self.leftovers_index = 0
        self._iterator_in_progress = False

    def take(self, n):
        if self._iterator_in_progress:
            raise ValueError(
                "cannot call take() again until the first iterator is"
                " exhausted (has raised StopIteration)")
        self._iterator_in_progress = True

        try:
            if self.leftovers:
                # All this string slicing is a little awkward, but it's for
                # a good reason. Consider a length N string that someone is
                # taking k bytes at a time.
                #
                # With this implementation, we create one new string of
                # length k (copying the bytes) on each call to take(). Once
                # the whole input has been consumed, each byte has been
                # copied exactly once, giving O(N) bytes copied.
                #
                # If, instead of this, we were to set leftovers =
                # leftovers[k:] and omit leftovers_index, then each call to
                # take() would copy k bytes to create the desired substring,
                # then copy all the remaining bytes to reset leftovers,
                # resulting in an overall O(N^2) bytes copied.
                llen = len(self.leftovers) - self.leftovers_index
                if llen <= n:
                    n -= llen
                    to_yield = self.leftovers[self.leftovers_index:]
                    self.leftovers = None
                    self.leftovers_index = 0
                    yield to_yield
                else:
                    to_yield = self.leftovers[
                        self.leftovers_index:(self.leftovers_index + n)]
                    self.leftovers_index += n
                    n = 0
                    yield to_yield

            while n > 0:
                try:
                    chunk = next(self.input_iterator)
                except StopIteration:
                    return
                cl = len(chunk)
                if cl <= n:
                    n -= cl
                    yield chunk
                else:
                    self.leftovers = chunk
                    self.leftovers_index = n
                    yield chunk[:n]
                    n = 0
        finally:
            self._iterator_in_progress = False


def ismount(path):
    """
    Test whether a path is a mount point. This will catch any
    exceptions and translate them into a False return value
    Use ismount_raw to have the exceptions raised instead.
    """
    try:
        return ismount_raw(path)
    except OSError:
        return False


def ismount_raw(path):
    """
    Test whether a path is a mount point. Whereas ismount will catch
    any exceptions and just return False, this raw version will not
    catch exceptions.

    This is code hijacked from C Python 2.6.8, adapted to remove the extra
    lstat() system call.
    """
    try:
        s1 = os.lstat(path)
    except os.error as err:
        if err.errno == errno.ENOENT:
            # It doesn't exist -- so not a mount point :-)
            return False
        raise

    if stat.S_ISLNK(s1.st_mode):
        # Some environments (like vagrant-swift-all-in-one) use a symlink at
        # the device level but could still provide a stubfile in the target
        # to indicate that it should be treated as a mount point for swift's
        # purposes.
        if os.path.isfile(os.path.join(path, ".ismount")):
            return True
        # Otherwise, a symlink can never be a mount point
        return False

    s2 = os.lstat(os.path.join(path, '..'))
    dev1 = s1.st_dev
    dev2 = s2.st_dev
    if dev1 != dev2:
        # path/.. on a different device as path
        return True

    ino1 = s1.st_ino
    ino2 = s2.st_ino
    if ino1 == ino2:
        # path/.. is the same i-node as path
        return True

    # Device and inode checks are not properly working inside containerized
    # environments, therefore using a workaround to check if there is a
    # stubfile placed by an operator
    if os.path.isfile(os.path.join(path, ".ismount")):
        return True

    return False


def close_if_possible(maybe_closable):
    close_method = getattr(maybe_closable, 'close', None)
    if callable(close_method):
        return close_method()


@contextmanager
def closing_if_possible(maybe_closable):
    """
    Like contextlib.closing(), but doesn't crash if the object lacks a close()
    method.

    PEP 333 (WSGI) says: "If the iterable returned by the application has a
    close() method, the server or gateway must call that method upon
    completion of the current request[.]" This function makes that easier.
    """
    try:
        yield maybe_closable
    finally:
        close_if_possible(maybe_closable)


def drain_and_close(response_or_app_iter):
    """
    Drain and close a swob or WSGI response.

    This ensures we don't log a 499 in the proxy just because we realized we
    don't care about the body of an error.
    """
    app_iter = getattr(response_or_app_iter, 'app_iter', response_or_app_iter)
    if app_iter is None:  # for example, if we used the Response.body property
        return
    for _chunk in app_iter:
        pass
    close_if_possible(app_iter)


_rfc_token = r'[^()<>@,;:\"/\[\]?={}\x00-\x20\x7f]+'
_rfc_extension_pattern = re.compile(
    r'(?:\s*;\s*(' + _rfc_token + r")\s*(?:=\s*(" + _rfc_token +
    r'|"(?:[^"\\]|\\.)*"))?)')

_content_range_pattern = re.compile(r'^bytes (\d+)-(\d+)/(\d+)$')


def parse_content_range(content_range):
    """
    Parse a content-range header into (first_byte, last_byte, total_size).

    See RFC 7233 section 4.2 for details on the header format, but it's
    basically "Content-Range: bytes ${start}-${end}/${total}".

    :param content_range: Content-Range header value to parse,
        e.g. "bytes 100-1249/49004"
    :returns: 3-tuple (start, end, total)
    :raises ValueError: if malformed
    """
    found = re.search(_content_range_pattern, content_range)
    if not found:
        raise ValueError("malformed Content-Range %r" % (content_range,))
    return tuple(int(x) for x in found.groups())


def parse_content_type(content_type):
    """
    Parse a content-type and its parameters into values.
    RFC 2616 sec 14.17 and 3.7 are pertinent.

    **Examples**::

        'text/plain; charset=UTF-8' -> ('text/plain', [('charset, 'UTF-8')])
        'text/plain; charset=UTF-8; level=1' ->
            ('text/plain', [('charset, 'UTF-8'), ('level', '1')])

    :param content_type: content_type to parse
    :returns: a tuple containing (content type, list of k, v parameter tuples)
    """
    parm_list = []
    if ';' in content_type:
        content_type, parms = content_type.split(';', 1)
        parms = ';' + parms
        for m in _rfc_extension_pattern.findall(parms):
            key = m[0].strip()
            value = m[1].strip()
            parm_list.append((key, value))
    return content_type, parm_list


def extract_swift_bytes(content_type):
    """
    Parse a content-type and return a tuple containing:
        - the content_type string minus any swift_bytes param,
        -  the swift_bytes value or None if the param was not found

    :param content_type: a content-type string
    :return: a tuple of (content-type, swift_bytes or None)
    """
    content_type, params = parse_content_type(content_type)
    swift_bytes = None
    for k, v in params:
        if k == 'swift_bytes':
            swift_bytes = v
        else:
            content_type += ';%s=%s' % (k, v)
    return content_type, swift_bytes


def override_bytes_from_content_type(listing_dict, logger=None):
    """
    Takes a dict from a container listing and overrides the content_type,
    bytes fields if swift_bytes is set.
    """
    listing_dict['content_type'], swift_bytes = extract_swift_bytes(
        listing_dict['content_type'])
    if swift_bytes is not None:
        try:
            listing_dict['bytes'] = int(swift_bytes)
        except ValueError:
            if logger:
                logger.exception(_("Invalid swift_bytes"))


def clean_content_type(value):
    if ';' in value:
        left, right = value.rsplit(';', 1)
        if right.lstrip().startswith('swift_bytes='):
            return left
    return value


def quote(value, safe='/'):
    """
    Patched version of urllib.quote that encodes utf-8 strings before quoting
    """
    quoted = _quote(get_valid_utf8_str(value), safe)
    if isinstance(value, six.binary_type):
        quoted = quoted.encode('utf-8')
    return quoted


def get_expirer_container(x_delete_at, expirer_divisor, acc, cont, obj):
    """
    Returns an expiring object container name for given X-Delete-At and
    (native string) a/c/o.
    """
    shard_int = int(hash_path(acc, cont, obj), 16) % 100
    return normalize_delete_at_timestamp(
        int(x_delete_at) // expirer_divisor * expirer_divisor - shard_int)


class _MultipartMimeFileLikeObject(object):

    def __init__(self, wsgi_input, boundary, input_buffer, read_chunk_size):
        self.no_more_data_for_this_file = False
        self.no_more_files = False
        self.wsgi_input = wsgi_input
        self.boundary = boundary
        self.input_buffer = input_buffer
        self.read_chunk_size = read_chunk_size

    def read(self, length=None):
        if not length:
            length = self.read_chunk_size
        if self.no_more_data_for_this_file:
            return b''

        # read enough data to know whether we're going to run
        # into a boundary in next [length] bytes
        if len(self.input_buffer) < length + len(self.boundary) + 2:
            to_read = length + len(self.boundary) + 2
            while to_read > 0:
                try:
                    chunk = self.wsgi_input.read(to_read)
                except (IOError, ValueError) as e:
                    raise swift.common.exceptions.ChunkReadError(str(e))
                to_read -= len(chunk)
                self.input_buffer += chunk
                if not chunk:
                    self.no_more_files = True
                    break

        boundary_pos = self.input_buffer.find(self.boundary)

        # boundary does not exist in the next (length) bytes
        if boundary_pos == -1 or boundary_pos > length:
            ret = self.input_buffer[:length]
            self.input_buffer = self.input_buffer[length:]
        # if it does, just return data up to the boundary
        else:
            ret, self.input_buffer = self.input_buffer.split(self.boundary, 1)
            self.no_more_files = self.input_buffer.startswith(b'--')
            self.no_more_data_for_this_file = True
            self.input_buffer = self.input_buffer[2:]
        return ret

    def readline(self):
        if self.no_more_data_for_this_file:
            return b''
        boundary_pos = newline_pos = -1
        while newline_pos < 0 and boundary_pos < 0:
            try:
                chunk = self.wsgi_input.read(self.read_chunk_size)
            except (IOError, ValueError) as e:
                raise swift.common.exceptions.ChunkReadError(str(e))
            self.input_buffer += chunk
            newline_pos = self.input_buffer.find(b'\r\n')
            boundary_pos = self.input_buffer.find(self.boundary)
            if not chunk:
                self.no_more_files = True
                break
        # found a newline
        if newline_pos >= 0 and \
                (boundary_pos < 0 or newline_pos < boundary_pos):
            # Use self.read to ensure any logic there happens...
            ret = b''
            to_read = newline_pos + 2
            while to_read > 0:
                chunk = self.read(to_read)
                # Should never happen since we're reading from input_buffer,
                # but just for completeness...
                if not chunk:
                    break
                to_read -= len(chunk)
                ret += chunk
            return ret
        else:  # no newlines, just return up to next boundary
            return self.read(len(self.input_buffer))


def iter_multipart_mime_documents(wsgi_input, boundary, read_chunk_size=4096):
    """
    Given a multi-part-mime-encoded input file object and boundary,
    yield file-like objects for each part. Note that this does not
    split each part into headers and body; the caller is responsible
    for doing that if necessary.

    :param wsgi_input: The file-like object to read from.
    :param boundary: The mime boundary to separate new file-like objects on.
    :returns: A generator of file-like objects for each part.
    :raises MimeInvalid: if the document is malformed
    """
    boundary = b'--' + boundary
    blen = len(boundary) + 2  # \r\n
    try:
        got = wsgi_input.readline(blen)
        while got == b'\r\n':
            got = wsgi_input.readline(blen)
    except (IOError, ValueError) as e:
        raise swift.common.exceptions.ChunkReadError(str(e))

    if got.strip() != boundary:
        raise swift.common.exceptions.MimeInvalid(
            'invalid starting boundary: wanted %r, got %r' % (boundary, got))
    boundary = b'\r\n' + boundary
    input_buffer = b''
    done = False
    while not done:
        it = _MultipartMimeFileLikeObject(wsgi_input, boundary, input_buffer,
                                          read_chunk_size)
        yield it
        done = it.no_more_files
        input_buffer = it.input_buffer


def parse_mime_headers(doc_file):
    """
    Takes a file-like object containing a MIME document and returns a
    HeaderKeyDict containing the headers. The body of the message is not
    consumed: the position in doc_file is left at the beginning of the body.

    This function was inspired by the Python standard library's
    http.client.parse_headers.

    :param doc_file: binary file-like object containing a MIME document
    :returns: a swift.common.swob.HeaderKeyDict containing the headers
    """
    headers = []
    while True:
        line = doc_file.readline()
        done = line in (b'\r\n', b'\n', b'')
        if six.PY3:
            try:
                line = line.decode('utf-8')
            except UnicodeDecodeError:
                line = line.decode('latin1')
        headers.append(line)
        if done:
            break
    if six.PY3:
        header_string = ''.join(headers)
    else:
        header_string = b''.join(headers)
    headers = email.parser.Parser().parsestr(header_string)
    return HeaderKeyDict(headers)


def mime_to_document_iters(input_file, boundary, read_chunk_size=4096):
    """
    Takes a file-like object containing a multipart MIME document and
    returns an iterator of (headers, body-file) tuples.

    :param input_file: file-like object with the MIME doc in it
    :param boundary: MIME boundary, sans dashes
        (e.g. "divider", not "--divider")
    :param read_chunk_size: size of strings read via input_file.read()
    """
    if six.PY3 and isinstance(boundary, str):
        # Since the boundary is in client-supplied headers, it can contain
        # garbage that trips us and we don't like client-induced 500.
        boundary = boundary.encode('latin-1', errors='replace')
    doc_files = iter_multipart_mime_documents(input_file, boundary,
                                              read_chunk_size)
    for i, doc_file in enumerate(doc_files):
        # this consumes the headers and leaves just the body in doc_file
        headers = parse_mime_headers(doc_file)
        yield (headers, doc_file)


def maybe_multipart_byteranges_to_document_iters(app_iter, content_type):
    """
    Takes an iterator that may or may not contain a multipart MIME document
    as well as content type and returns an iterator of body iterators.

    :param app_iter: iterator that may contain a multipart MIME document
    :param content_type: content type of the app_iter, used to determine
                         whether it conains a multipart document and, if
                         so, what the boundary is between documents
    """
    content_type, params_list = parse_content_type(content_type)
    if content_type != 'multipart/byteranges':
        yield app_iter
        return

    body_file = FileLikeIter(app_iter)
    boundary = dict(params_list)['boundary']
    for _headers, body in mime_to_document_iters(body_file, boundary):
        yield (chunk for chunk in iter(lambda: body.read(65536), b''))


def document_iters_to_multipart_byteranges(ranges_iter, boundary):
    """
    Takes an iterator of range iters and yields a multipart/byteranges MIME
    document suitable for sending as the body of a multi-range 206 response.

    See document_iters_to_http_response_body for parameter descriptions.
    """
    if not isinstance(boundary, bytes):
        boundary = boundary.encode('ascii')

    divider = b"--" + boundary + b"\r\n"
    terminator = b"--" + boundary + b"--"

    for range_spec in ranges_iter:
        start_byte = range_spec["start_byte"]
        end_byte = range_spec["end_byte"]
        entity_length = range_spec.get("entity_length", "*")
        content_type = range_spec["content_type"]
        part_iter = range_spec["part_iter"]
        if not isinstance(content_type, bytes):
            content_type = str(content_type).encode('utf-8')
        if not isinstance(entity_length, bytes):
            entity_length = str(entity_length).encode('utf-8')

        part_header = b''.join((
            divider,
            b"Content-Type: ", content_type, b"\r\n",
            b"Content-Range: ", b"bytes %d-%d/%s\r\n" % (
                start_byte, end_byte, entity_length),
            b"\r\n"
        ))
        yield part_header

        for chunk in part_iter:
            yield chunk
        yield b"\r\n"
    yield terminator


def document_iters_to_http_response_body(ranges_iter, boundary, multipart,
                                         logger):
    """
    Takes an iterator of range iters and turns it into an appropriate
    HTTP response body, whether that's multipart/byteranges or not.

    This is almost, but not quite, the inverse of
    request_helpers.http_response_to_document_iters(). This function only
    yields chunks of the body, not any headers.

    :param ranges_iter: an iterator of dictionaries, one per range.
        Each dictionary must contain at least the following key:
        "part_iter": iterator yielding the bytes in the range

        Additionally, if multipart is True, then the following other keys
        are required:

        "start_byte": index of the first byte in the range
        "end_byte": index of the last byte in the range
        "content_type": value for the range's Content-Type header

        Finally, there is one optional key that is used in the
            multipart/byteranges case:

        "entity_length": length of the requested entity (not necessarily
            equal to the response length). If omitted, "*" will be used.

        Each part_iter will be exhausted prior to calling next(ranges_iter).

    :param boundary: MIME boundary to use, sans dashes (e.g. "boundary", not
        "--boundary").
    :param multipart: True if the response should be multipart/byteranges,
        False otherwise. This should be True if and only if you have 2 or
        more ranges.
    :param logger: a logger
    """
    if multipart:
        return document_iters_to_multipart_byteranges(ranges_iter, boundary)
    else:
        try:
            response_body_iter = next(ranges_iter)['part_iter']
        except StopIteration:
            return ''

        # We need to make sure ranges_iter does not get garbage-collected
        # before response_body_iter is exhausted. The reason is that
        # ranges_iter has a finally block that calls close_swift_conn, and
        # so if that finally block fires before we read response_body_iter,
        # there's nothing there.
        def string_along(useful_iter, useless_iter_iter, logger):
            with closing_if_possible(useful_iter):
                for x in useful_iter:
                    yield x

            try:
                next(useless_iter_iter)
            except StopIteration:
                pass
            else:
                logger.warning(
                    _("More than one part in a single-part response?"))

        return string_along(response_body_iter, ranges_iter, logger)


def multipart_byteranges_to_document_iters(input_file, boundary,
                                           read_chunk_size=4096):
    """
    Takes a file-like object containing a multipart/byteranges MIME document
    (see RFC 7233, Appendix A) and returns an iterator of (first-byte,
    last-byte, length, document-headers, body-file) 5-tuples.

    :param input_file: file-like object with the MIME doc in it
    :param boundary: MIME boundary, sans dashes
        (e.g. "divider", not "--divider")
    :param read_chunk_size: size of strings read via input_file.read()
    """
    for headers, body in mime_to_document_iters(input_file, boundary,
                                                read_chunk_size):
        first_byte, last_byte, length = parse_content_range(
            headers.get('content-range'))
        yield (first_byte, last_byte, length, headers.items(), body)


#: Regular expression to match form attributes.
ATTRIBUTES_RE = re.compile(r'(\w+)=(".*?"|[^";]+)(; ?|$)')


def parse_content_disposition(header):
    """
    Given the value of a header like:
    Content-Disposition: form-data; name="somefile"; filename="test.html"

    Return data like
    ("form-data", {"name": "somefile", "filename": "test.html"})

    :param header: Value of a header (the part after the ': ').
    :returns: (value name, dict) of the attribute data parsed (see above).
    """
    attributes = {}
    attrs = ''
    if ';' in header:
        header, attrs = [x.strip() for x in header.split(';', 1)]
    m = True
    while m:
        m = ATTRIBUTES_RE.match(attrs)
        if m:
            attrs = attrs[len(m.group(0)):]
            attributes[m.group(1)] = m.group(2).strip('"')
    return header, attributes


class sockaddr_alg(ctypes.Structure):
    _fields_ = [("salg_family", ctypes.c_ushort),
                ("salg_type", ctypes.c_ubyte * 14),
                ("salg_feat", ctypes.c_uint),
                ("salg_mask", ctypes.c_uint),
                ("salg_name", ctypes.c_ubyte * 64)]


_bound_md5_sockfd = None


def get_md5_socket():
    """
    Get an MD5 socket file descriptor. One can MD5 data with it by writing it
    to the socket with os.write, then os.read the 16 bytes of the checksum out
    later.

    NOTE: It is the caller's responsibility to ensure that os.close() is
    called on the returned file descriptor. This is a bare file descriptor,
    not a Python object. It doesn't close itself.
    """

    # Linux's AF_ALG sockets work like this:
    #
    # First, initialize a socket with socket() and bind(). This tells the
    # socket what algorithm to use, as well as setting up any necessary bits
    # like crypto keys. Of course, MD5 doesn't need any keys, so it's just the
    # algorithm name.
    #
    # Second, to hash some data, get a second socket by calling accept() on
    # the first socket. Write data to the socket, then when finished, read the
    # checksum from the socket and close it. This lets you checksum multiple
    # things without repeating all the setup code each time.
    #
    # Since we only need to bind() one socket, we do that here and save it for
    # future re-use. That way, we only use one file descriptor to get an MD5
    # socket instead of two, and we also get to save some syscalls.

    global _bound_md5_sockfd
    global _libc_socket
    global _libc_bind
    global _libc_accept

    if _libc_accept is None:
        _libc_accept = load_libc_function('accept', fail_if_missing=True)
    if _libc_socket is None:
        _libc_socket = load_libc_function('socket', fail_if_missing=True)
    if _libc_bind is None:
        _libc_bind = load_libc_function('bind', fail_if_missing=True)

    # Do this at first call rather than at import time so that we don't use a
    # file descriptor on systems that aren't using any MD5 sockets.
    if _bound_md5_sockfd is None:
        sockaddr_setup = sockaddr_alg(
            AF_ALG,
            (ord('h'), ord('a'), ord('s'), ord('h'), 0),
            0, 0,
            (ord('m'), ord('d'), ord('5'), 0))
        hash_sockfd = _libc_socket(ctypes.c_int(AF_ALG),
                                   ctypes.c_int(socket.SOCK_SEQPACKET),
                                   ctypes.c_int(0))
        if hash_sockfd < 0:
            raise IOError(ctypes.get_errno(),
                          "Failed to initialize MD5 socket")

        bind_result = _libc_bind(ctypes.c_int(hash_sockfd),
                                 ctypes.pointer(sockaddr_setup),
                                 ctypes.c_int(ctypes.sizeof(sockaddr_alg)))
        if bind_result < 0:
            os.close(hash_sockfd)
            raise IOError(ctypes.get_errno(), "Failed to bind MD5 socket")

        _bound_md5_sockfd = hash_sockfd

    md5_sockfd = _libc_accept(ctypes.c_int(_bound_md5_sockfd), None, 0)
    if md5_sockfd < 0:
        raise IOError(ctypes.get_errno(), "Failed to accept MD5 socket")

    return md5_sockfd


try:
    _test_md5 = hashlib.md5(usedforsecurity=False)  # nosec

    def md5(string=b'', usedforsecurity=True):
        """Return an md5 hashlib object using usedforsecurity parameter

        For python distributions that support the usedforsecurity keyword
        parameter, this passes the parameter through as expected.
        See https://bugs.python.org/issue9216
        """
        return hashlib.md5(string, usedforsecurity=usedforsecurity)  # nosec
except TypeError:
    def md5(string=b'', usedforsecurity=True):
        """Return an md5 hashlib object without usedforsecurity parameter

        For python distributions that do not yet support this keyword
        parameter, we drop the parameter
        """
        return hashlib.md5(string)  # nosec


class ShardRangeOuterBound(object):
    """
    A custom singleton type to be subclassed for the outer bounds of
    ShardRanges.
    """
    _singleton = None

    def __new__(cls):
        if cls is ShardRangeOuterBound:
            raise TypeError('ShardRangeOuterBound is an abstract class; '
                            'only subclasses should be instantiated')
        if cls._singleton is None:
            cls._singleton = super(ShardRangeOuterBound, cls).__new__(cls)
        return cls._singleton

    def __str__(self):
        return ''

    def __repr__(self):
        return type(self).__name__

    def __bool__(self):
        return False

    __nonzero__ = __bool__


class ShardRange(object):
    """
    A ShardRange encapsulates sharding state related to a container including
    lower and upper bounds that define the object namespace for which the
    container is responsible.

    Shard ranges may be persisted in a container database. Timestamps
    associated with subsets of the shard range attributes are used to resolve
    conflicts when a shard range needs to be merged with an existing shard
    range record and the most recent version of an attribute should be
    persisted.

    :param name: the name of the shard range; this should take the form of a
        path to a container i.e. <account_name>/<container_name>.
    :param timestamp: a timestamp that represents the time at which the
        shard range's ``lower``, ``upper`` or ``deleted`` attributes were
        last modified.
    :param lower: the lower bound of object names contained in the shard range;
        the lower bound *is not* included in the shard range namespace.
    :param upper: the upper bound of object names contained in the shard range;
        the upper bound *is* included in the shard range namespace.
    :param object_count: the number of objects in the shard range; defaults to
        zero.
    :param bytes_used: the number of bytes in the shard range; defaults to
        zero.
    :param meta_timestamp: a timestamp that represents the time at which the
        shard range's ``object_count`` and ``bytes_used`` were last updated;
        defaults to the value of ``timestamp``.
    :param deleted: a boolean; if True the shard range is considered to be
        deleted.
    :param state: the state; must be one of ShardRange.STATES; defaults to
        CREATED.
    :param state_timestamp: a timestamp that represents the time at which
        ``state`` was forced to its current value; defaults to the value of
        ``timestamp``. This timestamp is typically not updated with every
        change of ``state`` because in general conflicts in ``state``
        attributes are resolved by choosing the larger ``state`` value.
        However, when this rule does not apply, for example when changing state
        from ``SHARDED`` to ``ACTIVE``, the ``state_timestamp`` may be advanced
        so that the new ``state`` value is preferred over any older ``state``
        value.
    :param epoch: optional epoch timestamp which represents the time at which
        sharding was enabled for a container.
    :param reported: optional indicator that this shard and its stats have
        been reported to the root container.
    :param tombstones: the number of tombstones in the shard range; defaults to
        -1 to indicate that the value is unknown.
    """
    FOUND = 10
    CREATED = 20
    CLEAVED = 30
    ACTIVE = 40
    SHRINKING = 50
    SHARDING = 60
    SHARDED = 70
    SHRUNK = 80
    STATES = {FOUND: 'found',
              CREATED: 'created',
              CLEAVED: 'cleaved',
              ACTIVE: 'active',
              SHRINKING: 'shrinking',
              SHARDING: 'sharding',
              SHARDED: 'sharded',
              SHRUNK: 'shrunk'}
    STATES_BY_NAME = dict((v, k) for k, v in STATES.items())

    @functools.total_ordering
    class MaxBound(ShardRangeOuterBound):
        # singleton for maximum bound
        def __ge__(self, other):
            return True

    @functools.total_ordering
    class MinBound(ShardRangeOuterBound):
        # singleton for minimum bound
        def __le__(self, other):
            return True

    MIN = MinBound()
    MAX = MaxBound()

    def __init__(self, name, timestamp, lower=MIN, upper=MAX,
                 object_count=0, bytes_used=0, meta_timestamp=None,
                 deleted=False, state=None, state_timestamp=None, epoch=None,
                 reported=False, tombstones=-1):
        self.account = self.container = self._timestamp = \
            self._meta_timestamp = self._state_timestamp = self._epoch = None
        self._lower = ShardRange.MIN
        self._upper = ShardRange.MAX
        self._deleted = False
        self._state = None

        self.name = name
        self.timestamp = timestamp
        self.lower = lower
        self.upper = upper
        self.deleted = deleted
        self.object_count = object_count
        self.bytes_used = bytes_used
        self.meta_timestamp = meta_timestamp
        self.state = self.FOUND if state is None else state
        self.state_timestamp = state_timestamp
        self.epoch = epoch
        self.reported = reported
        self.tombstones = tombstones

    @classmethod
    def sort_key(cls, sr):
        # defines the sort order for shard ranges
        # note if this ever changes to *not* sort by upper first then it breaks
        # a key assumption for bisect, which is used by utils.find_shard_range
        return sr.upper, sr.state, sr.lower, sr.name

    @classmethod
    def _encode(cls, value):
        if six.PY2 and isinstance(value, six.text_type):
            return value.encode('utf-8')
        if six.PY3 and isinstance(value, six.binary_type):
            # This should never fail -- the value should always be coming from
            # valid swift paths, which means UTF-8
            return value.decode('utf-8')
        return value

    def _encode_bound(self, bound):
        if isinstance(bound, ShardRangeOuterBound):
            return bound
        if not (isinstance(bound, six.text_type) or
                isinstance(bound, six.binary_type)):
            raise TypeError('must be a string type')
        return self._encode(bound)

    @classmethod
    def _make_container_name(cls, root_container, parent_container, timestamp,
                             index):
        if not isinstance(parent_container, bytes):
            parent_container = parent_container.encode('utf-8')
        return "%s-%s-%s-%s" % (root_container,
                                md5(parent_container,
                                    usedforsecurity=False).hexdigest(),
                                cls._to_timestamp(timestamp).internal,
                                index)

    @classmethod
    def make_path(cls, shards_account, root_container, parent_container,
                  timestamp, index):
        """
        Returns a path for a shard container that is valid to use as a name
        when constructing a :class:`~swift.common.utils.ShardRange`.

        :param shards_account: the hidden internal account to which the shard
            container belongs.
        :param root_container: the name of the root container for the shard.
        :param parent_container: the name of the parent container for the
            shard; for initial first generation shards this should be the same
            as ``root_container``; for shards of shards this should be the name
            of the sharding shard container.
        :param timestamp: an instance of :class:`~swift.common.utils.Timestamp`
        :param index: a unique index that will distinguish the path from any
            other path generated using the same combination of
            ``shards_account``, ``root_container``, ``parent_container`` and
            ``timestamp``.
        :return: a string of the form <account_name>/<container_name>
        """
        shard_container = cls._make_container_name(
            root_container, parent_container, timestamp, index)
        return '%s/%s' % (shards_account, shard_container)

    @classmethod
    def _to_timestamp(cls, timestamp):
        if timestamp is None or isinstance(timestamp, Timestamp):
            return timestamp
        return Timestamp(timestamp)

    @property
    def name(self):
        return '%s/%s' % (self.account, self.container)

    @name.setter
    def name(self, path):
        path = self._encode(path)
        if not path or len(path.split('/')) != 2 or not all(path.split('/')):
            raise ValueError(
                "Name must be of the form '<account>/<container>', got %r" %
                path)
        self.account, self.container = path.split('/')

    @property
    def timestamp(self):
        return self._timestamp

    @timestamp.setter
    def timestamp(self, ts):
        if ts is None:
            raise TypeError('timestamp cannot be None')
        self._timestamp = self._to_timestamp(ts)

    @property
    def meta_timestamp(self):
        if self._meta_timestamp is None:
            return self.timestamp
        return self._meta_timestamp

    @meta_timestamp.setter
    def meta_timestamp(self, ts):
        self._meta_timestamp = self._to_timestamp(ts)

    @property
    def lower(self):
        return self._lower

    @property
    def lower_str(self):
        return str(self.lower)

    @lower.setter
    def lower(self, value):
        with warnings.catch_warnings():
            warnings.simplefilter('ignore', UnicodeWarning)
            if value in (None, b'', u''):
                value = ShardRange.MIN
        try:
            value = self._encode_bound(value)
        except TypeError as err:
            raise TypeError('lower %s' % err)
        if value > self._upper:
            raise ValueError(
                'lower (%r) must be less than or equal to upper (%r)' %
                (value, self.upper))
        self._lower = value

    @property
    def end_marker(self):
        return self.upper_str + '\x00' if self.upper else ''

    @property
    def upper(self):
        return self._upper

    @property
    def upper_str(self):
        return str(self.upper)

    @upper.setter
    def upper(self, value):
        with warnings.catch_warnings():
            warnings.simplefilter('ignore', UnicodeWarning)
            if value in (None, b'', u''):
                value = ShardRange.MAX
        try:
            value = self._encode_bound(value)
        except TypeError as err:
            raise TypeError('upper %s' % err)
        if value < self._lower:
            raise ValueError(
                'upper (%r) must be greater than or equal to lower (%r)' %
                (value, self.lower))
        self._upper = value

    @property
    def object_count(self):
        return self._count

    @object_count.setter
    def object_count(self, count):
        count = int(count)
        if count < 0:
            raise ValueError('object_count cannot be < 0')
        self._count = count

    @property
    def bytes_used(self):
        return self._bytes

    @bytes_used.setter
    def bytes_used(self, bytes_used):
        bytes_used = int(bytes_used)
        if bytes_used < 0:
            raise ValueError('bytes_used cannot be < 0')
        self._bytes = bytes_used

    @property
    def tombstones(self):
        return self._tombstones

    @tombstones.setter
    def tombstones(self, tombstones):
        self._tombstones = int(tombstones)

    @property
    def row_count(self):
        """
        Returns the total number of rows in the shard range i.e. the sum of
        objects and tombstones.

        :return: the row count
        """
        return self.object_count + max(self.tombstones, 0)

    def update_meta(self, object_count, bytes_used, meta_timestamp=None):
        """
        Set the object stats metadata to the given values and update the
        meta_timestamp to the current time.

        :param object_count: should be an integer
        :param bytes_used: should be an integer
        :param meta_timestamp: timestamp for metadata; if not given the
            current time will be set.
        :raises ValueError: if ``object_count`` or ``bytes_used`` cannot be
            cast to an int, or if meta_timestamp is neither None nor can be
            cast to a :class:`~swift.common.utils.Timestamp`.
        """
        if self.object_count != int(object_count):
            self.object_count = int(object_count)
            self.reported = False

        if self.bytes_used != int(bytes_used):
            self.bytes_used = int(bytes_used)
            self.reported = False

        if meta_timestamp is None:
            self.meta_timestamp = Timestamp.now()
        else:
            self.meta_timestamp = meta_timestamp

    def update_tombstones(self, tombstones, meta_timestamp=None):
        """
        Set the tombstones metadata to the given values and update the
        meta_timestamp to the current time.

        :param tombstones: should be an integer
        :param meta_timestamp: timestamp for metadata; if not given the
            current time will be set.
        :raises ValueError: if ``tombstones`` cannot be cast to an int, or
            if meta_timestamp is neither None nor can be cast to a
            :class:`~swift.common.utils.Timestamp`.
        """
        tombstones = int(tombstones)
        if 0 <= tombstones != self.tombstones:
            self.tombstones = tombstones
            self.reported = False
        if meta_timestamp is None:
            self.meta_timestamp = Timestamp.now()
        else:
            self.meta_timestamp = meta_timestamp

    def increment_meta(self, object_count, bytes_used):
        """
        Increment the object stats metadata by the given values and update the
        meta_timestamp to the current time.

        :param object_count: should be an integer
        :param bytes_used: should be an integer
        :raises ValueError: if ``object_count`` or ``bytes_used`` cannot be
            cast to an int.
        """
        self.update_meta(self.object_count + int(object_count),
                         self.bytes_used + int(bytes_used))

    @classmethod
    def resolve_state(cls, state):
        """
        Given a value that may be either the name or the number of a state
        return a tuple of (state number, state name).

        :param state: Either a string state name or an integer state number.
        :return: A tuple (state number, state name)
        :raises ValueError: if ``state`` is neither a valid state name nor a
            valid state number.
        """
        try:
            try:
                # maybe it's a number
                float_state = float(state)
                state_num = int(float_state)
                if state_num != float_state:
                    raise ValueError('Invalid state %r' % state)
                state_name = cls.STATES[state_num]
            except (ValueError, TypeError):
                # maybe it's a state name
                state_name = state.lower()
                state_num = cls.STATES_BY_NAME[state_name]
        except (KeyError, AttributeError):
            raise ValueError('Invalid state %r' % state)
        return state_num, state_name

    @property
    def state(self):
        return self._state

    @state.setter
    def state(self, state):
        self._state = self.resolve_state(state)[0]

    @property
    def state_text(self):
        return self.STATES[self.state]

    @property
    def state_timestamp(self):
        if self._state_timestamp is None:
            return self.timestamp
        return self._state_timestamp

    @state_timestamp.setter
    def state_timestamp(self, ts):
        self._state_timestamp = self._to_timestamp(ts)

    @property
    def epoch(self):
        return self._epoch

    @epoch.setter
    def epoch(self, epoch):
        self._epoch = self._to_timestamp(epoch)

    @property
    def reported(self):
        return self._reported

    @reported.setter
    def reported(self, value):
        self._reported = bool(value)

    def update_state(self, state, state_timestamp=None):
        """
        Set state to the given value and optionally update the state_timestamp
        to the given time.

        :param state: new state, should be an integer
        :param state_timestamp: timestamp for state; if not given the
            state_timestamp will not be changed.
        :return: True if the state or state_timestamp was changed, False
            otherwise
        """
        if state_timestamp is None and self.state == state:
            return False
        self.state = state
        if state_timestamp is not None:
            self.state_timestamp = state_timestamp
        self.reported = False
        return True

    @property
    def deleted(self):
        return self._deleted

    @deleted.setter
    def deleted(self, value):
        self._deleted = bool(value)

    def set_deleted(self, timestamp=None):
        """
        Mark the shard range deleted and set timestamp to the current time.

        :param timestamp: optional timestamp to set; if not given the
            current time will be set.
        :return: True if the deleted attribute or timestamp was changed, False
            otherwise
        """
        if timestamp is None and self.deleted:
            return False
        self.deleted = True
        self.timestamp = timestamp or Timestamp.now()
        return True

    def __contains__(self, item):
        # test if the given item is within the namespace
        if item == '':
            return False
        item = self._encode_bound(item)
        return self.lower < item <= self.upper

    def __lt__(self, other):
        # a ShardRange is less than other if its entire namespace is less than
        # other; if other is another ShardRange that implies that this
        # ShardRange's upper must be less than or equal to the other
        # ShardRange's lower
        if self.upper == ShardRange.MAX:
            return False
        if isinstance(other, ShardRange):
            return self.upper <= other.lower
        elif other is None:
            return True
        else:
            return self.upper < self._encode(other)

    def __gt__(self, other):
        # a ShardRange is greater than other if its entire namespace is greater
        # than other; if other is another ShardRange that implies that this
        # ShardRange's lower must be less greater than or equal to the other
        # ShardRange's upper
        if self.lower == ShardRange.MIN:
            return False
        if isinstance(other, ShardRange):
            return self.lower >= other.upper
        elif other is None:
            return False
        else:
            return self.lower >= self._encode(other)

    def __eq__(self, other):
        # test for equality of range bounds only
        if not isinstance(other, ShardRange):
            return False
        return self.lower == other.lower and self.upper == other.upper

    # A by-the-book implementation should probably hash the value, which
    # in our case would be account+container+lower+upper (+timestamp ?).
    # But we seem to be okay with just the identity.
    def __hash__(self):
        return id(self)

    def __ne__(self, other):
        return not (self == other)

    def __repr__(self):
        return '%s<%r to %r as of %s, (%d, %d) as of %s, %s as of %s>' % (
            self.__class__.__name__, self.lower, self.upper,
            self.timestamp.internal, self.object_count, self.bytes_used,
            self.meta_timestamp.internal, self.state_text,
            self.state_timestamp.internal)

    def entire_namespace(self):
        """
        Returns True if the ShardRange includes the entire namespace, False
        otherwise.
        """
        return (self.lower == ShardRange.MIN and
                self.upper == ShardRange.MAX)

    def overlaps(self, other):
        """
        Returns True if the ShardRange namespace overlaps with the other
        ShardRange's namespace.

        :param other: an instance of :class:`~swift.common.utils.ShardRange`
        """
        if not isinstance(other, ShardRange):
            return False
        return max(self.lower, other.lower) < min(self.upper, other.upper)

    def includes(self, other):
        """
        Returns True if this namespace includes the whole of the other
        namespace, False otherwise.

        :param other: an instance of :class:`~swift.common.utils.ShardRange`
        """
        return (self.lower <= other.lower) and (other.upper <= self.upper)

    def __iter__(self):
        yield 'name', self.name
        yield 'timestamp', self.timestamp.internal
        yield 'lower', str(self.lower)
        yield 'upper', str(self.upper)
        yield 'object_count', self.object_count
        yield 'bytes_used', self.bytes_used
        yield 'meta_timestamp', self.meta_timestamp.internal
        yield 'deleted', 1 if self.deleted else 0
        yield 'state', self.state
        yield 'state_timestamp', self.state_timestamp.internal
        yield 'epoch', self.epoch.internal if self.epoch is not None else None
        yield 'reported', 1 if self.reported else 0
        yield 'tombstones', self.tombstones

    def copy(self, timestamp=None, **kwargs):
        """
        Creates a copy of the ShardRange.

        :param timestamp: (optional) If given, the returned ShardRange will
            have all of its timestamps set to this value. Otherwise the
            returned ShardRange will have the original timestamps.
        :return: an instance of :class:`~swift.common.utils.ShardRange`
        """
        new = ShardRange.from_dict(dict(self, **kwargs))
        if timestamp:
            new.timestamp = timestamp
            new.meta_timestamp = new.state_timestamp = None
        return new

    @classmethod
    def from_dict(cls, params):
        """
        Return an instance constructed using the given dict of params. This
        method is deliberately less flexible than the class `__init__()` method
        and requires all of the `__init__()` args to be given in the dict of
        params.

        :param params: a dict of parameters
        :return: an instance of this class
        """
        return cls(
            params['name'], params['timestamp'], params['lower'],
            params['upper'], params['object_count'], params['bytes_used'],
            params['meta_timestamp'], params['deleted'], params['state'],
            params['state_timestamp'], params['epoch'],
            params.get('reported', 0), params.get('tombstones', -1))

    def expand(self, donors):
        """
        Expands the bounds as necessary to match the minimum and maximum bounds
        of the given donors.

        :param donors: A list of :class:`~swift.common.utils.ShardRange`
        :return: True if the bounds have been modified, False otherwise.
        """
        modified = False
        new_lower = self.lower
        new_upper = self.upper
        for donor in donors:
            new_lower = min(new_lower, donor.lower)
            new_upper = max(new_upper, donor.upper)
        if self.lower > new_lower or self.upper < new_upper:
            self.lower = new_lower
            self.upper = new_upper
            modified = True
        return modified


class ShardRangeList(UserList):
    """
    This class provides some convenience functions for working with lists of
    :class:`~swift.common.utils.ShardRange`.

    This class does not enforce ordering or continuity of the list items:
    callers should ensure that items are added in order as appropriate.
    """
    def __getitem__(self, index):
        # workaround for py3 - not needed for py2.7,py3.8
        result = self.data[index]
        return ShardRangeList(result) if type(result) == list else result

    @property
    def lower(self):
        """
        Returns the lower bound of the first item in the list. Note: this will
        only be equal to the lowest bound of all items in the list if the list
        contents has been sorted.

        :return: lower bound of first item in the list, or ShardRange.MIN
                 if the list is empty.
        """
        if not self:
            # empty list has range MIN->MIN
            return ShardRange.MIN
        return self[0].lower

    @property
    def upper(self):
        """
        Returns the upper bound of the first item in the list. Note: this will
        only be equal to the uppermost bound of all items in the list if the
        list has previously been sorted.

        :return: upper bound of first item in the list, or ShardRange.MIN
                 if the list is empty.
        """
        if not self:
            # empty list has range MIN->MIN
            return ShardRange.MIN
        return self[-1].upper

    @property
    def object_count(self):
        """
        Returns the total number of objects of all items in the list.

        :return: total object count
        """
        return sum(sr.object_count for sr in self)

    @property
    def row_count(self):
        """
        Returns the total number of rows of all items in the list.

        :return: total row count
        """
        return sum(sr.row_count for sr in self)

    @property
    def bytes_used(self):
        """
        Returns the total number of bytes in all items in the list.

        :return: total bytes used
        """
        return sum(sr.bytes_used for sr in self)

    @property
    def timestamps(self):
        return set(sr.timestamp for sr in self)

    @property
    def states(self):
        return set(sr.state for sr in self)

    def includes(self, other):
        """
        Check if another ShardRange namespace is enclosed between the list's
        ``lower`` and ``upper`` properties. Note: the list's ``lower`` and
        ``upper`` properties will only equal the outermost bounds of all items
        in the list if the list has previously been sorted.

        Note: the list does not need to contain an item matching ``other`` for
        this method to return True, although if the list has been sorted and
        does contain an item matching ``other`` then the method will return
        True.

        :param other: an instance of :class:`~swift.common.utils.ShardRange`
        :return: True if other's namespace is enclosed, False otherwise.
        """
        return self.lower <= other.lower and self.upper >= other.upper

    def filter(self, includes=None, marker=None, end_marker=None):
        """
        Filter the list for those shard ranges whose namespace includes the
        ``includes`` name or any part of the namespace between ``marker`` and
        ``end_marker``. If none of ``includes``, ``marker`` or ``end_marker``
        are specified then all shard ranges will be returned.

        :param includes: a string; if not empty then only the shard range, if
            any, whose namespace includes this string will be returned, and
            ``marker`` and ``end_marker`` will be ignored.
        :param marker: if specified then only shard ranges whose upper bound is
            greater than this value will be returned.
        :param end_marker: if specified then only shard ranges whose lower
            bound is less than this value will be returned.
        :return: A new instance of :class:`~swift.common.utils.ShardRangeList`
            containing the filtered shard ranges.
        """
        return ShardRangeList(
            filter_shard_ranges(self, includes, marker, end_marker))

    def find_lower(self, condition):
        """
        Finds the first shard range satisfies the given condition and returns
        its lower bound.

        :param condition: A function that must accept a single argument of type
            :class:`~swift.common.utils.ShardRange` and return True if the
            shard range satisfies the condition or False otherwise.
        :return: The lower bound of the first shard range to satisfy the
            condition, or the ``upper`` value of this list if no such shard
            range is found.

        """
        for sr in self:
            if condition(sr):
                return sr.lower
        return self.upper


def find_shard_range(item, ranges):
    """
    Find a ShardRange in given list of ``shard_ranges`` whose namespace
    contains ``item``.

    :param item: The item for a which a ShardRange is to be found.
    :param ranges: a sorted list of ShardRanges.
    :return: the ShardRange whose namespace contains ``item``, or None if
        no suitable range is found.
    """
    index = bisect.bisect_left(ranges, item)
    if index != len(ranges) and item in ranges[index]:
        return ranges[index]
    return None


def filter_shard_ranges(shard_ranges, includes, marker, end_marker):
    """
    Filter the given shard ranges to those whose namespace includes the
    ``includes`` name or any part of the namespace between ``marker`` and
    ``end_marker``. If none of ``includes``, ``marker`` or ``end_marker`` are
    specified then all shard ranges will be returned.

    :param shard_ranges: A list of :class:`~swift.common.utils.ShardRange`.
    :param includes: a string; if not empty then only the shard range, if any,
        whose namespace includes this string will be returned, and ``marker``
        and ``end_marker`` will be ignored.
    :param marker: if specified then only shard ranges whose upper bound is
        greater than this value will be returned.
    :param end_marker: if specified then only shard ranges whose lower bound is
        less than this value will be returned.
    :return: A filtered list of :class:`~swift.common.utils.ShardRange`.
    """
    if includes:
        shard_range = find_shard_range(includes, shard_ranges)
        return [shard_range] if shard_range else []

    def shard_range_filter(sr):
        end = start = True
        if end_marker:
            end = end_marker > sr.lower
        if marker:
            start = marker < sr.upper
        return start and end

    if marker or end_marker:
        return list(filter(shard_range_filter, shard_ranges))

    if marker == ShardRange.MAX or end_marker == ShardRange.MIN:
        # MIN and MAX are both Falsy so not handled by shard_range_filter
        return []

    return shard_ranges


def modify_priority(conf, logger):
    """
    Modify priority by nice and ionice.
    """

    global _libc_setpriority
    if _libc_setpriority is None:
        _libc_setpriority = load_libc_function('setpriority',
                                               errcheck=True)

    def _setpriority(nice_priority):
        """
        setpriority for this pid

        :param nice_priority: valid values are -19 to 20
        """
        try:
            _libc_setpriority(PRIO_PROCESS, os.getpid(),
                              int(nice_priority))
        except (ValueError, OSError):
            print(_("WARNING: Unable to modify scheduling priority of process."
                    " Keeping unchanged! Check logs for more info. "))
            logger.exception('Unable to modify nice priority')
        else:
            logger.debug('set nice priority to %s' % nice_priority)

    nice_priority = conf.get('nice_priority')
    if nice_priority is not None:
        _setpriority(nice_priority)

    global _posix_syscall
    if _posix_syscall is None:
        _posix_syscall = load_libc_function('syscall', errcheck=True)

    def _ioprio_set(io_class, io_priority):
        """
        ioprio_set for this process

        :param io_class: the I/O class component, can be
                         IOPRIO_CLASS_RT, IOPRIO_CLASS_BE,
                         or IOPRIO_CLASS_IDLE
        :param io_priority: priority value in the I/O class
        """
        try:
            io_class = IO_CLASS_ENUM[io_class]
            io_priority = int(io_priority)
            _posix_syscall(NR_ioprio_set(),
                           IOPRIO_WHO_PROCESS,
                           os.getpid(),
                           IOPRIO_PRIO_VALUE(io_class, io_priority))
        except (KeyError, ValueError, OSError):
            print(_("WARNING: Unable to modify I/O scheduling class "
                    "and priority of process. Keeping unchanged! "
                    "Check logs for more info."))
            logger.exception("Unable to modify ionice priority")
        else:
            logger.debug('set ionice class %s priority %s',
                         io_class, io_priority)

    io_class = conf.get("ionice_class")
    if io_class is None:
        return
    io_priority = conf.get("ionice_priority", 0)
    _ioprio_set(io_class, io_priority)


def o_tmpfile_in_path_supported(dirpath):
    fd = None
    try:
        fd = os.open(dirpath, os.O_WRONLY | O_TMPFILE)
        return True
    except OSError as e:
        if e.errno in (errno.EINVAL, errno.EISDIR, errno.EOPNOTSUPP):
            return False
        else:
            raise Exception("Error on '%(path)s' while checking "
                            "O_TMPFILE: '%(ex)s'" %
                            {'path': dirpath, 'ex': e})
    finally:
        if fd is not None:
            os.close(fd)


def o_tmpfile_in_tmpdir_supported():
    return o_tmpfile_in_path_supported(gettempdir())


def safe_json_loads(value):
    if value:
        try:
            return json.loads(value)
        except (TypeError, ValueError):
            pass
    return None


def strict_b64decode(value, allow_line_breaks=False):
    '''
    Validate and decode Base64-encoded data.

    The stdlib base64 module silently discards bad characters, but we often
    want to treat them as an error.

    :param value: some base64-encoded data
    :param allow_line_breaks: if True, ignore carriage returns and newlines
    :returns: the decoded data
    :raises ValueError: if ``value`` is not a string, contains invalid
                        characters, or has insufficient padding
    '''
    if isinstance(value, bytes):
        try:
            value = value.decode('ascii')
        except UnicodeDecodeError:
            raise ValueError
    if not isinstance(value, six.text_type):
        raise ValueError
    # b64decode will silently discard bad characters, but we want to
    # treat them as an error
    valid_chars = string.digits + string.ascii_letters + '/+'
    strip_chars = '='
    if allow_line_breaks:
        valid_chars += '\r\n'
        strip_chars += '\r\n'
    if any(c not in valid_chars for c in value.strip(strip_chars)):
        raise ValueError
    try:
        return base64.b64decode(value)
    except (TypeError, binascii.Error):  # (py2 error, py3 error)
        raise ValueError


MD5_BLOCK_READ_BYTES = 4096


def md5_hash_for_file(fname):
    """
    Get the MD5 checksum of a file.

    :param fname: path to file
    :returns: MD5 checksum, hex encoded
    """
    with open(fname, 'rb') as f:
        md5sum = md5(usedforsecurity=False)
        for block in iter(lambda: f.read(MD5_BLOCK_READ_BYTES), b''):
            md5sum.update(block)
    return md5sum.hexdigest()


def get_partition_for_hash(hex_hash, part_power):
    """
    Return partition number for given hex hash and partition power.
    :param hex_hash: A hash string
    :param part_power: partition power
    :returns: partition number
    """
    raw_hash = binascii.unhexlify(hex_hash)
    part_shift = 32 - int(part_power)
    return struct.unpack_from('>I', raw_hash)[0] >> part_shift


def get_partition_from_path(devices, path):
    """
    :param devices: directory where devices are mounted (e.g. /srv/node)
    :param path: full path to a object file or hashdir
    :returns: the (integer) partition from the path
    """
    offset_parts = devices.rstrip(os.sep).split(os.sep)
    path_components = path.split(os.sep)
    if offset_parts == path_components[:len(offset_parts)]:
        offset = len(offset_parts)
    else:
        raise ValueError('Path %r is not under device dir %r' % (
            path, devices))
    return int(path_components[offset + 2])


def replace_partition_in_path(devices, path, part_power):
    """
    Takes a path and a partition power and returns the same path, but with the
    correct partition number. Most useful when increasing the partition power.

    :param devices: directory where devices are mounted (e.g. /srv/node)
    :param path: full path to a object file or hashdir
    :param part_power: partition power to compute correct partition number
    :returns: Path with re-computed partition power
    """
    offset_parts = devices.rstrip(os.sep).split(os.sep)
    path_components = path.split(os.sep)
    if offset_parts == path_components[:len(offset_parts)]:
        offset = len(offset_parts)
    else:
        raise ValueError('Path %r is not under device dir %r' % (
            path, devices))
    part = get_partition_for_hash(path_components[offset + 4], part_power)
    path_components[offset + 2] = "%d" % part
    return os.sep.join(path_components)


def load_pkg_resource(group, uri):
    if '#' in uri:
        uri, name = uri.split('#', 1)
    else:
        name = uri
        uri = 'egg:swift'

    if ':' in uri:
        scheme, dist = uri.split(':', 1)
        scheme = scheme.lower()
    else:
        scheme = 'egg'
        dist = uri

    if scheme != 'egg':
        raise TypeError('Unhandled URI scheme: %r' % scheme)
    return pkg_resources.load_entry_point(dist, group, name)


class PipeMutex(object):
    """
    Mutex using a pipe. Works across both greenlets and real threads, even
    at the same time.
    """

    def __init__(self):
        self.rfd, self.wfd = os.pipe()

        # You can't create a pipe in non-blocking mode; you must set it
        # later.
        rflags = fcntl.fcntl(self.rfd, fcntl.F_GETFL)
        fcntl.fcntl(self.rfd, fcntl.F_SETFL, rflags | os.O_NONBLOCK)
        os.write(self.wfd, b'-')  # start unlocked

        self.owner = None
        self.recursion_depth = 0

        # Usually, it's an error to have multiple greenthreads all waiting
        # to read the same file descriptor. It's often a sign of inadequate
        # concurrency control; for example, if you have two greenthreads
        # trying to use the same memcache connection, they'll end up writing
        # interleaved garbage to the socket or stealing part of each others'
        # responses.
        #
        # In this case, we have multiple greenthreads waiting on the same
        # file descriptor by design. This lets greenthreads in real thread A
        # wait with greenthreads in real thread B for the same mutex.
        # Therefore, we must turn off eventlet's multiple-reader detection.
        #
        # It would be better to turn off multiple-reader detection for only
        # our calls to trampoline(), but eventlet does not support that.
        eventlet.debug.hub_prevent_multiple_readers(False)

    def acquire(self, blocking=True):
        """
        Acquire the mutex.

        If called with blocking=False, returns True if the mutex was
        acquired and False if it wasn't. Otherwise, blocks until the mutex
        is acquired and returns True.

        This lock is recursive; the same greenthread may acquire it as many
        times as it wants to, though it must then release it that many times
        too.
        """
        current_greenthread_id = id(eventlet.greenthread.getcurrent())
        if self.owner == current_greenthread_id:
            self.recursion_depth += 1
            return True

        while True:
            try:
                # If there is a byte available, this will read it and remove
                # it from the pipe. If not, this will raise OSError with
                # errno=EAGAIN.
                os.read(self.rfd, 1)
                self.owner = current_greenthread_id
                return True
            except OSError as err:
                if err.errno != errno.EAGAIN:
                    raise

                if not blocking:
                    return False

                # Tell eventlet to suspend the current greenthread until
                # self.rfd becomes readable. This will happen when someone
                # else writes to self.wfd.
                eventlet.hubs.trampoline(self.rfd, read=True)

    def release(self):
        """
        Release the mutex.
        """
        current_greenthread_id = id(eventlet.greenthread.getcurrent())
        if self.owner != current_greenthread_id:
            raise RuntimeError("cannot release un-acquired lock")

        if self.recursion_depth > 0:
            self.recursion_depth -= 1
            return

        self.owner = None
        os.write(self.wfd, b'X')

    def close(self):
        """
        Close the mutex. This releases its file descriptors.

        You can't use a mutex after it's been closed.
        """
        if self.wfd is not None:
            os.close(self.rfd)
            self.rfd = None
            os.close(self.wfd)
            self.wfd = None
        self.owner = None
        self.recursion_depth = 0

    def __del__(self):
        # We need this so we don't leak file descriptors. Otherwise, if you
        # call get_logger() and don't explicitly dispose of it by calling
        # logger.logger.handlers[0].lock.close() [1], the pipe file
        # descriptors are leaked.
        #
        # This only really comes up in tests. Swift processes tend to call
        # get_logger() once and then hang on to it until they exit, but the
        # test suite calls get_logger() a lot.
        #
        # [1] and that's a completely ridiculous thing to expect callers to
        # do, so nobody does it and that's okay.
        self.close()


class NoopMutex(object):
    """
    "Mutex" that doesn't lock anything.

    We only allow our syslog logging to be configured via UDS or UDP, neither
    of which have the message-interleaving trouble you'd expect from TCP or
    file handlers.
    """
    def acquire(self, blocking=True):
        pass

    def release(self):
        pass


class ThreadSafeSysLogHandler(SysLogHandler):
    def createLock(self):
        if config_true_value(os.environ.get('SWIFT_NOOP_LOGGING_MUTEX')):
            self.lock = NoopMutex()
        else:
            self.lock = PipeMutex()


def round_robin_iter(its):
    """
    Takes a list of iterators, yield an element from each in a round-robin
    fashion until all of them are exhausted.
    :param its: list of iterators
    """
    while its:
        for it in its:
            try:
                yield next(it)
            except StopIteration:
                its.remove(it)


OverrideOptions = collections.namedtuple(
    'OverrideOptions', ['devices', 'partitions', 'policies'])


def parse_override_options(**kwargs):
    """
    Figure out which policies, devices, and partitions we should operate on,
    based on kwargs.

    If 'override_policies' is already present in kwargs, then return that
    value. This happens when using multiple worker processes; the parent
    process supplies override_policies=X to each child process.

    Otherwise, in run-once mode, look at the 'policies' keyword argument.
    This is the value of the "--policies" command-line option. In
    run-forever mode or if no --policies option was provided, an empty list
    will be returned.

    The procedures for devices and partitions are similar.

    :returns: a named tuple with fields "devices", "partitions", and
      "policies".
    """
    run_once = kwargs.get('once', False)

    if 'override_policies' in kwargs:
        policies = kwargs['override_policies']
    elif run_once:
        policies = [
            int(p) for p in list_from_csv(kwargs.get('policies'))]
    else:
        policies = []

    if 'override_devices' in kwargs:
        devices = kwargs['override_devices']
    elif run_once:
        devices = list_from_csv(kwargs.get('devices'))
    else:
        devices = []

    if 'override_partitions' in kwargs:
        partitions = kwargs['override_partitions']
    elif run_once:
        partitions = [
            int(p) for p in list_from_csv(kwargs.get('partitions'))]
    else:
        partitions = []

    return OverrideOptions(devices=devices, partitions=partitions,
                           policies=policies)


def distribute_evenly(items, num_buckets):
    """
    Distribute items as evenly as possible into N buckets.
    """
    out = [[] for _ in range(num_buckets)]
    for index, item in enumerate(items):
        out[index % num_buckets].append(item)
    return out


def get_redirect_data(response):
    """
    Extract a redirect location from a response's headers.

    :param response: a response
    :return: a tuple of (path, Timestamp) if a Location header is found,
        otherwise None
    :raises ValueError: if the Location header is found but a
        X-Backend-Redirect-Timestamp is not found, or if there is a problem
        with the format of etiher header
    """
    headers = HeaderKeyDict(response.getheaders())
    if 'Location' not in headers:
        return None
    location = urlparse(headers['Location']).path
    if config_true_value(headers.get('X-Backend-Location-Is-Quoted',
                                     'false')):
        location = unquote(location)
    account, container, _junk = split_path(location, 2, 3, True)
    timestamp_val = headers.get('X-Backend-Redirect-Timestamp')
    try:
        timestamp = Timestamp(timestamp_val)
    except (TypeError, ValueError):
        raise ValueError('Invalid timestamp value: %s' % timestamp_val)
    return '%s/%s' % (account, container), timestamp


def parse_db_filename(filename):
    """
    Splits a db filename into three parts: the hash, the epoch, and the
    extension.

    >>> parse_db_filename("ab2134.db")
    ('ab2134', None, '.db')
    >>> parse_db_filename("ab2134_1234567890.12345.db")
    ('ab2134', '1234567890.12345', '.db')

    :param filename: A db file basename or path to a db file.
    :return: A tuple of (hash , epoch, extension). ``epoch`` may be None.
    :raises ValueError: if ``filename`` is not a path to a file.
    """
    filename = os.path.basename(filename)
    if not filename:
        raise ValueError('Path to a file required.')
    name, ext = os.path.splitext(filename)
    parts = name.split('_')
    hash_ = parts.pop(0)
    epoch = parts[0] if parts else None
    return hash_, epoch, ext


def make_db_file_path(db_path, epoch):
    """
    Given a path to a db file, return a modified path whose filename part has
    the given epoch.

    A db filename takes the form ``<hash>[_<epoch>].db``; this method replaces
    the ``<epoch>`` part of the given ``db_path`` with the given ``epoch``
    value, or drops the epoch part if the given ``epoch`` is ``None``.

    :param db_path: Path to a db file that does not necessarily exist.
    :param epoch: A string (or ``None``) that will be used as the epoch
        in the new path's filename; non-``None`` values will be
        normalized to the normal string representation of a
        :class:`~swift.common.utils.Timestamp`.
    :return: A modified path to a db file.
    :raises ValueError: if the ``epoch`` is not valid for constructing a
        :class:`~swift.common.utils.Timestamp`.
    """
    hash_, _, ext = parse_db_filename(db_path)
    db_dir = os.path.dirname(db_path)
    if epoch is None:
        return os.path.join(db_dir, hash_ + ext)
    epoch = Timestamp(epoch).normal
    return os.path.join(db_dir, '%s_%s%s' % (hash_, epoch, ext))


def get_db_files(db_path):
    """
    Given the path to a db file, return a sorted list of all valid db files
    that actually exist in that path's dir. A valid db filename has the form:

        <hash>[_<epoch>].db

    where <hash> matches the <hash> part of the given db_path as would be
    parsed by :meth:`~swift.utils.common.parse_db_filename`.

    :param db_path: Path to a db file that does not necessarily exist.
    :return: List of valid db files that do exist in the dir of the
        ``db_path``. This list may be empty.
    """
    db_dir, db_file = os.path.split(db_path)
    try:
        files = os.listdir(db_dir)
    except OSError as err:
        if err.errno == errno.ENOENT:
            return []
        raise
    if not files:
        return []
    match_hash, epoch, ext = parse_db_filename(db_file)
    results = []
    for f in files:
        hash_, epoch, ext = parse_db_filename(f)
        if ext != '.db':
            continue
        if hash_ != match_hash:
            continue
        results.append(os.path.join(db_dir, f))
    return sorted(results)


def systemd_notify(logger=None):
    """
    Notify the service manager that started this process, if it is
    systemd-compatible, that this process correctly started. To do so,
    it communicates through a Unix socket stored in environment variable
    NOTIFY_SOCKET. More information can be found in systemd documentation:
    https://www.freedesktop.org/software/systemd/man/sd_notify.html

    :param logger: a logger object
    """
    msg = b'READY=1'
    notify_socket = os.getenv('NOTIFY_SOCKET')
    if notify_socket:
        if notify_socket.startswith('@'):
            # abstract namespace socket
            notify_socket = '\0%s' % notify_socket[1:]
        sock = socket.socket(socket.AF_UNIX, socket.SOCK_DGRAM)
        with closing(sock):
            try:
                sock.connect(notify_socket)
                sock.sendall(msg)
                del os.environ['NOTIFY_SOCKET']
            except EnvironmentError:
                if logger:
                    logger.debug("Systemd notification failed", exc_info=True)


class Watchdog(object):
    """
    Implements a watchdog to efficiently manage concurrent timeouts.

    Compared to eventlet.timeouts.Timeout, it reduces the number of context
    switching in eventlet by avoiding to schedule actions (throw an Exception),
    then unschedule them if the timeouts are cancelled.

    1. at T+0, request timeout(10)
        => wathdog greenlet sleeps 10 seconds
    2. at T+1, request timeout(15)
        => the timeout will expire after the current, no need to wake up the
           watchdog greenlet
    3. at T+2, request timeout(5)
        => the timeout will expire before the first timeout, wake up the
           watchdog greenlet to calculate a new sleep period
    4. at T+7, the 3rd timeout expires
        => the exception is raised, then the greenlet watchdog sleep(3) to
           wake up for the 1st timeout expiration
    """
    def __init__(self):
        # key => (timeout, timeout_at, caller_greenthread, exception)
        self._timeouts = dict()
        self._evt = Event()
        self._next_expiration = None
        self._run_gth = None

    def start(self, timeout, exc, timeout_at=None):
        """
        Schedule a timeout action

        :param timeout: duration before the timeout expires
        :param exc: exception to throw when the timeout expire, must inherit
                    from eventlet.timeouts.Timeout
        :param timeout_at: allow to force the expiration timestamp
        :return: id of the scheduled timeout, needed to cancel it
        """
        if not timeout_at:
            timeout_at = time.time() + timeout
        gth = eventlet.greenthread.getcurrent()
        timeout_definition = (timeout, timeout_at, gth, exc)
        key = id(timeout_definition)
        self._timeouts[key] = timeout_definition

        # Wake up the watchdog loop only when there is a new shorter timeout
        if (self._next_expiration is None
                or self._next_expiration > timeout_at):
            # There could be concurrency on .send(), so wrap it in a try
            try:
                if not self._evt.ready():
                    self._evt.send()
            except AssertionError:
                pass

        return key

    def stop(self, key):
        """
        Cancel a scheduled timeout

        :param key: timeout id, as returned by start()
        """
        try:
            if key in self._timeouts:
                del(self._timeouts[key])
        except KeyError:
            pass

    def spawn(self):
        """
        Start the watchdog greenthread.
        """
        if self._run_gth is None:
            self._run_gth = eventlet.spawn(self.run)

    def run(self):
        while True:
            self._run()

    def _run(self):
        now = time.time()
        self._next_expiration = None
        if self._evt.ready():
            self._evt.reset()
        for k, (timeout, timeout_at, gth, exc) in list(self._timeouts.items()):
            if timeout_at <= now:
                try:
                    if k in self._timeouts:
                        del(self._timeouts[k])
                except KeyError:
                    pass
                e = exc()
                e.seconds = timeout
                eventlet.hubs.get_hub().schedule_call_global(0, gth.throw, e)
            else:
                if (self._next_expiration is None
                        or self._next_expiration > timeout_at):
                    self._next_expiration = timeout_at
        if self._next_expiration is None:
            sleep_duration = self._next_expiration
        else:
            sleep_duration = self._next_expiration - now
        self._evt.wait(sleep_duration)


class WatchdogTimeout(object):
    """
    Context manager to schedule a timeout in a Watchdog instance
    """
    def __init__(self, watchdog, timeout, exc, timeout_at=None):
        """
        Schedule a timeout in a Watchdog instance

        :param watchdog: Watchdog instance
        :param timeout: duration before the timeout expires
        :param exc: exception to throw when the timeout expire, must inherit
                    from eventlet.timeouts.Timeout
        :param timeout_at: allow to force the expiration timestamp
        """
        self.watchdog = watchdog
        self.key = watchdog.start(timeout, exc, timeout_at=timeout_at)

    def __enter__(self):
        pass

    def __exit__(self, type, value, traceback):
        self.watchdog.stop(self.key)<|MERGE_RESOLUTION|>--- conflicted
+++ resolved
@@ -97,11 +97,7 @@
 
 from logging.handlers import SysLogHandler
 import logging
-<<<<<<< HEAD
-# setup notice level logging
-=======
-
->>>>>>> a6edd8f0
+
 NOTICE = 25
 
 # These are lazily pulled from libc elsewhere

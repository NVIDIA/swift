--- conflicted
+++ resolved
@@ -6491,12 +6491,8 @@
 
 class ThreadSafeSysLogHandler(SysLogHandler):
     def createLock(self):
-<<<<<<< HEAD
-        if config_true_value(os.environ.get('SWIFT_NOOP_LOGGING_MUTEX')):
-=======
         if config_true_value(os.environ.get(
                 'SWIFT_NOOP_LOGGING_MUTEX') or 'true'):
->>>>>>> 2dbfa97b
             self.lock = NoopMutex()
         else:
             self.lock = PipeMutex()

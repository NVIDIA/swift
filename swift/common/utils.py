# Copyright (c) 2010-2012 OpenStack Foundation
#
# Licensed under the Apache License, Version 2.0 (the "License");
# you may not use this file except in compliance with the License.
# You may obtain a copy of the License at
#
#    http://www.apache.org/licenses/LICENSE-2.0
#
# Unless required by applicable law or agreed to in writing, software
# distributed under the License is distributed on an "AS IS" BASIS,
# WITHOUT WARRANTIES OR CONDITIONS OF ANY KIND, either express or
# implied.
# See the License for the specific language governing permissions and
# limitations under the License.

"""Miscellaneous utility functions for use with Swift."""

from __future__ import print_function

import base64
import binascii
import bisect
import collections
import errno
import fcntl
import grp
import hashlib
import json
import math
import operator
import os
import pwd
import re
import string
import struct
import sys
import time
import uuid
import functools
import platform
import email.parser
from random import random, shuffle
from contextlib import contextmanager, closing
import ctypes
import ctypes.util
from optparse import OptionParser
import traceback
import warnings

from tempfile import gettempdir, mkstemp, NamedTemporaryFile
import glob
import itertools
import stat
import datetime

import eventlet
import eventlet.debug
import eventlet.greenthread
import eventlet.patcher
import eventlet.semaphore
try:
    import importlib.metadata
    pkg_resources = None
except ImportError:
    # python < 3.8
    import pkg_resources
from eventlet import GreenPool, sleep, Timeout
from eventlet.event import Event
from eventlet.green import socket, threading
import eventlet.hubs
import eventlet.queue
import netifaces
import codecs
utf8_decoder = codecs.getdecoder('utf-8')
utf8_encoder = codecs.getencoder('utf-8')
import six
if six.PY2:
    from eventlet.green import httplib as green_http_client
else:
    from eventlet.green.http import client as green_http_client
    utf16_decoder = codecs.getdecoder('utf-16')
    utf16_encoder = codecs.getencoder('utf-16')
from six.moves import cPickle as pickle
from six.moves import configparser
from six.moves.configparser import (ConfigParser, NoSectionError,
                                    NoOptionError, RawConfigParser)
from six.moves import range, http_client
from six.moves.urllib.parse import quote as _quote, unquote
from six.moves.urllib.parse import urlparse
from six.moves import UserList

from swift import gettext_ as _
import swift.common.exceptions
from swift.common.http import is_server_error
from swift.common.header_key_dict import HeaderKeyDict
from swift.common.linkat import linkat

# For backwards compatability with 3rd party middlewares
from swift.common.registry import register_swift_info, get_swift_info  # noqa

from logging.handlers import SysLogHandler
import logging

NOTICE = 25

# These are lazily pulled from libc elsewhere
_sys_fallocate = None
_posix_fadvise = None
_libc_socket = None
_libc_bind = None
_libc_accept = None
# see man -s 2 setpriority
_libc_setpriority = None
# see man -s 2 syscall
_posix_syscall = None

# If set to non-zero, fallocate routines will fail based on free space
# available being at or below this amount, in bytes.
FALLOCATE_RESERVE = 0
# Indicates if FALLOCATE_RESERVE is the percentage of free space (True) or
# the number of bytes (False).
FALLOCATE_IS_PERCENT = False

# from /usr/include/linux/falloc.h
FALLOC_FL_KEEP_SIZE = 1
FALLOC_FL_PUNCH_HOLE = 2

# from /usr/src/linux-headers-*/include/uapi/linux/resource.h
PRIO_PROCESS = 0

# Note that this may be overridden by a strict_locks config option
# (see swift/common/wsgi.py and swift/common/daemon.py)
STRICT_LOCKS = False


# /usr/include/x86_64-linux-gnu/asm/unistd_64.h defines syscalls there
# are many like it, but this one is mine, see man -s 2 ioprio_set
def NR_ioprio_set():
    """Give __NR_ioprio_set value for your system."""
    architecture = os.uname()[4]
    arch_bits = platform.architecture()[0]
    # check if supported system, now support x86_64 and AArch64
    if architecture == 'x86_64' and arch_bits == '64bit':
        return 251
    elif architecture == 'aarch64' and arch_bits == '64bit':
        return 30
    raise OSError("Swift doesn't support ionice priority for %s %s" %
                  (architecture, arch_bits))


# this syscall integer probably only works on x86_64 linux systems, you
# can check if it's correct on yours with something like this:
"""
#include <stdio.h>
#include <sys/syscall.h>

int main(int argc, const char* argv[]) {
    printf("%d\n", __NR_ioprio_set);
    return 0;
}
"""

# this is the value for "which" that says our who value will be a pid
# pulled out of /usr/src/linux-headers-*/include/linux/ioprio.h
IOPRIO_WHO_PROCESS = 1


IO_CLASS_ENUM = {
    'IOPRIO_CLASS_RT': 1,
    'IOPRIO_CLASS_BE': 2,
    'IOPRIO_CLASS_IDLE': 3,
}

# the IOPRIO_PRIO_VALUE "macro" is also pulled from
# /usr/src/linux-headers-*/include/linux/ioprio.h
IOPRIO_CLASS_SHIFT = 13


def IOPRIO_PRIO_VALUE(class_, data):
    return (((class_) << IOPRIO_CLASS_SHIFT) | data)


# Used by hash_path to offer a bit more security when generating hashes for
# paths. It simply appends this value to all paths; guessing the hash a path
# will end up with would also require knowing this suffix.
HASH_PATH_SUFFIX = b''
HASH_PATH_PREFIX = b''

SWIFT_CONF_FILE = '/etc/swift/swift.conf'

# These constants are Linux-specific, and Python doesn't seem to know
# about them. We ask anyway just in case that ever gets fixed.
#
# The values were copied from the Linux 3.x kernel headers.
AF_ALG = getattr(socket, 'AF_ALG', 38)
F_SETPIPE_SZ = getattr(fcntl, 'F_SETPIPE_SZ', 1031)
O_TMPFILE = getattr(os, 'O_TMPFILE', 0o20000000 | os.O_DIRECTORY)

# Used by the parse_socket_string() function to validate IPv6 addresses
IPV6_RE = re.compile(r"^\[(?P<address>.*)\](:(?P<port>[0-9]+))?$")

MD5_OF_EMPTY_STRING = 'd41d8cd98f00b204e9800998ecf8427e'
RESERVED_BYTE = b'\x00'
RESERVED_STR = u'\x00'
RESERVED = '\x00'


LOG_LINE_DEFAULT_FORMAT = '{remote_addr} - - [{time.d}/{time.b}/{time.Y}' \
                          ':{time.H}:{time.M}:{time.S} +0000] ' \
                          '"{method} {path}" {status} {content_length} ' \
                          '"{referer}" "{txn_id}" "{user_agent}" ' \
                          '{trans_time:.4f} "{additional_info}" {pid} ' \
                          '{policy_index}'
DEFAULT_LOCK_TIMEOUT = 10


class InvalidHashPathConfigError(ValueError):

    def __str__(self):
        return "[swift-hash]: both swift_hash_path_suffix and " \
            "swift_hash_path_prefix are missing from %s" % SWIFT_CONF_FILE


def set_swift_dir(swift_dir):
    """
    Sets the directory from which swift config files will be read. If the given
    directory differs from that already set then the swift.conf file in the new
    directory will be validated and storage policies will be reloaded from the
    new swift.conf file.

    :param swift_dir: non-default directory to read swift.conf from
    """
    global HASH_PATH_SUFFIX
    global HASH_PATH_PREFIX
    global SWIFT_CONF_FILE
    if (swift_dir is not None and
            swift_dir != os.path.dirname(SWIFT_CONF_FILE)):
        SWIFT_CONF_FILE = os.path.join(
            swift_dir, os.path.basename(SWIFT_CONF_FILE))
        HASH_PATH_PREFIX = b''
        HASH_PATH_SUFFIX = b''
        validate_configuration()
        return True
    return False


def validate_hash_conf():
    global HASH_PATH_SUFFIX
    global HASH_PATH_PREFIX
    if not HASH_PATH_SUFFIX and not HASH_PATH_PREFIX:
        hash_conf = ConfigParser()

        if six.PY3:
            # Use Latin1 to accept arbitrary bytes in the hash prefix/suffix
            with open(SWIFT_CONF_FILE, encoding='latin1') as swift_conf_file:
                hash_conf.read_file(swift_conf_file)
        else:
            with open(SWIFT_CONF_FILE) as swift_conf_file:
                hash_conf.readfp(swift_conf_file)

        try:
            HASH_PATH_SUFFIX = hash_conf.get('swift-hash',
                                             'swift_hash_path_suffix')
            if six.PY3:
                HASH_PATH_SUFFIX = HASH_PATH_SUFFIX.encode('latin1')
        except (NoSectionError, NoOptionError):
            pass
        try:
            HASH_PATH_PREFIX = hash_conf.get('swift-hash',
                                             'swift_hash_path_prefix')
            if six.PY3:
                HASH_PATH_PREFIX = HASH_PATH_PREFIX.encode('latin1')
        except (NoSectionError, NoOptionError):
            pass

        if not HASH_PATH_SUFFIX and not HASH_PATH_PREFIX:
            raise InvalidHashPathConfigError()


try:
    validate_hash_conf()
except (InvalidHashPathConfigError, IOError):
    # could get monkey patched or lazy loaded
    pass


def backward(f, blocksize=4096):
    """
    A generator returning lines from a file starting with the last line,
    then the second last line, etc. i.e., it reads lines backwards.
    Stops when the first line (if any) is read.
    This is useful when searching for recent activity in very
    large files.

    :param f: file object to read
    :param blocksize: no of characters to go backwards at each block
    """
    f.seek(0, os.SEEK_END)
    if f.tell() == 0:
        return
    last_row = b''
    while f.tell() != 0:
        try:
            f.seek(-blocksize, os.SEEK_CUR)
        except IOError:
            blocksize = f.tell()
            f.seek(-blocksize, os.SEEK_CUR)
        block = f.read(blocksize)
        f.seek(-blocksize, os.SEEK_CUR)
        rows = block.split(b'\n')
        rows[-1] = rows[-1] + last_row
        while rows:
            last_row = rows.pop(-1)
            if rows and last_row:
                yield last_row
    yield last_row


# Used when reading config values
TRUE_VALUES = set(('true', '1', 'yes', 'on', 't', 'y'))


def non_negative_float(value):
    """
    Check that the value casts to a float and is non-negative.

    :param value: value to check
    :raises ValueError: if the value cannot be cast to a float or is negative.
    :return: a float
    """
    try:
        value = float(value)
        if value < 0:
            raise ValueError
    except (TypeError, ValueError):
        raise ValueError('Value must be a non-negative float number, not "%s".'
                         % value)
    return value


def non_negative_int(value):
    """
    Check that the value casts to an int and is a whole number.

    :param value: value to check
    :raises ValueError: if the value cannot be cast to an int or does not
        represent a whole number.
    :return: an int
    """
    int_value = int(value)
    if int_value != non_negative_float(value):
        raise ValueError
    return int_value


def config_true_value(value):
    """
    Returns True if the value is either True or a string in TRUE_VALUES.
    Returns False otherwise.
    """
    return value is True or \
        (isinstance(value, six.string_types) and value.lower() in TRUE_VALUES)


def config_positive_int_value(value):
    """
    Returns positive int value if it can be cast by int() and it's an
    integer > 0. (not including zero) Raises ValueError otherwise.
    """
    try:
        result = int(value)
        if result < 1:
            raise ValueError()
    except (TypeError, ValueError):
        raise ValueError(
            'Config option must be an positive int number, not "%s".' % value)
    return result


def config_float_value(value, minimum=None, maximum=None):
    try:
        val = float(value)
        if minimum is not None and val < minimum:
            raise ValueError()
        if maximum is not None and val > maximum:
            raise ValueError()
        return val
    except (TypeError, ValueError):
        min_ = ', greater than %s' % minimum if minimum is not None else ''
        max_ = ', less than %s' % maximum if maximum is not None else ''
        raise ValueError('Config option must be a number%s%s, not "%s".' %
                         (min_, max_, value))


def config_auto_int_value(value, default):
    """
    Returns default if value is None or 'auto'.
    Returns value as an int or raises ValueError otherwise.
    """
    if value is None or \
       (isinstance(value, six.string_types) and value.lower() == 'auto'):
        return default
    try:
        value = int(value)
    except (TypeError, ValueError):
        raise ValueError('Config option must be an integer or the '
                         'string "auto", not "%s".' % value)
    return value


def config_percent_value(value):
    try:
        return config_float_value(value, 0, 100) / 100.0
    except ValueError as err:
        raise ValueError("%s: %s" % (str(err), value))


def config_request_node_count_value(value):
    try:
        value_parts = value.lower().split()
        rnc_value = int(value_parts[0])
    except (ValueError, AttributeError):
        pass
    else:
        if len(value_parts) == 1:
            return lambda replicas: rnc_value
        elif (len(value_parts) == 3 and
              value_parts[1] == '*' and
              value_parts[2] == 'replicas'):
            return lambda replicas: rnc_value * replicas
    raise ValueError(
        'Invalid request_node_count value: %r' % value)


def append_underscore(prefix):
    if prefix and not prefix.endswith('_'):
        prefix += '_'
    return prefix


def config_read_reseller_options(conf, defaults):
    """
    Read reseller_prefix option and associated options from configuration

    Reads the reseller_prefix option, then reads options that may be
    associated with a specific reseller prefix. Reads options such that an
    option without a prefix applies to all reseller prefixes unless an option
    has an explicit prefix.

    :param conf: the configuration
    :param defaults: a dict of default values. The key is the option
                     name. The value is either an array of strings or a string
    :return: tuple of an array of reseller prefixes and a dict of option values
    """
    reseller_prefix_opt = conf.get('reseller_prefix', 'AUTH').split(',')
    reseller_prefixes = []
    for prefix in [pre.strip() for pre in reseller_prefix_opt if pre.strip()]:
        if prefix == "''":
            prefix = ''
        prefix = append_underscore(prefix)
        if prefix not in reseller_prefixes:
            reseller_prefixes.append(prefix)
    if len(reseller_prefixes) == 0:
        reseller_prefixes.append('')

    # Get prefix-using config options
    associated_options = {}
    for prefix in reseller_prefixes:
        associated_options[prefix] = dict(defaults)
        associated_options[prefix].update(
            config_read_prefixed_options(conf, '', defaults))
        prefix_name = prefix if prefix != '' else "''"
        associated_options[prefix].update(
            config_read_prefixed_options(conf, prefix_name, defaults))
    return reseller_prefixes, associated_options


def config_read_prefixed_options(conf, prefix_name, defaults):
    """
    Read prefixed options from configuration

    :param conf: the configuration
    :param prefix_name: the prefix (including, if needed, an underscore)
    :param defaults: a dict of default values. The dict supplies the
                     option name and type (string or comma separated string)
    :return: a dict containing the options
    """
    params = {}
    for option_name in defaults.keys():
        value = conf.get('%s%s' % (prefix_name, option_name))
        if value:
            if isinstance(defaults.get(option_name), list):
                params[option_name] = []
                for role in value.lower().split(','):
                    params[option_name].append(role.strip())
            else:
                params[option_name] = value.strip()
    return params


def logging_monkey_patch():
    # explicitly patch the logging lock
    logging._lock = logging.threading.RLock()
    # setup notice level logging
    logging.addLevelName(NOTICE, 'NOTICE')
    SysLogHandler.priority_map['NOTICE'] = 'notice'
    # Trying to log threads while monkey-patched can lead to deadlocks; see
    # https://bugs.launchpad.net/swift/+bug/1895739
    logging.logThreads = 0


def eventlet_monkey_patch():
    """
    Install the appropriate Eventlet monkey patches.
    """
    # NOTE(sileht):
    #     monkey-patching thread is required by python-keystoneclient;
    #     monkey-patching select is required by oslo.messaging pika driver
    #         if thread is monkey-patched.
    eventlet.patcher.monkey_patch(all=False, socket=True, select=True,
                                  thread=True)


def monkey_patch():
    """
    Apply all swift monkey patching consistently in one place.
    """
    eventlet_monkey_patch()
    logging_monkey_patch()


def noop_libc_function(*args):
    return 0


def validate_configuration():
    try:
        validate_hash_conf()
    except InvalidHashPathConfigError as e:
        sys.exit("Error: %s" % e)


def load_libc_function(func_name, log_error=True,
                       fail_if_missing=False, errcheck=False):
    """
    Attempt to find the function in libc, otherwise return a no-op func.

    :param func_name: name of the function to pull from libc.
    :param log_error: log an error when a function can't be found
    :param fail_if_missing: raise an exception when a function can't be found.
                            Default behavior is to return a no-op function.
    :param errcheck: boolean, if true install a wrapper on the function
                     to check for a return values of -1 and call
                     ctype.get_errno and raise an OSError
    """
    try:
        libc = ctypes.CDLL(ctypes.util.find_library('c'), use_errno=True)
        func = getattr(libc, func_name)
    except AttributeError:
        if fail_if_missing:
            raise
        if log_error:
            logging.warning(_("Unable to locate %s in libc.  Leaving as a "
                            "no-op."), func_name)
        return noop_libc_function
    if errcheck:
        def _errcheck(result, f, args):
            if result == -1:
                errcode = ctypes.get_errno()
                raise OSError(errcode, os.strerror(errcode))
            return result
        func.errcheck = _errcheck
    return func


def generate_trans_id(trans_id_suffix):
    return 'tx%s-%010x%s' % (
        uuid.uuid4().hex[:21], int(time.time()), quote(trans_id_suffix))


def get_policy_index(req_headers, res_headers):
    """
    Returns the appropriate index of the storage policy for the request from
    a proxy server

    :param req_headers: dict of the request headers.
    :param res_headers: dict of the response headers.

    :returns: string index of storage policy, or None
    """
    header = 'X-Backend-Storage-Policy-Index'
    policy_index = res_headers.get(header, req_headers.get(header))
    if isinstance(policy_index, six.binary_type) and not six.PY2:
        policy_index = policy_index.decode('ascii')
    return str(policy_index) if policy_index is not None else None


class _UTC(datetime.tzinfo):
    """
    A tzinfo class for datetime objects that returns a 0 timedelta (UTC time)
    """

    def dst(self, dt):
        return datetime.timedelta(0)
    utcoffset = dst

    def tzname(self, dt):
        return 'UTC'


UTC = _UTC()


class LogStringFormatter(string.Formatter):
    def __init__(self, default='', quote=False):
        super(LogStringFormatter, self).__init__()
        self.default = default
        self.quote = quote

    def format_field(self, value, spec):
        if not value:
            return self.default
        else:
            log = super(LogStringFormatter, self).format_field(value, spec)
            if self.quote:
                return quote(log, ':/{}')
            else:
                return log


class StrAnonymizer(str):
    """
    Class that permits to get a string anonymized or simply quoted.
    """

    def __new__(cls, data, method, salt):
        method = method.lower()
        if method not in (hashlib.algorithms if six.PY2 else
                          hashlib.algorithms_guaranteed):
            raise ValueError('Unsupported hashing method: %r' % method)
        s = str.__new__(cls, data or '')
        s.method = method
        s.salt = salt
        return s

    @property
    def anonymized(self):
        if not self:
            return self
        else:
            if self.method == 'md5':
                h = md5(usedforsecurity=False)
            else:
                h = getattr(hashlib, self.method)()
            if self.salt:
                h.update(six.b(self.salt))
            h.update(six.b(self))
            return '{%s%s}%s' % ('S' if self.salt else '', self.method.upper(),
                                 h.hexdigest())


class StrFormatTime(object):
    """
    Class that permits to get formats or parts of a time.
    """

    def __init__(self, ts):
        self.time = ts
        self.time_struct = time.gmtime(ts)

    def __str__(self):
        return "%.9f" % self.time

    def __getattr__(self, attr):
        if attr not in ['a', 'A', 'b', 'B', 'c', 'd', 'H',
                        'I', 'j', 'm', 'M', 'p', 'S', 'U',
                        'w', 'W', 'x', 'X', 'y', 'Y', 'Z']:
            raise ValueError(("The attribute %s is not a correct directive "
                              "for time.strftime formater.") % attr)
        return datetime.datetime(*self.time_struct[:-2],
                                 tzinfo=UTC).strftime('%' + attr)

    @property
    def asctime(self):
        return time.asctime(self.time_struct)

    @property
    def datetime(self):
        return time.strftime('%d/%b/%Y/%H/%M/%S', self.time_struct)

    @property
    def iso8601(self):
        return time.strftime('%Y-%m-%dT%H:%M:%S', self.time_struct)

    @property
    def ms(self):
        return self.__str__().split('.')[1][:3]

    @property
    def us(self):
        return self.__str__().split('.')[1][:6]

    @property
    def ns(self):
        return self.__str__().split('.')[1]

    @property
    def s(self):
        return self.__str__().split('.')[0]


def get_log_line(req, res, trans_time, additional_info, fmt,
                 anonymization_method, anonymization_salt):
    """
    Make a line for logging that matches the documented log line format
    for backend servers.

    :param req: the request.
    :param res: the response.
    :param trans_time: the time the request took to complete, a float.
    :param additional_info: a string to log at the end of the line

    :returns: a properly formatted line for logging.
    """

    policy_index = get_policy_index(req.headers, res.headers)
    if req.path.startswith('/'):
        disk, partition, account, container, obj = split_path(req.path, 0, 5,
                                                              True)
    else:
        disk, partition, account, container, obj = (None, ) * 5
    replacements = {
        'remote_addr': StrAnonymizer(req.remote_addr, anonymization_method,
                                     anonymization_salt),
        'time': StrFormatTime(time.time()),
        'method': req.method,
        'path': StrAnonymizer(req.path, anonymization_method,
                              anonymization_salt),
        'disk': disk,
        'partition': partition,
        'account': StrAnonymizer(account, anonymization_method,
                                 anonymization_salt),
        'container': StrAnonymizer(container, anonymization_method,
                                   anonymization_salt),
        'object': StrAnonymizer(obj, anonymization_method,
                                anonymization_salt),
        'status': res.status.split()[0],
        'content_length': res.content_length,
        'referer': StrAnonymizer(req.referer, anonymization_method,
                                 anonymization_salt),
        'txn_id': req.headers.get('x-trans-id'),
        'user_agent': StrAnonymizer(req.user_agent, anonymization_method,
                                    anonymization_salt),
        'trans_time': trans_time,
        'additional_info': additional_info,
        'pid': os.getpid(),
        'policy_index': policy_index,
    }
    return LogStringFormatter(default='-').format(fmt, **replacements)


def get_trans_id_time(trans_id):
    if len(trans_id) >= 34 and \
       trans_id.startswith('tx') and trans_id[23] == '-':
        try:
            return int(trans_id[24:34], 16)
        except ValueError:
            pass
    return None


def config_fallocate_value(reserve_value):
    """
    Returns fallocate reserve_value as an int or float.
    Returns is_percent as a boolean.
    Returns a ValueError on invalid fallocate value.
    """
    try:
        if str(reserve_value[-1:]) == '%':
            reserve_value = float(reserve_value[:-1])
            is_percent = True
        else:
            reserve_value = int(reserve_value)
            is_percent = False
    except ValueError:
        raise ValueError('Error: %s is an invalid value for fallocate'
                         '_reserve.' % reserve_value)
    return reserve_value, is_percent


class FileLikeIter(object):

    def __init__(self, iterable):
        """
        Wraps an iterable to behave as a file-like object.

        The iterable must be a byte string or yield byte strings.
        """
        if isinstance(iterable, bytes):
            iterable = (iterable, )
        self.iterator = iter(iterable)
        self.buf = None
        self.closed = False

    def __iter__(self):
        return self

    def next(self):
        """
        next(x) -> the next value, or raise StopIteration
        """
        if self.closed:
            raise ValueError('I/O operation on closed file')
        if self.buf:
            rv = self.buf
            self.buf = None
            return rv
        else:
            return next(self.iterator)
    __next__ = next

    def read(self, size=-1):
        """
        read([size]) -> read at most size bytes, returned as a bytes string.

        If the size argument is negative or omitted, read until EOF is reached.
        Notice that when in non-blocking mode, less data than what was
        requested may be returned, even if no size parameter was given.
        """
        if self.closed:
            raise ValueError('I/O operation on closed file')
        if size < 0:
            return b''.join(self)
        elif not size:
            chunk = b''
        elif self.buf:
            chunk = self.buf
            self.buf = None
        else:
            try:
                chunk = next(self.iterator)
            except StopIteration:
                return b''
        if len(chunk) > size:
            self.buf = chunk[size:]
            chunk = chunk[:size]
        return chunk

    def readline(self, size=-1):
        """
        readline([size]) -> next line from the file, as a bytes string.

        Retain newline.  A non-negative size argument limits the maximum
        number of bytes to return (an incomplete line may be returned then).
        Return an empty string at EOF.
        """
        if self.closed:
            raise ValueError('I/O operation on closed file')
        data = b''
        while b'\n' not in data and (size < 0 or len(data) < size):
            if size < 0:
                chunk = self.read(1024)
            else:
                chunk = self.read(size - len(data))
            if not chunk:
                break
            data += chunk
        if b'\n' in data:
            data, sep, rest = data.partition(b'\n')
            data += sep
            if self.buf:
                self.buf = rest + self.buf
            else:
                self.buf = rest
        return data

    def readlines(self, sizehint=-1):
        """
        readlines([size]) -> list of bytes strings, each a line from the file.

        Call readline() repeatedly and return a list of the lines so read.
        The optional size argument, if given, is an approximate bound on the
        total number of bytes in the lines returned.
        """
        if self.closed:
            raise ValueError('I/O operation on closed file')
        lines = []
        while True:
            line = self.readline(sizehint)
            if not line:
                break
            lines.append(line)
            if sizehint >= 0:
                sizehint -= len(line)
                if sizehint <= 0:
                    break
        return lines

    def close(self):
        """
        close() -> None or (perhaps) an integer.  Close the file.

        Sets data attribute .closed to True.  A closed file cannot be used for
        further I/O operations.  close() may be called more than once without
        error.  Some kinds of file objects (for example, opened by popen())
        may return an exit status upon closing.
        """
        self.iterator = None
        self.closed = True


def fs_has_free_space(fs_path, space_needed, is_percent):
    """
    Check to see whether or not a filesystem has the given amount of space
    free. Unlike fallocate(), this does not reserve any space.

    :param fs_path: path to a file or directory on the filesystem; typically
        the path to the filesystem's mount point

    :param space_needed: minimum bytes or percentage of free space

    :param is_percent: if True, then space_needed is treated as a percentage
        of the filesystem's capacity; if False, space_needed is a number of
        free bytes.

    :returns: True if the filesystem has at least that much free space,
        False otherwise

    :raises OSError: if fs_path does not exist
    """
    st = os.statvfs(fs_path)
    free_bytes = st.f_frsize * st.f_bavail
    if is_percent:
        size_bytes = st.f_frsize * st.f_blocks
        free_percent = float(free_bytes) / float(size_bytes) * 100
        return free_percent >= space_needed
    else:
        return free_bytes >= space_needed


class _LibcWrapper(object):
    """
    A callable object that forwards its calls to a C function from libc.

    These objects are lazy. libc will not be checked until someone tries to
    either call the function or check its availability.

    _LibcWrapper objects have an "available" property; if true, then libc
    has the function of that name. If false, then calls will fail with a
    NotImplementedError.
    """

    def __init__(self, func_name):
        self._func_name = func_name
        self._func_handle = None
        self._loaded = False

    def _ensure_loaded(self):
        if not self._loaded:
            func_name = self._func_name
            try:
                # Keep everything in this try-block in local variables so
                # that a typo in self.some_attribute_name doesn't raise a
                # spurious AttributeError.
                func_handle = load_libc_function(
                    func_name, fail_if_missing=True)
                self._func_handle = func_handle
            except AttributeError:
                # We pass fail_if_missing=True to load_libc_function and
                # then ignore the error. It's weird, but otherwise we have
                # to check if self._func_handle is noop_libc_function, and
                # that's even weirder.
                pass
            self._loaded = True

    @property
    def available(self):
        self._ensure_loaded()
        return bool(self._func_handle)

    def __call__(self, *args):
        if self.available:
            return self._func_handle(*args)
        else:
            raise NotImplementedError(
                "No function %r found in libc" % self._func_name)


_fallocate_enabled = True
_fallocate_warned_about_missing = False
_sys_fallocate = _LibcWrapper('fallocate')
_sys_posix_fallocate = _LibcWrapper('posix_fallocate')


def disable_fallocate():
    global _fallocate_enabled
    _fallocate_enabled = False


def fallocate(fd, size, offset=0):
    """
    Pre-allocate disk space for a file.

    This function can be disabled by calling disable_fallocate(). If no
    suitable C function is available in libc, this function is a no-op.

    :param fd: file descriptor
    :param size: size to allocate (in bytes)
    """
    global _fallocate_enabled
    if not _fallocate_enabled:
        return

    if size < 0:
        size = 0  # Done historically; not really sure why
    if size >= (1 << 63):
        raise ValueError('size must be less than 2 ** 63')
    if offset < 0:
        raise ValueError('offset must be non-negative')
    if offset >= (1 << 63):
        raise ValueError('offset must be less than 2 ** 63')

    # Make sure there's some (configurable) amount of free space in
    # addition to the number of bytes we're allocating.
    if FALLOCATE_RESERVE:
        st = os.fstatvfs(fd)
        free = st.f_frsize * st.f_bavail - size
        if FALLOCATE_IS_PERCENT:
            free = (float(free) / float(st.f_frsize * st.f_blocks)) * 100
        if float(free) <= float(FALLOCATE_RESERVE):
            raise OSError(
                errno.ENOSPC,
                'FALLOCATE_RESERVE fail %g <= %g' %
                (free, FALLOCATE_RESERVE))

    if _sys_fallocate.available:
        # Parameters are (fd, mode, offset, length).
        #
        # mode=FALLOC_FL_KEEP_SIZE pre-allocates invisibly (without
        # affecting the reported file size).
        ret = _sys_fallocate(
            fd, FALLOC_FL_KEEP_SIZE, ctypes.c_uint64(offset),
            ctypes.c_uint64(size))
        err = ctypes.get_errno()
    elif _sys_posix_fallocate.available:
        # Parameters are (fd, offset, length).
        ret = _sys_posix_fallocate(fd, ctypes.c_uint64(offset),
                                   ctypes.c_uint64(size))
        err = ctypes.get_errno()
    else:
        # No suitable fallocate-like function is in our libc. Warn about it,
        # but just once per process, and then do nothing.
        global _fallocate_warned_about_missing
        if not _fallocate_warned_about_missing:
            logging.warning(_("Unable to locate fallocate, posix_fallocate in "
                              "libc.  Leaving as a no-op."))
            _fallocate_warned_about_missing = True
        return

    if ret and err not in (0, errno.ENOSYS, errno.EOPNOTSUPP,
                           errno.EINVAL):
        raise OSError(err, 'Unable to fallocate(%s)' % size)


def punch_hole(fd, offset, length):
    """
    De-allocate disk space in the middle of a file.

    :param fd: file descriptor
    :param offset: index of first byte to de-allocate
    :param length: number of bytes to de-allocate
    """
    if offset < 0:
        raise ValueError('offset must be non-negative')
    if offset >= (1 << 63):
        raise ValueError('offset must be less than 2 ** 63')
    if length <= 0:
        raise ValueError('length must be positive')
    if length >= (1 << 63):
        raise ValueError('length must be less than 2 ** 63')

    if _sys_fallocate.available:
        # Parameters are (fd, mode, offset, length).
        ret = _sys_fallocate(
            fd,
            FALLOC_FL_KEEP_SIZE | FALLOC_FL_PUNCH_HOLE,
            ctypes.c_uint64(offset),
            ctypes.c_uint64(length))
        err = ctypes.get_errno()
        if ret and err:
            mode_str = "FALLOC_FL_KEEP_SIZE | FALLOC_FL_PUNCH_HOLE"
            raise OSError(err, "Unable to fallocate(%d, %s, %d, %d)" % (
                fd, mode_str, offset, length))
    else:
        raise OSError(errno.ENOTSUP,
                      'No suitable C function found for hole punching')


def fsync(fd):
    """
    Sync modified file data and metadata to disk.

    :param fd: file descriptor
    """
    if hasattr(fcntl, 'F_FULLSYNC'):
        try:
            fcntl.fcntl(fd, fcntl.F_FULLSYNC)
        except IOError as e:
            raise OSError(e.errno, 'Unable to F_FULLSYNC(%s)' % fd)
    else:
        os.fsync(fd)


def fdatasync(fd):
    """
    Sync modified file data to disk.

    :param fd: file descriptor
    """
    try:
        os.fdatasync(fd)
    except AttributeError:
        fsync(fd)


def fsync_dir(dirpath):
    """
    Sync directory entries to disk.

    :param dirpath: Path to the directory to be synced.
    """
    dirfd = None
    try:
        dirfd = os.open(dirpath, os.O_DIRECTORY | os.O_RDONLY)
        fsync(dirfd)
    except OSError as err:
        if err.errno == errno.ENOTDIR:
            # Raise error if someone calls fsync_dir on a non-directory
            raise
        logging.warning(_('Unable to perform fsync() on directory %(dir)s:'
                          ' %(err)s'),
                        {'dir': dirpath, 'err': os.strerror(err.errno)})
    finally:
        if dirfd:
            os.close(dirfd)


def drop_buffer_cache(fd, offset, length):
    """
    Drop 'buffer' cache for the given range of the given file.

    :param fd: file descriptor
    :param offset: start offset
    :param length: length
    """
    global _posix_fadvise
    if _posix_fadvise is None:
        _posix_fadvise = load_libc_function('posix_fadvise64')
    # 4 means "POSIX_FADV_DONTNEED"
    ret = _posix_fadvise(fd, ctypes.c_uint64(offset),
                         ctypes.c_uint64(length), 4)
    if ret != 0:
        logging.warning("posix_fadvise64(%(fd)s, %(offset)s, %(length)s, 4) "
                        "-> %(ret)s", {'fd': fd, 'offset': offset,
                                       'length': length, 'ret': ret})


NORMAL_FORMAT = "%016.05f"
INTERNAL_FORMAT = NORMAL_FORMAT + '_%016x'
SHORT_FORMAT = NORMAL_FORMAT + '_%x'
MAX_OFFSET = (16 ** 16) - 1
PRECISION = 1e-5
# Setting this to True will cause the internal format to always display
# extended digits - even when the value is equivalent to the normalized form.
# This isn't ideal during an upgrade when some servers might not understand
# the new time format - but flipping it to True works great for testing.
FORCE_INTERNAL = False  # or True


@functools.total_ordering
class Timestamp(object):
    """
    Internal Representation of Swift Time.

    The normalized form of the X-Timestamp header looks like a float
    with a fixed width to ensure stable string sorting - normalized
    timestamps look like "1402464677.04188"

    To support overwrites of existing data without modifying the original
    timestamp but still maintain consistency a second internal offset vector
    is append to the normalized timestamp form which compares and sorts
    greater than the fixed width float format but less than a newer timestamp.
    The internalized format of timestamps looks like
    "1402464677.04188_0000000000000000" - the portion after the underscore is
    the offset and is a formatted hexadecimal integer.

    The internalized form is not exposed to clients in responses from
    Swift.  Normal client operations will not create a timestamp with an
    offset.

    The Timestamp class in common.utils supports internalized and
    normalized formatting of timestamps and also comparison of timestamp
    values.  When the offset value of a Timestamp is 0 - it's considered
    insignificant and need not be represented in the string format; to
    support backwards compatibility during a Swift upgrade the
    internalized and normalized form of a Timestamp with an
    insignificant offset are identical.  When a timestamp includes an
    offset it will always be represented in the internalized form, but
    is still excluded from the normalized form.  Timestamps with an
    equivalent timestamp portion (the float part) will compare and order
    by their offset.  Timestamps with a greater timestamp portion will
    always compare and order greater than a Timestamp with a lesser
    timestamp regardless of it's offset.  String comparison and ordering
    is guaranteed for the internalized string format, and is backwards
    compatible for normalized timestamps which do not include an offset.
    """

    def __init__(self, timestamp, offset=0, delta=0, check_bounds=True):
        """
        Create a new Timestamp.

        :param timestamp: time in seconds since the Epoch, may be any of:

            * a float or integer
            * normalized/internalized string
            * another instance of this class (offset is preserved)

        :param offset: the second internal offset vector, an int
        :param delta: deca-microsecond difference from the base timestamp
                      param, an int
        """
        if isinstance(timestamp, bytes):
            timestamp = timestamp.decode('ascii')
        if isinstance(timestamp, six.string_types):
            base, base_offset = timestamp.partition('_')[::2]
            self.timestamp = float(base)
            if '_' in base_offset:
                raise ValueError('invalid literal for int() with base 16: '
                                 '%r' % base_offset)
            if base_offset:
                self.offset = int(base_offset, 16)
            else:
                self.offset = 0
        else:
            self.timestamp = float(timestamp)
            self.offset = getattr(timestamp, 'offset', 0)
        # increment offset
        if offset >= 0:
            self.offset += offset
        else:
            raise ValueError('offset must be non-negative')
        if self.offset > MAX_OFFSET:
            raise ValueError('offset must be smaller than %d' % MAX_OFFSET)
        self.raw = int(round(self.timestamp / PRECISION))
        # add delta
        if delta:
            self.raw = self.raw + delta
            if self.raw <= 0:
                raise ValueError(
                    'delta must be greater than %d' % (-1 * self.raw))
            self.timestamp = float(self.raw * PRECISION)
        if check_bounds:
            if self.timestamp < 0:
                raise ValueError('timestamp cannot be negative')
            if self.timestamp >= 10000000000:
                raise ValueError('timestamp too large')

    @classmethod
    def now(cls, offset=0, delta=0):
        return cls(time.time(), offset=offset, delta=delta)

    def __repr__(self):
        return INTERNAL_FORMAT % (self.timestamp, self.offset)

    def __str__(self):
        raise TypeError('You must specify which string format is required')

    def __float__(self):
        return self.timestamp

    def __int__(self):
        return int(self.timestamp)

    def __nonzero__(self):
        return bool(self.timestamp or self.offset)

    def __bool__(self):
        return self.__nonzero__()

    @property
    def normal(self):
        return NORMAL_FORMAT % self.timestamp

    @property
    def internal(self):
        if self.offset or FORCE_INTERNAL:
            return INTERNAL_FORMAT % (self.timestamp, self.offset)
        else:
            return self.normal

    @property
    def short(self):
        if self.offset or FORCE_INTERNAL:
            return SHORT_FORMAT % (self.timestamp, self.offset)
        else:
            return self.normal

    @property
    def isoformat(self):
        """
        Get an isoformat string representation of the 'normal' part of the
        Timestamp with microsecond precision and no trailing timezone, for
        example::

            1970-01-01T00:00:00.000000

        :return: an isoformat string
        """
        t = float(self.normal)
        if six.PY3:
            # On Python 3, round manually using ROUND_HALF_EVEN rounding
            # method, to use the same rounding method than Python 2. Python 3
            # used a different rounding method, but Python 3.4.4 and 3.5.1 use
            # again ROUND_HALF_EVEN as Python 2.
            # See https://bugs.python.org/issue23517
            frac, t = math.modf(t)
            us = round(frac * 1e6)
            if us >= 1000000:
                t += 1
                us -= 1000000
            elif us < 0:
                t -= 1
                us += 1000000
            dt = datetime.datetime.utcfromtimestamp(t)
            dt = dt.replace(microsecond=us)
        else:
            dt = datetime.datetime.utcfromtimestamp(t)

        isoformat = dt.isoformat()
        # python isoformat() doesn't include msecs when zero
        if len(isoformat) < len("1970-01-01T00:00:00.000000"):
            isoformat += ".000000"
        return isoformat

    @classmethod
    def from_isoformat(cls, date_string):
        """
        Parse an isoformat string representation of time to a Timestamp object.

        :param date_string: a string formatted as per an Timestamp.isoformat
            property.
        :return: an instance of  this class.
        """
        start = datetime.datetime.strptime(date_string, "%Y-%m-%dT%H:%M:%S.%f")
        delta = start - EPOCH
        # This calculation is based on Python 2.7's Modules/datetimemodule.c,
        # function delta_to_microseconds(), but written in Python.
        return cls(delta.total_seconds())

    def ceil(self):
        """
        Return the 'normal' part of the timestamp rounded up to the nearest
        integer number of seconds.

        This value should be used whenever the second-precision Last-Modified
        time of a resource is required.

        :return: a float value with second precision.
        """
        return math.ceil(float(self))

    def __eq__(self, other):
        if other is None:
            return False
        if not isinstance(other, Timestamp):
            try:
                other = Timestamp(other, check_bounds=False)
            except ValueError:
                return False
        return self.internal == other.internal

    def __ne__(self, other):
        return not (self == other)

    def __lt__(self, other):
        if other is None:
            return False
        if not isinstance(other, Timestamp):
            other = Timestamp(other, check_bounds=False)
        if other.timestamp < 0:
            return False
        if other.timestamp >= 10000000000:
            return True
        return self.internal < other.internal

    def __hash__(self):
        return hash(self.internal)

    def __invert__(self):
        if self.offset:
            raise ValueError('Cannot invert timestamps with offsets')
        return Timestamp((999999999999999 - self.raw) * PRECISION)


def encode_timestamps(t1, t2=None, t3=None, explicit=False):
    """
    Encode up to three timestamps into a string. Unlike a Timestamp object, the
    encoded string does NOT used fixed width fields and consequently no
    relative chronology of the timestamps can be inferred from lexicographic
    sorting of encoded timestamp strings.

    The format of the encoded string is:
        <t1>[<+/-><t2 - t1>[<+/-><t3 - t2>]]

    i.e. if t1 = t2 = t3 then just the string representation of t1 is returned,
    otherwise the time offsets for t2 and t3 are appended. If explicit is True
    then the offsets for t2 and t3 are always appended even if zero.

    Note: any offset value in t1 will be preserved, but offsets on t2 and t3
    are not preserved. In the anticipated use cases for this method (and the
    inverse decode_timestamps method) the timestamps passed as t2 and t3 are
    not expected to have offsets as they will be timestamps associated with a
    POST request. In the case where the encoding is used in a container objects
    table row, t1 could be the PUT or DELETE time but t2 and t3 represent the
    content type and metadata times (if different from the data file) i.e.
    correspond to POST timestamps. In the case where the encoded form is used
    in a .meta file name, t1 and t2 both correspond to POST timestamps.
    """
    form = '{0}'
    values = [t1.short]
    if t2 is not None:
        t2_t1_delta = t2.raw - t1.raw
        explicit = explicit or (t2_t1_delta != 0)
        values.append(t2_t1_delta)
        if t3 is not None:
            t3_t2_delta = t3.raw - t2.raw
            explicit = explicit or (t3_t2_delta != 0)
            values.append(t3_t2_delta)
        if explicit:
            form += '{1:+x}'
            if t3 is not None:
                form += '{2:+x}'
    return form.format(*values)


def decode_timestamps(encoded, explicit=False):
    """
    Parses a string of the form generated by encode_timestamps and returns
    a tuple of the three component timestamps. If explicit is False, component
    timestamps that are not explicitly encoded will be assumed to have zero
    delta from the previous component and therefore take the value of the
    previous component. If explicit is True, component timestamps that are
    not explicitly encoded will be returned with value None.
    """
    # TODO: some tests, e.g. in test_replicator, put float timestamps values
    # into container db's, hence this defensive check, but in real world
    # this may never happen.
    if not isinstance(encoded, six.string_types):
        ts = Timestamp(encoded)
        return ts, ts, ts

    parts = []
    signs = []
    pos_parts = encoded.split('+')
    for part in pos_parts:
        # parse time components and their signs
        # e.g. x-y+z --> parts = [x, y, z] and signs = [+1, -1, +1]
        neg_parts = part.split('-')
        parts = parts + neg_parts
        signs = signs + [1] + [-1] * (len(neg_parts) - 1)
    t1 = Timestamp(parts[0])
    t2 = t3 = None
    if len(parts) > 1:
        t2 = t1
        delta = signs[1] * int(parts[1], 16)
        # if delta = 0 we want t2 = t3 = t1 in order to
        # preserve any offset in t1 - only construct a distinct
        # timestamp if there is a non-zero delta.
        if delta:
            t2 = Timestamp((t1.raw + delta) * PRECISION)
    elif not explicit:
        t2 = t1
    if len(parts) > 2:
        t3 = t2
        delta = signs[2] * int(parts[2], 16)
        if delta:
            t3 = Timestamp((t2.raw + delta) * PRECISION)
    elif not explicit:
        t3 = t2
    return t1, t2, t3


def normalize_timestamp(timestamp):
    """
    Format a timestamp (string or numeric) into a standardized
    xxxxxxxxxx.xxxxx (10.5) format.

    Note that timestamps using values greater than or equal to November 20th,
    2286 at 17:46 UTC will use 11 digits to represent the number of
    seconds.

    :param timestamp: unix timestamp
    :returns: normalized timestamp as a string
    """
    return Timestamp(timestamp).normal


EPOCH = datetime.datetime(1970, 1, 1)


def last_modified_date_to_timestamp(last_modified_date_str):
    """
    Convert a last modified date (like you'd get from a container listing,
    e.g. 2014-02-28T23:22:36.698390) to a float.
    """
    return Timestamp.from_isoformat(last_modified_date_str)


def normalize_delete_at_timestamp(timestamp, high_precision=False):
    """
    Format a timestamp (string or numeric) into a standardized
    xxxxxxxxxx (10) or xxxxxxxxxx.xxxxx (10.5) format.

    Note that timestamps less than 0000000000 are raised to
    0000000000 and values greater than November 20th, 2286 at
    17:46:39 UTC will be capped at that date and time, resulting in
    no return value exceeding 9999999999.99999 (or 9999999999 if
    using low-precision).

    This cap is because the expirer is already working through a
    sorted list of strings that were all a length of 10. Adding
    another digit would mess up the sort and cause the expirer to
    break from processing early. By 2286, this problem will need to
    be fixed, probably by creating an additional .expiring_objects
    account to work from with 11 (or more) digit container names.

    :param timestamp: unix timestamp
    :returns: normalized timestamp as a string
    """
    fmt = '%016.5f' if high_precision else '%010d'
    return fmt % min(max(0, float(timestamp)), 9999999999.99999)


def mkdirs(path):
    """
    Ensures the path is a directory or makes it if not. Errors if the path
    exists but is a file or on permissions failure.

    :param path: path to create
    """
    if not os.path.isdir(path):
        try:
            os.makedirs(path)
        except OSError as err:
            if err.errno != errno.EEXIST or not os.path.isdir(path):
                raise


def makedirs_count(path, count=0):
    """
    Same as os.makedirs() except that this method returns the number of
    new directories that had to be created.

    Also, this does not raise an error if target directory already exists.
    This behaviour is similar to Python 3.x's os.makedirs() called with
    exist_ok=True. Also similar to swift.common.utils.mkdirs()

    https://hg.python.org/cpython/file/v3.4.2/Lib/os.py#l212
    """
    head, tail = os.path.split(path)
    if not tail:
        head, tail = os.path.split(head)
    if head and tail and not os.path.exists(head):
        count = makedirs_count(head, count)
        if tail == os.path.curdir:
            return
    try:
        os.mkdir(path)
    except OSError as e:
        # EEXIST may also be raised if path exists as a file
        # Do not let that pass.
        if e.errno != errno.EEXIST or not os.path.isdir(path):
            raise
    else:
        count += 1
    return count


def renamer(old, new, fsync=True):
    """
    Attempt to fix / hide race conditions like empty object directories
    being removed by backend processes during uploads, by retrying.

    The containing directory of 'new' and of all newly created directories are
    fsync'd by default. This _will_ come at a performance penalty. In cases
    where these additional fsyncs are not necessary, it is expected that the
    caller of renamer() turn it off explicitly.

    :param old: old path to be renamed
    :param new: new path to be renamed to
    :param fsync: fsync on containing directory of new and also all
                  the newly created directories.
    """
    dirpath = os.path.dirname(new)
    try:
        count = makedirs_count(dirpath)
        os.rename(old, new)
    except OSError:
        count = makedirs_count(dirpath)
        os.rename(old, new)
    if fsync:
        # If count=0, no new directories were created. But we still need to
        # fsync leaf dir after os.rename().
        # If count>0, starting from leaf dir, fsync parent dirs of all
        # directories created by makedirs_count()
        for i in range(0, count + 1):
            fsync_dir(dirpath)
            dirpath = os.path.dirname(dirpath)


def link_fd_to_path(fd, target_path, dirs_created=0, retries=2, fsync=True):
    """
    Creates a link to file descriptor at target_path specified. This method
    does not close the fd for you. Unlike rename, as linkat() cannot
    overwrite target_path if it exists, we unlink and try again.

    Attempts to fix / hide race conditions like empty object directories
    being removed by backend processes during uploads, by retrying.

    :param fd: File descriptor to be linked
    :param target_path: Path in filesystem where fd is to be linked
    :param dirs_created: Number of newly created directories that needs to
                         be fsync'd.
    :param retries: number of retries to make
    :param fsync: fsync on containing directory of target_path and also all
                  the newly created directories.
    """
    dirpath = os.path.dirname(target_path)
    for _junk in range(0, retries):
        try:
            linkat(linkat.AT_FDCWD, "/proc/self/fd/%d" % (fd),
                   linkat.AT_FDCWD, target_path, linkat.AT_SYMLINK_FOLLOW)
            break
        except IOError as err:
            if err.errno == errno.ENOENT:
                dirs_created = makedirs_count(dirpath)
            elif err.errno == errno.EEXIST:
                try:
                    os.unlink(target_path)
                except OSError as e:
                    if e.errno != errno.ENOENT:
                        raise
            else:
                raise

    if fsync:
        for i in range(0, dirs_created + 1):
            fsync_dir(dirpath)
            dirpath = os.path.dirname(dirpath)


def split_path(path, minsegs=1, maxsegs=None, rest_with_last=False):
    """
    Validate and split the given HTTP request path.

    **Examples**::

        ['a'] = split_path('/a')
        ['a', None] = split_path('/a', 1, 2)
        ['a', 'c'] = split_path('/a/c', 1, 2)
        ['a', 'c', 'o/r'] = split_path('/a/c/o/r', 1, 3, True)

    :param path: HTTP Request path to be split
    :param minsegs: Minimum number of segments to be extracted
    :param maxsegs: Maximum number of segments to be extracted
    :param rest_with_last: If True, trailing data will be returned as part
                           of last segment.  If False, and there is
                           trailing data, raises ValueError.
    :returns: list of segments with a length of maxsegs (non-existent
              segments will return as None)
    :raises ValueError: if given an invalid path
    """
    if not maxsegs:
        maxsegs = minsegs
    if minsegs > maxsegs:
        raise ValueError('minsegs > maxsegs: %d > %d' % (minsegs, maxsegs))
    if rest_with_last:
        segs = path.split('/', maxsegs)
        minsegs += 1
        maxsegs += 1
        count = len(segs)
        if (segs[0] or count < minsegs or count > maxsegs or
                '' in segs[1:minsegs]):
            raise ValueError('Invalid path: %s' % quote(path))
    else:
        minsegs += 1
        maxsegs += 1
        segs = path.split('/', maxsegs)
        count = len(segs)
        if (segs[0] or count < minsegs or count > maxsegs + 1 or
                '' in segs[1:minsegs] or
                (count == maxsegs + 1 and segs[maxsegs])):
            raise ValueError('Invalid path: %s' % quote(path))
    segs = segs[1:maxsegs]
    segs.extend([None] * (maxsegs - 1 - len(segs)))
    return segs


def validate_device_partition(device, partition):
    """
    Validate that a device and a partition are valid and won't lead to
    directory traversal when used.

    :param device: device to validate
    :param partition: partition to validate
    :raises ValueError: if given an invalid device or partition
    """
    if not device or '/' in device or device in ['.', '..']:
        raise ValueError('Invalid device: %s' % quote(device or ''))
    if not partition or '/' in partition or partition in ['.', '..']:
        raise ValueError('Invalid partition: %s' % quote(partition or ''))


class RateLimitedIterator(object):
    """
    Wrap an iterator to only yield elements at a rate of N per second.

    :param iterable: iterable to wrap
    :param elements_per_second: the rate at which to yield elements
    :param limit_after: rate limiting kicks in only after yielding
                        this many elements; default is 0 (rate limit
                        immediately)
    """

    def __init__(self, iterable, elements_per_second, limit_after=0,
                 ratelimit_if=lambda _junk: True):
        self.iterator = iter(iterable)
        self.elements_per_second = elements_per_second
        self.limit_after = limit_after
        self.rate_limiter = EventletRateLimiter(elements_per_second)
        self.ratelimit_if = ratelimit_if

    def __iter__(self):
        return self

    def next(self):
        next_value = next(self.iterator)

        if self.ratelimit_if(next_value):
            if self.limit_after > 0:
                self.limit_after -= 1
            else:
                self.rate_limiter.wait()
        return next_value
    __next__ = next


class GreenthreadSafeIterator(object):
    """
    Wrap an iterator to ensure that only one greenthread is inside its next()
    method at a time.

    This is useful if an iterator's next() method may perform network IO, as
    that may trigger a greenthread context switch (aka trampoline), which can
    give another greenthread a chance to call next(). At that point, you get
    an error like "ValueError: generator already executing". By wrapping calls
    to next() with a mutex, we avoid that error.
    """

    def __init__(self, unsafe_iterable):
        self.unsafe_iter = iter(unsafe_iterable)
        self.semaphore = eventlet.semaphore.Semaphore(value=1)

    def __iter__(self):
        return self

    def next(self):
        with self.semaphore:
            return next(self.unsafe_iter)
    __next__ = next


class NullLogger(object):
    """A no-op logger for eventlet wsgi."""

    def write(self, *args):
        # "Logs" the args to nowhere
        pass

    def exception(self, *args):
        pass

    def critical(self, *args):
        pass

    def error(self, *args):
        pass

    def warning(self, *args):
        pass

    def info(self, *args):
        pass

    def debug(self, *args):
        pass

    def log(self, *args):
        pass


class LoggerFileObject(object):

    # Note: this is greenthread-local storage
    _cls_thread_local = threading.local()

    def __init__(self, logger, log_type='STDOUT'):
        self.logger = logger
        self.log_type = log_type

    def write(self, value):
        # We can get into a nasty situation when logs are going to syslog
        # and syslog dies.
        #
        # It's something like this:
        #
        # (A) someone logs something
        #
        # (B) there's an exception in sending to /dev/log since syslog is
        #     not working
        #
        # (C) logging takes that exception and writes it to stderr (see
        #     logging.Handler.handleError)
        #
        # (D) stderr was replaced with a LoggerFileObject at process start,
        #     so the LoggerFileObject takes the provided string and tells
        #     its logger to log it (to syslog, naturally).
        #
        # Then, steps B through D repeat until we run out of stack.
        if getattr(self._cls_thread_local, 'already_called_write', False):
            return

        self._cls_thread_local.already_called_write = True
        try:
            value = value.strip()
            if value:
                if 'Connection reset by peer' in value:
                    self.logger.error(
                        _('%s: Connection reset by peer'), self.log_type)
                else:
                    self.logger.error(_('%(type)s: %(value)s'),
                                      {'type': self.log_type, 'value': value})
        finally:
            self._cls_thread_local.already_called_write = False

    def writelines(self, values):
        if getattr(self._cls_thread_local, 'already_called_writelines', False):
            return

        self._cls_thread_local.already_called_writelines = True
        try:
            self.logger.error(_('%(type)s: %(value)s'),
                              {'type': self.log_type,
                               'value': '#012'.join(values)})
        finally:
            self._cls_thread_local.already_called_writelines = False

    def close(self):
        pass

    def flush(self):
        pass

    def __iter__(self):
        return self

    def next(self):
        raise IOError(errno.EBADF, 'Bad file descriptor')
    __next__ = next

    def read(self, size=-1):
        raise IOError(errno.EBADF, 'Bad file descriptor')

    def readline(self, size=-1):
        raise IOError(errno.EBADF, 'Bad file descriptor')

    def tell(self):
        return 0

    def xreadlines(self):
        return self


class StatsdClient(object):
    def __init__(self, host, port, base_prefix='', tail_prefix='',
                 default_sample_rate=1, sample_rate_factor=1, logger=None):
        self._host = host
        self._port = port
        self._base_prefix = base_prefix
        self._set_prefix(tail_prefix)
        self._default_sample_rate = default_sample_rate
        self._sample_rate_factor = sample_rate_factor
        self.random = random
        self.logger = logger

        # Determine if host is IPv4 or IPv6
        addr_info = None
        try:
            addr_info = socket.getaddrinfo(host, port, socket.AF_INET)
            self._sock_family = socket.AF_INET
        except socket.gaierror:
            try:
                addr_info = socket.getaddrinfo(host, port, socket.AF_INET6)
                self._sock_family = socket.AF_INET6
            except socket.gaierror:
                # Don't keep the server from starting from what could be a
                # transient DNS failure.  Any hostname will get re-resolved as
                # necessary in the .sendto() calls.
                # However, we don't know if we're IPv4 or IPv6 in this case, so
                # we assume legacy IPv4.
                self._sock_family = socket.AF_INET

        # NOTE: we use the original host value, not the DNS-resolved one
        # because if host is a hostname, we don't want to cache the DNS
        # resolution for the entire lifetime of this process.  Let standard
        # name resolution caching take effect.  This should help operators use
        # DNS trickery if they want.
        if addr_info is not None:
            # addr_info is a list of 5-tuples with the following structure:
            #     (family, socktype, proto, canonname, sockaddr)
            # where sockaddr is the only thing of interest to us, and we only
            # use the first result.  We want to use the originally supplied
            # host (see note above) and the remainder of the variable-length
            # sockaddr: IPv4 has (address, port) while IPv6 has (address,
            # port, flow info, scope id).
            sockaddr = addr_info[0][-1]
            self._target = (host,) + (sockaddr[1:])
        else:
            self._target = (host, port)

    def _set_prefix(self, tail_prefix):
        """
        Modifies the prefix that is added to metric names. The resulting prefix
        is the concatenation of the component parts `base_prefix` and
        `tail_prefix`. Only truthy components are included. Each included
        component is followed by a period, e.g.::

            <base_prefix>.<tail_prefix>.
            <tail_prefix>.
            <base_prefix>.
            <the empty string>

        Note: this method is expected to be called from the constructor only,
        but exists to provide backwards compatible functionality for the
        deprecated set_prefix() method.

        :param tail_prefix: The new value of tail_prefix
        """
        if tail_prefix and self._base_prefix:
            self._prefix = '.'.join([self._base_prefix, tail_prefix, ''])
        elif tail_prefix:
            self._prefix = tail_prefix + '.'
        elif self._base_prefix:
            self._prefix = self._base_prefix + '.'
        else:
            self._prefix = ''

    def set_prefix(self, tail_prefix):
        """
        This method is deprecated; use the ``tail_prefix`` argument of the
        constructor when instantiating the class instead.
        """
        warnings.warn(
            'set_prefix() is deprecated; use the ``tail_prefix`` argument of '
            'the constructor when instantiating the class instead.',
            DeprecationWarning, stacklevel=2
        )
        self._set_prefix(tail_prefix)

    def _send(self, m_name, m_value, m_type, sample_rate):
        if sample_rate is None:
            sample_rate = self._default_sample_rate
        sample_rate = sample_rate * self._sample_rate_factor
        parts = ['%s%s:%s' % (self._prefix, m_name, m_value), m_type]
        if sample_rate < 1:
            if self.random() < sample_rate:
                parts.append('@%s' % (sample_rate,))
            else:
                return
        if six.PY3:
            parts = [part.encode('utf-8') for part in parts]
        # Ideally, we'd cache a sending socket in self, but that
        # results in a socket getting shared by multiple green threads.
        with closing(self._open_socket()) as sock:
            try:
                return sock.sendto(b'|'.join(parts), self._target)
            except IOError as err:
                if self.logger:
                    self.logger.warning(
                        _('Error sending UDP message to %(target)r: %(err)s'),
                        {'target': self._target, 'err': err})

    def _open_socket(self):
        return socket.socket(self._sock_family, socket.SOCK_DGRAM)

    def update_stats(self, m_name, m_value, sample_rate=None):
        return self._send(m_name, m_value, 'c', sample_rate)

    def increment(self, metric, sample_rate=None):
        return self.update_stats(metric, 1, sample_rate)

    def decrement(self, metric, sample_rate=None):
        return self.update_stats(metric, -1, sample_rate)

    def timing(self, metric, timing_ms, sample_rate=None):
        return self._send(metric, timing_ms, 'ms', sample_rate)

    def timing_since(self, metric, orig_time, sample_rate=None):
        return self.timing(metric, (time.time() - orig_time) * 1000,
                           sample_rate)

    def transfer_rate(self, metric, elapsed_time, byte_xfer, sample_rate=None):
        if byte_xfer:
            return self.timing(metric,
                               elapsed_time * 1000 / byte_xfer * 1000,
                               sample_rate)


def timing_stats(**dec_kwargs):
    """
    Returns a decorator that logs timing events or errors for public methods in
    swift's wsgi server controllers, based on response code.
    """
    def decorating_func(func):
        method = func.__name__

        @functools.wraps(func)
        def _timing_stats(ctrl, *args, **kwargs):
            start_time = time.time()
            resp = func(ctrl, *args, **kwargs)
            # .timing is for successful responses *or* error codes that are
            # not Swift's fault. For example, 500 is definitely the server's
            # fault, but 412 is an error code (4xx are all errors) that is
            # due to a header the client sent.
            #
            # .errors.timing is for failures that *are* Swift's fault.
            # Examples include 507 for an unmounted drive or 500 for an
            # unhandled exception.
            if not is_server_error(resp.status_int):
                ctrl.logger.timing_since(method + '.timing',
                                         start_time, **dec_kwargs)
            else:
                ctrl.logger.timing_since(method + '.errors.timing',
                                         start_time, **dec_kwargs)
            return resp

        return _timing_stats
    return decorating_func


def memcached_timing_stats(**dec_kwargs):
    """
    Returns a decorator that logs timing events or errors for public methods in
    MemcacheRing class, such as memcached set, get and etc.
    """
    def decorating_func(func):
        method = func.__name__

        @functools.wraps(func)
        def _timing_stats(cache, *args, **kwargs):
            start_time = time.time()
            result = func(cache, *args, **kwargs)
            cache.logger.timing_since(
                'memcached.' + method + '.timing', start_time, **dec_kwargs)
            return result

        return _timing_stats
    return decorating_func


class SwiftLoggerAdapter(logging.LoggerAdapter):
    """
    A logging.LoggerAdapter subclass that also passes through StatsD method
    calls.

    Like logging.LoggerAdapter, you have to subclass this and override the
    process() method to accomplish anything useful.
    """

    def get_metric_name(self, metric):
        # subclasses may override this method to annotate the metric name
        return metric

    def update_stats(self, metric, *a, **kw):
        return self.logger.update_stats(self.get_metric_name(metric), *a, **kw)

    def increment(self, metric, *a, **kw):
        return self.logger.increment(self.get_metric_name(metric), *a, **kw)

    def decrement(self, metric, *a, **kw):
        return self.logger.decrement(self.get_metric_name(metric), *a, **kw)

    def timing(self, metric, *a, **kw):
        return self.logger.timing(self.get_metric_name(metric), *a, **kw)

    def timing_since(self, metric, *a, **kw):
        return self.logger.timing_since(self.get_metric_name(metric), *a, **kw)

    def transfer_rate(self, metric, *a, **kw):
        return self.logger.transfer_rate(
            self.get_metric_name(metric), *a, **kw)

    @property
    def thread_locals(self):
        return self.logger.thread_locals

    @thread_locals.setter
    def thread_locals(self, thread_locals):
        self.logger.thread_locals = thread_locals

    def exception(self, msg, *a, **kw):
        # We up-call to exception() where stdlib uses error() so we can get
        # some of the traceback suppression from LogAdapter, below
        self.logger.exception(msg, *a, **kw)


class PrefixLoggerAdapter(SwiftLoggerAdapter):
    """
    Adds an optional prefix to all its log messages. When the prefix has not
    been set, messages are unchanged.
    """

    def set_prefix(self, prefix):
        self.extra['prefix'] = prefix

    def exception(self, msg, *a, **kw):
        if 'prefix' in self.extra:
            msg = self.extra['prefix'] + msg
        super(PrefixLoggerAdapter, self).exception(msg, *a, **kw)

    def process(self, msg, kwargs):
        msg, kwargs = super(PrefixLoggerAdapter, self).process(msg, kwargs)
        if 'prefix' in self.extra:
            msg = self.extra['prefix'] + msg
        return (msg, kwargs)


class MetricsPrefixLoggerAdapter(SwiftLoggerAdapter):
    """
    Adds a prefix to all Statsd metrics' names.
    """

    def __init__(self, logger, extra, metric_prefix):
        """
        :param logger: an instance of logging.Logger
        :param extra: a dict-like object
        :param metric_prefix: A prefix that will be added to the start of each
            metric name such that the metric name is transformed to:
            ``<metric_prefix>.<metric name>``. Note that the logger's
            StatsdClient also adds its configured prefix to metric names.
        """
        super(MetricsPrefixLoggerAdapter, self).__init__(logger, extra)
        self.metric_prefix = metric_prefix

    def get_metric_name(self, metric):
        return '%s.%s' % (self.metric_prefix, metric)


# double inheritance to support property with setter
class LogAdapter(logging.LoggerAdapter, object):
    """
    A Logger like object which performs some reformatting on calls to
    :meth:`exception`.  Can be used to store a threadlocal transaction id and
    client ip.
    """

    _cls_thread_local = threading.local()

    def __init__(self, logger, server):
        logging.LoggerAdapter.__init__(self, logger, {})
        self.server = server
        self.warn = self.warning

    # There are a few properties needed for py35; see
    # - https://bugs.python.org/issue31457
    # - https://github.com/python/cpython/commit/1bbd482
    # - https://github.com/python/cpython/commit/0b6a118
    # - https://github.com/python/cpython/commit/ce9e625
    def _log(self, level, msg, args, exc_info=None, extra=None,
             stack_info=False):
        """
        Low-level log implementation, proxied to allow nested logger adapters.
        """
        return self.logger._log(
            level,
            msg,
            args,
            exc_info=exc_info,
            extra=extra,
            stack_info=stack_info,
        )

    @property
    def manager(self):
        return self.logger.manager

    @manager.setter
    def manager(self, value):
        self.logger.manager = value

    @property
    def name(self):
        return self.logger.name

    @property
    def txn_id(self):
        if hasattr(self._cls_thread_local, 'txn_id'):
            return self._cls_thread_local.txn_id

    @txn_id.setter
    def txn_id(self, value):
        self._cls_thread_local.txn_id = value

    @property
    def client_ip(self):
        if hasattr(self._cls_thread_local, 'client_ip'):
            return self._cls_thread_local.client_ip

    @client_ip.setter
    def client_ip(self, value):
        self._cls_thread_local.client_ip = value

    @property
    def thread_locals(self):
        return (self.txn_id, self.client_ip)

    @thread_locals.setter
    def thread_locals(self, value):
        self.txn_id, self.client_ip = value

    def getEffectiveLevel(self):
        return self.logger.getEffectiveLevel()

    def process(self, msg, kwargs):
        """
        Add extra info to message
        """
        kwargs['extra'] = {'server': self.server, 'txn_id': self.txn_id,
                           'client_ip': self.client_ip}
        return msg, kwargs

    def notice(self, msg, *args, **kwargs):
        """
        Convenience function for syslog priority LOG_NOTICE. The python
        logging lvl is set to 25, just above info.  SysLogHandler is
        monkey patched to map this log lvl to the LOG_NOTICE syslog
        priority.
        """
        self.log(NOTICE, msg, *args, **kwargs)

    def _exception(self, msg, *args, **kwargs):
        logging.LoggerAdapter.exception(self, msg, *args, **kwargs)

    def exception(self, msg, *args, **kwargs):
        _junk, exc, _junk = sys.exc_info()
        call = self.error
        emsg = ''
        if isinstance(exc, (OSError, socket.error)):
            if exc.errno in (errno.EIO, errno.ENOSPC):
                emsg = str(exc)
            elif exc.errno == errno.ECONNREFUSED:
                emsg = _('Connection refused')
            elif exc.errno == errno.ECONNRESET:
                emsg = _('Connection reset')
            elif exc.errno == errno.EHOSTUNREACH:
                emsg = _('Host unreachable')
            elif exc.errno == errno.ENETUNREACH:
                emsg = _('Network unreachable')
            elif exc.errno == errno.ETIMEDOUT:
                emsg = _('Connection timeout')
            elif exc.errno == errno.EPIPE:
                emsg = _('Broken pipe')
            else:
                call = self._exception
        elif isinstance(exc, (http_client.BadStatusLine,
                              green_http_client.BadStatusLine)):
            # Use error(); not really exceptional
            emsg = '%s: %s' % (exc.__class__.__name__, exc.line)
        elif isinstance(exc, eventlet.Timeout):
            emsg = exc.__class__.__name__
            if hasattr(exc, 'seconds'):
                emsg += ' (%ss)' % exc.seconds
            if isinstance(exc, swift.common.exceptions.MessageTimeout):
                if exc.msg:
                    emsg += ' %s' % exc.msg
        else:
            call = self._exception
        call('%s: %s' % (msg, emsg), *args, **kwargs)

    def set_statsd_prefix(self, prefix):
        """
        This method is deprecated. Callers should use the
        ``statsd_tail_prefix`` argument of ``get_logger`` when instantiating a
        logger.

        The StatsD client prefix defaults to the "name" of the logger.  This
        method may override that default with a specific value.  Currently used
        in the proxy-server to differentiate the Account, Container, and Object
        controllers.
        """
        warnings.warn(
            'set_statsd_prefix() is deprecated; use the '
            '``statsd_tail_prefix`` argument to ``get_logger`` instead.',
            DeprecationWarning, stacklevel=2
        )
        if self.logger.statsd_client:
            self.logger.statsd_client._set_prefix(prefix)

    def statsd_delegate(statsd_func_name):
        """
        Factory to create methods which delegate to methods on
        self.logger.statsd_client (an instance of StatsdClient).  The
        created methods conditionally delegate to a method whose name is given
        in 'statsd_func_name'.  The created delegate methods are a no-op when
        StatsD logging is not configured.

        :param statsd_func_name: the name of a method on StatsdClient.
        """

        func = getattr(StatsdClient, statsd_func_name)

        @functools.wraps(func)
        def wrapped(self, *a, **kw):
            if getattr(self.logger, 'statsd_client'):
                return func(self.logger.statsd_client, *a, **kw)
        return wrapped

    update_stats = statsd_delegate('update_stats')
    increment = statsd_delegate('increment')
    decrement = statsd_delegate('decrement')
    timing = statsd_delegate('timing')
    timing_since = statsd_delegate('timing_since')
    transfer_rate = statsd_delegate('transfer_rate')


class SwiftLogFormatter(logging.Formatter):
    """
    Custom logging.Formatter will append txn_id to a log message if the
    record has one and the message does not. Optionally it can shorten
    overly long log lines.
    """

    def __init__(self, fmt=None, datefmt=None, max_line_length=0):
        logging.Formatter.__init__(self, fmt=fmt, datefmt=datefmt)
        self.max_line_length = max_line_length

    def format(self, record):
        if not hasattr(record, 'server'):
            # Catch log messages that were not initiated by swift
            # (for example, the keystone auth middleware)
            record.server = record.name

        # Included from Python's logging.Formatter and then altered slightly to
        # replace \n with #012
        record.message = record.getMessage()
        if self._fmt.find('%(asctime)') >= 0:
            record.asctime = self.formatTime(record, self.datefmt)
        msg = (self._fmt % record.__dict__).replace('\n', '#012')
        if record.exc_info:
            # Cache the traceback text to avoid converting it multiple times
            # (it's constant anyway)
            if not record.exc_text:
                record.exc_text = self.formatException(
                    record.exc_info).replace('\n', '#012')
        if record.exc_text:
            if not msg.endswith('#012'):
                msg = msg + '#012'
            msg = msg + record.exc_text

        if (hasattr(record, 'txn_id') and record.txn_id and
                record.txn_id not in msg):
            msg = "%s (txn: %s)" % (msg, record.txn_id)
        if (hasattr(record, 'client_ip') and record.client_ip and
                record.levelno != logging.INFO and
                record.client_ip not in msg):
            msg = "%s (client_ip: %s)" % (msg, record.client_ip)
        if self.max_line_length > 0 and len(msg) > self.max_line_length:
            if self.max_line_length < 7:
                msg = msg[:self.max_line_length]
            else:
                approxhalf = (self.max_line_length - 5) // 2
                msg = msg[:approxhalf] + " ... " + msg[-approxhalf:]
        return msg


class LogLevelFilter(object):
    """
    Drop messages for the logger based on level.

    This is useful when dependencies log too much information.

    :param level: All messages at or below this level are dropped
                  (DEBUG < INFO < WARN < ERROR < CRITICAL|FATAL)
                  Default: DEBUG
    """

    def __init__(self, level=logging.DEBUG):
        self.level = level

    def filter(self, record):
        if record.levelno <= self.level:
            return 0
        return 1


def get_logger(conf, name=None, log_to_console=False, log_route=None,
               fmt="%(server)s: %(message)s", statsd_tail_prefix=None):
    """
    Get the current system logger using config settings.

    **Log config and defaults**::

        log_facility = LOG_LOCAL0
        log_level = INFO
        log_name = swift
        log_max_line_length = 0
        log_udp_host = (disabled)
        log_udp_port = logging.handlers.SYSLOG_UDP_PORT
        log_address = /dev/log
        log_statsd_host = (disabled)
        log_statsd_port = 8125
        log_statsd_default_sample_rate = 1.0
        log_statsd_sample_rate_factor = 1.0
        log_statsd_metric_prefix = (empty-string)

    :param conf: Configuration dict to read settings from
    :param name: This value is used to populate the ``server`` field in the log
                 format, as the prefix for statsd messages, and as the default
                 value for ``log_route``; defaults to the ``log_name`` value in
                 ``conf``, if it exists, or to 'swift'.
    :param log_to_console: Add handler which writes to console on stderr
    :param log_route: Route for the logging, not emitted to the log, just used
                      to separate logging configurations; defaults to the value
                      of ``name`` or whatever ``name`` defaults to. This value
                      is used as the name attribute of the
                      ``logging.LogAdapter`` that is returned.
    :param fmt: Override log format
    :param statsd_tail_prefix: tail prefix to pass to statsd client; if None
        then the tail prefix defaults to the value of ``name``.
    :return: an instance of ``LogAdapter``
    """
    # note: log_name is typically specified in conf (i.e. defined by
    # operators), whereas log_route is typically hard-coded in callers of
    # get_logger (i.e. defined by developers)
    if not conf:
        conf = {}
    if name is None:
        name = conf.get('log_name', 'swift')
    if not log_route:
        log_route = name
    logger = logging.getLogger(log_route)
    logger.propagate = False
    # all new handlers will get the same formatter
    formatter = SwiftLogFormatter(
        fmt=fmt, max_line_length=int(conf.get('log_max_line_length', 0)))

    # get_logger will only ever add one SysLog Handler to a logger
    if not hasattr(get_logger, 'handler4logger'):
        get_logger.handler4logger = {}
    if logger in get_logger.handler4logger:
        logger.removeHandler(get_logger.handler4logger[logger])

    # facility for this logger will be set by last call wins
    facility = getattr(SysLogHandler, conf.get('log_facility', 'LOG_LOCAL0'),
                       SysLogHandler.LOG_LOCAL0)
    udp_host = conf.get('log_udp_host')
    if udp_host:
        udp_port = int(conf.get('log_udp_port',
                                logging.handlers.SYSLOG_UDP_PORT))
        handler = ThreadSafeSysLogHandler(address=(udp_host, udp_port),
                                          facility=facility)
    else:
        log_address = conf.get('log_address', '/dev/log')
        handler = None
        try:
            mode = os.stat(log_address).st_mode
            if stat.S_ISSOCK(mode):
                handler = ThreadSafeSysLogHandler(address=log_address,
                                                  facility=facility)
        except (OSError, socket.error) as e:
            # If either /dev/log isn't a UNIX socket or it does not exist at
            # all then py2 would raise an error
            if e.errno not in [errno.ENOTSOCK, errno.ENOENT]:
                raise
        if handler is None:
            # fallback to default UDP
            handler = ThreadSafeSysLogHandler(facility=facility)
    handler.setFormatter(formatter)
    logger.addHandler(handler)
    get_logger.handler4logger[logger] = handler

    # setup console logging
    if log_to_console or hasattr(get_logger, 'console_handler4logger'):
        # remove pre-existing console handler for this logger
        if not hasattr(get_logger, 'console_handler4logger'):
            get_logger.console_handler4logger = {}
        if logger in get_logger.console_handler4logger:
            logger.removeHandler(get_logger.console_handler4logger[logger])

        console_handler = logging.StreamHandler(sys.__stderr__)
        console_handler.setFormatter(formatter)
        logger.addHandler(console_handler)
        get_logger.console_handler4logger[logger] = console_handler

    # set the level for the logger
    logger.setLevel(
        getattr(logging, conf.get('log_level', 'INFO').upper(), logging.INFO))

    # Setup logger with a StatsD client if so configured
    statsd_host = conf.get('log_statsd_host')
    if statsd_host:
        statsd_port = int(conf.get('log_statsd_port', 8125))
        base_prefix = conf.get('log_statsd_metric_prefix', '')
        default_sample_rate = float(conf.get(
            'log_statsd_default_sample_rate', 1))
        sample_rate_factor = float(conf.get(
            'log_statsd_sample_rate_factor', 1))
        if statsd_tail_prefix is None:
            statsd_tail_prefix = name
        statsd_client = StatsdClient(statsd_host, statsd_port, base_prefix,
                                     statsd_tail_prefix, default_sample_rate,
                                     sample_rate_factor, logger=logger)
        logger.statsd_client = statsd_client
    else:
        logger.statsd_client = None

    adapted_logger = LogAdapter(logger, name)
    other_handlers = conf.get('log_custom_handlers', None)
    if other_handlers:
        log_custom_handlers = [s.strip() for s in other_handlers.split(',')
                               if s.strip()]
        for hook in log_custom_handlers:
            try:
                mod, fnc = hook.rsplit('.', 1)
                logger_hook = getattr(__import__(mod, fromlist=[fnc]), fnc)
                logger_hook(conf, name, log_to_console, log_route, fmt,
                            logger, adapted_logger)
            except (AttributeError, ImportError):
                print('Error calling custom handler [%s]' % hook,
                      file=sys.stderr)
            except ValueError:
                print('Invalid custom handler format [%s]' % hook,
                      file=sys.stderr)

    return adapted_logger


def get_hub():
    """
    Checks whether poll is available and falls back
    on select if it isn't.

    Note about epoll:

    Review: https://review.opendev.org/#/c/18806/

    There was a problem where once out of every 30 quadrillion
    connections, a coroutine wouldn't wake up when the client
    closed its end. Epoll was not reporting the event or it was
    getting swallowed somewhere. Then when that file descriptor
    was re-used, eventlet would freak right out because it still
    thought it was waiting for activity from it in some other coro.

    Another note about epoll: it's hard to use when forking. epoll works
    like so:

    * create an epoll instance: ``efd = epoll_create(...)``

    * register file descriptors of interest with
      ``epoll_ctl(efd, EPOLL_CTL_ADD, fd, ...)``

    * wait for events with ``epoll_wait(efd, ...)``

    If you fork, you and all your child processes end up using the same
    epoll instance, and everyone becomes confused. It is possible to use
    epoll and fork and still have a correct program as long as you do the
    right things, but eventlet doesn't do those things. Really, it can't
    even try to do those things since it doesn't get notified of forks.

    In contrast, both poll() and select() specify the set of interesting
    file descriptors with each call, so there's no problem with forking.

    As eventlet monkey patching is now done before call get_hub() in wsgi.py
    if we use 'import select' we get the eventlet version, but since version
    0.20.0 eventlet removed select.poll() function in patched select (see:
    http://eventlet.net/doc/changelog.html and
    https://github.com/eventlet/eventlet/commit/614a20462).

    We use eventlet.patcher.original function to get python select module
    to test if poll() is available on platform.
    """
    try:
        select = eventlet.patcher.original('select')
        if hasattr(select, "poll"):
            return "poll"
        return "selects"
    except ImportError:
        return None


def drop_privileges(user):
    """
    Sets the userid/groupid of the current process, get session leader, etc.

    :param user: User name to change privileges to
    """
    if os.geteuid() == 0:
        groups = [g.gr_gid for g in grp.getgrall() if user in g.gr_mem]
        os.setgroups(groups)
    user = pwd.getpwnam(user)
    os.setgid(user[3])
    os.setuid(user[2])
    os.environ['HOME'] = user[5]


def clean_up_daemon_hygiene():
    try:
        os.setsid()
    except OSError:
        pass
    os.chdir('/')   # in case you need to rmdir on where you started the daemon
    os.umask(0o22)  # ensure files are created with the correct privileges


def capture_stdio(logger, **kwargs):
    """
    Log unhandled exceptions, close stdio, capture stdout and stderr.

    param logger: Logger object to use
    """
    # log uncaught exceptions
    sys.excepthook = lambda * exc_info: \
        logger.critical(_('UNCAUGHT EXCEPTION'), exc_info=exc_info)

    # collect stdio file desc not in use for logging
    stdio_files = [sys.stdin, sys.stdout, sys.stderr]
    console_fds = [h.stream.fileno() for _junk, h in getattr(
        get_logger, 'console_handler4logger', {}).items()]
    stdio_files = [f for f in stdio_files if f.fileno() not in console_fds]

    with open(os.devnull, 'r+b') as nullfile:
        # close stdio (excludes fds open for logging)
        for f in stdio_files:
            # some platforms throw an error when attempting an stdin flush
            try:
                f.flush()
            except IOError:
                pass

            try:
                os.dup2(nullfile.fileno(), f.fileno())
            except OSError:
                pass

    # redirect stdio
    if kwargs.pop('capture_stdout', True):
        sys.stdout = LoggerFileObject(logger)
    if kwargs.pop('capture_stderr', True):
        sys.stderr = LoggerFileObject(logger, 'STDERR')


def parse_options(parser=None, once=False, test_config=False, test_args=None):
    """Parse standard swift server/daemon options with optparse.OptionParser.

    :param parser: OptionParser to use. If not sent one will be created.
    :param once: Boolean indicating the "once" option is available
    :param test_config: Boolean indicating the "test-config" option is
                        available
    :param test_args: Override sys.argv; used in testing

    :returns: Tuple of (config, options); config is an absolute path to the
              config file, options is the parser options as a dictionary.

    :raises SystemExit: First arg (CONFIG) is required, file must exist
    """
    if not parser:
        parser = OptionParser(usage="%prog CONFIG [options]")
    parser.add_option("-v", "--verbose", default=False, action="store_true",
                      help="log to console")
    if once:
        parser.add_option("-o", "--once", default=False, action="store_true",
                          help="only run one pass of daemon")
    if test_config:
        parser.add_option("-t", "--test-config",
                          default=False, action="store_true",
                          help="exit after loading and validating config; "
                               "do not run the daemon")

    # if test_args is None, optparse will use sys.argv[:1]
    options, args = parser.parse_args(args=test_args)

    if not args:
        parser.print_usage()
        print(_("Error: missing config path argument"))
        sys.exit(1)
    config = os.path.abspath(args.pop(0))
    if not os.path.exists(config):
        parser.print_usage()
        print(_("Error: unable to locate %s") % config)
        sys.exit(1)

    extra_args = []
    # if any named options appear in remaining args, set the option to True
    for arg in args:
        if arg in options.__dict__:
            setattr(options, arg, True)
        else:
            extra_args.append(arg)

    options = vars(options)
    if extra_args:
        options['extra_args'] = extra_args
    return config, options


def is_valid_ip(ip):
    """
    Return True if the provided ip is a valid IP-address
    """
    return is_valid_ipv4(ip) or is_valid_ipv6(ip)


def is_valid_ipv4(ip):
    """
    Return True if the provided ip is a valid IPv4-address
    """
    try:
        socket.inet_pton(socket.AF_INET, ip)
    except socket.error:  # not a valid IPv4 address
        return False
    return True


def is_valid_ipv6(ip):
    """
    Returns True if the provided ip is a valid IPv6-address
    """
    try:
        socket.inet_pton(socket.AF_INET6, ip)
    except socket.error:  # not a valid IPv6 address
        return False
    return True


def expand_ipv6(address):
    """
    Expand ipv6 address.
    :param address: a string indicating valid ipv6 address
    :returns: a string indicating fully expanded ipv6 address

    """
    packed_ip = socket.inet_pton(socket.AF_INET6, address)
    return socket.inet_ntop(socket.AF_INET6, packed_ip)


def whataremyips(ring_ip=None):
    """
    Get "our" IP addresses ("us" being the set of services configured by
    one `*.conf` file). If our REST listens on a specific address, return it.
    Otherwise, if listen on '0.0.0.0' or '::' return all addresses, including
    the loopback.

    :param str ring_ip: Optional ring_ip/bind_ip from a config file; may be
                        IP address or hostname.
    :returns: list of Strings of ip addresses
    """
    if ring_ip:
        # See if bind_ip is '0.0.0.0'/'::'
        try:
            _, _, _, _, sockaddr = socket.getaddrinfo(
                ring_ip, None, 0, socket.SOCK_STREAM, 0,
                socket.AI_NUMERICHOST)[0]
            if sockaddr[0] not in ('0.0.0.0', '::'):
                return [ring_ip]
        except socket.gaierror:
            pass

    addresses = []
    for interface in netifaces.interfaces():
        try:
            iface_data = netifaces.ifaddresses(interface)
            for family in iface_data:
                if family not in (netifaces.AF_INET, netifaces.AF_INET6):
                    continue
                for address in iface_data[family]:
                    addr = address['addr']

                    # If we have an ipv6 address remove the
                    # %ether_interface at the end
                    if family == netifaces.AF_INET6:
                        addr = expand_ipv6(addr.split('%')[0])
                    addresses.append(addr)
        except ValueError:
            pass
    return addresses


def parse_socket_string(socket_string, default_port):
    """
    Given a string representing a socket, returns a tuple of (host, port).
    Valid strings are DNS names, IPv4 addresses, or IPv6 addresses, with an
    optional port. If an IPv6 address is specified it **must** be enclosed in
    [], like *[::1]* or *[::1]:11211*. This follows the accepted prescription
    for `IPv6 host literals`_.

    Examples::

        server.org
        server.org:1337
        127.0.0.1:1337
        [::1]:1337
        [::1]

    .. _IPv6 host literals: https://tools.ietf.org/html/rfc3986#section-3.2.2
    """
    port = default_port
    # IPv6 addresses must be between '[]'
    if socket_string.startswith('['):
        match = IPV6_RE.match(socket_string)
        if not match:
            raise ValueError("Invalid IPv6 address: %s" % socket_string)
        host = match.group('address')
        port = match.group('port') or port
    else:
        if ':' in socket_string:
            tokens = socket_string.split(':')
            if len(tokens) > 2:
                raise ValueError("IPv6 addresses must be between '[]'")
            host, port = tokens
        else:
            host = socket_string
    return (host, port)


def select_ip_port(node_dict, use_replication=False):
    """
    Get the ip address and port that should be used for the given
    ``node_dict``.

    If ``use_replication`` is True then the replication ip address and port are
    returned.

    If ``use_replication`` is False (the default) and the ``node`` dict has an
    item with key ``use_replication`` then that item's value will determine if
    the replication ip address and port are returned.

    If neither ``use_replication`` nor ``node_dict['use_replication']``
    indicate otherwise then the normal ip address and port are returned.

    :param node_dict: a dict describing a node
    :param use_replication: if True then the replication ip address and port
        are returned.
    :return: a tuple of (ip address, port)
    """
    if use_replication or node_dict.get('use_replication', False):
        node_ip = node_dict['replication_ip']
        node_port = node_dict['replication_port']
    else:
        node_ip = node_dict['ip']
        node_port = node_dict['port']
    return node_ip, node_port


def node_to_string(node_dict, replication=False):
    """
    Get a string representation of a node's location.

    :param node_dict: a dict describing a node
    :param replication: if True then the replication ip address and port are
        used, otherwise the normal ip address and port are used.
    :return: a string of the form <ip address>:<port>/<device>
    """
    node_ip, node_port = select_ip_port(node_dict, use_replication=replication)
    if ':' in node_ip:
        # IPv6
        node_ip = '[%s]' % node_ip
    return '{}:{}/{}'.format(node_ip, node_port, node_dict['device'])


def storage_directory(datadir, partition, name_hash):
    """
    Get the storage directory

    :param datadir: Base data directory
    :param partition: Partition
    :param name_hash: Account, container or object name hash
    :returns: Storage directory
    """
    return os.path.join(datadir, str(partition), name_hash[-3:], name_hash)


def hash_path(account, container=None, object=None, raw_digest=False):
    """
    Get the canonical hash for an account/container/object

    :param account: Account
    :param container: Container
    :param object: Object
    :param raw_digest: If True, return the raw version rather than a hex digest
    :returns: hash string
    """
    if object and not container:
        raise ValueError('container is required if object is provided')
    paths = [account if isinstance(account, six.binary_type)
             else account.encode('utf8')]
    if container:
        paths.append(container if isinstance(container, six.binary_type)
                     else container.encode('utf8'))
    if object:
        paths.append(object if isinstance(object, six.binary_type)
                     else object.encode('utf8'))
    if raw_digest:
        return md5(HASH_PATH_PREFIX + b'/' + b'/'.join(paths)
                   + HASH_PATH_SUFFIX, usedforsecurity=False).digest()
    else:
        return md5(HASH_PATH_PREFIX + b'/' + b'/'.join(paths)
                   + HASH_PATH_SUFFIX, usedforsecurity=False).hexdigest()


def get_zero_indexed_base_string(base, index):
    """
    This allows the caller to make a list of things with indexes, where the
    first item (zero indexed) is just the bare base string, and subsequent
    indexes are appended '-1', '-2', etc.

    e.g.::

      'lock', None => 'lock'
      'lock', 0    => 'lock'
      'lock', 1    => 'lock-1'
      'object', 2  => 'object-2'

    :param base: a string, the base string; when ``index`` is 0 (or None) this
                 is the identity function.
    :param index: a digit, typically an integer (or None); for values other
                  than 0 or None this digit is appended to the base string
                  separated by a hyphen.
    """
    if index == 0 or index is None:
        return_string = base
    else:
        return_string = base + "-%d" % int(index)
    return return_string


def _get_any_lock(fds):
    for fd in fds:
        try:
            fcntl.flock(fd, fcntl.LOCK_EX | fcntl.LOCK_NB)
            return fd
        except IOError as err:
            if err.errno != errno.EAGAIN:
                raise
    return False


@contextmanager
def lock_path(directory, timeout=None, timeout_class=None,
              limit=1, name=None):
    """
    Context manager that acquires a lock on a directory.  This will block until
    the lock can be acquired, or the timeout time has expired (whichever occurs
    first).

    For locking exclusively, file or directory has to be opened in Write mode.
    Python doesn't allow directories to be opened in Write Mode. So we
    workaround by locking a hidden file in the directory.

    :param directory: directory to be locked
    :param timeout: timeout (in seconds). If None, defaults to
        DEFAULT_LOCK_TIMEOUT
    :param timeout_class: The class of the exception to raise if the
        lock cannot be granted within the timeout. Will be
        constructed as timeout_class(timeout, lockpath). Default:
        LockTimeout
    :param limit: The maximum number of locks that may be held concurrently on
        the same directory at the time this method is called. Note that this
        limit is only applied during the current call to this method and does
        not prevent subsequent calls giving a larger limit. Defaults to 1.
    :param name: A string to distinguishes different type of locks in a
        directory
    :raises TypeError: if limit is not an int.
    :raises ValueError: if limit is less than 1.
    """
    if timeout is None:
        timeout = DEFAULT_LOCK_TIMEOUT
    if timeout_class is None:
        timeout_class = swift.common.exceptions.LockTimeout
    if limit < 1:
        raise ValueError('limit must be greater than or equal to 1')
    mkdirs(directory)
    lockpath = '%s/.lock' % directory
    if name:
        lockpath += '-%s' % str(name)
    fd_paths = {
        os.open(p, os.O_WRONLY | os.O_CREAT): p
        for i in range(limit)
        for p in [get_zero_indexed_base_string(lockpath, i)]}
    sleep_time = 0.01
    slower_sleep_time = max(timeout * 0.01, sleep_time)
    slowdown_at = timeout * 0.01
    time_slept = 0
    try:
        with timeout_class(timeout, lockpath):
            while True:
                locked_fd = _get_any_lock(fd_paths)
                if locked_fd:
                    break
                if time_slept > slowdown_at:
                    sleep_time = slower_sleep_time
                sleep(sleep_time)
                time_slept += sleep_time
            if STRICT_LOCKS:
                try:
                    s = os.stat(fd_paths[locked_fd])
                    if s.st_ino != os.fstat(locked_fd).st_ino:
                        raise timeout_class(timeout, lockpath)
                except OSError as e:
                    if e.errno == errno.ENOENT:
                        raise timeout_class(timeout, lockpath)
                    raise
        yield True
    finally:
        for fd in fd_paths:
            os.close(fd)


@contextmanager
def lock_file(filename, timeout=None, append=False, unlink=True):
    """
    Context manager that acquires a lock on a file.  This will block until
    the lock can be acquired, or the timeout time has expired (whichever occurs
    first).

    :param filename: file to be locked
    :param timeout: timeout (in seconds). If None, defaults to
        DEFAULT_LOCK_TIMEOUT
    :param append: True if file should be opened in append mode
    :param unlink: True if the file should be unlinked at the end
    """
    if timeout is None:
        timeout = DEFAULT_LOCK_TIMEOUT
    flags = os.O_CREAT | os.O_RDWR
    if append:
        flags |= os.O_APPEND
        mode = 'a+b'
    else:
        mode = 'r+b'
    while True:
        fd = os.open(filename, flags)
        file_obj = os.fdopen(fd, mode)
        try:
            with swift.common.exceptions.LockTimeout(timeout, filename):
                while True:
                    try:
                        fcntl.flock(fd, fcntl.LOCK_EX | fcntl.LOCK_NB)
                        break
                    except IOError as err:
                        if err.errno != errno.EAGAIN:
                            raise
                    sleep(0.01)
            try:
                if os.stat(filename).st_ino != os.fstat(fd).st_ino:
                    continue
            except OSError as err:
                if err.errno == errno.ENOENT:
                    continue
                raise
            yield file_obj
            if unlink:
                os.unlink(filename)
            break
        finally:
            file_obj.close()


def lock_parent_directory(filename, timeout=None):
    """
    Context manager that acquires a lock on the parent directory of the given
    file path.  This will block until the lock can be acquired, or the timeout
    time has expired (whichever occurs first).

    :param filename: file path of the parent directory to be locked
    :param timeout: timeout (in seconds). If None, defaults to
        DEFAULT_LOCK_TIMEOUT
    """
    return lock_path(os.path.dirname(filename), timeout=timeout)


def get_time_units(time_amount):
    """
    Get a nomralized length of time in the largest unit of time (hours,
    minutes, or seconds.)

    :param time_amount: length of time in seconds
    :returns: A touple of (length of time, unit of time) where unit of time is
              one of ('h', 'm', 's')
    """
    time_unit = 's'
    if time_amount > 60:
        time_amount /= 60
        time_unit = 'm'
        if time_amount > 60:
            time_amount /= 60
            time_unit = 'h'
    return time_amount, time_unit


def compute_eta(start_time, current_value, final_value):
    """
    Compute an ETA.  Now only if we could also have a progress bar...

    :param start_time: Unix timestamp when the operation began
    :param current_value: Current value
    :param final_value: Final value
    :returns: ETA as a tuple of (length of time, unit of time) where unit of
              time is one of ('h', 'm', 's')
    """
    elapsed = time.time() - start_time
    completion = (float(current_value) / final_value) or 0.00001
    return get_time_units(1.0 / completion * elapsed - elapsed)


def unlink_older_than(path, mtime):
    """
    Remove any file in a given path that was last modified before mtime.

    :param path: path to remove file from
    :param mtime: timestamp of oldest file to keep
    """
    filepaths = map(functools.partial(os.path.join, path), listdir(path))
    return unlink_paths_older_than(filepaths, mtime)


def unlink_paths_older_than(filepaths, mtime):
    """
    Remove any files from the given list that were
    last modified before mtime.

    :param filepaths: a list of strings, the full paths of files to check
    :param mtime: timestamp of oldest file to keep
    """
    for fpath in filepaths:
        try:
            if os.path.getmtime(fpath) < mtime:
                os.unlink(fpath)
        except OSError:
            pass


def item_from_env(env, item_name, allow_none=False):
    """
    Get a value from the wsgi environment

    :param env: wsgi environment dict
    :param item_name: name of item to get

    :returns: the value from the environment
    """
    item = env.get(item_name, None)
    if item is None and not allow_none:
        logging.error("ERROR: %s could not be found in env!", item_name)
    return item


def cache_from_env(env, allow_none=False):
    """
    Get memcache connection pool from the environment (which had been
    previously set by the memcache middleware

    :param env: wsgi environment dict

    :returns: swift.common.memcached.MemcacheRing from environment
    """
    return item_from_env(env, 'swift.cache', allow_none)


def read_conf_dir(parser, conf_dir):
    conf_files = []
    for f in os.listdir(conf_dir):
        if f.endswith('.conf') and not f.startswith('.'):
            conf_files.append(os.path.join(conf_dir, f))
    return parser.read(sorted(conf_files))


if six.PY2:
    NicerInterpolation = None  # just don't cause ImportErrors over in wsgi.py
else:
    class NicerInterpolation(configparser.BasicInterpolation):
        def before_get(self, parser, section, option, value, defaults):
            if '%(' not in value:
                return value
            return super(NicerInterpolation, self).before_get(
                parser, section, option, value, defaults)


def readconf(conf_path, section_name=None, log_name=None, defaults=None,
             raw=False):
    """
    Read config file(s) and return config items as a dict

    :param conf_path: path to config file/directory, or a file-like object
                     (hasattr readline)
    :param section_name: config section to read (will return all sections if
                     not defined)
    :param log_name: name to be used with logging (will use section_name if
                     not defined)
    :param defaults: dict of default values to pre-populate the config with
    :returns: dict of config items
    :raises ValueError: if section_name does not exist
    :raises IOError: if reading the file failed
    """
    if defaults is None:
        defaults = {}
    if raw:
        c = RawConfigParser(defaults)
    else:
        if six.PY2:
            c = ConfigParser(defaults)
        else:
            # In general, we haven't really thought much about interpolation
            # in configs. Python's default ConfigParser has always supported
            # it, though, so *we* got it "for free". Unfortunatley, since we
            # "supported" interpolation, we have to assume there are
            # deployments in the wild that use it, and try not to break them.
            # So, do what we can to mimic the py2 behavior of passing through
            # values like "1%" (which we want to support for
            # fallocate_reserve).
            c = ConfigParser(defaults, interpolation=NicerInterpolation())

    if hasattr(conf_path, 'readline'):
        if hasattr(conf_path, 'seek'):
            conf_path.seek(0)
        if six.PY2:
            c.readfp(conf_path)
        else:
            c.read_file(conf_path)
    else:
        if os.path.isdir(conf_path):
            # read all configs in directory
            success = read_conf_dir(c, conf_path)
        else:
            success = c.read(conf_path)
        if not success:
            raise IOError(_("Unable to read config from %s") %
                          conf_path)
    if section_name:
        if c.has_section(section_name):
            conf = dict(c.items(section_name))
        else:
            raise ValueError(
                _("Unable to find %(section)s config section in %(conf)s") %
                {'section': section_name, 'conf': conf_path})
        if "log_name" not in conf:
            if log_name is not None:
                conf['log_name'] = log_name
            else:
                conf['log_name'] = section_name
    else:
        conf = {}
        for s in c.sections():
            conf.update({s: dict(c.items(s))})
        if 'log_name' not in conf:
            conf['log_name'] = log_name
    conf['__file__'] = conf_path
    return conf


def parse_prefixed_conf(conf_file, prefix):
    """
    Search the config file for any common-prefix sections and load those
    sections to a dict mapping the after-prefix reference to options.

    :param conf_file: the file name of the config to parse
    :param prefix: the common prefix of the sections
    :return: a dict mapping policy reference -> dict of policy options
    :raises ValueError: if a policy config section has an invalid name
    """

    ret_config = {}
    all_conf = readconf(conf_file)
    for section, options in all_conf.items():
        if not section.startswith(prefix):
            continue
        target_ref = section[len(prefix):]
        ret_config[target_ref] = options
    return ret_config


def write_pickle(obj, dest, tmp=None, pickle_protocol=0):
    """
    Ensure that a pickle file gets written to disk.  The file
    is first written to a tmp location, ensure it is synced to disk, then
    perform a move to its final location

    :param obj: python object to be pickled
    :param dest: path of final destination file
    :param tmp: path to tmp to use, defaults to None
    :param pickle_protocol: protocol to pickle the obj with, defaults to 0
    """
    if tmp is None:
        tmp = os.path.dirname(dest)
    mkdirs(tmp)
    fd, tmppath = mkstemp(dir=tmp, suffix='.tmp')
    with os.fdopen(fd, 'wb') as fo:
        pickle.dump(obj, fo, pickle_protocol)
        fo.flush()
        os.fsync(fd)
        renamer(tmppath, dest)


def search_tree(root, glob_match, ext='', exts=None, dir_ext=None):
    """Look in root, for any files/dirs matching glob, recursively traversing
    any found directories looking for files ending with ext

    :param root: start of search path
    :param glob_match: glob to match in root, matching dirs are traversed with
                       os.walk
    :param ext: only files that end in ext will be returned
    :param exts: a list of file extensions; only files that end in one of these
                 extensions will be returned; if set this list overrides any
                 extension specified using the 'ext' param.
    :param dir_ext: if present directories that end with dir_ext will not be
                    traversed and instead will be returned as a matched path

    :returns: list of full paths to matching files, sorted

    """
    exts = exts or [ext]
    found_files = []
    for path in glob.glob(os.path.join(root, glob_match)):
        if os.path.isdir(path):
            for root, dirs, files in os.walk(path):
                if dir_ext and root.endswith(dir_ext):
                    found_files.append(root)
                    # the root is a config dir, descend no further
                    break
                for file_ in files:
                    if any(exts) and not any(file_.endswith(e) for e in exts):
                        continue
                    found_files.append(os.path.join(root, file_))
                found_dir = False
                for dir_ in dirs:
                    if dir_ext and dir_.endswith(dir_ext):
                        found_dir = True
                        found_files.append(os.path.join(root, dir_))
                if found_dir:
                    # do not descend further into matching directories
                    break
        else:
            if ext and not path.endswith(ext):
                continue
            found_files.append(path)
    return sorted(found_files)


def write_file(path, contents):
    """Write contents to file at path

    :param path: any path, subdirs will be created as needed
    :param contents: data to write to file, will be converted to string

    """
    dirname, name = os.path.split(path)
    if not os.path.exists(dirname):
        try:
            os.makedirs(dirname)
        except OSError as err:
            if err.errno == errno.EACCES:
                sys.exit('Unable to create %s.  Running as '
                         'non-root?' % dirname)
    with open(path, 'w') as f:
        f.write('%s' % contents)


def remove_file(path):
    """Quiet wrapper for os.unlink, OSErrors are suppressed

    :param path: first and only argument passed to os.unlink
    """
    try:
        os.unlink(path)
    except OSError:
        pass


def remove_directory(path):
    """Wrapper for os.rmdir, ENOENT and ENOTEMPTY are ignored

    :param path: first and only argument passed to os.rmdir
    """
    try:
        os.rmdir(path)
    except OSError as e:
        if e.errno not in (errno.ENOENT, errno.ENOTEMPTY):
            raise


def is_file_older(path, age):
    """
    Test if a file mtime is older than the given age, suppressing any OSErrors.

    :param path: first and only argument passed to os.stat
    :param age: age in seconds
    :return: True if age is less than or equal to zero or if the file mtime is
        more than ``age`` in the past; False if age is greater than zero and
        the file mtime is less than or equal to ``age`` in the past or if there
        is an OSError while stat'ing the file.
    """
    if age <= 0:
        return True
    try:
        return time.time() - os.stat(path).st_mtime > age
    except OSError:
        return False


def audit_location_generator(devices, datadir, suffix='',
                             mount_check=True, logger=None,
                             devices_filter=None, partitions_filter=None,
                             suffixes_filter=None, hashes_filter=None,
                             hook_pre_device=None, hook_post_device=None,
                             hook_pre_partition=None, hook_post_partition=None,
                             hook_pre_suffix=None, hook_post_suffix=None,
                             hook_pre_hash=None, hook_post_hash=None,
                             error_counter=None, yield_hash_dirs=False):
    """
    Given a devices path and a data directory, yield (path, device,
    partition) for all files in that directory

    (devices|partitions|suffixes|hashes)_filter are meant to modify the list of
    elements that will be iterated. eg: they can be used to exclude some
    elements based on a custom condition defined by the caller.

    hook_pre_(device|partition|suffix|hash) are called before yielding the
    element, hook_pos_(device|partition|suffix|hash) are called after the
    element was yielded. They are meant to do some pre/post processing.
    eg: saving a progress status.

    :param devices: parent directory of the devices to be audited
    :param datadir: a directory located under self.devices. This should be
                    one of the DATADIR constants defined in the account,
                    container, and object servers.
    :param suffix: path name suffix required for all names returned
                   (ignored if yield_hash_dirs is True)
    :param mount_check: Flag to check if a mount check should be performed
                    on devices
    :param logger: a logger object
    :param devices_filter: a callable taking (devices, [list of devices]) as
                           parameters and returning a [list of devices]
    :param partitions_filter: a callable taking (datadir_path, [list of parts])
                              as parameters and returning a [list of parts]
    :param suffixes_filter: a callable taking (part_path, [list of suffixes])
                            as parameters and returning a [list of suffixes]
    :param hashes_filter: a callable taking (suff_path, [list of hashes]) as
                          parameters and returning a [list of hashes]
    :param hook_pre_device: a callable taking device_path as parameter
    :param hook_post_device: a callable taking device_path as parameter
    :param hook_pre_partition: a callable taking part_path as parameter
    :param hook_post_partition: a callable taking part_path as parameter
    :param hook_pre_suffix: a callable taking suff_path as parameter
    :param hook_post_suffix: a callable taking suff_path as parameter
    :param hook_pre_hash: a callable taking hash_path as parameter
    :param hook_post_hash: a callable taking hash_path as parameter
    :param error_counter: a dictionary used to accumulate error counts; may
                          add keys 'unmounted' and 'unlistable_partitions'
    :param yield_hash_dirs: if True, yield hash dirs instead of individual
                            files
    """
    device_dir = listdir(devices)
    # randomize devices in case of process restart before sweep completed
    shuffle(device_dir)
    if devices_filter:
        device_dir = devices_filter(devices, device_dir)
    for device in device_dir:
        if mount_check and not ismount(os.path.join(devices, device)):
            if error_counter is not None:
                error_counter.setdefault('unmounted', [])
                error_counter['unmounted'].append(device)
            if logger:
                logger.warning(
                    _('Skipping %s as it is not mounted'), device)
            continue
        if hook_pre_device:
            hook_pre_device(os.path.join(devices, device))
        datadir_path = os.path.join(devices, device, datadir)
        try:
            partitions = listdir(datadir_path)
        except OSError as e:
            # NB: listdir ignores non-existent datadir_path
            if error_counter is not None:
                error_counter.setdefault('unlistable_partitions', [])
                error_counter['unlistable_partitions'].append(datadir_path)
            if logger:
                logger.warning(_('Skipping %(datadir)s because %(err)s'),
                               {'datadir': datadir_path, 'err': e})
            continue
        if partitions_filter:
            partitions = partitions_filter(datadir_path, partitions)
        for partition in partitions:
            part_path = os.path.join(datadir_path, partition)
            if hook_pre_partition:
                hook_pre_partition(part_path)
            try:
                suffixes = listdir(part_path)
            except OSError as e:
                if e.errno != errno.ENOTDIR:
                    raise
                continue
            if suffixes_filter:
                suffixes = suffixes_filter(part_path, suffixes)
            for asuffix in suffixes:
                suff_path = os.path.join(part_path, asuffix)
                if hook_pre_suffix:
                    hook_pre_suffix(suff_path)
                try:
                    hashes = listdir(suff_path)
                except OSError as e:
                    if e.errno != errno.ENOTDIR:
                        raise
                    continue
                if hashes_filter:
                    hashes = hashes_filter(suff_path, hashes)
                for hsh in hashes:
                    hash_path = os.path.join(suff_path, hsh)
                    if hook_pre_hash:
                        hook_pre_hash(hash_path)
                    if yield_hash_dirs:
                        if os.path.isdir(hash_path):
                            yield hash_path, device, partition
                    else:
                        try:
                            files = sorted(listdir(hash_path), reverse=True)
                        except OSError as e:
                            if e.errno != errno.ENOTDIR:
                                raise
                            continue
                        for fname in files:
                            if suffix and not fname.endswith(suffix):
                                continue
                            path = os.path.join(hash_path, fname)
                            yield path, device, partition
                    if hook_post_hash:
                        hook_post_hash(hash_path)
                if hook_post_suffix:
                    hook_post_suffix(suff_path)
            if hook_post_partition:
                hook_post_partition(part_path)
        if hook_post_device:
            hook_post_device(os.path.join(devices, device))


class AbstractRateLimiter(object):
    # 1,000 milliseconds = 1 second
    clock_accuracy = 1000.0

    def __init__(self, max_rate, rate_buffer=5, burst_after_idle=False,
                 running_time=0):
        """
        :param max_rate: The maximum rate per second allowed for the process.
            Must be > 0 to engage rate-limiting behavior.
        :param rate_buffer: Number of seconds the rate counter can drop and be
            allowed to catch up (at a faster than listed rate). A larger number
            will result in larger spikes in rate but better average accuracy.
        :param burst_after_idle: If False (the default) then the rate_buffer
            allowance is lost after the rate limiter has not been called for
            more than rate_buffer seconds. If True then the rate_buffer
            allowance is preserved during idle periods which means that a burst
            of requests may be granted immediately after the idle period.
        :param running_time: The running time in milliseconds of the next
            allowable request. Setting this to any time in the past will cause
            the rate limiter to immediately allow requests; setting this to a
            future time will cause the rate limiter to deny requests until that
            time. If ``burst_after_idle`` is True then this can
            be set to current time (ms) to avoid an initial burst, or set to
            running_time < (current time - rate_buffer ms) to allow an initial
            burst.
        """
        self.set_max_rate(max_rate)
        self.set_rate_buffer(rate_buffer)
        self.burst_after_idle = burst_after_idle
        self.running_time = running_time

    def set_max_rate(self, max_rate):
        self.max_rate = max_rate
        self.time_per_incr = (self.clock_accuracy / self.max_rate
                              if self.max_rate else 0)

    def set_rate_buffer(self, rate_buffer):
        self.rate_buffer_ms = rate_buffer * self.clock_accuracy

    def _sleep(self, seconds):
        # subclasses should override to implement a sleep
        raise NotImplementedError

    def is_allowed(self, incr_by=1, now=None, block=False):
        """
        Check if the calling process is allowed to proceed according to the
        rate limit.

        :param incr_by: How much to increment the counter.  Useful if you want
                        to ratelimit 1024 bytes/sec and have differing sizes
                        of requests. Must be > 0 to engage rate-limiting
                        behavior.
        :param now: The time in seconds; defaults to time.time()
        :param block: if True, the call will sleep until the calling process
            is allowed to proceed; otherwise the call returns immediately.
        :return: True if the the calling process is allowed to proceed, False
            otherwise.
        """
        if self.max_rate <= 0 or incr_by <= 0:
            return True

        now = now or time.time()
        # Convert seconds to milliseconds
        now = now * self.clock_accuracy

        # Calculate time per request in milliseconds
        time_per_request = self.time_per_incr * float(incr_by)

        # Convert rate_buffer to milliseconds and compare
        if now - self.running_time > self.rate_buffer_ms:
            self.running_time = now
            if self.burst_after_idle:
                self.running_time -= self.rate_buffer_ms

        if now >= self.running_time:
            self.running_time += time_per_request
            allowed = True
        elif block:
            sleep_time = (self.running_time - now) / self.clock_accuracy
            # increment running time before sleeping in case the sleep allows
            # another thread to inspect the rate limiter state
            self.running_time += time_per_request
            # Convert diff to a floating point number of seconds and sleep
            self._sleep(sleep_time)
            allowed = True
        else:
            allowed = False

        return allowed

    def wait(self, incr_by=1, now=None):
        self.is_allowed(incr_by=incr_by, now=now, block=True)


class EventletRateLimiter(AbstractRateLimiter):
    def __init__(self, max_rate, rate_buffer=5, running_time=0,
                 burst_after_idle=False):
        super(EventletRateLimiter, self).__init__(
            max_rate, rate_buffer=rate_buffer, running_time=running_time,
            burst_after_idle=burst_after_idle)

    def _sleep(self, seconds):
        eventlet.sleep(seconds)


def ratelimit_sleep(running_time, max_rate, incr_by=1, rate_buffer=5):
    """
    Will eventlet.sleep() for the appropriate time so that the max_rate
    is never exceeded.  If max_rate is 0, will not ratelimit.  The
    maximum recommended rate should not exceed (1000 * incr_by) a second
    as eventlet.sleep() does involve some overhead.  Returns running_time
    that should be used for subsequent calls.

    :param running_time: the running time in milliseconds of the next
                         allowable request. Best to start at zero.
    :param max_rate: The maximum rate per second allowed for the process.
    :param incr_by: How much to increment the counter.  Useful if you want
                    to ratelimit 1024 bytes/sec and have differing sizes
                    of requests. Must be > 0 to engage rate-limiting
                    behavior.
    :param rate_buffer: Number of seconds the rate counter can drop and be
                        allowed to catch up (at a faster than listed rate).
                        A larger number will result in larger spikes in rate
                        but better average accuracy. Must be > 0 to engage
                        rate-limiting behavior.
    :return: The absolute time for the next interval in milliseconds; note
        that time could have passed well beyond that point, but the next call
        will catch that and skip the sleep.
    """
    warnings.warn(
        'ratelimit_sleep() is deprecated; use the ``EventletRateLimiter`` '
        'class instead.', DeprecationWarning, stacklevel=2
    )
    rate_limit = EventletRateLimiter(max_rate, rate_buffer=rate_buffer,
                                     running_time=running_time)
    rate_limit.wait(incr_by=incr_by)
    return rate_limit.running_time


class ContextPool(GreenPool):
    """GreenPool subclassed to kill its coros when it gets gc'ed"""

    def __enter__(self):
        return self

    def __exit__(self, type, value, traceback):
        for coro in list(self.coroutines_running):
            coro.kill()


class GreenAsyncPileWaitallTimeout(Timeout):
    pass


DEAD = object()


class GreenAsyncPile(object):
    """
    Runs jobs in a pool of green threads, and the results can be retrieved by
    using this object as an iterator.

    This is very similar in principle to eventlet.GreenPile, except it returns
    results as they become available rather than in the order they were
    launched.

    Correlating results with jobs (if necessary) is left to the caller.
    """

    def __init__(self, size_or_pool):
        """
        :param size_or_pool: thread pool size or a pool to use
        """
        if isinstance(size_or_pool, GreenPool):
            self._pool = size_or_pool
            size = self._pool.size
        else:
            self._pool = GreenPool(size_or_pool)
            size = size_or_pool
        self._responses = eventlet.queue.LightQueue(size)
        self._inflight = 0
        self._pending = 0

    def _run_func(self, func, args, kwargs):
        try:
            self._responses.put(func(*args, **kwargs))
        except Exception:
            if eventlet.hubs.get_hub().debug_exceptions:
                traceback.print_exception(*sys.exc_info())
            self._responses.put(DEAD)
        finally:
            self._inflight -= 1

    @property
    def inflight(self):
        return self._inflight

    def spawn(self, func, *args, **kwargs):
        """
        Spawn a job in a green thread on the pile.
        """
        self._pending += 1
        self._inflight += 1
        self._pool.spawn(self._run_func, func, args, kwargs)

    def waitfirst(self, timeout):
        """
        Wait up to timeout seconds for first result to come in.

        :param timeout: seconds to wait for results
        :returns: first item to come back, or None
        """
        for result in self._wait(timeout, first_n=1):
            return result

    def waitall(self, timeout):
        """
        Wait timeout seconds for any results to come in.

        :param timeout: seconds to wait for results
        :returns: list of results accrued in that time
        """
        return self._wait(timeout)

    def _wait(self, timeout, first_n=None):
        results = []
        try:
            with GreenAsyncPileWaitallTimeout(timeout):
                while True:
                    results.append(next(self))
                    if first_n and len(results) >= first_n:
                        break
        except (GreenAsyncPileWaitallTimeout, StopIteration):
            pass
        return results

    def __iter__(self):
        return self

    def next(self):
        while True:
            try:
                rv = self._responses.get_nowait()
            except eventlet.queue.Empty:
                if self._inflight == 0:
                    raise StopIteration()
                rv = self._responses.get()
            self._pending -= 1
            if rv is DEAD:
                continue
            return rv
    __next__ = next


class StreamingPile(GreenAsyncPile):
    """
    Runs jobs in a pool of green threads, spawning more jobs as results are
    retrieved and worker threads become available.

    When used as a context manager, has the same worker-killing properties as
    :class:`ContextPool`.
    """

    def __init__(self, size):
        """:param size: number of worker threads to use"""
        self.pool = ContextPool(size)
        super(StreamingPile, self).__init__(self.pool)

    def asyncstarmap(self, func, args_iter):
        """
        This is the same as :func:`itertools.starmap`, except that *func* is
        executed in a separate green thread for each item, and results won't
        necessarily have the same order as inputs.
        """
        args_iter = iter(args_iter)

        # Initialize the pile
        for args in itertools.islice(args_iter, self.pool.size):
            self.spawn(func, *args)

        # Keep populating the pile as greenthreads become available
        for args in args_iter:
            try:
                to_yield = next(self)
            except StopIteration:
                break
            yield to_yield
            self.spawn(func, *args)

        # Drain the pile
        for result in self:
            yield result

    def __enter__(self):
        self.pool.__enter__()
        return self

    def __exit__(self, type, value, traceback):
        self.pool.__exit__(type, value, traceback)


def validate_sync_to(value, allowed_sync_hosts, realms_conf):
    """
    Validates an X-Container-Sync-To header value, returning the
    validated endpoint, realm, and realm_key, or an error string.

    :param value: The X-Container-Sync-To header value to validate.
    :param allowed_sync_hosts: A list of allowed hosts in endpoints,
        if realms_conf does not apply.
    :param realms_conf: An instance of
        swift.common.container_sync_realms.ContainerSyncRealms to
        validate against.
    :returns: A tuple of (error_string, validated_endpoint, realm,
        realm_key). The error_string will None if the rest of the
        values have been validated. The validated_endpoint will be
        the validated endpoint to sync to. The realm and realm_key
        will be set if validation was done through realms_conf.
    """
    orig_value = value
    value = value.rstrip('/')
    if not value:
        return (None, None, None, None)
    if value.startswith('//'):
        if not realms_conf:
            return (None, None, None, None)
        data = value[2:].split('/')
        if len(data) != 4:
            return (
                _('Invalid X-Container-Sync-To format %r') % orig_value,
                None, None, None)
        realm, cluster, account, container = data
        realm_key = realms_conf.key(realm)
        if not realm_key:
            return (_('No realm key for %r') % realm, None, None, None)
        endpoint = realms_conf.endpoint(realm, cluster)
        if not endpoint:
            return (
                _('No cluster endpoint for %(realm)r %(cluster)r')
                % {'realm': realm, 'cluster': cluster},
                None, None, None)
        return (
            None,
            '%s/%s/%s' % (endpoint.rstrip('/'), account, container),
            realm.upper(), realm_key)
    p = urlparse(value)
    if p.scheme not in ('http', 'https'):
        return (
            _('Invalid scheme %r in X-Container-Sync-To, must be "//", '
              '"http", or "https".') % p.scheme,
            None, None, None)
    if not p.path:
        return (_('Path required in X-Container-Sync-To'), None, None, None)
    if p.params or p.query or p.fragment:
        return (
            _('Params, queries, and fragments not allowed in '
              'X-Container-Sync-To'),
            None, None, None)
    if p.hostname not in allowed_sync_hosts:
        return (
            _('Invalid host %r in X-Container-Sync-To') % p.hostname,
            None, None, None)
    return (None, value, None, None)


def affinity_key_function(affinity_str):
    """Turns an affinity config value into a function suitable for passing to
    sort(). After doing so, the array will be sorted with respect to the given
    ordering.

    For example, if affinity_str is "r1=1, r2z7=2, r2z8=2", then the array
    will be sorted with all nodes from region 1 (r1=1) first, then all the
    nodes from region 2 zones 7 and 8 (r2z7=2 and r2z8=2), then everything
    else.

    Note that the order of the pieces of affinity_str is irrelevant; the
    priority values are what comes after the equals sign.

    If affinity_str is empty or all whitespace, then the resulting function
    will not alter the ordering of the nodes.

    :param affinity_str: affinity config value, e.g. "r1z2=3"
                         or "r1=1, r2z1=2, r2z2=2"
    :returns: single-argument function
    :raises ValueError: if argument invalid
    """
    affinity_str = affinity_str.strip()

    if not affinity_str:
        return lambda x: 0

    priority_matchers = []
    pieces = [s.strip() for s in affinity_str.split(',')]
    for piece in pieces:
        # matches r<number>=<number> or r<number>z<number>=<number>
        match = re.match(r"r(\d+)(?:z(\d+))?=(\d+)$", piece)
        if match:
            region, zone, priority = match.groups()
            region = int(region)
            priority = int(priority)
            zone = int(zone) if zone else None

            matcher = {'region': region, 'priority': priority}
            if zone is not None:
                matcher['zone'] = zone
            priority_matchers.append(matcher)
        else:
            raise ValueError("Invalid affinity value: %r" % affinity_str)

    priority_matchers.sort(key=operator.itemgetter('priority'))

    def keyfn(ring_node):
        for matcher in priority_matchers:
            if (matcher['region'] == ring_node['region']
                and ('zone' not in matcher
                     or matcher['zone'] == ring_node['zone'])):
                return matcher['priority']
        return 4294967296  # 2^32, i.e. "a big number"
    return keyfn


def affinity_locality_predicate(write_affinity_str):
    """
    Turns a write-affinity config value into a predicate function for nodes.
    The returned value will be a 1-arg function that takes a node dictionary
    and returns a true value if it is "local" and a false value otherwise. The
    definition of "local" comes from the affinity_str argument passed in here.

    For example, if affinity_str is "r1, r2z2", then only nodes where region=1
    or where (region=2 and zone=2) are considered local.

    If affinity_str is empty or all whitespace, then the resulting function
    will consider everything local

    :param write_affinity_str: affinity config value, e.g. "r1z2"
        or "r1, r2z1, r2z2"
    :returns: single-argument function, or None if affinity_str is empty
    :raises ValueError: if argument invalid
    """
    affinity_str = write_affinity_str.strip()

    if not affinity_str:
        return None

    matchers = []
    pieces = [s.strip() for s in affinity_str.split(',')]
    for piece in pieces:
        # matches r<number> or r<number>z<number>
        match = re.match(r"r(\d+)(?:z(\d+))?$", piece)
        if match:
            region, zone = match.groups()
            region = int(region)
            zone = int(zone) if zone else None

            matcher = {'region': region}
            if zone is not None:
                matcher['zone'] = zone
            matchers.append(matcher)
        else:
            raise ValueError("Invalid write-affinity value: %r" % affinity_str)

    def is_local(ring_node):
        for matcher in matchers:
            if (matcher['region'] == ring_node['region']
                and ('zone' not in matcher
                     or matcher['zone'] == ring_node['zone'])):
                return True
        return False
    return is_local


def get_remote_client(req):
    # remote host for zeus
    client = req.headers.get('x-cluster-client-ip')
    if not client and 'x-forwarded-for' in req.headers:
        # remote host for other lbs
        client = req.headers['x-forwarded-for'].split(',')[0].strip()
    if not client:
        client = req.remote_addr
    return client


def human_readable(value):
    """
    Returns the number in a human readable format; for example 1048576 = "1Mi".
    """
    value = float(value)
    index = -1
    suffixes = 'KMGTPEZY'
    while value >= 1024 and index + 1 < len(suffixes):
        index += 1
        value = round(value / 1024)
    if index == -1:
        return '%d' % value
    return '%d%si' % (round(value), suffixes[index])


def put_recon_cache_entry(cache_entry, key, item):
    """
    Update a recon cache entry item.

    If ``item`` is an empty dict then any existing ``key`` in ``cache_entry``
    will be deleted. Similarly if ``item`` is a dict and any of its values are
    empty dicts then the corrsponsing key will be deleted from the nested dict
    in ``cache_entry``.

    We use nested recon cache entries when the object auditor
    runs in parallel or else in 'once' mode with a specified subset of devices.

    :param cache_entry: a dict of existing cache entries
    :param key: key for item to update
    :param item: value for item to update
    """
    if isinstance(item, dict):
        if not item:
            cache_entry.pop(key, None)
            return
        if key not in cache_entry or key in cache_entry and not \
                isinstance(cache_entry[key], dict):
            cache_entry[key] = {}
        for k, v in item.items():
            if v == {}:
                cache_entry[key].pop(k, None)
            else:
                cache_entry[key][k] = v
    else:
        cache_entry[key] = item


def dump_recon_cache(cache_dict, cache_file, logger, lock_timeout=2,
                     set_owner=None):
    """Update recon cache values

    :param cache_dict: Dictionary of cache key/value pairs to write out
    :param cache_file: cache file to update
    :param logger: the logger to use to log an encountered error
    :param lock_timeout: timeout (in seconds)
    :param set_owner: Set owner of recon cache file
    """
    try:
        with lock_file(cache_file, lock_timeout, unlink=False) as cf:
            cache_entry = {}
            try:
                existing_entry = cf.readline()
                if existing_entry:
                    cache_entry = json.loads(existing_entry)
            except ValueError:
                # file doesn't have a valid entry, we'll recreate it
                pass
            for cache_key, cache_value in cache_dict.items():
                put_recon_cache_entry(cache_entry, cache_key, cache_value)
            tf = None
            try:
                with NamedTemporaryFile(dir=os.path.dirname(cache_file),
                                        delete=False) as tf:
                    cache_data = json.dumps(cache_entry, ensure_ascii=True,
                                            sort_keys=True)
                    tf.write(cache_data.encode('ascii') + b'\n')
                if set_owner:
                    os.chown(tf.name, pwd.getpwnam(set_owner).pw_uid, -1)
                renamer(tf.name, cache_file, fsync=False)
            finally:
                if tf is not None:
                    try:
                        os.unlink(tf.name)
                    except OSError as err:
                        if err.errno != errno.ENOENT:
                            raise
    except (Exception, Timeout) as err:
        logger.exception('Exception dumping recon cache: %s' % err)


def load_recon_cache(cache_file):
    """
    Load a recon cache file. Treats missing file as empty.
    """
    try:
        with open(cache_file) as fh:
            return json.load(fh)
    except IOError as e:
        if e.errno == errno.ENOENT:
            return {}
        else:
            raise
    except ValueError:  # invalid JSON
        return {}


def listdir(path):
    try:
        return os.listdir(path)
    except OSError as err:
        if err.errno != errno.ENOENT:
            raise
    return []


def streq_const_time(s1, s2):
    """Constant-time string comparison.

    :params s1: the first string
    :params s2: the second string

    :return: True if the strings are equal.

    This function takes two strings and compares them.  It is intended to be
    used when doing a comparison for authentication purposes to help guard
    against timing attacks.
    """
    if len(s1) != len(s2):
        return False
    result = 0
    for (a, b) in zip(s1, s2):
        result |= ord(a) ^ ord(b)
    return result == 0


def pairs(item_list):
    """
    Returns an iterator of all pairs of elements from item_list.

    :param item_list: items (no duplicates allowed)
    """
    for i, item1 in enumerate(item_list):
        for item2 in item_list[(i + 1):]:
            yield (item1, item2)


def replication(func):
    """
    Decorator to declare which methods are accessible for different
    type of servers:

    * If option replication_server is None then this decorator
      doesn't matter.
    * If option replication_server is True then ONLY decorated with
      this decorator methods will be started.
    * If option replication_server is False then decorated with this
      decorator methods will NOT be started.

    :param func: function to mark accessible for replication
    """
    func.replication = True

    return func


def public(func):
    """
    Decorator to declare which methods are publicly accessible as HTTP
    requests

    :param func: function to make public
    """
    func.publicly_accessible = True
    return func


def private(func):
    """
    Decorator to declare which methods are privately accessible as HTTP
    requests with an ``X-Backend-Allow-Private-Methods: True`` override

    :param func: function to make private
    """
    func.privately_accessible = True
    return func


def majority_size(n):
    return (n // 2) + 1


def quorum_size(n):
    """
    quorum size as it applies to services that use 'replication' for data
    integrity  (Account/Container services).  Object quorum_size is defined
    on a storage policy basis.

    Number of successful backend requests needed for the proxy to consider
    the client request successful.
    """
    return (n + 1) // 2


def rsync_ip(ip):
    """
    Transform ip string to an rsync-compatible form

    Will return ipv4 addresses unchanged, but will nest ipv6 addresses
    inside square brackets.

    :param ip: an ip string (ipv4 or ipv6)

    :returns: a string ip address
    """
    return '[%s]' % ip if is_valid_ipv6(ip) else ip


def rsync_module_interpolation(template, device):
    """
    Interpolate devices variables inside a rsync module template

    :param template: rsync module template as a string
    :param device: a device from a ring

    :returns: a string with all variables replaced by device attributes
    """
    replacements = {
        'ip': rsync_ip(device.get('ip', '')),
        'port': device.get('port', ''),
        'replication_ip': rsync_ip(device.get('replication_ip', '')),
        'replication_port': device.get('replication_port', ''),
        'region': device.get('region', ''),
        'zone': device.get('zone', ''),
        'device': device.get('device', ''),
        'meta': device.get('meta', ''),
    }
    try:
        module = template.format(**replacements)
    except KeyError as e:
        raise ValueError('Cannot interpolate rsync_module, invalid variable: '
                         '%s' % e)
    return module


def get_valid_utf8_str(str_or_unicode):
    """
    Get valid parts of utf-8 str from str, unicode and even invalid utf-8 str

    :param str_or_unicode: a string or an unicode which can be invalid utf-8
    """
    if six.PY2:
        if isinstance(str_or_unicode, six.text_type):
            (str_or_unicode, _len) = utf8_encoder(str_or_unicode, 'replace')
        (valid_unicode_str, _len) = utf8_decoder(str_or_unicode, 'replace')
    else:
        # Apparently under py3 we need to go to utf-16 to collapse surrogates?
        if isinstance(str_or_unicode, six.binary_type):
            try:
                (str_or_unicode, _len) = utf8_decoder(str_or_unicode,
                                                      'surrogatepass')
            except UnicodeDecodeError:
                (str_or_unicode, _len) = utf8_decoder(str_or_unicode,
                                                      'replace')
        (str_or_unicode, _len) = utf16_encoder(str_or_unicode, 'surrogatepass')
        (valid_unicode_str, _len) = utf16_decoder(str_or_unicode, 'replace')
    return valid_unicode_str.encode('utf-8')


class Everything(object):
    """
    A container that contains everything. If "e" is an instance of
    Everything, then "x in e" is true for all x.
    """

    def __contains__(self, element):
        return True


def list_from_csv(comma_separated_str):
    """
    Splits the str given and returns a properly stripped list of the comma
    separated values.
    """
    if comma_separated_str:
        return [v.strip() for v in comma_separated_str.split(',') if v.strip()]
    return []


def csv_append(csv_string, item):
    """
    Appends an item to a comma-separated string.

    If the comma-separated string is empty/None, just returns item.
    """
    if csv_string:
        return ",".join((csv_string, item))
    else:
        return item


class CloseableChain(object):
    """
    Like itertools.chain, but with a close method that will attempt to invoke
    its sub-iterators' close methods, if any.
    """

    def __init__(self, *iterables):
        self.iterables = iterables
        self.chained_iter = itertools.chain(*self.iterables)

    def __iter__(self):
        return self

    def __next__(self):
        return next(self.chained_iter)

    next = __next__  # py2

    def close(self):
        for it in self.iterables:
            close_if_possible(it)


def reiterate(iterable):
    """
    Consume the first truthy item from an iterator, then re-chain it to the
    rest of the iterator.  This is useful when you want to make sure the
    prologue to downstream generators have been executed before continuing.
    :param iterable: an iterable object
    """
    if isinstance(iterable, (list, tuple)):
        return iterable
    else:
        iterator = iter(iterable)
        try:
            chunk = next(iterator)
            while not chunk:
                chunk = next(iterator)
            return CloseableChain([chunk], iterator)
        except StopIteration:
            close_if_possible(iterable)
            return iter([])


class InputProxy(object):
    """
    File-like object that counts bytes read.
    To be swapped in for wsgi.input for accounting purposes.
    """

    def __init__(self, wsgi_input):
        """
        :param wsgi_input: file-like object to wrap the functionality of
        """
        self.wsgi_input = wsgi_input
        self.bytes_received = 0
        self.client_disconnect = False

    def read(self, *args, **kwargs):
        """
        Pass read request to the underlying file-like object and
        add bytes read to total.
        """
        try:
            chunk = self.wsgi_input.read(*args, **kwargs)
        except Exception:
            self.client_disconnect = True
            raise
        self.bytes_received += len(chunk)
        return chunk

    def readline(self, *args, **kwargs):
        """
        Pass readline request to the underlying file-like object and
        add bytes read to total.
        """
        try:
            line = self.wsgi_input.readline(*args, **kwargs)
        except Exception:
            self.client_disconnect = True
            raise
        self.bytes_received += len(line)
        return line


class LRUCache(object):
    """
    Decorator for size/time bound memoization that evicts the least
    recently used members.
    """

    PREV, NEXT, KEY, CACHED_AT, VALUE = 0, 1, 2, 3, 4  # link fields

    def __init__(self, maxsize=1000, maxtime=3600):
        self.maxsize = maxsize
        self.maxtime = maxtime
        self.reset()

    def reset(self):
        self.mapping = {}
        self.head = [None, None, None, None, None]  # oldest
        self.tail = [self.head, None, None, None, None]  # newest
        self.head[self.NEXT] = self.tail

    def set_cache(self, value, *key):
        while len(self.mapping) >= self.maxsize:
            old_next, old_key = self.head[self.NEXT][self.NEXT:self.NEXT + 2]
            self.head[self.NEXT], old_next[self.PREV] = old_next, self.head
            del self.mapping[old_key]
        last = self.tail[self.PREV]
        link = [last, self.tail, key, time.time(), value]
        self.mapping[key] = last[self.NEXT] = self.tail[self.PREV] = link
        return value

    def get_cached(self, link, *key):
        link_prev, link_next, key, cached_at, value = link
        if cached_at + self.maxtime < time.time():
            raise KeyError('%r has timed out' % (key,))
        link_prev[self.NEXT] = link_next
        link_next[self.PREV] = link_prev
        last = self.tail[self.PREV]
        last[self.NEXT] = self.tail[self.PREV] = link
        link[self.PREV] = last
        link[self.NEXT] = self.tail
        return value

    def __call__(self, f):

        class LRUCacheWrapped(object):

            @functools.wraps(f)
            def __call__(im_self, *key):
                link = self.mapping.get(key, self.head)
                if link is not self.head:
                    try:
                        return self.get_cached(link, *key)
                    except KeyError:
                        pass
                value = f(*key)
                self.set_cache(value, *key)
                return value

            def size(im_self):
                """
                Return the size of the cache
                """
                return len(self.mapping)

            def reset(im_self):
                return self.reset()

            def get_maxsize(im_self):
                return self.maxsize

            def set_maxsize(im_self, i):
                self.maxsize = i

            def get_maxtime(im_self):
                return self.maxtime

            def set_maxtime(im_self, i):
                self.maxtime = i

            maxsize = property(get_maxsize, set_maxsize)
            maxtime = property(get_maxtime, set_maxtime)

            def __repr__(im_self):
                return '<%s %r>' % (im_self.__class__.__name__, f)

        return LRUCacheWrapped()


class Spliterator(object):
    """
    Takes an iterator yielding sliceable things (e.g. strings or lists) and
    yields subiterators, each yielding up to the requested number of items
    from the source.

    >>> si = Spliterator(["abcde", "fg", "hijkl"])
    >>> ''.join(si.take(4))
    "abcd"
    >>> ''.join(si.take(3))
    "efg"
    >>> ''.join(si.take(1))
    "h"
    >>> ''.join(si.take(3))
    "ijk"
    >>> ''.join(si.take(3))
    "l"  # shorter than requested; this can happen with the last iterator

    """

    def __init__(self, source_iterable):
        self.input_iterator = iter(source_iterable)
        self.leftovers = None
        self.leftovers_index = 0
        self._iterator_in_progress = False

    def take(self, n):
        if self._iterator_in_progress:
            raise ValueError(
                "cannot call take() again until the first iterator is"
                " exhausted (has raised StopIteration)")
        self._iterator_in_progress = True

        try:
            if self.leftovers:
                # All this string slicing is a little awkward, but it's for
                # a good reason. Consider a length N string that someone is
                # taking k bytes at a time.
                #
                # With this implementation, we create one new string of
                # length k (copying the bytes) on each call to take(). Once
                # the whole input has been consumed, each byte has been
                # copied exactly once, giving O(N) bytes copied.
                #
                # If, instead of this, we were to set leftovers =
                # leftovers[k:] and omit leftovers_index, then each call to
                # take() would copy k bytes to create the desired substring,
                # then copy all the remaining bytes to reset leftovers,
                # resulting in an overall O(N^2) bytes copied.
                llen = len(self.leftovers) - self.leftovers_index
                if llen <= n:
                    n -= llen
                    to_yield = self.leftovers[self.leftovers_index:]
                    self.leftovers = None
                    self.leftovers_index = 0
                    yield to_yield
                else:
                    to_yield = self.leftovers[
                        self.leftovers_index:(self.leftovers_index + n)]
                    self.leftovers_index += n
                    n = 0
                    yield to_yield

            while n > 0:
                try:
                    chunk = next(self.input_iterator)
                except StopIteration:
                    return
                cl = len(chunk)
                if cl <= n:
                    n -= cl
                    yield chunk
                else:
                    self.leftovers = chunk
                    self.leftovers_index = n
                    yield chunk[:n]
                    n = 0
        finally:
            self._iterator_in_progress = False


def ismount(path):
    """
    Test whether a path is a mount point. This will catch any
    exceptions and translate them into a False return value
    Use ismount_raw to have the exceptions raised instead.
    """
    try:
        return ismount_raw(path)
    except OSError:
        return False


def ismount_raw(path):
    """
    Test whether a path is a mount point. Whereas ismount will catch
    any exceptions and just return False, this raw version will not
    catch exceptions.

    This is code hijacked from C Python 2.6.8, adapted to remove the extra
    lstat() system call.
    """
    try:
        s1 = os.lstat(path)
    except os.error as err:
        if err.errno == errno.ENOENT:
            # It doesn't exist -- so not a mount point :-)
            return False
        raise

    if stat.S_ISLNK(s1.st_mode):
        # Some environments (like vagrant-swift-all-in-one) use a symlink at
        # the device level but could still provide a stubfile in the target
        # to indicate that it should be treated as a mount point for swift's
        # purposes.
        if os.path.isfile(os.path.join(path, ".ismount")):
            return True
        # Otherwise, a symlink can never be a mount point
        return False

    s2 = os.lstat(os.path.join(path, '..'))
    dev1 = s1.st_dev
    dev2 = s2.st_dev
    if dev1 != dev2:
        # path/.. on a different device as path
        return True

    ino1 = s1.st_ino
    ino2 = s2.st_ino
    if ino1 == ino2:
        # path/.. is the same i-node as path
        return True

    # Device and inode checks are not properly working inside containerized
    # environments, therefore using a workaround to check if there is a
    # stubfile placed by an operator
    if os.path.isfile(os.path.join(path, ".ismount")):
        return True

    return False


def close_if_possible(maybe_closable):
    close_method = getattr(maybe_closable, 'close', None)
    if callable(close_method):
        return close_method()


@contextmanager
def closing_if_possible(maybe_closable):
    """
    Like contextlib.closing(), but doesn't crash if the object lacks a close()
    method.

    PEP 333 (WSGI) says: "If the iterable returned by the application has a
    close() method, the server or gateway must call that method upon
    completion of the current request[.]" This function makes that easier.
    """
    try:
        yield maybe_closable
    finally:
        close_if_possible(maybe_closable)


def drain_and_close(response_or_app_iter):
    """
    Drain and close a swob or WSGI response.

    This ensures we don't log a 499 in the proxy just because we realized we
    don't care about the body of an error.
    """
    app_iter = getattr(response_or_app_iter, 'app_iter', response_or_app_iter)
    if app_iter is None:  # for example, if we used the Response.body property
        return
    for _chunk in app_iter:
        pass
    close_if_possible(app_iter)


_rfc_token = r'[^()<>@,;:\"/\[\]?={}\x00-\x20\x7f]+'
_rfc_extension_pattern = re.compile(
    r'(?:\s*;\s*(' + _rfc_token + r")\s*(?:=\s*(" + _rfc_token +
    r'|"(?:[^"\\]|\\.)*"))?)')

_content_range_pattern = re.compile(r'^bytes (\d+)-(\d+)/(\d+)$')


def parse_content_range(content_range):
    """
    Parse a content-range header into (first_byte, last_byte, total_size).

    See RFC 7233 section 4.2 for details on the header format, but it's
    basically "Content-Range: bytes ${start}-${end}/${total}".

    :param content_range: Content-Range header value to parse,
        e.g. "bytes 100-1249/49004"
    :returns: 3-tuple (start, end, total)
    :raises ValueError: if malformed
    """
    found = re.search(_content_range_pattern, content_range)
    if not found:
        raise ValueError("malformed Content-Range %r" % (content_range,))
    return tuple(int(x) for x in found.groups())


def parse_content_type(content_type):
    """
    Parse a content-type and its parameters into values.
    RFC 2616 sec 14.17 and 3.7 are pertinent.

    **Examples**::

        'text/plain; charset=UTF-8' -> ('text/plain', [('charset, 'UTF-8')])
        'text/plain; charset=UTF-8; level=1' ->
            ('text/plain', [('charset, 'UTF-8'), ('level', '1')])

    :param content_type: content_type to parse
    :returns: a tuple containing (content type, list of k, v parameter tuples)
    """
    parm_list = []
    if ';' in content_type:
        content_type, parms = content_type.split(';', 1)
        parms = ';' + parms
        for m in _rfc_extension_pattern.findall(parms):
            key = m[0].strip()
            value = m[1].strip()
            parm_list.append((key, value))
    return content_type, parm_list


def extract_swift_bytes(content_type):
    """
    Parse a content-type and return a tuple containing:
        - the content_type string minus any swift_bytes param,
        -  the swift_bytes value or None if the param was not found

    :param content_type: a content-type string
    :return: a tuple of (content-type, swift_bytes or None)
    """
    content_type, params = parse_content_type(content_type)
    swift_bytes = None
    for k, v in params:
        if k == 'swift_bytes':
            swift_bytes = v
        else:
            content_type += ';%s=%s' % (k, v)
    return content_type, swift_bytes


def override_bytes_from_content_type(listing_dict, logger=None):
    """
    Takes a dict from a container listing and overrides the content_type,
    bytes fields if swift_bytes is set.
    """
    listing_dict['content_type'], swift_bytes = extract_swift_bytes(
        listing_dict['content_type'])
    if swift_bytes is not None:
        try:
            listing_dict['bytes'] = int(swift_bytes)
        except ValueError:
            if logger:
                logger.exception(_("Invalid swift_bytes"))


def clean_content_type(value):
    if ';' in value:
        left, right = value.rsplit(';', 1)
        if right.lstrip().startswith('swift_bytes='):
            return left
    return value


def quote(value, safe='/'):
    """
    Patched version of urllib.quote that encodes utf-8 strings before quoting
    """
    quoted = _quote(get_valid_utf8_str(value), safe)
    if isinstance(value, six.binary_type):
        quoted = quoted.encode('utf-8')
    return quoted


def get_expirer_container(x_delete_at, expirer_divisor, acc, cont, obj):
    """
    Returns an expiring object container name for given X-Delete-At and
    (native string) a/c/o.
    """
    shard_int = int(hash_path(acc, cont, obj), 16) % 100
    return normalize_delete_at_timestamp(
        int(x_delete_at) // expirer_divisor * expirer_divisor - shard_int)


class _MultipartMimeFileLikeObject(object):

    def __init__(self, wsgi_input, boundary, input_buffer, read_chunk_size):
        self.no_more_data_for_this_file = False
        self.no_more_files = False
        self.wsgi_input = wsgi_input
        self.boundary = boundary
        self.input_buffer = input_buffer
        self.read_chunk_size = read_chunk_size

    def read(self, length=None):
        if not length:
            length = self.read_chunk_size
        if self.no_more_data_for_this_file:
            return b''

        # read enough data to know whether we're going to run
        # into a boundary in next [length] bytes
        if len(self.input_buffer) < length + len(self.boundary) + 2:
            to_read = length + len(self.boundary) + 2
            while to_read > 0:
                try:
                    chunk = self.wsgi_input.read(to_read)
                except (IOError, ValueError) as e:
                    raise swift.common.exceptions.ChunkReadError(str(e))
                to_read -= len(chunk)
                self.input_buffer += chunk
                if not chunk:
                    self.no_more_files = True
                    break

        boundary_pos = self.input_buffer.find(self.boundary)

        # boundary does not exist in the next (length) bytes
        if boundary_pos == -1 or boundary_pos > length:
            ret = self.input_buffer[:length]
            self.input_buffer = self.input_buffer[length:]
        # if it does, just return data up to the boundary
        else:
            ret, self.input_buffer = self.input_buffer.split(self.boundary, 1)
            self.no_more_files = self.input_buffer.startswith(b'--')
            self.no_more_data_for_this_file = True
            self.input_buffer = self.input_buffer[2:]
        return ret

    def readline(self):
        if self.no_more_data_for_this_file:
            return b''
        boundary_pos = newline_pos = -1
        while newline_pos < 0 and boundary_pos < 0:
            try:
                chunk = self.wsgi_input.read(self.read_chunk_size)
            except (IOError, ValueError) as e:
                raise swift.common.exceptions.ChunkReadError(str(e))
            self.input_buffer += chunk
            newline_pos = self.input_buffer.find(b'\r\n')
            boundary_pos = self.input_buffer.find(self.boundary)
            if not chunk:
                self.no_more_files = True
                break
        # found a newline
        if newline_pos >= 0 and \
                (boundary_pos < 0 or newline_pos < boundary_pos):
            # Use self.read to ensure any logic there happens...
            ret = b''
            to_read = newline_pos + 2
            while to_read > 0:
                chunk = self.read(to_read)
                # Should never happen since we're reading from input_buffer,
                # but just for completeness...
                if not chunk:
                    break
                to_read -= len(chunk)
                ret += chunk
            return ret
        else:  # no newlines, just return up to next boundary
            return self.read(len(self.input_buffer))


def iter_multipart_mime_documents(wsgi_input, boundary, read_chunk_size=4096):
    """
    Given a multi-part-mime-encoded input file object and boundary,
    yield file-like objects for each part. Note that this does not
    split each part into headers and body; the caller is responsible
    for doing that if necessary.

    :param wsgi_input: The file-like object to read from.
    :param boundary: The mime boundary to separate new file-like objects on.
    :returns: A generator of file-like objects for each part.
    :raises MimeInvalid: if the document is malformed
    """
    boundary = b'--' + boundary
    blen = len(boundary) + 2  # \r\n
    try:
        got = wsgi_input.readline(blen)
        while got == b'\r\n':
            got = wsgi_input.readline(blen)
    except (IOError, ValueError) as e:
        raise swift.common.exceptions.ChunkReadError(str(e))

    if got.strip() != boundary:
        raise swift.common.exceptions.MimeInvalid(
            'invalid starting boundary: wanted %r, got %r' % (boundary, got))
    boundary = b'\r\n' + boundary
    input_buffer = b''
    done = False
    while not done:
        it = _MultipartMimeFileLikeObject(wsgi_input, boundary, input_buffer,
                                          read_chunk_size)
        yield it
        done = it.no_more_files
        input_buffer = it.input_buffer


def parse_mime_headers(doc_file):
    """
    Takes a file-like object containing a MIME document and returns a
    HeaderKeyDict containing the headers. The body of the message is not
    consumed: the position in doc_file is left at the beginning of the body.

    This function was inspired by the Python standard library's
    http.client.parse_headers.

    :param doc_file: binary file-like object containing a MIME document
    :returns: a swift.common.swob.HeaderKeyDict containing the headers
    """
    headers = []
    while True:
        line = doc_file.readline()
        done = line in (b'\r\n', b'\n', b'')
        if six.PY3:
            try:
                line = line.decode('utf-8')
            except UnicodeDecodeError:
                line = line.decode('latin1')
        headers.append(line)
        if done:
            break
    if six.PY3:
        header_string = ''.join(headers)
    else:
        header_string = b''.join(headers)
    headers = email.parser.Parser().parsestr(header_string)
    return HeaderKeyDict(headers)


def mime_to_document_iters(input_file, boundary, read_chunk_size=4096):
    """
    Takes a file-like object containing a multipart MIME document and
    returns an iterator of (headers, body-file) tuples.

    :param input_file: file-like object with the MIME doc in it
    :param boundary: MIME boundary, sans dashes
        (e.g. "divider", not "--divider")
    :param read_chunk_size: size of strings read via input_file.read()
    """
    if six.PY3 and isinstance(boundary, str):
        # Since the boundary is in client-supplied headers, it can contain
        # garbage that trips us and we don't like client-induced 500.
        boundary = boundary.encode('latin-1', errors='replace')
    doc_files = iter_multipart_mime_documents(input_file, boundary,
                                              read_chunk_size)
    for i, doc_file in enumerate(doc_files):
        # this consumes the headers and leaves just the body in doc_file
        headers = parse_mime_headers(doc_file)
        yield (headers, doc_file)


def maybe_multipart_byteranges_to_document_iters(app_iter, content_type):
    """
    Takes an iterator that may or may not contain a multipart MIME document
    as well as content type and returns an iterator of body iterators.

    :param app_iter: iterator that may contain a multipart MIME document
    :param content_type: content type of the app_iter, used to determine
                         whether it conains a multipart document and, if
                         so, what the boundary is between documents
    """
    content_type, params_list = parse_content_type(content_type)
    if content_type != 'multipart/byteranges':
        yield app_iter
        return

    body_file = FileLikeIter(app_iter)
    boundary = dict(params_list)['boundary']
    for _headers, body in mime_to_document_iters(body_file, boundary):
        yield (chunk for chunk in iter(lambda: body.read(65536), b''))


def document_iters_to_multipart_byteranges(ranges_iter, boundary):
    """
    Takes an iterator of range iters and yields a multipart/byteranges MIME
    document suitable for sending as the body of a multi-range 206 response.

    See document_iters_to_http_response_body for parameter descriptions.
    """
    if not isinstance(boundary, bytes):
        boundary = boundary.encode('ascii')

    divider = b"--" + boundary + b"\r\n"
    terminator = b"--" + boundary + b"--"

    for range_spec in ranges_iter:
        start_byte = range_spec["start_byte"]
        end_byte = range_spec["end_byte"]
        entity_length = range_spec.get("entity_length", "*")
        content_type = range_spec["content_type"]
        part_iter = range_spec["part_iter"]
        if not isinstance(content_type, bytes):
            content_type = str(content_type).encode('utf-8')
        if not isinstance(entity_length, bytes):
            entity_length = str(entity_length).encode('utf-8')

        part_header = b''.join((
            divider,
            b"Content-Type: ", content_type, b"\r\n",
            b"Content-Range: ", b"bytes %d-%d/%s\r\n" % (
                start_byte, end_byte, entity_length),
            b"\r\n"
        ))
        yield part_header

        for chunk in part_iter:
            yield chunk
        yield b"\r\n"
    yield terminator


def document_iters_to_http_response_body(ranges_iter, boundary, multipart,
                                         logger):
    """
    Takes an iterator of range iters and turns it into an appropriate
    HTTP response body, whether that's multipart/byteranges or not.

    This is almost, but not quite, the inverse of
    request_helpers.http_response_to_document_iters(). This function only
    yields chunks of the body, not any headers.

    :param ranges_iter: an iterator of dictionaries, one per range.
        Each dictionary must contain at least the following key:
        "part_iter": iterator yielding the bytes in the range

        Additionally, if multipart is True, then the following other keys
        are required:

        "start_byte": index of the first byte in the range
        "end_byte": index of the last byte in the range
        "content_type": value for the range's Content-Type header

        Finally, there is one optional key that is used in the
            multipart/byteranges case:

        "entity_length": length of the requested entity (not necessarily
            equal to the response length). If omitted, "*" will be used.

        Each part_iter will be exhausted prior to calling next(ranges_iter).

    :param boundary: MIME boundary to use, sans dashes (e.g. "boundary", not
        "--boundary").
    :param multipart: True if the response should be multipart/byteranges,
        False otherwise. This should be True if and only if you have 2 or
        more ranges.
    :param logger: a logger
    """
    if multipart:
        return document_iters_to_multipart_byteranges(ranges_iter, boundary)
    else:
        try:
            response_body_iter = next(ranges_iter)['part_iter']
        except StopIteration:
            return ''

        # We need to make sure ranges_iter does not get garbage-collected
        # before response_body_iter is exhausted. The reason is that
        # ranges_iter has a finally block that calls close_swift_conn, and
        # so if that finally block fires before we read response_body_iter,
        # there's nothing there.
        def string_along(useful_iter, useless_iter_iter, logger):
            with closing_if_possible(useful_iter):
                for x in useful_iter:
                    yield x

            try:
                next(useless_iter_iter)
            except StopIteration:
                pass
            else:
                logger.warning(
                    _("More than one part in a single-part response?"))

        return string_along(response_body_iter, ranges_iter, logger)


def multipart_byteranges_to_document_iters(input_file, boundary,
                                           read_chunk_size=4096):
    """
    Takes a file-like object containing a multipart/byteranges MIME document
    (see RFC 7233, Appendix A) and returns an iterator of (first-byte,
    last-byte, length, document-headers, body-file) 5-tuples.

    :param input_file: file-like object with the MIME doc in it
    :param boundary: MIME boundary, sans dashes
        (e.g. "divider", not "--divider")
    :param read_chunk_size: size of strings read via input_file.read()
    """
    for headers, body in mime_to_document_iters(input_file, boundary,
                                                read_chunk_size):
        first_byte, last_byte, length = parse_content_range(
            headers.get('content-range'))
        yield (first_byte, last_byte, length, headers.items(), body)


#: Regular expression to match form attributes.
ATTRIBUTES_RE = re.compile(r'(\w+)=(".*?"|[^";]+)(; ?|$)')


def parse_content_disposition(header):
    """
    Given the value of a header like:
    Content-Disposition: form-data; name="somefile"; filename="test.html"

    Return data like
    ("form-data", {"name": "somefile", "filename": "test.html"})

    :param header: Value of a header (the part after the ': ').
    :returns: (value name, dict) of the attribute data parsed (see above).
    """
    attributes = {}
    attrs = ''
    if ';' in header:
        header, attrs = [x.strip() for x in header.split(';', 1)]
    m = True
    while m:
        m = ATTRIBUTES_RE.match(attrs)
        if m:
            attrs = attrs[len(m.group(0)):]
            attributes[m.group(1)] = m.group(2).strip('"')
    return header, attributes


class sockaddr_alg(ctypes.Structure):
    _fields_ = [("salg_family", ctypes.c_ushort),
                ("salg_type", ctypes.c_ubyte * 14),
                ("salg_feat", ctypes.c_uint),
                ("salg_mask", ctypes.c_uint),
                ("salg_name", ctypes.c_ubyte * 64)]


_bound_md5_sockfd = None


def get_md5_socket():
    """
    Get an MD5 socket file descriptor. One can MD5 data with it by writing it
    to the socket with os.write, then os.read the 16 bytes of the checksum out
    later.

    NOTE: It is the caller's responsibility to ensure that os.close() is
    called on the returned file descriptor. This is a bare file descriptor,
    not a Python object. It doesn't close itself.
    """

    # Linux's AF_ALG sockets work like this:
    #
    # First, initialize a socket with socket() and bind(). This tells the
    # socket what algorithm to use, as well as setting up any necessary bits
    # like crypto keys. Of course, MD5 doesn't need any keys, so it's just the
    # algorithm name.
    #
    # Second, to hash some data, get a second socket by calling accept() on
    # the first socket. Write data to the socket, then when finished, read the
    # checksum from the socket and close it. This lets you checksum multiple
    # things without repeating all the setup code each time.
    #
    # Since we only need to bind() one socket, we do that here and save it for
    # future re-use. That way, we only use one file descriptor to get an MD5
    # socket instead of two, and we also get to save some syscalls.

    global _bound_md5_sockfd
    global _libc_socket
    global _libc_bind
    global _libc_accept

    if _libc_accept is None:
        _libc_accept = load_libc_function('accept', fail_if_missing=True)
    if _libc_socket is None:
        _libc_socket = load_libc_function('socket', fail_if_missing=True)
    if _libc_bind is None:
        _libc_bind = load_libc_function('bind', fail_if_missing=True)

    # Do this at first call rather than at import time so that we don't use a
    # file descriptor on systems that aren't using any MD5 sockets.
    if _bound_md5_sockfd is None:
        sockaddr_setup = sockaddr_alg(
            AF_ALG,
            (ord('h'), ord('a'), ord('s'), ord('h'), 0),
            0, 0,
            (ord('m'), ord('d'), ord('5'), 0))
        hash_sockfd = _libc_socket(ctypes.c_int(AF_ALG),
                                   ctypes.c_int(socket.SOCK_SEQPACKET),
                                   ctypes.c_int(0))
        if hash_sockfd < 0:
            raise IOError(ctypes.get_errno(),
                          "Failed to initialize MD5 socket")

        bind_result = _libc_bind(ctypes.c_int(hash_sockfd),
                                 ctypes.pointer(sockaddr_setup),
                                 ctypes.c_int(ctypes.sizeof(sockaddr_alg)))
        if bind_result < 0:
            os.close(hash_sockfd)
            raise IOError(ctypes.get_errno(), "Failed to bind MD5 socket")

        _bound_md5_sockfd = hash_sockfd

    md5_sockfd = _libc_accept(ctypes.c_int(_bound_md5_sockfd), None, 0)
    if md5_sockfd < 0:
        raise IOError(ctypes.get_errno(), "Failed to accept MD5 socket")

    return md5_sockfd


try:
    _test_md5 = hashlib.md5(usedforsecurity=False)  # nosec

    def md5(string=b'', usedforsecurity=True):
        """Return an md5 hashlib object using usedforsecurity parameter

        For python distributions that support the usedforsecurity keyword
        parameter, this passes the parameter through as expected.
        See https://bugs.python.org/issue9216
        """
        return hashlib.md5(string, usedforsecurity=usedforsecurity)  # nosec
except TypeError:
    def md5(string=b'', usedforsecurity=True):
        """Return an md5 hashlib object without usedforsecurity parameter

        For python distributions that do not yet support this keyword
        parameter, we drop the parameter
        """
        return hashlib.md5(string)  # nosec


class ShardRangeOuterBound(object):
    """
    A custom singleton type to be subclassed for the outer bounds of
    ShardRanges.
    """
    _singleton = None

    def __new__(cls):
        if cls is ShardRangeOuterBound:
            raise TypeError('ShardRangeOuterBound is an abstract class; '
                            'only subclasses should be instantiated')
        if cls._singleton is None:
            cls._singleton = super(ShardRangeOuterBound, cls).__new__(cls)
        return cls._singleton

    def __str__(self):
        return ''

    def __repr__(self):
        return type(self).__name__

    def __bool__(self):
        return False

    __nonzero__ = __bool__


class ShardName(object):
    """
    Encapsulates the components of a shard name.

    Instances of this class would typically be constructed via the create() or
    parse() class methods.

    Shard names have the form:

        <account>/<root_container>-<parent_container_hash>-<timestamp>-<index>

    Note: some instances of :class:`~swift.common.utils.ShardRange` have names
    that will NOT parse as a :class:`~swift.common.utils.ShardName`; e.g. a
    root container's own shard range will have a name format of
    <account>/<root_container> which will raise ValueError if passed to parse.
    """

    def __init__(self, account, root_container,
                 parent_container_hash,
                 timestamp,
                 index):
        self.account = self._validate(account)
        self.root_container = self._validate(root_container)
        self.parent_container_hash = self._validate(parent_container_hash)
        self.timestamp = Timestamp(timestamp)
        self.index = int(index)

    @classmethod
    def _validate(cls, arg):
        if arg is None:
            raise ValueError('arg must not be None')
        return arg

    def __str__(self):
        return '%s/%s-%s-%s-%s' % (self.account,
                                   self.root_container,
                                   self.parent_container_hash,
                                   self.timestamp.internal,
                                   self.index)

    @classmethod
    def hash_container_name(cls, container_name):
        """
        Calculates the hash of a container name.

        :param container_name: name to be hashed.
        :return: the hexdigest of the md5 hash of ``container_name``.
        :raises ValueError: if ``container_name`` is None.
        """
        cls._validate(container_name)
        if not isinstance(container_name, bytes):
            container_name = container_name.encode('utf-8')
        hash = md5(container_name, usedforsecurity=False).hexdigest()
        return hash

    @classmethod
    def create(cls, account, root_container, parent_container,
               timestamp, index):
        """
        Create an instance of :class:`~swift.common.utils.ShardName`.

        :param account: the hidden internal account to which the shard
            container belongs.
        :param root_container: the name of the root container for the shard.
        :param parent_container: the name of the parent container for the
            shard; for initial first generation shards this should be the same
            as ``root_container``; for shards of shards this should be the name
            of the sharding shard container.
        :param timestamp: an instance of :class:`~swift.common.utils.Timestamp`
        :param index: a unique index that will distinguish the path from any
            other path generated using the same combination of
            ``account``, ``root_container``, ``parent_container`` and
            ``timestamp``.

        :return: an instance of :class:`~swift.common.utils.ShardName`.
        :raises ValueError: if any argument is None
        """
        # we make the shard name unique with respect to other shards names by
        # embedding a hash of the parent container name; we use a hash (rather
        # than the actual parent container name) to prevent shard names become
        # longer with every generation.
        parent_container_hash = cls.hash_container_name(parent_container)
        return cls(account, root_container, parent_container_hash, timestamp,
                   index)

    @classmethod
    def parse(cls, name):
        """
        Parse ``name`` to an instance of
        :class:`~swift.common.utils.ShardName`.

        :param name: a shard name which should have the form:
            <account>/
            <root_container>-<parent_container_hash>-<timestamp>-<index>

        :return: an instance of :class:`~swift.common.utils.ShardName`.
        :raises ValueError: if ``name`` is not a valid shard name.
        """
        try:
            account, container = name.split('/', 1)
            root_container, parent_container_hash, timestamp, index = \
                container.rsplit('-', 3)
            return cls(account, root_container, parent_container_hash,
                       timestamp, index)
        except ValueError:
            raise ValueError('invalid name: %s' % name)


@functools.total_ordering
class Namespace(object):

    __slots__ = ('_lower', '_upper', 'name')

    @functools.total_ordering
    class MaxBound(ShardRangeOuterBound):
        # singleton for maximum bound
        def __ge__(self, other):
            return True

    @functools.total_ordering
    class MinBound(ShardRangeOuterBound):
        # singleton for minimum bound
        def __le__(self, other):
            return True

    MIN = MinBound()
    MAX = MaxBound()

    def __init__(self, name, lower, upper):
        self._lower = Namespace.MIN
        self._upper = Namespace.MAX
        self.lower = lower
        self.upper = upper
        self.name = name

    def __iter__(self):
        yield 'name', str(self.name)
        yield 'lower', self.lower_str
        yield 'upper', self.upper_str

    def __repr__(self):
        return '%s(%s)' % (self.__class__.__name__, ', '.join(
            '%s=%r' % prop for prop in self))

    def __lt__(self, other):
        # a Namespace is less than other if its entire namespace is less than
        # other; if other is another Namespace that implies that this
        # Namespace's upper must be less than or equal to the other
        # Namespace's lower
        if self.upper == Namespace.MAX:
            return False
        if isinstance(other, Namespace):
            return self.upper <= other.lower
        elif other is None:
            return True
        else:
            return self.upper < self._encode(other)

    def __gt__(self, other):
        # a Namespace is greater than other if its entire namespace is greater
        # than other; if other is another Namespace that implies that this
        # Namespace's lower must be less greater than or equal to the other
        # Namespace's upper
        if self.lower == Namespace.MIN:
            return False
        if isinstance(other, Namespace):
            return self.lower >= other.upper
        elif other is None:
            return False
        else:
            return self.lower >= self._encode(other)

    def __eq__(self, other):
        # test for equality of range bounds only
        if not isinstance(other, Namespace):
            return False
        return self.lower == other.lower and self.upper == other.upper

    def __ne__(self, other):
        return not (self == other)

    def __contains__(self, item):
        # test if the given item is within the namespace
        if item == '':
            return False
        item = self._encode_bound(item)
        return self.lower < item <= self.upper

    @classmethod
    def _encode(cls, value):
        if six.PY2 and isinstance(value, six.text_type):
            return value.encode('utf-8')
        if six.PY3 and isinstance(value, six.binary_type):
            # This should never fail -- the value should always be coming from
            # valid swift paths, which means UTF-8
            return value.decode('utf-8')
        return value

    def _encode_bound(self, bound):
        if isinstance(bound, ShardRangeOuterBound):
            return bound
        if not (isinstance(bound, six.text_type) or
                isinstance(bound, six.binary_type)):
            raise TypeError('must be a string type')
        return self._encode(bound)

    @property
    def lower(self):
        return self._lower

    @property
    def lower_str(self):
        return str(self.lower)

    @lower.setter
    def lower(self, value):
        if value is None or (value == b"" if isinstance(value, bytes) else
                             value == u""):
            value = Namespace.MIN
        try:
            value = self._encode_bound(value)
        except TypeError as err:
            raise TypeError('lower %s' % err)
        if value > self._upper:
            raise ValueError(
                'lower (%r) must be less than or equal to upper (%r)' %
                (value, self.upper))
        self._lower = value

<<<<<<< HEAD
    def lower_bound_in_list(self):
        """
        Returns this Namespace's lower bound and name in a list.
        """
        return [self.lower_str, str(self.name)]

=======
>>>>>>> c3e22093
    @property
    def upper(self):
        return self._upper

    @property
    def upper_str(self):
        return str(self.upper)

    @upper.setter
    def upper(self, value):
        if value is None or (value == b"" if isinstance(value, bytes) else
                             value == u""):
            value = Namespace.MAX
        try:
            value = self._encode_bound(value)
        except TypeError as err:
            raise TypeError('upper %s' % err)
        if value < self._lower:
            raise ValueError(
                'upper (%r) must be greater than or equal to lower (%r)' %
                (value, self.lower))
        self._upper = value

    def entire_namespace(self):
        """
        Returns True if this namespace includes the entire namespace, False
        otherwise.
        """
        return (self.lower == Namespace.MIN and
                self.upper == Namespace.MAX)

    def overlaps(self, other):
        """
        Returns True if this namespace overlaps with the other namespace.

        :param other: an instance of :class:`~swift.common.utils.Namespace`
        """
        if not isinstance(other, Namespace):
            return False
        return max(self.lower, other.lower) < min(self.upper, other.upper)

    def includes(self, other):
        """
        Returns True if this namespace includes the whole of the other
        namespace, False otherwise.

        :param other: an instance of :class:`~swift.common.utils.Namespace`
        """
        return (self.lower <= other.lower) and (other.upper <= self.upper)

    def expand(self, donors):
        """
        Expands the bounds as necessary to match the minimum and maximum bounds
        of the given donors.

        :param donors: A list of :class:`~swift.common.utils.Namespace`
        :return: True if the bounds have been modified, False otherwise.
        """
        modified = False
        new_lower = self.lower
        new_upper = self.upper
        for donor in donors:
            new_lower = min(new_lower, donor.lower)
            new_upper = max(new_upper, donor.upper)
        if self.lower > new_lower or self.upper < new_upper:
            self.lower = new_lower
            self.upper = new_upper
            modified = True
        return modified


class NamespaceBoundList(object):
    def __init__(self, bounds):
        """
        Encapsulate a compact representation of namespaces. Each item in the
        list is a list [lower bound, name].

        :param bounds: a list of lists ``[lower bound, name]``. The list
            should be ordered by ``lower bound``.
        """
        self.bounds = [] if bounds is None else bounds

    @classmethod
<<<<<<< HEAD
    def from_namespaces(cls, namespaces):
        """
        Create a NamespaceBoundList from a list of Namespaces.
=======
    def parse(cls, namespaces):
        """
        Create a NamespaceBoundList object by parsing a list of Namespaces or
        shard ranges and only storing the compact bounds list.
>>>>>>> c3e22093

        Each Namespace in the given list of ``namespaces`` provides the next
        [lower bound, name] list to append to the NamespaceBoundList. The
        given ``namespaces`` should be contiguous because the
        NamespaceBoundList only stores lower bounds; if ``namespaces`` has
        overlaps then at least one of the overlapping namespaces may be
        ignored; similarly, gaps between namespaces are not represented in the
        NamespaceBoundList.

        :param namespaces: A list of Namespace instances. The list should be
            ordered by namespace bounds.
        :return: a NamespaceBoundList.
        """
        if not namespaces:
            return None
        bounds = []
        upper = namespaces[0].lower
<<<<<<< HEAD
        for sr in namespaces:
            if sr.lower < upper:
=======
        for ns in namespaces:
            if ns.lower < upper:
>>>>>>> c3e22093
                # Discard overlapping namespace.
                # Overlapping namespaces are expected in lists of shard ranges
                # fetched from the backend. For example, while a parent
                # container is in the process of sharding, the parent shard
                # range and its children shard ranges may be returned in the
                # list of shard ranges. However, the backend sorts the list by
<<<<<<< HEAD
                # (lower, state, upper) such that the children precede the
                # parent, and it is the children that we prefer to retain in
                # the NamespaceBoundList. For example, these namespaces:
=======
                # (upper, state, lower, name) such that the children precede
                # the parent, and it is the children that we prefer to retain
                # in the NamespaceBoundList. For example, these namespaces:
>>>>>>> c3e22093
                #   (a-b, "child1"), (b-c, "child2"), (a-c, "parent")
                # would result in a NamespaceBoundList:
                #   (a, "child1"), (b, "child2")
                # Unexpected overlaps or gaps may result in namespaces being
                # 'extended' because only lower bounds are stored. For example,
                # these namespaces:
                #   (a-b, "ns1"), (d-e, "ns2")
                # would result in a NamespaceBoundList:
                #   (a, "ns1"), (d, "ns2")
                # When used to find a target namespace for an object update
                # that lies in a gap, the NamespaceBoundList will map the
                # object name to the preceding namespace. In the example, an
                # object named "c" would be mapped to "ns1". (In previous
                # versions, an object update lying in a gap would have been
                # mapped to the root container.)
                continue
<<<<<<< HEAD
            bounds.append(sr.lower_bound_in_list())
            upper = sr.upper
=======
            bounds.append([ns.lower_str, str(ns.name)])
            upper = ns.upper
>>>>>>> c3e22093
        return cls(bounds)

    def get_namespace(self, item):
        """
        Get a Namespace instance that contains ``item``.

        :param item: The item for a which a Namespace is to be found.
        :return: the Namespace that contains ``item``.
        """
        pos = bisect.bisect(self.bounds, [item]) - 1
        lower, name = self.bounds[pos]
        upper = ('' if pos + 1 == len(self.bounds)
                 else self.bounds[pos + 1][0])
        return Namespace(name, lower, upper)


class ShardRange(Namespace):
    """
    A ShardRange encapsulates sharding state related to a container including
    lower and upper bounds that define the object namespace for which the
    container is responsible.

    Shard ranges may be persisted in a container database. Timestamps
    associated with subsets of the shard range attributes are used to resolve
    conflicts when a shard range needs to be merged with an existing shard
    range record and the most recent version of an attribute should be
    persisted.

    :param name: the name of the shard range; this should take the form of a
        path to a container i.e. <account_name>/<container_name>.
    :param timestamp: a timestamp that represents the time at which the
        shard range's ``lower``, ``upper`` or ``deleted`` attributes were
        last modified.
    :param lower: the lower bound of object names contained in the shard range;
        the lower bound *is not* included in the shard range namespace.
    :param upper: the upper bound of object names contained in the shard range;
        the upper bound *is* included in the shard range namespace.
    :param object_count: the number of objects in the shard range; defaults to
        zero.
    :param bytes_used: the number of bytes in the shard range; defaults to
        zero.
    :param meta_timestamp: a timestamp that represents the time at which the
        shard range's ``object_count`` and ``bytes_used`` were last updated;
        defaults to the value of ``timestamp``.
    :param deleted: a boolean; if True the shard range is considered to be
        deleted.
    :param state: the state; must be one of ShardRange.STATES; defaults to
        CREATED.
    :param state_timestamp: a timestamp that represents the time at which
        ``state`` was forced to its current value; defaults to the value of
        ``timestamp``. This timestamp is typically not updated with every
        change of ``state`` because in general conflicts in ``state``
        attributes are resolved by choosing the larger ``state`` value.
        However, when this rule does not apply, for example when changing state
        from ``SHARDED`` to ``ACTIVE``, the ``state_timestamp`` may be advanced
        so that the new ``state`` value is preferred over any older ``state``
        value.
    :param epoch: optional epoch timestamp which represents the time at which
        sharding was enabled for a container.
    :param reported: optional indicator that this shard and its stats have
        been reported to the root container.
    :param tombstones: the number of tombstones in the shard range; defaults to
        -1 to indicate that the value is unknown.
    """
    FOUND = 10
    CREATED = 20
    CLEAVED = 30
    ACTIVE = 40
    SHRINKING = 50
    SHARDING = 60
    SHARDED = 70
    SHRUNK = 80
    STATES = {FOUND: 'found',
              CREATED: 'created',
              CLEAVED: 'cleaved',
              ACTIVE: 'active',
              SHRINKING: 'shrinking',
              SHARDING: 'sharding',
              SHARDED: 'sharded',
              SHRUNK: 'shrunk'}
    STATES_BY_NAME = dict((v, k) for k, v in STATES.items())
    SHRINKING_STATES = (SHRINKING, SHRUNK)
    SHARDING_STATES = (SHARDING, SHARDED)
    CLEAVING_STATES = SHRINKING_STATES + SHARDING_STATES

    __slots__ = (
        'account', 'container',
        '_timestamp', '_meta_timestamp', '_state_timestamp', '_epoch',
        '_deleted', '_state', '_count', '_bytes',
        '_tombstones', '_reported')

    def __init__(self, name, timestamp,
                 lower=Namespace.MIN, upper=Namespace.MAX,
                 object_count=0, bytes_used=0, meta_timestamp=None,
                 deleted=False, state=None, state_timestamp=None, epoch=None,
                 reported=False, tombstones=-1):
        super(ShardRange, self).__init__(name=name, lower=lower, upper=upper)
        self.account = self.container = self._timestamp = \
            self._meta_timestamp = self._state_timestamp = self._epoch = None
        self._deleted = False
        self._state = None

        self.name = name
        self.timestamp = timestamp
        self.deleted = deleted
        self.object_count = object_count
        self.bytes_used = bytes_used
        self.meta_timestamp = meta_timestamp
        self.state = self.FOUND if state is None else state
        self.state_timestamp = state_timestamp
        self.epoch = epoch
        self.reported = reported
        self.tombstones = tombstones

    @classmethod
    def sort_key(cls, sr):
        # defines the sort order for shard ranges
        # note if this ever changes to *not* sort by upper first then it breaks
        # a key assumption for bisect, which is used by utils.find_shard_range
        return sr.upper, sr.state, sr.lower, sr.name

    def is_child_of(self, parent):
        """
        Test if this shard range is a child of another shard range. The
        parent-child relationship is inferred from the names of the shard
        ranges. This method is limited to work only within the scope of the
        same user-facing account (with and without shard prefix).

        :param parent: an instance of ``ShardRange``.
        :return: True if ``parent`` is the parent of this shard range, False
            otherwise, assuming that they are within the same account.
        """
        # note: We limit the usages of this method to be within the same
        # account, because account shard prefix is configurable and it's hard
        # to perform checking without breaking backward-compatibility.
        try:
            self_parsed_name = ShardName.parse(self.name)
        except ValueError:
            # self is not a shard and therefore not a child.
            return False

        try:
            parsed_parent_name = ShardName.parse(parent.name)
            parent_root_container = parsed_parent_name.root_container
        except ValueError:
            # parent is a root container.
            parent_root_container = parent.container

        return (
            self_parsed_name.root_container == parent_root_container
            and self_parsed_name.parent_container_hash
            == ShardName.hash_container_name(parent.container)
        )

    def _find_root(self, parsed_name, shard_ranges):
        for sr in shard_ranges:
            if parsed_name.root_container == sr.container:
                return sr
        return None

    def find_root(self, shard_ranges):
        """
        Find this shard range's root shard range in the given ``shard_ranges``.

        :param shard_ranges: a list of instances of
            :class:`~swift.common.utils.ShardRange`
        :return: this shard range's root shard range if it is found in the
            list, otherwise None.
        """
        try:
            self_parsed_name = ShardName.parse(self.name)
        except ValueError:
            # not a shard
            return None
        return self._find_root(self_parsed_name, shard_ranges)

    def find_ancestors(self, shard_ranges):
        """
        Find this shard range's ancestor ranges in the given ``shard_ranges``.

        This method makes a best-effort attempt to identify this shard range's
        parent shard range, the parent's parent, etc., up to and including the
        root shard range. It is only possible to directly identify the parent
        of a particular shard range, so the search is recursive; if any member
        of the ancestry is not found then the search ends and older ancestors
        that may be in the list are not identified. The root shard range,
        however, will always be identified if it is present in the list.

        For example, given a list that contains parent, grandparent,
        great-great-grandparent and root shard ranges, but is missing the
        great-grandparent shard range, only the parent, grand-parent and root
        shard ranges will be identified.

        :param shard_ranges: a list of instances of
            :class:`~swift.common.utils.ShardRange`
        :return: a list of instances of
            :class:`~swift.common.utils.ShardRange` containing items in the
            given ``shard_ranges`` that can be identified as ancestors of this
            shard range. The list may not be complete if there are gaps in the
            ancestry, but is guaranteed to contain at least the parent and
            root shard ranges if they are present.
        """
        if not shard_ranges:
            return []

        try:
            self_parsed_name = ShardName.parse(self.name)
        except ValueError:
            # not a shard
            return []

        ancestors = []
        for sr in shard_ranges:
            if self.is_child_of(sr):
                ancestors.append(sr)
                break
        if ancestors:
            ancestors.extend(ancestors[0].find_ancestors(shard_ranges))
        else:
            root_sr = self._find_root(self_parsed_name, shard_ranges)
            if root_sr:
                ancestors.append(root_sr)
        return ancestors

    @classmethod
    def make_path(cls, shards_account, root_container, parent_container,
                  timestamp, index):
        """
        Returns a path for a shard container that is valid to use as a name
        when constructing a :class:`~swift.common.utils.ShardRange`.

        :param shards_account: the hidden internal account to which the shard
            container belongs.
        :param root_container: the name of the root container for the shard.
        :param parent_container: the name of the parent container for the
            shard; for initial first generation shards this should be the same
            as ``root_container``; for shards of shards this should be the name
            of the sharding shard container.
        :param timestamp: an instance of :class:`~swift.common.utils.Timestamp`
        :param index: a unique index that will distinguish the path from any
            other path generated using the same combination of
            ``shards_account``, ``root_container``, ``parent_container`` and
            ``timestamp``.
        :return: a string of the form <account_name>/<container_name>
        """
        timestamp = cls._to_timestamp(timestamp)
        return str(ShardName.create(shards_account,
                                    root_container,
                                    parent_container,
                                    timestamp,
                                    index))

    @classmethod
    def _to_timestamp(cls, timestamp):
        if timestamp is None or isinstance(timestamp, Timestamp):
            return timestamp
        return Timestamp(timestamp)

    @property
    def name(self):
        return '%s/%s' % (self.account, self.container)

    @name.setter
    def name(self, path):
        path = self._encode(path)
        if not path or len(path.split('/')) != 2 or not all(path.split('/')):
            raise ValueError(
                "Name must be of the form '<account>/<container>', got %r" %
                path)
        self.account, self.container = path.split('/')

    @property
    def timestamp(self):
        return self._timestamp

    @timestamp.setter
    def timestamp(self, ts):
        if ts is None:
            raise TypeError('timestamp cannot be None')
        self._timestamp = self._to_timestamp(ts)

    @property
    def meta_timestamp(self):
        if self._meta_timestamp is None:
            return self.timestamp
        return self._meta_timestamp

    @meta_timestamp.setter
    def meta_timestamp(self, ts):
        self._meta_timestamp = self._to_timestamp(ts)

    @property
    def end_marker(self):
        return self.upper_str + '\x00' if self.upper else ''

    @property
    def object_count(self):
        return self._count

    @object_count.setter
    def object_count(self, count):
        count = int(count)
        if count < 0:
            raise ValueError('object_count cannot be < 0')
        self._count = count

    @property
    def bytes_used(self):
        return self._bytes

    @bytes_used.setter
    def bytes_used(self, bytes_used):
        bytes_used = int(bytes_used)
        if bytes_used < 0:
            raise ValueError('bytes_used cannot be < 0')
        self._bytes = bytes_used

    @property
    def tombstones(self):
        return self._tombstones

    @tombstones.setter
    def tombstones(self, tombstones):
        self._tombstones = int(tombstones)

    @property
    def row_count(self):
        """
        Returns the total number of rows in the shard range i.e. the sum of
        objects and tombstones.

        :return: the row count
        """
        return self.object_count + max(self.tombstones, 0)

    def update_meta(self, object_count, bytes_used, meta_timestamp=None):
        """
        Set the object stats metadata to the given values and update the
        meta_timestamp to the current time.

        :param object_count: should be an integer
        :param bytes_used: should be an integer
        :param meta_timestamp: timestamp for metadata; if not given the
            current time will be set.
        :raises ValueError: if ``object_count`` or ``bytes_used`` cannot be
            cast to an int, or if meta_timestamp is neither None nor can be
            cast to a :class:`~swift.common.utils.Timestamp`.
        """
        if self.object_count != int(object_count):
            self.object_count = int(object_count)
            self.reported = False

        if self.bytes_used != int(bytes_used):
            self.bytes_used = int(bytes_used)
            self.reported = False

        if meta_timestamp is None:
            self.meta_timestamp = Timestamp.now()
        else:
            self.meta_timestamp = meta_timestamp

    def update_tombstones(self, tombstones, meta_timestamp=None):
        """
        Set the tombstones metadata to the given values and update the
        meta_timestamp to the current time.

        :param tombstones: should be an integer
        :param meta_timestamp: timestamp for metadata; if not given the
            current time will be set.
        :raises ValueError: if ``tombstones`` cannot be cast to an int, or
            if meta_timestamp is neither None nor can be cast to a
            :class:`~swift.common.utils.Timestamp`.
        """
        tombstones = int(tombstones)
        if 0 <= tombstones != self.tombstones:
            self.tombstones = tombstones
            self.reported = False
        if meta_timestamp is None:
            self.meta_timestamp = Timestamp.now()
        else:
            self.meta_timestamp = meta_timestamp

    def increment_meta(self, object_count, bytes_used):
        """
        Increment the object stats metadata by the given values and update the
        meta_timestamp to the current time.

        :param object_count: should be an integer
        :param bytes_used: should be an integer
        :raises ValueError: if ``object_count`` or ``bytes_used`` cannot be
            cast to an int.
        """
        self.update_meta(self.object_count + int(object_count),
                         self.bytes_used + int(bytes_used))

    @classmethod
    def resolve_state(cls, state):
        """
        Given a value that may be either the name or the number of a state
        return a tuple of (state number, state name).

        :param state: Either a string state name or an integer state number.
        :return: A tuple (state number, state name)
        :raises ValueError: if ``state`` is neither a valid state name nor a
            valid state number.
        """
        try:
            try:
                # maybe it's a number
                float_state = float(state)
                state_num = int(float_state)
                if state_num != float_state:
                    raise ValueError('Invalid state %r' % state)
                state_name = cls.STATES[state_num]
            except (ValueError, TypeError):
                # maybe it's a state name
                state_name = state.lower()
                state_num = cls.STATES_BY_NAME[state_name]
        except (KeyError, AttributeError):
            raise ValueError('Invalid state %r' % state)
        return state_num, state_name

    @property
    def state(self):
        return self._state

    @state.setter
    def state(self, state):
        self._state = self.resolve_state(state)[0]

    @property
    def state_text(self):
        return self.STATES[self.state]

    @property
    def state_timestamp(self):
        if self._state_timestamp is None:
            return self.timestamp
        return self._state_timestamp

    @state_timestamp.setter
    def state_timestamp(self, ts):
        self._state_timestamp = self._to_timestamp(ts)

    @property
    def epoch(self):
        return self._epoch

    @epoch.setter
    def epoch(self, epoch):
        self._epoch = self._to_timestamp(epoch)

    @property
    def reported(self):
        return self._reported

    @reported.setter
    def reported(self, value):
        self._reported = bool(value)

    def update_state(self, state, state_timestamp=None):
        """
        Set state to the given value and optionally update the state_timestamp
        to the given time.

        :param state: new state, should be an integer
        :param state_timestamp: timestamp for state; if not given the
            state_timestamp will not be changed.
        :return: True if the state or state_timestamp was changed, False
            otherwise
        """
        if state_timestamp is None and self.state == state:
            return False
        self.state = state
        if state_timestamp is not None:
            self.state_timestamp = state_timestamp
        self.reported = False
        return True

    @property
    def deleted(self):
        return self._deleted

    @deleted.setter
    def deleted(self, value):
        self._deleted = bool(value)

    def set_deleted(self, timestamp=None):
        """
        Mark the shard range deleted and set timestamp to the current time.

        :param timestamp: optional timestamp to set; if not given the
            current time will be set.
        :return: True if the deleted attribute or timestamp was changed, False
            otherwise
        """
        if timestamp is None and self.deleted:
            return False
        self.deleted = True
        self.timestamp = timestamp or Timestamp.now()
        return True

    # A by-the-book implementation should probably hash the value, which
    # in our case would be account+container+lower+upper (+timestamp ?).
    # But we seem to be okay with just the identity.
    def __hash__(self):
        return id(self)

    def __repr__(self):
        return '%s<%r to %r as of %s, (%d, %d) as of %s, %s as of %s>' % (
            self.__class__.__name__, self.lower, self.upper,
            self.timestamp.internal, self.object_count, self.bytes_used,
            self.meta_timestamp.internal, self.state_text,
            self.state_timestamp.internal)

    def __iter__(self):
        yield 'name', self.name
        yield 'timestamp', self.timestamp.internal
        yield 'lower', str(self.lower)
        yield 'upper', str(self.upper)
        yield 'object_count', self.object_count
        yield 'bytes_used', self.bytes_used
        yield 'meta_timestamp', self.meta_timestamp.internal
        yield 'deleted', 1 if self.deleted else 0
        yield 'state', self.state
        yield 'state_timestamp', self.state_timestamp.internal
        yield 'epoch', self.epoch.internal if self.epoch is not None else None
        yield 'reported', 1 if self.reported else 0
        yield 'tombstones', self.tombstones

    def copy(self, timestamp=None, **kwargs):
        """
        Creates a copy of the ShardRange.

        :param timestamp: (optional) If given, the returned ShardRange will
            have all of its timestamps set to this value. Otherwise the
            returned ShardRange will have the original timestamps.
        :return: an instance of :class:`~swift.common.utils.ShardRange`
        """
        new = ShardRange.from_dict(dict(self, **kwargs))
        if timestamp:
            new.timestamp = timestamp
            new.meta_timestamp = new.state_timestamp = None
        return new

    @classmethod
    def from_dict(cls, params):
        """
        Return an instance constructed using the given dict of params. This
        method is deliberately less flexible than the class `__init__()` method
        and requires all of the `__init__()` args to be given in the dict of
        params.

        :param params: a dict of parameters
        :return: an instance of this class
        """
        return cls(
            params['name'], params['timestamp'], params['lower'],
            params['upper'], params['object_count'], params['bytes_used'],
            params['meta_timestamp'], params['deleted'], params['state'],
            params['state_timestamp'], params['epoch'],
            params.get('reported', 0), params.get('tombstones', -1))


class ShardRangeList(UserList):
    """
    This class provides some convenience functions for working with lists of
    :class:`~swift.common.utils.ShardRange`.

    This class does not enforce ordering or continuity of the list items:
    callers should ensure that items are added in order as appropriate.
    """

    def __getitem__(self, index):
        # workaround for py3 - not needed for py2.7,py3.8
        result = self.data[index]
        return ShardRangeList(result) if type(result) == list else result

    @property
    def lower(self):
        """
        Returns the lower bound of the first item in the list. Note: this will
        only be equal to the lowest bound of all items in the list if the list
        contents has been sorted.

        :return: lower bound of first item in the list, or Namespace.MIN
                 if the list is empty.
        """
        if not self:
            # empty list has range MIN->MIN
            return Namespace.MIN
        return self[0].lower

    @property
    def upper(self):
        """
        Returns the upper bound of the last item in the list. Note: this will
        only be equal to the uppermost bound of all items in the list if the
        list has previously been sorted.

        :return: upper bound of last item in the list, or Namespace.MIN
                 if the list is empty.
        """
        if not self:
            # empty list has range MIN->MIN
            return Namespace.MIN
        return self[-1].upper

    @property
    def object_count(self):
        """
        Returns the total number of objects of all items in the list.

        :return: total object count
        """
        return sum(sr.object_count for sr in self)

    @property
    def row_count(self):
        """
        Returns the total number of rows of all items in the list.

        :return: total row count
        """
        return sum(sr.row_count for sr in self)

    @property
    def bytes_used(self):
        """
        Returns the total number of bytes in all items in the list.

        :return: total bytes used
        """
        return sum(sr.bytes_used for sr in self)

    @property
    def timestamps(self):
        return set(sr.timestamp for sr in self)

    @property
    def states(self):
        return set(sr.state for sr in self)

    def includes(self, other):
        """
        Check if another ShardRange namespace is enclosed between the list's
        ``lower`` and ``upper`` properties. Note: the list's ``lower`` and
        ``upper`` properties will only equal the outermost bounds of all items
        in the list if the list has previously been sorted.

        Note: the list does not need to contain an item matching ``other`` for
        this method to return True, although if the list has been sorted and
        does contain an item matching ``other`` then the method will return
        True.

        :param other: an instance of :class:`~swift.common.utils.ShardRange`
        :return: True if other's namespace is enclosed, False otherwise.
        """
        return self.lower <= other.lower and self.upper >= other.upper

    def filter(self, includes=None, marker=None, end_marker=None):
        """
        Filter the list for those shard ranges whose namespace includes the
        ``includes`` name or any part of the namespace between ``marker`` and
        ``end_marker``. If none of ``includes``, ``marker`` or ``end_marker``
        are specified then all shard ranges will be returned.

        :param includes: a string; if not empty then only the shard range, if
            any, whose namespace includes this string will be returned, and
            ``marker`` and ``end_marker`` will be ignored.
        :param marker: if specified then only shard ranges whose upper bound is
            greater than this value will be returned.
        :param end_marker: if specified then only shard ranges whose lower
            bound is less than this value will be returned.
        :return: A new instance of :class:`~swift.common.utils.ShardRangeList`
            containing the filtered shard ranges.
        """
        return ShardRangeList(
            filter_shard_ranges(self, includes, marker, end_marker))

    def find_lower(self, condition):
        """
        Finds the first shard range satisfies the given condition and returns
        its lower bound.

        :param condition: A function that must accept a single argument of type
            :class:`~swift.common.utils.ShardRange` and return True if the
            shard range satisfies the condition or False otherwise.
        :return: The lower bound of the first shard range to satisfy the
            condition, or the ``upper`` value of this list if no such shard
            range is found.

        """
        for sr in self:
            if condition(sr):
                return sr.lower
        return self.upper


def find_shard_range(item, ranges):
    """
    Find a ShardRange in given list of ``shard_ranges`` whose namespace
    contains ``item``.

    :param item: The item for a which a ShardRange is to be found.
    :param ranges: a sorted list of ShardRanges.
    :return: the ShardRange whose namespace contains ``item``, or None if
        no suitable range is found.
    """
    index = bisect.bisect_left(ranges, item)
    if index != len(ranges) and item in ranges[index]:
        return ranges[index]
    return None


def filter_shard_ranges(shard_ranges, includes, marker, end_marker):
    """
    Filter the given shard ranges to those whose namespace includes the
    ``includes`` name or any part of the namespace between ``marker`` and
    ``end_marker``. If none of ``includes``, ``marker`` or ``end_marker`` are
    specified then all shard ranges will be returned.

    :param shard_ranges: A list of :class:`~swift.common.utils.ShardRange`.
    :param includes: a string; if not empty then only the shard range, if any,
        whose namespace includes this string will be returned, and ``marker``
        and ``end_marker`` will be ignored.
    :param marker: if specified then only shard ranges whose upper bound is
        greater than this value will be returned.
    :param end_marker: if specified then only shard ranges whose lower bound is
        less than this value will be returned.
    :return: A filtered list of :class:`~swift.common.utils.ShardRange`.
    """
    if includes:
        shard_range = find_shard_range(includes, shard_ranges)
        return [shard_range] if shard_range else []

    def shard_range_filter(sr):
        end = start = True
        if end_marker:
            end = end_marker > sr.lower
        if marker:
            start = marker < sr.upper
        return start and end

    if marker or end_marker:
        return list(filter(shard_range_filter, shard_ranges))

    if marker == Namespace.MAX or end_marker == Namespace.MIN:
        # MIN and MAX are both Falsy so not handled by shard_range_filter
        return []

    return shard_ranges


def modify_priority(conf, logger):
    """
    Modify priority by nice and ionice.
    """

    global _libc_setpriority
    if _libc_setpriority is None:
        _libc_setpriority = load_libc_function('setpriority',
                                               errcheck=True)

    def _setpriority(nice_priority):
        """
        setpriority for this pid

        :param nice_priority: valid values are -19 to 20
        """
        try:
            _libc_setpriority(PRIO_PROCESS, os.getpid(),
                              int(nice_priority))
        except (ValueError, OSError):
            print(_("WARNING: Unable to modify scheduling priority of process."
                    " Keeping unchanged! Check logs for more info. "))
            logger.exception('Unable to modify nice priority')
        else:
            logger.debug('set nice priority to %s' % nice_priority)

    nice_priority = conf.get('nice_priority')
    if nice_priority is not None:
        _setpriority(nice_priority)

    global _posix_syscall
    if _posix_syscall is None:
        _posix_syscall = load_libc_function('syscall', errcheck=True)

    def _ioprio_set(io_class, io_priority):
        """
        ioprio_set for this process

        :param io_class: the I/O class component, can be
                         IOPRIO_CLASS_RT, IOPRIO_CLASS_BE,
                         or IOPRIO_CLASS_IDLE
        :param io_priority: priority value in the I/O class
        """
        try:
            io_class = IO_CLASS_ENUM[io_class]
            io_priority = int(io_priority)
            _posix_syscall(NR_ioprio_set(),
                           IOPRIO_WHO_PROCESS,
                           os.getpid(),
                           IOPRIO_PRIO_VALUE(io_class, io_priority))
        except (KeyError, ValueError, OSError):
            print(_("WARNING: Unable to modify I/O scheduling class "
                    "and priority of process. Keeping unchanged! "
                    "Check logs for more info."))
            logger.exception("Unable to modify ionice priority")
        else:
            logger.debug('set ionice class %s priority %s',
                         io_class, io_priority)

    io_class = conf.get("ionice_class")
    if io_class is None:
        return
    io_priority = conf.get("ionice_priority", 0)
    _ioprio_set(io_class, io_priority)


def o_tmpfile_in_path_supported(dirpath):
    fd = None
    try:
        fd = os.open(dirpath, os.O_WRONLY | O_TMPFILE)
        return True
    except OSError as e:
        if e.errno in (errno.EINVAL, errno.EISDIR, errno.EOPNOTSUPP):
            return False
        else:
            raise Exception("Error on '%(path)s' while checking "
                            "O_TMPFILE: '%(ex)s'" %
                            {'path': dirpath, 'ex': e})
    finally:
        if fd is not None:
            os.close(fd)


def o_tmpfile_in_tmpdir_supported():
    return o_tmpfile_in_path_supported(gettempdir())


def safe_json_loads(value):
    if value:
        try:
            return json.loads(value)
        except (TypeError, ValueError):
            pass
    return None


def strict_b64decode(value, allow_line_breaks=False):
    '''
    Validate and decode Base64-encoded data.

    The stdlib base64 module silently discards bad characters, but we often
    want to treat them as an error.

    :param value: some base64-encoded data
    :param allow_line_breaks: if True, ignore carriage returns and newlines
    :returns: the decoded data
    :raises ValueError: if ``value`` is not a string, contains invalid
                        characters, or has insufficient padding
    '''
    if isinstance(value, bytes):
        try:
            value = value.decode('ascii')
        except UnicodeDecodeError:
            raise ValueError
    if not isinstance(value, six.text_type):
        raise ValueError
    # b64decode will silently discard bad characters, but we want to
    # treat them as an error
    valid_chars = string.digits + string.ascii_letters + '/+'
    strip_chars = '='
    if allow_line_breaks:
        valid_chars += '\r\n'
        strip_chars += '\r\n'
    if any(c not in valid_chars for c in value.strip(strip_chars)):
        raise ValueError
    try:
        return base64.b64decode(value)
    except (TypeError, binascii.Error):  # (py2 error, py3 error)
        raise ValueError


MD5_BLOCK_READ_BYTES = 4096


def md5_hash_for_file(fname):
    """
    Get the MD5 checksum of a file.

    :param fname: path to file
    :returns: MD5 checksum, hex encoded
    """
    with open(fname, 'rb') as f:
        md5sum = md5(usedforsecurity=False)
        for block in iter(lambda: f.read(MD5_BLOCK_READ_BYTES), b''):
            md5sum.update(block)
    return md5sum.hexdigest()


def get_partition_for_hash(hex_hash, part_power):
    """
    Return partition number for given hex hash and partition power.
    :param hex_hash: A hash string
    :param part_power: partition power
    :returns: partition number
    """
    raw_hash = binascii.unhexlify(hex_hash)
    part_shift = 32 - int(part_power)
    return struct.unpack_from('>I', raw_hash)[0] >> part_shift


def get_partition_from_path(devices, path):
    """
    :param devices: directory where devices are mounted (e.g. /srv/node)
    :param path: full path to a object file or hashdir
    :returns: the (integer) partition from the path
    """
    offset_parts = devices.rstrip(os.sep).split(os.sep)
    path_components = path.split(os.sep)
    if offset_parts == path_components[:len(offset_parts)]:
        offset = len(offset_parts)
    else:
        raise ValueError('Path %r is not under device dir %r' % (
            path, devices))
    return int(path_components[offset + 2])


def replace_partition_in_path(devices, path, part_power):
    """
    Takes a path and a partition power and returns the same path, but with the
    correct partition number. Most useful when increasing the partition power.

    :param devices: directory where devices are mounted (e.g. /srv/node)
    :param path: full path to a object file or hashdir
    :param part_power: partition power to compute correct partition number
    :returns: Path with re-computed partition power
    """
    offset_parts = devices.rstrip(os.sep).split(os.sep)
    path_components = path.split(os.sep)
    if offset_parts == path_components[:len(offset_parts)]:
        offset = len(offset_parts)
    else:
        raise ValueError('Path %r is not under device dir %r' % (
            path, devices))
    part = get_partition_for_hash(path_components[offset + 4], part_power)
    path_components[offset + 2] = "%d" % part
    return os.sep.join(path_components)


def load_pkg_resource(group, uri):
    if '#' in uri:
        uri, name = uri.split('#', 1)
    else:
        name = uri
        uri = 'egg:swift'

    if ':' in uri:
        scheme, dist = uri.split(':', 1)
        scheme = scheme.lower()
    else:
        scheme = 'egg'
        dist = uri

    if scheme != 'egg':
        raise TypeError('Unhandled URI scheme: %r' % scheme)

    if pkg_resources:
        # python < 3.8
        return pkg_resources.load_entry_point(dist, group, name)

    # May raise importlib.metadata.PackageNotFoundError
    meta = importlib.metadata.distribution(dist)

    entry_points = [ep for ep in meta.entry_points
                    if ep.group == group and ep.name == name]
    if not entry_points:
        raise ImportError("Entry point %r not found" % ((group, name),))
    return entry_points[0].load()


class PipeMutex(object):
    """
    Mutex using a pipe. Works across both greenlets and real threads, even
    at the same time.
    """

    def __init__(self):
        self.rfd, self.wfd = os.pipe()

        # You can't create a pipe in non-blocking mode; you must set it
        # later.
        rflags = fcntl.fcntl(self.rfd, fcntl.F_GETFL)
        fcntl.fcntl(self.rfd, fcntl.F_SETFL, rflags | os.O_NONBLOCK)
        os.write(self.wfd, b'-')  # start unlocked

        self.owner = None
        self.recursion_depth = 0

        # Usually, it's an error to have multiple greenthreads all waiting
        # to read the same file descriptor. It's often a sign of inadequate
        # concurrency control; for example, if you have two greenthreads
        # trying to use the same memcache connection, they'll end up writing
        # interleaved garbage to the socket or stealing part of each others'
        # responses.
        #
        # In this case, we have multiple greenthreads waiting on the same
        # file descriptor by design. This lets greenthreads in real thread A
        # wait with greenthreads in real thread B for the same mutex.
        # Therefore, we must turn off eventlet's multiple-reader detection.
        #
        # It would be better to turn off multiple-reader detection for only
        # our calls to trampoline(), but eventlet does not support that.
        eventlet.debug.hub_prevent_multiple_readers(False)

    def acquire(self, blocking=True):
        """
        Acquire the mutex.

        If called with blocking=False, returns True if the mutex was
        acquired and False if it wasn't. Otherwise, blocks until the mutex
        is acquired and returns True.

        This lock is recursive; the same greenthread may acquire it as many
        times as it wants to, though it must then release it that many times
        too.
        """
        current_greenthread_id = id(eventlet.greenthread.getcurrent())
        if self.owner == current_greenthread_id:
            self.recursion_depth += 1
            return True

        while True:
            try:
                # If there is a byte available, this will read it and remove
                # it from the pipe. If not, this will raise OSError with
                # errno=EAGAIN.
                os.read(self.rfd, 1)
                self.owner = current_greenthread_id
                return True
            except OSError as err:
                if err.errno != errno.EAGAIN:
                    raise

                if not blocking:
                    return False

                # Tell eventlet to suspend the current greenthread until
                # self.rfd becomes readable. This will happen when someone
                # else writes to self.wfd.
                eventlet.hubs.trampoline(self.rfd, read=True)

    def release(self):
        """
        Release the mutex.
        """
        current_greenthread_id = id(eventlet.greenthread.getcurrent())
        if self.owner != current_greenthread_id:
            raise RuntimeError("cannot release un-acquired lock")

        if self.recursion_depth > 0:
            self.recursion_depth -= 1
            return

        self.owner = None
        os.write(self.wfd, b'X')

    def close(self):
        """
        Close the mutex. This releases its file descriptors.

        You can't use a mutex after it's been closed.
        """
        if self.wfd is not None:
            os.close(self.rfd)
            self.rfd = None
            os.close(self.wfd)
            self.wfd = None
        self.owner = None
        self.recursion_depth = 0

    def __del__(self):
        # We need this so we don't leak file descriptors. Otherwise, if you
        # call get_logger() and don't explicitly dispose of it by calling
        # logger.logger.handlers[0].lock.close() [1], the pipe file
        # descriptors are leaked.
        #
        # This only really comes up in tests. Swift processes tend to call
        # get_logger() once and then hang on to it until they exit, but the
        # test suite calls get_logger() a lot.
        #
        # [1] and that's a completely ridiculous thing to expect callers to
        # do, so nobody does it and that's okay.
        self.close()


class NoopMutex(object):
    """
    "Mutex" that doesn't lock anything.

    We only allow our syslog logging to be configured via UDS or UDP, neither
    of which have the message-interleaving trouble you'd expect from TCP or
    file handlers.
    """

    def __init__(self):
        # Usually, it's an error to have multiple greenthreads all waiting
        # to write to the same file descriptor. It's often a sign of inadequate
        # concurrency control; for example, if you have two greenthreads
        # trying to use the same memcache connection, they'll end up writing
        # interleaved garbage to the socket or stealing part of each others'
        # responses.
        #
        # In this case, we have multiple greenthreads waiting on the same
        # (logging) file descriptor by design. So, similar to the PipeMutex,
        # we must turn off eventlet's multiple-waiter detection.
        #
        # It would be better to turn off multiple-reader detection for only
        # the logging socket fd, but eventlet does not support that.
        eventlet.debug.hub_prevent_multiple_readers(False)

    def acquire(self, blocking=True):
        pass

    def release(self):
        pass


class ThreadSafeSysLogHandler(SysLogHandler):
    def createLock(self):
        if config_true_value(os.environ.get(
                'SWIFT_NOOP_LOGGING_MUTEX') or 'true'):
            self.lock = NoopMutex()
        else:
            self.lock = PipeMutex()


def round_robin_iter(its):
    """
    Takes a list of iterators, yield an element from each in a round-robin
    fashion until all of them are exhausted.
    :param its: list of iterators
    """
    while its:
        for it in its:
            try:
                yield next(it)
            except StopIteration:
                its.remove(it)


OverrideOptions = collections.namedtuple(
    'OverrideOptions', ['devices', 'partitions', 'policies'])


def parse_override_options(**kwargs):
    """
    Figure out which policies, devices, and partitions we should operate on,
    based on kwargs.

    If 'override_policies' is already present in kwargs, then return that
    value. This happens when using multiple worker processes; the parent
    process supplies override_policies=X to each child process.

    Otherwise, in run-once mode, look at the 'policies' keyword argument.
    This is the value of the "--policies" command-line option. In
    run-forever mode or if no --policies option was provided, an empty list
    will be returned.

    The procedures for devices and partitions are similar.

    :returns: a named tuple with fields "devices", "partitions", and
      "policies".
    """
    run_once = kwargs.get('once', False)

    if 'override_policies' in kwargs:
        policies = kwargs['override_policies']
    elif run_once:
        policies = [
            int(p) for p in list_from_csv(kwargs.get('policies'))]
    else:
        policies = []

    if 'override_devices' in kwargs:
        devices = kwargs['override_devices']
    elif run_once:
        devices = list_from_csv(kwargs.get('devices'))
    else:
        devices = []

    if 'override_partitions' in kwargs:
        partitions = kwargs['override_partitions']
    elif run_once:
        partitions = [
            int(p) for p in list_from_csv(kwargs.get('partitions'))]
    else:
        partitions = []

    return OverrideOptions(devices=devices, partitions=partitions,
                           policies=policies)


def distribute_evenly(items, num_buckets):
    """
    Distribute items as evenly as possible into N buckets.
    """
    out = [[] for _ in range(num_buckets)]
    for index, item in enumerate(items):
        out[index % num_buckets].append(item)
    return out


def get_redirect_data(response):
    """
    Extract a redirect location from a response's headers.

    :param response: a response
    :return: a tuple of (path, Timestamp) if a Location header is found,
        otherwise None
    :raises ValueError: if the Location header is found but a
        X-Backend-Redirect-Timestamp is not found, or if there is a problem
        with the format of etiher header
    """
    headers = HeaderKeyDict(response.getheaders())
    if 'Location' not in headers:
        return None
    location = urlparse(headers['Location']).path
    if config_true_value(headers.get('X-Backend-Location-Is-Quoted',
                                     'false')):
        location = unquote(location)
    account, container, _junk = split_path(location, 2, 3, True)
    timestamp_val = headers.get('X-Backend-Redirect-Timestamp')
    try:
        timestamp = Timestamp(timestamp_val)
    except (TypeError, ValueError):
        raise ValueError('Invalid timestamp value: %s' % timestamp_val)
    return '%s/%s' % (account, container), timestamp


def parse_db_filename(filename):
    """
    Splits a db filename into three parts: the hash, the epoch, and the
    extension.

    >>> parse_db_filename("ab2134.db")
    ('ab2134', None, '.db')
    >>> parse_db_filename("ab2134_1234567890.12345.db")
    ('ab2134', '1234567890.12345', '.db')

    :param filename: A db file basename or path to a db file.
    :return: A tuple of (hash , epoch, extension). ``epoch`` may be None.
    :raises ValueError: if ``filename`` is not a path to a file.
    """
    filename = os.path.basename(filename)
    if not filename:
        raise ValueError('Path to a file required.')
    name, ext = os.path.splitext(filename)
    parts = name.split('_')
    hash_ = parts.pop(0)
    epoch = parts[0] if parts else None
    return hash_, epoch, ext


def make_db_file_path(db_path, epoch):
    """
    Given a path to a db file, return a modified path whose filename part has
    the given epoch.

    A db filename takes the form ``<hash>[_<epoch>].db``; this method replaces
    the ``<epoch>`` part of the given ``db_path`` with the given ``epoch``
    value, or drops the epoch part if the given ``epoch`` is ``None``.

    :param db_path: Path to a db file that does not necessarily exist.
    :param epoch: A string (or ``None``) that will be used as the epoch
        in the new path's filename; non-``None`` values will be
        normalized to the normal string representation of a
        :class:`~swift.common.utils.Timestamp`.
    :return: A modified path to a db file.
    :raises ValueError: if the ``epoch`` is not valid for constructing a
        :class:`~swift.common.utils.Timestamp`.
    """
    hash_, _, ext = parse_db_filename(db_path)
    db_dir = os.path.dirname(db_path)
    if epoch is None:
        return os.path.join(db_dir, hash_ + ext)
    epoch = Timestamp(epoch).normal
    return os.path.join(db_dir, '%s_%s%s' % (hash_, epoch, ext))


def get_db_files(db_path):
    """
    Given the path to a db file, return a sorted list of all valid db files
    that actually exist in that path's dir. A valid db filename has the form::

        <hash>[_<epoch>].db

    where <hash> matches the <hash> part of the given db_path as would be
    parsed by :meth:`~swift.utils.common.parse_db_filename`.

    :param db_path: Path to a db file that does not necessarily exist.
    :return: List of valid db files that do exist in the dir of the
        ``db_path``. This list may be empty.
    """
    db_dir, db_file = os.path.split(db_path)
    try:
        files = os.listdir(db_dir)
    except OSError as err:
        if err.errno == errno.ENOENT:
            return []
        raise
    if not files:
        return []
    match_hash, epoch, ext = parse_db_filename(db_file)
    results = []
    for f in files:
        hash_, epoch, ext = parse_db_filename(f)
        if ext != '.db':
            continue
        if hash_ != match_hash:
            continue
        results.append(os.path.join(db_dir, f))
    return sorted(results)


def systemd_notify(logger=None):
    """
    Notify the service manager that started this process, if it is
    systemd-compatible, that this process correctly started. To do so,
    it communicates through a Unix socket stored in environment variable
    NOTIFY_SOCKET. More information can be found in systemd documentation:
    https://www.freedesktop.org/software/systemd/man/sd_notify.html

    :param logger: a logger object
    """
    msg = b'READY=1'
    notify_socket = os.getenv('NOTIFY_SOCKET')
    if notify_socket:
        if notify_socket.startswith('@'):
            # abstract namespace socket
            notify_socket = '\0%s' % notify_socket[1:]
        sock = socket.socket(socket.AF_UNIX, socket.SOCK_DGRAM)
        with closing(sock):
            try:
                sock.connect(notify_socket)
                sock.sendall(msg)
                del os.environ['NOTIFY_SOCKET']
            except EnvironmentError:
                if logger:
                    logger.debug("Systemd notification failed", exc_info=True)


class Watchdog(object):
    """
    Implements a watchdog to efficiently manage concurrent timeouts.

    Compared to eventlet.timeouts.Timeout, it reduces the number of context
    switching in eventlet by avoiding to schedule actions (throw an Exception),
    then unschedule them if the timeouts are cancelled.

    1. at T+0, request timeout(10)
        => wathdog greenlet sleeps 10 seconds
    2. at T+1, request timeout(15)
        => the timeout will expire after the current, no need to wake up the
           watchdog greenlet
    3. at T+2, request timeout(5)
        => the timeout will expire before the first timeout, wake up the
           watchdog greenlet to calculate a new sleep period
    4. at T+7, the 3rd timeout expires
        => the exception is raised, then the greenlet watchdog sleep(3) to
           wake up for the 1st timeout expiration
    """

    def __init__(self):
        # key => (timeout, timeout_at, caller_greenthread, exception)
        self._timeouts = dict()
        self._evt = Event()
        self._next_expiration = None
        self._run_gth = None

    def start(self, timeout, exc, timeout_at=None):
        """
        Schedule a timeout action

        :param timeout: duration before the timeout expires
        :param exc: exception to throw when the timeout expire, must inherit
                    from eventlet.timeouts.Timeout
        :param timeout_at: allow to force the expiration timestamp
        :return: id of the scheduled timeout, needed to cancel it
        """
        if not timeout_at:
            timeout_at = time.time() + timeout
        gth = eventlet.greenthread.getcurrent()
        timeout_definition = (timeout, timeout_at, gth, exc)
        key = id(timeout_definition)
        self._timeouts[key] = timeout_definition

        # Wake up the watchdog loop only when there is a new shorter timeout
        if (self._next_expiration is None
                or self._next_expiration > timeout_at):
            # There could be concurrency on .send(), so wrap it in a try
            try:
                if not self._evt.ready():
                    self._evt.send()
            except AssertionError:
                pass

        return key

    def stop(self, key):
        """
        Cancel a scheduled timeout

        :param key: timeout id, as returned by start()
        """
        try:
            if key in self._timeouts:
                del(self._timeouts[key])
        except KeyError:
            pass

    def spawn(self):
        """
        Start the watchdog greenthread.
        """
        if self._run_gth is None:
            self._run_gth = eventlet.spawn(self.run)

    def run(self):
        while True:
            self._run()

    def _run(self):
        now = time.time()
        self._next_expiration = None
        if self._evt.ready():
            self._evt.reset()
        for k, (timeout, timeout_at, gth, exc) in list(self._timeouts.items()):
            if timeout_at <= now:
                try:
                    if k in self._timeouts:
                        del(self._timeouts[k])
                except KeyError:
                    pass
                e = exc()
                e.seconds = timeout
                eventlet.hubs.get_hub().schedule_call_global(0, gth.throw, e)
            else:
                if (self._next_expiration is None
                        or self._next_expiration > timeout_at):
                    self._next_expiration = timeout_at
        if self._next_expiration is None:
            sleep_duration = self._next_expiration
        else:
            sleep_duration = self._next_expiration - now
        self._evt.wait(sleep_duration)


class WatchdogTimeout(object):
    """
    Context manager to schedule a timeout in a Watchdog instance
    """

    def __init__(self, watchdog, timeout, exc, timeout_at=None):
        """
        Schedule a timeout in a Watchdog instance

        :param watchdog: Watchdog instance
        :param timeout: duration before the timeout expires
        :param exc: exception to throw when the timeout expire, must inherit
                    from eventlet.timeouts.Timeout
        :param timeout_at: allow to force the expiration timestamp
        """
        self.watchdog = watchdog
        self.key = watchdog.start(timeout, exc, timeout_at=timeout_at)

    def __enter__(self):
        pass

    def __exit__(self, type, value, traceback):
        self.watchdog.stop(self.key)<|MERGE_RESOLUTION|>--- conflicted
+++ resolved
@@ -5503,15 +5503,6 @@
                 (value, self.upper))
         self._lower = value
 
-<<<<<<< HEAD
-    def lower_bound_in_list(self):
-        """
-        Returns this Namespace's lower bound and name in a list.
-        """
-        return [self.lower_str, str(self.name)]
-
-=======
->>>>>>> c3e22093
     @property
     def upper(self):
         return self._upper
@@ -5595,16 +5586,10 @@
         self.bounds = [] if bounds is None else bounds
 
     @classmethod
-<<<<<<< HEAD
-    def from_namespaces(cls, namespaces):
-        """
-        Create a NamespaceBoundList from a list of Namespaces.
-=======
     def parse(cls, namespaces):
         """
         Create a NamespaceBoundList object by parsing a list of Namespaces or
         shard ranges and only storing the compact bounds list.
->>>>>>> c3e22093
 
         Each Namespace in the given list of ``namespaces`` provides the next
         [lower bound, name] list to append to the NamespaceBoundList. The
@@ -5622,28 +5607,17 @@
             return None
         bounds = []
         upper = namespaces[0].lower
-<<<<<<< HEAD
-        for sr in namespaces:
-            if sr.lower < upper:
-=======
         for ns in namespaces:
             if ns.lower < upper:
->>>>>>> c3e22093
                 # Discard overlapping namespace.
                 # Overlapping namespaces are expected in lists of shard ranges
                 # fetched from the backend. For example, while a parent
                 # container is in the process of sharding, the parent shard
                 # range and its children shard ranges may be returned in the
                 # list of shard ranges. However, the backend sorts the list by
-<<<<<<< HEAD
-                # (lower, state, upper) such that the children precede the
-                # parent, and it is the children that we prefer to retain in
-                # the NamespaceBoundList. For example, these namespaces:
-=======
                 # (upper, state, lower, name) such that the children precede
                 # the parent, and it is the children that we prefer to retain
                 # in the NamespaceBoundList. For example, these namespaces:
->>>>>>> c3e22093
                 #   (a-b, "child1"), (b-c, "child2"), (a-c, "parent")
                 # would result in a NamespaceBoundList:
                 #   (a, "child1"), (b, "child2")
@@ -5660,13 +5634,8 @@
                 # versions, an object update lying in a gap would have been
                 # mapped to the root container.)
                 continue
-<<<<<<< HEAD
-            bounds.append(sr.lower_bound_in_list())
-            upper = sr.upper
-=======
             bounds.append([ns.lower_str, str(ns.name)])
             upper = ns.upper
->>>>>>> c3e22093
         return cls(bounds)
 
     def get_namespace(self, item):

# Copyright (c) 2010-2012 OpenStack Foundation
#
# Licensed under the Apache License, Version 2.0 (the "License");
# you may not use this file except in compliance with the License.
# You may obtain a copy of the License at
#
#    http://www.apache.org/licenses/LICENSE-2.0
#
# Unless required by applicable law or agreed to in writing, software
# distributed under the License is distributed on an "AS IS" BASIS,
# WITHOUT WARRANTIES OR CONDITIONS OF ANY KIND, either express or
# implied.
# See the License for the specific language governing permissions and
# limitations under the License.

"""Miscellaneous utility functions for use with Swift."""

from __future__ import print_function

import base64
import binascii
import bisect
import collections
import errno
import fcntl
import grp
import hashlib
import json
import math
import operator
import os
import pwd
import re
import string
import struct
import sys
import time
import uuid
import functools
import platform
import email.parser
from random import random, shuffle
from contextlib import contextmanager, closing
import ctypes
import ctypes.util
from optparse import OptionParser
import traceback
import warnings

from tempfile import gettempdir, mkstemp, NamedTemporaryFile
import glob
import itertools
import stat
import datetime

import eventlet
import eventlet.debug
import eventlet.greenthread
import eventlet.patcher
import eventlet.semaphore
import pkg_resources
from eventlet import GreenPool, sleep, Timeout
from eventlet.event import Event
from eventlet.green import socket, threading
import eventlet.hubs
import eventlet.queue
import netifaces
import codecs
utf8_decoder = codecs.getdecoder('utf-8')
utf8_encoder = codecs.getencoder('utf-8')
import six
if six.PY2:
    from eventlet.green import httplib as green_http_client
else:
    from eventlet.green.http import client as green_http_client
    utf16_decoder = codecs.getdecoder('utf-16')
    utf16_encoder = codecs.getencoder('utf-16')
from six.moves import cPickle as pickle
from six.moves import configparser
from six.moves.configparser import (ConfigParser, NoSectionError,
                                    NoOptionError, RawConfigParser)
from six.moves import range, http_client
from six.moves.urllib.parse import quote as _quote, unquote
from six.moves.urllib.parse import urlparse
from six.moves import UserList

from swift import gettext_ as _
import swift.common.exceptions
from swift.common.http import is_server_error
from swift.common.header_key_dict import HeaderKeyDict
from swift.common.linkat import linkat

# For backwards compatability with 3rd party middlewares
from swift.common.registry import register_swift_info, get_swift_info # noqa

from logging.handlers import SysLogHandler
import logging

NOTICE = 25

# These are lazily pulled from libc elsewhere
_sys_fallocate = None
_posix_fadvise = None
_libc_socket = None
_libc_bind = None
_libc_accept = None
# see man -s 2 setpriority
_libc_setpriority = None
# see man -s 2 syscall
_posix_syscall = None

# If set to non-zero, fallocate routines will fail based on free space
# available being at or below this amount, in bytes.
FALLOCATE_RESERVE = 0
# Indicates if FALLOCATE_RESERVE is the percentage of free space (True) or
# the number of bytes (False).
FALLOCATE_IS_PERCENT = False

# from /usr/include/linux/falloc.h
FALLOC_FL_KEEP_SIZE = 1
FALLOC_FL_PUNCH_HOLE = 2

# from /usr/src/linux-headers-*/include/uapi/linux/resource.h
PRIO_PROCESS = 0

# Note that this may be overridden by a strict_locks config option
# (see swift/common/wsgi.py and swift/common/daemon.py)
STRICT_LOCKS = False


# /usr/include/x86_64-linux-gnu/asm/unistd_64.h defines syscalls there
# are many like it, but this one is mine, see man -s 2 ioprio_set
def NR_ioprio_set():
    """Give __NR_ioprio_set value for your system."""
    architecture = os.uname()[4]
    arch_bits = platform.architecture()[0]
    # check if supported system, now support x86_64 and AArch64
    if architecture == 'x86_64' and arch_bits == '64bit':
        return 251
    elif architecture == 'aarch64' and arch_bits == '64bit':
        return 30
    raise OSError("Swift doesn't support ionice priority for %s %s" %
                  (architecture, arch_bits))


# this syscall integer probably only works on x86_64 linux systems, you
# can check if it's correct on yours with something like this:
"""
#include <stdio.h>
#include <sys/syscall.h>

int main(int argc, const char* argv[]) {
    printf("%d\n", __NR_ioprio_set);
    return 0;
}
"""

# this is the value for "which" that says our who value will be a pid
# pulled out of /usr/src/linux-headers-*/include/linux/ioprio.h
IOPRIO_WHO_PROCESS = 1


IO_CLASS_ENUM = {
    'IOPRIO_CLASS_RT': 1,
    'IOPRIO_CLASS_BE': 2,
    'IOPRIO_CLASS_IDLE': 3,
}

# the IOPRIO_PRIO_VALUE "macro" is also pulled from
# /usr/src/linux-headers-*/include/linux/ioprio.h
IOPRIO_CLASS_SHIFT = 13


def IOPRIO_PRIO_VALUE(class_, data):
    return (((class_) << IOPRIO_CLASS_SHIFT) | data)


# Used by hash_path to offer a bit more security when generating hashes for
# paths. It simply appends this value to all paths; guessing the hash a path
# will end up with would also require knowing this suffix.
HASH_PATH_SUFFIX = b''
HASH_PATH_PREFIX = b''

SWIFT_CONF_FILE = '/etc/swift/swift.conf'

# These constants are Linux-specific, and Python doesn't seem to know
# about them. We ask anyway just in case that ever gets fixed.
#
# The values were copied from the Linux 3.x kernel headers.
AF_ALG = getattr(socket, 'AF_ALG', 38)
F_SETPIPE_SZ = getattr(fcntl, 'F_SETPIPE_SZ', 1031)
O_TMPFILE = getattr(os, 'O_TMPFILE', 0o20000000 | os.O_DIRECTORY)

# Used by the parse_socket_string() function to validate IPv6 addresses
IPV6_RE = re.compile(r"^\[(?P<address>.*)\](:(?P<port>[0-9]+))?$")

MD5_OF_EMPTY_STRING = 'd41d8cd98f00b204e9800998ecf8427e'
RESERVED_BYTE = b'\x00'
RESERVED_STR = u'\x00'
RESERVED = '\x00'


LOG_LINE_DEFAULT_FORMAT = '{remote_addr} - - [{time.d}/{time.b}/{time.Y}' \
                          ':{time.H}:{time.M}:{time.S} +0000] ' \
                          '"{method} {path}" {status} {content_length} ' \
                          '"{referer}" "{txn_id}" "{user_agent}" ' \
                          '{trans_time:.4f} "{additional_info}" {pid} ' \
                          '{policy_index}'
DEFAULT_LOCK_TIMEOUT = 10


class InvalidHashPathConfigError(ValueError):

    def __str__(self):
        return "[swift-hash]: both swift_hash_path_suffix and " \
            "swift_hash_path_prefix are missing from %s" % SWIFT_CONF_FILE


def set_swift_dir(swift_dir):
    """
    Sets the directory from which swift config files will be read. If the given
    directory differs from that already set then the swift.conf file in the new
    directory will be validated and storage policies will be reloaded from the
    new swift.conf file.

    :param swift_dir: non-default directory to read swift.conf from
    """
    global HASH_PATH_SUFFIX
    global HASH_PATH_PREFIX
    global SWIFT_CONF_FILE
    if (swift_dir is not None and
            swift_dir != os.path.dirname(SWIFT_CONF_FILE)):
        SWIFT_CONF_FILE = os.path.join(
            swift_dir, os.path.basename(SWIFT_CONF_FILE))
        HASH_PATH_PREFIX = b''
        HASH_PATH_SUFFIX = b''
        validate_configuration()
        return True
    return False


def validate_hash_conf():
    global HASH_PATH_SUFFIX
    global HASH_PATH_PREFIX
    if not HASH_PATH_SUFFIX and not HASH_PATH_PREFIX:
        hash_conf = ConfigParser()

        if six.PY3:
            # Use Latin1 to accept arbitrary bytes in the hash prefix/suffix
            with open(SWIFT_CONF_FILE, encoding='latin1') as swift_conf_file:
                hash_conf.readfp(swift_conf_file)
        else:
            with open(SWIFT_CONF_FILE) as swift_conf_file:
                hash_conf.readfp(swift_conf_file)

        try:
            HASH_PATH_SUFFIX = hash_conf.get('swift-hash',
                                             'swift_hash_path_suffix')
            if six.PY3:
                HASH_PATH_SUFFIX = HASH_PATH_SUFFIX.encode('latin1')
        except (NoSectionError, NoOptionError):
            pass
        try:
            HASH_PATH_PREFIX = hash_conf.get('swift-hash',
                                             'swift_hash_path_prefix')
            if six.PY3:
                HASH_PATH_PREFIX = HASH_PATH_PREFIX.encode('latin1')
        except (NoSectionError, NoOptionError):
            pass

        if not HASH_PATH_SUFFIX and not HASH_PATH_PREFIX:
            raise InvalidHashPathConfigError()


try:
    validate_hash_conf()
except (InvalidHashPathConfigError, IOError):
    # could get monkey patched or lazy loaded
    pass


def backward(f, blocksize=4096):
    """
    A generator returning lines from a file starting with the last line,
    then the second last line, etc. i.e., it reads lines backwards.
    Stops when the first line (if any) is read.
    This is useful when searching for recent activity in very
    large files.

    :param f: file object to read
    :param blocksize: no of characters to go backwards at each block
    """
    f.seek(0, os.SEEK_END)
    if f.tell() == 0:
        return
    last_row = b''
    while f.tell() != 0:
        try:
            f.seek(-blocksize, os.SEEK_CUR)
        except IOError:
            blocksize = f.tell()
            f.seek(-blocksize, os.SEEK_CUR)
        block = f.read(blocksize)
        f.seek(-blocksize, os.SEEK_CUR)
        rows = block.split(b'\n')
        rows[-1] = rows[-1] + last_row
        while rows:
            last_row = rows.pop(-1)
            if rows and last_row:
                yield last_row
    yield last_row


# Used when reading config values
TRUE_VALUES = set(('true', '1', 'yes', 'on', 't', 'y'))


def non_negative_float(value):
    """
    Check that the value casts to a float and is non-negative.

    :param value: value to check
    :raises ValueError: if the value cannot be cast to a float or is negative.
    :return: a float
    """
    try:
        value = float(value)
        if value < 0:
            raise ValueError
    except (TypeError, ValueError):
        raise ValueError('Value must be a non-negative float number, not "%s".'
                         % value)
    return value


def non_negative_int(value):
    """
    Check that the value casts to an int and is a whole number.

    :param value: value to check
    :raises ValueError: if the value cannot be cast to an int or does not
        represent a whole number.
    :return: an int
    """
    int_value = int(value)
    if int_value != non_negative_float(value):
        raise ValueError
    return int_value


def config_true_value(value):
    """
    Returns True if the value is either True or a string in TRUE_VALUES.
    Returns False otherwise.
    """
    return value is True or \
        (isinstance(value, six.string_types) and value.lower() in TRUE_VALUES)


def config_positive_int_value(value):
    """
    Returns positive int value if it can be cast by int() and it's an
    integer > 0. (not including zero) Raises ValueError otherwise.
    """
    try:
        result = int(value)
        if result < 1:
            raise ValueError()
    except (TypeError, ValueError):
        raise ValueError(
            'Config option must be an positive int number, not "%s".' % value)
    return result


def config_float_value(value, minimum=None, maximum=None):
    try:
        val = float(value)
        if minimum is not None and val < minimum:
            raise ValueError()
        if maximum is not None and val > maximum:
            raise ValueError()
        return val
    except (TypeError, ValueError):
        min_ = ', greater than %s' % minimum if minimum is not None else ''
        max_ = ', less than %s' % maximum if maximum is not None else ''
        raise ValueError('Config option must be a number%s%s, not "%s".' %
                         (min_, max_, value))


def config_auto_int_value(value, default):
    """
    Returns default if value is None or 'auto'.
    Returns value as an int or raises ValueError otherwise.
    """
    if value is None or \
       (isinstance(value, six.string_types) and value.lower() == 'auto'):
        return default
    try:
        value = int(value)
    except (TypeError, ValueError):
        raise ValueError('Config option must be an integer or the '
                         'string "auto", not "%s".' % value)
    return value


def config_percent_value(value):
    try:
        return config_float_value(value, 0, 100) / 100.0
    except ValueError as err:
        raise ValueError("%s: %s" % (str(err), value))


def config_request_node_count_value(value):
    try:
        value_parts = value.lower().split()
        rnc_value = int(value_parts[0])
    except (ValueError, AttributeError):
        pass
    else:
        if len(value_parts) == 1:
            return lambda replicas: rnc_value
        elif (len(value_parts) == 3 and
              value_parts[1] == '*' and
              value_parts[2] == 'replicas'):
            return lambda replicas: rnc_value * replicas
    raise ValueError(
        'Invalid request_node_count value: %r' % value)


def append_underscore(prefix):
    if prefix and not prefix.endswith('_'):
        prefix += '_'
    return prefix


def config_read_reseller_options(conf, defaults):
    """
    Read reseller_prefix option and associated options from configuration

    Reads the reseller_prefix option, then reads options that may be
    associated with a specific reseller prefix. Reads options such that an
    option without a prefix applies to all reseller prefixes unless an option
    has an explicit prefix.

    :param conf: the configuration
    :param defaults: a dict of default values. The key is the option
                     name. The value is either an array of strings or a string
    :return: tuple of an array of reseller prefixes and a dict of option values
    """
    reseller_prefix_opt = conf.get('reseller_prefix', 'AUTH').split(',')
    reseller_prefixes = []
    for prefix in [pre.strip() for pre in reseller_prefix_opt if pre.strip()]:
        if prefix == "''":
            prefix = ''
        prefix = append_underscore(prefix)
        if prefix not in reseller_prefixes:
            reseller_prefixes.append(prefix)
    if len(reseller_prefixes) == 0:
        reseller_prefixes.append('')

    # Get prefix-using config options
    associated_options = {}
    for prefix in reseller_prefixes:
        associated_options[prefix] = dict(defaults)
        associated_options[prefix].update(
            config_read_prefixed_options(conf, '', defaults))
        prefix_name = prefix if prefix != '' else "''"
        associated_options[prefix].update(
            config_read_prefixed_options(conf, prefix_name, defaults))
    return reseller_prefixes, associated_options


def config_read_prefixed_options(conf, prefix_name, defaults):
    """
    Read prefixed options from configuration

    :param conf: the configuration
    :param prefix_name: the prefix (including, if needed, an underscore)
    :param defaults: a dict of default values. The dict supplies the
                     option name and type (string or comma separated string)
    :return: a dict containing the options
    """
    params = {}
    for option_name in defaults.keys():
        value = conf.get('%s%s' % (prefix_name, option_name))
        if value:
            if isinstance(defaults.get(option_name), list):
                params[option_name] = []
                for role in value.lower().split(','):
                    params[option_name].append(role.strip())
            else:
                params[option_name] = value.strip()
    return params


def logging_monkey_patch():
<<<<<<< HEAD
=======
    # explicitly patch the logging lock
    logging._lock = logging.threading.RLock()
>>>>>>> 92a99586
    # setup notice level logging
    logging.addLevelName(NOTICE, 'NOTICE')
    SysLogHandler.priority_map['NOTICE'] = 'notice'
    # Trying to log threads while monkey-patched can lead to deadlocks; see
    # https://bugs.launchpad.net/swift/+bug/1895739
    logging.logThreads = 0


def eventlet_monkey_patch():
    """
    Install the appropriate Eventlet monkey patches.
    """
    # NOTE(sileht):
    #     monkey-patching thread is required by python-keystoneclient;
    #     monkey-patching select is required by oslo.messaging pika driver
    #         if thread is monkey-patched.
    eventlet.patcher.monkey_patch(all=False, socket=True, select=True,
                                  thread=True)


def monkey_patch():
    """
    Apply all swift monkey patching consistently in one place.
    """
    eventlet_monkey_patch()
    logging_monkey_patch()


def noop_libc_function(*args):
    return 0


def validate_configuration():
    try:
        validate_hash_conf()
    except InvalidHashPathConfigError as e:
        sys.exit("Error: %s" % e)


def load_libc_function(func_name, log_error=True,
                       fail_if_missing=False, errcheck=False):
    """
    Attempt to find the function in libc, otherwise return a no-op func.

    :param func_name: name of the function to pull from libc.
    :param log_error: log an error when a function can't be found
    :param fail_if_missing: raise an exception when a function can't be found.
                            Default behavior is to return a no-op function.
    :param errcheck: boolean, if true install a wrapper on the function
                     to check for a return values of -1 and call
                     ctype.get_errno and raise an OSError
    """
    try:
        libc = ctypes.CDLL(ctypes.util.find_library('c'), use_errno=True)
        func = getattr(libc, func_name)
    except AttributeError:
        if fail_if_missing:
            raise
        if log_error:
            logging.warning(_("Unable to locate %s in libc.  Leaving as a "
                            "no-op."), func_name)
        return noop_libc_function
    if errcheck:
        def _errcheck(result, f, args):
            if result == -1:
                errcode = ctypes.get_errno()
                raise OSError(errcode, os.strerror(errcode))
            return result
        func.errcheck = _errcheck
    return func


def generate_trans_id(trans_id_suffix):
    return 'tx%s-%010x%s' % (
        uuid.uuid4().hex[:21], int(time.time()), quote(trans_id_suffix))


def get_policy_index(req_headers, res_headers):
    """
    Returns the appropriate index of the storage policy for the request from
    a proxy server

    :param req_headers: dict of the request headers.
    :param res_headers: dict of the response headers.

    :returns: string index of storage policy, or None
    """
    header = 'X-Backend-Storage-Policy-Index'
    policy_index = res_headers.get(header, req_headers.get(header))
    if isinstance(policy_index, six.binary_type) and not six.PY2:
        policy_index = policy_index.decode('ascii')
    return str(policy_index) if policy_index is not None else None


class _UTC(datetime.tzinfo):
    """
    A tzinfo class for datetime objects that returns a 0 timedelta (UTC time)
    """
    def dst(self, dt):
        return datetime.timedelta(0)
    utcoffset = dst

    def tzname(self, dt):
        return 'UTC'


UTC = _UTC()


class LogStringFormatter(string.Formatter):
    def __init__(self, default='', quote=False):
        super(LogStringFormatter, self).__init__()
        self.default = default
        self.quote = quote

    def format_field(self, value, spec):
        if not value:
            return self.default
        else:
            log = super(LogStringFormatter, self).format_field(value, spec)
            if self.quote:
                return quote(log, ':/{}')
            else:
                return log


class StrAnonymizer(str):
    """
    Class that permits to get a string anonymized or simply quoted.
    """

    def __new__(cls, data, method, salt):
        method = method.lower()
        if method not in (hashlib.algorithms if six.PY2 else
                          hashlib.algorithms_guaranteed):
            raise ValueError('Unsupported hashing method: %r' % method)
        s = str.__new__(cls, data or '')
        s.method = method
        s.salt = salt
        return s

    @property
    def anonymized(self):
        if not self:
            return self
        else:
            if self.method == 'md5':
                h = md5(usedforsecurity=False)
            else:
                h = getattr(hashlib, self.method)()
            if self.salt:
                h.update(six.b(self.salt))
            h.update(six.b(self))
            return '{%s%s}%s' % ('S' if self.salt else '', self.method.upper(),
                                 h.hexdigest())


class StrFormatTime(object):
    """
    Class that permits to get formats or parts of a time.
    """

    def __init__(self, ts):
        self.time = ts
        self.time_struct = time.gmtime(ts)

    def __str__(self):
        return "%.9f" % self.time

    def __getattr__(self, attr):
        if attr not in ['a', 'A', 'b', 'B', 'c', 'd', 'H',
                        'I', 'j', 'm', 'M', 'p', 'S', 'U',
                        'w', 'W', 'x', 'X', 'y', 'Y', 'Z']:
            raise ValueError(("The attribute %s is not a correct directive "
                              "for time.strftime formater.") % attr)
        return datetime.datetime(*self.time_struct[:-2],
                                 tzinfo=UTC).strftime('%' + attr)

    @property
    def asctime(self):
        return time.asctime(self.time_struct)

    @property
    def datetime(self):
        return time.strftime('%d/%b/%Y/%H/%M/%S', self.time_struct)

    @property
    def iso8601(self):
        return time.strftime('%Y-%m-%dT%H:%M:%S', self.time_struct)

    @property
    def ms(self):
        return self.__str__().split('.')[1][:3]

    @property
    def us(self):
        return self.__str__().split('.')[1][:6]

    @property
    def ns(self):
        return self.__str__().split('.')[1]

    @property
    def s(self):
        return self.__str__().split('.')[0]


def get_log_line(req, res, trans_time, additional_info, fmt,
                 anonymization_method, anonymization_salt):
    """
    Make a line for logging that matches the documented log line format
    for backend servers.

    :param req: the request.
    :param res: the response.
    :param trans_time: the time the request took to complete, a float.
    :param additional_info: a string to log at the end of the line

    :returns: a properly formatted line for logging.
    """

    policy_index = get_policy_index(req.headers, res.headers)
    if req.path.startswith('/'):
        disk, partition, account, container, obj = split_path(req.path, 0, 5,
                                                              True)
    else:
        disk, partition, account, container, obj = (None, ) * 5
    replacements = {
        'remote_addr': StrAnonymizer(req.remote_addr, anonymization_method,
                                     anonymization_salt),
        'time': StrFormatTime(time.time()),
        'method': req.method,
        'path': StrAnonymizer(req.path, anonymization_method,
                              anonymization_salt),
        'disk': disk,
        'partition': partition,
        'account': StrAnonymizer(account, anonymization_method,
                                 anonymization_salt),
        'container': StrAnonymizer(container, anonymization_method,
                                   anonymization_salt),
        'object': StrAnonymizer(obj, anonymization_method,
                                anonymization_salt),
        'status': res.status.split()[0],
        'content_length': res.content_length,
        'referer': StrAnonymizer(req.referer, anonymization_method,
                                 anonymization_salt),
        'txn_id': req.headers.get('x-trans-id'),
        'user_agent': StrAnonymizer(req.user_agent, anonymization_method,
                                    anonymization_salt),
        'trans_time': trans_time,
        'additional_info': additional_info,
        'pid': os.getpid(),
        'policy_index': policy_index,
    }
    return LogStringFormatter(default='-').format(fmt, **replacements)


def get_trans_id_time(trans_id):
    if len(trans_id) >= 34 and \
       trans_id.startswith('tx') and trans_id[23] == '-':
        try:
            return int(trans_id[24:34], 16)
        except ValueError:
            pass
    return None


def config_fallocate_value(reserve_value):
    """
    Returns fallocate reserve_value as an int or float.
    Returns is_percent as a boolean.
    Returns a ValueError on invalid fallocate value.
    """
    try:
        if str(reserve_value[-1:]) == '%':
            reserve_value = float(reserve_value[:-1])
            is_percent = True
        else:
            reserve_value = int(reserve_value)
            is_percent = False
    except ValueError:
        raise ValueError('Error: %s is an invalid value for fallocate'
                         '_reserve.' % reserve_value)
    return reserve_value, is_percent


class FileLikeIter(object):

    def __init__(self, iterable):
        """
        Wraps an iterable to behave as a file-like object.

        The iterable must be a byte string or yield byte strings.
        """
        if isinstance(iterable, bytes):
            iterable = (iterable, )
        self.iterator = iter(iterable)
        self.buf = None
        self.closed = False

    def __iter__(self):
        return self

    def next(self):
        """
        next(x) -> the next value, or raise StopIteration
        """
        if self.closed:
            raise ValueError('I/O operation on closed file')
        if self.buf:
            rv = self.buf
            self.buf = None
            return rv
        else:
            return next(self.iterator)
    __next__ = next

    def read(self, size=-1):
        """
        read([size]) -> read at most size bytes, returned as a bytes string.

        If the size argument is negative or omitted, read until EOF is reached.
        Notice that when in non-blocking mode, less data than what was
        requested may be returned, even if no size parameter was given.
        """
        if self.closed:
            raise ValueError('I/O operation on closed file')
        if size < 0:
            return b''.join(self)
        elif not size:
            chunk = b''
        elif self.buf:
            chunk = self.buf
            self.buf = None
        else:
            try:
                chunk = next(self.iterator)
            except StopIteration:
                return b''
        if len(chunk) > size:
            self.buf = chunk[size:]
            chunk = chunk[:size]
        return chunk

    def readline(self, size=-1):
        """
        readline([size]) -> next line from the file, as a bytes string.

        Retain newline.  A non-negative size argument limits the maximum
        number of bytes to return (an incomplete line may be returned then).
        Return an empty string at EOF.
        """
        if self.closed:
            raise ValueError('I/O operation on closed file')
        data = b''
        while b'\n' not in data and (size < 0 or len(data) < size):
            if size < 0:
                chunk = self.read(1024)
            else:
                chunk = self.read(size - len(data))
            if not chunk:
                break
            data += chunk
        if b'\n' in data:
            data, sep, rest = data.partition(b'\n')
            data += sep
            if self.buf:
                self.buf = rest + self.buf
            else:
                self.buf = rest
        return data

    def readlines(self, sizehint=-1):
        """
        readlines([size]) -> list of bytes strings, each a line from the file.

        Call readline() repeatedly and return a list of the lines so read.
        The optional size argument, if given, is an approximate bound on the
        total number of bytes in the lines returned.
        """
        if self.closed:
            raise ValueError('I/O operation on closed file')
        lines = []
        while True:
            line = self.readline(sizehint)
            if not line:
                break
            lines.append(line)
            if sizehint >= 0:
                sizehint -= len(line)
                if sizehint <= 0:
                    break
        return lines

    def close(self):
        """
        close() -> None or (perhaps) an integer.  Close the file.

        Sets data attribute .closed to True.  A closed file cannot be used for
        further I/O operations.  close() may be called more than once without
        error.  Some kinds of file objects (for example, opened by popen())
        may return an exit status upon closing.
        """
        self.iterator = None
        self.closed = True


def fs_has_free_space(fs_path, space_needed, is_percent):
    """
    Check to see whether or not a filesystem has the given amount of space
    free. Unlike fallocate(), this does not reserve any space.

    :param fs_path: path to a file or directory on the filesystem; typically
        the path to the filesystem's mount point

    :param space_needed: minimum bytes or percentage of free space

    :param is_percent: if True, then space_needed is treated as a percentage
        of the filesystem's capacity; if False, space_needed is a number of
        free bytes.

    :returns: True if the filesystem has at least that much free space,
        False otherwise

    :raises OSError: if fs_path does not exist
    """
    st = os.statvfs(fs_path)
    free_bytes = st.f_frsize * st.f_bavail
    if is_percent:
        size_bytes = st.f_frsize * st.f_blocks
        free_percent = float(free_bytes) / float(size_bytes) * 100
        return free_percent >= space_needed
    else:
        return free_bytes >= space_needed


class _LibcWrapper(object):
    """
    A callable object that forwards its calls to a C function from libc.

    These objects are lazy. libc will not be checked until someone tries to
    either call the function or check its availability.

    _LibcWrapper objects have an "available" property; if true, then libc
    has the function of that name. If false, then calls will fail with a
    NotImplementedError.
    """
    def __init__(self, func_name):
        self._func_name = func_name
        self._func_handle = None
        self._loaded = False

    def _ensure_loaded(self):
        if not self._loaded:
            func_name = self._func_name
            try:
                # Keep everything in this try-block in local variables so
                # that a typo in self.some_attribute_name doesn't raise a
                # spurious AttributeError.
                func_handle = load_libc_function(
                    func_name, fail_if_missing=True)
                self._func_handle = func_handle
            except AttributeError:
                # We pass fail_if_missing=True to load_libc_function and
                # then ignore the error. It's weird, but otherwise we have
                # to check if self._func_handle is noop_libc_function, and
                # that's even weirder.
                pass
            self._loaded = True

    @property
    def available(self):
        self._ensure_loaded()
        return bool(self._func_handle)

    def __call__(self, *args):
        if self.available:
            return self._func_handle(*args)
        else:
            raise NotImplementedError(
                "No function %r found in libc" % self._func_name)


_fallocate_enabled = True
_fallocate_warned_about_missing = False
_sys_fallocate = _LibcWrapper('fallocate')
_sys_posix_fallocate = _LibcWrapper('posix_fallocate')


def disable_fallocate():
    global _fallocate_enabled
    _fallocate_enabled = False


def fallocate(fd, size, offset=0):
    """
    Pre-allocate disk space for a file.

    This function can be disabled by calling disable_fallocate(). If no
    suitable C function is available in libc, this function is a no-op.

    :param fd: file descriptor
    :param size: size to allocate (in bytes)
    """
    global _fallocate_enabled
    if not _fallocate_enabled:
        return

    if size < 0:
        size = 0  # Done historically; not really sure why
    if size >= (1 << 63):
        raise ValueError('size must be less than 2 ** 63')
    if offset < 0:
        raise ValueError('offset must be non-negative')
    if offset >= (1 << 63):
        raise ValueError('offset must be less than 2 ** 63')

    # Make sure there's some (configurable) amount of free space in
    # addition to the number of bytes we're allocating.
    if FALLOCATE_RESERVE:
        st = os.fstatvfs(fd)
        free = st.f_frsize * st.f_bavail - size
        if FALLOCATE_IS_PERCENT:
            free = (float(free) / float(st.f_frsize * st.f_blocks)) * 100
        if float(free) <= float(FALLOCATE_RESERVE):
            raise OSError(
                errno.ENOSPC,
                'FALLOCATE_RESERVE fail %g <= %g' %
                (free, FALLOCATE_RESERVE))

    if _sys_fallocate.available:
        # Parameters are (fd, mode, offset, length).
        #
        # mode=FALLOC_FL_KEEP_SIZE pre-allocates invisibly (without
        # affecting the reported file size).
        ret = _sys_fallocate(
            fd, FALLOC_FL_KEEP_SIZE, ctypes.c_uint64(offset),
            ctypes.c_uint64(size))
        err = ctypes.get_errno()
    elif _sys_posix_fallocate.available:
        # Parameters are (fd, offset, length).
        ret = _sys_posix_fallocate(fd, ctypes.c_uint64(offset),
                                   ctypes.c_uint64(size))
        err = ctypes.get_errno()
    else:
        # No suitable fallocate-like function is in our libc. Warn about it,
        # but just once per process, and then do nothing.
        global _fallocate_warned_about_missing
        if not _fallocate_warned_about_missing:
            logging.warning(_("Unable to locate fallocate, posix_fallocate in "
                              "libc.  Leaving as a no-op."))
            _fallocate_warned_about_missing = True
        return

    if ret and err not in (0, errno.ENOSYS, errno.EOPNOTSUPP,
                           errno.EINVAL):
        raise OSError(err, 'Unable to fallocate(%s)' % size)


def punch_hole(fd, offset, length):
    """
    De-allocate disk space in the middle of a file.

    :param fd: file descriptor
    :param offset: index of first byte to de-allocate
    :param length: number of bytes to de-allocate
    """
    if offset < 0:
        raise ValueError('offset must be non-negative')
    if offset >= (1 << 63):
        raise ValueError('offset must be less than 2 ** 63')
    if length <= 0:
        raise ValueError('length must be positive')
    if length >= (1 << 63):
        raise ValueError('length must be less than 2 ** 63')

    if _sys_fallocate.available:
        # Parameters are (fd, mode, offset, length).
        ret = _sys_fallocate(
            fd,
            FALLOC_FL_KEEP_SIZE | FALLOC_FL_PUNCH_HOLE,
            ctypes.c_uint64(offset),
            ctypes.c_uint64(length))
        err = ctypes.get_errno()
        if ret and err:
            mode_str = "FALLOC_FL_KEEP_SIZE | FALLOC_FL_PUNCH_HOLE"
            raise OSError(err, "Unable to fallocate(%d, %s, %d, %d)" % (
                fd, mode_str, offset, length))
    else:
        raise OSError(errno.ENOTSUP,
                      'No suitable C function found for hole punching')


def fsync(fd):
    """
    Sync modified file data and metadata to disk.

    :param fd: file descriptor
    """
    if hasattr(fcntl, 'F_FULLSYNC'):
        try:
            fcntl.fcntl(fd, fcntl.F_FULLSYNC)
        except IOError as e:
            raise OSError(e.errno, 'Unable to F_FULLSYNC(%s)' % fd)
    else:
        os.fsync(fd)


def fdatasync(fd):
    """
    Sync modified file data to disk.

    :param fd: file descriptor
    """
    try:
        os.fdatasync(fd)
    except AttributeError:
        fsync(fd)


def fsync_dir(dirpath):
    """
    Sync directory entries to disk.

    :param dirpath: Path to the directory to be synced.
    """
    dirfd = None
    try:
        dirfd = os.open(dirpath, os.O_DIRECTORY | os.O_RDONLY)
        fsync(dirfd)
    except OSError as err:
        if err.errno == errno.ENOTDIR:
            # Raise error if someone calls fsync_dir on a non-directory
            raise
        logging.warning(_('Unable to perform fsync() on directory %(dir)s:'
                          ' %(err)s'),
                        {'dir': dirpath, 'err': os.strerror(err.errno)})
    finally:
        if dirfd:
            os.close(dirfd)


def drop_buffer_cache(fd, offset, length):
    """
    Drop 'buffer' cache for the given range of the given file.

    :param fd: file descriptor
    :param offset: start offset
    :param length: length
    """
    global _posix_fadvise
    if _posix_fadvise is None:
        _posix_fadvise = load_libc_function('posix_fadvise64')
    # 4 means "POSIX_FADV_DONTNEED"
    ret = _posix_fadvise(fd, ctypes.c_uint64(offset),
                         ctypes.c_uint64(length), 4)
    if ret != 0:
        logging.warning("posix_fadvise64(%(fd)s, %(offset)s, %(length)s, 4) "
                        "-> %(ret)s", {'fd': fd, 'offset': offset,
                                       'length': length, 'ret': ret})


NORMAL_FORMAT = "%016.05f"
INTERNAL_FORMAT = NORMAL_FORMAT + '_%016x'
SHORT_FORMAT = NORMAL_FORMAT + '_%x'
MAX_OFFSET = (16 ** 16) - 1
PRECISION = 1e-5
# Setting this to True will cause the internal format to always display
# extended digits - even when the value is equivalent to the normalized form.
# This isn't ideal during an upgrade when some servers might not understand
# the new time format - but flipping it to True works great for testing.
FORCE_INTERNAL = False  # or True


@functools.total_ordering
class Timestamp(object):
    """
    Internal Representation of Swift Time.

    The normalized form of the X-Timestamp header looks like a float
    with a fixed width to ensure stable string sorting - normalized
    timestamps look like "1402464677.04188"

    To support overwrites of existing data without modifying the original
    timestamp but still maintain consistency a second internal offset vector
    is append to the normalized timestamp form which compares and sorts
    greater than the fixed width float format but less than a newer timestamp.
    The internalized format of timestamps looks like
    "1402464677.04188_0000000000000000" - the portion after the underscore is
    the offset and is a formatted hexadecimal integer.

    The internalized form is not exposed to clients in responses from
    Swift.  Normal client operations will not create a timestamp with an
    offset.

    The Timestamp class in common.utils supports internalized and
    normalized formatting of timestamps and also comparison of timestamp
    values.  When the offset value of a Timestamp is 0 - it's considered
    insignificant and need not be represented in the string format; to
    support backwards compatibility during a Swift upgrade the
    internalized and normalized form of a Timestamp with an
    insignificant offset are identical.  When a timestamp includes an
    offset it will always be represented in the internalized form, but
    is still excluded from the normalized form.  Timestamps with an
    equivalent timestamp portion (the float part) will compare and order
    by their offset.  Timestamps with a greater timestamp portion will
    always compare and order greater than a Timestamp with a lesser
    timestamp regardless of it's offset.  String comparison and ordering
    is guaranteed for the internalized string format, and is backwards
    compatible for normalized timestamps which do not include an offset.
    """

    def __init__(self, timestamp, offset=0, delta=0, check_bounds=True):
        """
        Create a new Timestamp.

        :param timestamp: time in seconds since the Epoch, may be any of:

            * a float or integer
            * normalized/internalized string
            * another instance of this class (offset is preserved)

        :param offset: the second internal offset vector, an int
        :param delta: deca-microsecond difference from the base timestamp
                      param, an int
        """
        if isinstance(timestamp, bytes):
            timestamp = timestamp.decode('ascii')
        if isinstance(timestamp, six.string_types):
            base, base_offset = timestamp.partition('_')[::2]
            self.timestamp = float(base)
            if '_' in base_offset:
                raise ValueError('invalid literal for int() with base 16: '
                                 '%r' % base_offset)
            if base_offset:
                self.offset = int(base_offset, 16)
            else:
                self.offset = 0
        else:
            self.timestamp = float(timestamp)
            self.offset = getattr(timestamp, 'offset', 0)
        # increment offset
        if offset >= 0:
            self.offset += offset
        else:
            raise ValueError('offset must be non-negative')
        if self.offset > MAX_OFFSET:
            raise ValueError('offset must be smaller than %d' % MAX_OFFSET)
        self.raw = int(round(self.timestamp / PRECISION))
        # add delta
        if delta:
            self.raw = self.raw + delta
            if self.raw <= 0:
                raise ValueError(
                    'delta must be greater than %d' % (-1 * self.raw))
            self.timestamp = float(self.raw * PRECISION)
        if check_bounds:
            if self.timestamp < 0:
                raise ValueError('timestamp cannot be negative')
            if self.timestamp >= 10000000000:
                raise ValueError('timestamp too large')

    @classmethod
    def now(cls, offset=0, delta=0):
        return cls(time.time(), offset=offset, delta=delta)

    def __repr__(self):
        return INTERNAL_FORMAT % (self.timestamp, self.offset)

    def __str__(self):
        raise TypeError('You must specify which string format is required')

    def __float__(self):
        return self.timestamp

    def __int__(self):
        return int(self.timestamp)

    def __nonzero__(self):
        return bool(self.timestamp or self.offset)

    def __bool__(self):
        return self.__nonzero__()

    @property
    def normal(self):
        return NORMAL_FORMAT % self.timestamp

    @property
    def internal(self):
        if self.offset or FORCE_INTERNAL:
            return INTERNAL_FORMAT % (self.timestamp, self.offset)
        else:
            return self.normal

    @property
    def short(self):
        if self.offset or FORCE_INTERNAL:
            return SHORT_FORMAT % (self.timestamp, self.offset)
        else:
            return self.normal

    @property
    def isoformat(self):
        """
        Get an isoformat string representation of the 'normal' part of the
        Timestamp with microsecond precision and no trailing timezone, for
        example::

            1970-01-01T00:00:00.000000

        :return: an isoformat string
        """
        t = float(self.normal)
        if six.PY3:
            # On Python 3, round manually using ROUND_HALF_EVEN rounding
            # method, to use the same rounding method than Python 2. Python 3
            # used a different rounding method, but Python 3.4.4 and 3.5.1 use
            # again ROUND_HALF_EVEN as Python 2.
            # See https://bugs.python.org/issue23517
            frac, t = math.modf(t)
            us = round(frac * 1e6)
            if us >= 1000000:
                t += 1
                us -= 1000000
            elif us < 0:
                t -= 1
                us += 1000000
            dt = datetime.datetime.utcfromtimestamp(t)
            dt = dt.replace(microsecond=us)
        else:
            dt = datetime.datetime.utcfromtimestamp(t)

        isoformat = dt.isoformat()
        # python isoformat() doesn't include msecs when zero
        if len(isoformat) < len("1970-01-01T00:00:00.000000"):
            isoformat += ".000000"
        return isoformat

    @classmethod
    def from_isoformat(cls, date_string):
        """
        Parse an isoformat string representation of time to a Timestamp object.

        :param date_string: a string formatted as per an Timestamp.isoformat
            property.
        :return: an instance of  this class.
        """
        start = datetime.datetime.strptime(date_string, "%Y-%m-%dT%H:%M:%S.%f")
        delta = start - EPOCH
        # This calculation is based on Python 2.7's Modules/datetimemodule.c,
        # function delta_to_microseconds(), but written in Python.
        return cls(delta.total_seconds())

    def ceil(self):
        """
        Return the 'normal' part of the timestamp rounded up to the nearest
        integer number of seconds.

        This value should be used whenever the second-precision Last-Modified
        time of a resource is required.

        :return: a float value with second precision.
        """
        return math.ceil(float(self))

    def __eq__(self, other):
        if other is None:
            return False
        if not isinstance(other, Timestamp):
            try:
                other = Timestamp(other, check_bounds=False)
            except ValueError:
                return False
        return self.internal == other.internal

    def __ne__(self, other):
        return not (self == other)

    def __lt__(self, other):
        if other is None:
            return False
        if not isinstance(other, Timestamp):
            other = Timestamp(other, check_bounds=False)
        if other.timestamp < 0:
            return False
        if other.timestamp >= 10000000000:
            return True
        return self.internal < other.internal

    def __hash__(self):
        return hash(self.internal)

    def __invert__(self):
        if self.offset:
            raise ValueError('Cannot invert timestamps with offsets')
        return Timestamp((999999999999999 - self.raw) * PRECISION)


def encode_timestamps(t1, t2=None, t3=None, explicit=False):
    """
    Encode up to three timestamps into a string. Unlike a Timestamp object, the
    encoded string does NOT used fixed width fields and consequently no
    relative chronology of the timestamps can be inferred from lexicographic
    sorting of encoded timestamp strings.

    The format of the encoded string is:
        <t1>[<+/-><t2 - t1>[<+/-><t3 - t2>]]

    i.e. if t1 = t2 = t3 then just the string representation of t1 is returned,
    otherwise the time offsets for t2 and t3 are appended. If explicit is True
    then the offsets for t2 and t3 are always appended even if zero.

    Note: any offset value in t1 will be preserved, but offsets on t2 and t3
    are not preserved. In the anticipated use cases for this method (and the
    inverse decode_timestamps method) the timestamps passed as t2 and t3 are
    not expected to have offsets as they will be timestamps associated with a
    POST request. In the case where the encoding is used in a container objects
    table row, t1 could be the PUT or DELETE time but t2 and t3 represent the
    content type and metadata times (if different from the data file) i.e.
    correspond to POST timestamps. In the case where the encoded form is used
    in a .meta file name, t1 and t2 both correspond to POST timestamps.
    """
    form = '{0}'
    values = [t1.short]
    if t2 is not None:
        t2_t1_delta = t2.raw - t1.raw
        explicit = explicit or (t2_t1_delta != 0)
        values.append(t2_t1_delta)
        if t3 is not None:
            t3_t2_delta = t3.raw - t2.raw
            explicit = explicit or (t3_t2_delta != 0)
            values.append(t3_t2_delta)
        if explicit:
            form += '{1:+x}'
            if t3 is not None:
                form += '{2:+x}'
    return form.format(*values)


def decode_timestamps(encoded, explicit=False):
    """
    Parses a string of the form generated by encode_timestamps and returns
    a tuple of the three component timestamps. If explicit is False, component
    timestamps that are not explicitly encoded will be assumed to have zero
    delta from the previous component and therefore take the value of the
    previous component. If explicit is True, component timestamps that are
    not explicitly encoded will be returned with value None.
    """
    # TODO: some tests, e.g. in test_replicator, put float timestamps values
    # into container db's, hence this defensive check, but in real world
    # this may never happen.
    if not isinstance(encoded, six.string_types):
        ts = Timestamp(encoded)
        return ts, ts, ts

    parts = []
    signs = []
    pos_parts = encoded.split('+')
    for part in pos_parts:
        # parse time components and their signs
        # e.g. x-y+z --> parts = [x, y, z] and signs = [+1, -1, +1]
        neg_parts = part.split('-')
        parts = parts + neg_parts
        signs = signs + [1] + [-1] * (len(neg_parts) - 1)
    t1 = Timestamp(parts[0])
    t2 = t3 = None
    if len(parts) > 1:
        t2 = t1
        delta = signs[1] * int(parts[1], 16)
        # if delta = 0 we want t2 = t3 = t1 in order to
        # preserve any offset in t1 - only construct a distinct
        # timestamp if there is a non-zero delta.
        if delta:
            t2 = Timestamp((t1.raw + delta) * PRECISION)
    elif not explicit:
        t2 = t1
    if len(parts) > 2:
        t3 = t2
        delta = signs[2] * int(parts[2], 16)
        if delta:
            t3 = Timestamp((t2.raw + delta) * PRECISION)
    elif not explicit:
        t3 = t2
    return t1, t2, t3


def normalize_timestamp(timestamp):
    """
    Format a timestamp (string or numeric) into a standardized
    xxxxxxxxxx.xxxxx (10.5) format.

    Note that timestamps using values greater than or equal to November 20th,
    2286 at 17:46 UTC will use 11 digits to represent the number of
    seconds.

    :param timestamp: unix timestamp
    :returns: normalized timestamp as a string
    """
    return Timestamp(timestamp).normal


EPOCH = datetime.datetime(1970, 1, 1)


def last_modified_date_to_timestamp(last_modified_date_str):
    """
    Convert a last modified date (like you'd get from a container listing,
    e.g. 2014-02-28T23:22:36.698390) to a float.
    """
    return Timestamp.from_isoformat(last_modified_date_str)


def normalize_delete_at_timestamp(timestamp, high_precision=False):
    """
    Format a timestamp (string or numeric) into a standardized
    xxxxxxxxxx (10) or xxxxxxxxxx.xxxxx (10.5) format.

    Note that timestamps less than 0000000000 are raised to
    0000000000 and values greater than November 20th, 2286 at
    17:46:39 UTC will be capped at that date and time, resulting in
    no return value exceeding 9999999999.99999 (or 9999999999 if
    using low-precision).

    This cap is because the expirer is already working through a
    sorted list of strings that were all a length of 10. Adding
    another digit would mess up the sort and cause the expirer to
    break from processing early. By 2286, this problem will need to
    be fixed, probably by creating an additional .expiring_objects
    account to work from with 11 (or more) digit container names.

    :param timestamp: unix timestamp
    :returns: normalized timestamp as a string
    """
    fmt = '%016.5f' if high_precision else '%010d'
    return fmt % min(max(0, float(timestamp)), 9999999999.99999)


def mkdirs(path):
    """
    Ensures the path is a directory or makes it if not. Errors if the path
    exists but is a file or on permissions failure.

    :param path: path to create
    """
    if not os.path.isdir(path):
        try:
            os.makedirs(path)
        except OSError as err:
            if err.errno != errno.EEXIST or not os.path.isdir(path):
                raise


def makedirs_count(path, count=0):
    """
    Same as os.makedirs() except that this method returns the number of
    new directories that had to be created.

    Also, this does not raise an error if target directory already exists.
    This behaviour is similar to Python 3.x's os.makedirs() called with
    exist_ok=True. Also similar to swift.common.utils.mkdirs()

    https://hg.python.org/cpython/file/v3.4.2/Lib/os.py#l212
    """
    head, tail = os.path.split(path)
    if not tail:
        head, tail = os.path.split(head)
    if head and tail and not os.path.exists(head):
        count = makedirs_count(head, count)
        if tail == os.path.curdir:
            return
    try:
        os.mkdir(path)
    except OSError as e:
        # EEXIST may also be raised if path exists as a file
        # Do not let that pass.
        if e.errno != errno.EEXIST or not os.path.isdir(path):
            raise
    else:
        count += 1
    return count


def renamer(old, new, fsync=True):
    """
    Attempt to fix / hide race conditions like empty object directories
    being removed by backend processes during uploads, by retrying.

    The containing directory of 'new' and of all newly created directories are
    fsync'd by default. This _will_ come at a performance penalty. In cases
    where these additional fsyncs are not necessary, it is expected that the
    caller of renamer() turn it off explicitly.

    :param old: old path to be renamed
    :param new: new path to be renamed to
    :param fsync: fsync on containing directory of new and also all
                  the newly created directories.
    """
    dirpath = os.path.dirname(new)
    try:
        count = makedirs_count(dirpath)
        os.rename(old, new)
    except OSError:
        count = makedirs_count(dirpath)
        os.rename(old, new)
    if fsync:
        # If count=0, no new directories were created. But we still need to
        # fsync leaf dir after os.rename().
        # If count>0, starting from leaf dir, fsync parent dirs of all
        # directories created by makedirs_count()
        for i in range(0, count + 1):
            fsync_dir(dirpath)
            dirpath = os.path.dirname(dirpath)


def link_fd_to_path(fd, target_path, dirs_created=0, retries=2, fsync=True):
    """
    Creates a link to file descriptor at target_path specified. This method
    does not close the fd for you. Unlike rename, as linkat() cannot
    overwrite target_path if it exists, we unlink and try again.

    Attempts to fix / hide race conditions like empty object directories
    being removed by backend processes during uploads, by retrying.

    :param fd: File descriptor to be linked
    :param target_path: Path in filesystem where fd is to be linked
    :param dirs_created: Number of newly created directories that needs to
                         be fsync'd.
    :param retries: number of retries to make
    :param fsync: fsync on containing directory of target_path and also all
                  the newly created directories.
    """
    dirpath = os.path.dirname(target_path)
    for _junk in range(0, retries):
        try:
            linkat(linkat.AT_FDCWD, "/proc/self/fd/%d" % (fd),
                   linkat.AT_FDCWD, target_path, linkat.AT_SYMLINK_FOLLOW)
            break
        except IOError as err:
            if err.errno == errno.ENOENT:
                dirs_created = makedirs_count(dirpath)
            elif err.errno == errno.EEXIST:
                try:
                    os.unlink(target_path)
                except OSError as e:
                    if e.errno != errno.ENOENT:
                        raise
            else:
                raise

    if fsync:
        for i in range(0, dirs_created + 1):
            fsync_dir(dirpath)
            dirpath = os.path.dirname(dirpath)


def split_path(path, minsegs=1, maxsegs=None, rest_with_last=False):
    """
    Validate and split the given HTTP request path.

    **Examples**::

        ['a'] = split_path('/a')
        ['a', None] = split_path('/a', 1, 2)
        ['a', 'c'] = split_path('/a/c', 1, 2)
        ['a', 'c', 'o/r'] = split_path('/a/c/o/r', 1, 3, True)

    :param path: HTTP Request path to be split
    :param minsegs: Minimum number of segments to be extracted
    :param maxsegs: Maximum number of segments to be extracted
    :param rest_with_last: If True, trailing data will be returned as part
                           of last segment.  If False, and there is
                           trailing data, raises ValueError.
    :returns: list of segments with a length of maxsegs (non-existent
              segments will return as None)
    :raises ValueError: if given an invalid path
    """
    if not maxsegs:
        maxsegs = minsegs
    if minsegs > maxsegs:
        raise ValueError('minsegs > maxsegs: %d > %d' % (minsegs, maxsegs))
    if rest_with_last:
        segs = path.split('/', maxsegs)
        minsegs += 1
        maxsegs += 1
        count = len(segs)
        if (segs[0] or count < minsegs or count > maxsegs or
                '' in segs[1:minsegs]):
            raise ValueError('Invalid path: %s' % quote(path))
    else:
        minsegs += 1
        maxsegs += 1
        segs = path.split('/', maxsegs)
        count = len(segs)
        if (segs[0] or count < minsegs or count > maxsegs + 1 or
                '' in segs[1:minsegs] or
                (count == maxsegs + 1 and segs[maxsegs])):
            raise ValueError('Invalid path: %s' % quote(path))
    segs = segs[1:maxsegs]
    segs.extend([None] * (maxsegs - 1 - len(segs)))
    return segs


def validate_device_partition(device, partition):
    """
    Validate that a device and a partition are valid and won't lead to
    directory traversal when used.

    :param device: device to validate
    :param partition: partition to validate
    :raises ValueError: if given an invalid device or partition
    """
    if not device or '/' in device or device in ['.', '..']:
        raise ValueError('Invalid device: %s' % quote(device or ''))
    if not partition or '/' in partition or partition in ['.', '..']:
        raise ValueError('Invalid partition: %s' % quote(partition or ''))


class RateLimitedIterator(object):
    """
    Wrap an iterator to only yield elements at a rate of N per second.

    :param iterable: iterable to wrap
    :param elements_per_second: the rate at which to yield elements
    :param limit_after: rate limiting kicks in only after yielding
                        this many elements; default is 0 (rate limit
                        immediately)
    """
    def __init__(self, iterable, elements_per_second, limit_after=0,
                 ratelimit_if=lambda _junk: True):
        self.iterator = iter(iterable)
        self.elements_per_second = elements_per_second
        self.limit_after = limit_after
        self.rate_limiter = EventletRateLimiter(elements_per_second)
        self.ratelimit_if = ratelimit_if

    def __iter__(self):
        return self

    def next(self):
        next_value = next(self.iterator)

        if self.ratelimit_if(next_value):
            if self.limit_after > 0:
                self.limit_after -= 1
            else:
                self.rate_limiter.wait()
        return next_value
    __next__ = next


class GreenthreadSafeIterator(object):
    """
    Wrap an iterator to ensure that only one greenthread is inside its next()
    method at a time.

    This is useful if an iterator's next() method may perform network IO, as
    that may trigger a greenthread context switch (aka trampoline), which can
    give another greenthread a chance to call next(). At that point, you get
    an error like "ValueError: generator already executing". By wrapping calls
    to next() with a mutex, we avoid that error.
    """
    def __init__(self, unsafe_iterable):
        self.unsafe_iter = iter(unsafe_iterable)
        self.semaphore = eventlet.semaphore.Semaphore(value=1)

    def __iter__(self):
        return self

    def next(self):
        with self.semaphore:
            return next(self.unsafe_iter)
    __next__ = next


class NullLogger(object):
    """A no-op logger for eventlet wsgi."""

    def write(self, *args):
        # "Logs" the args to nowhere
        pass

    def exception(self, *args):
        pass

    def critical(self, *args):
        pass

    def error(self, *args):
        pass

    def warning(self, *args):
        pass

    def info(self, *args):
        pass

    def debug(self, *args):
        pass

    def log(self, *args):
        pass


class LoggerFileObject(object):

    # Note: this is greenthread-local storage
    _cls_thread_local = threading.local()

    def __init__(self, logger, log_type='STDOUT'):
        self.logger = logger
        self.log_type = log_type

    def write(self, value):
        # We can get into a nasty situation when logs are going to syslog
        # and syslog dies.
        #
        # It's something like this:
        #
        # (A) someone logs something
        #
        # (B) there's an exception in sending to /dev/log since syslog is
        #     not working
        #
        # (C) logging takes that exception and writes it to stderr (see
        #     logging.Handler.handleError)
        #
        # (D) stderr was replaced with a LoggerFileObject at process start,
        #     so the LoggerFileObject takes the provided string and tells
        #     its logger to log it (to syslog, naturally).
        #
        # Then, steps B through D repeat until we run out of stack.
        if getattr(self._cls_thread_local, 'already_called_write', False):
            return

        self._cls_thread_local.already_called_write = True
        try:
            value = value.strip()
            if value:
                if 'Connection reset by peer' in value:
                    self.logger.error(
                        _('%s: Connection reset by peer'), self.log_type)
                else:
                    self.logger.error(_('%(type)s: %(value)s'),
                                      {'type': self.log_type, 'value': value})
        finally:
            self._cls_thread_local.already_called_write = False

    def writelines(self, values):
        if getattr(self._cls_thread_local, 'already_called_writelines', False):
            return

        self._cls_thread_local.already_called_writelines = True
        try:
            self.logger.error(_('%(type)s: %(value)s'),
                              {'type': self.log_type,
                               'value': '#012'.join(values)})
        finally:
            self._cls_thread_local.already_called_writelines = False

    def close(self):
        pass

    def flush(self):
        pass

    def __iter__(self):
        return self

    def next(self):
        raise IOError(errno.EBADF, 'Bad file descriptor')
    __next__ = next

    def read(self, size=-1):
        raise IOError(errno.EBADF, 'Bad file descriptor')

    def readline(self, size=-1):
        raise IOError(errno.EBADF, 'Bad file descriptor')

    def tell(self):
        return 0

    def xreadlines(self):
        return self


class StatsdClient(object):
    def __init__(self, host, port, base_prefix='', tail_prefix='',
                 default_sample_rate=1, sample_rate_factor=1, logger=None):
        self._host = host
        self._port = port
        self._base_prefix = base_prefix
        self._set_prefix(tail_prefix)
        self._default_sample_rate = default_sample_rate
        self._sample_rate_factor = sample_rate_factor
        self.random = random
        self.logger = logger

        # Determine if host is IPv4 or IPv6
        addr_info = None
        try:
            addr_info = socket.getaddrinfo(host, port, socket.AF_INET)
            self._sock_family = socket.AF_INET
        except socket.gaierror:
            try:
                addr_info = socket.getaddrinfo(host, port, socket.AF_INET6)
                self._sock_family = socket.AF_INET6
            except socket.gaierror:
                # Don't keep the server from starting from what could be a
                # transient DNS failure.  Any hostname will get re-resolved as
                # necessary in the .sendto() calls.
                # However, we don't know if we're IPv4 or IPv6 in this case, so
                # we assume legacy IPv4.
                self._sock_family = socket.AF_INET

        # NOTE: we use the original host value, not the DNS-resolved one
        # because if host is a hostname, we don't want to cache the DNS
        # resolution for the entire lifetime of this process.  Let standard
        # name resolution caching take effect.  This should help operators use
        # DNS trickery if they want.
        if addr_info is not None:
            # addr_info is a list of 5-tuples with the following structure:
            #     (family, socktype, proto, canonname, sockaddr)
            # where sockaddr is the only thing of interest to us, and we only
            # use the first result.  We want to use the originally supplied
            # host (see note above) and the remainder of the variable-length
            # sockaddr: IPv4 has (address, port) while IPv6 has (address,
            # port, flow info, scope id).
            sockaddr = addr_info[0][-1]
            self._target = (host,) + (sockaddr[1:])
        else:
            self._target = (host, port)

    def _set_prefix(self, tail_prefix):
        """
        Modifies the prefix that is added to metric names. The resulting prefix
        is the concatenation of the component parts `base_prefix` and
        `tail_prefix`. Only truthy components are included. Each included
        component is followed by a period, e.g.::

            <base_prefix>.<tail_prefix>.
            <tail_prefix>.
            <base_prefix>.
            <the empty string>

        Note: this method is expected to be called from the constructor only,
        but exists to provide backwards compatible functionality for the
        deprecated set_prefix() method.

        :param tail_prefix: The new value of tail_prefix
        """
        if tail_prefix and self._base_prefix:
            self._prefix = '.'.join([self._base_prefix, tail_prefix, ''])
        elif tail_prefix:
            self._prefix = tail_prefix + '.'
        elif self._base_prefix:
            self._prefix = self._base_prefix + '.'
        else:
            self._prefix = ''

    def set_prefix(self, tail_prefix):
        """
        This method is deprecated; use the ``tail_prefix`` argument of the
        constructor when instantiating the class instead.
        """
        warnings.warn(
            'set_prefix() is deprecated; use the ``tail_prefix`` argument of '
            'the constructor when instantiating the class instead.',
            DeprecationWarning
        )
        self._set_prefix(tail_prefix)

    def _send(self, m_name, m_value, m_type, sample_rate):
        if sample_rate is None:
            sample_rate = self._default_sample_rate
        sample_rate = sample_rate * self._sample_rate_factor
        parts = ['%s%s:%s' % (self._prefix, m_name, m_value), m_type]
        if sample_rate < 1:
            if self.random() < sample_rate:
                parts.append('@%s' % (sample_rate,))
            else:
                return
        if six.PY3:
            parts = [part.encode('utf-8') for part in parts]
        # Ideally, we'd cache a sending socket in self, but that
        # results in a socket getting shared by multiple green threads.
        with closing(self._open_socket()) as sock:
            try:
                return sock.sendto(b'|'.join(parts), self._target)
            except IOError as err:
                if self.logger:
                    self.logger.warning(
                        _('Error sending UDP message to %(target)r: %(err)s'),
                        {'target': self._target, 'err': err})

    def _open_socket(self):
        return socket.socket(self._sock_family, socket.SOCK_DGRAM)

    def update_stats(self, m_name, m_value, sample_rate=None):
        return self._send(m_name, m_value, 'c', sample_rate)

    def increment(self, metric, sample_rate=None):
        return self.update_stats(metric, 1, sample_rate)

    def decrement(self, metric, sample_rate=None):
        return self.update_stats(metric, -1, sample_rate)

    def timing(self, metric, timing_ms, sample_rate=None):
        return self._send(metric, timing_ms, 'ms', sample_rate)

    def timing_since(self, metric, orig_time, sample_rate=None):
        return self.timing(metric, (time.time() - orig_time) * 1000,
                           sample_rate)

    def transfer_rate(self, metric, elapsed_time, byte_xfer, sample_rate=None):
        if byte_xfer:
            return self.timing(metric,
                               elapsed_time * 1000 / byte_xfer * 1000,
                               sample_rate)


def timing_stats(**dec_kwargs):
    """
    Returns a decorator that logs timing events or errors for public methods in
    swift's wsgi server controllers, based on response code.
    """
    def decorating_func(func):
        method = func.__name__

        @functools.wraps(func)
        def _timing_stats(ctrl, *args, **kwargs):
            start_time = time.time()
            resp = func(ctrl, *args, **kwargs)
            # .timing is for successful responses *or* error codes that are
            # not Swift's fault. For example, 500 is definitely the server's
            # fault, but 412 is an error code (4xx are all errors) that is
            # due to a header the client sent.
            #
            # .errors.timing is for failures that *are* Swift's fault.
            # Examples include 507 for an unmounted drive or 500 for an
            # unhandled exception.
            if not is_server_error(resp.status_int):
                ctrl.logger.timing_since(method + '.timing',
                                         start_time, **dec_kwargs)
            else:
                ctrl.logger.timing_since(method + '.errors.timing',
                                         start_time, **dec_kwargs)
            return resp

        return _timing_stats
    return decorating_func


class SwiftLoggerAdapter(logging.LoggerAdapter):
    """
    A logging.LoggerAdapter subclass that also passes through StatsD method
    calls.

    Like logging.LoggerAdapter, you have to subclass this and override the
    process() method to accomplish anything useful.
    """
    def get_metric_name(self, metric):
        # subclasses may override this method to annotate the metric name
        return metric

    def update_stats(self, metric, *a, **kw):
        return self.logger.update_stats(self.get_metric_name(metric), *a, **kw)

    def increment(self, metric, *a, **kw):
        return self.logger.increment(self.get_metric_name(metric), *a, **kw)

    def decrement(self, metric, *a, **kw):
        return self.logger.decrement(self.get_metric_name(metric), *a, **kw)

    def timing(self, metric, *a, **kw):
        return self.logger.timing(self.get_metric_name(metric), *a, **kw)

    def timing_since(self, metric, *a, **kw):
        return self.logger.timing_since(self.get_metric_name(metric), *a, **kw)

    def transfer_rate(self, metric, *a, **kw):
        return self.logger.transfer_rate(
            self.get_metric_name(metric), *a, **kw)

    @property
    def thread_locals(self):
        return self.logger.thread_locals

    @thread_locals.setter
    def thread_locals(self, thread_locals):
        self.logger.thread_locals = thread_locals

    def exception(self, msg, *a, **kw):
        # We up-call to exception() where stdlib uses error() so we can get
        # some of the traceback suppression from LogAdapter, below
        self.logger.exception(msg, *a, **kw)


class PrefixLoggerAdapter(SwiftLoggerAdapter):
    """
    Adds an optional prefix to all its log messages. When the prefix has not
    been set, messages are unchanged.
    """
    def set_prefix(self, prefix):
        self.extra['prefix'] = prefix

    def exception(self, msg, *a, **kw):
        if 'prefix' in self.extra:
            msg = self.extra['prefix'] + msg
        super(PrefixLoggerAdapter, self).exception(msg, *a, **kw)

    def process(self, msg, kwargs):
        msg, kwargs = super(PrefixLoggerAdapter, self).process(msg, kwargs)
        if 'prefix' in self.extra:
            msg = self.extra['prefix'] + msg
        return (msg, kwargs)


class MetricsPrefixLoggerAdapter(SwiftLoggerAdapter):
    """
    Adds a prefix to all Statsd metrics' names.
    """
    def __init__(self, logger, extra, metric_prefix):
        """
        :param logger: an instance of logging.Logger
        :param extra: a dict-like object
        :param metric_prefix: A prefix that will be added to the start of each
            metric name such that the metric name is transformed to:
            ``<metric_prefix>.<metric name>``. Note that the logger's
            StatsdClient also adds its configured prefix to metric names.
        """
        super(MetricsPrefixLoggerAdapter, self).__init__(logger, extra)
        self.metric_prefix = metric_prefix

    def get_metric_name(self, metric):
        return '%s.%s' % (self.metric_prefix, metric)


# double inheritance to support property with setter
class LogAdapter(logging.LoggerAdapter, object):
    """
    A Logger like object which performs some reformatting on calls to
    :meth:`exception`.  Can be used to store a threadlocal transaction id and
    client ip.
    """

    _cls_thread_local = threading.local()

    def __init__(self, logger, server):
        logging.LoggerAdapter.__init__(self, logger, {})
        self.server = server
        self.warn = self.warning

    # There are a few properties needed for py35; see
    # - https://bugs.python.org/issue31457
    # - https://github.com/python/cpython/commit/1bbd482
    # - https://github.com/python/cpython/commit/0b6a118
    # - https://github.com/python/cpython/commit/ce9e625
    def _log(self, level, msg, args, exc_info=None, extra=None,
             stack_info=False):
        """
        Low-level log implementation, proxied to allow nested logger adapters.
        """
        return self.logger._log(
            level,
            msg,
            args,
            exc_info=exc_info,
            extra=extra,
            stack_info=stack_info,
        )

    @property
    def manager(self):
        return self.logger.manager

    @manager.setter
    def manager(self, value):
        self.logger.manager = value

    @property
    def name(self):
        return self.logger.name

    @property
    def txn_id(self):
        if hasattr(self._cls_thread_local, 'txn_id'):
            return self._cls_thread_local.txn_id

    @txn_id.setter
    def txn_id(self, value):
        self._cls_thread_local.txn_id = value

    @property
    def client_ip(self):
        if hasattr(self._cls_thread_local, 'client_ip'):
            return self._cls_thread_local.client_ip

    @client_ip.setter
    def client_ip(self, value):
        self._cls_thread_local.client_ip = value

    @property
    def thread_locals(self):
        return (self.txn_id, self.client_ip)

    @thread_locals.setter
    def thread_locals(self, value):
        self.txn_id, self.client_ip = value

    def getEffectiveLevel(self):
        return self.logger.getEffectiveLevel()

    def process(self, msg, kwargs):
        """
        Add extra info to message
        """
        kwargs['extra'] = {'server': self.server, 'txn_id': self.txn_id,
                           'client_ip': self.client_ip}
        return msg, kwargs

    def notice(self, msg, *args, **kwargs):
        """
        Convenience function for syslog priority LOG_NOTICE. The python
        logging lvl is set to 25, just above info.  SysLogHandler is
        monkey patched to map this log lvl to the LOG_NOTICE syslog
        priority.
        """
        self.log(NOTICE, msg, *args, **kwargs)

    def _exception(self, msg, *args, **kwargs):
        logging.LoggerAdapter.exception(self, msg, *args, **kwargs)

    def exception(self, msg, *args, **kwargs):
        _junk, exc, _junk = sys.exc_info()
        call = self.error
        emsg = ''
        if isinstance(exc, (OSError, socket.error)):
            if exc.errno in (errno.EIO, errno.ENOSPC):
                emsg = str(exc)
            elif exc.errno == errno.ECONNREFUSED:
                emsg = _('Connection refused')
            elif exc.errno == errno.ECONNRESET:
                emsg = _('Connection reset')
            elif exc.errno == errno.EHOSTUNREACH:
                emsg = _('Host unreachable')
            elif exc.errno == errno.ENETUNREACH:
                emsg = _('Network unreachable')
            elif exc.errno == errno.ETIMEDOUT:
                emsg = _('Connection timeout')
            elif exc.errno == errno.EPIPE:
                emsg = _('Broken pipe')
            else:
                call = self._exception
        elif isinstance(exc, (http_client.BadStatusLine,
                              green_http_client.BadStatusLine)):
            # Use error(); not really exceptional
            emsg = '%s: %s' % (exc.__class__.__name__, exc.line)
        elif isinstance(exc, eventlet.Timeout):
            emsg = exc.__class__.__name__
            if hasattr(exc, 'seconds'):
                emsg += ' (%ss)' % exc.seconds
            if isinstance(exc, swift.common.exceptions.MessageTimeout):
                if exc.msg:
                    emsg += ' %s' % exc.msg
        else:
            call = self._exception
        call('%s: %s' % (msg, emsg), *args, **kwargs)

    def set_statsd_prefix(self, prefix):
        """
        This method is deprecated. Callers should use the
        ``statsd_tail_prefix`` argument of ``get_logger`` when instantiating a
        logger.

        The StatsD client prefix defaults to the "name" of the logger.  This
        method may override that default with a specific value.  Currently used
        in the proxy-server to differentiate the Account, Container, and Object
        controllers.
        """
        if self.logger.statsd_client:
            self.logger.statsd_client.set_prefix(prefix)

    def statsd_delegate(statsd_func_name):
        """
        Factory to create methods which delegate to methods on
        self.logger.statsd_client (an instance of StatsdClient).  The
        created methods conditionally delegate to a method whose name is given
        in 'statsd_func_name'.  The created delegate methods are a no-op when
        StatsD logging is not configured.

        :param statsd_func_name: the name of a method on StatsdClient.
        """

        func = getattr(StatsdClient, statsd_func_name)

        @functools.wraps(func)
        def wrapped(self, *a, **kw):
            if getattr(self.logger, 'statsd_client'):
                return func(self.logger.statsd_client, *a, **kw)
        return wrapped

    update_stats = statsd_delegate('update_stats')
    increment = statsd_delegate('increment')
    decrement = statsd_delegate('decrement')
    timing = statsd_delegate('timing')
    timing_since = statsd_delegate('timing_since')
    transfer_rate = statsd_delegate('transfer_rate')


class SwiftLogFormatter(logging.Formatter):
    """
    Custom logging.Formatter will append txn_id to a log message if the
    record has one and the message does not. Optionally it can shorten
    overly long log lines.
    """

    def __init__(self, fmt=None, datefmt=None, max_line_length=0):
        logging.Formatter.__init__(self, fmt=fmt, datefmt=datefmt)
        self.max_line_length = max_line_length

    def format(self, record):
        if not hasattr(record, 'server'):
            # Catch log messages that were not initiated by swift
            # (for example, the keystone auth middleware)
            record.server = record.name

        # Included from Python's logging.Formatter and then altered slightly to
        # replace \n with #012
        record.message = record.getMessage()
        if self._fmt.find('%(asctime)') >= 0:
            record.asctime = self.formatTime(record, self.datefmt)
        msg = (self._fmt % record.__dict__).replace('\n', '#012')
        if record.exc_info:
            # Cache the traceback text to avoid converting it multiple times
            # (it's constant anyway)
            if not record.exc_text:
                record.exc_text = self.formatException(
                    record.exc_info).replace('\n', '#012')
        if record.exc_text:
            if not msg.endswith('#012'):
                msg = msg + '#012'
            msg = msg + record.exc_text

        if (hasattr(record, 'txn_id') and record.txn_id and
                record.txn_id not in msg):
            msg = "%s (txn: %s)" % (msg, record.txn_id)
        if (hasattr(record, 'client_ip') and record.client_ip and
                record.levelno != logging.INFO and
                record.client_ip not in msg):
            msg = "%s (client_ip: %s)" % (msg, record.client_ip)
        if self.max_line_length > 0 and len(msg) > self.max_line_length:
            if self.max_line_length < 7:
                msg = msg[:self.max_line_length]
            else:
                approxhalf = (self.max_line_length - 5) // 2
                msg = msg[:approxhalf] + " ... " + msg[-approxhalf:]
        return msg


class LogLevelFilter(object):
    """
    Drop messages for the logger based on level.

    This is useful when dependencies log too much information.

    :param level: All messages at or below this level are dropped
                  (DEBUG < INFO < WARN < ERROR < CRITICAL|FATAL)
                  Default: DEBUG
    """
    def __init__(self, level=logging.DEBUG):
        self.level = level

    def filter(self, record):
        if record.levelno <= self.level:
            return 0
        return 1


def get_logger(conf, name=None, log_to_console=False, log_route=None,
               fmt="%(server)s: %(message)s", statsd_tail_prefix=None):
    """
    Get the current system logger using config settings.

    **Log config and defaults**::

        log_facility = LOG_LOCAL0
        log_level = INFO
        log_name = swift
        log_max_line_length = 0
        log_udp_host = (disabled)
        log_udp_port = logging.handlers.SYSLOG_UDP_PORT
        log_address = /dev/log
        log_statsd_host = (disabled)
        log_statsd_port = 8125
        log_statsd_default_sample_rate = 1.0
        log_statsd_sample_rate_factor = 1.0
        log_statsd_metric_prefix = (empty-string)

    :param conf: Configuration dict to read settings from
    :param name: This value is used to populate the ``server`` field in the log
                 format, as the prefix for statsd messages, and as the default
                 value for ``log_route``; defaults to the ``log_name`` value in
                 ``conf``, if it exists, or to 'swift'.
    :param log_to_console: Add handler which writes to console on stderr
    :param log_route: Route for the logging, not emitted to the log, just used
                      to separate logging configurations; defaults to the value
                      of ``name`` or whatever ``name`` defaults to. This value
                      is used as the name attribute of the
                      ``logging.LogAdapter`` that is returned.
    :param fmt: Override log format
    :param statsd_tail_prefix: tail prefix to pass to statsd client; if None
        then the tail prefix defaults to the value of ``name``.
    :return: an instance of ``LogAdapter``
    """
    # note: log_name is typically specified in conf (i.e. defined by
    # operators), whereas log_route is typically hard-coded in callers of
    # get_logger (i.e. defined by developers)
    if not conf:
        conf = {}
    if name is None:
        name = conf.get('log_name', 'swift')
    if not log_route:
        log_route = name
    logger = logging.getLogger(log_route)
    logger.propagate = False
    # all new handlers will get the same formatter
    formatter = SwiftLogFormatter(
        fmt=fmt, max_line_length=int(conf.get('log_max_line_length', 0)))

    # get_logger will only ever add one SysLog Handler to a logger
    if not hasattr(get_logger, 'handler4logger'):
        get_logger.handler4logger = {}
    if logger in get_logger.handler4logger:
        logger.removeHandler(get_logger.handler4logger[logger])

    # facility for this logger will be set by last call wins
    facility = getattr(SysLogHandler, conf.get('log_facility', 'LOG_LOCAL0'),
                       SysLogHandler.LOG_LOCAL0)
    udp_host = conf.get('log_udp_host')
    if udp_host:
        udp_port = int(conf.get('log_udp_port',
                                logging.handlers.SYSLOG_UDP_PORT))
        handler = ThreadSafeSysLogHandler(address=(udp_host, udp_port),
                                          facility=facility)
    else:
        log_address = conf.get('log_address', '/dev/log')
        handler = None
        try:
            mode = os.stat(log_address).st_mode
            if stat.S_ISSOCK(mode):
                handler = ThreadSafeSysLogHandler(address=log_address,
                                                  facility=facility)
        except (OSError, socket.error) as e:
            # If either /dev/log isn't a UNIX socket or it does not exist at
            # all then py2 would raise an error
            if e.errno not in [errno.ENOTSOCK, errno.ENOENT]:
                raise
        if handler is None:
            # fallback to default UDP
            handler = ThreadSafeSysLogHandler(facility=facility)
    handler.setFormatter(formatter)
    logger.addHandler(handler)
    get_logger.handler4logger[logger] = handler

    # setup console logging
    if log_to_console or hasattr(get_logger, 'console_handler4logger'):
        # remove pre-existing console handler for this logger
        if not hasattr(get_logger, 'console_handler4logger'):
            get_logger.console_handler4logger = {}
        if logger in get_logger.console_handler4logger:
            logger.removeHandler(get_logger.console_handler4logger[logger])

        console_handler = logging.StreamHandler(sys.__stderr__)
        console_handler.setFormatter(formatter)
        logger.addHandler(console_handler)
        get_logger.console_handler4logger[logger] = console_handler

    # set the level for the logger
    logger.setLevel(
        getattr(logging, conf.get('log_level', 'INFO').upper(), logging.INFO))

    # Setup logger with a StatsD client if so configured
    statsd_host = conf.get('log_statsd_host')
    if statsd_host:
        statsd_port = int(conf.get('log_statsd_port', 8125))
        base_prefix = conf.get('log_statsd_metric_prefix', '')
        default_sample_rate = float(conf.get(
            'log_statsd_default_sample_rate', 1))
        sample_rate_factor = float(conf.get(
            'log_statsd_sample_rate_factor', 1))
        if statsd_tail_prefix is None:
            statsd_tail_prefix = name
        statsd_client = StatsdClient(statsd_host, statsd_port, base_prefix,
                                     statsd_tail_prefix, default_sample_rate,
                                     sample_rate_factor, logger=logger)
        logger.statsd_client = statsd_client
    else:
        logger.statsd_client = None

    adapted_logger = LogAdapter(logger, name)
    other_handlers = conf.get('log_custom_handlers', None)
    if other_handlers:
        log_custom_handlers = [s.strip() for s in other_handlers.split(',')
                               if s.strip()]
        for hook in log_custom_handlers:
            try:
                mod, fnc = hook.rsplit('.', 1)
                logger_hook = getattr(__import__(mod, fromlist=[fnc]), fnc)
                logger_hook(conf, name, log_to_console, log_route, fmt,
                            logger, adapted_logger)
            except (AttributeError, ImportError):
                print('Error calling custom handler [%s]' % hook,
                      file=sys.stderr)
            except ValueError:
                print('Invalid custom handler format [%s]' % hook,
                      file=sys.stderr)

    return adapted_logger


def get_hub():
    """
    Checks whether poll is available and falls back
    on select if it isn't.

    Note about epoll:

    Review: https://review.opendev.org/#/c/18806/

    There was a problem where once out of every 30 quadrillion
    connections, a coroutine wouldn't wake up when the client
    closed its end. Epoll was not reporting the event or it was
    getting swallowed somewhere. Then when that file descriptor
    was re-used, eventlet would freak right out because it still
    thought it was waiting for activity from it in some other coro.

    Another note about epoll: it's hard to use when forking. epoll works
    like so:

    * create an epoll instance: ``efd = epoll_create(...)``

    * register file descriptors of interest with
      ``epoll_ctl(efd, EPOLL_CTL_ADD, fd, ...)``

    * wait for events with ``epoll_wait(efd, ...)``

    If you fork, you and all your child processes end up using the same
    epoll instance, and everyone becomes confused. It is possible to use
    epoll and fork and still have a correct program as long as you do the
    right things, but eventlet doesn't do those things. Really, it can't
    even try to do those things since it doesn't get notified of forks.

    In contrast, both poll() and select() specify the set of interesting
    file descriptors with each call, so there's no problem with forking.

    As eventlet monkey patching is now done before call get_hub() in wsgi.py
    if we use 'import select' we get the eventlet version, but since version
    0.20.0 eventlet removed select.poll() function in patched select (see:
    http://eventlet.net/doc/changelog.html and
    https://github.com/eventlet/eventlet/commit/614a20462).

    We use eventlet.patcher.original function to get python select module
    to test if poll() is available on platform.
    """
    try:
        select = eventlet.patcher.original('select')
        if hasattr(select, "poll"):
            return "poll"
        return "selects"
    except ImportError:
        return None


def drop_privileges(user):
    """
    Sets the userid/groupid of the current process, get session leader, etc.

    :param user: User name to change privileges to
    """
    if os.geteuid() == 0:
        groups = [g.gr_gid for g in grp.getgrall() if user in g.gr_mem]
        os.setgroups(groups)
    user = pwd.getpwnam(user)
    os.setgid(user[3])
    os.setuid(user[2])
    os.environ['HOME'] = user[5]


def clean_up_daemon_hygiene():
    try:
        os.setsid()
    except OSError:
        pass
    os.chdir('/')   # in case you need to rmdir on where you started the daemon
    os.umask(0o22)  # ensure files are created with the correct privileges


def capture_stdio(logger, **kwargs):
    """
    Log unhandled exceptions, close stdio, capture stdout and stderr.

    param logger: Logger object to use
    """
    # log uncaught exceptions
    sys.excepthook = lambda * exc_info: \
        logger.critical(_('UNCAUGHT EXCEPTION'), exc_info=exc_info)

    # collect stdio file desc not in use for logging
    stdio_files = [sys.stdin, sys.stdout, sys.stderr]
    console_fds = [h.stream.fileno() for _junk, h in getattr(
        get_logger, 'console_handler4logger', {}).items()]
    stdio_files = [f for f in stdio_files if f.fileno() not in console_fds]

    with open(os.devnull, 'r+b') as nullfile:
        # close stdio (excludes fds open for logging)
        for f in stdio_files:
            # some platforms throw an error when attempting an stdin flush
            try:
                f.flush()
            except IOError:
                pass

            try:
                os.dup2(nullfile.fileno(), f.fileno())
            except OSError:
                pass

    # redirect stdio
    if kwargs.pop('capture_stdout', True):
        sys.stdout = LoggerFileObject(logger)
    if kwargs.pop('capture_stderr', True):
        sys.stderr = LoggerFileObject(logger, 'STDERR')


def parse_options(parser=None, once=False, test_config=False, test_args=None):
    """Parse standard swift server/daemon options with optparse.OptionParser.

    :param parser: OptionParser to use. If not sent one will be created.
    :param once: Boolean indicating the "once" option is available
    :param test_config: Boolean indicating the "test-config" option is
                        available
    :param test_args: Override sys.argv; used in testing

    :returns: Tuple of (config, options); config is an absolute path to the
              config file, options is the parser options as a dictionary.

    :raises SystemExit: First arg (CONFIG) is required, file must exist
    """
    if not parser:
        parser = OptionParser(usage="%prog CONFIG [options]")
    parser.add_option("-v", "--verbose", default=False, action="store_true",
                      help="log to console")
    if once:
        parser.add_option("-o", "--once", default=False, action="store_true",
                          help="only run one pass of daemon")
    if test_config:
        parser.add_option("-t", "--test-config",
                          default=False, action="store_true",
                          help="exit after loading and validating config; "
                               "do not run the daemon")

    # if test_args is None, optparse will use sys.argv[:1]
    options, args = parser.parse_args(args=test_args)

    if not args:
        parser.print_usage()
        print(_("Error: missing config path argument"))
        sys.exit(1)
    config = os.path.abspath(args.pop(0))
    if not os.path.exists(config):
        parser.print_usage()
        print(_("Error: unable to locate %s") % config)
        sys.exit(1)

    extra_args = []
    # if any named options appear in remaining args, set the option to True
    for arg in args:
        if arg in options.__dict__:
            setattr(options, arg, True)
        else:
            extra_args.append(arg)

    options = vars(options)
    if extra_args:
        options['extra_args'] = extra_args
    return config, options


def is_valid_ip(ip):
    """
    Return True if the provided ip is a valid IP-address
    """
    return is_valid_ipv4(ip) or is_valid_ipv6(ip)


def is_valid_ipv4(ip):
    """
    Return True if the provided ip is a valid IPv4-address
    """
    try:
        socket.inet_pton(socket.AF_INET, ip)
    except socket.error:  # not a valid IPv4 address
        return False
    return True


def is_valid_ipv6(ip):
    """
    Returns True if the provided ip is a valid IPv6-address
    """
    try:
        socket.inet_pton(socket.AF_INET6, ip)
    except socket.error:  # not a valid IPv6 address
        return False
    return True


def expand_ipv6(address):
    """
    Expand ipv6 address.
    :param address: a string indicating valid ipv6 address
    :returns: a string indicating fully expanded ipv6 address

    """
    packed_ip = socket.inet_pton(socket.AF_INET6, address)
    return socket.inet_ntop(socket.AF_INET6, packed_ip)


def whataremyips(ring_ip=None):
    """
    Get "our" IP addresses ("us" being the set of services configured by
    one `*.conf` file). If our REST listens on a specific address, return it.
    Otherwise, if listen on '0.0.0.0' or '::' return all addresses, including
    the loopback.

    :param str ring_ip: Optional ring_ip/bind_ip from a config file; may be
                        IP address or hostname.
    :returns: list of Strings of ip addresses
    """
    if ring_ip:
        # See if bind_ip is '0.0.0.0'/'::'
        try:
            _, _, _, _, sockaddr = socket.getaddrinfo(
                ring_ip, None, 0, socket.SOCK_STREAM, 0,
                socket.AI_NUMERICHOST)[0]
            if sockaddr[0] not in ('0.0.0.0', '::'):
                return [ring_ip]
        except socket.gaierror:
            pass

    addresses = []
    for interface in netifaces.interfaces():
        try:
            iface_data = netifaces.ifaddresses(interface)
            for family in iface_data:
                if family not in (netifaces.AF_INET, netifaces.AF_INET6):
                    continue
                for address in iface_data[family]:
                    addr = address['addr']

                    # If we have an ipv6 address remove the
                    # %ether_interface at the end
                    if family == netifaces.AF_INET6:
                        addr = expand_ipv6(addr.split('%')[0])
                    addresses.append(addr)
        except ValueError:
            pass
    return addresses


def parse_socket_string(socket_string, default_port):
    """
    Given a string representing a socket, returns a tuple of (host, port).
    Valid strings are DNS names, IPv4 addresses, or IPv6 addresses, with an
    optional port. If an IPv6 address is specified it **must** be enclosed in
    [], like *[::1]* or *[::1]:11211*. This follows the accepted prescription
    for `IPv6 host literals`_.

    Examples::

        server.org
        server.org:1337
        127.0.0.1:1337
        [::1]:1337
        [::1]

    .. _IPv6 host literals: https://tools.ietf.org/html/rfc3986#section-3.2.2
    """
    port = default_port
    # IPv6 addresses must be between '[]'
    if socket_string.startswith('['):
        match = IPV6_RE.match(socket_string)
        if not match:
            raise ValueError("Invalid IPv6 address: %s" % socket_string)
        host = match.group('address')
        port = match.group('port') or port
    else:
        if ':' in socket_string:
            tokens = socket_string.split(':')
            if len(tokens) > 2:
                raise ValueError("IPv6 addresses must be between '[]'")
            host, port = tokens
        else:
            host = socket_string
    return (host, port)


def storage_directory(datadir, partition, name_hash):
    """
    Get the storage directory

    :param datadir: Base data directory
    :param partition: Partition
    :param name_hash: Account, container or object name hash
    :returns: Storage directory
    """
    return os.path.join(datadir, str(partition), name_hash[-3:], name_hash)


def hash_path(account, container=None, object=None, raw_digest=False):
    """
    Get the canonical hash for an account/container/object

    :param account: Account
    :param container: Container
    :param object: Object
    :param raw_digest: If True, return the raw version rather than a hex digest
    :returns: hash string
    """
    if object and not container:
        raise ValueError('container is required if object is provided')
    paths = [account if isinstance(account, six.binary_type)
             else account.encode('utf8')]
    if container:
        paths.append(container if isinstance(container, six.binary_type)
                     else container.encode('utf8'))
    if object:
        paths.append(object if isinstance(object, six.binary_type)
                     else object.encode('utf8'))
    if raw_digest:
        return md5(HASH_PATH_PREFIX + b'/' + b'/'.join(paths)
                   + HASH_PATH_SUFFIX, usedforsecurity=False).digest()
    else:
        return md5(HASH_PATH_PREFIX + b'/' + b'/'.join(paths)
                   + HASH_PATH_SUFFIX, usedforsecurity=False).hexdigest()


def get_zero_indexed_base_string(base, index):
    """
    This allows the caller to make a list of things with indexes, where the
    first item (zero indexed) is just the bare base string, and subsequent
    indexes are appended '-1', '-2', etc.

    e.g.::

      'lock', None => 'lock'
      'lock', 0    => 'lock'
      'lock', 1    => 'lock-1'
      'object', 2  => 'object-2'

    :param base: a string, the base string; when ``index`` is 0 (or None) this
                 is the identity function.
    :param index: a digit, typically an integer (or None); for values other
                  than 0 or None this digit is appended to the base string
                  separated by a hyphen.
    """
    if index == 0 or index is None:
        return_string = base
    else:
        return_string = base + "-%d" % int(index)
    return return_string


def _get_any_lock(fds):
    for fd in fds:
        try:
            fcntl.flock(fd, fcntl.LOCK_EX | fcntl.LOCK_NB)
            return fd
        except IOError as err:
            if err.errno != errno.EAGAIN:
                raise
    return False


@contextmanager
def lock_path(directory, timeout=None, timeout_class=None,
              limit=1, name=None):
    """
    Context manager that acquires a lock on a directory.  This will block until
    the lock can be acquired, or the timeout time has expired (whichever occurs
    first).

    For locking exclusively, file or directory has to be opened in Write mode.
    Python doesn't allow directories to be opened in Write Mode. So we
    workaround by locking a hidden file in the directory.

    :param directory: directory to be locked
    :param timeout: timeout (in seconds). If None, defaults to
        DEFAULT_LOCK_TIMEOUT
    :param timeout_class: The class of the exception to raise if the
        lock cannot be granted within the timeout. Will be
        constructed as timeout_class(timeout, lockpath). Default:
        LockTimeout
    :param limit: The maximum number of locks that may be held concurrently on
        the same directory at the time this method is called. Note that this
        limit is only applied during the current call to this method and does
        not prevent subsequent calls giving a larger limit. Defaults to 1.
    :param name: A string to distinguishes different type of locks in a
        directory
    :raises TypeError: if limit is not an int.
    :raises ValueError: if limit is less than 1.
    """
    if timeout is None:
        timeout = DEFAULT_LOCK_TIMEOUT
    if timeout_class is None:
        timeout_class = swift.common.exceptions.LockTimeout
    if limit < 1:
        raise ValueError('limit must be greater than or equal to 1')
    mkdirs(directory)
    lockpath = '%s/.lock' % directory
    if name:
        lockpath += '-%s' % str(name)
    fd_paths = {
        os.open(p, os.O_WRONLY | os.O_CREAT): p
        for i in range(limit)
        for p in [get_zero_indexed_base_string(lockpath, i)]}
    sleep_time = 0.01
    slower_sleep_time = max(timeout * 0.01, sleep_time)
    slowdown_at = timeout * 0.01
    time_slept = 0
    try:
        with timeout_class(timeout, lockpath):
            while True:
                locked_fd = _get_any_lock(fd_paths)
                if locked_fd:
                    break
                if time_slept > slowdown_at:
                    sleep_time = slower_sleep_time
                sleep(sleep_time)
                time_slept += sleep_time
            if STRICT_LOCKS:
                try:
                    s = os.stat(fd_paths[locked_fd])
                    if s.st_ino != os.fstat(locked_fd).st_ino:
                        raise timeout_class(timeout, lockpath)
                except OSError as e:
                    if e.errno == errno.ENOENT:
                        raise timeout_class(timeout, lockpath)
                    raise
        yield True
    finally:
        for fd in fd_paths:
            os.close(fd)


@contextmanager
def lock_file(filename, timeout=None, append=False, unlink=True):
    """
    Context manager that acquires a lock on a file.  This will block until
    the lock can be acquired, or the timeout time has expired (whichever occurs
    first).

    :param filename: file to be locked
    :param timeout: timeout (in seconds). If None, defaults to
        DEFAULT_LOCK_TIMEOUT
    :param append: True if file should be opened in append mode
    :param unlink: True if the file should be unlinked at the end
    """
    if timeout is None:
        timeout = DEFAULT_LOCK_TIMEOUT
    flags = os.O_CREAT | os.O_RDWR
    if append:
        flags |= os.O_APPEND
        mode = 'a+b'
    else:
        mode = 'r+b'
    while True:
        fd = os.open(filename, flags)
        file_obj = os.fdopen(fd, mode)
        try:
            with swift.common.exceptions.LockTimeout(timeout, filename):
                while True:
                    try:
                        fcntl.flock(fd, fcntl.LOCK_EX | fcntl.LOCK_NB)
                        break
                    except IOError as err:
                        if err.errno != errno.EAGAIN:
                            raise
                    sleep(0.01)
            try:
                if os.stat(filename).st_ino != os.fstat(fd).st_ino:
                    continue
            except OSError as err:
                if err.errno == errno.ENOENT:
                    continue
                raise
            yield file_obj
            if unlink:
                os.unlink(filename)
            break
        finally:
            file_obj.close()


def lock_parent_directory(filename, timeout=None):
    """
    Context manager that acquires a lock on the parent directory of the given
    file path.  This will block until the lock can be acquired, or the timeout
    time has expired (whichever occurs first).

    :param filename: file path of the parent directory to be locked
    :param timeout: timeout (in seconds). If None, defaults to
        DEFAULT_LOCK_TIMEOUT
    """
    return lock_path(os.path.dirname(filename), timeout=timeout)


def get_time_units(time_amount):
    """
    Get a nomralized length of time in the largest unit of time (hours,
    minutes, or seconds.)

    :param time_amount: length of time in seconds
    :returns: A touple of (length of time, unit of time) where unit of time is
              one of ('h', 'm', 's')
    """
    time_unit = 's'
    if time_amount > 60:
        time_amount /= 60
        time_unit = 'm'
        if time_amount > 60:
            time_amount /= 60
            time_unit = 'h'
    return time_amount, time_unit


def compute_eta(start_time, current_value, final_value):
    """
    Compute an ETA.  Now only if we could also have a progress bar...

    :param start_time: Unix timestamp when the operation began
    :param current_value: Current value
    :param final_value: Final value
    :returns: ETA as a tuple of (length of time, unit of time) where unit of
              time is one of ('h', 'm', 's')
    """
    elapsed = time.time() - start_time
    completion = (float(current_value) / final_value) or 0.00001
    return get_time_units(1.0 / completion * elapsed - elapsed)


def unlink_older_than(path, mtime):
    """
    Remove any file in a given path that was last modified before mtime.

    :param path: path to remove file from
    :param mtime: timestamp of oldest file to keep
    """
    filepaths = map(functools.partial(os.path.join, path), listdir(path))
    return unlink_paths_older_than(filepaths, mtime)


def unlink_paths_older_than(filepaths, mtime):
    """
    Remove any files from the given list that were
    last modified before mtime.

    :param filepaths: a list of strings, the full paths of files to check
    :param mtime: timestamp of oldest file to keep
    """
    for fpath in filepaths:
        try:
            if os.path.getmtime(fpath) < mtime:
                os.unlink(fpath)
        except OSError:
            pass


def item_from_env(env, item_name, allow_none=False):
    """
    Get a value from the wsgi environment

    :param env: wsgi environment dict
    :param item_name: name of item to get

    :returns: the value from the environment
    """
    item = env.get(item_name, None)
    if item is None and not allow_none:
        logging.error("ERROR: %s could not be found in env!", item_name)
    return item


def cache_from_env(env, allow_none=False):
    """
    Get memcache connection pool from the environment (which had been
    previously set by the memcache middleware

    :param env: wsgi environment dict

    :returns: swift.common.memcached.MemcacheRing from environment
    """
    return item_from_env(env, 'swift.cache', allow_none)


def read_conf_dir(parser, conf_dir):
    conf_files = []
    for f in os.listdir(conf_dir):
        if f.endswith('.conf') and not f.startswith('.'):
            conf_files.append(os.path.join(conf_dir, f))
    return parser.read(sorted(conf_files))


if six.PY2:
    NicerInterpolation = None  # just don't cause ImportErrors over in wsgi.py
else:
    class NicerInterpolation(configparser.BasicInterpolation):
        def before_get(self, parser, section, option, value, defaults):
            if '%(' not in value:
                return value
            return super(NicerInterpolation, self).before_get(
                parser, section, option, value, defaults)


def readconf(conf_path, section_name=None, log_name=None, defaults=None,
             raw=False):
    """
    Read config file(s) and return config items as a dict

    :param conf_path: path to config file/directory, or a file-like object
                     (hasattr readline)
    :param section_name: config section to read (will return all sections if
                     not defined)
    :param log_name: name to be used with logging (will use section_name if
                     not defined)
    :param defaults: dict of default values to pre-populate the config with
    :returns: dict of config items
    :raises ValueError: if section_name does not exist
    :raises IOError: if reading the file failed
    """
    if defaults is None:
        defaults = {}
    if raw:
        c = RawConfigParser(defaults)
    else:
        if six.PY2:
            c = ConfigParser(defaults)
        else:
            # In general, we haven't really thought much about interpolation
            # in configs. Python's default ConfigParser has always supported
            # it, though, so *we* got it "for free". Unfortunatley, since we
            # "supported" interpolation, we have to assume there are
            # deployments in the wild that use it, and try not to break them.
            # So, do what we can to mimic the py2 behavior of passing through
            # values like "1%" (which we want to support for
            # fallocate_reserve).
            c = ConfigParser(defaults, interpolation=NicerInterpolation())

    if hasattr(conf_path, 'readline'):
        if hasattr(conf_path, 'seek'):
            conf_path.seek(0)
        c.readfp(conf_path)
    else:
        if os.path.isdir(conf_path):
            # read all configs in directory
            success = read_conf_dir(c, conf_path)
        else:
            success = c.read(conf_path)
        if not success:
            raise IOError(_("Unable to read config from %s") %
                          conf_path)
    if section_name:
        if c.has_section(section_name):
            conf = dict(c.items(section_name))
        else:
            raise ValueError(
                _("Unable to find %(section)s config section in %(conf)s") %
                {'section': section_name, 'conf': conf_path})
        if "log_name" not in conf:
            if log_name is not None:
                conf['log_name'] = log_name
            else:
                conf['log_name'] = section_name
    else:
        conf = {}
        for s in c.sections():
            conf.update({s: dict(c.items(s))})
        if 'log_name' not in conf:
            conf['log_name'] = log_name
    conf['__file__'] = conf_path
    return conf


def parse_prefixed_conf(conf_file, prefix):
    """
    Search the config file for any common-prefix sections and load those
    sections to a dict mapping the after-prefix reference to options.

    :param conf_file: the file name of the config to parse
    :param prefix: the common prefix of the sections
    :return: a dict mapping policy reference -> dict of policy options
    :raises ValueError: if a policy config section has an invalid name
    """

    ret_config = {}
    all_conf = readconf(conf_file)
    for section, options in all_conf.items():
        if not section.startswith(prefix):
            continue
        target_ref = section[len(prefix):]
        ret_config[target_ref] = options
    return ret_config


def write_pickle(obj, dest, tmp=None, pickle_protocol=0):
    """
    Ensure that a pickle file gets written to disk.  The file
    is first written to a tmp location, ensure it is synced to disk, then
    perform a move to its final location

    :param obj: python object to be pickled
    :param dest: path of final destination file
    :param tmp: path to tmp to use, defaults to None
    :param pickle_protocol: protocol to pickle the obj with, defaults to 0
    """
    if tmp is None:
        tmp = os.path.dirname(dest)
    mkdirs(tmp)
    fd, tmppath = mkstemp(dir=tmp, suffix='.tmp')
    with os.fdopen(fd, 'wb') as fo:
        pickle.dump(obj, fo, pickle_protocol)
        fo.flush()
        os.fsync(fd)
        renamer(tmppath, dest)


def search_tree(root, glob_match, ext='', exts=None, dir_ext=None):
    """Look in root, for any files/dirs matching glob, recursively traversing
    any found directories looking for files ending with ext

    :param root: start of search path
    :param glob_match: glob to match in root, matching dirs are traversed with
                       os.walk
    :param ext: only files that end in ext will be returned
    :param exts: a list of file extensions; only files that end in one of these
                 extensions will be returned; if set this list overrides any
                 extension specified using the 'ext' param.
    :param dir_ext: if present directories that end with dir_ext will not be
                    traversed and instead will be returned as a matched path

    :returns: list of full paths to matching files, sorted

    """
    exts = exts or [ext]
    found_files = []
    for path in glob.glob(os.path.join(root, glob_match)):
        if os.path.isdir(path):
            for root, dirs, files in os.walk(path):
                if dir_ext and root.endswith(dir_ext):
                    found_files.append(root)
                    # the root is a config dir, descend no further
                    break
                for file_ in files:
                    if any(exts) and not any(file_.endswith(e) for e in exts):
                        continue
                    found_files.append(os.path.join(root, file_))
                found_dir = False
                for dir_ in dirs:
                    if dir_ext and dir_.endswith(dir_ext):
                        found_dir = True
                        found_files.append(os.path.join(root, dir_))
                if found_dir:
                    # do not descend further into matching directories
                    break
        else:
            if ext and not path.endswith(ext):
                continue
            found_files.append(path)
    return sorted(found_files)


def write_file(path, contents):
    """Write contents to file at path

    :param path: any path, subdirs will be created as needed
    :param contents: data to write to file, will be converted to string

    """
    dirname, name = os.path.split(path)
    if not os.path.exists(dirname):
        try:
            os.makedirs(dirname)
        except OSError as err:
            if err.errno == errno.EACCES:
                sys.exit('Unable to create %s.  Running as '
                         'non-root?' % dirname)
    with open(path, 'w') as f:
        f.write('%s' % contents)


def remove_file(path):
    """Quiet wrapper for os.unlink, OSErrors are suppressed

    :param path: first and only argument passed to os.unlink
    """
    try:
        os.unlink(path)
    except OSError:
        pass


def remove_directory(path):
    """Wrapper for os.rmdir, ENOENT and ENOTEMPTY are ignored

    :param path: first and only argument passed to os.rmdir
    """
    try:
        os.rmdir(path)
    except OSError as e:
        if e.errno not in (errno.ENOENT, errno.ENOTEMPTY):
            raise


def is_file_older(path, age):
    """
    Test if a file mtime is older than the given age, suppressing any OSErrors.

    :param path: first and only argument passed to os.stat
    :param age: age in seconds
    :return: True if age is less than or equal to zero or if the file mtime is
        more than ``age`` in the past; False if age is greater than zero and
        the file mtime is less than or equal to ``age`` in the past or if there
        is an OSError while stat'ing the file.
    """
    if age <= 0:
        return True
    try:
        return time.time() - os.stat(path).st_mtime > age
    except OSError:
        return False


def audit_location_generator(devices, datadir, suffix='',
                             mount_check=True, logger=None,
                             devices_filter=None, partitions_filter=None,
                             suffixes_filter=None, hashes_filter=None,
                             hook_pre_device=None, hook_post_device=None,
                             hook_pre_partition=None, hook_post_partition=None,
                             hook_pre_suffix=None, hook_post_suffix=None,
                             hook_pre_hash=None, hook_post_hash=None,
                             error_counter=None, yield_hash_dirs=False):
    """
    Given a devices path and a data directory, yield (path, device,
    partition) for all files in that directory

    (devices|partitions|suffixes|hashes)_filter are meant to modify the list of
    elements that will be iterated. eg: they can be used to exclude some
    elements based on a custom condition defined by the caller.

    hook_pre_(device|partition|suffix|hash) are called before yielding the
    element, hook_pos_(device|partition|suffix|hash) are called after the
    element was yielded. They are meant to do some pre/post processing.
    eg: saving a progress status.

    :param devices: parent directory of the devices to be audited
    :param datadir: a directory located under self.devices. This should be
                    one of the DATADIR constants defined in the account,
                    container, and object servers.
    :param suffix: path name suffix required for all names returned
                   (ignored if yield_hash_dirs is True)
    :param mount_check: Flag to check if a mount check should be performed
                    on devices
    :param logger: a logger object
    :param devices_filter: a callable taking (devices, [list of devices]) as
                           parameters and returning a [list of devices]
    :param partitions_filter: a callable taking (datadir_path, [list of parts])
                              as parameters and returning a [list of parts]
    :param suffixes_filter: a callable taking (part_path, [list of suffixes])
                            as parameters and returning a [list of suffixes]
    :param hashes_filter: a callable taking (suff_path, [list of hashes]) as
                          parameters and returning a [list of hashes]
    :param hook_pre_device: a callable taking device_path as parameter
    :param hook_post_device: a callable taking device_path as parameter
    :param hook_pre_partition: a callable taking part_path as parameter
    :param hook_post_partition: a callable taking part_path as parameter
    :param hook_pre_suffix: a callable taking suff_path as parameter
    :param hook_post_suffix: a callable taking suff_path as parameter
    :param hook_pre_hash: a callable taking hash_path as parameter
    :param hook_post_hash: a callable taking hash_path as parameter
    :param error_counter: a dictionary used to accumulate error counts; may
                          add keys 'unmounted' and 'unlistable_partitions'
    :param yield_hash_dirs: if True, yield hash dirs instead of individual
                            files
    """
    device_dir = listdir(devices)
    # randomize devices in case of process restart before sweep completed
    shuffle(device_dir)
    if devices_filter:
        device_dir = devices_filter(devices, device_dir)
    for device in device_dir:
        if mount_check and not ismount(os.path.join(devices, device)):
            if error_counter is not None:
                error_counter.setdefault('unmounted', [])
                error_counter['unmounted'].append(device)
            if logger:
                logger.warning(
                    _('Skipping %s as it is not mounted'), device)
            continue
        if hook_pre_device:
            hook_pre_device(os.path.join(devices, device))
        datadir_path = os.path.join(devices, device, datadir)
        try:
            partitions = listdir(datadir_path)
        except OSError as e:
            # NB: listdir ignores non-existent datadir_path
            if error_counter is not None:
                error_counter.setdefault('unlistable_partitions', [])
                error_counter['unlistable_partitions'].append(datadir_path)
            if logger:
                logger.warning(_('Skipping %(datadir)s because %(err)s'),
                               {'datadir': datadir_path, 'err': e})
            continue
        if partitions_filter:
            partitions = partitions_filter(datadir_path, partitions)
        for partition in partitions:
            part_path = os.path.join(datadir_path, partition)
            if hook_pre_partition:
                hook_pre_partition(part_path)
            try:
                suffixes = listdir(part_path)
            except OSError as e:
                if e.errno != errno.ENOTDIR:
                    raise
                continue
            if suffixes_filter:
                suffixes = suffixes_filter(part_path, suffixes)
            for asuffix in suffixes:
                suff_path = os.path.join(part_path, asuffix)
                if hook_pre_suffix:
                    hook_pre_suffix(suff_path)
                try:
                    hashes = listdir(suff_path)
                except OSError as e:
                    if e.errno != errno.ENOTDIR:
                        raise
                    continue
                if hashes_filter:
                    hashes = hashes_filter(suff_path, hashes)
                for hsh in hashes:
                    hash_path = os.path.join(suff_path, hsh)
                    if hook_pre_hash:
                        hook_pre_hash(hash_path)
                    if yield_hash_dirs:
                        if os.path.isdir(hash_path):
                            yield hash_path, device, partition
                    else:
                        try:
                            files = sorted(listdir(hash_path), reverse=True)
                        except OSError as e:
                            if e.errno != errno.ENOTDIR:
                                raise
                            continue
                        for fname in files:
                            if suffix and not fname.endswith(suffix):
                                continue
                            path = os.path.join(hash_path, fname)
                            yield path, device, partition
                    if hook_post_hash:
                        hook_post_hash(hash_path)
                if hook_post_suffix:
                    hook_post_suffix(suff_path)
            if hook_post_partition:
                hook_post_partition(part_path)
        if hook_post_device:
            hook_post_device(os.path.join(devices, device))


class AbstractRateLimiter(object):
    # 1,000 milliseconds = 1 second
    clock_accuracy = 1000.0

    def __init__(self, max_rate, rate_buffer=5, burst_after_idle=False,
                 running_time=0):
        """
        :param max_rate: The maximum rate per second allowed for the process.
            Must be > 0 to engage rate-limiting behavior.
        :param rate_buffer: Number of seconds the rate counter can drop and be
            allowed to catch up (at a faster than listed rate). A larger number
            will result in larger spikes in rate but better average accuracy.
        :param burst_after_idle: If False (the default) then the rate_buffer
            allowance is lost after the rate limiter has not been called for
            more than rate_buffer seconds. If True then the rate_buffer
            allowance is preserved during idle periods which means that a burst
            of requests may be granted immediately after the idle period.
        :param running_time: The running time in milliseconds of the next
            allowable request. Setting this to any time in the past will cause
            the rate limiter to immediately allow requests; setting this to a
            future time will cause the rate limiter to deny requests until that
            time. If ``burst_after_idle`` is True then this can
            be set to current time (ms) to avoid an initial burst, or set to
            running_time < (current time - rate_buffer ms) to allow an initial
            burst.
        """
        self.set_max_rate(max_rate)
        self.set_rate_buffer(rate_buffer)
        self.burst_after_idle = burst_after_idle
        self.running_time = running_time

    def set_max_rate(self, max_rate):
        self.max_rate = max_rate
        self.time_per_incr = (self.clock_accuracy / self.max_rate
                              if self.max_rate else 0)

    def set_rate_buffer(self, rate_buffer):
        self.rate_buffer_ms = rate_buffer * self.clock_accuracy

    def _sleep(self, seconds):
        # subclasses should override to implement a sleep
        raise NotImplementedError

    def is_allowed(self, incr_by=1, now=None, block=False):
        """
        Check if the calling process is allowed to proceed according to the
        rate limit.

        :param incr_by: How much to increment the counter.  Useful if you want
                        to ratelimit 1024 bytes/sec and have differing sizes
                        of requests. Must be > 0 to engage rate-limiting
                        behavior.
        :param now: The time in seconds; defaults to time.time()
        :param block: if True, the call will sleep until the calling process
            is allowed to proceed; otherwise the call returns immediately.
        :return: True if the the calling process is allowed to proceed, False
            otherwise.
        """
        if self.max_rate <= 0 or incr_by <= 0:
            return True

        now = now or time.time()
        # Convert seconds to milliseconds
        now = now * self.clock_accuracy

        # Calculate time per request in milliseconds
        time_per_request = self.time_per_incr * float(incr_by)

        # Convert rate_buffer to milliseconds and compare
        if now - self.running_time > self.rate_buffer_ms:
            self.running_time = now
            if self.burst_after_idle:
                self.running_time -= self.rate_buffer_ms

        if now >= self.running_time:
            self.running_time += time_per_request
            allowed = True
        elif block:
            sleep_time = (self.running_time - now) / self.clock_accuracy
            # increment running time before sleeping in case the sleep allows
            # another thread to inspect the rate limiter state
            self.running_time += time_per_request
            # Convert diff to a floating point number of seconds and sleep
            self._sleep(sleep_time)
            allowed = True
        else:
            allowed = False

        return allowed

    def wait(self, incr_by=1, now=None):
        self.is_allowed(incr_by=incr_by, now=now, block=True)


class EventletRateLimiter(AbstractRateLimiter):
    def __init__(self, max_rate, rate_buffer=5, running_time=0,
                 burst_after_idle=False):
        super(EventletRateLimiter, self).__init__(
            max_rate, rate_buffer=rate_buffer, running_time=running_time,
            burst_after_idle=burst_after_idle)

    def _sleep(self, seconds):
        eventlet.sleep(seconds)


def ratelimit_sleep(running_time, max_rate, incr_by=1, rate_buffer=5):
    """
    Will eventlet.sleep() for the appropriate time so that the max_rate
    is never exceeded.  If max_rate is 0, will not ratelimit.  The
    maximum recommended rate should not exceed (1000 * incr_by) a second
    as eventlet.sleep() does involve some overhead.  Returns running_time
    that should be used for subsequent calls.

    :param running_time: the running time in milliseconds of the next
                         allowable request. Best to start at zero.
    :param max_rate: The maximum rate per second allowed for the process.
    :param incr_by: How much to increment the counter.  Useful if you want
                    to ratelimit 1024 bytes/sec and have differing sizes
                    of requests. Must be > 0 to engage rate-limiting
                    behavior.
    :param rate_buffer: Number of seconds the rate counter can drop and be
                        allowed to catch up (at a faster than listed rate).
                        A larger number will result in larger spikes in rate
                        but better average accuracy. Must be > 0 to engage
                        rate-limiting behavior.
    :return: The absolute time for the next interval in milliseconds; note
        that time could have passed well beyond that point, but the next call
        will catch that and skip the sleep.
    """
    warnings.warn(
        'ratelimit_sleep() is deprecated; use the ``EventletRateLimiter`` '
        'class instead.', DeprecationWarning
    )
    rate_limit = EventletRateLimiter(max_rate, rate_buffer=rate_buffer,
                                     running_time=running_time)
    rate_limit.wait(incr_by=incr_by)
    return rate_limit.running_time


class ContextPool(GreenPool):
    """GreenPool subclassed to kill its coros when it gets gc'ed"""

    def __enter__(self):
        return self

    def __exit__(self, type, value, traceback):
        for coro in list(self.coroutines_running):
            coro.kill()


class GreenAsyncPileWaitallTimeout(Timeout):
    pass


DEAD = object()


class GreenAsyncPile(object):
    """
    Runs jobs in a pool of green threads, and the results can be retrieved by
    using this object as an iterator.

    This is very similar in principle to eventlet.GreenPile, except it returns
    results as they become available rather than in the order they were
    launched.

    Correlating results with jobs (if necessary) is left to the caller.
    """
    def __init__(self, size_or_pool):
        """
        :param size_or_pool: thread pool size or a pool to use
        """
        if isinstance(size_or_pool, GreenPool):
            self._pool = size_or_pool
            size = self._pool.size
        else:
            self._pool = GreenPool(size_or_pool)
            size = size_or_pool
        self._responses = eventlet.queue.LightQueue(size)
        self._inflight = 0
        self._pending = 0

    def _run_func(self, func, args, kwargs):
        try:
            self._responses.put(func(*args, **kwargs))
        except Exception:
            if eventlet.hubs.get_hub().debug_exceptions:
                traceback.print_exception(*sys.exc_info())
            self._responses.put(DEAD)
        finally:
            self._inflight -= 1

    @property
    def inflight(self):
        return self._inflight

    def spawn(self, func, *args, **kwargs):
        """
        Spawn a job in a green thread on the pile.
        """
        self._pending += 1
        self._inflight += 1
        self._pool.spawn(self._run_func, func, args, kwargs)

    def waitfirst(self, timeout):
        """
        Wait up to timeout seconds for first result to come in.

        :param timeout: seconds to wait for results
        :returns: first item to come back, or None
        """
        for result in self._wait(timeout, first_n=1):
            return result

    def waitall(self, timeout):
        """
        Wait timeout seconds for any results to come in.

        :param timeout: seconds to wait for results
        :returns: list of results accrued in that time
        """
        return self._wait(timeout)

    def _wait(self, timeout, first_n=None):
        results = []
        try:
            with GreenAsyncPileWaitallTimeout(timeout):
                while True:
                    results.append(next(self))
                    if first_n and len(results) >= first_n:
                        break
        except (GreenAsyncPileWaitallTimeout, StopIteration):
            pass
        return results

    def __iter__(self):
        return self

    def next(self):
        while True:
            try:
                rv = self._responses.get_nowait()
            except eventlet.queue.Empty:
                if self._inflight == 0:
                    raise StopIteration()
                rv = self._responses.get()
            self._pending -= 1
            if rv is DEAD:
                continue
            return rv
    __next__ = next


class StreamingPile(GreenAsyncPile):
    """
    Runs jobs in a pool of green threads, spawning more jobs as results are
    retrieved and worker threads become available.

    When used as a context manager, has the same worker-killing properties as
    :class:`ContextPool`.
    """
    def __init__(self, size):
        """:param size: number of worker threads to use"""
        self.pool = ContextPool(size)
        super(StreamingPile, self).__init__(self.pool)

    def asyncstarmap(self, func, args_iter):
        """
        This is the same as :func:`itertools.starmap`, except that *func* is
        executed in a separate green thread for each item, and results won't
        necessarily have the same order as inputs.
        """
        args_iter = iter(args_iter)

        # Initialize the pile
        for args in itertools.islice(args_iter, self.pool.size):
            self.spawn(func, *args)

        # Keep populating the pile as greenthreads become available
        for args in args_iter:
            try:
                to_yield = next(self)
            except StopIteration:
                break
            yield to_yield
            self.spawn(func, *args)

        # Drain the pile
        for result in self:
            yield result

    def __enter__(self):
        self.pool.__enter__()
        return self

    def __exit__(self, type, value, traceback):
        self.pool.__exit__(type, value, traceback)


def validate_sync_to(value, allowed_sync_hosts, realms_conf):
    """
    Validates an X-Container-Sync-To header value, returning the
    validated endpoint, realm, and realm_key, or an error string.

    :param value: The X-Container-Sync-To header value to validate.
    :param allowed_sync_hosts: A list of allowed hosts in endpoints,
        if realms_conf does not apply.
    :param realms_conf: An instance of
        swift.common.container_sync_realms.ContainerSyncRealms to
        validate against.
    :returns: A tuple of (error_string, validated_endpoint, realm,
        realm_key). The error_string will None if the rest of the
        values have been validated. The validated_endpoint will be
        the validated endpoint to sync to. The realm and realm_key
        will be set if validation was done through realms_conf.
    """
    orig_value = value
    value = value.rstrip('/')
    if not value:
        return (None, None, None, None)
    if value.startswith('//'):
        if not realms_conf:
            return (None, None, None, None)
        data = value[2:].split('/')
        if len(data) != 4:
            return (
                _('Invalid X-Container-Sync-To format %r') % orig_value,
                None, None, None)
        realm, cluster, account, container = data
        realm_key = realms_conf.key(realm)
        if not realm_key:
            return (_('No realm key for %r') % realm, None, None, None)
        endpoint = realms_conf.endpoint(realm, cluster)
        if not endpoint:
            return (
                _('No cluster endpoint for %(realm)r %(cluster)r')
                % {'realm': realm, 'cluster': cluster},
                None, None, None)
        return (
            None,
            '%s/%s/%s' % (endpoint.rstrip('/'), account, container),
            realm.upper(), realm_key)
    p = urlparse(value)
    if p.scheme not in ('http', 'https'):
        return (
            _('Invalid scheme %r in X-Container-Sync-To, must be "//", '
              '"http", or "https".') % p.scheme,
            None, None, None)
    if not p.path:
        return (_('Path required in X-Container-Sync-To'), None, None, None)
    if p.params or p.query or p.fragment:
        return (
            _('Params, queries, and fragments not allowed in '
              'X-Container-Sync-To'),
            None, None, None)
    if p.hostname not in allowed_sync_hosts:
        return (
            _('Invalid host %r in X-Container-Sync-To') % p.hostname,
            None, None, None)
    return (None, value, None, None)


def affinity_key_function(affinity_str):
    """Turns an affinity config value into a function suitable for passing to
    sort(). After doing so, the array will be sorted with respect to the given
    ordering.

    For example, if affinity_str is "r1=1, r2z7=2, r2z8=2", then the array
    will be sorted with all nodes from region 1 (r1=1) first, then all the
    nodes from region 2 zones 7 and 8 (r2z7=2 and r2z8=2), then everything
    else.

    Note that the order of the pieces of affinity_str is irrelevant; the
    priority values are what comes after the equals sign.

    If affinity_str is empty or all whitespace, then the resulting function
    will not alter the ordering of the nodes.

    :param affinity_str: affinity config value, e.g. "r1z2=3"
                         or "r1=1, r2z1=2, r2z2=2"
    :returns: single-argument function
    :raises ValueError: if argument invalid
    """
    affinity_str = affinity_str.strip()

    if not affinity_str:
        return lambda x: 0

    priority_matchers = []
    pieces = [s.strip() for s in affinity_str.split(',')]
    for piece in pieces:
        # matches r<number>=<number> or r<number>z<number>=<number>
        match = re.match(r"r(\d+)(?:z(\d+))?=(\d+)$", piece)
        if match:
            region, zone, priority = match.groups()
            region = int(region)
            priority = int(priority)
            zone = int(zone) if zone else None

            matcher = {'region': region, 'priority': priority}
            if zone is not None:
                matcher['zone'] = zone
            priority_matchers.append(matcher)
        else:
            raise ValueError("Invalid affinity value: %r" % affinity_str)

    priority_matchers.sort(key=operator.itemgetter('priority'))

    def keyfn(ring_node):
        for matcher in priority_matchers:
            if (matcher['region'] == ring_node['region']
                and ('zone' not in matcher
                     or matcher['zone'] == ring_node['zone'])):
                return matcher['priority']
        return 4294967296  # 2^32, i.e. "a big number"
    return keyfn


def affinity_locality_predicate(write_affinity_str):
    """
    Turns a write-affinity config value into a predicate function for nodes.
    The returned value will be a 1-arg function that takes a node dictionary
    and returns a true value if it is "local" and a false value otherwise. The
    definition of "local" comes from the affinity_str argument passed in here.

    For example, if affinity_str is "r1, r2z2", then only nodes where region=1
    or where (region=2 and zone=2) are considered local.

    If affinity_str is empty or all whitespace, then the resulting function
    will consider everything local

    :param write_affinity_str: affinity config value, e.g. "r1z2"
        or "r1, r2z1, r2z2"
    :returns: single-argument function, or None if affinity_str is empty
    :raises ValueError: if argument invalid
    """
    affinity_str = write_affinity_str.strip()

    if not affinity_str:
        return None

    matchers = []
    pieces = [s.strip() for s in affinity_str.split(',')]
    for piece in pieces:
        # matches r<number> or r<number>z<number>
        match = re.match(r"r(\d+)(?:z(\d+))?$", piece)
        if match:
            region, zone = match.groups()
            region = int(region)
            zone = int(zone) if zone else None

            matcher = {'region': region}
            if zone is not None:
                matcher['zone'] = zone
            matchers.append(matcher)
        else:
            raise ValueError("Invalid write-affinity value: %r" % affinity_str)

    def is_local(ring_node):
        for matcher in matchers:
            if (matcher['region'] == ring_node['region']
                and ('zone' not in matcher
                     or matcher['zone'] == ring_node['zone'])):
                return True
        return False
    return is_local


def get_remote_client(req):
    # remote host for zeus
    client = req.headers.get('x-cluster-client-ip')
    if not client and 'x-forwarded-for' in req.headers:
        # remote host for other lbs
        client = req.headers['x-forwarded-for'].split(',')[0].strip()
    if not client:
        client = req.remote_addr
    return client


def human_readable(value):
    """
    Returns the number in a human readable format; for example 1048576 = "1Mi".
    """
    value = float(value)
    index = -1
    suffixes = 'KMGTPEZY'
    while value >= 1024 and index + 1 < len(suffixes):
        index += 1
        value = round(value / 1024)
    if index == -1:
        return '%d' % value
    return '%d%si' % (round(value), suffixes[index])


def put_recon_cache_entry(cache_entry, key, item):
    """
    Update a recon cache entry item.

    If ``item`` is an empty dict then any existing ``key`` in ``cache_entry``
    will be deleted. Similarly if ``item`` is a dict and any of its values are
    empty dicts then the corrsponsing key will be deleted from the nested dict
    in ``cache_entry``.

    We use nested recon cache entries when the object auditor
    runs in parallel or else in 'once' mode with a specified subset of devices.

    :param cache_entry: a dict of existing cache entries
    :param key: key for item to update
    :param item: value for item to update
    """
    if isinstance(item, dict):
        if not item:
            cache_entry.pop(key, None)
            return
        if key not in cache_entry or key in cache_entry and not \
                isinstance(cache_entry[key], dict):
            cache_entry[key] = {}
        for k, v in item.items():
            if v == {}:
                cache_entry[key].pop(k, None)
            else:
                cache_entry[key][k] = v
    else:
        cache_entry[key] = item


def dump_recon_cache(cache_dict, cache_file, logger, lock_timeout=2,
                     set_owner=None):
    """Update recon cache values

    :param cache_dict: Dictionary of cache key/value pairs to write out
    :param cache_file: cache file to update
    :param logger: the logger to use to log an encountered error
    :param lock_timeout: timeout (in seconds)
    :param set_owner: Set owner of recon cache file
    """
    try:
        with lock_file(cache_file, lock_timeout, unlink=False) as cf:
            cache_entry = {}
            try:
                existing_entry = cf.readline()
                if existing_entry:
                    cache_entry = json.loads(existing_entry)
            except ValueError:
                # file doesn't have a valid entry, we'll recreate it
                pass
            for cache_key, cache_value in cache_dict.items():
                put_recon_cache_entry(cache_entry, cache_key, cache_value)
            tf = None
            try:
                with NamedTemporaryFile(dir=os.path.dirname(cache_file),
                                        delete=False) as tf:
                    cache_data = json.dumps(cache_entry, ensure_ascii=True,
                                            sort_keys=True)
                    tf.write(cache_data.encode('ascii') + b'\n')
                if set_owner:
                    os.chown(tf.name, pwd.getpwnam(set_owner).pw_uid, -1)
                renamer(tf.name, cache_file, fsync=False)
            finally:
                if tf is not None:
                    try:
                        os.unlink(tf.name)
                    except OSError as err:
                        if err.errno != errno.ENOENT:
                            raise
    except (Exception, Timeout) as err:
        logger.exception('Exception dumping recon cache: %s' % err)


def load_recon_cache(cache_file):
    """
    Load a recon cache file. Treats missing file as empty.
    """
    try:
        with open(cache_file) as fh:
            return json.load(fh)
    except IOError as e:
        if e.errno == errno.ENOENT:
            return {}
        else:
            raise
    except ValueError:  # invalid JSON
        return {}


def listdir(path):
    try:
        return os.listdir(path)
    except OSError as err:
        if err.errno != errno.ENOENT:
            raise
    return []


def streq_const_time(s1, s2):
    """Constant-time string comparison.

    :params s1: the first string
    :params s2: the second string

    :return: True if the strings are equal.

    This function takes two strings and compares them.  It is intended to be
    used when doing a comparison for authentication purposes to help guard
    against timing attacks.
    """
    if len(s1) != len(s2):
        return False
    result = 0
    for (a, b) in zip(s1, s2):
        result |= ord(a) ^ ord(b)
    return result == 0


def pairs(item_list):
    """
    Returns an iterator of all pairs of elements from item_list.

    :param item_list: items (no duplicates allowed)
    """
    for i, item1 in enumerate(item_list):
        for item2 in item_list[(i + 1):]:
            yield (item1, item2)


def replication(func):
    """
    Decorator to declare which methods are accessible for different
    type of servers:

    * If option replication_server is None then this decorator
      doesn't matter.
    * If option replication_server is True then ONLY decorated with
      this decorator methods will be started.
    * If option replication_server is False then decorated with this
      decorator methods will NOT be started.

    :param func: function to mark accessible for replication
    """
    func.replication = True

    return func


def public(func):
    """
    Decorator to declare which methods are publicly accessible as HTTP
    requests

    :param func: function to make public
    """
    func.publicly_accessible = True
    return func


def private(func):
    """
    Decorator to declare which methods are privately accessible as HTTP
    requests with an ``X-Backend-Allow-Private-Methods: True`` override

    :param func: function to make private
    """
    func.privately_accessible = True
    return func


def majority_size(n):
    return (n // 2) + 1


def quorum_size(n):
    """
    quorum size as it applies to services that use 'replication' for data
    integrity  (Account/Container services).  Object quorum_size is defined
    on a storage policy basis.

    Number of successful backend requests needed for the proxy to consider
    the client request successful.
    """
    return (n + 1) // 2


def rsync_ip(ip):
    """
    Transform ip string to an rsync-compatible form

    Will return ipv4 addresses unchanged, but will nest ipv6 addresses
    inside square brackets.

    :param ip: an ip string (ipv4 or ipv6)

    :returns: a string ip address
    """
    return '[%s]' % ip if is_valid_ipv6(ip) else ip


def rsync_module_interpolation(template, device):
    """
    Interpolate devices variables inside a rsync module template

    :param template: rsync module template as a string
    :param device: a device from a ring

    :returns: a string with all variables replaced by device attributes
    """
    replacements = {
        'ip': rsync_ip(device.get('ip', '')),
        'port': device.get('port', ''),
        'replication_ip': rsync_ip(device.get('replication_ip', '')),
        'replication_port': device.get('replication_port', ''),
        'region': device.get('region', ''),
        'zone': device.get('zone', ''),
        'device': device.get('device', ''),
        'meta': device.get('meta', ''),
    }
    try:
        module = template.format(**replacements)
    except KeyError as e:
        raise ValueError('Cannot interpolate rsync_module, invalid variable: '
                         '%s' % e)
    return module


def get_valid_utf8_str(str_or_unicode):
    """
    Get valid parts of utf-8 str from str, unicode and even invalid utf-8 str

    :param str_or_unicode: a string or an unicode which can be invalid utf-8
    """
    if six.PY2:
        if isinstance(str_or_unicode, six.text_type):
            (str_or_unicode, _len) = utf8_encoder(str_or_unicode, 'replace')
        (valid_unicode_str, _len) = utf8_decoder(str_or_unicode, 'replace')
    else:
        # Apparently under py3 we need to go to utf-16 to collapse surrogates?
        if isinstance(str_or_unicode, six.binary_type):
            try:
                (str_or_unicode, _len) = utf8_decoder(str_or_unicode,
                                                      'surrogatepass')
            except UnicodeDecodeError:
                (str_or_unicode, _len) = utf8_decoder(str_or_unicode,
                                                      'replace')
        (str_or_unicode, _len) = utf16_encoder(str_or_unicode, 'surrogatepass')
        (valid_unicode_str, _len) = utf16_decoder(str_or_unicode, 'replace')
    return valid_unicode_str.encode('utf-8')


class Everything(object):
    """
    A container that contains everything. If "e" is an instance of
    Everything, then "x in e" is true for all x.
    """
    def __contains__(self, element):
        return True


def list_from_csv(comma_separated_str):
    """
    Splits the str given and returns a properly stripped list of the comma
    separated values.
    """
    if comma_separated_str:
        return [v.strip() for v in comma_separated_str.split(',') if v.strip()]
    return []


def csv_append(csv_string, item):
    """
    Appends an item to a comma-separated string.

    If the comma-separated string is empty/None, just returns item.
    """
    if csv_string:
        return ",".join((csv_string, item))
    else:
        return item


class CloseableChain(object):
    """
    Like itertools.chain, but with a close method that will attempt to invoke
    its sub-iterators' close methods, if any.
    """
    def __init__(self, *iterables):
        self.iterables = iterables
        self.chained_iter = itertools.chain(*self.iterables)

    def __iter__(self):
        return self

    def __next__(self):
        return next(self.chained_iter)

    next = __next__  # py2

    def close(self):
        for it in self.iterables:
            close_if_possible(it)


def reiterate(iterable):
    """
    Consume the first truthy item from an iterator, then re-chain it to the
    rest of the iterator.  This is useful when you want to make sure the
    prologue to downstream generators have been executed before continuing.
    :param iterable: an iterable object
    """
    if isinstance(iterable, (list, tuple)):
        return iterable
    else:
        iterator = iter(iterable)
        try:
            chunk = next(iterator)
            while not chunk:
                chunk = next(iterator)
            return CloseableChain([chunk], iterator)
        except StopIteration:
            close_if_possible(iterable)
            return iter([])


class InputProxy(object):
    """
    File-like object that counts bytes read.
    To be swapped in for wsgi.input for accounting purposes.
    """
    def __init__(self, wsgi_input):
        """
        :param wsgi_input: file-like object to wrap the functionality of
        """
        self.wsgi_input = wsgi_input
        self.bytes_received = 0
        self.client_disconnect = False

    def read(self, *args, **kwargs):
        """
        Pass read request to the underlying file-like object and
        add bytes read to total.
        """
        try:
            chunk = self.wsgi_input.read(*args, **kwargs)
        except Exception:
            self.client_disconnect = True
            raise
        self.bytes_received += len(chunk)
        return chunk

    def readline(self, *args, **kwargs):
        """
        Pass readline request to the underlying file-like object and
        add bytes read to total.
        """
        try:
            line = self.wsgi_input.readline(*args, **kwargs)
        except Exception:
            self.client_disconnect = True
            raise
        self.bytes_received += len(line)
        return line


class LRUCache(object):
    """
    Decorator for size/time bound memoization that evicts the least
    recently used members.
    """

    PREV, NEXT, KEY, CACHED_AT, VALUE = 0, 1, 2, 3, 4  # link fields

    def __init__(self, maxsize=1000, maxtime=3600):
        self.maxsize = maxsize
        self.maxtime = maxtime
        self.reset()

    def reset(self):
        self.mapping = {}
        self.head = [None, None, None, None, None]  # oldest
        self.tail = [self.head, None, None, None, None]  # newest
        self.head[self.NEXT] = self.tail

    def set_cache(self, value, *key):
        while len(self.mapping) >= self.maxsize:
            old_next, old_key = self.head[self.NEXT][self.NEXT:self.NEXT + 2]
            self.head[self.NEXT], old_next[self.PREV] = old_next, self.head
            del self.mapping[old_key]
        last = self.tail[self.PREV]
        link = [last, self.tail, key, time.time(), value]
        self.mapping[key] = last[self.NEXT] = self.tail[self.PREV] = link
        return value

    def get_cached(self, link, *key):
        link_prev, link_next, key, cached_at, value = link
        if cached_at + self.maxtime < time.time():
            raise KeyError('%r has timed out' % (key,))
        link_prev[self.NEXT] = link_next
        link_next[self.PREV] = link_prev
        last = self.tail[self.PREV]
        last[self.NEXT] = self.tail[self.PREV] = link
        link[self.PREV] = last
        link[self.NEXT] = self.tail
        return value

    def __call__(self, f):

        class LRUCacheWrapped(object):

            @functools.wraps(f)
            def __call__(im_self, *key):
                link = self.mapping.get(key, self.head)
                if link is not self.head:
                    try:
                        return self.get_cached(link, *key)
                    except KeyError:
                        pass
                value = f(*key)
                self.set_cache(value, *key)
                return value

            def size(im_self):
                """
                Return the size of the cache
                """
                return len(self.mapping)

            def reset(im_self):
                return self.reset()

            def get_maxsize(im_self):
                return self.maxsize

            def set_maxsize(im_self, i):
                self.maxsize = i

            def get_maxtime(im_self):
                return self.maxtime

            def set_maxtime(im_self, i):
                self.maxtime = i

            maxsize = property(get_maxsize, set_maxsize)
            maxtime = property(get_maxtime, set_maxtime)

            def __repr__(im_self):
                return '<%s %r>' % (im_self.__class__.__name__, f)

        return LRUCacheWrapped()


class Spliterator(object):
    """
    Takes an iterator yielding sliceable things (e.g. strings or lists) and
    yields subiterators, each yielding up to the requested number of items
    from the source.

    >>> si = Spliterator(["abcde", "fg", "hijkl"])
    >>> ''.join(si.take(4))
    "abcd"
    >>> ''.join(si.take(3))
    "efg"
    >>> ''.join(si.take(1))
    "h"
    >>> ''.join(si.take(3))
    "ijk"
    >>> ''.join(si.take(3))
    "l"  # shorter than requested; this can happen with the last iterator

    """
    def __init__(self, source_iterable):
        self.input_iterator = iter(source_iterable)
        self.leftovers = None
        self.leftovers_index = 0
        self._iterator_in_progress = False

    def take(self, n):
        if self._iterator_in_progress:
            raise ValueError(
                "cannot call take() again until the first iterator is"
                " exhausted (has raised StopIteration)")
        self._iterator_in_progress = True

        try:
            if self.leftovers:
                # All this string slicing is a little awkward, but it's for
                # a good reason. Consider a length N string that someone is
                # taking k bytes at a time.
                #
                # With this implementation, we create one new string of
                # length k (copying the bytes) on each call to take(). Once
                # the whole input has been consumed, each byte has been
                # copied exactly once, giving O(N) bytes copied.
                #
                # If, instead of this, we were to set leftovers =
                # leftovers[k:] and omit leftovers_index, then each call to
                # take() would copy k bytes to create the desired substring,
                # then copy all the remaining bytes to reset leftovers,
                # resulting in an overall O(N^2) bytes copied.
                llen = len(self.leftovers) - self.leftovers_index
                if llen <= n:
                    n -= llen
                    to_yield = self.leftovers[self.leftovers_index:]
                    self.leftovers = None
                    self.leftovers_index = 0
                    yield to_yield
                else:
                    to_yield = self.leftovers[
                        self.leftovers_index:(self.leftovers_index + n)]
                    self.leftovers_index += n
                    n = 0
                    yield to_yield

            while n > 0:
                try:
                    chunk = next(self.input_iterator)
                except StopIteration:
                    return
                cl = len(chunk)
                if cl <= n:
                    n -= cl
                    yield chunk
                else:
                    self.leftovers = chunk
                    self.leftovers_index = n
                    yield chunk[:n]
                    n = 0
        finally:
            self._iterator_in_progress = False


def ismount(path):
    """
    Test whether a path is a mount point. This will catch any
    exceptions and translate them into a False return value
    Use ismount_raw to have the exceptions raised instead.
    """
    try:
        return ismount_raw(path)
    except OSError:
        return False


def ismount_raw(path):
    """
    Test whether a path is a mount point. Whereas ismount will catch
    any exceptions and just return False, this raw version will not
    catch exceptions.

    This is code hijacked from C Python 2.6.8, adapted to remove the extra
    lstat() system call.
    """
    try:
        s1 = os.lstat(path)
    except os.error as err:
        if err.errno == errno.ENOENT:
            # It doesn't exist -- so not a mount point :-)
            return False
        raise

    if stat.S_ISLNK(s1.st_mode):
        # Some environments (like vagrant-swift-all-in-one) use a symlink at
        # the device level but could still provide a stubfile in the target
        # to indicate that it should be treated as a mount point for swift's
        # purposes.
        if os.path.isfile(os.path.join(path, ".ismount")):
            return True
        # Otherwise, a symlink can never be a mount point
        return False

    s2 = os.lstat(os.path.join(path, '..'))
    dev1 = s1.st_dev
    dev2 = s2.st_dev
    if dev1 != dev2:
        # path/.. on a different device as path
        return True

    ino1 = s1.st_ino
    ino2 = s2.st_ino
    if ino1 == ino2:
        # path/.. is the same i-node as path
        return True

    # Device and inode checks are not properly working inside containerized
    # environments, therefore using a workaround to check if there is a
    # stubfile placed by an operator
    if os.path.isfile(os.path.join(path, ".ismount")):
        return True

    return False


def close_if_possible(maybe_closable):
    close_method = getattr(maybe_closable, 'close', None)
    if callable(close_method):
        return close_method()


@contextmanager
def closing_if_possible(maybe_closable):
    """
    Like contextlib.closing(), but doesn't crash if the object lacks a close()
    method.

    PEP 333 (WSGI) says: "If the iterable returned by the application has a
    close() method, the server or gateway must call that method upon
    completion of the current request[.]" This function makes that easier.
    """
    try:
        yield maybe_closable
    finally:
        close_if_possible(maybe_closable)


def drain_and_close(response_or_app_iter):
    """
    Drain and close a swob or WSGI response.

    This ensures we don't log a 499 in the proxy just because we realized we
    don't care about the body of an error.
    """
    app_iter = getattr(response_or_app_iter, 'app_iter', response_or_app_iter)
    if app_iter is None:  # for example, if we used the Response.body property
        return
    for _chunk in app_iter:
        pass
    close_if_possible(app_iter)


_rfc_token = r'[^()<>@,;:\"/\[\]?={}\x00-\x20\x7f]+'
_rfc_extension_pattern = re.compile(
    r'(?:\s*;\s*(' + _rfc_token + r")\s*(?:=\s*(" + _rfc_token +
    r'|"(?:[^"\\]|\\.)*"))?)')

_content_range_pattern = re.compile(r'^bytes (\d+)-(\d+)/(\d+)$')


def parse_content_range(content_range):
    """
    Parse a content-range header into (first_byte, last_byte, total_size).

    See RFC 7233 section 4.2 for details on the header format, but it's
    basically "Content-Range: bytes ${start}-${end}/${total}".

    :param content_range: Content-Range header value to parse,
        e.g. "bytes 100-1249/49004"
    :returns: 3-tuple (start, end, total)
    :raises ValueError: if malformed
    """
    found = re.search(_content_range_pattern, content_range)
    if not found:
        raise ValueError("malformed Content-Range %r" % (content_range,))
    return tuple(int(x) for x in found.groups())


def parse_content_type(content_type):
    """
    Parse a content-type and its parameters into values.
    RFC 2616 sec 14.17 and 3.7 are pertinent.

    **Examples**::

        'text/plain; charset=UTF-8' -> ('text/plain', [('charset, 'UTF-8')])
        'text/plain; charset=UTF-8; level=1' ->
            ('text/plain', [('charset, 'UTF-8'), ('level', '1')])

    :param content_type: content_type to parse
    :returns: a tuple containing (content type, list of k, v parameter tuples)
    """
    parm_list = []
    if ';' in content_type:
        content_type, parms = content_type.split(';', 1)
        parms = ';' + parms
        for m in _rfc_extension_pattern.findall(parms):
            key = m[0].strip()
            value = m[1].strip()
            parm_list.append((key, value))
    return content_type, parm_list


def extract_swift_bytes(content_type):
    """
    Parse a content-type and return a tuple containing:
        - the content_type string minus any swift_bytes param,
        -  the swift_bytes value or None if the param was not found

    :param content_type: a content-type string
    :return: a tuple of (content-type, swift_bytes or None)
    """
    content_type, params = parse_content_type(content_type)
    swift_bytes = None
    for k, v in params:
        if k == 'swift_bytes':
            swift_bytes = v
        else:
            content_type += ';%s=%s' % (k, v)
    return content_type, swift_bytes


def override_bytes_from_content_type(listing_dict, logger=None):
    """
    Takes a dict from a container listing and overrides the content_type,
    bytes fields if swift_bytes is set.
    """
    listing_dict['content_type'], swift_bytes = extract_swift_bytes(
        listing_dict['content_type'])
    if swift_bytes is not None:
        try:
            listing_dict['bytes'] = int(swift_bytes)
        except ValueError:
            if logger:
                logger.exception(_("Invalid swift_bytes"))


def clean_content_type(value):
    if ';' in value:
        left, right = value.rsplit(';', 1)
        if right.lstrip().startswith('swift_bytes='):
            return left
    return value


def quote(value, safe='/'):
    """
    Patched version of urllib.quote that encodes utf-8 strings before quoting
    """
    quoted = _quote(get_valid_utf8_str(value), safe)
    if isinstance(value, six.binary_type):
        quoted = quoted.encode('utf-8')
    return quoted


def get_expirer_container(x_delete_at, expirer_divisor, acc, cont, obj):
    """
    Returns an expiring object container name for given X-Delete-At and
    (native string) a/c/o.
    """
    shard_int = int(hash_path(acc, cont, obj), 16) % 100
    return normalize_delete_at_timestamp(
        int(x_delete_at) // expirer_divisor * expirer_divisor - shard_int)


class _MultipartMimeFileLikeObject(object):

    def __init__(self, wsgi_input, boundary, input_buffer, read_chunk_size):
        self.no_more_data_for_this_file = False
        self.no_more_files = False
        self.wsgi_input = wsgi_input
        self.boundary = boundary
        self.input_buffer = input_buffer
        self.read_chunk_size = read_chunk_size

    def read(self, length=None):
        if not length:
            length = self.read_chunk_size
        if self.no_more_data_for_this_file:
            return b''

        # read enough data to know whether we're going to run
        # into a boundary in next [length] bytes
        if len(self.input_buffer) < length + len(self.boundary) + 2:
            to_read = length + len(self.boundary) + 2
            while to_read > 0:
                try:
                    chunk = self.wsgi_input.read(to_read)
                except (IOError, ValueError) as e:
                    raise swift.common.exceptions.ChunkReadError(str(e))
                to_read -= len(chunk)
                self.input_buffer += chunk
                if not chunk:
                    self.no_more_files = True
                    break

        boundary_pos = self.input_buffer.find(self.boundary)

        # boundary does not exist in the next (length) bytes
        if boundary_pos == -1 or boundary_pos > length:
            ret = self.input_buffer[:length]
            self.input_buffer = self.input_buffer[length:]
        # if it does, just return data up to the boundary
        else:
            ret, self.input_buffer = self.input_buffer.split(self.boundary, 1)
            self.no_more_files = self.input_buffer.startswith(b'--')
            self.no_more_data_for_this_file = True
            self.input_buffer = self.input_buffer[2:]
        return ret

    def readline(self):
        if self.no_more_data_for_this_file:
            return b''
        boundary_pos = newline_pos = -1
        while newline_pos < 0 and boundary_pos < 0:
            try:
                chunk = self.wsgi_input.read(self.read_chunk_size)
            except (IOError, ValueError) as e:
                raise swift.common.exceptions.ChunkReadError(str(e))
            self.input_buffer += chunk
            newline_pos = self.input_buffer.find(b'\r\n')
            boundary_pos = self.input_buffer.find(self.boundary)
            if not chunk:
                self.no_more_files = True
                break
        # found a newline
        if newline_pos >= 0 and \
                (boundary_pos < 0 or newline_pos < boundary_pos):
            # Use self.read to ensure any logic there happens...
            ret = b''
            to_read = newline_pos + 2
            while to_read > 0:
                chunk = self.read(to_read)
                # Should never happen since we're reading from input_buffer,
                # but just for completeness...
                if not chunk:
                    break
                to_read -= len(chunk)
                ret += chunk
            return ret
        else:  # no newlines, just return up to next boundary
            return self.read(len(self.input_buffer))


def iter_multipart_mime_documents(wsgi_input, boundary, read_chunk_size=4096):
    """
    Given a multi-part-mime-encoded input file object and boundary,
    yield file-like objects for each part. Note that this does not
    split each part into headers and body; the caller is responsible
    for doing that if necessary.

    :param wsgi_input: The file-like object to read from.
    :param boundary: The mime boundary to separate new file-like objects on.
    :returns: A generator of file-like objects for each part.
    :raises MimeInvalid: if the document is malformed
    """
    boundary = b'--' + boundary
    blen = len(boundary) + 2  # \r\n
    try:
        got = wsgi_input.readline(blen)
        while got == b'\r\n':
            got = wsgi_input.readline(blen)
    except (IOError, ValueError) as e:
        raise swift.common.exceptions.ChunkReadError(str(e))

    if got.strip() != boundary:
        raise swift.common.exceptions.MimeInvalid(
            'invalid starting boundary: wanted %r, got %r' % (boundary, got))
    boundary = b'\r\n' + boundary
    input_buffer = b''
    done = False
    while not done:
        it = _MultipartMimeFileLikeObject(wsgi_input, boundary, input_buffer,
                                          read_chunk_size)
        yield it
        done = it.no_more_files
        input_buffer = it.input_buffer


def parse_mime_headers(doc_file):
    """
    Takes a file-like object containing a MIME document and returns a
    HeaderKeyDict containing the headers. The body of the message is not
    consumed: the position in doc_file is left at the beginning of the body.

    This function was inspired by the Python standard library's
    http.client.parse_headers.

    :param doc_file: binary file-like object containing a MIME document
    :returns: a swift.common.swob.HeaderKeyDict containing the headers
    """
    headers = []
    while True:
        line = doc_file.readline()
        done = line in (b'\r\n', b'\n', b'')
        if six.PY3:
            try:
                line = line.decode('utf-8')
            except UnicodeDecodeError:
                line = line.decode('latin1')
        headers.append(line)
        if done:
            break
    if six.PY3:
        header_string = ''.join(headers)
    else:
        header_string = b''.join(headers)
    headers = email.parser.Parser().parsestr(header_string)
    return HeaderKeyDict(headers)


def mime_to_document_iters(input_file, boundary, read_chunk_size=4096):
    """
    Takes a file-like object containing a multipart MIME document and
    returns an iterator of (headers, body-file) tuples.

    :param input_file: file-like object with the MIME doc in it
    :param boundary: MIME boundary, sans dashes
        (e.g. "divider", not "--divider")
    :param read_chunk_size: size of strings read via input_file.read()
    """
    if six.PY3 and isinstance(boundary, str):
        # Since the boundary is in client-supplied headers, it can contain
        # garbage that trips us and we don't like client-induced 500.
        boundary = boundary.encode('latin-1', errors='replace')
    doc_files = iter_multipart_mime_documents(input_file, boundary,
                                              read_chunk_size)
    for i, doc_file in enumerate(doc_files):
        # this consumes the headers and leaves just the body in doc_file
        headers = parse_mime_headers(doc_file)
        yield (headers, doc_file)


def maybe_multipart_byteranges_to_document_iters(app_iter, content_type):
    """
    Takes an iterator that may or may not contain a multipart MIME document
    as well as content type and returns an iterator of body iterators.

    :param app_iter: iterator that may contain a multipart MIME document
    :param content_type: content type of the app_iter, used to determine
                         whether it conains a multipart document and, if
                         so, what the boundary is between documents
    """
    content_type, params_list = parse_content_type(content_type)
    if content_type != 'multipart/byteranges':
        yield app_iter
        return

    body_file = FileLikeIter(app_iter)
    boundary = dict(params_list)['boundary']
    for _headers, body in mime_to_document_iters(body_file, boundary):
        yield (chunk for chunk in iter(lambda: body.read(65536), b''))


def document_iters_to_multipart_byteranges(ranges_iter, boundary):
    """
    Takes an iterator of range iters and yields a multipart/byteranges MIME
    document suitable for sending as the body of a multi-range 206 response.

    See document_iters_to_http_response_body for parameter descriptions.
    """
    if not isinstance(boundary, bytes):
        boundary = boundary.encode('ascii')

    divider = b"--" + boundary + b"\r\n"
    terminator = b"--" + boundary + b"--"

    for range_spec in ranges_iter:
        start_byte = range_spec["start_byte"]
        end_byte = range_spec["end_byte"]
        entity_length = range_spec.get("entity_length", "*")
        content_type = range_spec["content_type"]
        part_iter = range_spec["part_iter"]
        if not isinstance(content_type, bytes):
            content_type = str(content_type).encode('utf-8')
        if not isinstance(entity_length, bytes):
            entity_length = str(entity_length).encode('utf-8')

        part_header = b''.join((
            divider,
            b"Content-Type: ", content_type, b"\r\n",
            b"Content-Range: ", b"bytes %d-%d/%s\r\n" % (
                start_byte, end_byte, entity_length),
            b"\r\n"
        ))
        yield part_header

        for chunk in part_iter:
            yield chunk
        yield b"\r\n"
    yield terminator


def document_iters_to_http_response_body(ranges_iter, boundary, multipart,
                                         logger):
    """
    Takes an iterator of range iters and turns it into an appropriate
    HTTP response body, whether that's multipart/byteranges or not.

    This is almost, but not quite, the inverse of
    request_helpers.http_response_to_document_iters(). This function only
    yields chunks of the body, not any headers.

    :param ranges_iter: an iterator of dictionaries, one per range.
        Each dictionary must contain at least the following key:
        "part_iter": iterator yielding the bytes in the range

        Additionally, if multipart is True, then the following other keys
        are required:

        "start_byte": index of the first byte in the range
        "end_byte": index of the last byte in the range
        "content_type": value for the range's Content-Type header

        Finally, there is one optional key that is used in the
            multipart/byteranges case:

        "entity_length": length of the requested entity (not necessarily
            equal to the response length). If omitted, "*" will be used.

        Each part_iter will be exhausted prior to calling next(ranges_iter).

    :param boundary: MIME boundary to use, sans dashes (e.g. "boundary", not
        "--boundary").
    :param multipart: True if the response should be multipart/byteranges,
        False otherwise. This should be True if and only if you have 2 or
        more ranges.
    :param logger: a logger
    """
    if multipart:
        return document_iters_to_multipart_byteranges(ranges_iter, boundary)
    else:
        try:
            response_body_iter = next(ranges_iter)['part_iter']
        except StopIteration:
            return ''

        # We need to make sure ranges_iter does not get garbage-collected
        # before response_body_iter is exhausted. The reason is that
        # ranges_iter has a finally block that calls close_swift_conn, and
        # so if that finally block fires before we read response_body_iter,
        # there's nothing there.
        def string_along(useful_iter, useless_iter_iter, logger):
            with closing_if_possible(useful_iter):
                for x in useful_iter:
                    yield x

            try:
                next(useless_iter_iter)
            except StopIteration:
                pass
            else:
                logger.warning(
                    _("More than one part in a single-part response?"))

        return string_along(response_body_iter, ranges_iter, logger)


def multipart_byteranges_to_document_iters(input_file, boundary,
                                           read_chunk_size=4096):
    """
    Takes a file-like object containing a multipart/byteranges MIME document
    (see RFC 7233, Appendix A) and returns an iterator of (first-byte,
    last-byte, length, document-headers, body-file) 5-tuples.

    :param input_file: file-like object with the MIME doc in it
    :param boundary: MIME boundary, sans dashes
        (e.g. "divider", not "--divider")
    :param read_chunk_size: size of strings read via input_file.read()
    """
    for headers, body in mime_to_document_iters(input_file, boundary,
                                                read_chunk_size):
        first_byte, last_byte, length = parse_content_range(
            headers.get('content-range'))
        yield (first_byte, last_byte, length, headers.items(), body)


#: Regular expression to match form attributes.
ATTRIBUTES_RE = re.compile(r'(\w+)=(".*?"|[^";]+)(; ?|$)')


def parse_content_disposition(header):
    """
    Given the value of a header like:
    Content-Disposition: form-data; name="somefile"; filename="test.html"

    Return data like
    ("form-data", {"name": "somefile", "filename": "test.html"})

    :param header: Value of a header (the part after the ': ').
    :returns: (value name, dict) of the attribute data parsed (see above).
    """
    attributes = {}
    attrs = ''
    if ';' in header:
        header, attrs = [x.strip() for x in header.split(';', 1)]
    m = True
    while m:
        m = ATTRIBUTES_RE.match(attrs)
        if m:
            attrs = attrs[len(m.group(0)):]
            attributes[m.group(1)] = m.group(2).strip('"')
    return header, attributes


class sockaddr_alg(ctypes.Structure):
    _fields_ = [("salg_family", ctypes.c_ushort),
                ("salg_type", ctypes.c_ubyte * 14),
                ("salg_feat", ctypes.c_uint),
                ("salg_mask", ctypes.c_uint),
                ("salg_name", ctypes.c_ubyte * 64)]


_bound_md5_sockfd = None


def get_md5_socket():
    """
    Get an MD5 socket file descriptor. One can MD5 data with it by writing it
    to the socket with os.write, then os.read the 16 bytes of the checksum out
    later.

    NOTE: It is the caller's responsibility to ensure that os.close() is
    called on the returned file descriptor. This is a bare file descriptor,
    not a Python object. It doesn't close itself.
    """

    # Linux's AF_ALG sockets work like this:
    #
    # First, initialize a socket with socket() and bind(). This tells the
    # socket what algorithm to use, as well as setting up any necessary bits
    # like crypto keys. Of course, MD5 doesn't need any keys, so it's just the
    # algorithm name.
    #
    # Second, to hash some data, get a second socket by calling accept() on
    # the first socket. Write data to the socket, then when finished, read the
    # checksum from the socket and close it. This lets you checksum multiple
    # things without repeating all the setup code each time.
    #
    # Since we only need to bind() one socket, we do that here and save it for
    # future re-use. That way, we only use one file descriptor to get an MD5
    # socket instead of two, and we also get to save some syscalls.

    global _bound_md5_sockfd
    global _libc_socket
    global _libc_bind
    global _libc_accept

    if _libc_accept is None:
        _libc_accept = load_libc_function('accept', fail_if_missing=True)
    if _libc_socket is None:
        _libc_socket = load_libc_function('socket', fail_if_missing=True)
    if _libc_bind is None:
        _libc_bind = load_libc_function('bind', fail_if_missing=True)

    # Do this at first call rather than at import time so that we don't use a
    # file descriptor on systems that aren't using any MD5 sockets.
    if _bound_md5_sockfd is None:
        sockaddr_setup = sockaddr_alg(
            AF_ALG,
            (ord('h'), ord('a'), ord('s'), ord('h'), 0),
            0, 0,
            (ord('m'), ord('d'), ord('5'), 0))
        hash_sockfd = _libc_socket(ctypes.c_int(AF_ALG),
                                   ctypes.c_int(socket.SOCK_SEQPACKET),
                                   ctypes.c_int(0))
        if hash_sockfd < 0:
            raise IOError(ctypes.get_errno(),
                          "Failed to initialize MD5 socket")

        bind_result = _libc_bind(ctypes.c_int(hash_sockfd),
                                 ctypes.pointer(sockaddr_setup),
                                 ctypes.c_int(ctypes.sizeof(sockaddr_alg)))
        if bind_result < 0:
            os.close(hash_sockfd)
            raise IOError(ctypes.get_errno(), "Failed to bind MD5 socket")

        _bound_md5_sockfd = hash_sockfd

    md5_sockfd = _libc_accept(ctypes.c_int(_bound_md5_sockfd), None, 0)
    if md5_sockfd < 0:
        raise IOError(ctypes.get_errno(), "Failed to accept MD5 socket")

    return md5_sockfd


try:
    _test_md5 = hashlib.md5(usedforsecurity=False)  # nosec

    def md5(string=b'', usedforsecurity=True):
        """Return an md5 hashlib object using usedforsecurity parameter

        For python distributions that support the usedforsecurity keyword
        parameter, this passes the parameter through as expected.
        See https://bugs.python.org/issue9216
        """
        return hashlib.md5(string, usedforsecurity=usedforsecurity)  # nosec
except TypeError:
    def md5(string=b'', usedforsecurity=True):
        """Return an md5 hashlib object without usedforsecurity parameter

        For python distributions that do not yet support this keyword
        parameter, we drop the parameter
        """
        return hashlib.md5(string)  # nosec


class ShardRangeOuterBound(object):
    """
    A custom singleton type to be subclassed for the outer bounds of
    ShardRanges.
    """
    _singleton = None

    def __new__(cls):
        if cls is ShardRangeOuterBound:
            raise TypeError('ShardRangeOuterBound is an abstract class; '
                            'only subclasses should be instantiated')
        if cls._singleton is None:
            cls._singleton = super(ShardRangeOuterBound, cls).__new__(cls)
        return cls._singleton

    def __str__(self):
        return ''

    def __repr__(self):
        return type(self).__name__

    def __bool__(self):
        return False

    __nonzero__ = __bool__


class ShardName(object):
    """
    Encapsulates the components of a shard name.

    Instances of this class would typically be constructed via the create() or
    parse() class methods.

    Shard names have the form:

        <account>/<root_container>-<parent_container_hash>-<timestamp>-<index>

    Note: some instances of :class:`~swift.common.utils.ShardRange` have names
    that will NOT parse as a :class:`~swift.common.utils.ShardName`; e.g. a
    root container's own shard range will have a name format of
    <account>/<root_container> which will raise ValueError if passed to parse.
    """
    def __init__(self, account, root_container,
                 parent_container_hash,
                 timestamp,
                 index):
        self.account = self._validate(account)
        self.root_container = self._validate(root_container)
        self.parent_container_hash = self._validate(parent_container_hash)
        self.timestamp = Timestamp(timestamp)
        self.index = int(index)

    @classmethod
    def _validate(cls, arg):
        if arg is None:
            raise ValueError('arg must not be None')
        return arg

    def __str__(self):
        return '%s/%s-%s-%s-%s' % (self.account,
                                   self.root_container,
                                   self.parent_container_hash,
                                   self.timestamp.internal,
                                   self.index)

    @classmethod
    def hash_container_name(cls, container_name):
        """
        Calculates the hash of a container name.

        :param container_name: name to be hashed.
        :return: the hexdigest of the md5 hash of ``container_name``.
        :raises ValueError: if ``container_name`` is None.
        """
        cls._validate(container_name)
        if not isinstance(container_name, bytes):
            container_name = container_name.encode('utf-8')
        hash = md5(container_name, usedforsecurity=False).hexdigest()
        return hash

    @classmethod
    def create(cls, account, root_container, parent_container,
               timestamp, index):
        """
        Create an instance of :class:`~swift.common.utils.ShardName`.

        :param account: the hidden internal account to which the shard
            container belongs.
        :param root_container: the name of the root container for the shard.
        :param parent_container: the name of the parent container for the
            shard; for initial first generation shards this should be the same
            as ``root_container``; for shards of shards this should be the name
            of the sharding shard container.
        :param timestamp: an instance of :class:`~swift.common.utils.Timestamp`
        :param index: a unique index that will distinguish the path from any
            other path generated using the same combination of
            ``account``, ``root_container``, ``parent_container`` and
            ``timestamp``.

        :return: an instance of :class:`~swift.common.utils.ShardName`.
        :raises ValueError: if any argument is None
        """
        # we make the shard name unique with respect to other shards names by
        # embedding a hash of the parent container name; we use a hash (rather
        # than the actual parent container name) to prevent shard names become
        # longer with every generation.
        parent_container_hash = cls.hash_container_name(parent_container)
        return cls(account, root_container, parent_container_hash, timestamp,
                   index)

    @classmethod
    def parse(cls, name):
        """
        Parse ``name`` to an instance of
        :class:`~swift.common.utils.ShardName`.

        :param name: a shard name which should have the form:
            <account>/
            <root_container>-<parent_container_hash>-<timestamp>-<index>

        :return: an instance of :class:`~swift.common.utils.ShardName`.
        :raises ValueError: if ``name`` is not a valid shard name.
        """
        try:
            account, container = name.split('/', 1)
            root_container, parent_container_hash, timestamp, index = \
                container.rsplit('-', 3)
            return cls(account, root_container, parent_container_hash,
                       timestamp, index)
        except ValueError:
            raise ValueError('invalid name: %s' % name)


class ShardRange(object):
    """
    A ShardRange encapsulates sharding state related to a container including
    lower and upper bounds that define the object namespace for which the
    container is responsible.

    Shard ranges may be persisted in a container database. Timestamps
    associated with subsets of the shard range attributes are used to resolve
    conflicts when a shard range needs to be merged with an existing shard
    range record and the most recent version of an attribute should be
    persisted.

    :param name: the name of the shard range; this should take the form of a
        path to a container i.e. <account_name>/<container_name>.
    :param timestamp: a timestamp that represents the time at which the
        shard range's ``lower``, ``upper`` or ``deleted`` attributes were
        last modified.
    :param lower: the lower bound of object names contained in the shard range;
        the lower bound *is not* included in the shard range namespace.
    :param upper: the upper bound of object names contained in the shard range;
        the upper bound *is* included in the shard range namespace.
    :param object_count: the number of objects in the shard range; defaults to
        zero.
    :param bytes_used: the number of bytes in the shard range; defaults to
        zero.
    :param meta_timestamp: a timestamp that represents the time at which the
        shard range's ``object_count`` and ``bytes_used`` were last updated;
        defaults to the value of ``timestamp``.
    :param deleted: a boolean; if True the shard range is considered to be
        deleted.
    :param state: the state; must be one of ShardRange.STATES; defaults to
        CREATED.
    :param state_timestamp: a timestamp that represents the time at which
        ``state`` was forced to its current value; defaults to the value of
        ``timestamp``. This timestamp is typically not updated with every
        change of ``state`` because in general conflicts in ``state``
        attributes are resolved by choosing the larger ``state`` value.
        However, when this rule does not apply, for example when changing state
        from ``SHARDED`` to ``ACTIVE``, the ``state_timestamp`` may be advanced
        so that the new ``state`` value is preferred over any older ``state``
        value.
    :param epoch: optional epoch timestamp which represents the time at which
        sharding was enabled for a container.
    :param reported: optional indicator that this shard and its stats have
        been reported to the root container.
    :param tombstones: the number of tombstones in the shard range; defaults to
        -1 to indicate that the value is unknown.
    """
    FOUND = 10
    CREATED = 20
    CLEAVED = 30
    ACTIVE = 40
    SHRINKING = 50
    SHARDING = 60
    SHARDED = 70
    SHRUNK = 80
    STATES = {FOUND: 'found',
              CREATED: 'created',
              CLEAVED: 'cleaved',
              ACTIVE: 'active',
              SHRINKING: 'shrinking',
              SHARDING: 'sharding',
              SHARDED: 'sharded',
              SHRUNK: 'shrunk'}
    STATES_BY_NAME = dict((v, k) for k, v in STATES.items())

    @functools.total_ordering
    class MaxBound(ShardRangeOuterBound):
        # singleton for maximum bound
        def __ge__(self, other):
            return True

    @functools.total_ordering
    class MinBound(ShardRangeOuterBound):
        # singleton for minimum bound
        def __le__(self, other):
            return True

    MIN = MinBound()
    MAX = MaxBound()
    __slots__ = (
        'account', 'container',
        '_timestamp', '_meta_timestamp', '_state_timestamp', '_epoch',
        '_lower', '_upper', '_deleted', '_state', '_count', '_bytes',
        '_tombstones', '_reported')

    def __init__(self, name, timestamp, lower=MIN, upper=MAX,
                 object_count=0, bytes_used=0, meta_timestamp=None,
                 deleted=False, state=None, state_timestamp=None, epoch=None,
                 reported=False, tombstones=-1):
        self.account = self.container = self._timestamp = \
            self._meta_timestamp = self._state_timestamp = self._epoch = None
        self._lower = ShardRange.MIN
        self._upper = ShardRange.MAX
        self._deleted = False
        self._state = None

        self.name = name
        self.timestamp = timestamp
        self.lower = lower
        self.upper = upper
        self.deleted = deleted
        self.object_count = object_count
        self.bytes_used = bytes_used
        self.meta_timestamp = meta_timestamp
        self.state = self.FOUND if state is None else state
        self.state_timestamp = state_timestamp
        self.epoch = epoch
        self.reported = reported
        self.tombstones = tombstones

    @classmethod
    def sort_key(cls, sr):
        # defines the sort order for shard ranges
        # note if this ever changes to *not* sort by upper first then it breaks
        # a key assumption for bisect, which is used by utils.find_shard_range
        return sr.upper, sr.state, sr.lower, sr.name

    @classmethod
    def _encode(cls, value):
        if six.PY2 and isinstance(value, six.text_type):
            return value.encode('utf-8')
        if six.PY3 and isinstance(value, six.binary_type):
            # This should never fail -- the value should always be coming from
            # valid swift paths, which means UTF-8
            return value.decode('utf-8')
        return value

    def _encode_bound(self, bound):
        if isinstance(bound, ShardRangeOuterBound):
            return bound
        if not (isinstance(bound, six.text_type) or
                isinstance(bound, six.binary_type)):
            raise TypeError('must be a string type')
        return self._encode(bound)

    def is_child_of(self, parent):
        """
        Test if this shard range is a child of another shard range. The
        parent-child relationship is inferred from the names of the shard
        ranges. This method is limited to work only within the scope of the
        same user-facing account (with and without shard prefix).

        :param parent: an instance of ``ShardRange``.
        :return: True if ``parent`` is the parent of this shard range, False
            otherwise, assuming that they are within the same account.
        """
        # note: We limit the usages of this method to be within the same
        # account, because account shard prefix is configurable and it's hard
        # to perform checking without breaking backward-compatibility.
        try:
            self_parsed_name = ShardName.parse(self.name)
        except ValueError:
            # self is not a shard and therefore not a child.
            return False

        try:
            parsed_parent_name = ShardName.parse(parent.name)
            parent_root_container = parsed_parent_name.root_container
        except ValueError:
            # parent is a root container.
            parent_root_container = parent.container

        return (
            self_parsed_name.root_container == parent_root_container
            and self_parsed_name.parent_container_hash
            == ShardName.hash_container_name(parent.container)
        )

    @classmethod
    def make_path(cls, shards_account, root_container, parent_container,
                  timestamp, index):
        """
        Returns a path for a shard container that is valid to use as a name
        when constructing a :class:`~swift.common.utils.ShardRange`.

        :param shards_account: the hidden internal account to which the shard
            container belongs.
        :param root_container: the name of the root container for the shard.
        :param parent_container: the name of the parent container for the
            shard; for initial first generation shards this should be the same
            as ``root_container``; for shards of shards this should be the name
            of the sharding shard container.
        :param timestamp: an instance of :class:`~swift.common.utils.Timestamp`
        :param index: a unique index that will distinguish the path from any
            other path generated using the same combination of
            ``shards_account``, ``root_container``, ``parent_container`` and
            ``timestamp``.
        :return: a string of the form <account_name>/<container_name>
        """
        timestamp = cls._to_timestamp(timestamp)
        return str(ShardName.create(shards_account,
                                    root_container,
                                    parent_container,
                                    timestamp,
                                    index))

    @classmethod
    def _to_timestamp(cls, timestamp):
        if timestamp is None or isinstance(timestamp, Timestamp):
            return timestamp
        return Timestamp(timestamp)

    @property
    def name(self):
        return '%s/%s' % (self.account, self.container)

    @name.setter
    def name(self, path):
        path = self._encode(path)
        if not path or len(path.split('/')) != 2 or not all(path.split('/')):
            raise ValueError(
                "Name must be of the form '<account>/<container>', got %r" %
                path)
        self.account, self.container = path.split('/')

    @property
    def timestamp(self):
        return self._timestamp

    @timestamp.setter
    def timestamp(self, ts):
        if ts is None:
            raise TypeError('timestamp cannot be None')
        self._timestamp = self._to_timestamp(ts)

    @property
    def meta_timestamp(self):
        if self._meta_timestamp is None:
            return self.timestamp
        return self._meta_timestamp

    @meta_timestamp.setter
    def meta_timestamp(self, ts):
        self._meta_timestamp = self._to_timestamp(ts)

    @property
    def lower(self):
        return self._lower

    @property
    def lower_str(self):
        return str(self.lower)

    @lower.setter
    def lower(self, value):
        if value is None or (value == b"" if isinstance(value, bytes) else
                             value == u""):
            value = ShardRange.MIN
        try:
            value = self._encode_bound(value)
        except TypeError as err:
            raise TypeError('lower %s' % err)
        if value > self._upper:
            raise ValueError(
                'lower (%r) must be less than or equal to upper (%r)' %
                (value, self.upper))
        self._lower = value

    @property
    def end_marker(self):
        return self.upper_str + '\x00' if self.upper else ''

    @property
    def upper(self):
        return self._upper

    @property
    def upper_str(self):
        return str(self.upper)

    @upper.setter
    def upper(self, value):
        if value is None or (value == b"" if isinstance(value, bytes) else
                             value == u""):
            value = ShardRange.MAX
        try:
            value = self._encode_bound(value)
        except TypeError as err:
            raise TypeError('upper %s' % err)
        if value < self._lower:
            raise ValueError(
                'upper (%r) must be greater than or equal to lower (%r)' %
                (value, self.lower))
        self._upper = value

    @property
    def object_count(self):
        return self._count

    @object_count.setter
    def object_count(self, count):
        count = int(count)
        if count < 0:
            raise ValueError('object_count cannot be < 0')
        self._count = count

    @property
    def bytes_used(self):
        return self._bytes

    @bytes_used.setter
    def bytes_used(self, bytes_used):
        bytes_used = int(bytes_used)
        if bytes_used < 0:
            raise ValueError('bytes_used cannot be < 0')
        self._bytes = bytes_used

    @property
    def tombstones(self):
        return self._tombstones

    @tombstones.setter
    def tombstones(self, tombstones):
        self._tombstones = int(tombstones)

    @property
    def row_count(self):
        """
        Returns the total number of rows in the shard range i.e. the sum of
        objects and tombstones.

        :return: the row count
        """
        return self.object_count + max(self.tombstones, 0)

    def update_meta(self, object_count, bytes_used, meta_timestamp=None):
        """
        Set the object stats metadata to the given values and update the
        meta_timestamp to the current time.

        :param object_count: should be an integer
        :param bytes_used: should be an integer
        :param meta_timestamp: timestamp for metadata; if not given the
            current time will be set.
        :raises ValueError: if ``object_count`` or ``bytes_used`` cannot be
            cast to an int, or if meta_timestamp is neither None nor can be
            cast to a :class:`~swift.common.utils.Timestamp`.
        """
        if self.object_count != int(object_count):
            self.object_count = int(object_count)
            self.reported = False

        if self.bytes_used != int(bytes_used):
            self.bytes_used = int(bytes_used)
            self.reported = False

        if meta_timestamp is None:
            self.meta_timestamp = Timestamp.now()
        else:
            self.meta_timestamp = meta_timestamp

    def update_tombstones(self, tombstones, meta_timestamp=None):
        """
        Set the tombstones metadata to the given values and update the
        meta_timestamp to the current time.

        :param tombstones: should be an integer
        :param meta_timestamp: timestamp for metadata; if not given the
            current time will be set.
        :raises ValueError: if ``tombstones`` cannot be cast to an int, or
            if meta_timestamp is neither None nor can be cast to a
            :class:`~swift.common.utils.Timestamp`.
        """
        tombstones = int(tombstones)
        if 0 <= tombstones != self.tombstones:
            self.tombstones = tombstones
            self.reported = False
        if meta_timestamp is None:
            self.meta_timestamp = Timestamp.now()
        else:
            self.meta_timestamp = meta_timestamp

    def increment_meta(self, object_count, bytes_used):
        """
        Increment the object stats metadata by the given values and update the
        meta_timestamp to the current time.

        :param object_count: should be an integer
        :param bytes_used: should be an integer
        :raises ValueError: if ``object_count`` or ``bytes_used`` cannot be
            cast to an int.
        """
        self.update_meta(self.object_count + int(object_count),
                         self.bytes_used + int(bytes_used))

    @classmethod
    def resolve_state(cls, state):
        """
        Given a value that may be either the name or the number of a state
        return a tuple of (state number, state name).

        :param state: Either a string state name or an integer state number.
        :return: A tuple (state number, state name)
        :raises ValueError: if ``state`` is neither a valid state name nor a
            valid state number.
        """
        try:
            try:
                # maybe it's a number
                float_state = float(state)
                state_num = int(float_state)
                if state_num != float_state:
                    raise ValueError('Invalid state %r' % state)
                state_name = cls.STATES[state_num]
            except (ValueError, TypeError):
                # maybe it's a state name
                state_name = state.lower()
                state_num = cls.STATES_BY_NAME[state_name]
        except (KeyError, AttributeError):
            raise ValueError('Invalid state %r' % state)
        return state_num, state_name

    @property
    def state(self):
        return self._state

    @state.setter
    def state(self, state):
        self._state = self.resolve_state(state)[0]

    @property
    def state_text(self):
        return self.STATES[self.state]

    @property
    def state_timestamp(self):
        if self._state_timestamp is None:
            return self.timestamp
        return self._state_timestamp

    @state_timestamp.setter
    def state_timestamp(self, ts):
        self._state_timestamp = self._to_timestamp(ts)

    @property
    def epoch(self):
        return self._epoch

    @epoch.setter
    def epoch(self, epoch):
        self._epoch = self._to_timestamp(epoch)

    @property
    def reported(self):
        return self._reported

    @reported.setter
    def reported(self, value):
        self._reported = bool(value)

    def update_state(self, state, state_timestamp=None):
        """
        Set state to the given value and optionally update the state_timestamp
        to the given time.

        :param state: new state, should be an integer
        :param state_timestamp: timestamp for state; if not given the
            state_timestamp will not be changed.
        :return: True if the state or state_timestamp was changed, False
            otherwise
        """
        if state_timestamp is None and self.state == state:
            return False
        self.state = state
        if state_timestamp is not None:
            self.state_timestamp = state_timestamp
        self.reported = False
        return True

    @property
    def deleted(self):
        return self._deleted

    @deleted.setter
    def deleted(self, value):
        self._deleted = bool(value)

    def set_deleted(self, timestamp=None):
        """
        Mark the shard range deleted and set timestamp to the current time.

        :param timestamp: optional timestamp to set; if not given the
            current time will be set.
        :return: True if the deleted attribute or timestamp was changed, False
            otherwise
        """
        if timestamp is None and self.deleted:
            return False
        self.deleted = True
        self.timestamp = timestamp or Timestamp.now()
        return True

    def __contains__(self, item):
        # test if the given item is within the namespace
        if item == '':
            return False
        item = self._encode_bound(item)
        return self.lower < item <= self.upper

    def __lt__(self, other):
        # a ShardRange is less than other if its entire namespace is less than
        # other; if other is another ShardRange that implies that this
        # ShardRange's upper must be less than or equal to the other
        # ShardRange's lower
        if self.upper == ShardRange.MAX:
            return False
        if isinstance(other, ShardRange):
            return self.upper <= other.lower
        elif other is None:
            return True
        else:
            return self.upper < self._encode(other)

    def __gt__(self, other):
        # a ShardRange is greater than other if its entire namespace is greater
        # than other; if other is another ShardRange that implies that this
        # ShardRange's lower must be less greater than or equal to the other
        # ShardRange's upper
        if self.lower == ShardRange.MIN:
            return False
        if isinstance(other, ShardRange):
            return self.lower >= other.upper
        elif other is None:
            return False
        else:
            return self.lower >= self._encode(other)

    def __eq__(self, other):
        # test for equality of range bounds only
        if not isinstance(other, ShardRange):
            return False
        return self.lower == other.lower and self.upper == other.upper

    # A by-the-book implementation should probably hash the value, which
    # in our case would be account+container+lower+upper (+timestamp ?).
    # But we seem to be okay with just the identity.
    def __hash__(self):
        return id(self)

    def __ne__(self, other):
        return not (self == other)

    def __repr__(self):
        return '%s<%r to %r as of %s, (%d, %d) as of %s, %s as of %s>' % (
            self.__class__.__name__, self.lower, self.upper,
            self.timestamp.internal, self.object_count, self.bytes_used,
            self.meta_timestamp.internal, self.state_text,
            self.state_timestamp.internal)

    def entire_namespace(self):
        """
        Returns True if the ShardRange includes the entire namespace, False
        otherwise.
        """
        return (self.lower == ShardRange.MIN and
                self.upper == ShardRange.MAX)

    def overlaps(self, other):
        """
        Returns True if the ShardRange namespace overlaps with the other
        ShardRange's namespace.

        :param other: an instance of :class:`~swift.common.utils.ShardRange`
        """
        if not isinstance(other, ShardRange):
            return False
        return max(self.lower, other.lower) < min(self.upper, other.upper)

    def includes(self, other):
        """
        Returns True if this namespace includes the whole of the other
        namespace, False otherwise.

        :param other: an instance of :class:`~swift.common.utils.ShardRange`
        """
        return (self.lower <= other.lower) and (other.upper <= self.upper)

    def __iter__(self):
        yield 'name', self.name
        yield 'timestamp', self.timestamp.internal
        yield 'lower', str(self.lower)
        yield 'upper', str(self.upper)
        yield 'object_count', self.object_count
        yield 'bytes_used', self.bytes_used
        yield 'meta_timestamp', self.meta_timestamp.internal
        yield 'deleted', 1 if self.deleted else 0
        yield 'state', self.state
        yield 'state_timestamp', self.state_timestamp.internal
        yield 'epoch', self.epoch.internal if self.epoch is not None else None
        yield 'reported', 1 if self.reported else 0
        yield 'tombstones', self.tombstones

    def copy(self, timestamp=None, **kwargs):
        """
        Creates a copy of the ShardRange.

        :param timestamp: (optional) If given, the returned ShardRange will
            have all of its timestamps set to this value. Otherwise the
            returned ShardRange will have the original timestamps.
        :return: an instance of :class:`~swift.common.utils.ShardRange`
        """
        new = ShardRange.from_dict(dict(self, **kwargs))
        if timestamp:
            new.timestamp = timestamp
            new.meta_timestamp = new.state_timestamp = None
        return new

    @classmethod
    def from_dict(cls, params):
        """
        Return an instance constructed using the given dict of params. This
        method is deliberately less flexible than the class `__init__()` method
        and requires all of the `__init__()` args to be given in the dict of
        params.

        :param params: a dict of parameters
        :return: an instance of this class
        """
        return cls(
            params['name'], params['timestamp'], params['lower'],
            params['upper'], params['object_count'], params['bytes_used'],
            params['meta_timestamp'], params['deleted'], params['state'],
            params['state_timestamp'], params['epoch'],
            params.get('reported', 0), params.get('tombstones', -1))

    def expand(self, donors):
        """
        Expands the bounds as necessary to match the minimum and maximum bounds
        of the given donors.

        :param donors: A list of :class:`~swift.common.utils.ShardRange`
        :return: True if the bounds have been modified, False otherwise.
        """
        modified = False
        new_lower = self.lower
        new_upper = self.upper
        for donor in donors:
            new_lower = min(new_lower, donor.lower)
            new_upper = max(new_upper, donor.upper)
        if self.lower > new_lower or self.upper < new_upper:
            self.lower = new_lower
            self.upper = new_upper
            modified = True
        return modified


class ShardRangeList(UserList):
    """
    This class provides some convenience functions for working with lists of
    :class:`~swift.common.utils.ShardRange`.

    This class does not enforce ordering or continuity of the list items:
    callers should ensure that items are added in order as appropriate.
    """
    def __getitem__(self, index):
        # workaround for py3 - not needed for py2.7,py3.8
        result = self.data[index]
        return ShardRangeList(result) if type(result) == list else result

    @property
    def lower(self):
        """
        Returns the lower bound of the first item in the list. Note: this will
        only be equal to the lowest bound of all items in the list if the list
        contents has been sorted.

        :return: lower bound of first item in the list, or ShardRange.MIN
                 if the list is empty.
        """
        if not self:
            # empty list has range MIN->MIN
            return ShardRange.MIN
        return self[0].lower

    @property
    def upper(self):
        """
        Returns the upper bound of the first item in the list. Note: this will
        only be equal to the uppermost bound of all items in the list if the
        list has previously been sorted.

        :return: upper bound of first item in the list, or ShardRange.MIN
                 if the list is empty.
        """
        if not self:
            # empty list has range MIN->MIN
            return ShardRange.MIN
        return self[-1].upper

    @property
    def object_count(self):
        """
        Returns the total number of objects of all items in the list.

        :return: total object count
        """
        return sum(sr.object_count for sr in self)

    @property
    def row_count(self):
        """
        Returns the total number of rows of all items in the list.

        :return: total row count
        """
        return sum(sr.row_count for sr in self)

    @property
    def bytes_used(self):
        """
        Returns the total number of bytes in all items in the list.

        :return: total bytes used
        """
        return sum(sr.bytes_used for sr in self)

    @property
    def timestamps(self):
        return set(sr.timestamp for sr in self)

    @property
    def states(self):
        return set(sr.state for sr in self)

    def includes(self, other):
        """
        Check if another ShardRange namespace is enclosed between the list's
        ``lower`` and ``upper`` properties. Note: the list's ``lower`` and
        ``upper`` properties will only equal the outermost bounds of all items
        in the list if the list has previously been sorted.

        Note: the list does not need to contain an item matching ``other`` for
        this method to return True, although if the list has been sorted and
        does contain an item matching ``other`` then the method will return
        True.

        :param other: an instance of :class:`~swift.common.utils.ShardRange`
        :return: True if other's namespace is enclosed, False otherwise.
        """
        return self.lower <= other.lower and self.upper >= other.upper

    def filter(self, includes=None, marker=None, end_marker=None):
        """
        Filter the list for those shard ranges whose namespace includes the
        ``includes`` name or any part of the namespace between ``marker`` and
        ``end_marker``. If none of ``includes``, ``marker`` or ``end_marker``
        are specified then all shard ranges will be returned.

        :param includes: a string; if not empty then only the shard range, if
            any, whose namespace includes this string will be returned, and
            ``marker`` and ``end_marker`` will be ignored.
        :param marker: if specified then only shard ranges whose upper bound is
            greater than this value will be returned.
        :param end_marker: if specified then only shard ranges whose lower
            bound is less than this value will be returned.
        :return: A new instance of :class:`~swift.common.utils.ShardRangeList`
            containing the filtered shard ranges.
        """
        return ShardRangeList(
            filter_shard_ranges(self, includes, marker, end_marker))

    def find_lower(self, condition):
        """
        Finds the first shard range satisfies the given condition and returns
        its lower bound.

        :param condition: A function that must accept a single argument of type
            :class:`~swift.common.utils.ShardRange` and return True if the
            shard range satisfies the condition or False otherwise.
        :return: The lower bound of the first shard range to satisfy the
            condition, or the ``upper`` value of this list if no such shard
            range is found.

        """
        for sr in self:
            if condition(sr):
                return sr.lower
        return self.upper


def find_shard_range(item, ranges):
    """
    Find a ShardRange in given list of ``shard_ranges`` whose namespace
    contains ``item``.

    :param item: The item for a which a ShardRange is to be found.
    :param ranges: a sorted list of ShardRanges.
    :return: the ShardRange whose namespace contains ``item``, or None if
        no suitable range is found.
    """
    index = bisect.bisect_left(ranges, item)
    if index != len(ranges) and item in ranges[index]:
        return ranges[index]
    return None


def filter_shard_ranges(shard_ranges, includes, marker, end_marker):
    """
    Filter the given shard ranges to those whose namespace includes the
    ``includes`` name or any part of the namespace between ``marker`` and
    ``end_marker``. If none of ``includes``, ``marker`` or ``end_marker`` are
    specified then all shard ranges will be returned.

    :param shard_ranges: A list of :class:`~swift.common.utils.ShardRange`.
    :param includes: a string; if not empty then only the shard range, if any,
        whose namespace includes this string will be returned, and ``marker``
        and ``end_marker`` will be ignored.
    :param marker: if specified then only shard ranges whose upper bound is
        greater than this value will be returned.
    :param end_marker: if specified then only shard ranges whose lower bound is
        less than this value will be returned.
    :return: A filtered list of :class:`~swift.common.utils.ShardRange`.
    """
    if includes:
        shard_range = find_shard_range(includes, shard_ranges)
        return [shard_range] if shard_range else []

    def shard_range_filter(sr):
        end = start = True
        if end_marker:
            end = end_marker > sr.lower
        if marker:
            start = marker < sr.upper
        return start and end

    if marker or end_marker:
        return list(filter(shard_range_filter, shard_ranges))

    if marker == ShardRange.MAX or end_marker == ShardRange.MIN:
        # MIN and MAX are both Falsy so not handled by shard_range_filter
        return []

    return shard_ranges


def modify_priority(conf, logger):
    """
    Modify priority by nice and ionice.
    """

    global _libc_setpriority
    if _libc_setpriority is None:
        _libc_setpriority = load_libc_function('setpriority',
                                               errcheck=True)

    def _setpriority(nice_priority):
        """
        setpriority for this pid

        :param nice_priority: valid values are -19 to 20
        """
        try:
            _libc_setpriority(PRIO_PROCESS, os.getpid(),
                              int(nice_priority))
        except (ValueError, OSError):
            print(_("WARNING: Unable to modify scheduling priority of process."
                    " Keeping unchanged! Check logs for more info. "))
            logger.exception('Unable to modify nice priority')
        else:
            logger.debug('set nice priority to %s' % nice_priority)

    nice_priority = conf.get('nice_priority')
    if nice_priority is not None:
        _setpriority(nice_priority)

    global _posix_syscall
    if _posix_syscall is None:
        _posix_syscall = load_libc_function('syscall', errcheck=True)

    def _ioprio_set(io_class, io_priority):
        """
        ioprio_set for this process

        :param io_class: the I/O class component, can be
                         IOPRIO_CLASS_RT, IOPRIO_CLASS_BE,
                         or IOPRIO_CLASS_IDLE
        :param io_priority: priority value in the I/O class
        """
        try:
            io_class = IO_CLASS_ENUM[io_class]
            io_priority = int(io_priority)
            _posix_syscall(NR_ioprio_set(),
                           IOPRIO_WHO_PROCESS,
                           os.getpid(),
                           IOPRIO_PRIO_VALUE(io_class, io_priority))
        except (KeyError, ValueError, OSError):
            print(_("WARNING: Unable to modify I/O scheduling class "
                    "and priority of process. Keeping unchanged! "
                    "Check logs for more info."))
            logger.exception("Unable to modify ionice priority")
        else:
            logger.debug('set ionice class %s priority %s',
                         io_class, io_priority)

    io_class = conf.get("ionice_class")
    if io_class is None:
        return
    io_priority = conf.get("ionice_priority", 0)
    _ioprio_set(io_class, io_priority)


def o_tmpfile_in_path_supported(dirpath):
    fd = None
    try:
        fd = os.open(dirpath, os.O_WRONLY | O_TMPFILE)
        return True
    except OSError as e:
        if e.errno in (errno.EINVAL, errno.EISDIR, errno.EOPNOTSUPP):
            return False
        else:
            raise Exception("Error on '%(path)s' while checking "
                            "O_TMPFILE: '%(ex)s'" %
                            {'path': dirpath, 'ex': e})
    finally:
        if fd is not None:
            os.close(fd)


def o_tmpfile_in_tmpdir_supported():
    return o_tmpfile_in_path_supported(gettempdir())


def safe_json_loads(value):
    if value:
        try:
            return json.loads(value)
        except (TypeError, ValueError):
            pass
    return None


def strict_b64decode(value, allow_line_breaks=False):
    '''
    Validate and decode Base64-encoded data.

    The stdlib base64 module silently discards bad characters, but we often
    want to treat them as an error.

    :param value: some base64-encoded data
    :param allow_line_breaks: if True, ignore carriage returns and newlines
    :returns: the decoded data
    :raises ValueError: if ``value`` is not a string, contains invalid
                        characters, or has insufficient padding
    '''
    if isinstance(value, bytes):
        try:
            value = value.decode('ascii')
        except UnicodeDecodeError:
            raise ValueError
    if not isinstance(value, six.text_type):
        raise ValueError
    # b64decode will silently discard bad characters, but we want to
    # treat them as an error
    valid_chars = string.digits + string.ascii_letters + '/+'
    strip_chars = '='
    if allow_line_breaks:
        valid_chars += '\r\n'
        strip_chars += '\r\n'
    if any(c not in valid_chars for c in value.strip(strip_chars)):
        raise ValueError
    try:
        return base64.b64decode(value)
    except (TypeError, binascii.Error):  # (py2 error, py3 error)
        raise ValueError


MD5_BLOCK_READ_BYTES = 4096


def md5_hash_for_file(fname):
    """
    Get the MD5 checksum of a file.

    :param fname: path to file
    :returns: MD5 checksum, hex encoded
    """
    with open(fname, 'rb') as f:
        md5sum = md5(usedforsecurity=False)
        for block in iter(lambda: f.read(MD5_BLOCK_READ_BYTES), b''):
            md5sum.update(block)
    return md5sum.hexdigest()


def get_partition_for_hash(hex_hash, part_power):
    """
    Return partition number for given hex hash and partition power.
    :param hex_hash: A hash string
    :param part_power: partition power
    :returns: partition number
    """
    raw_hash = binascii.unhexlify(hex_hash)
    part_shift = 32 - int(part_power)
    return struct.unpack_from('>I', raw_hash)[0] >> part_shift


def get_partition_from_path(devices, path):
    """
    :param devices: directory where devices are mounted (e.g. /srv/node)
    :param path: full path to a object file or hashdir
    :returns: the (integer) partition from the path
    """
    offset_parts = devices.rstrip(os.sep).split(os.sep)
    path_components = path.split(os.sep)
    if offset_parts == path_components[:len(offset_parts)]:
        offset = len(offset_parts)
    else:
        raise ValueError('Path %r is not under device dir %r' % (
            path, devices))
    return int(path_components[offset + 2])


def replace_partition_in_path(devices, path, part_power):
    """
    Takes a path and a partition power and returns the same path, but with the
    correct partition number. Most useful when increasing the partition power.

    :param devices: directory where devices are mounted (e.g. /srv/node)
    :param path: full path to a object file or hashdir
    :param part_power: partition power to compute correct partition number
    :returns: Path with re-computed partition power
    """
    offset_parts = devices.rstrip(os.sep).split(os.sep)
    path_components = path.split(os.sep)
    if offset_parts == path_components[:len(offset_parts)]:
        offset = len(offset_parts)
    else:
        raise ValueError('Path %r is not under device dir %r' % (
            path, devices))
    part = get_partition_for_hash(path_components[offset + 4], part_power)
    path_components[offset + 2] = "%d" % part
    return os.sep.join(path_components)


def load_pkg_resource(group, uri):
    if '#' in uri:
        uri, name = uri.split('#', 1)
    else:
        name = uri
        uri = 'egg:swift'

    if ':' in uri:
        scheme, dist = uri.split(':', 1)
        scheme = scheme.lower()
    else:
        scheme = 'egg'
        dist = uri

    if scheme != 'egg':
        raise TypeError('Unhandled URI scheme: %r' % scheme)
    return pkg_resources.load_entry_point(dist, group, name)


class PipeMutex(object):
    """
    Mutex using a pipe. Works across both greenlets and real threads, even
    at the same time.
    """

    def __init__(self):
        self.rfd, self.wfd = os.pipe()

        # You can't create a pipe in non-blocking mode; you must set it
        # later.
        rflags = fcntl.fcntl(self.rfd, fcntl.F_GETFL)
        fcntl.fcntl(self.rfd, fcntl.F_SETFL, rflags | os.O_NONBLOCK)
        os.write(self.wfd, b'-')  # start unlocked

        self.owner = None
        self.recursion_depth = 0

        # Usually, it's an error to have multiple greenthreads all waiting
        # to read the same file descriptor. It's often a sign of inadequate
        # concurrency control; for example, if you have two greenthreads
        # trying to use the same memcache connection, they'll end up writing
        # interleaved garbage to the socket or stealing part of each others'
        # responses.
        #
        # In this case, we have multiple greenthreads waiting on the same
        # file descriptor by design. This lets greenthreads in real thread A
        # wait with greenthreads in real thread B for the same mutex.
        # Therefore, we must turn off eventlet's multiple-reader detection.
        #
        # It would be better to turn off multiple-reader detection for only
        # our calls to trampoline(), but eventlet does not support that.
        eventlet.debug.hub_prevent_multiple_readers(False)

    def acquire(self, blocking=True):
        """
        Acquire the mutex.

        If called with blocking=False, returns True if the mutex was
        acquired and False if it wasn't. Otherwise, blocks until the mutex
        is acquired and returns True.

        This lock is recursive; the same greenthread may acquire it as many
        times as it wants to, though it must then release it that many times
        too.
        """
        current_greenthread_id = id(eventlet.greenthread.getcurrent())
        if self.owner == current_greenthread_id:
            self.recursion_depth += 1
            return True

        while True:
            try:
                # If there is a byte available, this will read it and remove
                # it from the pipe. If not, this will raise OSError with
                # errno=EAGAIN.
                os.read(self.rfd, 1)
                self.owner = current_greenthread_id
                return True
            except OSError as err:
                if err.errno != errno.EAGAIN:
                    raise

                if not blocking:
                    return False

                # Tell eventlet to suspend the current greenthread until
                # self.rfd becomes readable. This will happen when someone
                # else writes to self.wfd.
                eventlet.hubs.trampoline(self.rfd, read=True)

    def release(self):
        """
        Release the mutex.
        """
        current_greenthread_id = id(eventlet.greenthread.getcurrent())
        if self.owner != current_greenthread_id:
            raise RuntimeError("cannot release un-acquired lock")

        if self.recursion_depth > 0:
            self.recursion_depth -= 1
            return

        self.owner = None
        os.write(self.wfd, b'X')

    def close(self):
        """
        Close the mutex. This releases its file descriptors.

        You can't use a mutex after it's been closed.
        """
        if self.wfd is not None:
            os.close(self.rfd)
            self.rfd = None
            os.close(self.wfd)
            self.wfd = None
        self.owner = None
        self.recursion_depth = 0

    def __del__(self):
        # We need this so we don't leak file descriptors. Otherwise, if you
        # call get_logger() and don't explicitly dispose of it by calling
        # logger.logger.handlers[0].lock.close() [1], the pipe file
        # descriptors are leaked.
        #
        # This only really comes up in tests. Swift processes tend to call
        # get_logger() once and then hang on to it until they exit, but the
        # test suite calls get_logger() a lot.
        #
        # [1] and that's a completely ridiculous thing to expect callers to
        # do, so nobody does it and that's okay.
        self.close()


class NoopMutex(object):
    """
    "Mutex" that doesn't lock anything.

    We only allow our syslog logging to be configured via UDS or UDP, neither
    of which have the message-interleaving trouble you'd expect from TCP or
    file handlers.
    """
    def __init__(self):
        # Usually, it's an error to have multiple greenthreads all waiting
        # to write to the same file descriptor. It's often a sign of inadequate
        # concurrency control; for example, if you have two greenthreads
        # trying to use the same memcache connection, they'll end up writing
        # interleaved garbage to the socket or stealing part of each others'
        # responses.
        #
        # In this case, we have multiple greenthreads waiting on the same
        # (logging) file descriptor by design. So, similar to the PipeMutex,
        # we must turn off eventlet's multiple-waiter detection.
        #
        # It would be better to turn off multiple-reader detection for only
        # the logging socket fd, but eventlet does not support that.
        eventlet.debug.hub_prevent_multiple_readers(False)

    def acquire(self, blocking=True):
        pass

    def release(self):
        pass


class ThreadSafeSysLogHandler(SysLogHandler):
    def createLock(self):
        if config_true_value(os.environ.get('SWIFT_NOOP_LOGGING_MUTEX')):
            self.lock = NoopMutex()
        else:
            self.lock = PipeMutex()


def round_robin_iter(its):
    """
    Takes a list of iterators, yield an element from each in a round-robin
    fashion until all of them are exhausted.
    :param its: list of iterators
    """
    while its:
        for it in its:
            try:
                yield next(it)
            except StopIteration:
                its.remove(it)


OverrideOptions = collections.namedtuple(
    'OverrideOptions', ['devices', 'partitions', 'policies'])


def parse_override_options(**kwargs):
    """
    Figure out which policies, devices, and partitions we should operate on,
    based on kwargs.

    If 'override_policies' is already present in kwargs, then return that
    value. This happens when using multiple worker processes; the parent
    process supplies override_policies=X to each child process.

    Otherwise, in run-once mode, look at the 'policies' keyword argument.
    This is the value of the "--policies" command-line option. In
    run-forever mode or if no --policies option was provided, an empty list
    will be returned.

    The procedures for devices and partitions are similar.

    :returns: a named tuple with fields "devices", "partitions", and
      "policies".
    """
    run_once = kwargs.get('once', False)

    if 'override_policies' in kwargs:
        policies = kwargs['override_policies']
    elif run_once:
        policies = [
            int(p) for p in list_from_csv(kwargs.get('policies'))]
    else:
        policies = []

    if 'override_devices' in kwargs:
        devices = kwargs['override_devices']
    elif run_once:
        devices = list_from_csv(kwargs.get('devices'))
    else:
        devices = []

    if 'override_partitions' in kwargs:
        partitions = kwargs['override_partitions']
    elif run_once:
        partitions = [
            int(p) for p in list_from_csv(kwargs.get('partitions'))]
    else:
        partitions = []

    return OverrideOptions(devices=devices, partitions=partitions,
                           policies=policies)


def distribute_evenly(items, num_buckets):
    """
    Distribute items as evenly as possible into N buckets.
    """
    out = [[] for _ in range(num_buckets)]
    for index, item in enumerate(items):
        out[index % num_buckets].append(item)
    return out


def get_redirect_data(response):
    """
    Extract a redirect location from a response's headers.

    :param response: a response
    :return: a tuple of (path, Timestamp) if a Location header is found,
        otherwise None
    :raises ValueError: if the Location header is found but a
        X-Backend-Redirect-Timestamp is not found, or if there is a problem
        with the format of etiher header
    """
    headers = HeaderKeyDict(response.getheaders())
    if 'Location' not in headers:
        return None
    location = urlparse(headers['Location']).path
    if config_true_value(headers.get('X-Backend-Location-Is-Quoted',
                                     'false')):
        location = unquote(location)
    account, container, _junk = split_path(location, 2, 3, True)
    timestamp_val = headers.get('X-Backend-Redirect-Timestamp')
    try:
        timestamp = Timestamp(timestamp_val)
    except (TypeError, ValueError):
        raise ValueError('Invalid timestamp value: %s' % timestamp_val)
    return '%s/%s' % (account, container), timestamp


def parse_db_filename(filename):
    """
    Splits a db filename into three parts: the hash, the epoch, and the
    extension.

    >>> parse_db_filename("ab2134.db")
    ('ab2134', None, '.db')
    >>> parse_db_filename("ab2134_1234567890.12345.db")
    ('ab2134', '1234567890.12345', '.db')

    :param filename: A db file basename or path to a db file.
    :return: A tuple of (hash , epoch, extension). ``epoch`` may be None.
    :raises ValueError: if ``filename`` is not a path to a file.
    """
    filename = os.path.basename(filename)
    if not filename:
        raise ValueError('Path to a file required.')
    name, ext = os.path.splitext(filename)
    parts = name.split('_')
    hash_ = parts.pop(0)
    epoch = parts[0] if parts else None
    return hash_, epoch, ext


def make_db_file_path(db_path, epoch):
    """
    Given a path to a db file, return a modified path whose filename part has
    the given epoch.

    A db filename takes the form ``<hash>[_<epoch>].db``; this method replaces
    the ``<epoch>`` part of the given ``db_path`` with the given ``epoch``
    value, or drops the epoch part if the given ``epoch`` is ``None``.

    :param db_path: Path to a db file that does not necessarily exist.
    :param epoch: A string (or ``None``) that will be used as the epoch
        in the new path's filename; non-``None`` values will be
        normalized to the normal string representation of a
        :class:`~swift.common.utils.Timestamp`.
    :return: A modified path to a db file.
    :raises ValueError: if the ``epoch`` is not valid for constructing a
        :class:`~swift.common.utils.Timestamp`.
    """
    hash_, _, ext = parse_db_filename(db_path)
    db_dir = os.path.dirname(db_path)
    if epoch is None:
        return os.path.join(db_dir, hash_ + ext)
    epoch = Timestamp(epoch).normal
    return os.path.join(db_dir, '%s_%s%s' % (hash_, epoch, ext))


def get_db_files(db_path):
    """
    Given the path to a db file, return a sorted list of all valid db files
    that actually exist in that path's dir. A valid db filename has the form::

        <hash>[_<epoch>].db

    where <hash> matches the <hash> part of the given db_path as would be
    parsed by :meth:`~swift.utils.common.parse_db_filename`.

    :param db_path: Path to a db file that does not necessarily exist.
    :return: List of valid db files that do exist in the dir of the
        ``db_path``. This list may be empty.
    """
    db_dir, db_file = os.path.split(db_path)
    try:
        files = os.listdir(db_dir)
    except OSError as err:
        if err.errno == errno.ENOENT:
            return []
        raise
    if not files:
        return []
    match_hash, epoch, ext = parse_db_filename(db_file)
    results = []
    for f in files:
        hash_, epoch, ext = parse_db_filename(f)
        if ext != '.db':
            continue
        if hash_ != match_hash:
            continue
        results.append(os.path.join(db_dir, f))
    return sorted(results)


def systemd_notify(logger=None):
    """
    Notify the service manager that started this process, if it is
    systemd-compatible, that this process correctly started. To do so,
    it communicates through a Unix socket stored in environment variable
    NOTIFY_SOCKET. More information can be found in systemd documentation:
    https://www.freedesktop.org/software/systemd/man/sd_notify.html

    :param logger: a logger object
    """
    msg = b'READY=1'
    notify_socket = os.getenv('NOTIFY_SOCKET')
    if notify_socket:
        if notify_socket.startswith('@'):
            # abstract namespace socket
            notify_socket = '\0%s' % notify_socket[1:]
        sock = socket.socket(socket.AF_UNIX, socket.SOCK_DGRAM)
        with closing(sock):
            try:
                sock.connect(notify_socket)
                sock.sendall(msg)
                del os.environ['NOTIFY_SOCKET']
            except EnvironmentError:
                if logger:
                    logger.debug("Systemd notification failed", exc_info=True)


class Watchdog(object):
    """
    Implements a watchdog to efficiently manage concurrent timeouts.

    Compared to eventlet.timeouts.Timeout, it reduces the number of context
    switching in eventlet by avoiding to schedule actions (throw an Exception),
    then unschedule them if the timeouts are cancelled.

    1. at T+0, request timeout(10)
        => wathdog greenlet sleeps 10 seconds
    2. at T+1, request timeout(15)
        => the timeout will expire after the current, no need to wake up the
           watchdog greenlet
    3. at T+2, request timeout(5)
        => the timeout will expire before the first timeout, wake up the
           watchdog greenlet to calculate a new sleep period
    4. at T+7, the 3rd timeout expires
        => the exception is raised, then the greenlet watchdog sleep(3) to
           wake up for the 1st timeout expiration
    """
    def __init__(self):
        # key => (timeout, timeout_at, caller_greenthread, exception)
        self._timeouts = dict()
        self._evt = Event()
        self._next_expiration = None
        self._run_gth = None

    def start(self, timeout, exc, timeout_at=None):
        """
        Schedule a timeout action

        :param timeout: duration before the timeout expires
        :param exc: exception to throw when the timeout expire, must inherit
                    from eventlet.timeouts.Timeout
        :param timeout_at: allow to force the expiration timestamp
        :return: id of the scheduled timeout, needed to cancel it
        """
        if not timeout_at:
            timeout_at = time.time() + timeout
        gth = eventlet.greenthread.getcurrent()
        timeout_definition = (timeout, timeout_at, gth, exc)
        key = id(timeout_definition)
        self._timeouts[key] = timeout_definition

        # Wake up the watchdog loop only when there is a new shorter timeout
        if (self._next_expiration is None
                or self._next_expiration > timeout_at):
            # There could be concurrency on .send(), so wrap it in a try
            try:
                if not self._evt.ready():
                    self._evt.send()
            except AssertionError:
                pass

        return key

    def stop(self, key):
        """
        Cancel a scheduled timeout

        :param key: timeout id, as returned by start()
        """
        try:
            if key in self._timeouts:
                del(self._timeouts[key])
        except KeyError:
            pass

    def spawn(self):
        """
        Start the watchdog greenthread.
        """
        if self._run_gth is None:
            self._run_gth = eventlet.spawn(self.run)

    def run(self):
        while True:
            self._run()

    def _run(self):
        now = time.time()
        self._next_expiration = None
        if self._evt.ready():
            self._evt.reset()
        for k, (timeout, timeout_at, gth, exc) in list(self._timeouts.items()):
            if timeout_at <= now:
                try:
                    if k in self._timeouts:
                        del(self._timeouts[k])
                except KeyError:
                    pass
                e = exc()
                e.seconds = timeout
                eventlet.hubs.get_hub().schedule_call_global(0, gth.throw, e)
            else:
                if (self._next_expiration is None
                        or self._next_expiration > timeout_at):
                    self._next_expiration = timeout_at
        if self._next_expiration is None:
            sleep_duration = self._next_expiration
        else:
            sleep_duration = self._next_expiration - now
        self._evt.wait(sleep_duration)


class WatchdogTimeout(object):
    """
    Context manager to schedule a timeout in a Watchdog instance
    """
    def __init__(self, watchdog, timeout, exc, timeout_at=None):
        """
        Schedule a timeout in a Watchdog instance

        :param watchdog: Watchdog instance
        :param timeout: duration before the timeout expires
        :param exc: exception to throw when the timeout expire, must inherit
                    from eventlet.timeouts.Timeout
        :param timeout_at: allow to force the expiration timestamp
        """
        self.watchdog = watchdog
        self.key = watchdog.start(timeout, exc, timeout_at=timeout_at)

    def __enter__(self):
        pass

    def __exit__(self, type, value, traceback):
        self.watchdog.stop(self.key)<|MERGE_RESOLUTION|>--- conflicted
+++ resolved
@@ -494,11 +494,8 @@
 
 
 def logging_monkey_patch():
-<<<<<<< HEAD
-=======
     # explicitly patch the logging lock
     logging._lock = logging.threading.RLock()
->>>>>>> 92a99586
     # setup notice level logging
     logging.addLevelName(NOTICE, 'NOTICE')
     SysLogHandler.priority_map['NOTICE'] = 'notice'

# Copyright (c) 2010-2012 OpenStack Foundation
#
# Licensed under the Apache License, Version 2.0 (the "License");
# you may not use this file except in compliance with the License.
# You may obtain a copy of the License at
#
#    http://www.apache.org/licenses/LICENSE-2.0
#
# Unless required by applicable law or agreed to in writing, software
# distributed under the License is distributed on an "AS IS" BASIS,
# WITHOUT WARRANTIES OR CONDITIONS OF ANY KIND, either express or
# implied.
# See the License for the specific language governing permissions and
# limitations under the License.

"""Miscellaneous utility functions for use with Swift."""

from __future__ import print_function

import base64
import binascii
import bisect
import collections
import errno
import fcntl
import grp
import hashlib
import hmac
import json
import math
import operator
import os
import pwd
import re
import string
import struct
import sys
import time
import uuid
import functools
import platform
import email.parser
from hashlib import sha1
from random import random, shuffle
from contextlib import contextmanager, closing
import ctypes
import ctypes.util
from optparse import OptionParser
import traceback
import warnings

from tempfile import gettempdir, mkstemp, NamedTemporaryFile
import glob
import itertools
import stat
import datetime

import eventlet
import eventlet.debug
import eventlet.greenthread
import eventlet.patcher
import eventlet.semaphore
import pkg_resources
from eventlet import GreenPool, sleep, Timeout
from eventlet.event import Event
from eventlet.green import socket, threading
import eventlet.hubs
import eventlet.queue
import netifaces
import codecs
utf8_decoder = codecs.getdecoder('utf-8')
utf8_encoder = codecs.getencoder('utf-8')
import six
if not six.PY2:
    utf16_decoder = codecs.getdecoder('utf-16')
    utf16_encoder = codecs.getencoder('utf-16')
from six.moves import cPickle as pickle
from six.moves import configparser
from six.moves.configparser import (ConfigParser, NoSectionError,
                                    NoOptionError, RawConfigParser)
from six.moves import range, http_client
from six.moves.urllib.parse import quote as _quote, unquote
from six.moves.urllib.parse import urlparse
from six.moves import UserList

from swift import gettext_ as _
import swift.common.exceptions
from swift.common.http import is_server_error
from swift.common.header_key_dict import HeaderKeyDict
from swift.common.linkat import linkat

# For backwards compatability with 3rd party middlewares
from swift.common.registry import register_swift_info, get_swift_info # noqa

# logging doesn't import patched as cleanly as one would like
from logging.handlers import SysLogHandler
import logging
logging.thread = eventlet.green.thread
logging.threading = eventlet.green.threading
logging._lock = logging.threading.RLock()
# setup notice level logging
NOTICE = 25
logging.addLevelName(NOTICE, 'NOTICE')
SysLogHandler.priority_map['NOTICE'] = 'notice'

# These are lazily pulled from libc elsewhere
_sys_fallocate = None
_posix_fadvise = None
_libc_socket = None
_libc_bind = None
_libc_accept = None
# see man -s 2 setpriority
_libc_setpriority = None
# see man -s 2 syscall
_posix_syscall = None

# If set to non-zero, fallocate routines will fail based on free space
# available being at or below this amount, in bytes.
FALLOCATE_RESERVE = 0
# Indicates if FALLOCATE_RESERVE is the percentage of free space (True) or
# the number of bytes (False).
FALLOCATE_IS_PERCENT = False

# from /usr/include/linux/falloc.h
FALLOC_FL_KEEP_SIZE = 1
FALLOC_FL_PUNCH_HOLE = 2

# from /usr/src/linux-headers-*/include/uapi/linux/resource.h
PRIO_PROCESS = 0

# Note that this may be overridden by a strict_locks config option
# (see swift/common/wsgi.py and swift/common/daemon.py)
STRICT_LOCKS = False


# /usr/include/x86_64-linux-gnu/asm/unistd_64.h defines syscalls there
# are many like it, but this one is mine, see man -s 2 ioprio_set
def NR_ioprio_set():
    """Give __NR_ioprio_set value for your system."""
    architecture = os.uname()[4]
    arch_bits = platform.architecture()[0]
    # check if supported system, now support x86_64 and AArch64
    if architecture == 'x86_64' and arch_bits == '64bit':
        return 251
    elif architecture == 'aarch64' and arch_bits == '64bit':
        return 30
    raise OSError("Swift doesn't support ionice priority for %s %s" %
                  (architecture, arch_bits))


# this syscall integer probably only works on x86_64 linux systems, you
# can check if it's correct on yours with something like this:
"""
#include <stdio.h>
#include <sys/syscall.h>

int main(int argc, const char* argv[]) {
    printf("%d\n", __NR_ioprio_set);
    return 0;
}
"""

# this is the value for "which" that says our who value will be a pid
# pulled out of /usr/src/linux-headers-*/include/linux/ioprio.h
IOPRIO_WHO_PROCESS = 1


IO_CLASS_ENUM = {
    'IOPRIO_CLASS_RT': 1,
    'IOPRIO_CLASS_BE': 2,
    'IOPRIO_CLASS_IDLE': 3,
}

# the IOPRIO_PRIO_VALUE "macro" is also pulled from
# /usr/src/linux-headers-*/include/linux/ioprio.h
IOPRIO_CLASS_SHIFT = 13


def IOPRIO_PRIO_VALUE(class_, data):
    return (((class_) << IOPRIO_CLASS_SHIFT) | data)


# Used by hash_path to offer a bit more security when generating hashes for
# paths. It simply appends this value to all paths; guessing the hash a path
# will end up with would also require knowing this suffix.
HASH_PATH_SUFFIX = b''
HASH_PATH_PREFIX = b''

SWIFT_CONF_FILE = '/etc/swift/swift.conf'

# These constants are Linux-specific, and Python doesn't seem to know
# about them. We ask anyway just in case that ever gets fixed.
#
# The values were copied from the Linux 3.x kernel headers.
AF_ALG = getattr(socket, 'AF_ALG', 38)
F_SETPIPE_SZ = getattr(fcntl, 'F_SETPIPE_SZ', 1031)
O_TMPFILE = getattr(os, 'O_TMPFILE', 0o20000000 | os.O_DIRECTORY)

# Used by the parse_socket_string() function to validate IPv6 addresses
IPV6_RE = re.compile(r"^\[(?P<address>.*)\](:(?P<port>[0-9]+))?$")

MD5_OF_EMPTY_STRING = 'd41d8cd98f00b204e9800998ecf8427e'
RESERVED_BYTE = b'\x00'
RESERVED_STR = u'\x00'
RESERVED = '\x00'


LOG_LINE_DEFAULT_FORMAT = '{remote_addr} - - [{time.d}/{time.b}/{time.Y}' \
                          ':{time.H}:{time.M}:{time.S} +0000] ' \
                          '"{method} {path}" {status} {content_length} ' \
                          '"{referer}" "{txn_id}" "{user_agent}" ' \
                          '{trans_time:.4f} "{additional_info}" {pid} ' \
                          '{policy_index}'
DEFAULT_LOCK_TIMEOUT = 10


class InvalidHashPathConfigError(ValueError):

    def __str__(self):
        return "[swift-hash]: both swift_hash_path_suffix and " \
            "swift_hash_path_prefix are missing from %s" % SWIFT_CONF_FILE


def set_swift_dir(swift_dir):
    """
    Sets the directory from which swift config files will be read. If the given
    directory differs from that already set then the swift.conf file in the new
    directory will be validated and storage policies will be reloaded from the
    new swift.conf file.

    :param swift_dir: non-default directory to read swift.conf from
    """
    global HASH_PATH_SUFFIX
    global HASH_PATH_PREFIX
    global SWIFT_CONF_FILE
    if (swift_dir is not None and
            swift_dir != os.path.dirname(SWIFT_CONF_FILE)):
        SWIFT_CONF_FILE = os.path.join(
            swift_dir, os.path.basename(SWIFT_CONF_FILE))
        HASH_PATH_PREFIX = b''
        HASH_PATH_SUFFIX = b''
        validate_configuration()
        return True
    return False


def validate_hash_conf():
    global HASH_PATH_SUFFIX
    global HASH_PATH_PREFIX
    if not HASH_PATH_SUFFIX and not HASH_PATH_PREFIX:
        hash_conf = ConfigParser()

        if six.PY3:
            # Use Latin1 to accept arbitrary bytes in the hash prefix/suffix
            with open(SWIFT_CONF_FILE, encoding='latin1') as swift_conf_file:
                hash_conf.readfp(swift_conf_file)
        else:
            with open(SWIFT_CONF_FILE) as swift_conf_file:
                hash_conf.readfp(swift_conf_file)

        try:
            HASH_PATH_SUFFIX = hash_conf.get('swift-hash',
                                             'swift_hash_path_suffix')
            if six.PY3:
                HASH_PATH_SUFFIX = HASH_PATH_SUFFIX.encode('latin1')
        except (NoSectionError, NoOptionError):
            pass
        try:
            HASH_PATH_PREFIX = hash_conf.get('swift-hash',
                                             'swift_hash_path_prefix')
            if six.PY3:
                HASH_PATH_PREFIX = HASH_PATH_PREFIX.encode('latin1')
        except (NoSectionError, NoOptionError):
            pass

        if not HASH_PATH_SUFFIX and not HASH_PATH_PREFIX:
            raise InvalidHashPathConfigError()


try:
    validate_hash_conf()
except (InvalidHashPathConfigError, IOError):
    # could get monkey patched or lazy loaded
    pass


def get_hmac(request_method, path, expires, key, digest=sha1,
             ip_range=None):
    """
    Returns the hexdigest string of the HMAC (see RFC 2104) for
    the request.

    :param request_method: Request method to allow.
    :param path: The path to the resource to allow access to.
    :param expires: Unix timestamp as an int for when the URL
                    expires.
    :param key: HMAC shared secret.
    :param digest: constructor for the digest to use in calculating the HMAC
                   Defaults to SHA1
    :param ip_range: The ip range from which the resource is allowed
                     to be accessed. We need to put the ip_range as the
                     first argument to hmac to avoid manipulation of the path
                     due to newlines being valid in paths
                     e.g. /v1/a/c/o\\n127.0.0.1
    :returns: hexdigest str of the HMAC for the request using the specified
              digest algorithm.
    """
    # These are the three mandatory fields.
    parts = [request_method, str(expires), path]
    formats = [b"%s", b"%s", b"%s"]

    if ip_range:
        parts.insert(0, ip_range)
        formats.insert(0, b"ip=%s")

    if not isinstance(key, six.binary_type):
        key = key.encode('utf8')

    message = b'\n'.join(
        fmt % (part if isinstance(part, six.binary_type)
               else part.encode("utf-8"))
        for fmt, part in zip(formats, parts))

    return hmac.new(key, message, digest).hexdigest()


def backward(f, blocksize=4096):
    """
    A generator returning lines from a file starting with the last line,
    then the second last line, etc. i.e., it reads lines backwards.
    Stops when the first line (if any) is read.
    This is useful when searching for recent activity in very
    large files.

    :param f: file object to read
    :param blocksize: no of characters to go backwards at each block
    """
    f.seek(0, os.SEEK_END)
    if f.tell() == 0:
        return
    last_row = b''
    while f.tell() != 0:
        try:
            f.seek(-blocksize, os.SEEK_CUR)
        except IOError:
            blocksize = f.tell()
            f.seek(-blocksize, os.SEEK_CUR)
        block = f.read(blocksize)
        f.seek(-blocksize, os.SEEK_CUR)
        rows = block.split(b'\n')
        rows[-1] = rows[-1] + last_row
        while rows:
            last_row = rows.pop(-1)
            if rows and last_row:
                yield last_row
    yield last_row


# Used when reading config values
TRUE_VALUES = set(('true', '1', 'yes', 'on', 't', 'y'))


def non_negative_float(value):
    """
    Check that the value casts to a float and is non-negative.

    :param value: value to check
    :raises ValueError: if the value cannot be cast to a float or is negative.
    :return: a float
    """
    value = float(value)
    if value < 0:
        raise ValueError
    return value


def non_negative_int(value):
    """
    Check that the value casts to an int and is a whole number.

    :param value: value to check
    :raises ValueError: if the value cannot be cast to an int or does not
        represent a whole number.
    :return: an int
    """
    int_value = int(value)
    if int_value != non_negative_float(value):
        raise ValueError
    return int_value


def config_true_value(value):
    """
    Returns True if the value is either True or a string in TRUE_VALUES.
    Returns False otherwise.
    """
    return value is True or \
        (isinstance(value, six.string_types) and value.lower() in TRUE_VALUES)


def config_positive_int_value(value):
    """
    Returns positive int value if it can be cast by int() and it's an
    integer > 0. (not including zero) Raises ValueError otherwise.
    """
    try:
        result = int(value)
        if result < 1:
            raise ValueError()
    except (TypeError, ValueError):
        raise ValueError(
            'Config option must be an positive int number, not "%s".' % value)
    return result


def config_float_value(value, minimum=None, maximum=None):
    try:
        val = float(value)
        if minimum is not None and val < minimum:
            raise ValueError()
        if maximum is not None and val > maximum:
            raise ValueError()
        return val
    except (TypeError, ValueError):
        min_ = ', greater than %s' % minimum if minimum is not None else ''
        max_ = ', less than %s' % maximum if maximum is not None else ''
        raise ValueError('Config option must be a number%s%s, not "%s".' %
                         (min_, max_, value))


def config_auto_int_value(value, default):
    """
    Returns default if value is None or 'auto'.
    Returns value as an int or raises ValueError otherwise.
    """
    if value is None or \
       (isinstance(value, six.string_types) and value.lower() == 'auto'):
        return default
    try:
        value = int(value)
    except (TypeError, ValueError):
        raise ValueError('Config option must be an integer or the '
                         'string "auto", not "%s".' % value)
    return value


def config_percent_value(value):
    try:
        return config_float_value(value, 0, 100) / 100.0
    except ValueError as err:
        raise ValueError("%s: %s" % (str(err), value))


def config_request_node_count_value(value):
    try:
        value_parts = value.lower().split()
        rnc_value = int(value_parts[0])
    except (ValueError, AttributeError):
        pass
    else:
        if len(value_parts) == 1:
            return lambda replicas: rnc_value
        elif (len(value_parts) == 3 and
              value_parts[1] == '*' and
              value_parts[2] == 'replicas'):
            return lambda replicas: rnc_value * replicas
    raise ValueError(
        'Invalid request_node_count value: %r' % value)


def append_underscore(prefix):
    if prefix and not prefix.endswith('_'):
        prefix += '_'
    return prefix


def config_read_reseller_options(conf, defaults):
    """
    Read reseller_prefix option and associated options from configuration

    Reads the reseller_prefix option, then reads options that may be
    associated with a specific reseller prefix. Reads options such that an
    option without a prefix applies to all reseller prefixes unless an option
    has an explicit prefix.

    :param conf: the configuration
    :param defaults: a dict of default values. The key is the option
                     name. The value is either an array of strings or a string
    :return: tuple of an array of reseller prefixes and a dict of option values
    """
    reseller_prefix_opt = conf.get('reseller_prefix', 'AUTH').split(',')
    reseller_prefixes = []
    for prefix in [pre.strip() for pre in reseller_prefix_opt if pre.strip()]:
        if prefix == "''":
            prefix = ''
        prefix = append_underscore(prefix)
        if prefix not in reseller_prefixes:
            reseller_prefixes.append(prefix)
    if len(reseller_prefixes) == 0:
        reseller_prefixes.append('')

    # Get prefix-using config options
    associated_options = {}
    for prefix in reseller_prefixes:
        associated_options[prefix] = dict(defaults)
        associated_options[prefix].update(
            config_read_prefixed_options(conf, '', defaults))
        prefix_name = prefix if prefix != '' else "''"
        associated_options[prefix].update(
            config_read_prefixed_options(conf, prefix_name, defaults))
    return reseller_prefixes, associated_options


def config_read_prefixed_options(conf, prefix_name, defaults):
    """
    Read prefixed options from configuration

    :param conf: the configuration
    :param prefix_name: the prefix (including, if needed, an underscore)
    :param defaults: a dict of default values. The dict supplies the
                     option name and type (string or comma separated string)
    :return: a dict containing the options
    """
    params = {}
    for option_name in defaults.keys():
        value = conf.get('%s%s' % (prefix_name, option_name))
        if value:
            if isinstance(defaults.get(option_name), list):
                params[option_name] = []
                for role in value.lower().split(','):
                    params[option_name].append(role.strip())
            else:
                params[option_name] = value.strip()
    return params


def eventlet_monkey_patch():
    """
    Install the appropriate Eventlet monkey patches.
    """
    # NOTE(sileht):
    #     monkey-patching thread is required by python-keystoneclient;
    #     monkey-patching select is required by oslo.messaging pika driver
    #         if thread is monkey-patched.
    eventlet.patcher.monkey_patch(all=False, socket=True, select=True,
                                  thread=True)
    # Trying to log threads while monkey-patched can lead to deadlocks; see
    # https://bugs.launchpad.net/swift/+bug/1895739
    logging.logThreads = 0


def noop_libc_function(*args):
    return 0


def validate_configuration():
    try:
        validate_hash_conf()
    except InvalidHashPathConfigError as e:
        sys.exit("Error: %s" % e)


def load_libc_function(func_name, log_error=True,
                       fail_if_missing=False, errcheck=False):
    """
    Attempt to find the function in libc, otherwise return a no-op func.

    :param func_name: name of the function to pull from libc.
    :param log_error: log an error when a function can't be found
    :param fail_if_missing: raise an exception when a function can't be found.
                            Default behavior is to return a no-op function.
    :param errcheck: boolean, if true install a wrapper on the function
                     to check for a return values of -1 and call
                     ctype.get_errno and raise an OSError
    """
    try:
        libc = ctypes.CDLL(ctypes.util.find_library('c'), use_errno=True)
        func = getattr(libc, func_name)
    except AttributeError:
        if fail_if_missing:
            raise
        if log_error:
            logging.warning(_("Unable to locate %s in libc.  Leaving as a "
                            "no-op."), func_name)
        return noop_libc_function
    if errcheck:
        def _errcheck(result, f, args):
            if result == -1:
                errcode = ctypes.get_errno()
                raise OSError(errcode, os.strerror(errcode))
            return result
        func.errcheck = _errcheck
    return func


def generate_trans_id(trans_id_suffix):
    return 'tx%s-%010x%s' % (
        uuid.uuid4().hex[:21], int(time.time()), quote(trans_id_suffix))


def get_policy_index(req_headers, res_headers):
    """
    Returns the appropriate index of the storage policy for the request from
    a proxy server

    :param req_headers: dict of the request headers.
    :param res_headers: dict of the response headers.

    :returns: string index of storage policy, or None
    """
    header = 'X-Backend-Storage-Policy-Index'
    policy_index = res_headers.get(header, req_headers.get(header))
    if isinstance(policy_index, six.binary_type) and not six.PY2:
        policy_index = policy_index.decode('ascii')
    return str(policy_index) if policy_index is not None else None


class _UTC(datetime.tzinfo):
    """
    A tzinfo class for datetime objects that returns a 0 timedelta (UTC time)
    """
    def dst(self, dt):
        return datetime.timedelta(0)
    utcoffset = dst

    def tzname(self, dt):
        return 'UTC'


UTC = _UTC()


class LogStringFormatter(string.Formatter):
    def __init__(self, default='', quote=False):
        super(LogStringFormatter, self).__init__()
        self.default = default
        self.quote = quote

    def format_field(self, value, spec):
        if not value:
            return self.default
        else:
            log = super(LogStringFormatter, self).format_field(value, spec)
            if self.quote:
                return quote(log, ':/{}')
            else:
                return log


class StrAnonymizer(str):
    """
    Class that permits to get a string anonymized or simply quoted.
    """

    def __new__(cls, data, method, salt):
        method = method.lower()
        if method not in (hashlib.algorithms if six.PY2 else
                          hashlib.algorithms_guaranteed):
            raise ValueError('Unsupported hashing method: %r' % method)
        s = str.__new__(cls, data or '')
        s.method = method
        s.salt = salt
        return s

    @property
    def anonymized(self):
        if not self:
            return self
        else:
            if self.method == 'md5':
                h = md5(usedforsecurity=False)
            else:
                h = getattr(hashlib, self.method)()
            if self.salt:
                h.update(six.b(self.salt))
            h.update(six.b(self))
            return '{%s%s}%s' % ('S' if self.salt else '', self.method.upper(),
                                 h.hexdigest())


class StrFormatTime(object):
    """
    Class that permits to get formats or parts of a time.
    """

    def __init__(self, ts):
        self.time = ts
        self.time_struct = time.gmtime(ts)

    def __str__(self):
        return "%.9f" % self.time

    def __getattr__(self, attr):
        if attr not in ['a', 'A', 'b', 'B', 'c', 'd', 'H',
                        'I', 'j', 'm', 'M', 'p', 'S', 'U',
                        'w', 'W', 'x', 'X', 'y', 'Y', 'Z']:
            raise ValueError(("The attribute %s is not a correct directive "
                              "for time.strftime formater.") % attr)
        return datetime.datetime(*self.time_struct[:-2],
                                 tzinfo=UTC).strftime('%' + attr)

    @property
    def asctime(self):
        return time.asctime(self.time_struct)

    @property
    def datetime(self):
        return time.strftime('%d/%b/%Y/%H/%M/%S', self.time_struct)

    @property
    def iso8601(self):
        return time.strftime('%Y-%m-%dT%H:%M:%S', self.time_struct)

    @property
    def ms(self):
        return self.__str__().split('.')[1][:3]

    @property
    def us(self):
        return self.__str__().split('.')[1][:6]

    @property
    def ns(self):
        return self.__str__().split('.')[1]

    @property
    def s(self):
        return self.__str__().split('.')[0]


def get_log_line(req, res, trans_time, additional_info, fmt,
                 anonymization_method, anonymization_salt):
    """
    Make a line for logging that matches the documented log line format
    for backend servers.

    :param req: the request.
    :param res: the response.
    :param trans_time: the time the request took to complete, a float.
    :param additional_info: a string to log at the end of the line

    :returns: a properly formatted line for logging.
    """

    policy_index = get_policy_index(req.headers, res.headers)
    if req.path.startswith('/'):
        disk, partition, account, container, obj = split_path(req.path, 0, 5,
                                                              True)
    else:
        disk, partition, account, container, obj = (None, ) * 5
    replacements = {
        'remote_addr': StrAnonymizer(req.remote_addr, anonymization_method,
                                     anonymization_salt),
        'time': StrFormatTime(time.time()),
        'method': req.method,
        'path': StrAnonymizer(req.path, anonymization_method,
                              anonymization_salt),
        'disk': disk,
        'partition': partition,
        'account': StrAnonymizer(account, anonymization_method,
                                 anonymization_salt),
        'container': StrAnonymizer(container, anonymization_method,
                                   anonymization_salt),
        'object': StrAnonymizer(obj, anonymization_method,
                                anonymization_salt),
        'status': res.status.split()[0],
        'content_length': res.content_length,
        'referer': StrAnonymizer(req.referer, anonymization_method,
                                 anonymization_salt),
        'txn_id': req.headers.get('x-trans-id'),
        'user_agent': StrAnonymizer(req.user_agent, anonymization_method,
                                    anonymization_salt),
        'trans_time': trans_time,
        'additional_info': additional_info,
        'pid': os.getpid(),
        'policy_index': policy_index,
    }
    return LogStringFormatter(default='-').format(fmt, **replacements)


def get_trans_id_time(trans_id):
    if len(trans_id) >= 34 and \
       trans_id.startswith('tx') and trans_id[23] == '-':
        try:
            return int(trans_id[24:34], 16)
        except ValueError:
            pass
    return None


def config_fallocate_value(reserve_value):
    """
    Returns fallocate reserve_value as an int or float.
    Returns is_percent as a boolean.
    Returns a ValueError on invalid fallocate value.
    """
    try:
        if str(reserve_value[-1:]) == '%':
            reserve_value = float(reserve_value[:-1])
            is_percent = True
        else:
            reserve_value = int(reserve_value)
            is_percent = False
    except ValueError:
        raise ValueError('Error: %s is an invalid value for fallocate'
                         '_reserve.' % reserve_value)
    return reserve_value, is_percent


class FileLikeIter(object):

    def __init__(self, iterable):
        """
        Wraps an iterable to behave as a file-like object.

        The iterable must be a byte string or yield byte strings.
        """
        if isinstance(iterable, bytes):
            iterable = (iterable, )
        self.iterator = iter(iterable)
        self.buf = None
        self.closed = False

    def __iter__(self):
        return self

    def next(self):
        """
        next(x) -> the next value, or raise StopIteration
        """
        if self.closed:
            raise ValueError('I/O operation on closed file')
        if self.buf:
            rv = self.buf
            self.buf = None
            return rv
        else:
            return next(self.iterator)
    __next__ = next

    def read(self, size=-1):
        """
        read([size]) -> read at most size bytes, returned as a bytes string.

        If the size argument is negative or omitted, read until EOF is reached.
        Notice that when in non-blocking mode, less data than what was
        requested may be returned, even if no size parameter was given.
        """
        if self.closed:
            raise ValueError('I/O operation on closed file')
        if size < 0:
            return b''.join(self)
        elif not size:
            chunk = b''
        elif self.buf:
            chunk = self.buf
            self.buf = None
        else:
            try:
                chunk = next(self.iterator)
            except StopIteration:
                return b''
        if len(chunk) > size:
            self.buf = chunk[size:]
            chunk = chunk[:size]
        return chunk

    def readline(self, size=-1):
        """
        readline([size]) -> next line from the file, as a bytes string.

        Retain newline.  A non-negative size argument limits the maximum
        number of bytes to return (an incomplete line may be returned then).
        Return an empty string at EOF.
        """
        if self.closed:
            raise ValueError('I/O operation on closed file')
        data = b''
        while b'\n' not in data and (size < 0 or len(data) < size):
            if size < 0:
                chunk = self.read(1024)
            else:
                chunk = self.read(size - len(data))
            if not chunk:
                break
            data += chunk
        if b'\n' in data:
            data, sep, rest = data.partition(b'\n')
            data += sep
            if self.buf:
                self.buf = rest + self.buf
            else:
                self.buf = rest
        return data

    def readlines(self, sizehint=-1):
        """
        readlines([size]) -> list of bytes strings, each a line from the file.

        Call readline() repeatedly and return a list of the lines so read.
        The optional size argument, if given, is an approximate bound on the
        total number of bytes in the lines returned.
        """
        if self.closed:
            raise ValueError('I/O operation on closed file')
        lines = []
        while True:
            line = self.readline(sizehint)
            if not line:
                break
            lines.append(line)
            if sizehint >= 0:
                sizehint -= len(line)
                if sizehint <= 0:
                    break
        return lines

    def close(self):
        """
        close() -> None or (perhaps) an integer.  Close the file.

        Sets data attribute .closed to True.  A closed file cannot be used for
        further I/O operations.  close() may be called more than once without
        error.  Some kinds of file objects (for example, opened by popen())
        may return an exit status upon closing.
        """
        self.iterator = None
        self.closed = True


def fs_has_free_space(fs_path, space_needed, is_percent):
    """
    Check to see whether or not a filesystem has the given amount of space
    free. Unlike fallocate(), this does not reserve any space.

    :param fs_path: path to a file or directory on the filesystem; typically
        the path to the filesystem's mount point

    :param space_needed: minimum bytes or percentage of free space

    :param is_percent: if True, then space_needed is treated as a percentage
        of the filesystem's capacity; if False, space_needed is a number of
        free bytes.

    :returns: True if the filesystem has at least that much free space,
        False otherwise

    :raises OSError: if fs_path does not exist
    """
    st = os.statvfs(fs_path)
    free_bytes = st.f_frsize * st.f_bavail
    if is_percent:
        size_bytes = st.f_frsize * st.f_blocks
        free_percent = float(free_bytes) / float(size_bytes) * 100
        return free_percent >= space_needed
    else:
        return free_bytes >= space_needed


class _LibcWrapper(object):
    """
    A callable object that forwards its calls to a C function from libc.

    These objects are lazy. libc will not be checked until someone tries to
    either call the function or check its availability.

    _LibcWrapper objects have an "available" property; if true, then libc
    has the function of that name. If false, then calls will fail with a
    NotImplementedError.
    """
    def __init__(self, func_name):
        self._func_name = func_name
        self._func_handle = None
        self._loaded = False

    def _ensure_loaded(self):
        if not self._loaded:
            func_name = self._func_name
            try:
                # Keep everything in this try-block in local variables so
                # that a typo in self.some_attribute_name doesn't raise a
                # spurious AttributeError.
                func_handle = load_libc_function(
                    func_name, fail_if_missing=True)
                self._func_handle = func_handle
            except AttributeError:
                # We pass fail_if_missing=True to load_libc_function and
                # then ignore the error. It's weird, but otherwise we have
                # to check if self._func_handle is noop_libc_function, and
                # that's even weirder.
                pass
            self._loaded = True

    @property
    def available(self):
        self._ensure_loaded()
        return bool(self._func_handle)

    def __call__(self, *args):
        if self.available:
            return self._func_handle(*args)
        else:
            raise NotImplementedError(
                "No function %r found in libc" % self._func_name)


_fallocate_enabled = True
_fallocate_warned_about_missing = False
_sys_fallocate = _LibcWrapper('fallocate')
_sys_posix_fallocate = _LibcWrapper('posix_fallocate')


def disable_fallocate():
    global _fallocate_enabled
    _fallocate_enabled = False


def fallocate(fd, size, offset=0):
    """
    Pre-allocate disk space for a file.

    This function can be disabled by calling disable_fallocate(). If no
    suitable C function is available in libc, this function is a no-op.

    :param fd: file descriptor
    :param size: size to allocate (in bytes)
    """
    global _fallocate_enabled
    if not _fallocate_enabled:
        return

    if size < 0:
        size = 0  # Done historically; not really sure why
    if size >= (1 << 63):
        raise ValueError('size must be less than 2 ** 63')
    if offset < 0:
        raise ValueError('offset must be non-negative')
    if offset >= (1 << 63):
        raise ValueError('offset must be less than 2 ** 63')

    # Make sure there's some (configurable) amount of free space in
    # addition to the number of bytes we're allocating.
    if FALLOCATE_RESERVE:
        st = os.fstatvfs(fd)
        free = st.f_frsize * st.f_bavail - size
        if FALLOCATE_IS_PERCENT:
            free = (float(free) / float(st.f_frsize * st.f_blocks)) * 100
        if float(free) <= float(FALLOCATE_RESERVE):
            raise OSError(
                errno.ENOSPC,
                'FALLOCATE_RESERVE fail %g <= %g' %
                (free, FALLOCATE_RESERVE))

    if _sys_fallocate.available:
        # Parameters are (fd, mode, offset, length).
        #
        # mode=FALLOC_FL_KEEP_SIZE pre-allocates invisibly (without
        # affecting the reported file size).
        ret = _sys_fallocate(
            fd, FALLOC_FL_KEEP_SIZE, ctypes.c_uint64(offset),
            ctypes.c_uint64(size))
        err = ctypes.get_errno()
    elif _sys_posix_fallocate.available:
        # Parameters are (fd, offset, length).
        ret = _sys_posix_fallocate(fd, ctypes.c_uint64(offset),
                                   ctypes.c_uint64(size))
        err = ctypes.get_errno()
    else:
        # No suitable fallocate-like function is in our libc. Warn about it,
        # but just once per process, and then do nothing.
        global _fallocate_warned_about_missing
        if not _fallocate_warned_about_missing:
            logging.warning(_("Unable to locate fallocate, posix_fallocate in "
                              "libc.  Leaving as a no-op."))
            _fallocate_warned_about_missing = True
        return

    if ret and err not in (0, errno.ENOSYS, errno.EOPNOTSUPP,
                           errno.EINVAL):
        raise OSError(err, 'Unable to fallocate(%s)' % size)


def punch_hole(fd, offset, length):
    """
    De-allocate disk space in the middle of a file.

    :param fd: file descriptor
    :param offset: index of first byte to de-allocate
    :param length: number of bytes to de-allocate
    """
    if offset < 0:
        raise ValueError('offset must be non-negative')
    if offset >= (1 << 63):
        raise ValueError('offset must be less than 2 ** 63')
    if length <= 0:
        raise ValueError('length must be positive')
    if length >= (1 << 63):
        raise ValueError('length must be less than 2 ** 63')

    if _sys_fallocate.available:
        # Parameters are (fd, mode, offset, length).
        ret = _sys_fallocate(
            fd,
            FALLOC_FL_KEEP_SIZE | FALLOC_FL_PUNCH_HOLE,
            ctypes.c_uint64(offset),
            ctypes.c_uint64(length))
        err = ctypes.get_errno()
        if ret and err:
            mode_str = "FALLOC_FL_KEEP_SIZE | FALLOC_FL_PUNCH_HOLE"
            raise OSError(err, "Unable to fallocate(%d, %s, %d, %d)" % (
                fd, mode_str, offset, length))
    else:
        raise OSError(errno.ENOTSUP,
                      'No suitable C function found for hole punching')


def fsync(fd):
    """
    Sync modified file data and metadata to disk.

    :param fd: file descriptor
    """
    if hasattr(fcntl, 'F_FULLSYNC'):
        try:
            fcntl.fcntl(fd, fcntl.F_FULLSYNC)
        except IOError as e:
            raise OSError(e.errno, 'Unable to F_FULLSYNC(%s)' % fd)
    else:
        os.fsync(fd)


def fdatasync(fd):
    """
    Sync modified file data to disk.

    :param fd: file descriptor
    """
    try:
        os.fdatasync(fd)
    except AttributeError:
        fsync(fd)


def fsync_dir(dirpath):
    """
    Sync directory entries to disk.

    :param dirpath: Path to the directory to be synced.
    """
    dirfd = None
    try:
        dirfd = os.open(dirpath, os.O_DIRECTORY | os.O_RDONLY)
        fsync(dirfd)
    except OSError as err:
        if err.errno == errno.ENOTDIR:
            # Raise error if someone calls fsync_dir on a non-directory
            raise
        logging.warning(_('Unable to perform fsync() on directory %(dir)s:'
                          ' %(err)s'),
                        {'dir': dirpath, 'err': os.strerror(err.errno)})
    finally:
        if dirfd:
            os.close(dirfd)


def drop_buffer_cache(fd, offset, length):
    """
    Drop 'buffer' cache for the given range of the given file.

    :param fd: file descriptor
    :param offset: start offset
    :param length: length
    """
    global _posix_fadvise
    if _posix_fadvise is None:
        _posix_fadvise = load_libc_function('posix_fadvise64')
    # 4 means "POSIX_FADV_DONTNEED"
    ret = _posix_fadvise(fd, ctypes.c_uint64(offset),
                         ctypes.c_uint64(length), 4)
    if ret != 0:
        logging.warning("posix_fadvise64(%(fd)s, %(offset)s, %(length)s, 4) "
                        "-> %(ret)s", {'fd': fd, 'offset': offset,
                                       'length': length, 'ret': ret})


NORMAL_FORMAT = "%016.05f"
INTERNAL_FORMAT = NORMAL_FORMAT + '_%016x'
SHORT_FORMAT = NORMAL_FORMAT + '_%x'
MAX_OFFSET = (16 ** 16) - 1
PRECISION = 1e-5
# Setting this to True will cause the internal format to always display
# extended digits - even when the value is equivalent to the normalized form.
# This isn't ideal during an upgrade when some servers might not understand
# the new time format - but flipping it to True works great for testing.
FORCE_INTERNAL = False  # or True


@functools.total_ordering
class Timestamp(object):
    """
    Internal Representation of Swift Time.

    The normalized form of the X-Timestamp header looks like a float
    with a fixed width to ensure stable string sorting - normalized
    timestamps look like "1402464677.04188"

    To support overwrites of existing data without modifying the original
    timestamp but still maintain consistency a second internal offset vector
    is append to the normalized timestamp form which compares and sorts
    greater than the fixed width float format but less than a newer timestamp.
    The internalized format of timestamps looks like
    "1402464677.04188_0000000000000000" - the portion after the underscore is
    the offset and is a formatted hexadecimal integer.

    The internalized form is not exposed to clients in responses from
    Swift.  Normal client operations will not create a timestamp with an
    offset.

    The Timestamp class in common.utils supports internalized and
    normalized formatting of timestamps and also comparison of timestamp
    values.  When the offset value of a Timestamp is 0 - it's considered
    insignificant and need not be represented in the string format; to
    support backwards compatibility during a Swift upgrade the
    internalized and normalized form of a Timestamp with an
    insignificant offset are identical.  When a timestamp includes an
    offset it will always be represented in the internalized form, but
    is still excluded from the normalized form.  Timestamps with an
    equivalent timestamp portion (the float part) will compare and order
    by their offset.  Timestamps with a greater timestamp portion will
    always compare and order greater than a Timestamp with a lesser
    timestamp regardless of it's offset.  String comparison and ordering
    is guaranteed for the internalized string format, and is backwards
    compatible for normalized timestamps which do not include an offset.
    """

    def __init__(self, timestamp, offset=0, delta=0, check_bounds=True):
        """
        Create a new Timestamp.

        :param timestamp: time in seconds since the Epoch, may be any of:

            * a float or integer
            * normalized/internalized string
            * another instance of this class (offset is preserved)

        :param offset: the second internal offset vector, an int
        :param delta: deca-microsecond difference from the base timestamp
                      param, an int
        """
        if isinstance(timestamp, bytes):
            timestamp = timestamp.decode('ascii')
        if isinstance(timestamp, six.string_types):
            base, base_offset = timestamp.partition('_')[::2]
            self.timestamp = float(base)
            if '_' in base_offset:
                raise ValueError('invalid literal for int() with base 16: '
                                 '%r' % base_offset)
            if base_offset:
                self.offset = int(base_offset, 16)
            else:
                self.offset = 0
        else:
            self.timestamp = float(timestamp)
            self.offset = getattr(timestamp, 'offset', 0)
        # increment offset
        if offset >= 0:
            self.offset += offset
        else:
            raise ValueError('offset must be non-negative')
        if self.offset > MAX_OFFSET:
            raise ValueError('offset must be smaller than %d' % MAX_OFFSET)
        self.raw = int(round(self.timestamp / PRECISION))
        # add delta
        if delta:
            self.raw = self.raw + delta
            if self.raw <= 0:
                raise ValueError(
                    'delta must be greater than %d' % (-1 * self.raw))
            self.timestamp = float(self.raw * PRECISION)
        if check_bounds:
            if self.timestamp < 0:
                raise ValueError('timestamp cannot be negative')
            if self.timestamp >= 10000000000:
                raise ValueError('timestamp too large')

    @classmethod
    def now(cls, offset=0, delta=0):
        return cls(time.time(), offset=offset, delta=delta)

    def __repr__(self):
        return INTERNAL_FORMAT % (self.timestamp, self.offset)

    def __str__(self):
        raise TypeError('You must specify which string format is required')

    def __float__(self):
        return self.timestamp

    def __int__(self):
        return int(self.timestamp)

    def __nonzero__(self):
        return bool(self.timestamp or self.offset)

    def __bool__(self):
        return self.__nonzero__()

    @property
    def normal(self):
        return NORMAL_FORMAT % self.timestamp

    @property
    def internal(self):
        if self.offset or FORCE_INTERNAL:
            return INTERNAL_FORMAT % (self.timestamp, self.offset)
        else:
            return self.normal

    @property
    def short(self):
        if self.offset or FORCE_INTERNAL:
            return SHORT_FORMAT % (self.timestamp, self.offset)
        else:
            return self.normal

    @property
    def isoformat(self):
        t = float(self.normal)
        if six.PY3:
            # On Python 3, round manually using ROUND_HALF_EVEN rounding
            # method, to use the same rounding method than Python 2. Python 3
            # used a different rounding method, but Python 3.4.4 and 3.5.1 use
            # again ROUND_HALF_EVEN as Python 2.
            # See https://bugs.python.org/issue23517
            frac, t = math.modf(t)
            us = round(frac * 1e6)
            if us >= 1000000:
                t += 1
                us -= 1000000
            elif us < 0:
                t -= 1
                us += 1000000
            dt = datetime.datetime.utcfromtimestamp(t)
            dt = dt.replace(microsecond=us)
        else:
            dt = datetime.datetime.utcfromtimestamp(t)

        isoformat = dt.isoformat()
        # python isoformat() doesn't include msecs when zero
        if len(isoformat) < len("1970-01-01T00:00:00.000000"):
            isoformat += ".000000"
        return isoformat

    def __eq__(self, other):
        if other is None:
            return False
        if not isinstance(other, Timestamp):
            try:
                other = Timestamp(other, check_bounds=False)
            except ValueError:
                return False
        return self.internal == other.internal

    def __ne__(self, other):
        return not (self == other)

    def __lt__(self, other):
        if other is None:
            return False
        if not isinstance(other, Timestamp):
            other = Timestamp(other, check_bounds=False)
        if other.timestamp < 0:
            return False
        if other.timestamp >= 10000000000:
            return True
        return self.internal < other.internal

    def __hash__(self):
        return hash(self.internal)

    def __invert__(self):
        if self.offset:
            raise ValueError('Cannot invert timestamps with offsets')
        return Timestamp((999999999999999 - self.raw) * PRECISION)


def encode_timestamps(t1, t2=None, t3=None, explicit=False):
    """
    Encode up to three timestamps into a string. Unlike a Timestamp object, the
    encoded string does NOT used fixed width fields and consequently no
    relative chronology of the timestamps can be inferred from lexicographic
    sorting of encoded timestamp strings.

    The format of the encoded string is:
        <t1>[<+/-><t2 - t1>[<+/-><t3 - t2>]]

    i.e. if t1 = t2 = t3 then just the string representation of t1 is returned,
    otherwise the time offsets for t2 and t3 are appended. If explicit is True
    then the offsets for t2 and t3 are always appended even if zero.

    Note: any offset value in t1 will be preserved, but offsets on t2 and t3
    are not preserved. In the anticipated use cases for this method (and the
    inverse decode_timestamps method) the timestamps passed as t2 and t3 are
    not expected to have offsets as they will be timestamps associated with a
    POST request. In the case where the encoding is used in a container objects
    table row, t1 could be the PUT or DELETE time but t2 and t3 represent the
    content type and metadata times (if different from the data file) i.e.
    correspond to POST timestamps. In the case where the encoded form is used
    in a .meta file name, t1 and t2 both correspond to POST timestamps.
    """
    form = '{0}'
    values = [t1.short]
    if t2 is not None:
        t2_t1_delta = t2.raw - t1.raw
        explicit = explicit or (t2_t1_delta != 0)
        values.append(t2_t1_delta)
        if t3 is not None:
            t3_t2_delta = t3.raw - t2.raw
            explicit = explicit or (t3_t2_delta != 0)
            values.append(t3_t2_delta)
        if explicit:
            form += '{1:+x}'
            if t3 is not None:
                form += '{2:+x}'
    return form.format(*values)


def decode_timestamps(encoded, explicit=False):
    """
    Parses a string of the form generated by encode_timestamps and returns
    a tuple of the three component timestamps. If explicit is False, component
    timestamps that are not explicitly encoded will be assumed to have zero
    delta from the previous component and therefore take the value of the
    previous component. If explicit is True, component timestamps that are
    not explicitly encoded will be returned with value None.
    """
    # TODO: some tests, e.g. in test_replicator, put float timestamps values
    # into container db's, hence this defensive check, but in real world
    # this may never happen.
    if not isinstance(encoded, six.string_types):
        ts = Timestamp(encoded)
        return ts, ts, ts

    parts = []
    signs = []
    pos_parts = encoded.split('+')
    for part in pos_parts:
        # parse time components and their signs
        # e.g. x-y+z --> parts = [x, y, z] and signs = [+1, -1, +1]
        neg_parts = part.split('-')
        parts = parts + neg_parts
        signs = signs + [1] + [-1] * (len(neg_parts) - 1)
    t1 = Timestamp(parts[0])
    t2 = t3 = None
    if len(parts) > 1:
        t2 = t1
        delta = signs[1] * int(parts[1], 16)
        # if delta = 0 we want t2 = t3 = t1 in order to
        # preserve any offset in t1 - only construct a distinct
        # timestamp if there is a non-zero delta.
        if delta:
            t2 = Timestamp((t1.raw + delta) * PRECISION)
    elif not explicit:
        t2 = t1
    if len(parts) > 2:
        t3 = t2
        delta = signs[2] * int(parts[2], 16)
        if delta:
            t3 = Timestamp((t2.raw + delta) * PRECISION)
    elif not explicit:
        t3 = t2
    return t1, t2, t3


def normalize_timestamp(timestamp):
    """
    Format a timestamp (string or numeric) into a standardized
    xxxxxxxxxx.xxxxx (10.5) format.

    Note that timestamps using values greater than or equal to November 20th,
    2286 at 17:46 UTC will use 11 digits to represent the number of
    seconds.

    :param timestamp: unix timestamp
    :returns: normalized timestamp as a string
    """
    return Timestamp(timestamp).normal


EPOCH = datetime.datetime(1970, 1, 1)


def last_modified_date_to_timestamp(last_modified_date_str):
    """
    Convert a last modified date (like you'd get from a container listing,
    e.g. 2014-02-28T23:22:36.698390) to a float.
    """
    start = datetime.datetime.strptime(last_modified_date_str,
                                       '%Y-%m-%dT%H:%M:%S.%f')
    delta = start - EPOCH

    # This calculation is based on Python 2.7's Modules/datetimemodule.c,
    # function delta_to_microseconds(), but written in Python.
    return Timestamp(delta.total_seconds())


def normalize_delete_at_timestamp(timestamp, high_precision=False):
    """
    Format a timestamp (string or numeric) into a standardized
    xxxxxxxxxx (10) or xxxxxxxxxx.xxxxx (10.5) format.

    Note that timestamps less than 0000000000 are raised to
    0000000000 and values greater than November 20th, 2286 at
    17:46:39 UTC will be capped at that date and time, resulting in
    no return value exceeding 9999999999.99999 (or 9999999999 if
    using low-precision).

    This cap is because the expirer is already working through a
    sorted list of strings that were all a length of 10. Adding
    another digit would mess up the sort and cause the expirer to
    break from processing early. By 2286, this problem will need to
    be fixed, probably by creating an additional .expiring_objects
    account to work from with 11 (or more) digit container names.

    :param timestamp: unix timestamp
    :returns: normalized timestamp as a string
    """
    fmt = '%016.5f' if high_precision else '%010d'
    return fmt % min(max(0, float(timestamp)), 9999999999.99999)


def mkdirs(path):
    """
    Ensures the path is a directory or makes it if not. Errors if the path
    exists but is a file or on permissions failure.

    :param path: path to create
    """
    if not os.path.isdir(path):
        try:
            os.makedirs(path)
        except OSError as err:
            if err.errno != errno.EEXIST or not os.path.isdir(path):
                raise


def makedirs_count(path, count=0):
    """
    Same as os.makedirs() except that this method returns the number of
    new directories that had to be created.

    Also, this does not raise an error if target directory already exists.
    This behaviour is similar to Python 3.x's os.makedirs() called with
    exist_ok=True. Also similar to swift.common.utils.mkdirs()

    https://hg.python.org/cpython/file/v3.4.2/Lib/os.py#l212
    """
    head, tail = os.path.split(path)
    if not tail:
        head, tail = os.path.split(head)
    if head and tail and not os.path.exists(head):
        count = makedirs_count(head, count)
        if tail == os.path.curdir:
            return
    try:
        os.mkdir(path)
    except OSError as e:
        # EEXIST may also be raised if path exists as a file
        # Do not let that pass.
        if e.errno != errno.EEXIST or not os.path.isdir(path):
            raise
    else:
        count += 1
    return count


def renamer(old, new, fsync=True):
    """
    Attempt to fix / hide race conditions like empty object directories
    being removed by backend processes during uploads, by retrying.

    The containing directory of 'new' and of all newly created directories are
    fsync'd by default. This _will_ come at a performance penalty. In cases
    where these additional fsyncs are not necessary, it is expected that the
    caller of renamer() turn it off explicitly.

    :param old: old path to be renamed
    :param new: new path to be renamed to
    :param fsync: fsync on containing directory of new and also all
                  the newly created directories.
    """
    dirpath = os.path.dirname(new)
    try:
        count = makedirs_count(dirpath)
        os.rename(old, new)
    except OSError:
        count = makedirs_count(dirpath)
        os.rename(old, new)
    if fsync:
        # If count=0, no new directories were created. But we still need to
        # fsync leaf dir after os.rename().
        # If count>0, starting from leaf dir, fsync parent dirs of all
        # directories created by makedirs_count()
        for i in range(0, count + 1):
            fsync_dir(dirpath)
            dirpath = os.path.dirname(dirpath)


def link_fd_to_path(fd, target_path, dirs_created=0, retries=2, fsync=True):
    """
    Creates a link to file descriptor at target_path specified. This method
    does not close the fd for you. Unlike rename, as linkat() cannot
    overwrite target_path if it exists, we unlink and try again.

    Attempts to fix / hide race conditions like empty object directories
    being removed by backend processes during uploads, by retrying.

    :param fd: File descriptor to be linked
    :param target_path: Path in filesystem where fd is to be linked
    :param dirs_created: Number of newly created directories that needs to
                         be fsync'd.
    :param retries: number of retries to make
    :param fsync: fsync on containing directory of target_path and also all
                  the newly created directories.
    """
    dirpath = os.path.dirname(target_path)
    for _junk in range(0, retries):
        try:
            linkat(linkat.AT_FDCWD, "/proc/self/fd/%d" % (fd),
                   linkat.AT_FDCWD, target_path, linkat.AT_SYMLINK_FOLLOW)
            break
        except IOError as err:
            if err.errno == errno.ENOENT:
                dirs_created = makedirs_count(dirpath)
            elif err.errno == errno.EEXIST:
                try:
                    os.unlink(target_path)
                except OSError as e:
                    if e.errno != errno.ENOENT:
                        raise
            else:
                raise

    if fsync:
        for i in range(0, dirs_created + 1):
            fsync_dir(dirpath)
            dirpath = os.path.dirname(dirpath)


def split_path(path, minsegs=1, maxsegs=None, rest_with_last=False):
    """
    Validate and split the given HTTP request path.

    **Examples**::

        ['a'] = split_path('/a')
        ['a', None] = split_path('/a', 1, 2)
        ['a', 'c'] = split_path('/a/c', 1, 2)
        ['a', 'c', 'o/r'] = split_path('/a/c/o/r', 1, 3, True)

    :param path: HTTP Request path to be split
    :param minsegs: Minimum number of segments to be extracted
    :param maxsegs: Maximum number of segments to be extracted
    :param rest_with_last: If True, trailing data will be returned as part
                           of last segment.  If False, and there is
                           trailing data, raises ValueError.
    :returns: list of segments with a length of maxsegs (non-existent
              segments will return as None)
    :raises ValueError: if given an invalid path
    """
    if not maxsegs:
        maxsegs = minsegs
    if minsegs > maxsegs:
        raise ValueError('minsegs > maxsegs: %d > %d' % (minsegs, maxsegs))
    if rest_with_last:
        segs = path.split('/', maxsegs)
        minsegs += 1
        maxsegs += 1
        count = len(segs)
        if (segs[0] or count < minsegs or count > maxsegs or
                '' in segs[1:minsegs]):
            raise ValueError('Invalid path: %s' % quote(path))
    else:
        minsegs += 1
        maxsegs += 1
        segs = path.split('/', maxsegs)
        count = len(segs)
        if (segs[0] or count < minsegs or count > maxsegs + 1 or
                '' in segs[1:minsegs] or
                (count == maxsegs + 1 and segs[maxsegs])):
            raise ValueError('Invalid path: %s' % quote(path))
    segs = segs[1:maxsegs]
    segs.extend([None] * (maxsegs - 1 - len(segs)))
    return segs


def validate_device_partition(device, partition):
    """
    Validate that a device and a partition are valid and won't lead to
    directory traversal when used.

    :param device: device to validate
    :param partition: partition to validate
    :raises ValueError: if given an invalid device or partition
    """
    if not device or '/' in device or device in ['.', '..']:
        raise ValueError('Invalid device: %s' % quote(device or ''))
    if not partition or '/' in partition or partition in ['.', '..']:
        raise ValueError('Invalid partition: %s' % quote(partition or ''))


class RateLimitedIterator(object):
    """
    Wrap an iterator to only yield elements at a rate of N per second.

    :param iterable: iterable to wrap
    :param elements_per_second: the rate at which to yield elements
    :param limit_after: rate limiting kicks in only after yielding
                        this many elements; default is 0 (rate limit
                        immediately)
    """
    def __init__(self, iterable, elements_per_second, limit_after=0,
                 ratelimit_if=lambda _junk: True):
        self.iterator = iter(iterable)
        self.elements_per_second = elements_per_second
        self.limit_after = limit_after
        self.running_time = 0
        self.ratelimit_if = ratelimit_if

    def __iter__(self):
        return self

    def next(self):
        next_value = next(self.iterator)

        if self.ratelimit_if(next_value):
            if self.limit_after > 0:
                self.limit_after -= 1
            else:
                self.running_time = ratelimit_sleep(self.running_time,
                                                    self.elements_per_second)
        return next_value
    __next__ = next


class GreenthreadSafeIterator(object):
    """
    Wrap an iterator to ensure that only one greenthread is inside its next()
    method at a time.

    This is useful if an iterator's next() method may perform network IO, as
    that may trigger a greenthread context switch (aka trampoline), which can
    give another greenthread a chance to call next(). At that point, you get
    an error like "ValueError: generator already executing". By wrapping calls
    to next() with a mutex, we avoid that error.
    """
    def __init__(self, unsafe_iterable):
        self.unsafe_iter = iter(unsafe_iterable)
        self.semaphore = eventlet.semaphore.Semaphore(value=1)

    def __iter__(self):
        return self

    def next(self):
        with self.semaphore:
            return next(self.unsafe_iter)
    __next__ = next


class NullLogger(object):
    """A no-op logger for eventlet wsgi."""

    def write(self, *args):
        # "Logs" the args to nowhere
        pass

    def exception(self, *args):
        pass

    def critical(self, *args):
        pass

    def error(self, *args):
        pass

    def warning(self, *args):
        pass

    def info(self, *args):
        pass

    def debug(self, *args):
        pass

    def log(self, *args):
        pass


class LoggerFileObject(object):

    # Note: this is greenthread-local storage
    _cls_thread_local = threading.local()

    def __init__(self, logger, log_type='STDOUT'):
        self.logger = logger
        self.log_type = log_type

    def write(self, value):
        # We can get into a nasty situation when logs are going to syslog
        # and syslog dies.
        #
        # It's something like this:
        #
        # (A) someone logs something
        #
        # (B) there's an exception in sending to /dev/log since syslog is
        #     not working
        #
        # (C) logging takes that exception and writes it to stderr (see
        #     logging.Handler.handleError)
        #
        # (D) stderr was replaced with a LoggerFileObject at process start,
        #     so the LoggerFileObject takes the provided string and tells
        #     its logger to log it (to syslog, naturally).
        #
        # Then, steps B through D repeat until we run out of stack.
        if getattr(self._cls_thread_local, 'already_called_write', False):
            return

        self._cls_thread_local.already_called_write = True
        try:
            value = value.strip()
            if value:
                if 'Connection reset by peer' in value:
                    self.logger.error(
                        _('%s: Connection reset by peer'), self.log_type)
                else:
                    self.logger.error(_('%(type)s: %(value)s'),
                                      {'type': self.log_type, 'value': value})
        finally:
            self._cls_thread_local.already_called_write = False

    def writelines(self, values):
        if getattr(self._cls_thread_local, 'already_called_writelines', False):
            return

        self._cls_thread_local.already_called_writelines = True
        try:
            self.logger.error(_('%(type)s: %(value)s'),
                              {'type': self.log_type,
                               'value': '#012'.join(values)})
        finally:
            self._cls_thread_local.already_called_writelines = False

    def close(self):
        pass

    def flush(self):
        pass

    def __iter__(self):
        return self

    def next(self):
        raise IOError(errno.EBADF, 'Bad file descriptor')
    __next__ = next

    def read(self, size=-1):
        raise IOError(errno.EBADF, 'Bad file descriptor')

    def readline(self, size=-1):
        raise IOError(errno.EBADF, 'Bad file descriptor')

    def tell(self):
        return 0

    def xreadlines(self):
        return self


class StatsdClient(object):
    def __init__(self, host, port, base_prefix='', tail_prefix='',
                 default_sample_rate=1, sample_rate_factor=1, logger=None):
        self._host = host
        self._port = port
        self._base_prefix = base_prefix
        self.set_prefix(tail_prefix)
        self._default_sample_rate = default_sample_rate
        self._sample_rate_factor = sample_rate_factor
        self.random = random
        self.logger = logger

        # Determine if host is IPv4 or IPv6
        addr_info = None
        try:
            addr_info = socket.getaddrinfo(host, port, socket.AF_INET)
            self._sock_family = socket.AF_INET
        except socket.gaierror:
            try:
                addr_info = socket.getaddrinfo(host, port, socket.AF_INET6)
                self._sock_family = socket.AF_INET6
            except socket.gaierror:
                # Don't keep the server from starting from what could be a
                # transient DNS failure.  Any hostname will get re-resolved as
                # necessary in the .sendto() calls.
                # However, we don't know if we're IPv4 or IPv6 in this case, so
                # we assume legacy IPv4.
                self._sock_family = socket.AF_INET

        # NOTE: we use the original host value, not the DNS-resolved one
        # because if host is a hostname, we don't want to cache the DNS
        # resolution for the entire lifetime of this process.  Let standard
        # name resolution caching take effect.  This should help operators use
        # DNS trickery if they want.
        if addr_info is not None:
            # addr_info is a list of 5-tuples with the following structure:
            #     (family, socktype, proto, canonname, sockaddr)
            # where sockaddr is the only thing of interest to us, and we only
            # use the first result.  We want to use the originally supplied
            # host (see note above) and the remainder of the variable-length
            # sockaddr: IPv4 has (address, port) while IPv6 has (address,
            # port, flow info, scope id).
            sockaddr = addr_info[0][-1]
            self._target = (host,) + (sockaddr[1:])
        else:
            self._target = (host, port)

    def set_prefix(self, new_prefix):
        if new_prefix and self._base_prefix:
            self._prefix = '.'.join([self._base_prefix, new_prefix, ''])
        elif new_prefix:
            self._prefix = new_prefix + '.'
        elif self._base_prefix:
            self._prefix = self._base_prefix + '.'
        else:
            self._prefix = ''

    def _send(self, m_name, m_value, m_type, sample_rate):
        if sample_rate is None:
            sample_rate = self._default_sample_rate
        sample_rate = sample_rate * self._sample_rate_factor
        parts = ['%s%s:%s' % (self._prefix, m_name, m_value), m_type]
        if sample_rate < 1:
            if self.random() < sample_rate:
                parts.append('@%s' % (sample_rate,))
            else:
                return
        if six.PY3:
            parts = [part.encode('utf-8') for part in parts]
        # Ideally, we'd cache a sending socket in self, but that
        # results in a socket getting shared by multiple green threads.
        with closing(self._open_socket()) as sock:
            try:
                return sock.sendto(b'|'.join(parts), self._target)
            except IOError as err:
                if self.logger:
                    self.logger.warning(
                        _('Error sending UDP message to %(target)r: %(err)s'),
                        {'target': self._target, 'err': err})

    def _open_socket(self):
        return socket.socket(self._sock_family, socket.SOCK_DGRAM)

    def update_stats(self, m_name, m_value, sample_rate=None):
        return self._send(m_name, m_value, 'c', sample_rate)

    def increment(self, metric, sample_rate=None):
        return self.update_stats(metric, 1, sample_rate)

    def decrement(self, metric, sample_rate=None):
        return self.update_stats(metric, -1, sample_rate)

    def timing(self, metric, timing_ms, sample_rate=None):
        return self._send(metric, timing_ms, 'ms', sample_rate)

    def timing_since(self, metric, orig_time, sample_rate=None):
        return self.timing(metric, (time.time() - orig_time) * 1000,
                           sample_rate)

    def transfer_rate(self, metric, elapsed_time, byte_xfer, sample_rate=None):
        if byte_xfer:
            return self.timing(metric,
                               elapsed_time * 1000 / byte_xfer * 1000,
                               sample_rate)


def timing_stats(**dec_kwargs):
    """
    Returns a decorator that logs timing events or errors for public methods in
    swift's wsgi server controllers, based on response code.
    """
    def decorating_func(func):
        method = func.__name__

        @functools.wraps(func)
        def _timing_stats(ctrl, *args, **kwargs):
            start_time = time.time()
            resp = func(ctrl, *args, **kwargs)
            # .timing is for successful responses *or* error codes that are
            # not Swift's fault. For example, 500 is definitely the server's
            # fault, but 412 is an error code (4xx are all errors) that is
            # due to a header the client sent.
            #
            # .errors.timing is for failures that *are* Swift's fault.
            # Examples include 507 for an unmounted drive or 500 for an
            # unhandled exception.
            if not is_server_error(resp.status_int):
                ctrl.logger.timing_since(method + '.timing',
                                         start_time, **dec_kwargs)
            else:
                ctrl.logger.timing_since(method + '.errors.timing',
                                         start_time, **dec_kwargs)
            return resp

        return _timing_stats
    return decorating_func


class SwiftLoggerAdapter(logging.LoggerAdapter):
    """
    A logging.LoggerAdapter subclass that also passes through StatsD method
    calls. Adds an optional metric_prefix to statsd metric names.

    Like logging.LoggerAdapter, you have to subclass this and override the
    process() method to accomplish anything useful.
    """
    def get_metric_name(self, metric):
        # subclasses may override this method to annotate the metric name
        return metric

    def update_stats(self, metric, *a, **kw):
        return self.logger.update_stats(self.get_metric_name(metric), *a, **kw)
<<<<<<< HEAD

    def increment(self, metric, *a, **kw):
        return self.logger.increment(self.get_metric_name(metric), *a, **kw)

    def decrement(self, metric, *a, **kw):
        return self.logger.decrement(self.get_metric_name(metric), *a, **kw)

    def timing(self, metric, *a, **kw):
        return self.logger.timing(self.get_metric_name(metric), *a, **kw)

    def timing_since(self, metric, *a, **kw):
        return self.logger.timing_since(self.get_metric_name(metric), *a, **kw)

    def transfer_rate(self, metric, *a, **kw):
        return self.logger.transfer_rate(
            self.get_metric_name(metric), *a, **kw)

    @property
    def thread_locals(self):
        return self.logger.thread_locals

=======

    def increment(self, metric, *a, **kw):
        return self.logger.increment(self.get_metric_name(metric), *a, **kw)

    def decrement(self, metric, *a, **kw):
        return self.logger.decrement(self.get_metric_name(metric), *a, **kw)

    def timing(self, metric, *a, **kw):
        return self.logger.timing(self.get_metric_name(metric), *a, **kw)

    def timing_since(self, metric, *a, **kw):
        return self.logger.timing_since(self.get_metric_name(metric), *a, **kw)

    def transfer_rate(self, metric, *a, **kw):
        return self.logger.transfer_rate(
            self.get_metric_name(metric), *a, **kw)

    @property
    def thread_locals(self):
        return self.logger.thread_locals

>>>>>>> 696d5d64
    @thread_locals.setter
    def thread_locals(self, thread_locals):
        self.logger.thread_locals = thread_locals

    def exception(self, msg, *a, **kw):
        # We up-call to exception() where stdlib uses error() so we can get
        # some of the traceback suppression from LogAdapter, below
        self.logger.exception(msg, *a, **kw)


class PrefixLoggerAdapter(SwiftLoggerAdapter):
    """
    Adds an optional prefix to all its log messages. When the prefix has not
    been set, messages are unchanged.
    """
    def set_prefix(self, prefix):
        self.extra['prefix'] = prefix

    def exception(self, msg, *a, **kw):
        if 'prefix' in self.extra:
            msg = self.extra['prefix'] + msg
        super(PrefixLoggerAdapter, self).exception(msg, *a, **kw)

    def process(self, msg, kwargs):
        msg, kwargs = super(PrefixLoggerAdapter, self).process(msg, kwargs)
        if 'prefix' in self.extra:
            msg = self.extra['prefix'] + msg
        return (msg, kwargs)


class MetricsPrefixLoggerAdapter(SwiftLoggerAdapter):
    """
    Adds a prefix to all Statsd metrics' names.
    """
    def __init__(self, logger, extra, metric_prefix):
        """
        :param logger: an instance of logging.Logger
        :param extra: a dict-like object
        :param metric_prefix: A prefix that will be added to the start of each
            metric name such that the metric name is transformed to:
            ``<metric_prefix>.<metric name>``. Note that the logger's
            StatsdClient also adds its configured prefix to metric names.
        """
        super(MetricsPrefixLoggerAdapter, self).__init__(logger, extra)
        self.metric_prefix = metric_prefix

    def get_metric_name(self, metric):
        return '%s.%s' % (self.metric_prefix, metric)


# double inheritance to support property with setter
class LogAdapter(logging.LoggerAdapter, object):
    """
    A Logger like object which performs some reformatting on calls to
    :meth:`exception`.  Can be used to store a threadlocal transaction id and
    client ip.
    """

    _cls_thread_local = threading.local()

    def __init__(self, logger, server):
        logging.LoggerAdapter.__init__(self, logger, {})
        self.server = server
        self.warn = self.warning

    # There are a few properties needed for py35; see
    # - https://bugs.python.org/issue31457
    # - https://github.com/python/cpython/commit/1bbd482
    # - https://github.com/python/cpython/commit/0b6a118
    # - https://github.com/python/cpython/commit/ce9e625
    def _log(self, level, msg, args, exc_info=None, extra=None,
             stack_info=False):
        """
        Low-level log implementation, proxied to allow nested logger adapters.
        """
        return self.logger._log(
            level,
            msg,
            args,
            exc_info=exc_info,
            extra=extra,
            stack_info=stack_info,
        )

    @property
    def manager(self):
        return self.logger.manager

    @manager.setter
    def manager(self, value):
        self.logger.manager = value

    @property
    def name(self):
        return self.logger.name

    @property
    def txn_id(self):
        if hasattr(self._cls_thread_local, 'txn_id'):
            return self._cls_thread_local.txn_id

    @txn_id.setter
    def txn_id(self, value):
        self._cls_thread_local.txn_id = value

    @property
    def client_ip(self):
        if hasattr(self._cls_thread_local, 'client_ip'):
            return self._cls_thread_local.client_ip

    @client_ip.setter
    def client_ip(self, value):
        self._cls_thread_local.client_ip = value

    @property
    def thread_locals(self):
        return (self.txn_id, self.client_ip)

    @thread_locals.setter
    def thread_locals(self, value):
        self.txn_id, self.client_ip = value

    def getEffectiveLevel(self):
        return self.logger.getEffectiveLevel()

    def process(self, msg, kwargs):
        """
        Add extra info to message
        """
        kwargs['extra'] = {'server': self.server, 'txn_id': self.txn_id,
                           'client_ip': self.client_ip}
        return msg, kwargs

    def notice(self, msg, *args, **kwargs):
        """
        Convenience function for syslog priority LOG_NOTICE. The python
        logging lvl is set to 25, just above info.  SysLogHandler is
        monkey patched to map this log lvl to the LOG_NOTICE syslog
        priority.
        """
        self.log(NOTICE, msg, *args, **kwargs)

    def _exception(self, msg, *args, **kwargs):
        logging.LoggerAdapter.exception(self, msg, *args, **kwargs)

    def exception(self, msg, *args, **kwargs):
        _junk, exc, _junk = sys.exc_info()
        call = self.error
        emsg = ''
        if isinstance(exc, (OSError, socket.error)):
            if exc.errno in (errno.EIO, errno.ENOSPC):
                emsg = str(exc)
            elif exc.errno == errno.ECONNREFUSED:
                emsg = _('Connection refused')
            elif exc.errno == errno.ECONNRESET:
                emsg = _('Connection reset')
            elif exc.errno == errno.EHOSTUNREACH:
                emsg = _('Host unreachable')
            elif exc.errno == errno.ENETUNREACH:
                emsg = _('Network unreachable')
            elif exc.errno == errno.ETIMEDOUT:
                emsg = _('Connection timeout')
            elif exc.errno == errno.EPIPE:
                emsg = _('Broken pipe')
            else:
                call = self._exception
        elif isinstance(exc, http_client.BadStatusLine):
            # Use error(); not really exceptional
            emsg = '%s: %s' % (exc.__class__.__name__, exc.line)
        elif isinstance(exc, eventlet.Timeout):
            emsg = exc.__class__.__name__
            if hasattr(exc, 'seconds'):
                emsg += ' (%ss)' % exc.seconds
            if isinstance(exc, swift.common.exceptions.MessageTimeout):
                if exc.msg:
                    emsg += ' %s' % exc.msg
        else:
            call = self._exception
        call('%s: %s' % (msg, emsg), *args, **kwargs)

    def set_statsd_prefix(self, prefix):
        """
        The StatsD client prefix defaults to the "name" of the logger.  This
        method may override that default with a specific value.  Currently used
        in the proxy-server to differentiate the Account, Container, and Object
        controllers.
        """
        if self.logger.statsd_client:
            self.logger.statsd_client.set_prefix(prefix)

    def statsd_delegate(statsd_func_name):
        """
        Factory to create methods which delegate to methods on
        self.logger.statsd_client (an instance of StatsdClient).  The
        created methods conditionally delegate to a method whose name is given
        in 'statsd_func_name'.  The created delegate methods are a no-op when
        StatsD logging is not configured.

        :param statsd_func_name: the name of a method on StatsdClient.
        """

        func = getattr(StatsdClient, statsd_func_name)

        @functools.wraps(func)
        def wrapped(self, *a, **kw):
            if getattr(self.logger, 'statsd_client'):
                return func(self.logger.statsd_client, *a, **kw)
        return wrapped

    update_stats = statsd_delegate('update_stats')
    increment = statsd_delegate('increment')
    decrement = statsd_delegate('decrement')
    timing = statsd_delegate('timing')
    timing_since = statsd_delegate('timing_since')
    transfer_rate = statsd_delegate('transfer_rate')


class SwiftLogFormatter(logging.Formatter):
    """
    Custom logging.Formatter will append txn_id to a log message if the
    record has one and the message does not. Optionally it can shorten
    overly long log lines.
    """

    def __init__(self, fmt=None, datefmt=None, max_line_length=0):
        logging.Formatter.__init__(self, fmt=fmt, datefmt=datefmt)
        self.max_line_length = max_line_length

    def format(self, record):
        if not hasattr(record, 'server'):
            # Catch log messages that were not initiated by swift
            # (for example, the keystone auth middleware)
            record.server = record.name

        # Included from Python's logging.Formatter and then altered slightly to
        # replace \n with #012
        record.message = record.getMessage()
        if self._fmt.find('%(asctime)') >= 0:
            record.asctime = self.formatTime(record, self.datefmt)
        msg = (self._fmt % record.__dict__).replace('\n', '#012')
        if record.exc_info:
            # Cache the traceback text to avoid converting it multiple times
            # (it's constant anyway)
            if not record.exc_text:
                record.exc_text = self.formatException(
                    record.exc_info).replace('\n', '#012')
        if record.exc_text:
            if not msg.endswith('#012'):
                msg = msg + '#012'
            msg = msg + record.exc_text

        if (hasattr(record, 'txn_id') and record.txn_id and
                record.txn_id not in msg):
            msg = "%s (txn: %s)" % (msg, record.txn_id)
        if (hasattr(record, 'client_ip') and record.client_ip and
                record.levelno != logging.INFO and
                record.client_ip not in msg):
            msg = "%s (client_ip: %s)" % (msg, record.client_ip)
        if self.max_line_length > 0 and len(msg) > self.max_line_length:
            if self.max_line_length < 7:
                msg = msg[:self.max_line_length]
            else:
                approxhalf = (self.max_line_length - 5) // 2
                msg = msg[:approxhalf] + " ... " + msg[-approxhalf:]
        return msg


class LogLevelFilter(object):
    """
    Drop messages for the logger based on level.

    This is useful when dependencies log too much information.

    :param level: All messages at or below this level are dropped
                  (DEBUG < INFO < WARN < ERROR < CRITICAL|FATAL)
                  Default: DEBUG
    """
    def __init__(self, level=logging.DEBUG):
        self.level = level

    def filter(self, record):
        if record.levelno <= self.level:
            return 0
        return 1


def get_logger(conf, name=None, log_to_console=False, log_route=None,
               fmt="%(server)s: %(message)s"):
    """
    Get the current system logger using config settings.

    **Log config and defaults**::

        log_facility = LOG_LOCAL0
        log_level = INFO
        log_name = swift
        log_max_line_length = 0
        log_udp_host = (disabled)
        log_udp_port = logging.handlers.SYSLOG_UDP_PORT
        log_address = /dev/log
        log_statsd_host = (disabled)
        log_statsd_port = 8125
        log_statsd_default_sample_rate = 1.0
        log_statsd_sample_rate_factor = 1.0
        log_statsd_metric_prefix = (empty-string)

    :param conf: Configuration dict to read settings from
    :param name: This value is used to populate the ``server`` field in the log
                 format, as the prefix for statsd messages, and as the default
                 value for ``log_route``; defaults to the ``log_name`` value in
                 ``conf``, if it exists, or to 'swift'.
    :param log_to_console: Add handler which writes to console on stderr
    :param log_route: Route for the logging, not emitted to the log, just used
                      to separate logging configurations; defaults to the value
                      of ``name`` or whatever ``name`` defaults to. This value
                      is used as the name attribute of the
                      ``logging.LogAdapter`` that is returned.
    :param fmt: Override log format
    :return: an instance of ``LogAdapter``
    """
    # note: log_name is typically specified in conf (i.e. defined by
    # operators), whereas log_route is typically hard-coded in callers of
    # get_logger (i.e. defined by developers)
    if not conf:
        conf = {}
    if name is None:
        name = conf.get('log_name', 'swift')
    if not log_route:
        log_route = name
    logger = logging.getLogger(log_route)
    logger.propagate = False
    # all new handlers will get the same formatter
    formatter = SwiftLogFormatter(
        fmt=fmt, max_line_length=int(conf.get('log_max_line_length', 0)))

    # get_logger will only ever add one SysLog Handler to a logger
    if not hasattr(get_logger, 'handler4logger'):
        get_logger.handler4logger = {}
    if logger in get_logger.handler4logger:
        logger.removeHandler(get_logger.handler4logger[logger])

    # facility for this logger will be set by last call wins
    facility = getattr(SysLogHandler, conf.get('log_facility', 'LOG_LOCAL0'),
                       SysLogHandler.LOG_LOCAL0)
    udp_host = conf.get('log_udp_host')
    if udp_host:
        udp_port = int(conf.get('log_udp_port',
                                logging.handlers.SYSLOG_UDP_PORT))
        handler = ThreadSafeSysLogHandler(address=(udp_host, udp_port),
                                          facility=facility)
    else:
        log_address = conf.get('log_address', '/dev/log')
        handler = None
        try:
            mode = os.stat(log_address).st_mode
            if stat.S_ISSOCK(mode):
                handler = ThreadSafeSysLogHandler(address=log_address,
                                                  facility=facility)
        except (OSError, socket.error) as e:
            # If either /dev/log isn't a UNIX socket or it does not exist at
            # all then py2 would raise an error
            if e.errno not in [errno.ENOTSOCK, errno.ENOENT]:
                raise
        if handler is None:
            # fallback to default UDP
            handler = ThreadSafeSysLogHandler(facility=facility)
    handler.setFormatter(formatter)
    logger.addHandler(handler)
    get_logger.handler4logger[logger] = handler

    # setup console logging
    if log_to_console or hasattr(get_logger, 'console_handler4logger'):
        # remove pre-existing console handler for this logger
        if not hasattr(get_logger, 'console_handler4logger'):
            get_logger.console_handler4logger = {}
        if logger in get_logger.console_handler4logger:
            logger.removeHandler(get_logger.console_handler4logger[logger])

        console_handler = logging.StreamHandler(sys.__stderr__)
        console_handler.setFormatter(formatter)
        logger.addHandler(console_handler)
        get_logger.console_handler4logger[logger] = console_handler

    # set the level for the logger
    logger.setLevel(
        getattr(logging, conf.get('log_level', 'INFO').upper(), logging.INFO))

    # Setup logger with a StatsD client if so configured
    statsd_host = conf.get('log_statsd_host')
    if statsd_host:
        statsd_port = int(conf.get('log_statsd_port', 8125))
        base_prefix = conf.get('log_statsd_metric_prefix', '')
        default_sample_rate = float(conf.get(
            'log_statsd_default_sample_rate', 1))
        sample_rate_factor = float(conf.get(
            'log_statsd_sample_rate_factor', 1))
        statsd_client = StatsdClient(statsd_host, statsd_port, base_prefix,
                                     name, default_sample_rate,
                                     sample_rate_factor, logger=logger)
        logger.statsd_client = statsd_client
    else:
        logger.statsd_client = None

    adapted_logger = LogAdapter(logger, name)
    other_handlers = conf.get('log_custom_handlers', None)
    if other_handlers:
        log_custom_handlers = [s.strip() for s in other_handlers.split(',')
                               if s.strip()]
        for hook in log_custom_handlers:
            try:
                mod, fnc = hook.rsplit('.', 1)
                logger_hook = getattr(__import__(mod, fromlist=[fnc]), fnc)
                logger_hook(conf, name, log_to_console, log_route, fmt,
                            logger, adapted_logger)
            except (AttributeError, ImportError):
                print('Error calling custom handler [%s]' % hook,
                      file=sys.stderr)
            except ValueError:
                print('Invalid custom handler format [%s]' % hook,
                      file=sys.stderr)

    return adapted_logger


def get_hub():
    """
    Checks whether poll is available and falls back
    on select if it isn't.

    Note about epoll:

    Review: https://review.opendev.org/#/c/18806/

    There was a problem where once out of every 30 quadrillion
    connections, a coroutine wouldn't wake up when the client
    closed its end. Epoll was not reporting the event or it was
    getting swallowed somewhere. Then when that file descriptor
    was re-used, eventlet would freak right out because it still
    thought it was waiting for activity from it in some other coro.

    Another note about epoll: it's hard to use when forking. epoll works
    like so:

       * create an epoll instance: efd = epoll_create(...)

       * register file descriptors of interest with epoll_ctl(efd,
             EPOLL_CTL_ADD, fd, ...)

       * wait for events with epoll_wait(efd, ...)

    If you fork, you and all your child processes end up using the same
    epoll instance, and everyone becomes confused. It is possible to use
    epoll and fork and still have a correct program as long as you do the
    right things, but eventlet doesn't do those things. Really, it can't
    even try to do those things since it doesn't get notified of forks.

    In contrast, both poll() and select() specify the set of interesting
    file descriptors with each call, so there's no problem with forking.

    As eventlet monkey patching is now done before call get_hub() in wsgi.py
    if we use 'import select' we get the eventlet version, but since version
    0.20.0 eventlet removed select.poll() function in patched select (see:
    http://eventlet.net/doc/changelog.html and
    https://github.com/eventlet/eventlet/commit/614a20462).

    We use eventlet.patcher.original function to get python select module
    to test if poll() is available on platform.
    """
    try:
        select = eventlet.patcher.original('select')
        if hasattr(select, "poll"):
            return "poll"
        return "selects"
    except ImportError:
        return None


def drop_privileges(user):
    """
    Sets the userid/groupid of the current process, get session leader, etc.

    :param user: User name to change privileges to
    """
    if os.geteuid() == 0:
        groups = [g.gr_gid for g in grp.getgrall() if user in g.gr_mem]
        os.setgroups(groups)
    user = pwd.getpwnam(user)
    os.setgid(user[3])
    os.setuid(user[2])
    os.environ['HOME'] = user[5]


def clean_up_daemon_hygiene():
    try:
        os.setsid()
    except OSError:
        pass
    os.chdir('/')   # in case you need to rmdir on where you started the daemon
    os.umask(0o22)  # ensure files are created with the correct privileges


def capture_stdio(logger, **kwargs):
    """
    Log unhandled exceptions, close stdio, capture stdout and stderr.

    param logger: Logger object to use
    """
    # log uncaught exceptions
    sys.excepthook = lambda * exc_info: \
        logger.critical(_('UNCAUGHT EXCEPTION'), exc_info=exc_info)

    # collect stdio file desc not in use for logging
    stdio_files = [sys.stdin, sys.stdout, sys.stderr]
    console_fds = [h.stream.fileno() for _junk, h in getattr(
        get_logger, 'console_handler4logger', {}).items()]
    stdio_files = [f for f in stdio_files if f.fileno() not in console_fds]

    with open(os.devnull, 'r+b') as nullfile:
        # close stdio (excludes fds open for logging)
        for f in stdio_files:
            # some platforms throw an error when attempting an stdin flush
            try:
                f.flush()
            except IOError:
                pass

            try:
                os.dup2(nullfile.fileno(), f.fileno())
            except OSError:
                pass

    # redirect stdio
    if kwargs.pop('capture_stdout', True):
        sys.stdout = LoggerFileObject(logger)
    if kwargs.pop('capture_stderr', True):
        sys.stderr = LoggerFileObject(logger, 'STDERR')


def parse_options(parser=None, once=False, test_args=None):
    """Parse standard swift server/daemon options with optparse.OptionParser.

    :param parser: OptionParser to use. If not sent one will be created.
    :param once: Boolean indicating the "once" option is available
    :param test_args: Override sys.argv; used in testing

    :returns: Tuple of (config, options); config is an absolute path to the
              config file, options is the parser options as a dictionary.

    :raises SystemExit: First arg (CONFIG) is required, file must exist
    """
    if not parser:
        parser = OptionParser(usage="%prog CONFIG [options]")
    parser.add_option("-v", "--verbose", default=False, action="store_true",
                      help="log to console")
    if once:
        parser.add_option("-o", "--once", default=False, action="store_true",
                          help="only run one pass of daemon")

    # if test_args is None, optparse will use sys.argv[:1]
    options, args = parser.parse_args(args=test_args)

    if not args:
        parser.print_usage()
        print(_("Error: missing config path argument"))
        sys.exit(1)
    config = os.path.abspath(args.pop(0))
    if not os.path.exists(config):
        parser.print_usage()
        print(_("Error: unable to locate %s") % config)
        sys.exit(1)

    extra_args = []
    # if any named options appear in remaining args, set the option to True
    for arg in args:
        if arg in options.__dict__:
            setattr(options, arg, True)
        else:
            extra_args.append(arg)

    options = vars(options)
    if extra_args:
        options['extra_args'] = extra_args
    return config, options


def is_valid_ip(ip):
    """
    Return True if the provided ip is a valid IP-address
    """
    return is_valid_ipv4(ip) or is_valid_ipv6(ip)


def is_valid_ipv4(ip):
    """
    Return True if the provided ip is a valid IPv4-address
    """
    try:
        socket.inet_pton(socket.AF_INET, ip)
    except socket.error:  # not a valid IPv4 address
        return False
    return True


def is_valid_ipv6(ip):
    """
    Returns True if the provided ip is a valid IPv6-address
    """
    try:
        socket.inet_pton(socket.AF_INET6, ip)
    except socket.error:  # not a valid IPv6 address
        return False
    return True


def expand_ipv6(address):
    """
    Expand ipv6 address.
    :param address: a string indicating valid ipv6 address
    :returns: a string indicating fully expanded ipv6 address

    """
    packed_ip = socket.inet_pton(socket.AF_INET6, address)
    return socket.inet_ntop(socket.AF_INET6, packed_ip)


def whataremyips(bind_ip=None):
    """
    Get "our" IP addresses ("us" being the set of services configured by
    one `*.conf` file). If our REST listens on a specific address, return it.
    Otherwise, if listen on '0.0.0.0' or '::' return all addresses, including
    the loopback.

    :param str bind_ip: Optional bind_ip from a config file; may be IP address
                        or hostname.
    :returns: list of Strings of ip addresses
    """
    if bind_ip:
        # See if bind_ip is '0.0.0.0'/'::'
        try:
            _, _, _, _, sockaddr = socket.getaddrinfo(
                bind_ip, None, 0, socket.SOCK_STREAM, 0,
                socket.AI_NUMERICHOST)[0]
            if sockaddr[0] not in ('0.0.0.0', '::'):
                return [bind_ip]
        except socket.gaierror:
            pass

    addresses = []
    for interface in netifaces.interfaces():
        try:
            iface_data = netifaces.ifaddresses(interface)
            for family in iface_data:
                if family not in (netifaces.AF_INET, netifaces.AF_INET6):
                    continue
                for address in iface_data[family]:
                    addr = address['addr']

                    # If we have an ipv6 address remove the
                    # %ether_interface at the end
                    if family == netifaces.AF_INET6:
                        addr = expand_ipv6(addr.split('%')[0])
                    addresses.append(addr)
        except ValueError:
            pass
    return addresses


def parse_socket_string(socket_string, default_port):
    """
    Given a string representing a socket, returns a tuple of (host, port).
    Valid strings are DNS names, IPv4 addresses, or IPv6 addresses, with an
    optional port. If an IPv6 address is specified it **must** be enclosed in
    [], like *[::1]* or *[::1]:11211*. This follows the accepted prescription
    for `IPv6 host literals`_.

    Examples::

        server.org
        server.org:1337
        127.0.0.1:1337
        [::1]:1337
        [::1]

    .. _IPv6 host literals: https://tools.ietf.org/html/rfc3986#section-3.2.2
    """
    port = default_port
    # IPv6 addresses must be between '[]'
    if socket_string.startswith('['):
        match = IPV6_RE.match(socket_string)
        if not match:
            raise ValueError("Invalid IPv6 address: %s" % socket_string)
        host = match.group('address')
        port = match.group('port') or port
    else:
        if ':' in socket_string:
            tokens = socket_string.split(':')
            if len(tokens) > 2:
                raise ValueError("IPv6 addresses must be between '[]'")
            host, port = tokens
        else:
            host = socket_string
    return (host, port)


def storage_directory(datadir, partition, name_hash):
    """
    Get the storage directory

    :param datadir: Base data directory
    :param partition: Partition
    :param name_hash: Account, container or object name hash
    :returns: Storage directory
    """
    return os.path.join(datadir, str(partition), name_hash[-3:], name_hash)


def hash_path(account, container=None, object=None, raw_digest=False):
    """
    Get the canonical hash for an account/container/object

    :param account: Account
    :param container: Container
    :param object: Object
    :param raw_digest: If True, return the raw version rather than a hex digest
    :returns: hash string
    """
    if object and not container:
        raise ValueError('container is required if object is provided')
    paths = [account if isinstance(account, six.binary_type)
             else account.encode('utf8')]
    if container:
        paths.append(container if isinstance(container, six.binary_type)
                     else container.encode('utf8'))
    if object:
        paths.append(object if isinstance(object, six.binary_type)
                     else object.encode('utf8'))
    if raw_digest:
        return md5(HASH_PATH_PREFIX + b'/' + b'/'.join(paths)
                   + HASH_PATH_SUFFIX, usedforsecurity=False).digest()
    else:
        return md5(HASH_PATH_PREFIX + b'/' + b'/'.join(paths)
                   + HASH_PATH_SUFFIX, usedforsecurity=False).hexdigest()


def get_zero_indexed_base_string(base, index):
    """
    This allows the caller to make a list of things with indexes, where the
    first item (zero indexed) is just the bare base string, and subsequent
    indexes are appended '-1', '-2', etc.

    e.g.::

      'lock', None => 'lock'
      'lock', 0    => 'lock'
      'lock', 1    => 'lock-1'
      'object', 2  => 'object-2'

    :param base: a string, the base string; when ``index`` is 0 (or None) this
                 is the identity function.
    :param index: a digit, typically an integer (or None); for values other
                  than 0 or None this digit is appended to the base string
                  separated by a hyphen.
    """
    if index == 0 or index is None:
        return_string = base
    else:
        return_string = base + "-%d" % int(index)
    return return_string


def _get_any_lock(fds):
    for fd in fds:
        try:
            fcntl.flock(fd, fcntl.LOCK_EX | fcntl.LOCK_NB)
            return fd
        except IOError as err:
            if err.errno != errno.EAGAIN:
                raise
    return False


@contextmanager
def lock_path(directory, timeout=None, timeout_class=None,
              limit=1, name=None):
    """
    Context manager that acquires a lock on a directory.  This will block until
    the lock can be acquired, or the timeout time has expired (whichever occurs
    first).

    For locking exclusively, file or directory has to be opened in Write mode.
    Python doesn't allow directories to be opened in Write Mode. So we
    workaround by locking a hidden file in the directory.

    :param directory: directory to be locked
    :param timeout: timeout (in seconds). If None, defaults to
        DEFAULT_LOCK_TIMEOUT
    :param timeout_class: The class of the exception to raise if the
        lock cannot be granted within the timeout. Will be
        constructed as timeout_class(timeout, lockpath). Default:
        LockTimeout
    :param limit: The maximum number of locks that may be held concurrently on
        the same directory at the time this method is called. Note that this
        limit is only applied during the current call to this method and does
        not prevent subsequent calls giving a larger limit. Defaults to 1.
    :param name: A string to distinguishes different type of locks in a
        directory
    :raises TypeError: if limit is not an int.
    :raises ValueError: if limit is less than 1.
    """
    if timeout is None:
        timeout = DEFAULT_LOCK_TIMEOUT
    if timeout_class is None:
        timeout_class = swift.common.exceptions.LockTimeout
    if limit < 1:
        raise ValueError('limit must be greater than or equal to 1')
    mkdirs(directory)
    lockpath = '%s/.lock' % directory
    if name:
        lockpath += '-%s' % str(name)
    fd_paths = {
        os.open(p, os.O_WRONLY | os.O_CREAT): p
        for i in range(limit)
        for p in [get_zero_indexed_base_string(lockpath, i)]}
    sleep_time = 0.01
    slower_sleep_time = max(timeout * 0.01, sleep_time)
    slowdown_at = timeout * 0.01
    time_slept = 0
    try:
        with timeout_class(timeout, lockpath):
            while True:
                locked_fd = _get_any_lock(fd_paths)
                if locked_fd:
                    break
                if time_slept > slowdown_at:
                    sleep_time = slower_sleep_time
                sleep(sleep_time)
                time_slept += sleep_time
            if STRICT_LOCKS:
                try:
                    s = os.stat(fd_paths[locked_fd])
                    if s.st_ino != os.fstat(locked_fd).st_ino:
                        raise timeout_class(timeout, lockpath)
                except OSError as e:
                    if e.errno == errno.ENOENT:
                        raise timeout_class(timeout, lockpath)
                    raise
        yield True
    finally:
        for fd in fd_paths:
            os.close(fd)


@contextmanager
def lock_file(filename, timeout=None, append=False, unlink=True):
    """
    Context manager that acquires a lock on a file.  This will block until
    the lock can be acquired, or the timeout time has expired (whichever occurs
    first).

    :param filename: file to be locked
    :param timeout: timeout (in seconds). If None, defaults to
        DEFAULT_LOCK_TIMEOUT
    :param append: True if file should be opened in append mode
    :param unlink: True if the file should be unlinked at the end
    """
    if timeout is None:
        timeout = DEFAULT_LOCK_TIMEOUT
    flags = os.O_CREAT | os.O_RDWR
    if append:
        flags |= os.O_APPEND
        mode = 'a+b'
    else:
        mode = 'r+b'
    while True:
        fd = os.open(filename, flags)
        file_obj = os.fdopen(fd, mode)
        try:
            with swift.common.exceptions.LockTimeout(timeout, filename):
                while True:
                    try:
                        fcntl.flock(fd, fcntl.LOCK_EX | fcntl.LOCK_NB)
                        break
                    except IOError as err:
                        if err.errno != errno.EAGAIN:
                            raise
                    sleep(0.01)
            try:
                if os.stat(filename).st_ino != os.fstat(fd).st_ino:
                    continue
            except OSError as err:
                if err.errno == errno.ENOENT:
                    continue
                raise
            yield file_obj
            if unlink:
                os.unlink(filename)
            break
        finally:
            file_obj.close()


def lock_parent_directory(filename, timeout=None):
    """
    Context manager that acquires a lock on the parent directory of the given
    file path.  This will block until the lock can be acquired, or the timeout
    time has expired (whichever occurs first).

    :param filename: file path of the parent directory to be locked
    :param timeout: timeout (in seconds). If None, defaults to
        DEFAULT_LOCK_TIMEOUT
    """
    return lock_path(os.path.dirname(filename), timeout=timeout)


def get_time_units(time_amount):
    """
    Get a nomralized length of time in the largest unit of time (hours,
    minutes, or seconds.)

    :param time_amount: length of time in seconds
    :returns: A touple of (length of time, unit of time) where unit of time is
              one of ('h', 'm', 's')
    """
    time_unit = 's'
    if time_amount > 60:
        time_amount /= 60
        time_unit = 'm'
        if time_amount > 60:
            time_amount /= 60
            time_unit = 'h'
    return time_amount, time_unit


def compute_eta(start_time, current_value, final_value):
    """
    Compute an ETA.  Now only if we could also have a progress bar...

    :param start_time: Unix timestamp when the operation began
    :param current_value: Current value
    :param final_value: Final value
    :returns: ETA as a tuple of (length of time, unit of time) where unit of
              time is one of ('h', 'm', 's')
    """
    elapsed = time.time() - start_time
    completion = (float(current_value) / final_value) or 0.00001
    return get_time_units(1.0 / completion * elapsed - elapsed)


def unlink_older_than(path, mtime):
    """
    Remove any file in a given path that was last modified before mtime.

    :param path: path to remove file from
    :param mtime: timestamp of oldest file to keep
    """
    filepaths = map(functools.partial(os.path.join, path), listdir(path))
    return unlink_paths_older_than(filepaths, mtime)


def unlink_paths_older_than(filepaths, mtime):
    """
    Remove any files from the given list that were
    last modified before mtime.

    :param filepaths: a list of strings, the full paths of files to check
    :param mtime: timestamp of oldest file to keep
    """
    for fpath in filepaths:
        try:
            if os.path.getmtime(fpath) < mtime:
                os.unlink(fpath)
        except OSError:
            pass


def item_from_env(env, item_name, allow_none=False):
    """
    Get a value from the wsgi environment

    :param env: wsgi environment dict
    :param item_name: name of item to get

    :returns: the value from the environment
    """
    item = env.get(item_name, None)
    if item is None and not allow_none:
        logging.error("ERROR: %s could not be found in env!", item_name)
    return item


def cache_from_env(env, allow_none=False):
    """
    Get memcache connection pool from the environment (which had been
    previously set by the memcache middleware

    :param env: wsgi environment dict

    :returns: swift.common.memcached.MemcacheRing from environment
    """
    return item_from_env(env, 'swift.cache', allow_none)


def read_conf_dir(parser, conf_dir):
    conf_files = []
    for f in os.listdir(conf_dir):
        if f.endswith('.conf') and not f.startswith('.'):
            conf_files.append(os.path.join(conf_dir, f))
    return parser.read(sorted(conf_files))


if six.PY2:
    NicerInterpolation = None  # just don't cause ImportErrors over in wsgi.py
else:
    class NicerInterpolation(configparser.BasicInterpolation):
        def before_get(self, parser, section, option, value, defaults):
            if '%(' not in value:
                return value
            return super(NicerInterpolation, self).before_get(
                parser, section, option, value, defaults)


def readconf(conf_path, section_name=None, log_name=None, defaults=None,
             raw=False):
    """
    Read config file(s) and return config items as a dict

    :param conf_path: path to config file/directory, or a file-like object
                     (hasattr readline)
    :param section_name: config section to read (will return all sections if
                     not defined)
    :param log_name: name to be used with logging (will use section_name if
                     not defined)
    :param defaults: dict of default values to pre-populate the config with
    :returns: dict of config items
    :raises ValueError: if section_name does not exist
    :raises IOError: if reading the file failed
    """
    if defaults is None:
        defaults = {}
    if raw:
        c = RawConfigParser(defaults)
    else:
        if six.PY2:
            c = ConfigParser(defaults)
        else:
            # In general, we haven't really thought much about interpolation
            # in configs. Python's default ConfigParser has always supported
            # it, though, so *we* got it "for free". Unfortunatley, since we
            # "supported" interpolation, we have to assume there are
            # deployments in the wild that use it, and try not to break them.
            # So, do what we can to mimic the py2 behavior of passing through
            # values like "1%" (which we want to support for
            # fallocate_reserve).
            c = ConfigParser(defaults, interpolation=NicerInterpolation())

    if hasattr(conf_path, 'readline'):
        if hasattr(conf_path, 'seek'):
            conf_path.seek(0)
        c.readfp(conf_path)
    else:
        if os.path.isdir(conf_path):
            # read all configs in directory
            success = read_conf_dir(c, conf_path)
        else:
            success = c.read(conf_path)
        if not success:
            raise IOError(_("Unable to read config from %s") %
                          conf_path)
    if section_name:
        if c.has_section(section_name):
            conf = dict(c.items(section_name))
        else:
            raise ValueError(
                _("Unable to find %(section)s config section in %(conf)s") %
                {'section': section_name, 'conf': conf_path})
        if "log_name" not in conf:
            if log_name is not None:
                conf['log_name'] = log_name
            else:
                conf['log_name'] = section_name
    else:
        conf = {}
        for s in c.sections():
            conf.update({s: dict(c.items(s))})
        if 'log_name' not in conf:
            conf['log_name'] = log_name
    conf['__file__'] = conf_path
    return conf


def parse_prefixed_conf(conf_file, prefix):
    """
    Search the config file for any common-prefix sections and load those
    sections to a dict mapping the after-prefix reference to options.

    :param conf_file: the file name of the config to parse
    :param prefix: the common prefix of the sections
    :return: a dict mapping policy reference -> dict of policy options
    :raises ValueError: if a policy config section has an invalid name
    """

    ret_config = {}
    all_conf = readconf(conf_file)
    for section, options in all_conf.items():
        if not section.startswith(prefix):
            continue
        target_ref = section[len(prefix):]
        ret_config[target_ref] = options
    return ret_config


def write_pickle(obj, dest, tmp=None, pickle_protocol=0):
    """
    Ensure that a pickle file gets written to disk.  The file
    is first written to a tmp location, ensure it is synced to disk, then
    perform a move to its final location

    :param obj: python object to be pickled
    :param dest: path of final destination file
    :param tmp: path to tmp to use, defaults to None
    :param pickle_protocol: protocol to pickle the obj with, defaults to 0
    """
    if tmp is None:
        tmp = os.path.dirname(dest)
    mkdirs(tmp)
    fd, tmppath = mkstemp(dir=tmp, suffix='.tmp')
    with os.fdopen(fd, 'wb') as fo:
        pickle.dump(obj, fo, pickle_protocol)
        fo.flush()
        os.fsync(fd)
        renamer(tmppath, dest)


def search_tree(root, glob_match, ext='', exts=None, dir_ext=None):
    """Look in root, for any files/dirs matching glob, recursively traversing
    any found directories looking for files ending with ext

    :param root: start of search path
    :param glob_match: glob to match in root, matching dirs are traversed with
                       os.walk
    :param ext: only files that end in ext will be returned
    :param exts: a list of file extensions; only files that end in one of these
                 extensions will be returned; if set this list overrides any
                 extension specified using the 'ext' param.
    :param dir_ext: if present directories that end with dir_ext will not be
                    traversed and instead will be returned as a matched path

    :returns: list of full paths to matching files, sorted

    """
    exts = exts or [ext]
    found_files = []
    for path in glob.glob(os.path.join(root, glob_match)):
        if os.path.isdir(path):
            for root, dirs, files in os.walk(path):
                if dir_ext and root.endswith(dir_ext):
                    found_files.append(root)
                    # the root is a config dir, descend no further
                    break
                for file_ in files:
                    if any(exts) and not any(file_.endswith(e) for e in exts):
                        continue
                    found_files.append(os.path.join(root, file_))
                found_dir = False
                for dir_ in dirs:
                    if dir_ext and dir_.endswith(dir_ext):
                        found_dir = True
                        found_files.append(os.path.join(root, dir_))
                if found_dir:
                    # do not descend further into matching directories
                    break
        else:
            if ext and not path.endswith(ext):
                continue
            found_files.append(path)
    return sorted(found_files)


def write_file(path, contents):
    """Write contents to file at path

    :param path: any path, subdirs will be created as needed
    :param contents: data to write to file, will be converted to string

    """
    dirname, name = os.path.split(path)
    if not os.path.exists(dirname):
        try:
            os.makedirs(dirname)
        except OSError as err:
            if err.errno == errno.EACCES:
                sys.exit('Unable to create %s.  Running as '
                         'non-root?' % dirname)
    with open(path, 'w') as f:
        f.write('%s' % contents)


def remove_file(path):
    """Quiet wrapper for os.unlink, OSErrors are suppressed

    :param path: first and only argument passed to os.unlink
    """
    try:
        os.unlink(path)
    except OSError:
        pass


def remove_directory(path):
    """Wrapper for os.rmdir, ENOENT and ENOTEMPTY are ignored

    :param path: first and only argument passed to os.rmdir
    """
    try:
        os.rmdir(path)
    except OSError as e:
        if e.errno not in (errno.ENOENT, errno.ENOTEMPTY):
            raise


def is_file_older(path, age):
    """
    Test if a file mtime is older than the given age, suppressing any OSErrors.

    :param path: first and only argument passed to os.stat
    :param age: age in seconds
    :return: True if age is less than or equal to zero or if the file mtime is
        more than ``age`` in the past; False if age is greater than zero and
        the file mtime is less than or equal to ``age`` in the past or if there
        is an OSError while stat'ing the file.
    """
    if age <= 0:
        return True
    try:
        return time.time() - os.stat(path).st_mtime > age
    except OSError:
        return False


def audit_location_generator(devices, datadir, suffix='',
                             mount_check=True, logger=None,
                             devices_filter=None, partitions_filter=None,
                             suffixes_filter=None, hashes_filter=None,
                             hook_pre_device=None, hook_post_device=None,
                             hook_pre_partition=None, hook_post_partition=None,
                             hook_pre_suffix=None, hook_post_suffix=None,
                             hook_pre_hash=None, hook_post_hash=None,
                             error_counter=None, yield_hash_dirs=False):
    """
    Given a devices path and a data directory, yield (path, device,
    partition) for all files in that directory

    (devices|partitions|suffixes|hashes)_filter are meant to modify the list of
    elements that will be iterated. eg: they can be used to exclude some
    elements based on a custom condition defined by the caller.

    hook_pre_(device|partition|suffix|hash) are called before yielding the
    element, hook_pos_(device|partition|suffix|hash) are called after the
    element was yielded. They are meant to do some pre/post processing.
    eg: saving a progress status.

    :param devices: parent directory of the devices to be audited
    :param datadir: a directory located under self.devices. This should be
                    one of the DATADIR constants defined in the account,
                    container, and object servers.
    :param suffix: path name suffix required for all names returned
                   (ignored if yield_hash_dirs is True)
    :param mount_check: Flag to check if a mount check should be performed
                    on devices
    :param logger: a logger object
    :param devices_filter: a callable taking (devices, [list of devices]) as
                           parameters and returning a [list of devices]
    :param partitions_filter: a callable taking (datadir_path, [list of parts])
                              as parameters and returning a [list of parts]
    :param suffixes_filter: a callable taking (part_path, [list of suffixes])
                            as parameters and returning a [list of suffixes]
    :param hashes_filter: a callable taking (suff_path, [list of hashes]) as
                          parameters and returning a [list of hashes]
    :param hook_pre_device: a callable taking device_path as parameter
    :param hook_post_device: a callable taking device_path as parameter
    :param hook_pre_partition: a callable taking part_path as parameter
    :param hook_post_partition: a callable taking part_path as parameter
    :param hook_pre_suffix: a callable taking suff_path as parameter
    :param hook_post_suffix: a callable taking suff_path as parameter
    :param hook_pre_hash: a callable taking hash_path as parameter
    :param hook_post_hash: a callable taking hash_path as parameter
    :param error_counter: a dictionary used to accumulate error counts; may
                          add keys 'unmounted' and 'unlistable_partitions'
    :param yield_hash_dirs: if True, yield hash dirs instead of individual
                            files
    """
    device_dir = listdir(devices)
    # randomize devices in case of process restart before sweep completed
    shuffle(device_dir)
    if devices_filter:
        device_dir = devices_filter(devices, device_dir)
    for device in device_dir:
        if mount_check and not ismount(os.path.join(devices, device)):
            if error_counter is not None:
                error_counter.setdefault('unmounted', [])
                error_counter['unmounted'].append(device)
            if logger:
                logger.warning(
                    _('Skipping %s as it is not mounted'), device)
            continue
        if hook_pre_device:
            hook_pre_device(os.path.join(devices, device))
        datadir_path = os.path.join(devices, device, datadir)
        try:
            partitions = listdir(datadir_path)
        except OSError as e:
            # NB: listdir ignores non-existent datadir_path
            if error_counter is not None:
                error_counter.setdefault('unlistable_partitions', [])
                error_counter['unlistable_partitions'].append(datadir_path)
            if logger:
                logger.warning(_('Skipping %(datadir)s because %(err)s'),
                               {'datadir': datadir_path, 'err': e})
            continue
        if partitions_filter:
            partitions = partitions_filter(datadir_path, partitions)
        for partition in partitions:
            part_path = os.path.join(datadir_path, partition)
            if hook_pre_partition:
                hook_pre_partition(part_path)
            try:
                suffixes = listdir(part_path)
            except OSError as e:
                if e.errno != errno.ENOTDIR:
                    raise
                continue
            if suffixes_filter:
                suffixes = suffixes_filter(part_path, suffixes)
            for asuffix in suffixes:
                suff_path = os.path.join(part_path, asuffix)
                if hook_pre_suffix:
                    hook_pre_suffix(suff_path)
                try:
                    hashes = listdir(suff_path)
                except OSError as e:
                    if e.errno != errno.ENOTDIR:
                        raise
                    continue
                if hashes_filter:
                    hashes = hashes_filter(suff_path, hashes)
                for hsh in hashes:
                    hash_path = os.path.join(suff_path, hsh)
                    if hook_pre_hash:
                        hook_pre_hash(hash_path)
                    if yield_hash_dirs:
                        if os.path.isdir(hash_path):
                            yield hash_path, device, partition
                    else:
                        try:
                            files = sorted(listdir(hash_path), reverse=True)
                        except OSError as e:
                            if e.errno != errno.ENOTDIR:
                                raise
                            continue
                        for fname in files:
                            if suffix and not fname.endswith(suffix):
                                continue
                            path = os.path.join(hash_path, fname)
                            yield path, device, partition
                    if hook_post_hash:
                        hook_post_hash(hash_path)
                if hook_post_suffix:
                    hook_post_suffix(suff_path)
            if hook_post_partition:
                hook_post_partition(part_path)
        if hook_post_device:
            hook_post_device(os.path.join(devices, device))


def ratelimit_sleep(running_time, max_rate, incr_by=1, rate_buffer=5):
    """
    Will eventlet.sleep() for the appropriate time so that the max_rate
    is never exceeded.  If max_rate is 0, will not ratelimit.  The
    maximum recommended rate should not exceed (1000 * incr_by) a second
    as eventlet.sleep() does involve some overhead.  Returns running_time
    that should be used for subsequent calls.

    :param running_time: the running time in milliseconds of the next
                         allowable request. Best to start at zero.
    :param max_rate: The maximum rate per second allowed for the process.
    :param incr_by: How much to increment the counter.  Useful if you want
                    to ratelimit 1024 bytes/sec and have differing sizes
                    of requests. Must be > 0 to engage rate-limiting
                    behavior.
    :param rate_buffer: Number of seconds the rate counter can drop and be
                        allowed to catch up (at a faster than listed rate).
                        A larger number will result in larger spikes in rate
                        but better average accuracy. Must be > 0 to engage
                        rate-limiting behavior.
    """
    if max_rate <= 0 or incr_by <= 0:
        return running_time

    # 1,000 milliseconds = 1 second
    clock_accuracy = 1000.0

    # Convert seconds to milliseconds
    now = time.time() * clock_accuracy

    # Calculate time per request in milliseconds
    time_per_request = clock_accuracy * (float(incr_by) / max_rate)

    # Convert rate_buffer to milliseconds and compare
    if now - running_time > rate_buffer * clock_accuracy:
        running_time = now
    elif running_time - now > time_per_request:
        # Convert diff back to a floating point number of seconds and sleep
        eventlet.sleep((running_time - now) / clock_accuracy)

    # Return the absolute time for the next interval in milliseconds; note
    # that time could have passed well beyond that point, but the next call
    # will catch that and skip the sleep.
    return running_time + time_per_request


class ContextPool(GreenPool):
    """GreenPool subclassed to kill its coros when it gets gc'ed"""

    def __enter__(self):
        return self

    def __exit__(self, type, value, traceback):
        for coro in list(self.coroutines_running):
            coro.kill()


class GreenAsyncPileWaitallTimeout(Timeout):
    pass


DEAD = object()


class GreenAsyncPile(object):
    """
    Runs jobs in a pool of green threads, and the results can be retrieved by
    using this object as an iterator.

    This is very similar in principle to eventlet.GreenPile, except it returns
    results as they become available rather than in the order they were
    launched.

    Correlating results with jobs (if necessary) is left to the caller.
    """
    def __init__(self, size_or_pool):
        """
        :param size_or_pool: thread pool size or a pool to use
        """
        if isinstance(size_or_pool, GreenPool):
            self._pool = size_or_pool
            size = self._pool.size
        else:
            self._pool = GreenPool(size_or_pool)
            size = size_or_pool
        self._responses = eventlet.queue.LightQueue(size)
        self._inflight = 0
        self._pending = 0

    def _run_func(self, func, args, kwargs):
        try:
            self._responses.put(func(*args, **kwargs))
        except Exception:
            if eventlet.hubs.get_hub().debug_exceptions:
                traceback.print_exception(*sys.exc_info())
            self._responses.put(DEAD)
        finally:
            self._inflight -= 1

    @property
    def inflight(self):
        return self._inflight

    def spawn(self, func, *args, **kwargs):
        """
        Spawn a job in a green thread on the pile.
        """
        self._pending += 1
        self._inflight += 1
        self._pool.spawn(self._run_func, func, args, kwargs)

    def waitfirst(self, timeout):
        """
        Wait up to timeout seconds for first result to come in.

        :param timeout: seconds to wait for results
        :returns: first item to come back, or None
        """
        for result in self._wait(timeout, first_n=1):
            return result

    def waitall(self, timeout):
        """
        Wait timeout seconds for any results to come in.

        :param timeout: seconds to wait for results
        :returns: list of results accrued in that time
        """
        return self._wait(timeout)

    def _wait(self, timeout, first_n=None):
        results = []
        try:
            with GreenAsyncPileWaitallTimeout(timeout):
                while True:
                    results.append(next(self))
                    if first_n and len(results) >= first_n:
                        break
        except (GreenAsyncPileWaitallTimeout, StopIteration):
            pass
        return results

    def __iter__(self):
        return self

    def next(self):
        while True:
            try:
                rv = self._responses.get_nowait()
            except eventlet.queue.Empty:
                if self._inflight == 0:
                    raise StopIteration()
                rv = self._responses.get()
            self._pending -= 1
            if rv is DEAD:
                continue
            return rv
    __next__ = next


class StreamingPile(GreenAsyncPile):
    """
    Runs jobs in a pool of green threads, spawning more jobs as results are
    retrieved and worker threads become available.

    When used as a context manager, has the same worker-killing properties as
    :class:`ContextPool`.
    """
    def __init__(self, size):
        """:param size: number of worker threads to use"""
        self.pool = ContextPool(size)
        super(StreamingPile, self).__init__(self.pool)

    def asyncstarmap(self, func, args_iter):
        """
        This is the same as :func:`itertools.starmap`, except that *func* is
        executed in a separate green thread for each item, and results won't
        necessarily have the same order as inputs.
        """
        args_iter = iter(args_iter)

        # Initialize the pile
        for args in itertools.islice(args_iter, self.pool.size):
            self.spawn(func, *args)

        # Keep populating the pile as greenthreads become available
        for args in args_iter:
            yield next(self)
            self.spawn(func, *args)

        # Drain the pile
        for result in self:
            yield result

    def __enter__(self):
        self.pool.__enter__()
        return self

    def __exit__(self, type, value, traceback):
        self.pool.__exit__(type, value, traceback)


def validate_sync_to(value, allowed_sync_hosts, realms_conf):
    """
    Validates an X-Container-Sync-To header value, returning the
    validated endpoint, realm, and realm_key, or an error string.

    :param value: The X-Container-Sync-To header value to validate.
    :param allowed_sync_hosts: A list of allowed hosts in endpoints,
        if realms_conf does not apply.
    :param realms_conf: An instance of
        swift.common.container_sync_realms.ContainerSyncRealms to
        validate against.
    :returns: A tuple of (error_string, validated_endpoint, realm,
        realm_key). The error_string will None if the rest of the
        values have been validated. The validated_endpoint will be
        the validated endpoint to sync to. The realm and realm_key
        will be set if validation was done through realms_conf.
    """
    orig_value = value
    value = value.rstrip('/')
    if not value:
        return (None, None, None, None)
    if value.startswith('//'):
        if not realms_conf:
            return (None, None, None, None)
        data = value[2:].split('/')
        if len(data) != 4:
            return (
                _('Invalid X-Container-Sync-To format %r') % orig_value,
                None, None, None)
        realm, cluster, account, container = data
        realm_key = realms_conf.key(realm)
        if not realm_key:
            return (_('No realm key for %r') % realm, None, None, None)
        endpoint = realms_conf.endpoint(realm, cluster)
        if not endpoint:
            return (
                _('No cluster endpoint for %(realm)r %(cluster)r')
                % {'realm': realm, 'cluster': cluster},
                None, None, None)
        return (
            None,
            '%s/%s/%s' % (endpoint.rstrip('/'), account, container),
            realm.upper(), realm_key)
    p = urlparse(value)
    if p.scheme not in ('http', 'https'):
        return (
            _('Invalid scheme %r in X-Container-Sync-To, must be "//", '
              '"http", or "https".') % p.scheme,
            None, None, None)
    if not p.path:
        return (_('Path required in X-Container-Sync-To'), None, None, None)
    if p.params or p.query or p.fragment:
        return (
            _('Params, queries, and fragments not allowed in '
              'X-Container-Sync-To'),
            None, None, None)
    if p.hostname not in allowed_sync_hosts:
        return (
            _('Invalid host %r in X-Container-Sync-To') % p.hostname,
            None, None, None)
    return (None, value, None, None)


def affinity_key_function(affinity_str):
    """Turns an affinity config value into a function suitable for passing to
    sort(). After doing so, the array will be sorted with respect to the given
    ordering.

    For example, if affinity_str is "r1=1, r2z7=2, r2z8=2", then the array
    will be sorted with all nodes from region 1 (r1=1) first, then all the
    nodes from region 2 zones 7 and 8 (r2z7=2 and r2z8=2), then everything
    else.

    Note that the order of the pieces of affinity_str is irrelevant; the
    priority values are what comes after the equals sign.

    If affinity_str is empty or all whitespace, then the resulting function
    will not alter the ordering of the nodes.

    :param affinity_str: affinity config value, e.g. "r1z2=3"
                         or "r1=1, r2z1=2, r2z2=2"
    :returns: single-argument function
    :raises ValueError: if argument invalid
    """
    affinity_str = affinity_str.strip()

    if not affinity_str:
        return lambda x: 0

    priority_matchers = []
    pieces = [s.strip() for s in affinity_str.split(',')]
    for piece in pieces:
        # matches r<number>=<number> or r<number>z<number>=<number>
        match = re.match(r"r(\d+)(?:z(\d+))?=(\d+)$", piece)
        if match:
            region, zone, priority = match.groups()
            region = int(region)
            priority = int(priority)
            zone = int(zone) if zone else None

            matcher = {'region': region, 'priority': priority}
            if zone is not None:
                matcher['zone'] = zone
            priority_matchers.append(matcher)
        else:
            raise ValueError("Invalid affinity value: %r" % affinity_str)

    priority_matchers.sort(key=operator.itemgetter('priority'))

    def keyfn(ring_node):
        for matcher in priority_matchers:
            if (matcher['region'] == ring_node['region']
                and ('zone' not in matcher
                     or matcher['zone'] == ring_node['zone'])):
                return matcher['priority']
        return 4294967296  # 2^32, i.e. "a big number"
    return keyfn


def affinity_locality_predicate(write_affinity_str):
    """
    Turns a write-affinity config value into a predicate function for nodes.
    The returned value will be a 1-arg function that takes a node dictionary
    and returns a true value if it is "local" and a false value otherwise. The
    definition of "local" comes from the affinity_str argument passed in here.

    For example, if affinity_str is "r1, r2z2", then only nodes where region=1
    or where (region=2 and zone=2) are considered local.

    If affinity_str is empty or all whitespace, then the resulting function
    will consider everything local

    :param write_affinity_str: affinity config value, e.g. "r1z2"
        or "r1, r2z1, r2z2"
    :returns: single-argument function, or None if affinity_str is empty
    :raises ValueError: if argument invalid
    """
    affinity_str = write_affinity_str.strip()

    if not affinity_str:
        return None

    matchers = []
    pieces = [s.strip() for s in affinity_str.split(',')]
    for piece in pieces:
        # matches r<number> or r<number>z<number>
        match = re.match(r"r(\d+)(?:z(\d+))?$", piece)
        if match:
            region, zone = match.groups()
            region = int(region)
            zone = int(zone) if zone else None

            matcher = {'region': region}
            if zone is not None:
                matcher['zone'] = zone
            matchers.append(matcher)
        else:
            raise ValueError("Invalid write-affinity value: %r" % affinity_str)

    def is_local(ring_node):
        for matcher in matchers:
            if (matcher['region'] == ring_node['region']
                and ('zone' not in matcher
                     or matcher['zone'] == ring_node['zone'])):
                return True
        return False
    return is_local


def get_remote_client(req):
    # remote host for zeus
    client = req.headers.get('x-cluster-client-ip')
    if not client and 'x-forwarded-for' in req.headers:
        # remote host for other lbs
        client = req.headers['x-forwarded-for'].split(',')[0].strip()
    if not client:
        client = req.remote_addr
    return client


def human_readable(value):
    """
    Returns the number in a human readable format; for example 1048576 = "1Mi".
    """
    value = float(value)
    index = -1
    suffixes = 'KMGTPEZY'
    while value >= 1024 and index + 1 < len(suffixes):
        index += 1
        value = round(value / 1024)
    if index == -1:
        return '%d' % value
    return '%d%si' % (round(value), suffixes[index])


def put_recon_cache_entry(cache_entry, key, item):
    """
    Update a recon cache entry item.

    If ``item`` is an empty dict then any existing ``key`` in ``cache_entry``
    will be deleted. Similarly if ``item`` is a dict and any of its values are
    empty dicts then the corrsponsing key will be deleted from the nested dict
    in ``cache_entry``.

    We use nested recon cache entries when the object auditor
    runs in parallel or else in 'once' mode with a specified subset of devices.

    :param cache_entry: a dict of existing cache entries
    :param key: key for item to update
    :param item: value for item to update
    """
    if isinstance(item, dict):
        if not item:
            cache_entry.pop(key, None)
            return
        if key not in cache_entry or key in cache_entry and not \
                isinstance(cache_entry[key], dict):
            cache_entry[key] = {}
        for k, v in item.items():
            if v == {}:
                cache_entry[key].pop(k, None)
            else:
                cache_entry[key][k] = v
    else:
        cache_entry[key] = item


def dump_recon_cache(cache_dict, cache_file, logger, lock_timeout=2,
                     set_owner=None):
    """Update recon cache values

    :param cache_dict: Dictionary of cache key/value pairs to write out
    :param cache_file: cache file to update
    :param logger: the logger to use to log an encountered error
    :param lock_timeout: timeout (in seconds)
    :param set_owner: Set owner of recon cache file
    """
    try:
        with lock_file(cache_file, lock_timeout, unlink=False) as cf:
            cache_entry = {}
            try:
                existing_entry = cf.readline()
                if existing_entry:
                    cache_entry = json.loads(existing_entry)
            except ValueError:
                # file doesn't have a valid entry, we'll recreate it
                pass
            for cache_key, cache_value in cache_dict.items():
                put_recon_cache_entry(cache_entry, cache_key, cache_value)
            tf = None
            try:
                with NamedTemporaryFile(dir=os.path.dirname(cache_file),
                                        delete=False) as tf:
                    cache_data = json.dumps(cache_entry, ensure_ascii=True,
                                            sort_keys=True)
                    tf.write(cache_data.encode('ascii') + b'\n')
                if set_owner:
                    os.chown(tf.name, pwd.getpwnam(set_owner).pw_uid, -1)
                renamer(tf.name, cache_file, fsync=False)
            finally:
                if tf is not None:
                    try:
                        os.unlink(tf.name)
                    except OSError as err:
                        if err.errno != errno.ENOENT:
                            raise
    except (Exception, Timeout) as err:
        logger.exception('Exception dumping recon cache: %s' % err)


def load_recon_cache(cache_file):
    """
    Load a recon cache file. Treats missing file as empty.
    """
    try:
        with open(cache_file) as fh:
            return json.load(fh)
    except IOError as e:
        if e.errno == errno.ENOENT:
            return {}
        else:
            raise
    except ValueError:  # invalid JSON
        return {}


def listdir(path):
    try:
        return os.listdir(path)
    except OSError as err:
        if err.errno != errno.ENOENT:
            raise
    return []


def streq_const_time(s1, s2):
    """Constant-time string comparison.

    :params s1: the first string
    :params s2: the second string

    :return: True if the strings are equal.

    This function takes two strings and compares them.  It is intended to be
    used when doing a comparison for authentication purposes to help guard
    against timing attacks.
    """
    if len(s1) != len(s2):
        return False
    result = 0
    for (a, b) in zip(s1, s2):
        result |= ord(a) ^ ord(b)
    return result == 0


def pairs(item_list):
    """
    Returns an iterator of all pairs of elements from item_list.

    :param item_list: items (no duplicates allowed)
    """
    for i, item1 in enumerate(item_list):
        for item2 in item_list[(i + 1):]:
            yield (item1, item2)


def replication(func):
    """
    Decorator to declare which methods are accessible for different
    type of servers:

    * If option replication_server is None then this decorator
      doesn't matter.
    * If option replication_server is True then ONLY decorated with
      this decorator methods will be started.
    * If option replication_server is False then decorated with this
      decorator methods will NOT be started.

    :param func: function to mark accessible for replication
    """
    func.replication = True

    return func


def public(func):
    """
    Decorator to declare which methods are publicly accessible as HTTP
    requests

    :param func: function to make public
    """
    func.publicly_accessible = True
    return func


def private(func):
    """
    Decorator to declare which methods are privately accessible as HTTP
    requests with an ``X-Backend-Allow-Private-Methods: True`` override

    :param func: function to make private
    """
    func.privately_accessible = True
    return func


def majority_size(n):
    return (n // 2) + 1


def quorum_size(n):
    """
    quorum size as it applies to services that use 'replication' for data
    integrity  (Account/Container services).  Object quorum_size is defined
    on a storage policy basis.

    Number of successful backend requests needed for the proxy to consider
    the client request successful.
    """
    return (n + 1) // 2


def rsync_ip(ip):
    """
    Transform ip string to an rsync-compatible form

    Will return ipv4 addresses unchanged, but will nest ipv6 addresses
    inside square brackets.

    :param ip: an ip string (ipv4 or ipv6)

    :returns: a string ip address
    """
    return '[%s]' % ip if is_valid_ipv6(ip) else ip


def rsync_module_interpolation(template, device):
    """
    Interpolate devices variables inside a rsync module template

    :param template: rsync module template as a string
    :param device: a device from a ring

    :returns: a string with all variables replaced by device attributes
    """
    replacements = {
        'ip': rsync_ip(device.get('ip', '')),
        'port': device.get('port', ''),
        'replication_ip': rsync_ip(device.get('replication_ip', '')),
        'replication_port': device.get('replication_port', ''),
        'region': device.get('region', ''),
        'zone': device.get('zone', ''),
        'device': device.get('device', ''),
        'meta': device.get('meta', ''),
    }
    try:
        module = template.format(**replacements)
    except KeyError as e:
        raise ValueError('Cannot interpolate rsync_module, invalid variable: '
                         '%s' % e)
    return module


def get_valid_utf8_str(str_or_unicode):
    """
    Get valid parts of utf-8 str from str, unicode and even invalid utf-8 str

    :param str_or_unicode: a string or an unicode which can be invalid utf-8
    """
    if six.PY2:
        if isinstance(str_or_unicode, six.text_type):
            (str_or_unicode, _len) = utf8_encoder(str_or_unicode, 'replace')
        (valid_unicode_str, _len) = utf8_decoder(str_or_unicode, 'replace')
    else:
        # Apparently under py3 we need to go to utf-16 to collapse surrogates?
        if isinstance(str_or_unicode, six.binary_type):
            try:
                (str_or_unicode, _len) = utf8_decoder(str_or_unicode,
                                                      'surrogatepass')
            except UnicodeDecodeError:
                (str_or_unicode, _len) = utf8_decoder(str_or_unicode,
                                                      'replace')
        (str_or_unicode, _len) = utf16_encoder(str_or_unicode, 'surrogatepass')
        (valid_unicode_str, _len) = utf16_decoder(str_or_unicode, 'replace')
    return valid_unicode_str.encode('utf-8')


class Everything(object):
    """
    A container that contains everything. If "e" is an instance of
    Everything, then "x in e" is true for all x.
    """
    def __contains__(self, element):
        return True


def list_from_csv(comma_separated_str):
    """
    Splits the str given and returns a properly stripped list of the comma
    separated values.
    """
    if comma_separated_str:
        return [v.strip() for v in comma_separated_str.split(',') if v.strip()]
    return []


def csv_append(csv_string, item):
    """
    Appends an item to a comma-separated string.

    If the comma-separated string is empty/None, just returns item.
    """
    if csv_string:
        return ",".join((csv_string, item))
    else:
        return item


class CloseableChain(object):
    """
    Like itertools.chain, but with a close method that will attempt to invoke
    its sub-iterators' close methods, if any.
    """
    def __init__(self, *iterables):
        self.iterables = iterables
        self.chained_iter = itertools.chain(*self.iterables)

    def __iter__(self):
        return self

    def __next__(self):
        return next(self.chained_iter)

    next = __next__  # py2

    def close(self):
        for it in self.iterables:
            close_if_possible(it)


def reiterate(iterable):
    """
    Consume the first truthy item from an iterator, then re-chain it to the
    rest of the iterator.  This is useful when you want to make sure the
    prologue to downstream generators have been executed before continuing.
    :param iterable: an iterable object
    """
    if isinstance(iterable, (list, tuple)):
        return iterable
    else:
        iterator = iter(iterable)
        try:
            chunk = next(iterator)
            while not chunk:
                chunk = next(iterator)
            return CloseableChain([chunk], iterator)
        except StopIteration:
            close_if_possible(iterable)
            return iter([])


class InputProxy(object):
    """
    File-like object that counts bytes read.
    To be swapped in for wsgi.input for accounting purposes.
    """
    def __init__(self, wsgi_input):
        """
        :param wsgi_input: file-like object to wrap the functionality of
        """
        self.wsgi_input = wsgi_input
        self.bytes_received = 0
        self.client_disconnect = False

    def read(self, *args, **kwargs):
        """
        Pass read request to the underlying file-like object and
        add bytes read to total.
        """
        try:
            chunk = self.wsgi_input.read(*args, **kwargs)
        except Exception:
            self.client_disconnect = True
            raise
        self.bytes_received += len(chunk)
        return chunk

    def readline(self, *args, **kwargs):
        """
        Pass readline request to the underlying file-like object and
        add bytes read to total.
        """
        try:
            line = self.wsgi_input.readline(*args, **kwargs)
        except Exception:
            self.client_disconnect = True
            raise
        self.bytes_received += len(line)
        return line


class LRUCache(object):
    """
    Decorator for size/time bound memoization that evicts the least
    recently used members.
    """

    PREV, NEXT, KEY, CACHED_AT, VALUE = 0, 1, 2, 3, 4  # link fields

    def __init__(self, maxsize=1000, maxtime=3600):
        self.maxsize = maxsize
        self.maxtime = maxtime
        self.reset()

    def reset(self):
        self.mapping = {}
        self.head = [None, None, None, None, None]  # oldest
        self.tail = [self.head, None, None, None, None]  # newest
        self.head[self.NEXT] = self.tail

    def set_cache(self, value, *key):
        while len(self.mapping) >= self.maxsize:
            old_next, old_key = self.head[self.NEXT][self.NEXT:self.NEXT + 2]
            self.head[self.NEXT], old_next[self.PREV] = old_next, self.head
            del self.mapping[old_key]
        last = self.tail[self.PREV]
        link = [last, self.tail, key, time.time(), value]
        self.mapping[key] = last[self.NEXT] = self.tail[self.PREV] = link
        return value

    def get_cached(self, link, *key):
        link_prev, link_next, key, cached_at, value = link
        if cached_at + self.maxtime < time.time():
            raise KeyError('%r has timed out' % (key,))
        link_prev[self.NEXT] = link_next
        link_next[self.PREV] = link_prev
        last = self.tail[self.PREV]
        last[self.NEXT] = self.tail[self.PREV] = link
        link[self.PREV] = last
        link[self.NEXT] = self.tail
        return value

    def __call__(self, f):

        class LRUCacheWrapped(object):

            @functools.wraps(f)
            def __call__(im_self, *key):
                link = self.mapping.get(key, self.head)
                if link is not self.head:
                    try:
                        return self.get_cached(link, *key)
                    except KeyError:
                        pass
                value = f(*key)
                self.set_cache(value, *key)
                return value

            def size(im_self):
                """
                Return the size of the cache
                """
                return len(self.mapping)

            def reset(im_self):
                return self.reset()

            def get_maxsize(im_self):
                return self.maxsize

            def set_maxsize(im_self, i):
                self.maxsize = i

            def get_maxtime(im_self):
                return self.maxtime

            def set_maxtime(im_self, i):
                self.maxtime = i

            maxsize = property(get_maxsize, set_maxsize)
            maxtime = property(get_maxtime, set_maxtime)

            def __repr__(im_self):
                return '<%s %r>' % (im_self.__class__.__name__, f)

        return LRUCacheWrapped()


class Spliterator(object):
    """
    Takes an iterator yielding sliceable things (e.g. strings or lists) and
    yields subiterators, each yielding up to the requested number of items
    from the source.

    >>> si = Spliterator(["abcde", "fg", "hijkl"])
    >>> ''.join(si.take(4))
    "abcd"
    >>> ''.join(si.take(3))
    "efg"
    >>> ''.join(si.take(1))
    "h"
    >>> ''.join(si.take(3))
    "ijk"
    >>> ''.join(si.take(3))
    "l"  # shorter than requested; this can happen with the last iterator

    """
    def __init__(self, source_iterable):
        self.input_iterator = iter(source_iterable)
        self.leftovers = None
        self.leftovers_index = 0
        self._iterator_in_progress = False

    def take(self, n):
        if self._iterator_in_progress:
            raise ValueError(
                "cannot call take() again until the first iterator is"
                " exhausted (has raised StopIteration)")
        self._iterator_in_progress = True

        try:
            if self.leftovers:
                # All this string slicing is a little awkward, but it's for
                # a good reason. Consider a length N string that someone is
                # taking k bytes at a time.
                #
                # With this implementation, we create one new string of
                # length k (copying the bytes) on each call to take(). Once
                # the whole input has been consumed, each byte has been
                # copied exactly once, giving O(N) bytes copied.
                #
                # If, instead of this, we were to set leftovers =
                # leftovers[k:] and omit leftovers_index, then each call to
                # take() would copy k bytes to create the desired substring,
                # then copy all the remaining bytes to reset leftovers,
                # resulting in an overall O(N^2) bytes copied.
                llen = len(self.leftovers) - self.leftovers_index
                if llen <= n:
                    n -= llen
                    to_yield = self.leftovers[self.leftovers_index:]
                    self.leftovers = None
                    self.leftovers_index = 0
                    yield to_yield
                else:
                    to_yield = self.leftovers[
                        self.leftovers_index:(self.leftovers_index + n)]
                    self.leftovers_index += n
                    n = 0
                    yield to_yield

            while n > 0:
                try:
                    chunk = next(self.input_iterator)
                except StopIteration:
                    return
                cl = len(chunk)
                if cl <= n:
                    n -= cl
                    yield chunk
                else:
                    self.leftovers = chunk
                    self.leftovers_index = n
                    yield chunk[:n]
                    n = 0
        finally:
            self._iterator_in_progress = False


def ismount(path):
    """
    Test whether a path is a mount point. This will catch any
    exceptions and translate them into a False return value
    Use ismount_raw to have the exceptions raised instead.
    """
    try:
        return ismount_raw(path)
    except OSError:
        return False


def ismount_raw(path):
    """
    Test whether a path is a mount point. Whereas ismount will catch
    any exceptions and just return False, this raw version will not
    catch exceptions.

    This is code hijacked from C Python 2.6.8, adapted to remove the extra
    lstat() system call.
    """
    try:
        s1 = os.lstat(path)
    except os.error as err:
        if err.errno == errno.ENOENT:
            # It doesn't exist -- so not a mount point :-)
            return False
        raise

    if stat.S_ISLNK(s1.st_mode):
        # Some environments (like vagrant-swift-all-in-one) use a symlink at
        # the device level but could still provide a stubfile in the target
        # to indicate that it should be treated as a mount point for swift's
        # purposes.
        if os.path.isfile(os.path.join(path, ".ismount")):
            return True
        # Otherwise, a symlink can never be a mount point
        return False

    s2 = os.lstat(os.path.join(path, '..'))
    dev1 = s1.st_dev
    dev2 = s2.st_dev
    if dev1 != dev2:
        # path/.. on a different device as path
        return True

    ino1 = s1.st_ino
    ino2 = s2.st_ino
    if ino1 == ino2:
        # path/.. is the same i-node as path
        return True

    # Device and inode checks are not properly working inside containerized
    # environments, therefore using a workaround to check if there is a
    # stubfile placed by an operator
    if os.path.isfile(os.path.join(path, ".ismount")):
        return True

    return False


def close_if_possible(maybe_closable):
    close_method = getattr(maybe_closable, 'close', None)
    if callable(close_method):
        return close_method()


@contextmanager
def closing_if_possible(maybe_closable):
    """
    Like contextlib.closing(), but doesn't crash if the object lacks a close()
    method.

    PEP 333 (WSGI) says: "If the iterable returned by the application has a
    close() method, the server or gateway must call that method upon
    completion of the current request[.]" This function makes that easier.
    """
    try:
        yield maybe_closable
    finally:
        close_if_possible(maybe_closable)


def drain_and_close(response_or_app_iter):
    """
    Drain and close a swob or WSGI response.

    This ensures we don't log a 499 in the proxy just because we realized we
    don't care about the body of an error.
    """
    app_iter = getattr(response_or_app_iter, 'app_iter', response_or_app_iter)
    if app_iter is None:  # for example, if we used the Response.body property
        return
    for _chunk in app_iter:
        pass
    close_if_possible(app_iter)


_rfc_token = r'[^()<>@,;:\"/\[\]?={}\x00-\x20\x7f]+'
_rfc_extension_pattern = re.compile(
    r'(?:\s*;\s*(' + _rfc_token + r")\s*(?:=\s*(" + _rfc_token +
    r'|"(?:[^"\\]|\\.)*"))?)')

_content_range_pattern = re.compile(r'^bytes (\d+)-(\d+)/(\d+)$')


def parse_content_range(content_range):
    """
    Parse a content-range header into (first_byte, last_byte, total_size).

    See RFC 7233 section 4.2 for details on the header format, but it's
    basically "Content-Range: bytes ${start}-${end}/${total}".

    :param content_range: Content-Range header value to parse,
        e.g. "bytes 100-1249/49004"
    :returns: 3-tuple (start, end, total)
    :raises ValueError: if malformed
    """
    found = re.search(_content_range_pattern, content_range)
    if not found:
        raise ValueError("malformed Content-Range %r" % (content_range,))
    return tuple(int(x) for x in found.groups())


def parse_content_type(content_type):
    """
    Parse a content-type and its parameters into values.
    RFC 2616 sec 14.17 and 3.7 are pertinent.

    **Examples**::

        'text/plain; charset=UTF-8' -> ('text/plain', [('charset, 'UTF-8')])
        'text/plain; charset=UTF-8; level=1' ->
            ('text/plain', [('charset, 'UTF-8'), ('level', '1')])

    :param content_type: content_type to parse
    :returns: a tuple containing (content type, list of k, v parameter tuples)
    """
    parm_list = []
    if ';' in content_type:
        content_type, parms = content_type.split(';', 1)
        parms = ';' + parms
        for m in _rfc_extension_pattern.findall(parms):
            key = m[0].strip()
            value = m[1].strip()
            parm_list.append((key, value))
    return content_type, parm_list


def extract_swift_bytes(content_type):
    """
    Parse a content-type and return a tuple containing:
        - the content_type string minus any swift_bytes param,
        -  the swift_bytes value or None if the param was not found

    :param content_type: a content-type string
    :return: a tuple of (content-type, swift_bytes or None)
    """
    content_type, params = parse_content_type(content_type)
    swift_bytes = None
    for k, v in params:
        if k == 'swift_bytes':
            swift_bytes = v
        else:
            content_type += ';%s=%s' % (k, v)
    return content_type, swift_bytes


def override_bytes_from_content_type(listing_dict, logger=None):
    """
    Takes a dict from a container listing and overrides the content_type,
    bytes fields if swift_bytes is set.
    """
    listing_dict['content_type'], swift_bytes = extract_swift_bytes(
        listing_dict['content_type'])
    if swift_bytes is not None:
        try:
            listing_dict['bytes'] = int(swift_bytes)
        except ValueError:
            if logger:
                logger.exception(_("Invalid swift_bytes"))


def clean_content_type(value):
    if ';' in value:
        left, right = value.rsplit(';', 1)
        if right.lstrip().startswith('swift_bytes='):
            return left
    return value


def quote(value, safe='/'):
    """
    Patched version of urllib.quote that encodes utf-8 strings before quoting
    """
    quoted = _quote(get_valid_utf8_str(value), safe)
    if isinstance(value, six.binary_type):
        quoted = quoted.encode('utf-8')
    return quoted


def get_expirer_container(x_delete_at, expirer_divisor, acc, cont, obj):
    """
    Returns an expiring object container name for given X-Delete-At and
    (native string) a/c/o.
    """
    shard_int = int(hash_path(acc, cont, obj), 16) % 100
    return normalize_delete_at_timestamp(
        int(x_delete_at) // expirer_divisor * expirer_divisor - shard_int)


class _MultipartMimeFileLikeObject(object):

    def __init__(self, wsgi_input, boundary, input_buffer, read_chunk_size):
        self.no_more_data_for_this_file = False
        self.no_more_files = False
        self.wsgi_input = wsgi_input
        self.boundary = boundary
        self.input_buffer = input_buffer
        self.read_chunk_size = read_chunk_size

    def read(self, length=None):
        if not length:
            length = self.read_chunk_size
        if self.no_more_data_for_this_file:
            return b''

        # read enough data to know whether we're going to run
        # into a boundary in next [length] bytes
        if len(self.input_buffer) < length + len(self.boundary) + 2:
            to_read = length + len(self.boundary) + 2
            while to_read > 0:
                try:
                    chunk = self.wsgi_input.read(to_read)
                except (IOError, ValueError) as e:
                    raise swift.common.exceptions.ChunkReadError(str(e))
                to_read -= len(chunk)
                self.input_buffer += chunk
                if not chunk:
                    self.no_more_files = True
                    break

        boundary_pos = self.input_buffer.find(self.boundary)

        # boundary does not exist in the next (length) bytes
        if boundary_pos == -1 or boundary_pos > length:
            ret = self.input_buffer[:length]
            self.input_buffer = self.input_buffer[length:]
        # if it does, just return data up to the boundary
        else:
            ret, self.input_buffer = self.input_buffer.split(self.boundary, 1)
            self.no_more_files = self.input_buffer.startswith(b'--')
            self.no_more_data_for_this_file = True
            self.input_buffer = self.input_buffer[2:]
        return ret

    def readline(self):
        if self.no_more_data_for_this_file:
            return b''
        boundary_pos = newline_pos = -1
        while newline_pos < 0 and boundary_pos < 0:
            try:
                chunk = self.wsgi_input.read(self.read_chunk_size)
            except (IOError, ValueError) as e:
                raise swift.common.exceptions.ChunkReadError(str(e))
            self.input_buffer += chunk
            newline_pos = self.input_buffer.find(b'\r\n')
            boundary_pos = self.input_buffer.find(self.boundary)
            if not chunk:
                self.no_more_files = True
                break
        # found a newline
        if newline_pos >= 0 and \
                (boundary_pos < 0 or newline_pos < boundary_pos):
            # Use self.read to ensure any logic there happens...
            ret = b''
            to_read = newline_pos + 2
            while to_read > 0:
                chunk = self.read(to_read)
                # Should never happen since we're reading from input_buffer,
                # but just for completeness...
                if not chunk:
                    break
                to_read -= len(chunk)
                ret += chunk
            return ret
        else:  # no newlines, just return up to next boundary
            return self.read(len(self.input_buffer))


def iter_multipart_mime_documents(wsgi_input, boundary, read_chunk_size=4096):
    """
    Given a multi-part-mime-encoded input file object and boundary,
    yield file-like objects for each part. Note that this does not
    split each part into headers and body; the caller is responsible
    for doing that if necessary.

    :param wsgi_input: The file-like object to read from.
    :param boundary: The mime boundary to separate new file-like objects on.
    :returns: A generator of file-like objects for each part.
    :raises MimeInvalid: if the document is malformed
    """
    boundary = b'--' + boundary
    blen = len(boundary) + 2  # \r\n
    try:
        got = wsgi_input.readline(blen)
        while got == b'\r\n':
            got = wsgi_input.readline(blen)
    except (IOError, ValueError) as e:
        raise swift.common.exceptions.ChunkReadError(str(e))

    if got.strip() != boundary:
        raise swift.common.exceptions.MimeInvalid(
            'invalid starting boundary: wanted %r, got %r' % (boundary, got))
    boundary = b'\r\n' + boundary
    input_buffer = b''
    done = False
    while not done:
        it = _MultipartMimeFileLikeObject(wsgi_input, boundary, input_buffer,
                                          read_chunk_size)
        yield it
        done = it.no_more_files
        input_buffer = it.input_buffer


def parse_mime_headers(doc_file):
    """
    Takes a file-like object containing a MIME document and returns a
    HeaderKeyDict containing the headers. The body of the message is not
    consumed: the position in doc_file is left at the beginning of the body.

    This function was inspired by the Python standard library's
    http.client.parse_headers.

    :param doc_file: binary file-like object containing a MIME document
    :returns: a swift.common.swob.HeaderKeyDict containing the headers
    """
    headers = []
    while True:
        line = doc_file.readline()
        done = line in (b'\r\n', b'\n', b'')
        if six.PY3:
            try:
                line = line.decode('utf-8')
            except UnicodeDecodeError:
                line = line.decode('latin1')
        headers.append(line)
        if done:
            break
    if six.PY3:
        header_string = ''.join(headers)
    else:
        header_string = b''.join(headers)
    headers = email.parser.Parser().parsestr(header_string)
    return HeaderKeyDict(headers)


def mime_to_document_iters(input_file, boundary, read_chunk_size=4096):
    """
    Takes a file-like object containing a multipart MIME document and
    returns an iterator of (headers, body-file) tuples.

    :param input_file: file-like object with the MIME doc in it
    :param boundary: MIME boundary, sans dashes
        (e.g. "divider", not "--divider")
    :param read_chunk_size: size of strings read via input_file.read()
    """
    if six.PY3 and isinstance(boundary, str):
        # Since the boundary is in client-supplied headers, it can contain
        # garbage that trips us and we don't like client-induced 500.
        boundary = boundary.encode('latin-1', errors='replace')
    doc_files = iter_multipart_mime_documents(input_file, boundary,
                                              read_chunk_size)
    for i, doc_file in enumerate(doc_files):
        # this consumes the headers and leaves just the body in doc_file
        headers = parse_mime_headers(doc_file)
        yield (headers, doc_file)


def maybe_multipart_byteranges_to_document_iters(app_iter, content_type):
    """
    Takes an iterator that may or may not contain a multipart MIME document
    as well as content type and returns an iterator of body iterators.

    :param app_iter: iterator that may contain a multipart MIME document
    :param content_type: content type of the app_iter, used to determine
                         whether it conains a multipart document and, if
                         so, what the boundary is between documents
    """
    content_type, params_list = parse_content_type(content_type)
    if content_type != 'multipart/byteranges':
        yield app_iter
        return

    body_file = FileLikeIter(app_iter)
    boundary = dict(params_list)['boundary']
    for _headers, body in mime_to_document_iters(body_file, boundary):
        yield (chunk for chunk in iter(lambda: body.read(65536), b''))


def document_iters_to_multipart_byteranges(ranges_iter, boundary):
    """
    Takes an iterator of range iters and yields a multipart/byteranges MIME
    document suitable for sending as the body of a multi-range 206 response.

    See document_iters_to_http_response_body for parameter descriptions.
    """
    if not isinstance(boundary, bytes):
        boundary = boundary.encode('ascii')

    divider = b"--" + boundary + b"\r\n"
    terminator = b"--" + boundary + b"--"

    for range_spec in ranges_iter:
        start_byte = range_spec["start_byte"]
        end_byte = range_spec["end_byte"]
        entity_length = range_spec.get("entity_length", "*")
        content_type = range_spec["content_type"]
        part_iter = range_spec["part_iter"]
        if not isinstance(content_type, bytes):
            content_type = str(content_type).encode('utf-8')
        if not isinstance(entity_length, bytes):
            entity_length = str(entity_length).encode('utf-8')

        part_header = b''.join((
            divider,
            b"Content-Type: ", content_type, b"\r\n",
            b"Content-Range: ", b"bytes %d-%d/%s\r\n" % (
                start_byte, end_byte, entity_length),
            b"\r\n"
        ))
        yield part_header

        for chunk in part_iter:
            yield chunk
        yield b"\r\n"
    yield terminator


def document_iters_to_http_response_body(ranges_iter, boundary, multipart,
                                         logger):
    """
    Takes an iterator of range iters and turns it into an appropriate
    HTTP response body, whether that's multipart/byteranges or not.

    This is almost, but not quite, the inverse of
    request_helpers.http_response_to_document_iters(). This function only
    yields chunks of the body, not any headers.

    :param ranges_iter: an iterator of dictionaries, one per range.
        Each dictionary must contain at least the following key:
        "part_iter": iterator yielding the bytes in the range

        Additionally, if multipart is True, then the following other keys
        are required:

        "start_byte": index of the first byte in the range
        "end_byte": index of the last byte in the range
        "content_type": value for the range's Content-Type header

        Finally, there is one optional key that is used in the
            multipart/byteranges case:

        "entity_length": length of the requested entity (not necessarily
            equal to the response length). If omitted, "*" will be used.

        Each part_iter will be exhausted prior to calling next(ranges_iter).

    :param boundary: MIME boundary to use, sans dashes (e.g. "boundary", not
        "--boundary").
    :param multipart: True if the response should be multipart/byteranges,
        False otherwise. This should be True if and only if you have 2 or
        more ranges.
    :param logger: a logger
    """
    if multipart:
        return document_iters_to_multipart_byteranges(ranges_iter, boundary)
    else:
        try:
            response_body_iter = next(ranges_iter)['part_iter']
        except StopIteration:
            return ''

        # We need to make sure ranges_iter does not get garbage-collected
        # before response_body_iter is exhausted. The reason is that
        # ranges_iter has a finally block that calls close_swift_conn, and
        # so if that finally block fires before we read response_body_iter,
        # there's nothing there.
        def string_along(useful_iter, useless_iter_iter, logger):
            with closing_if_possible(useful_iter):
                for x in useful_iter:
                    yield x

            try:
                next(useless_iter_iter)
            except StopIteration:
                pass
            else:
                logger.warning(
                    _("More than one part in a single-part response?"))

        return string_along(response_body_iter, ranges_iter, logger)


def multipart_byteranges_to_document_iters(input_file, boundary,
                                           read_chunk_size=4096):
    """
    Takes a file-like object containing a multipart/byteranges MIME document
    (see RFC 7233, Appendix A) and returns an iterator of (first-byte,
    last-byte, length, document-headers, body-file) 5-tuples.

    :param input_file: file-like object with the MIME doc in it
    :param boundary: MIME boundary, sans dashes
        (e.g. "divider", not "--divider")
    :param read_chunk_size: size of strings read via input_file.read()
    """
    for headers, body in mime_to_document_iters(input_file, boundary,
                                                read_chunk_size):
        first_byte, last_byte, length = parse_content_range(
            headers.get('content-range'))
        yield (first_byte, last_byte, length, headers.items(), body)


#: Regular expression to match form attributes.
ATTRIBUTES_RE = re.compile(r'(\w+)=(".*?"|[^";]+)(; ?|$)')


def parse_content_disposition(header):
    """
    Given the value of a header like:
    Content-Disposition: form-data; name="somefile"; filename="test.html"

    Return data like
    ("form-data", {"name": "somefile", "filename": "test.html"})

    :param header: Value of a header (the part after the ': ').
    :returns: (value name, dict) of the attribute data parsed (see above).
    """
    attributes = {}
    attrs = ''
    if ';' in header:
        header, attrs = [x.strip() for x in header.split(';', 1)]
    m = True
    while m:
        m = ATTRIBUTES_RE.match(attrs)
        if m:
            attrs = attrs[len(m.group(0)):]
            attributes[m.group(1)] = m.group(2).strip('"')
    return header, attributes


class sockaddr_alg(ctypes.Structure):
    _fields_ = [("salg_family", ctypes.c_ushort),
                ("salg_type", ctypes.c_ubyte * 14),
                ("salg_feat", ctypes.c_uint),
                ("salg_mask", ctypes.c_uint),
                ("salg_name", ctypes.c_ubyte * 64)]


_bound_md5_sockfd = None


def get_md5_socket():
    """
    Get an MD5 socket file descriptor. One can MD5 data with it by writing it
    to the socket with os.write, then os.read the 16 bytes of the checksum out
    later.

    NOTE: It is the caller's responsibility to ensure that os.close() is
    called on the returned file descriptor. This is a bare file descriptor,
    not a Python object. It doesn't close itself.
    """

    # Linux's AF_ALG sockets work like this:
    #
    # First, initialize a socket with socket() and bind(). This tells the
    # socket what algorithm to use, as well as setting up any necessary bits
    # like crypto keys. Of course, MD5 doesn't need any keys, so it's just the
    # algorithm name.
    #
    # Second, to hash some data, get a second socket by calling accept() on
    # the first socket. Write data to the socket, then when finished, read the
    # checksum from the socket and close it. This lets you checksum multiple
    # things without repeating all the setup code each time.
    #
    # Since we only need to bind() one socket, we do that here and save it for
    # future re-use. That way, we only use one file descriptor to get an MD5
    # socket instead of two, and we also get to save some syscalls.

    global _bound_md5_sockfd
    global _libc_socket
    global _libc_bind
    global _libc_accept

    if _libc_accept is None:
        _libc_accept = load_libc_function('accept', fail_if_missing=True)
    if _libc_socket is None:
        _libc_socket = load_libc_function('socket', fail_if_missing=True)
    if _libc_bind is None:
        _libc_bind = load_libc_function('bind', fail_if_missing=True)

    # Do this at first call rather than at import time so that we don't use a
    # file descriptor on systems that aren't using any MD5 sockets.
    if _bound_md5_sockfd is None:
        sockaddr_setup = sockaddr_alg(
            AF_ALG,
            (ord('h'), ord('a'), ord('s'), ord('h'), 0),
            0, 0,
            (ord('m'), ord('d'), ord('5'), 0))
        hash_sockfd = _libc_socket(ctypes.c_int(AF_ALG),
                                   ctypes.c_int(socket.SOCK_SEQPACKET),
                                   ctypes.c_int(0))
        if hash_sockfd < 0:
            raise IOError(ctypes.get_errno(),
                          "Failed to initialize MD5 socket")

        bind_result = _libc_bind(ctypes.c_int(hash_sockfd),
                                 ctypes.pointer(sockaddr_setup),
                                 ctypes.c_int(ctypes.sizeof(sockaddr_alg)))
        if bind_result < 0:
            os.close(hash_sockfd)
            raise IOError(ctypes.get_errno(), "Failed to bind MD5 socket")

        _bound_md5_sockfd = hash_sockfd

    md5_sockfd = _libc_accept(ctypes.c_int(_bound_md5_sockfd), None, 0)
    if md5_sockfd < 0:
        raise IOError(ctypes.get_errno(), "Failed to accept MD5 socket")

    return md5_sockfd


try:
    _test_md5 = hashlib.md5(usedforsecurity=False)  # nosec

    def md5(string=b'', usedforsecurity=True):
        """Return an md5 hashlib object using usedforsecurity parameter

        For python distributions that support the usedforsecurity keyword
        parameter, this passes the parameter through as expected.
        See https://bugs.python.org/issue9216
        """
        return hashlib.md5(string, usedforsecurity=usedforsecurity)  # nosec
except TypeError:
    def md5(string=b'', usedforsecurity=True):
        """Return an md5 hashlib object without usedforsecurity parameter

        For python distributions that do not yet support this keyword
        parameter, we drop the parameter
        """
        return hashlib.md5(string)  # nosec


class ShardRangeOuterBound(object):
    """
    A custom singleton type to be subclassed for the outer bounds of
    ShardRanges.
    """
    _singleton = None

    def __new__(cls):
        if cls is ShardRangeOuterBound:
            raise TypeError('ShardRangeOuterBound is an abstract class; '
                            'only subclasses should be instantiated')
        if cls._singleton is None:
            cls._singleton = super(ShardRangeOuterBound, cls).__new__(cls)
        return cls._singleton

    def __str__(self):
        return ''

    def __repr__(self):
        return type(self).__name__

    def __bool__(self):
        return False

    __nonzero__ = __bool__


class ShardRange(object):
    """
    A ShardRange encapsulates sharding state related to a container including
    lower and upper bounds that define the object namespace for which the
    container is responsible.

    Shard ranges may be persisted in a container database. Timestamps
    associated with subsets of the shard range attributes are used to resolve
    conflicts when a shard range needs to be merged with an existing shard
    range record and the most recent version of an attribute should be
    persisted.

    :param name: the name of the shard range; this should take the form of a
        path to a container i.e. <account_name>/<container_name>.
    :param timestamp: a timestamp that represents the time at which the
        shard range's ``lower``, ``upper`` or ``deleted`` attributes were
        last modified.
    :param lower: the lower bound of object names contained in the shard range;
        the lower bound *is not* included in the shard range namespace.
    :param upper: the upper bound of object names contained in the shard range;
        the upper bound *is* included in the shard range namespace.
    :param object_count: the number of objects in the shard range; defaults to
        zero.
    :param bytes_used: the number of bytes in the shard range; defaults to
        zero.
    :param meta_timestamp: a timestamp that represents the time at which the
        shard range's ``object_count`` and ``bytes_used`` were last updated;
        defaults to the value of ``timestamp``.
    :param deleted: a boolean; if True the shard range is considered to be
        deleted.
    :param state: the state; must be one of ShardRange.STATES; defaults to
        CREATED.
    :param state_timestamp: a timestamp that represents the time at which
        ``state`` was forced to its current value; defaults to the value of
        ``timestamp``. This timestamp is typically not updated with every
        change of ``state`` because in general conflicts in ``state``
        attributes are resolved by choosing the larger ``state`` value.
        However, when this rule does not apply, for example when changing state
        from ``SHARDED`` to ``ACTIVE``, the ``state_timestamp`` may be advanced
        so that the new ``state`` value is preferred over any older ``state``
        value.
    :param epoch: optional epoch timestamp which represents the time at which
        sharding was enabled for a container.
    :param reported: optional indicator that this shard and its stats have
        been reported to the root container.
    :param tombstones: the number of tombstones in the shard range; defaults to
        -1 to indicate that the value is unknown.
    """
    FOUND = 10
    CREATED = 20
    CLEAVED = 30
    ACTIVE = 40
    SHRINKING = 50
    SHARDING = 60
    SHARDED = 70
    SHRUNK = 80
    STATES = {FOUND: 'found',
              CREATED: 'created',
              CLEAVED: 'cleaved',
              ACTIVE: 'active',
              SHRINKING: 'shrinking',
              SHARDING: 'sharding',
              SHARDED: 'sharded',
              SHRUNK: 'shrunk'}
    STATES_BY_NAME = dict((v, k) for k, v in STATES.items())

    @functools.total_ordering
    class MaxBound(ShardRangeOuterBound):
        # singleton for maximum bound
        def __ge__(self, other):
            return True

    @functools.total_ordering
    class MinBound(ShardRangeOuterBound):
        # singleton for minimum bound
        def __le__(self, other):
            return True

    MIN = MinBound()
    MAX = MaxBound()

    def __init__(self, name, timestamp, lower=MIN, upper=MAX,
                 object_count=0, bytes_used=0, meta_timestamp=None,
                 deleted=False, state=None, state_timestamp=None, epoch=None,
                 reported=False, tombstones=-1):
        self.account = self.container = self._timestamp = \
            self._meta_timestamp = self._state_timestamp = self._epoch = None
        self._lower = ShardRange.MIN
        self._upper = ShardRange.MAX
        self._deleted = False
        self._state = None

        self.name = name
        self.timestamp = timestamp
        self.lower = lower
        self.upper = upper
        self.deleted = deleted
        self.object_count = object_count
        self.bytes_used = bytes_used
        self.meta_timestamp = meta_timestamp
        self.state = self.FOUND if state is None else state
        self.state_timestamp = state_timestamp
        self.epoch = epoch
        self.reported = reported
        self.tombstones = tombstones

    @classmethod
    def sort_key(cls, sr):
        # defines the sort order for shard ranges
        # note if this ever changes to *not* sort by upper first then it breaks
        # a key assumption for bisect, which is used by utils.find_shard_range
        return sr.upper, sr.state, sr.lower, sr.name

    @classmethod
    def _encode(cls, value):
        if six.PY2 and isinstance(value, six.text_type):
            return value.encode('utf-8')
        if six.PY3 and isinstance(value, six.binary_type):
            # This should never fail -- the value should always be coming from
            # valid swift paths, which means UTF-8
            return value.decode('utf-8')
        return value

    def _encode_bound(self, bound):
        if isinstance(bound, ShardRangeOuterBound):
            return bound
        if not (isinstance(bound, six.text_type) or
                isinstance(bound, six.binary_type)):
            raise TypeError('must be a string type')
        return self._encode(bound)

    @classmethod
    def _make_container_name(cls, root_container, parent_container, timestamp,
                             index):
        if not isinstance(parent_container, bytes):
            parent_container = parent_container.encode('utf-8')
        return "%s-%s-%s-%s" % (root_container,
                                md5(parent_container,
                                    usedforsecurity=False).hexdigest(),
                                cls._to_timestamp(timestamp).internal,
                                index)

    @classmethod
    def make_path(cls, shards_account, root_container, parent_container,
                  timestamp, index):
        """
        Returns a path for a shard container that is valid to use as a name
        when constructing a :class:`~swift.common.utils.ShardRange`.

        :param shards_account: the hidden internal account to which the shard
            container belongs.
        :param root_container: the name of the root container for the shard.
        :param parent_container: the name of the parent container for the
            shard; for initial first generation shards this should be the same
            as ``root_container``; for shards of shards this should be the name
            of the sharding shard container.
        :param timestamp: an instance of :class:`~swift.common.utils.Timestamp`
        :param index: a unique index that will distinguish the path from any
            other path generated using the same combination of
            ``shards_account``, ``root_container``, ``parent_container`` and
            ``timestamp``.
        :return: a string of the form <account_name>/<container_name>
        """
        shard_container = cls._make_container_name(
            root_container, parent_container, timestamp, index)
        return '%s/%s' % (shards_account, shard_container)

    @classmethod
    def _to_timestamp(cls, timestamp):
        if timestamp is None or isinstance(timestamp, Timestamp):
            return timestamp
        return Timestamp(timestamp)

    @property
    def name(self):
        return '%s/%s' % (self.account, self.container)

    @name.setter
    def name(self, path):
        path = self._encode(path)
        if not path or len(path.split('/')) != 2 or not all(path.split('/')):
            raise ValueError(
                "Name must be of the form '<account>/<container>', got %r" %
                path)
        self.account, self.container = path.split('/')

    @property
    def timestamp(self):
        return self._timestamp

    @timestamp.setter
    def timestamp(self, ts):
        if ts is None:
            raise TypeError('timestamp cannot be None')
        self._timestamp = self._to_timestamp(ts)

    @property
    def meta_timestamp(self):
        if self._meta_timestamp is None:
            return self.timestamp
        return self._meta_timestamp

    @meta_timestamp.setter
    def meta_timestamp(self, ts):
        self._meta_timestamp = self._to_timestamp(ts)

    @property
    def lower(self):
        return self._lower

    @property
    def lower_str(self):
        return str(self.lower)

    @lower.setter
    def lower(self, value):
        with warnings.catch_warnings():
            warnings.simplefilter('ignore', UnicodeWarning)
            if value in (None, b'', u''):
                value = ShardRange.MIN
        try:
            value = self._encode_bound(value)
        except TypeError as err:
            raise TypeError('lower %s' % err)
        if value > self._upper:
            raise ValueError(
                'lower (%r) must be less than or equal to upper (%r)' %
                (value, self.upper))
        self._lower = value

    @property
    def end_marker(self):
        return self.upper_str + '\x00' if self.upper else ''

    @property
    def upper(self):
        return self._upper

    @property
    def upper_str(self):
        return str(self.upper)

    @upper.setter
    def upper(self, value):
        with warnings.catch_warnings():
            warnings.simplefilter('ignore', UnicodeWarning)
            if value in (None, b'', u''):
                value = ShardRange.MAX
        try:
            value = self._encode_bound(value)
        except TypeError as err:
            raise TypeError('upper %s' % err)
        if value < self._lower:
            raise ValueError(
                'upper (%r) must be greater than or equal to lower (%r)' %
                (value, self.lower))
        self._upper = value

    @property
    def object_count(self):
        return self._count

    @object_count.setter
    def object_count(self, count):
        count = int(count)
        if count < 0:
            raise ValueError('object_count cannot be < 0')
        self._count = count

    @property
    def bytes_used(self):
        return self._bytes

    @bytes_used.setter
    def bytes_used(self, bytes_used):
        bytes_used = int(bytes_used)
        if bytes_used < 0:
            raise ValueError('bytes_used cannot be < 0')
        self._bytes = bytes_used

    @property
    def tombstones(self):
        return self._tombstones

    @tombstones.setter
    def tombstones(self, tombstones):
        self._tombstones = int(tombstones)

    @property
    def row_count(self):
        """
        Returns the total number of rows in the shard range i.e. the sum of
        objects and tombstones.

        :return: the row count
        """
        return self.object_count + max(self.tombstones, 0)

    def update_meta(self, object_count, bytes_used, meta_timestamp=None):
        """
        Set the object stats metadata to the given values and update the
        meta_timestamp to the current time.

        :param object_count: should be an integer
        :param bytes_used: should be an integer
        :param meta_timestamp: timestamp for metadata; if not given the
            current time will be set.
        :raises ValueError: if ``object_count`` or ``bytes_used`` cannot be
            cast to an int, or if meta_timestamp is neither None nor can be
            cast to a :class:`~swift.common.utils.Timestamp`.
        """
        if self.object_count != int(object_count):
            self.object_count = int(object_count)
            self.reported = False

        if self.bytes_used != int(bytes_used):
            self.bytes_used = int(bytes_used)
            self.reported = False

        if meta_timestamp is None:
            self.meta_timestamp = Timestamp.now()
        else:
            self.meta_timestamp = meta_timestamp

    def update_tombstones(self, tombstones, meta_timestamp=None):
        """
        Set the tombstones metadata to the given values and update the
        meta_timestamp to the current time.

        :param tombstones: should be an integer
        :param meta_timestamp: timestamp for metadata; if not given the
            current time will be set.
        :raises ValueError: if ``tombstones`` cannot be cast to an int, or
            if meta_timestamp is neither None nor can be cast to a
            :class:`~swift.common.utils.Timestamp`.
        """
        tombstones = int(tombstones)
        if 0 <= tombstones != self.tombstones:
            self.tombstones = tombstones
            self.reported = False
        if meta_timestamp is None:
            self.meta_timestamp = Timestamp.now()
        else:
            self.meta_timestamp = meta_timestamp

    def increment_meta(self, object_count, bytes_used):
        """
        Increment the object stats metadata by the given values and update the
        meta_timestamp to the current time.

        :param object_count: should be an integer
        :param bytes_used: should be an integer
        :raises ValueError: if ``object_count`` or ``bytes_used`` cannot be
            cast to an int.
        """
        self.update_meta(self.object_count + int(object_count),
                         self.bytes_used + int(bytes_used))

    @classmethod
    def resolve_state(cls, state):
        """
        Given a value that may be either the name or the number of a state
        return a tuple of (state number, state name).

        :param state: Either a string state name or an integer state number.
        :return: A tuple (state number, state name)
        :raises ValueError: if ``state`` is neither a valid state name nor a
            valid state number.
        """
        try:
            try:
                # maybe it's a number
                float_state = float(state)
                state_num = int(float_state)
                if state_num != float_state:
                    raise ValueError('Invalid state %r' % state)
                state_name = cls.STATES[state_num]
            except (ValueError, TypeError):
                # maybe it's a state name
                state_name = state.lower()
                state_num = cls.STATES_BY_NAME[state_name]
        except (KeyError, AttributeError):
            raise ValueError('Invalid state %r' % state)
        return state_num, state_name

    @property
    def state(self):
        return self._state

    @state.setter
    def state(self, state):
        self._state = self.resolve_state(state)[0]

    @property
    def state_text(self):
        return self.STATES[self.state]

    @property
    def state_timestamp(self):
        if self._state_timestamp is None:
            return self.timestamp
        return self._state_timestamp

    @state_timestamp.setter
    def state_timestamp(self, ts):
        self._state_timestamp = self._to_timestamp(ts)

    @property
    def epoch(self):
        return self._epoch

    @epoch.setter
    def epoch(self, epoch):
        self._epoch = self._to_timestamp(epoch)

    @property
    def reported(self):
        return self._reported

    @reported.setter
    def reported(self, value):
        self._reported = bool(value)

    def update_state(self, state, state_timestamp=None):
        """
        Set state to the given value and optionally update the state_timestamp
        to the given time.

        :param state: new state, should be an integer
        :param state_timestamp: timestamp for state; if not given the
            state_timestamp will not be changed.
        :return: True if the state or state_timestamp was changed, False
            otherwise
        """
        if state_timestamp is None and self.state == state:
            return False
        self.state = state
        if state_timestamp is not None:
            self.state_timestamp = state_timestamp
        self.reported = False
        return True

    @property
    def deleted(self):
        return self._deleted

    @deleted.setter
    def deleted(self, value):
        self._deleted = bool(value)

    def set_deleted(self, timestamp=None):
        """
        Mark the shard range deleted and set timestamp to the current time.

        :param timestamp: optional timestamp to set; if not given the
            current time will be set.
        :return: True if the deleted attribute or timestamp was changed, False
            otherwise
        """
        if timestamp is None and self.deleted:
            return False
        self.deleted = True
        self.timestamp = timestamp or Timestamp.now()
        return True

    def __contains__(self, item):
        # test if the given item is within the namespace
        if item == '':
            return False
        item = self._encode_bound(item)
        return self.lower < item <= self.upper

    def __lt__(self, other):
        # a ShardRange is less than other if its entire namespace is less than
        # other; if other is another ShardRange that implies that this
        # ShardRange's upper must be less than or equal to the other
        # ShardRange's lower
        if self.upper == ShardRange.MAX:
            return False
        if isinstance(other, ShardRange):
            return self.upper <= other.lower
        elif other is None:
            return True
        else:
            return self.upper < self._encode(other)

    def __gt__(self, other):
        # a ShardRange is greater than other if its entire namespace is greater
        # than other; if other is another ShardRange that implies that this
        # ShardRange's lower must be less greater than or equal to the other
        # ShardRange's upper
        if self.lower == ShardRange.MIN:
            return False
        if isinstance(other, ShardRange):
            return self.lower >= other.upper
        elif other is None:
            return False
        else:
            return self.lower >= self._encode(other)

    def __eq__(self, other):
        # test for equality of range bounds only
        if not isinstance(other, ShardRange):
            return False
        return self.lower == other.lower and self.upper == other.upper

    # A by-the-book implementation should probably hash the value, which
    # in our case would be account+container+lower+upper (+timestamp ?).
    # But we seem to be okay with just the identity.
    def __hash__(self):
        return id(self)

    def __ne__(self, other):
        return not (self == other)

    def __repr__(self):
        return '%s<%r to %r as of %s, (%d, %d) as of %s, %s as of %s>' % (
            self.__class__.__name__, self.lower, self.upper,
            self.timestamp.internal, self.object_count, self.bytes_used,
            self.meta_timestamp.internal, self.state_text,
            self.state_timestamp.internal)

    def entire_namespace(self):
        """
        Returns True if the ShardRange includes the entire namespace, False
        otherwise.
        """
        return (self.lower == ShardRange.MIN and
                self.upper == ShardRange.MAX)

    def overlaps(self, other):
        """
        Returns True if the ShardRange namespace overlaps with the other
        ShardRange's namespace.

        :param other: an instance of :class:`~swift.common.utils.ShardRange`
        """
        if not isinstance(other, ShardRange):
            return False
        return max(self.lower, other.lower) < min(self.upper, other.upper)

    def includes(self, other):
        """
        Returns True if this namespace includes the whole of the other
        namespace, False otherwise.

        :param other: an instance of :class:`~swift.common.utils.ShardRange`
        """
        return (self.lower <= other.lower) and (other.upper <= self.upper)

    def __iter__(self):
        yield 'name', self.name
        yield 'timestamp', self.timestamp.internal
        yield 'lower', str(self.lower)
        yield 'upper', str(self.upper)
        yield 'object_count', self.object_count
        yield 'bytes_used', self.bytes_used
        yield 'meta_timestamp', self.meta_timestamp.internal
        yield 'deleted', 1 if self.deleted else 0
        yield 'state', self.state
        yield 'state_timestamp', self.state_timestamp.internal
        yield 'epoch', self.epoch.internal if self.epoch is not None else None
        yield 'reported', 1 if self.reported else 0
        yield 'tombstones', self.tombstones

    def copy(self, timestamp=None, **kwargs):
        """
        Creates a copy of the ShardRange.

        :param timestamp: (optional) If given, the returned ShardRange will
            have all of its timestamps set to this value. Otherwise the
            returned ShardRange will have the original timestamps.
        :return: an instance of :class:`~swift.common.utils.ShardRange`
        """
        new = ShardRange.from_dict(dict(self, **kwargs))
        if timestamp:
            new.timestamp = timestamp
            new.meta_timestamp = new.state_timestamp = None
        return new

    @classmethod
    def from_dict(cls, params):
        """
        Return an instance constructed using the given dict of params. This
        method is deliberately less flexible than the class `__init__()` method
        and requires all of the `__init__()` args to be given in the dict of
        params.

        :param params: a dict of parameters
        :return: an instance of this class
        """
        return cls(
            params['name'], params['timestamp'], params['lower'],
            params['upper'], params['object_count'], params['bytes_used'],
            params['meta_timestamp'], params['deleted'], params['state'],
            params['state_timestamp'], params['epoch'],
            params.get('reported', 0), params.get('tombstones', -1))

    def expand(self, donors):
        """
        Expands the bounds as necessary to match the minimum and maximum bounds
        of the given donors.

        :param donors: A list of :class:`~swift.common.utils.ShardRange`
        :return: True if the bounds have been modified, False otherwise.
        """
        modified = False
        new_lower = self.lower
        new_upper = self.upper
        for donor in donors:
            new_lower = min(new_lower, donor.lower)
            new_upper = max(new_upper, donor.upper)
        if self.lower > new_lower or self.upper < new_upper:
            self.lower = new_lower
            self.upper = new_upper
            modified = True
        return modified


class ShardRangeList(UserList):
    """
    This class provides some convenience functions for working with lists of
    :class:`~swift.common.utils.ShardRange`.

    This class does not enforce ordering or continuity of the list items:
    callers should ensure that items are added in order as appropriate.
    """
    def __getitem__(self, index):
        # workaround for py3 - not needed for py2.7,py3.8
        result = self.data[index]
        return ShardRangeList(result) if type(result) == list else result

    @property
    def lower(self):
        """
        Returns the lower bound of the first item in the list. Note: this will
        only be equal to the lowest bound of all items in the list if the list
        contents has been sorted.

        :return: lower bound of first item in the list, or ShardRange.MIN
                 if the list is empty.
        """
        if not self:
            # empty list has range MIN->MIN
            return ShardRange.MIN
        return self[0].lower

    @property
    def upper(self):
        """
        Returns the upper bound of the first item in the list. Note: this will
        only be equal to the uppermost bound of all items in the list if the
        list has previously been sorted.

        :return: upper bound of first item in the list, or ShardRange.MIN
                 if the list is empty.
        """
        if not self:
            # empty list has range MIN->MIN
            return ShardRange.MIN
        return self[-1].upper

    @property
    def object_count(self):
        """
        Returns the total number of objects of all items in the list.

        :return: total object count
        """
        return sum(sr.object_count for sr in self)

    @property
    def row_count(self):
        """
        Returns the total number of rows of all items in the list.

        :return: total row count
        """
        return sum(sr.row_count for sr in self)

    @property
    def bytes_used(self):
        """
        Returns the total number of bytes in all items in the list.

        :return: total bytes used
        """
        return sum(sr.bytes_used for sr in self)

    @property
    def timestamps(self):
        return set(sr.timestamp for sr in self)

    @property
    def states(self):
        return set(sr.state for sr in self)

    def includes(self, other):
        """
        Check if another ShardRange namespace is enclosed between the list's
        ``lower`` and ``upper`` properties. Note: the list's ``lower`` and
        ``upper`` properties will only equal the outermost bounds of all items
        in the list if the list has previously been sorted.

        Note: the list does not need to contain an item matching ``other`` for
        this method to return True, although if the list has been sorted and
        does contain an item matching ``other`` then the method will return
        True.

        :param other: an instance of :class:`~swift.common.utils.ShardRange`
        :return: True if other's namespace is enclosed, False otherwise.
        """
        return self.lower <= other.lower and self.upper >= other.upper

    def filter(self, includes=None, marker=None, end_marker=None):
        """
        Filter the list for those shard ranges whose namespace includes the
        ``includes`` name or any part of the namespace between ``marker`` and
        ``end_marker``. If none of ``includes``, ``marker`` or ``end_marker``
        are specified then all shard ranges will be returned.

        :param includes: a string; if not empty then only the shard range, if
            any, whose namespace includes this string will be returned, and
            ``marker`` and ``end_marker`` will be ignored.
        :param marker: if specified then only shard ranges whose upper bound is
            greater than this value will be returned.
        :param end_marker: if specified then only shard ranges whose lower
            bound is less than this value will be returned.
        :return: A new instance of :class:`~swift.common.utils.ShardRangeList`
            containing the filtered shard ranges.
        """
        return ShardRangeList(
            filter_shard_ranges(self, includes, marker, end_marker))

    def find_lower(self, condition):
        """
        Finds the first shard range satisfies the given condition and returns
        its lower bound.

        :param condition: A function that must accept a single argument of type
            :class:`~swift.common.utils.ShardRange` and return True if the
            shard range satisfies the condition or False otherwise.
        :return: The lower bound of the first shard range to satisfy the
            condition, or the ``upper`` value of this list if no such shard
            range is found.

        """
        for sr in self:
            if condition(sr):
                return sr.lower
        return self.upper


def find_shard_range(item, ranges):
    """
    Find a ShardRange in given list of ``shard_ranges`` whose namespace
    contains ``item``.

    :param item: The item for a which a ShardRange is to be found.
    :param ranges: a sorted list of ShardRanges.
    :return: the ShardRange whose namespace contains ``item``, or None if
        no suitable range is found.
    """
    index = bisect.bisect_left(ranges, item)
    if index != len(ranges) and item in ranges[index]:
        return ranges[index]
    return None


def filter_shard_ranges(shard_ranges, includes, marker, end_marker):
    """
    Filter the given shard ranges to those whose namespace includes the
    ``includes`` name or any part of the namespace between ``marker`` and
    ``end_marker``. If none of ``includes``, ``marker`` or ``end_marker`` are
    specified then all shard ranges will be returned.

    :param shard_ranges: A list of :class:`~swift.common.utils.ShardRange`.
    :param includes: a string; if not empty then only the shard range, if any,
        whose namespace includes this string will be returned, and ``marker``
        and ``end_marker`` will be ignored.
    :param marker: if specified then only shard ranges whose upper bound is
        greater than this value will be returned.
    :param end_marker: if specified then only shard ranges whose lower bound is
        less than this value will be returned.
    :return: A filtered list of :class:`~swift.common.utils.ShardRange`.
    """
    if includes:
        shard_range = find_shard_range(includes, shard_ranges)
        return [shard_range] if shard_range else []

    def shard_range_filter(sr):
        end = start = True
        if end_marker:
            end = end_marker > sr.lower
        if marker:
            start = marker < sr.upper
        return start and end

    if marker or end_marker:
        return list(filter(shard_range_filter, shard_ranges))

    if marker == ShardRange.MAX or end_marker == ShardRange.MIN:
        # MIN and MAX are both Falsy so not handled by shard_range_filter
        return []

    return shard_ranges


def modify_priority(conf, logger):
    """
    Modify priority by nice and ionice.
    """

    global _libc_setpriority
    if _libc_setpriority is None:
        _libc_setpriority = load_libc_function('setpriority',
                                               errcheck=True)

    def _setpriority(nice_priority):
        """
        setpriority for this pid

        :param nice_priority: valid values are -19 to 20
        """
        try:
            _libc_setpriority(PRIO_PROCESS, os.getpid(),
                              int(nice_priority))
        except (ValueError, OSError):
            print(_("WARNING: Unable to modify scheduling priority of process."
                    " Keeping unchanged! Check logs for more info. "))
            logger.exception('Unable to modify nice priority')
        else:
            logger.debug('set nice priority to %s' % nice_priority)

    nice_priority = conf.get('nice_priority')
    if nice_priority is not None:
        _setpriority(nice_priority)

    global _posix_syscall
    if _posix_syscall is None:
        _posix_syscall = load_libc_function('syscall', errcheck=True)

    def _ioprio_set(io_class, io_priority):
        """
        ioprio_set for this process

        :param io_class: the I/O class component, can be
                         IOPRIO_CLASS_RT, IOPRIO_CLASS_BE,
                         or IOPRIO_CLASS_IDLE
        :param io_priority: priority value in the I/O class
        """
        try:
            io_class = IO_CLASS_ENUM[io_class]
            io_priority = int(io_priority)
            _posix_syscall(NR_ioprio_set(),
                           IOPRIO_WHO_PROCESS,
                           os.getpid(),
                           IOPRIO_PRIO_VALUE(io_class, io_priority))
        except (KeyError, ValueError, OSError):
            print(_("WARNING: Unable to modify I/O scheduling class "
                    "and priority of process. Keeping unchanged! "
                    "Check logs for more info."))
            logger.exception("Unable to modify ionice priority")
        else:
            logger.debug('set ionice class %s priority %s',
                         io_class, io_priority)

    io_class = conf.get("ionice_class")
    if io_class is None:
        return
    io_priority = conf.get("ionice_priority", 0)
    _ioprio_set(io_class, io_priority)


def o_tmpfile_in_path_supported(dirpath):
    fd = None
    try:
        fd = os.open(dirpath, os.O_WRONLY | O_TMPFILE)
        return True
    except OSError as e:
        if e.errno in (errno.EINVAL, errno.EISDIR, errno.EOPNOTSUPP):
            return False
        else:
            raise Exception("Error on '%(path)s' while checking "
                            "O_TMPFILE: '%(ex)s'" %
                            {'path': dirpath, 'ex': e})
    finally:
        if fd is not None:
            os.close(fd)


def o_tmpfile_in_tmpdir_supported():
    return o_tmpfile_in_path_supported(gettempdir())


def safe_json_loads(value):
    if value:
        try:
            return json.loads(value)
        except (TypeError, ValueError):
            pass
    return None


def strict_b64decode(value, allow_line_breaks=False):
    '''
    Validate and decode Base64-encoded data.

    The stdlib base64 module silently discards bad characters, but we often
    want to treat them as an error.

    :param value: some base64-encoded data
    :param allow_line_breaks: if True, ignore carriage returns and newlines
    :returns: the decoded data
    :raises ValueError: if ``value`` is not a string, contains invalid
                        characters, or has insufficient padding
    '''
    if isinstance(value, bytes):
        try:
            value = value.decode('ascii')
        except UnicodeDecodeError:
            raise ValueError
    if not isinstance(value, six.text_type):
        raise ValueError
    # b64decode will silently discard bad characters, but we want to
    # treat them as an error
    valid_chars = string.digits + string.ascii_letters + '/+'
    strip_chars = '='
    if allow_line_breaks:
        valid_chars += '\r\n'
        strip_chars += '\r\n'
    if any(c not in valid_chars for c in value.strip(strip_chars)):
        raise ValueError
    try:
        return base64.b64decode(value)
    except (TypeError, binascii.Error):  # (py2 error, py3 error)
        raise ValueError


MD5_BLOCK_READ_BYTES = 4096


def md5_hash_for_file(fname):
    """
    Get the MD5 checksum of a file.

    :param fname: path to file
    :returns: MD5 checksum, hex encoded
    """
    with open(fname, 'rb') as f:
        md5sum = md5(usedforsecurity=False)
        for block in iter(lambda: f.read(MD5_BLOCK_READ_BYTES), b''):
            md5sum.update(block)
    return md5sum.hexdigest()


def get_partition_for_hash(hex_hash, part_power):
    """
    Return partition number for given hex hash and partition power.
    :param hex_hash: A hash string
    :param part_power: partition power
    :returns: partition number
    """
    raw_hash = binascii.unhexlify(hex_hash)
    part_shift = 32 - int(part_power)
    return struct.unpack_from('>I', raw_hash)[0] >> part_shift


def get_partition_from_path(devices, path):
    """
    :param devices: directory where devices are mounted (e.g. /srv/node)
    :param path: full path to a object file or hashdir
    :returns: the (integer) partition from the path
    """
    offset_parts = devices.rstrip(os.sep).split(os.sep)
    path_components = path.split(os.sep)
    if offset_parts == path_components[:len(offset_parts)]:
        offset = len(offset_parts)
    else:
        raise ValueError('Path %r is not under device dir %r' % (
            path, devices))
    return int(path_components[offset + 2])


def replace_partition_in_path(devices, path, part_power):
    """
    Takes a path and a partition power and returns the same path, but with the
    correct partition number. Most useful when increasing the partition power.

    :param devices: directory where devices are mounted (e.g. /srv/node)
    :param path: full path to a object file or hashdir
    :param part_power: partition power to compute correct partition number
    :returns: Path with re-computed partition power
    """
    offset_parts = devices.rstrip(os.sep).split(os.sep)
    path_components = path.split(os.sep)
    if offset_parts == path_components[:len(offset_parts)]:
        offset = len(offset_parts)
    else:
        raise ValueError('Path %r is not under device dir %r' % (
            path, devices))
    part = get_partition_for_hash(path_components[offset + 4], part_power)
    path_components[offset + 2] = "%d" % part
    return os.sep.join(path_components)


def load_pkg_resource(group, uri):
    if '#' in uri:
        uri, name = uri.split('#', 1)
    else:
        name = uri
        uri = 'egg:swift'

    if ':' in uri:
        scheme, dist = uri.split(':', 1)
        scheme = scheme.lower()
    else:
        scheme = 'egg'
        dist = uri

    if scheme != 'egg':
        raise TypeError('Unhandled URI scheme: %r' % scheme)
    return pkg_resources.load_entry_point(dist, group, name)


class PipeMutex(object):
    """
    Mutex using a pipe. Works across both greenlets and real threads, even
    at the same time.
    """

    def __init__(self):
        self.rfd, self.wfd = os.pipe()

        # You can't create a pipe in non-blocking mode; you must set it
        # later.
        rflags = fcntl.fcntl(self.rfd, fcntl.F_GETFL)
        fcntl.fcntl(self.rfd, fcntl.F_SETFL, rflags | os.O_NONBLOCK)
        os.write(self.wfd, b'-')  # start unlocked

        self.owner = None
        self.recursion_depth = 0

        # Usually, it's an error to have multiple greenthreads all waiting
        # to read the same file descriptor. It's often a sign of inadequate
        # concurrency control; for example, if you have two greenthreads
        # trying to use the same memcache connection, they'll end up writing
        # interleaved garbage to the socket or stealing part of each others'
        # responses.
        #
        # In this case, we have multiple greenthreads waiting on the same
        # file descriptor by design. This lets greenthreads in real thread A
        # wait with greenthreads in real thread B for the same mutex.
        # Therefore, we must turn off eventlet's multiple-reader detection.
        #
        # It would be better to turn off multiple-reader detection for only
        # our calls to trampoline(), but eventlet does not support that.
        eventlet.debug.hub_prevent_multiple_readers(False)

    def acquire(self, blocking=True):
        """
        Acquire the mutex.

        If called with blocking=False, returns True if the mutex was
        acquired and False if it wasn't. Otherwise, blocks until the mutex
        is acquired and returns True.

        This lock is recursive; the same greenthread may acquire it as many
        times as it wants to, though it must then release it that many times
        too.
        """
        current_greenthread_id = id(eventlet.greenthread.getcurrent())
        if self.owner == current_greenthread_id:
            self.recursion_depth += 1
            return True

        while True:
            try:
                # If there is a byte available, this will read it and remove
                # it from the pipe. If not, this will raise OSError with
                # errno=EAGAIN.
                os.read(self.rfd, 1)
                self.owner = current_greenthread_id
                return True
            except OSError as err:
                if err.errno != errno.EAGAIN:
                    raise

                if not blocking:
                    return False

                # Tell eventlet to suspend the current greenthread until
                # self.rfd becomes readable. This will happen when someone
                # else writes to self.wfd.
                eventlet.hubs.trampoline(self.rfd, read=True)

    def release(self):
        """
        Release the mutex.
        """
        current_greenthread_id = id(eventlet.greenthread.getcurrent())
        if self.owner != current_greenthread_id:
            raise RuntimeError("cannot release un-acquired lock")

        if self.recursion_depth > 0:
            self.recursion_depth -= 1
            return

        self.owner = None
        os.write(self.wfd, b'X')

    def close(self):
        """
        Close the mutex. This releases its file descriptors.

        You can't use a mutex after it's been closed.
        """
        if self.wfd is not None:
            os.close(self.rfd)
            self.rfd = None
            os.close(self.wfd)
            self.wfd = None
        self.owner = None
        self.recursion_depth = 0

    def __del__(self):
        # We need this so we don't leak file descriptors. Otherwise, if you
        # call get_logger() and don't explicitly dispose of it by calling
        # logger.logger.handlers[0].lock.close() [1], the pipe file
        # descriptors are leaked.
        #
        # This only really comes up in tests. Swift processes tend to call
        # get_logger() once and then hang on to it until they exit, but the
        # test suite calls get_logger() a lot.
        #
        # [1] and that's a completely ridiculous thing to expect callers to
        # do, so nobody does it and that's okay.
        self.close()


class ThreadSafeSysLogHandler(SysLogHandler):
    def createLock(self):
        self.lock = PipeMutex()


def round_robin_iter(its):
    """
    Takes a list of iterators, yield an element from each in a round-robin
    fashion until all of them are exhausted.
    :param its: list of iterators
    """
    while its:
        for it in its:
            try:
                yield next(it)
            except StopIteration:
                its.remove(it)


OverrideOptions = collections.namedtuple(
    'OverrideOptions', ['devices', 'partitions', 'policies'])


def parse_override_options(**kwargs):
    """
    Figure out which policies, devices, and partitions we should operate on,
    based on kwargs.

    If 'override_policies' is already present in kwargs, then return that
    value. This happens when using multiple worker processes; the parent
    process supplies override_policies=X to each child process.

    Otherwise, in run-once mode, look at the 'policies' keyword argument.
    This is the value of the "--policies" command-line option. In
    run-forever mode or if no --policies option was provided, an empty list
    will be returned.

    The procedures for devices and partitions are similar.

    :returns: a named tuple with fields "devices", "partitions", and
      "policies".
    """
    run_once = kwargs.get('once', False)

    if 'override_policies' in kwargs:
        policies = kwargs['override_policies']
    elif run_once:
        policies = [
            int(p) for p in list_from_csv(kwargs.get('policies'))]
    else:
        policies = []

    if 'override_devices' in kwargs:
        devices = kwargs['override_devices']
    elif run_once:
        devices = list_from_csv(kwargs.get('devices'))
    else:
        devices = []

    if 'override_partitions' in kwargs:
        partitions = kwargs['override_partitions']
    elif run_once:
        partitions = [
            int(p) for p in list_from_csv(kwargs.get('partitions'))]
    else:
        partitions = []

    return OverrideOptions(devices=devices, partitions=partitions,
                           policies=policies)


def distribute_evenly(items, num_buckets):
    """
    Distribute items as evenly as possible into N buckets.
    """
    out = [[] for _ in range(num_buckets)]
    for index, item in enumerate(items):
        out[index % num_buckets].append(item)
    return out


def get_redirect_data(response):
    """
    Extract a redirect location from a response's headers.

    :param response: a response
    :return: a tuple of (path, Timestamp) if a Location header is found,
        otherwise None
    :raises ValueError: if the Location header is found but a
        X-Backend-Redirect-Timestamp is not found, or if there is a problem
        with the format of etiher header
    """
    headers = HeaderKeyDict(response.getheaders())
    if 'Location' not in headers:
        return None
    location = urlparse(headers['Location']).path
    if config_true_value(headers.get('X-Backend-Location-Is-Quoted',
                                     'false')):
        location = unquote(location)
    account, container, _junk = split_path(location, 2, 3, True)
    timestamp_val = headers.get('X-Backend-Redirect-Timestamp')
    try:
        timestamp = Timestamp(timestamp_val)
    except (TypeError, ValueError):
        raise ValueError('Invalid timestamp value: %s' % timestamp_val)
    return '%s/%s' % (account, container), timestamp


def parse_db_filename(filename):
    """
    Splits a db filename into three parts: the hash, the epoch, and the
    extension.

    >>> parse_db_filename("ab2134.db")
    ('ab2134', None, '.db')
    >>> parse_db_filename("ab2134_1234567890.12345.db")
    ('ab2134', '1234567890.12345', '.db')

    :param filename: A db file basename or path to a db file.
    :return: A tuple of (hash , epoch, extension). ``epoch`` may be None.
    :raises ValueError: if ``filename`` is not a path to a file.
    """
    filename = os.path.basename(filename)
    if not filename:
        raise ValueError('Path to a file required.')
    name, ext = os.path.splitext(filename)
    parts = name.split('_')
    hash_ = parts.pop(0)
    epoch = parts[0] if parts else None
    return hash_, epoch, ext


def make_db_file_path(db_path, epoch):
    """
    Given a path to a db file, return a modified path whose filename part has
    the given epoch.

    A db filename takes the form ``<hash>[_<epoch>].db``; this method replaces
    the ``<epoch>`` part of the given ``db_path`` with the given ``epoch``
    value, or drops the epoch part if the given ``epoch`` is ``None``.

    :param db_path: Path to a db file that does not necessarily exist.
    :param epoch: A string (or ``None``) that will be used as the epoch
        in the new path's filename; non-``None`` values will be
        normalized to the normal string representation of a
        :class:`~swift.common.utils.Timestamp`.
    :return: A modified path to a db file.
    :raises ValueError: if the ``epoch`` is not valid for constructing a
        :class:`~swift.common.utils.Timestamp`.
    """
    hash_, _, ext = parse_db_filename(db_path)
    db_dir = os.path.dirname(db_path)
    if epoch is None:
        return os.path.join(db_dir, hash_ + ext)
    epoch = Timestamp(epoch).normal
    return os.path.join(db_dir, '%s_%s%s' % (hash_, epoch, ext))


def get_db_files(db_path):
    """
    Given the path to a db file, return a sorted list of all valid db files
    that actually exist in that path's dir. A valid db filename has the form:

        <hash>[_<epoch>].db

    where <hash> matches the <hash> part of the given db_path as would be
    parsed by :meth:`~swift.utils.common.parse_db_filename`.

    :param db_path: Path to a db file that does not necessarily exist.
    :return: List of valid db files that do exist in the dir of the
        ``db_path``. This list may be empty.
    """
    db_dir, db_file = os.path.split(db_path)
    try:
        files = os.listdir(db_dir)
    except OSError as err:
        if err.errno == errno.ENOENT:
            return []
        raise
    if not files:
        return []
    match_hash, epoch, ext = parse_db_filename(db_file)
    results = []
    for f in files:
        hash_, epoch, ext = parse_db_filename(f)
        if ext != '.db':
            continue
        if hash_ != match_hash:
            continue
        results.append(os.path.join(db_dir, f))
    return sorted(results)


def systemd_notify(logger=None):
    """
    Notify the service manager that started this process, if it is
    systemd-compatible, that this process correctly started. To do so,
    it communicates through a Unix socket stored in environment variable
    NOTIFY_SOCKET. More information can be found in systemd documentation:
    https://www.freedesktop.org/software/systemd/man/sd_notify.html

    :param logger: a logger object
    """
    msg = b'READY=1'
    notify_socket = os.getenv('NOTIFY_SOCKET')
    if notify_socket:
        if notify_socket.startswith('@'):
            # abstract namespace socket
            notify_socket = '\0%s' % notify_socket[1:]
        sock = socket.socket(socket.AF_UNIX, socket.SOCK_DGRAM)
        with closing(sock):
            try:
                sock.connect(notify_socket)
                sock.sendall(msg)
                del os.environ['NOTIFY_SOCKET']
            except EnvironmentError:
                if logger:
                    logger.debug("Systemd notification failed", exc_info=True)


class Watchdog(object):
    """
    Implements a watchdog to efficiently manage concurrent timeouts.

    Compared to eventlet.timeouts.Timeout, it reduces the number of context
    switching in eventlet by avoiding to schedule actions (throw an Exception),
    then unschedule them if the timeouts are cancelled.

    1. at T+0, request timeout(10)
        => wathdog greenlet sleeps 10 seconds
    2. at T+1, request timeout(15)
        => the timeout will expire after the current, no need to wake up the
           watchdog greenlet
    3. at T+2, request timeout(5)
        => the timeout will expire before the first timeout, wake up the
           watchdog greenlet to calculate a new sleep period
    4. at T+7, the 3rd timeout expires
        => the exception is raised, then the greenlet watchdog sleep(3) to
           wake up for the 1st timeout expiration
    """
    def __init__(self):
        # key => (timeout, timeout_at, caller_greenthread, exception)
        self._timeouts = dict()
        self._evt = Event()
        self._next_expiration = None
        self._run_gth = None

    def start(self, timeout, exc, timeout_at=None):
        """
        Schedule a timeout action

        :param timeout: duration before the timeout expires
        :param exc: exception to throw when the timeout expire, must inherit
                    from eventlet.timeouts.Timeout
        :param timeout_at: allow to force the expiration timestamp
        :return: id of the scheduled timeout, needed to cancel it
        """
        if not timeout_at:
            timeout_at = time.time() + timeout
        gth = eventlet.greenthread.getcurrent()
        timeout_definition = (timeout, timeout_at, gth, exc)
        key = id(timeout_definition)
        self._timeouts[key] = timeout_definition

        # Wake up the watchdog loop only when there is a new shorter timeout
        if (self._next_expiration is None
                or self._next_expiration > timeout_at):
            # There could be concurrency on .send(), so wrap it in a try
            try:
                if not self._evt.ready():
                    self._evt.send()
            except AssertionError:
                pass

        return key

    def stop(self, key):
        """
        Cancel a scheduled timeout

        :param key: timeout id, as returned by start()
        """
        try:
            if key in self._timeouts:
                del(self._timeouts[key])
        except KeyError:
            pass

    def spawn(self):
        """
        Start the watchdog greenthread.
        """
        if self._run_gth is None:
            self._run_gth = eventlet.spawn(self.run)

    def run(self):
        while True:
            self._run()

    def _run(self):
        now = time.time()
        self._next_expiration = None
        if self._evt.ready():
            self._evt.reset()
        for k, (timeout, timeout_at, gth, exc) in list(self._timeouts.items()):
            if timeout_at <= now:
                try:
                    if k in self._timeouts:
                        del(self._timeouts[k])
                except KeyError:
                    pass
                e = exc()
                e.seconds = timeout
                eventlet.hubs.get_hub().schedule_call_global(0, gth.throw, e)
            else:
                if (self._next_expiration is None
                        or self._next_expiration > timeout_at):
                    self._next_expiration = timeout_at
        if self._next_expiration is None:
            sleep_duration = self._next_expiration
        else:
            sleep_duration = self._next_expiration - now
        self._evt.wait(sleep_duration)


class WatchdogTimeout(object):
    """
    Context manager to schedule a timeout in a Watchdog instance
    """
    def __init__(self, watchdog, timeout, exc, timeout_at=None):
        """
        Schedule a timeout in a Watchdog instance

        :param watchdog: Watchdog instance
        :param timeout: duration before the timeout expires
        :param exc: exception to throw when the timeout expire, must inherit
                    from eventlet.timeouts.Timeout
        :param timeout_at: allow to force the expiration timestamp
        """
        self.watchdog = watchdog
        self.key = watchdog.start(timeout, exc, timeout_at=timeout_at)

    def __enter__(self):
        pass

    def __exit__(self, type, value, traceback):
        self.watchdog.stop(self.key)<|MERGE_RESOLUTION|>--- conflicted
+++ resolved
@@ -2030,7 +2030,6 @@
 
     def update_stats(self, metric, *a, **kw):
         return self.logger.update_stats(self.get_metric_name(metric), *a, **kw)
-<<<<<<< HEAD
 
     def increment(self, metric, *a, **kw):
         return self.logger.increment(self.get_metric_name(metric), *a, **kw)
@@ -2052,29 +2051,6 @@
     def thread_locals(self):
         return self.logger.thread_locals
 
-=======
-
-    def increment(self, metric, *a, **kw):
-        return self.logger.increment(self.get_metric_name(metric), *a, **kw)
-
-    def decrement(self, metric, *a, **kw):
-        return self.logger.decrement(self.get_metric_name(metric), *a, **kw)
-
-    def timing(self, metric, *a, **kw):
-        return self.logger.timing(self.get_metric_name(metric), *a, **kw)
-
-    def timing_since(self, metric, *a, **kw):
-        return self.logger.timing_since(self.get_metric_name(metric), *a, **kw)
-
-    def transfer_rate(self, metric, *a, **kw):
-        return self.logger.transfer_rate(
-            self.get_metric_name(metric), *a, **kw)
-
-    @property
-    def thread_locals(self):
-        return self.logger.thread_locals
-
->>>>>>> 696d5d64
     @thread_locals.setter
     def thread_locals(self, thread_locals):
         self.logger.thread_locals = thread_locals

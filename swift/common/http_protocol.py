--- conflicted
+++ resolved
@@ -32,13 +32,7 @@
         # See https://github.com/eventlet/eventlet/pull/590
         self.pre_shutdown_bugfix_eventlet = not getattr(
             websocket.WebSocketWSGI, '_WSGI_APP_ALWAYS_IDLE', None)
-<<<<<<< HEAD
-        # Note this is not a new-style class, so super() won't work
-        self.requests_read = 0
-        wsgi.HttpProtocol.__init__(self, *args, **kwargs)
-=======
         super().__init__(*args, **kwargs)
->>>>>>> 3a6f0d52
 
     def log_request(self, *a):
         """
@@ -240,15 +234,7 @@
             sock.settimeout(old_timeout)
 
     def _read_request_line(self):
-<<<<<<< HEAD
-        # eventlet expects keepalive to be True or False, but we can
-        # hijack it to carry our separate timeout
-        with self.updated_timeout(self.server.keepalive):
-            # Note this is not a new-style class, so super() won't work
-            got = wsgi.HttpProtocol._read_request_line(self)
-=======
         got = super()._read_request_line()
->>>>>>> 3a6f0d52
         # See https://github.com/eventlet/eventlet/pull/590
         if self.pre_shutdown_bugfix_eventlet:
             self.conn_state[2] = wsgi.STATE_REQUEST

--- conflicted
+++ resolved
@@ -384,238 +384,6 @@
     return app_conf
 
 
-<<<<<<< HEAD
-class SwiftHttpProtocol(wsgi.HttpProtocol):
-    default_request_version = "HTTP/1.0"
-
-    def __init__(self, *args, **kwargs):
-        # See https://github.com/eventlet/eventlet/pull/590
-        self.pre_shutdown_bugfix_eventlet = not getattr(
-            websocket.WebSocketWSGI, '_WSGI_APP_ALWAYS_IDLE', None)
-        # Note this is not a new-style class, so super() won't work
-        wsgi.HttpProtocol.__init__(self, *args, **kwargs)
-
-    def log_request(self, *a):
-        """
-        Turn off logging requests by the underlying WSGI software.
-        """
-        pass
-
-    def log_message(self, f, *a):
-        """
-        Redirect logging other messages by the underlying WSGI software.
-        """
-        logger = getattr(self.server.app, 'logger', None)
-        if logger:
-            logger.error('ERROR WSGI: ' + f, *a)
-        else:
-            # eventlet<=0.17.4 doesn't have an error method, and in newer
-            # versions the output from error is same as info anyway
-            self.server.log.info('ERROR WSGI: ' + f, *a)
-
-    class MessageClass(wsgi.HttpProtocol.MessageClass):
-        '''Subclass to see when the client didn't provide a Content-Type'''
-        # for py2:
-        def parsetype(self):
-            if self.typeheader is None:
-                self.typeheader = ''
-            wsgi.HttpProtocol.MessageClass.parsetype(self)
-
-        # for py3:
-        def get_default_type(self):
-            '''If the client didn't provide a content type, leave it blank.'''
-            return ''
-
-    def parse_request(self):
-        # Need to track the bytes-on-the-wire for S3 signatures -- eventlet
-        # would do it for us, but since we rewrite the path on py3, we need to
-        # fix it ourselves later.
-        self.__raw_path_info = None
-
-        # request lines *should* be ascii per the RFC, but historically
-        # we've allowed (and even have func tests that use) arbitrary
-        # bytes. This breaks on py3 (see https://bugs.python.org/issue33973
-        # ) but the work-around is simple: munge the request line to be
-        # properly quoted.
-        if self.raw_requestline.count(b' ') >= 2:
-            parts = self.raw_requestline.split(b' ', 2)
-            path, q, query = parts[1].partition(b'?')
-            if path.startswith((b'http://', b'https://')):
-                host, sep, rest = path.partition(b'//')[2].partition(b'/')
-                if sep:
-                    path = b'/' + rest
-            self.__raw_path_info = path
-            # unquote first, so we don't over-quote something
-            # that was *correctly* quoted
-            path = wsgi_to_bytes(wsgi_quote(wsgi_unquote(
-                bytes_to_wsgi(path))))
-            query = b'&'.join(
-                sep.join([
-                    wsgi_to_bytes(wsgi_quote_plus(wsgi_unquote_plus(
-                        bytes_to_wsgi(key)))),
-                    wsgi_to_bytes(wsgi_quote_plus(wsgi_unquote_plus(
-                        bytes_to_wsgi(val))))
-                ])
-                for part in query.split(b'&')
-                for key, sep, val in (part.partition(b'='), ))
-            parts[1] = path + q + query
-            self.raw_requestline = b' '.join(parts)
-        # else, mangled protocol, most likely; let base class deal with it
-        return wsgi.HttpProtocol.parse_request(self)
-
-    def get_environ(self, *args, **kwargs):
-        environ = wsgi.HttpProtocol.get_environ(self, *args, **kwargs)
-        environ['RAW_PATH_INFO'] = bytes_to_wsgi(
-            self.__raw_path_info)
-        if not six.PY2:
-            header_payload = self.headers.get_payload()
-            if isinstance(header_payload, list) and len(header_payload) == 1:
-                header_payload = header_payload[0].get_payload()
-            if header_payload:
-                # This shouldn't be here. We must've bumped up against
-                # https://bugs.python.org/issue37093
-                headers_raw = list(environ['headers_raw'])
-                for line in header_payload.rstrip('\r\n').split('\n'):
-                    if ':' not in line or line[:1] in ' \t':
-                        # Well, we're no more broken than we were before...
-                        # Should we support line folding?
-                        # Should we 400 a bad header line?
-                        break
-                    header, value = line.split(':', 1)
-                    value = value.strip(' \t\n\r')
-                    # NB: Eventlet looks at the headers obj to figure out
-                    # whether the client said the connection should close;
-                    # see https://github.com/eventlet/eventlet/blob/v0.25.0/
-                    # eventlet/wsgi.py#L504
-                    self.headers.add_header(header, value)
-                    headers_raw.append((header, value))
-                    wsgi_key = 'HTTP_' + header.replace('-', '_').encode(
-                        'latin1').upper().decode('latin1')
-                    if wsgi_key in ('HTTP_CONTENT_LENGTH',
-                                    'HTTP_CONTENT_TYPE'):
-                        wsgi_key = wsgi_key[5:]
-                    environ[wsgi_key] = value
-                environ['headers_raw'] = tuple(headers_raw)
-                # Since we parsed some more headers, check to see if they
-                # change how our wsgi.input should behave
-                te = environ.get('HTTP_TRANSFER_ENCODING', '').lower()
-                if te.rsplit(',', 1)[-1].strip() == 'chunked':
-                    environ['wsgi.input'].chunked_input = True
-                else:
-                    length = environ.get('CONTENT_LENGTH')
-                    if length:
-                        length = int(length)
-                    environ['wsgi.input'].content_length = length
-                if environ.get('HTTP_EXPECT', '').lower() == '100-continue':
-                    environ['wsgi.input'].wfile = self.wfile
-                    environ['wsgi.input'].wfile_line = \
-                        b'HTTP/1.1 100 Continue\r\n'
-        return environ
-
-    def _read_request_line(self):
-        # Note this is not a new-style class, so super() won't work
-        got = wsgi.HttpProtocol._read_request_line(self)
-        # See https://github.com/eventlet/eventlet/pull/590
-        if self.pre_shutdown_bugfix_eventlet:
-            self.conn_state[2] = wsgi.STATE_REQUEST
-        return got
-
-    def handle_one_request(self):
-        # Note this is not a new-style class, so super() won't work
-        got = wsgi.HttpProtocol.handle_one_request(self)
-        # See https://github.com/eventlet/eventlet/pull/590
-        if self.pre_shutdown_bugfix_eventlet:
-            if self.conn_state[2] != wsgi.STATE_CLOSE:
-                self.conn_state[2] = wsgi.STATE_IDLE
-        return got
-
-
-class SwiftHttpProxiedProtocol(SwiftHttpProtocol):
-    """
-    Protocol object that speaks HTTP, including multiple requests, but with
-    a single PROXY line as the very first thing coming in over the socket.
-    This is so we can learn what the client's IP address is when Swift is
-    behind a TLS terminator, like hitch, that does not understand HTTP and
-    so cannot add X-Forwarded-For or other similar headers.
-
-    See http://www.haproxy.org/download/1.7/doc/proxy-protocol.txt for
-    protocol details.
-    """
-    def __init__(self, *a, **kw):
-        self.proxy_address = None
-        SwiftHttpProtocol.__init__(self, *a, **kw)
-
-    def handle_error(self, connection_line):
-        if not six.PY2:
-            connection_line = connection_line.decode('latin-1')
-
-        # No further processing will proceed on this connection under any
-        # circumstances.  We always send the request into the superclass to
-        # handle any cleanup - this ensures that the request will not be
-        # processed.
-        self.rfile.close()
-        # We don't really have any confidence that an HTTP Error will be
-        # processable by the client as our transmission broken down between
-        # ourselves and our gateway proxy before processing the client
-        # protocol request.  Hopefully the operator will know what to do!
-        msg = 'Invalid PROXY line %r' % connection_line
-        self.log_message(msg)
-        # Even assuming HTTP we don't even known what version of HTTP the
-        # client is sending?  This entire endeavor seems questionable.
-        self.request_version = self.default_request_version
-        # appease http.server
-        self.command = 'PROXY'
-        self.send_error(400, msg)
-
-    def handle(self):
-        """Handle multiple requests if necessary."""
-        # ensure the opening line for the connection is a valid PROXY protcol
-        # line; this is the only IO we do on this connection before any
-        # additional wrapping further pollutes the raw socket.
-        connection_line = self.rfile.readline(self.server.url_length_limit)
-
-        if not connection_line.startswith(b'PROXY '):
-            return self.handle_error(connection_line)
-
-        proxy_parts = connection_line.strip(b'\r\n').split(b' ')
-        if proxy_parts[1].startswith(b'UNKNOWN'):
-            # "UNKNOWN", in PROXY protocol version 1, means "not
-            # TCP4 or TCP6". This includes completely legitimate
-            # things like QUIC or Unix domain sockets. The PROXY
-            # protocol (section 2.1) states that the receiver
-            # (that's us) MUST ignore anything after "UNKNOWN" and
-            # before the CRLF, essentially discarding the first
-            # line.
-            pass
-        elif proxy_parts[1] in (b'TCP4', b'TCP6') and len(proxy_parts) == 6:
-            if six.PY2:
-                self.client_address = (proxy_parts[2], proxy_parts[4])
-                self.proxy_address = (proxy_parts[3], proxy_parts[5])
-            else:
-                self.client_address = (
-                    proxy_parts[2].decode('latin-1'),
-                    proxy_parts[4].decode('latin-1'))
-                self.proxy_address = (
-                    proxy_parts[3].decode('latin-1'),
-                    proxy_parts[5].decode('latin-1'))
-        else:
-            self.handle_error(connection_line)
-
-        return SwiftHttpProtocol.handle(self)
-
-    def get_environ(self, *args, **kwargs):
-        environ = SwiftHttpProtocol.get_environ(self, *args, **kwargs)
-        if self.proxy_address:
-            environ['SERVER_ADDR'] = self.proxy_address[0]
-            environ['SERVER_PORT'] = self.proxy_address[1]
-            if self.proxy_address[1] == '443':
-                environ['wsgi.url_scheme'] = 'https'
-                environ['HTTPS'] = 'on'
-        return environ
-
-
-=======
->>>>>>> b750aaee
 def run_server(conf, logger, sock, global_conf=None, ready_callback=None,
                allow_modify_pipeline=True):
     # Ensure TZ environment variable exists to avoid stat('/etc/localtime') on

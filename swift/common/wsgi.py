--- conflicted
+++ resolved
@@ -363,11 +363,6 @@
             func(PipelineWrapper(ctx))
         filters = [c.create() for c in reversed(ctx.filter_contexts)]
         pipeline = [ultimate_app]
-<<<<<<< HEAD
-        ultimate_app._pipeline = pipeline
-        ultimate_app._pipeline_final_app = ultimate_app
-=======
->>>>>>> 20a66b30
         request_logging_app = app = ultimate_app
         for filter_app in filters:
             app = filter_app(pipeline[0])
@@ -383,20 +378,12 @@
             app._pipeline_request_logging_app = request_logging_app
             # For getting proxy-server options like *_existence_skip_cache_pct
             app._pipeline_final_app = ultimate_app
-<<<<<<< HEAD
-            app._pipeline_request_logging_app = request_logging_app
-            if request_logging_app is ultimate_app and \
-                    app.__class__.__name__ == 'ProxyLoggingMiddleware':
-                request_logging_app = app
-        return app
-=======
 
         # Do it for the logging app, too
         request_logging_app._pipeline = pipeline
         request_logging_app._pipeline_request_logging_app = request_logging_app
         request_logging_app._pipeline_final_app = ultimate_app
         return pipeline[0]
->>>>>>> 20a66b30
     return ctx.create()
 
 

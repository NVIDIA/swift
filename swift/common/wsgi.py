--- conflicted
+++ resolved
@@ -542,26 +542,11 @@
         # connections. This is used for seamless reloading using SIGUSR1.
         reexec_signal_fd = os.getenv(NOTIFY_FD_ENV_KEY)
         if reexec_signal_fd:
-<<<<<<< HEAD
-            worker_state_fd = None
-=======
->>>>>>> efd83649
             if ',' in reexec_signal_fd:
                 reexec_signal_fd, worker_state_fd = reexec_signal_fd.split(',')
             reexec_signal_fd = int(reexec_signal_fd)
             os.write(reexec_signal_fd, str(os.getpid()).encode('utf8'))
             os.close(reexec_signal_fd)
-<<<<<<< HEAD
-            try:
-                self.read_state_from_old_manager(worker_state_fd)
-            except Exception as e:
-                # This was all opportunistic anyway; old swift wouldn't even
-                # *try* to send us any state -- we don't want *new* code to
-                # fail just because *old* code didn't live up to its promise
-                self.logger.warning(
-                    'Failed to read state from the old manager: %r', e,
-                    exc_info=True)
-=======
         worker_state_fd = os.getenv(CHILD_STATE_FD_ENV_KEY)
         try:
             self.read_state_from_old_manager(worker_state_fd)
@@ -572,7 +557,6 @@
             self.logger.warning(
                 'Failed to read state from the old manager: %r', e,
                 exc_info=True)
->>>>>>> efd83649
 
         # Finally, signal systemd (if appropriate) that process started
         # properly.
@@ -581,8 +565,6 @@
         self.signaled_ready = True
 
     def read_state_from_old_manager(self, worker_state_fd):
-<<<<<<< HEAD
-=======
         """
         Read worker state from the old manager's socket-closer.
 
@@ -604,7 +586,6 @@
                                 via the ``__SWIFT_SERVER_CHILD_STATE_FD``
                                 environment variable.
         """
->>>>>>> efd83649
         if not worker_state_fd:
             return
         worker_state_fd = int(worker_state_fd)
@@ -1182,12 +1163,8 @@
             # parent; set env var for fds and reexec ourselves
             os.close(read_fd)
             os.close(state_wfd)
-<<<<<<< HEAD
-            os.putenv(NOTIFY_FD_ENV_KEY, '%s,%s' % (write_fd, state_rfd))
-=======
             os.putenv(NOTIFY_FD_ENV_KEY, str(write_fd))
             os.putenv(CHILD_STATE_FD_ENV_KEY, str(state_rfd))
->>>>>>> efd83649
             myself = os.path.realpath(sys.argv[0])
             logger.info("Old server PID=%d re'execing as: %r",
                         orig_server_pid, [myself] + list(sys.argv))

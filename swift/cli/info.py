--- conflicted
+++ resolved
@@ -313,11 +313,6 @@
     if info.get('shard_ranges'):
         num_shards = len(info['shard_ranges'])
         print('Shard Ranges (%d):' % num_shards)
-<<<<<<< HEAD
-        if num_shards > 10 and not verbose:
-            print('  (More than 10 shard ranges; use -v/--verbose to show)')
-        else:
-=======
         count_by_state = defaultdict(int)
         for srange in info['shard_ranges']:
             count_by_state[(srange.state, srange.state_text)] += 1
@@ -326,7 +321,6 @@
             key, state = key_state
             print('    %9s: %s' % (state, count))
         if verbose:
->>>>>>> 242b64fc
             for srange in info['shard_ranges']:
                 srange = dict(srange, state_text=srange.state_text)
                 print('  Name: %(name)s' % srange)
@@ -340,11 +334,8 @@
                 print('    Meta Timestamp: %s (%s)'
                       % (Timestamp(srange['meta_timestamp']).isoformat,
                          srange['meta_timestamp']))
-<<<<<<< HEAD
-=======
         else:
             print('(Use -v/--verbose to show more Shard Ranges details)')
->>>>>>> 242b64fc
 
 
 def print_obj_metadata(metadata, drop_prefixes=False):

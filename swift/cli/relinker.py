#!/usr/bin/env python
#
# Licensed under the Apache License, Version 2.0 (the "License");
# you may not use this file except in compliance with the License.
# You may obtain a copy of the License at
#
#    http://www.apache.org/licenses/LICENSE-2.0
#
# Unless required by applicable law or agreed to in writing, software
# distributed under the License is distributed on an "AS IS" BASIS,
# WITHOUT WARRANTIES OR CONDITIONS OF ANY KIND, either express or
# implied.
# See the License for the specific language governing permissions and
# limitations under the License.


import argparse
import datetime
import errno
import fcntl
import json
import logging
import os
import time
from collections import defaultdict

from swift.common.exceptions import LockTimeout
from swift.common.storage_policy import POLICIES
from swift.common.utils import replace_partition_in_path, config_true_value, \
    audit_location_generator, get_logger, readconf, drop_privileges, \
    RateLimitedIterator, PrefixLoggerAdapter, distribute_evenly, \
    non_negative_float, non_negative_int, config_auto_int_value, \
    dump_recon_cache, get_partition_from_path
from swift.obj import diskfile


LOCK_FILE = '.relink.{datadir}.lock'
STATE_FILE = 'relink.{datadir}.json'
STATE_TMP_FILE = '.relink.{datadir}.json.tmp'
STEP_RELINK = 'relink'
STEP_CLEANUP = 'cleanup'
EXIT_SUCCESS = 0
EXIT_NO_APPLICABLE_POLICY = 2
EXIT_ERROR = 1
RECON_FILE = 'relinker.recon'
DEFAULT_RECON_CACHE_PATH = '/var/cache/swift'
DEFAULT_STATS_INTERVAL = 300.0


def recursive_defaultdict():
    return defaultdict(recursive_defaultdict)


def policy(policy_name_or_index):
    value = POLICIES.get_by_name_or_index(policy_name_or_index)
    if value is None:
        raise ValueError
    return value


def _aggregate_stats(base_stats, update_stats):
    for key, value in update_stats.items():
        base_stats.setdefault(key, 0)
        base_stats[key] += value

    return base_stats


def _aggregate_recon_stats(base_stats, updated_stats):
    for k, v in updated_stats.items():
        if k == 'stats':
            base_stats['stats'] = _aggregate_stats(base_stats['stats'], v)
        elif k == "start_time":
            base_stats[k] = min(base_stats.get(k, v), v)
        elif k in ("timestamp", "total_time"):
            base_stats[k] = max(base_stats.get(k, 0), v)
        elif k in ('parts_done', 'total_parts'):
            base_stats[k] += v

    return base_stats


def _zero_stats():
    return {
        'hash_dirs': 0,
        'files': 0,
        'linked': 0,
        'removed': 0,
        'errors': 0}


def _zero_collated_stats():
    return {
        'parts_done': 0,
        'total_parts': 0,
        'total_time': 0,
        'stats': _zero_stats()}


class Relinker(object):
    def __init__(self, conf, logger, device_list=None, do_cleanup=False):
        self.conf = conf
        self.recon_cache = os.path.join(self.conf['recon_cache_path'],
                                        RECON_FILE)
        self.logger = logger
        self.device_list = device_list or []
        self.do_cleanup = do_cleanup
        self.root = self.conf['devices']
        if len(self.device_list) == 1:
            self.root = os.path.join(self.root, list(self.device_list)[0])
        self.part_power = self.next_part_power = None
        self.diskfile_mgr = None
        self.dev_lock = None
        self._last_recon_update = time.time()
        self.stats_interval = float(conf.get(
            'stats_interval', DEFAULT_STATS_INTERVAL))
        self.diskfile_router = diskfile.DiskFileRouter(self.conf, self.logger)
        self.stats = _zero_stats()
        self.devices_data = recursive_defaultdict()
        self.policy_count = 0
        self.pid = os.getpid()
        self.linked_into_partitions = set()

    def _aggregate_dev_policy_stats(self):
        for dev_data in self.devices_data.values():
            dev_data.update(_zero_collated_stats())
            for policy_data in dev_data.get('policies', {}).values():
                _aggregate_recon_stats(dev_data, policy_data)

    def _update_recon(self, device=None, force_dump=False):
        if not force_dump and self._last_recon_update + self.stats_interval \
                > time.time():
            # not time yet!
            return
        if device:
            # dump recon stats for the device
            num_parts_done = sum(
                1 for part_done in self.states["state"].values()
                if part_done)
            num_total_parts = len(self.states["state"])
            step = STEP_CLEANUP if self.do_cleanup else STEP_RELINK
            policy_dev_progress = {'step': step,
                                   'parts_done': num_parts_done,
                                   'total_parts': num_total_parts,
                                   'timestamp': time.time()}
            self.devices_data[device]['policies'][self.policy.idx].update(
                policy_dev_progress)

        # aggregate device policy level values into device level
        self._aggregate_dev_policy_stats()

        # We want to periodically update the worker recon timestamp so we know
        # it's still running
        recon_data = self._update_worker_stats(recon_dump=False)

        recon_data.update({'devices': self.devices_data})
        if device:
            self.logger.debug("Updating recon for %s", device)
        else:
            self.logger.debug("Updating recon")
        self._last_recon_update = time.time()
        dump_recon_cache(recon_data, self.recon_cache, self.logger)

    @property
    def total_errors(self):
        # first make sure the policy data is aggregated down to the device
        # level
        self._aggregate_dev_policy_stats()
        return sum([sum([
            dev.get('stats', {}).get('errors', 0),
            dev.get('stats', {}).get('unmounted', 0),
            dev.get('stats', {}).get('unlistable_partitions', 0)])
            for dev in self.devices_data.values()])

    def devices_filter(self, _, devices):
        if self.device_list:
            devices = [d for d in devices if d in self.device_list]

        return set(devices)

    def hook_pre_device(self, device_path):
        lock_file = os.path.join(device_path,
                                 LOCK_FILE.format(datadir=self.datadir))

        fd = os.open(lock_file, os.O_CREAT | os.O_WRONLY)
        fcntl.flock(fd, fcntl.LOCK_EX)
        self.dev_lock = fd

        state_file = os.path.join(device_path,
                                  STATE_FILE.format(datadir=self.datadir))
        self.states["state"].clear()
        try:
            with open(state_file, 'rt') as f:
                state_from_disk = json.load(f)
                if state_from_disk["next_part_power"] != \
                        self.states["next_part_power"]:
                    raise ValueError
                on_disk_part_power = state_from_disk["part_power"]
                if on_disk_part_power != self.states["part_power"]:
                    self.states["prev_part_power"] = on_disk_part_power
                    raise ValueError
                self.states["state"].update(state_from_disk["state"])
        except (ValueError, TypeError, KeyError):
            # Bad state file: remove the file to restart from scratch
            os.unlink(state_file)
        except IOError as err:
            # Ignore file not found error
            if err.errno != errno.ENOENT:
                raise

        # initialise the device in recon.
        device = os.path.basename(device_path)
        self.devices_data[device]['policies'][self.policy.idx] = {
            'start_time': time.time(), 'stats': _zero_stats(),
            'part_power': self.states["part_power"],
            'next_part_power': self.states["next_part_power"]}
        self.stats = \
            self.devices_data[device]['policies'][self.policy.idx]['stats']
        self._update_recon(device)

    def hook_post_device(self, device_path):
        os.close(self.dev_lock)
        self.dev_lock = None
        device = os.path.basename(device_path)
        pol_stats = self.devices_data[device]['policies'][self.policy.idx]
        total_time = time.time() - pol_stats['start_time']
        pol_stats.update({'total_time': total_time, 'stats': self.stats})
        self._update_recon(device, force_dump=True)

    def partitions_filter(self, datadir_path, partitions):
        # Remove all non partitions first (eg: auditor_status_ALL.json)
        partitions = [p for p in partitions if p.isdigit()]

        relinking = (self.part_power != self.next_part_power)
        if relinking:
            # All partitions in the upper half are new partitions and there is
            # nothing to relink there
            partitions = [part for part in partitions
                          if int(part) < 2 ** self.part_power]
        elif "prev_part_power" in self.states:
            # All partitions in the upper half are new partitions and there is
            # nothing to clean up there
            partitions = [part for part in partitions
                          if int(part) < 2 ** self.states["prev_part_power"]]

        # Format: { 'part': processed }
        if self.states["state"]:
            missing = list(set(partitions) - set(self.states["state"].keys()))
            if missing:
                # All missing partitions were created after the first run of
                # the relinker with this part_power/next_part_power pair. This
                # is expected when relinking, where new partitions appear that
                # are appropriate for the target part power. In such cases,
                # there's nothing to be done. Err on the side of caution
                # during cleanup, however.
                for part in missing:
                    self.states["state"][part] = relinking
            partitions = [
                str(part) for part, processed in self.states["state"].items()
                if not processed]
        else:
            self.states["state"].update({
                str(part): False for part in partitions})

        # Always scan the partitions in reverse order to minimize the amount
        # of IO (it actually only matters for relink, not for cleanup).
        #
        # Initial situation:
        #  objects/0/000/00000000...00000000/12345.data
        #  -> relinked to objects/1/000/10000000...00000000/12345.data
        #
        # If the relinker then scan partition 1, it will listdir that object
        # while it's unnecessary. By working in reverse order of partitions,
        # this is avoided.
        partitions = sorted(partitions, key=int, reverse=True)

        # do this last so that self.states, and thus the state file, has been
        # initiated with *all* partitions before partitions are restricted for
        # this particular run...
        conf_partitions = self.conf.get('partitions')
        if conf_partitions:
            partitions = [p for p in partitions if int(p) in conf_partitions]

        return partitions

    def hook_pre_partition(self, partition_path):
        self.pre_partition_errors = self.total_errors
        self.linked_into_partitions = set()

    def hook_post_partition(self, partition_path):
        datadir_path, partition = os.path.split(
            os.path.abspath(partition_path))
        device_path, datadir_name = os.path.split(datadir_path)
        device = os.path.basename(device_path)
        state_tmp_file = os.path.join(
            device_path, STATE_TMP_FILE.format(datadir=datadir_name))
        state_file = os.path.join(
            device_path, STATE_FILE.format(datadir=datadir_name))

        # We started with a partition space like
        #   |0              N|
        #   |ABCDEFGHIJKLMNOP|
        #
        # After relinking, it will be more like
        #   |0                             2N|
        #   |AABBCCDDEEFFGGHHIIJJKKLLMMNNOOPP|
        #
        # We want to hold off on rehashing until after cleanup, since that is
        # the point at which we've finished with filesystem manipulations. But
        # there's a slight complication: we know the upper half has nothing to
        # clean up, so the cleanup phase only looks at
        #   |0                             2N|
        #   |AABBCCDDEEFFGGHH                |
        #
        # To ensure that the upper half gets rehashed, too, do it as part of
        # relinking; as we finish
        #   |0              N|
        #   |        IJKLMNOP|
        # shift to the new partition space and rehash
        #   |0                             2N|
        #   |                IIJJKKLLMMNNOOPP|
        for dirty_partition in self.linked_into_partitions:
            if self.do_cleanup or \
                    dirty_partition >= 2 ** self.states['part_power']:
                self.diskfile_mgr.get_hashes(
                    device, dirty_partition, [], self.policy)

        if self.do_cleanup:
            try:
                hashes = self.diskfile_mgr.get_hashes(
                    device, int(partition), [], self.policy)
            except LockTimeout:
                hashes = 1  # truthy, but invalid
            # In any reasonably-large cluster, we'd expect all old
            # partitions P to be empty after cleanup (i.e., it's unlikely
            # that there's another partition Q := P//2 that also has data
            # on this device).
            #
            # Try to clean up empty partitions now, so operators can use
            # existing rebalance-complete metrics to monitor relinking
            # progress (provided there are few/no handoffs when relinking
            # starts and little data is written to handoffs during the
            # increase).
            if not hashes:
                try:
<<<<<<< HEAD
                    with lock_path(partition_path, name='replication'), \
                            lock_path(partition_path):
=======
                    with self.diskfile_mgr.replication_lock(
                            device, self.policy, partition), \
                        self.diskfile_mgr.partition_lock(
                            device, self.policy, partition):
>>>>>>> 61fe52df
                        # Order here is somewhat important for crash-tolerance
                        for f in ('hashes.pkl', 'hashes.invalid', '.lock',
                                  '.lock-replication'):
                            try:
                                os.unlink(os.path.join(partition_path, f))
                            except OSError as e:
                                if e.errno != errno.ENOENT:
                                    raise
                    # Note that as soon as we've deleted the lock files, some
                    # other process could come along and make new ones -- so
                    # this may well complain that the directory is not empty
                    os.rmdir(partition_path)
                except (OSError, LockTimeout):
                    # Most likely, some data landed in here or we hit an error
                    # above. Let the replicator deal with things; it was worth
                    # a shot.
                    pass

        # If there were no errors, mark this partition as done. This is handy
        # in case the process is interrupted and needs to resume, or there
        # were errors and the relinker needs to run again.
        if self.pre_partition_errors == self.total_errors:
            self.states["state"][partition] = True
            with open(state_tmp_file, 'wt') as f:
                json.dump(self.states, f)
                os.fsync(f.fileno())
            os.rename(state_tmp_file, state_file)
        num_parts_done = sum(
            1 for part in self.states["state"].values()
            if part)
        step = STEP_CLEANUP if self.do_cleanup else STEP_RELINK
        num_total_parts = len(self.states["state"])
        self.logger.info(
            "Step: %s Device: %s Policy: %s Partitions: %d/%d",
            step, device, self.policy.name, num_parts_done, num_total_parts)
        self._update_recon(device)

    def hashes_filter(self, suff_path, hashes):
        hashes = list(hashes)
        for hsh in hashes:
            fname = os.path.join(suff_path, hsh)
            if fname == replace_partition_in_path(
                    self.conf['devices'], fname, self.next_part_power):
                hashes.remove(hsh)
        return hashes

    def check_existing(self, new_file):
        existing_link = None
        link_created = False
        start = self.next_part_power - 1
        stop = max(start - self.conf['link_check_limit'], -1)
        for check_part_power in range(start, stop, -1):
            # Try to create the link from each of several previous part power
            # locations. If an attempt succeeds then either a link was made or
            # an existing link with the same inode as the next part power
            # location was found: either is acceptable. The part power location
            # that previously failed with EEXIST is included in the further
            # attempts here for simplicity.
            target_file = replace_partition_in_path(
                self.conf['devices'], new_file, check_part_power)
            try:
                link_created = diskfile.relink_paths(target_file, new_file,
                                                     ignore_missing=False)
                existing_link = target_file
                break
            except OSError:
                pass
        return existing_link, link_created

    def process_location(self, hash_path, new_hash_path):
        # Compare the contents of each hash dir with contents of same hash
        # dir in its new partition to verify that the new location has the
        # most up to date set of files. The new location may have newer
        # files if it has been updated since relinked.
        self.stats['hash_dirs'] += 1

        # Get on disk data for new and old locations, cleaning up any
        # reclaimable or obsolete files in each. The new location is
        # cleaned up *before* the old location to prevent false negatives
        # where the old still has a file that has been cleaned up in the
        # new; cleaning up the new location first ensures that the old will
        # always be 'cleaner' than the new.
        new_df_data = self.diskfile_mgr.cleanup_ondisk_files(new_hash_path)
        old_df_data = self.diskfile_mgr.cleanup_ondisk_files(hash_path)
        # Now determine the most up to date set of on disk files would be
        # given the content of old and new locations...
        new_files = set(new_df_data['files'])
        old_files = set(old_df_data['files'])
        union_files = new_files.union(old_files)
        union_data = self.diskfile_mgr.get_ondisk_files(
            union_files, '', verify=False)
        obsolete_files = set(info['filename']
                             for info in union_data.get('obsolete', []))
        # drop 'obsolete' files but retain 'unexpected' files which might
        # be misplaced diskfiles from another policy
        required_files = union_files.difference(obsolete_files)
        required_links = required_files.intersection(old_files)

        missing_links = 0
        created_links = 0
        unwanted_files = []
        for filename in required_links:
            # Before removing old files, be sure that the corresponding
            # required new files exist by calling relink_paths again. There
            # are several possible outcomes:
            #  - The common case is that the new file exists, in which case
            #    relink_paths checks that the new file has the same inode
            #    as the old file. An exception is raised if the inode of
            #    the new file is not the same as the old file.
            #  - The new file may not exist because the relinker failed to
            #    create the link to the old file and has erroneously moved
            #    on to cleanup. In this case the relink_paths will create
            #    the link now or raise an exception if that fails.
            #  - The new file may not exist because some other process,
            #    such as an object server handling a request, has cleaned
            #    it up since we called cleanup_ondisk_files(new_hash_path).
            #    In this case a new link will be created to the old file.
            #    This is unnecessary but simpler than repeating the
            #    evaluation of what links are now required and safer than
            #    assuming that a non-existent file that *was* required is
            #    no longer required. The new file will eventually be
            #    cleaned up again.
            self.stats['files'] += 1
            old_file = os.path.join(hash_path, filename)
            new_file = os.path.join(new_hash_path, filename)
            try:
                if diskfile.relink_paths(old_file, new_file):
                    self.logger.debug(
                        "Relinking%s created link: %s to %s",
                        ' (cleanup)' if self.do_cleanup else '',
                        old_file, new_file)
                    created_links += 1
                    self.stats['linked'] += 1
            except OSError as exc:
                existing_link = None
                link_created = False
                if exc.errno == errno.EEXIST and filename.endswith('.ts'):
                    # special case for duplicate tombstones in older partition
                    # power locations
                    # (https://bugs.launchpad.net/swift/+bug/1921718)
                    existing_link, link_created = self.check_existing(new_file)
                if existing_link:
                    self.logger.debug(
                        "Relinking%s: link not needed: %s to %s due to "
                        "existing %s", ' (cleanup)' if self.do_cleanup else '',
                        old_file, new_file, existing_link)
                    if link_created:
                        # uncommon case: the retry succeeded in creating a link
                        created_links += 1
                        self.stats['linked'] += 1
                    wanted_file = replace_partition_in_path(
                        self.conf['devices'], old_file, self.part_power)
                    if old_file not in (existing_link, wanted_file):
                        # A link exists to a different file and this file
                        # is not the current target for client requests. If
                        # this file is visited again it is possible that
                        # the existing_link will have been cleaned up and
                        # the check will fail, so clean it up now.
                        self.logger.info(
                            "Relinking%s: cleaning up unwanted file: %s",
                            ' (cleanup)' if self.do_cleanup else '', old_file)
                        unwanted_files.append(filename)
                else:
                    self.logger.warning(
                        "Error relinking%s: failed to relink %s to %s: %s",
                        ' (cleanup)' if self.do_cleanup else '',
                        old_file, new_file, exc)
                    self.stats['errors'] += 1
                    missing_links += 1
        if created_links:
            self.linked_into_partitions.add(get_partition_from_path(
                self.conf['devices'], new_hash_path))
            try:
                diskfile.invalidate_hash(os.path.dirname(new_hash_path))
            except (Exception, LockTimeout) as exc:
                # at this point, the link's created. even if we counted it as
                # an error, a subsequent run wouldn't find any work to do. so,
                # don't bother; instead, wait for replication to be re-enabled
                # so post-replication rehashing or periodic rehashing can
                # eventually pick up the change
                self.logger.warning(
                    'Error invalidating suffix for %s: %r',
                    new_hash_path, exc)

        if self.do_cleanup and not missing_links:
            # use the sorted list to help unit testing
            unwanted_files = old_df_data['files']

        # the new partition hash dir has the most up to date set of on
        # disk files so it is safe to delete the old location...
        rehash = False
        for filename in unwanted_files:
            old_file = os.path.join(hash_path, filename)
            try:
                os.remove(old_file)
            except OSError as exc:
                self.logger.warning('Error cleaning up %s: %r', old_file, exc)
                self.stats['errors'] += 1
            else:
                rehash = True
                self.stats['removed'] += 1
                self.logger.debug("Removed %s", old_file)

        if rehash:
            # Even though we're invalidating the suffix, don't update
            # self.linked_into_partitions -- we only care about them for
            # relinking into the new part-power space
            try:
                diskfile.invalidate_hash(os.path.dirname(hash_path))
            except (Exception, LockTimeout) as exc:
                # note: not counted as an error
                self.logger.warning(
                    'Error invalidating suffix for %s: %r',
                    hash_path, exc)

    def place_policy_stat(self, dev, policy, stat, value):
        stats = self.devices_data[dev]['policies'][policy.idx].setdefault(
            "stats", _zero_stats())
        stats[stat] = stats.get(stat, 0) + value

    def process_policy(self, policy):
        self.logger.info(
            'Processing files for policy %s under %s (cleanup=%s)',
            policy.name, self.root, self.do_cleanup)
        self.part_power = policy.object_ring.part_power
        self.next_part_power = policy.object_ring.next_part_power
        self.diskfile_mgr = self.diskfile_router[policy]
        self.datadir = diskfile.get_data_dir(policy)
        self.states = {
            "part_power": self.part_power,
            "next_part_power": self.next_part_power,
            "state": {},
        }
        audit_stats = {}

        locations = audit_location_generator(
            self.conf['devices'],
            self.datadir,
            mount_check=self.conf['mount_check'],
            devices_filter=self.devices_filter,
            hook_pre_device=self.hook_pre_device,
            hook_post_device=self.hook_post_device,
            partitions_filter=self.partitions_filter,
            hook_pre_partition=self.hook_pre_partition,
            hook_post_partition=self.hook_post_partition,
            hashes_filter=self.hashes_filter,
            logger=self.logger,
            error_counter=audit_stats,
            yield_hash_dirs=True
        )
        if self.conf['files_per_second'] > 0:
            locations = RateLimitedIterator(
                locations, self.conf['files_per_second'])
        for hash_path, device, partition in locations:
            # note, in cleanup step next_part_power == part_power
            new_hash_path = replace_partition_in_path(
                self.conf['devices'], hash_path, self.next_part_power)
            if new_hash_path == hash_path:
                continue
            self.process_location(hash_path, new_hash_path)

        # any unmounted devices don't trigger the pre_device trigger.
        # so we'll deal with them here.
        for dev in audit_stats.get('unmounted', []):
            self.place_policy_stat(dev, policy, 'unmounted', 1)

        # Further unlistable_partitions doesn't trigger the post_device, so
        # we also need to deal with them here.
        for datadir in audit_stats.get('unlistable_partitions', []):
            device_path, _ = os.path.split(datadir)
            device = os.path.basename(device_path)
            self.place_policy_stat(device, policy, 'unlistable_partitions', 1)

    def _update_worker_stats(self, recon_dump=True, return_code=None):
        worker_stats = {'devices': self.device_list,
                        'timestamp': time.time(),
                        'return_code': return_code}
        worker_data = {"workers": {str(self.pid): worker_stats}}
        if recon_dump:
            dump_recon_cache(worker_data, self.recon_cache, self.logger)
        return worker_data

    def run(self):
        num_policies = 0
        self._update_worker_stats()
        for policy in self.conf['policies']:
            self.policy = policy
            policy.object_ring = None  # Ensure it will be reloaded
            policy.load_ring(self.conf['swift_dir'])
            ring = policy.object_ring
            if not ring.next_part_power:
                continue
            part_power_increased = ring.next_part_power == ring.part_power
            if self.do_cleanup != part_power_increased:
                continue

            num_policies += 1
            self.process_policy(policy)

        # Some stat collation happens during _update_recon and we want to force
        # this to happen at the end of the run
        self._update_recon(force_dump=True)
        if not num_policies:
            self.logger.warning(
                "No policy found to increase the partition power.")
            self._update_worker_stats(return_code=EXIT_NO_APPLICABLE_POLICY)
            return EXIT_NO_APPLICABLE_POLICY

        if self.total_errors > 0:
            log_method = self.logger.warning
            # NB: audit_location_generator logs unmounted disks as warnings,
            # but we want to treat them as errors
            status = EXIT_ERROR
        else:
            log_method = self.logger.info
            status = EXIT_SUCCESS

        stats = _zero_stats()
        for dev_stats in self.devices_data.values():
            stats = _aggregate_stats(stats, dev_stats.get('stats', {}))
        hash_dirs = stats.pop('hash_dirs')
        files = stats.pop('files')
        linked = stats.pop('linked')
        removed = stats.pop('removed')
        action_errors = stats.pop('errors')
        unmounted = stats.pop('unmounted', 0)
        if unmounted:
            self.logger.warning('%d disks were unmounted', unmounted)
        listdir_errors = stats.pop('unlistable_partitions', 0)
        if listdir_errors:
            self.logger.warning(
                'There were %d errors listing partition directories',
                listdir_errors)
        if stats:
            self.logger.warning(
                'There were unexpected errors while enumerating disk '
                'files: %r', stats)

        log_method(
            '%d hash dirs processed (cleanup=%s) (%d files, %d linked, '
            '%d removed, %d errors)', hash_dirs, self.do_cleanup, files,
            linked, removed, action_errors + listdir_errors)

        self._update_worker_stats(return_code=status)
        return status


def _reset_recon(recon_cache, logger):
    device_progress_recon = {'devices': {}, 'workers': {}}
    dump_recon_cache(device_progress_recon, recon_cache, logger)


def parallel_process(do_cleanup, conf, logger=None, device_list=None):
    logger = logger or logging.getLogger()

    # initialise recon dump for collection
    # Lets start by always deleting last run's stats
    recon_cache = os.path.join(conf['recon_cache_path'], RECON_FILE)
    _reset_recon(recon_cache, logger)

    device_list = sorted(set(device_list or os.listdir(conf['devices'])))
    workers = conf['workers']
    if workers == 'auto':
        workers = len(device_list)
    else:
        workers = min(workers, len(device_list))

    start = time.time()
    logger.info('Starting relinker (cleanup=%s) using %d workers: %s' %
                (do_cleanup, workers,
                 time.strftime('%X %x %Z', time.gmtime(start))))
    if workers == 0 or len(device_list) in (0, 1):
        ret = Relinker(
            conf, logger, device_list, do_cleanup=do_cleanup).run()
        logger.info('Finished relinker (cleanup=%s): %s (%s elapsed)' %
                    (do_cleanup, time.strftime('%X %x %Z', time.gmtime()),
                     datetime.timedelta(seconds=time.time() - start)))
        return ret

    children = {}
    for worker_devs in distribute_evenly(device_list, workers):
        pid = os.fork()
        if pid == 0:
            dev_logger = PrefixLoggerAdapter(logger, {})
            dev_logger.set_prefix('[pid=%s, devs=%s] ' % (
                os.getpid(), ','.join(worker_devs)))
            os._exit(Relinker(
                conf, dev_logger, worker_devs, do_cleanup=do_cleanup).run())
        else:
            children[pid] = worker_devs

    final_status = EXIT_SUCCESS
    final_messages = []
    while children:
        pid, status = os.wait()
        sig = status & 0xff
        status = status >> 8
        time_delta = time.time() - start
        devs = children.pop(pid, ['unknown device'])
        worker_desc = '(pid=%s, devs=%s)' % (pid, ','.join(devs))
        if sig != 0:
            final_status = EXIT_ERROR
            final_messages.append(
                'Worker %s exited in %.1fs after receiving signal: %s'
                % (worker_desc, time_delta, sig))
            continue

        if status == EXIT_SUCCESS:
            continue

        if status == EXIT_NO_APPLICABLE_POLICY:
            if final_status == EXIT_SUCCESS:
                final_status = status
            continue

        final_status = EXIT_ERROR
        if status == EXIT_ERROR:
            final_messages.append(
                'Worker %s completed in %.1fs with errors'
                % (worker_desc, time_delta))
        else:
            final_messages.append(
                'Worker %s exited in %.1fs with unexpected status %s'
                % (worker_desc, time_delta, status))

    for msg in final_messages:
        logger.warning(msg)
    logger.info('Finished relinker (cleanup=%s): %s (%s elapsed)' %
                (do_cleanup, time.strftime('%X %x %Z', time.gmtime()),
                 datetime.timedelta(seconds=time.time() - start)))
    return final_status


def auto_or_int(value):
    return config_auto_int_value(value, default='auto')


def main(args):
    parser = argparse.ArgumentParser(
        description='Relink and cleanup objects to increase partition power')
    parser.add_argument('action', choices=['relink', 'cleanup'])
    parser.add_argument('conf_file', nargs='?', help=(
        'Path to config file with [object-relinker] section'))
    parser.add_argument('--swift-dir', default=None,
                        dest='swift_dir', help='Path to swift directory')
    parser.add_argument(
        '--policy', default=[], dest='policies',
        action='append', type=policy,
        help='Policy to relink; may specify multiple (default: all)')
    parser.add_argument('--devices', default=None,
                        dest='devices', help='Path to swift device directory')
    parser.add_argument('--user', default=None, dest='user',
                        help='Drop privileges to this user before relinking')
    parser.add_argument('--device',
                        default=[], dest='device_list', action='append',
                        help='Device name to relink (default: all)')
    parser.add_argument('--partition', '-p', default=[], dest='partitions',
                        type=non_negative_int, action='append',
                        help='Partition to relink (default: all)')
    parser.add_argument('--skip-mount-check', default=False,
                        help='Don\'t test if disk is mounted',
                        action="store_true", dest='skip_mount_check')
    parser.add_argument('--files-per-second', default=None,
                        type=non_negative_float, dest='files_per_second',
                        help='Used to limit I/O. Zero implies no limit '
                             '(default: no limit).')
    parser.add_argument('--stats-interval', default=None,
                        type=non_negative_float, dest='stats_interval',
                        help='Emit stats to recon roughly every N seconds. '
                             '(default: %d).' % DEFAULT_STATS_INTERVAL)
    parser.add_argument(
        '--workers', default=None, type=auto_or_int, help=(
            'Process devices across N workers '
            '(default: one worker per device)'))
    parser.add_argument('--logfile', default=None, dest='logfile',
                        help='Set log file name. Ignored if using conf_file.')
    parser.add_argument('--debug', default=False, action='store_true',
                        help='Enable debug mode')
    parser.add_argument('--link-check-limit', type=non_negative_int,
                        default=None, dest='link_check_limit',
                        help='Maximum number of partition power locations to '
                             'check for a valid link target if relink '
                             'encounters an existing tombstone with different '
                             'inode in the next partition power location '
                             '(default: 2).')

    args = parser.parse_args(args)
    if args.conf_file:
        conf = readconf(args.conf_file, 'object-relinker')
        if args.debug:
            conf['log_level'] = 'DEBUG'
        user = args.user or conf.get('user')
        if user:
            drop_privileges(user)
        logger = get_logger(conf)
    else:
        conf = {'log_level': 'DEBUG' if args.debug else 'INFO'}
        if args.user:
            # Drop privs before creating log file
            drop_privileges(args.user)
            conf['user'] = args.user
        logging.basicConfig(
            format='%(message)s',
            level=logging.DEBUG if args.debug else logging.INFO,
            filename=args.logfile)
        logger = logging.getLogger()

    conf.update({
        'swift_dir': args.swift_dir or conf.get('swift_dir', '/etc/swift'),
        'devices': args.devices or conf.get('devices', '/srv/node'),
        'mount_check': (config_true_value(conf.get('mount_check', 'true'))
                        and not args.skip_mount_check),
        'files_per_second': (
            args.files_per_second if args.files_per_second is not None
            else non_negative_float(conf.get('files_per_second', '0'))),
        'policies': set(args.policies) or POLICIES,
        'partitions': set(args.partitions),
        'workers': config_auto_int_value(
            conf.get('workers') if args.workers is None else args.workers,
            'auto'),
        'link_check_limit': (
            args.link_check_limit if args.link_check_limit is not None
            else non_negative_int(conf.get('link_check_limit', 2))),
        'recon_cache_path': conf.get('recon_cache_path',
                                     DEFAULT_RECON_CACHE_PATH),
        'stats_interval': non_negative_float(
            args.stats_interval or conf.get('stats_interval',
                                            DEFAULT_STATS_INTERVAL)),
    })
    return parallel_process(
        args.action == 'cleanup', conf, logger, args.device_list)<|MERGE_RESOLUTION|>--- conflicted
+++ resolved
@@ -343,15 +343,10 @@
             # increase).
             if not hashes:
                 try:
-<<<<<<< HEAD
-                    with lock_path(partition_path, name='replication'), \
-                            lock_path(partition_path):
-=======
                     with self.diskfile_mgr.replication_lock(
                             device, self.policy, partition), \
                         self.diskfile_mgr.partition_lock(
                             device, self.policy, partition):
->>>>>>> 61fe52df
                         # Order here is somewhat important for crash-tolerance
                         for f in ('hashes.pkl', 'hashes.invalid', '.lock',
                                   '.lock-replication'):

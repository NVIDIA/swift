--- conflicted
+++ resolved
@@ -22,10 +22,7 @@
 import logging
 import os
 import time
-<<<<<<< HEAD
-=======
 from collections import defaultdict
->>>>>>> c32c9591
 
 from swift.common.storage_policy import POLICIES
 from swift.common.utils import replace_partition_in_path, config_true_value, \

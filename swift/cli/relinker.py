#!/usr/bin/env python
#
# Licensed under the Apache License, Version 2.0 (the "License");
# you may not use this file except in compliance with the License.
# You may obtain a copy of the License at
#
#    http://www.apache.org/licenses/LICENSE-2.0
#
# Unless required by applicable law or agreed to in writing, software
# distributed under the License is distributed on an "AS IS" BASIS,
# WITHOUT WARRANTIES OR CONDITIONS OF ANY KIND, either express or
# implied.
# See the License for the specific language governing permissions and
# limitations under the License.


import argparse
import datetime
import errno
import fcntl
import json
import logging
import os
import time
from collections import defaultdict

from eventlet import hubs, tpool

from swift.common.exceptions import LockTimeout
from swift.common.storage_policy import POLICIES
from swift.common.utils import replace_partition_in_path, config_true_value, \
    audit_location_generator, get_logger, readconf, drop_privileges, \
    RateLimitedIterator, PrefixLoggerAdapter, distribute_evenly, \
    non_negative_float, non_negative_int, config_auto_int_value, \
<<<<<<< HEAD
    dump_recon_cache, get_partition_from_path
=======
    dump_recon_cache, get_partition_from_path, get_hub
>>>>>>> f00391aa
from swift.common import utils
from swift.obj import diskfile
from swift.common.recon import RECON_RELINKER_FILE, DEFAULT_RECON_CACHE_PATH


LOCK_FILE = '.relink.{datadir}.lock'
STATE_FILE = 'relink.{datadir}.json'
STATE_TMP_FILE = '.relink.{datadir}.json.tmp'
STEP_RELINK = 'relink'
STEP_CLEANUP = 'cleanup'
EXIT_SUCCESS = 0
EXIT_NO_APPLICABLE_POLICY = 2
EXIT_ERROR = 1
DEFAULT_STATS_INTERVAL = 300.0


def recursive_defaultdict():
    return defaultdict(recursive_defaultdict)


def policy(policy_name_or_index):
    value = POLICIES.get_by_name_or_index(policy_name_or_index)
    if value is None:
        raise ValueError
    return value


def _aggregate_stats(base_stats, update_stats):
    for key, value in update_stats.items():
        base_stats.setdefault(key, 0)
        base_stats[key] += value

    return base_stats


def _aggregate_recon_stats(base_stats, updated_stats):
    for k, v in updated_stats.items():
        if k == 'stats':
            base_stats['stats'] = _aggregate_stats(base_stats['stats'], v)
        elif k == "start_time":
            base_stats[k] = min(base_stats.get(k, v), v)
        elif k in ("timestamp", "total_time"):
            base_stats[k] = max(base_stats.get(k, 0), v)
        elif k in ('parts_done', 'total_parts'):
            base_stats[k] += v

    return base_stats


def _zero_stats():
    return {
        'hash_dirs': 0,
        'files': 0,
        'linked': 0,
        'removed': 0,
        'errors': 0}


def _zero_collated_stats():
    return {
        'parts_done': 0,
        'total_parts': 0,
        'total_time': 0,
        'stats': _zero_stats()}


class Relinker(object):
    def __init__(self, conf, logger, device_list=None, do_cleanup=False):
        self.conf = conf
        self.recon_cache = os.path.join(self.conf['recon_cache_path'],
                                        RECON_RELINKER_FILE)
        self.logger = logger
        self.device_list = device_list or []
        self.do_cleanup = do_cleanup
        self.root = self.conf['devices']
        if len(self.device_list) == 1:
            self.root = os.path.join(self.root, list(self.device_list)[0])
        self.part_power = self.next_part_power = None
        self.diskfile_mgr = None
        self.dev_lock = None
        self._last_recon_update = time.time()
        self.stats_interval = float(conf.get(
            'stats_interval', DEFAULT_STATS_INTERVAL))
        self.diskfile_router = diskfile.DiskFileRouter(self.conf, self.logger)
        self.stats = _zero_stats()
        self.devices_data = recursive_defaultdict()
        self.policy_count = 0
        self.pid = os.getpid()
        self.linked_into_partitions = set()

    def _aggregate_dev_policy_stats(self):
        for dev_data in self.devices_data.values():
            dev_data.update(_zero_collated_stats())
            for policy_data in dev_data.get('policies', {}).values():
                _aggregate_recon_stats(dev_data, policy_data)

    def _update_recon(self, device=None, force_dump=False):
        if not force_dump and self._last_recon_update + self.stats_interval \
                > time.time():
            # not time yet!
            return
        if device:
            # dump recon stats for the device
            num_parts_done = sum(
                1 for part_done in self.states["state"].values()
                if part_done)
            num_total_parts = len(self.states["state"])
            step = STEP_CLEANUP if self.do_cleanup else STEP_RELINK
            policy_dev_progress = {'step': step,
                                   'parts_done': num_parts_done,
                                   'total_parts': num_total_parts,
                                   'timestamp': time.time()}
            self.devices_data[device]['policies'][self.policy.idx].update(
                policy_dev_progress)

        # aggregate device policy level values into device level
        self._aggregate_dev_policy_stats()

        # We want to periodically update the worker recon timestamp so we know
        # it's still running
        recon_data = self._update_worker_stats(recon_dump=False)

        recon_data.update({'devices': self.devices_data})
        if device:
            self.logger.debug("Updating recon for %s", device)
        else:
            self.logger.debug("Updating recon")
        self._last_recon_update = time.time()
        dump_recon_cache(recon_data, self.recon_cache, self.logger)

    @property
    def total_errors(self):
        # first make sure the policy data is aggregated down to the device
        # level
        self._aggregate_dev_policy_stats()
        return sum([sum([
            dev.get('stats', {}).get('errors', 0),
            dev.get('stats', {}).get('unmounted', 0),
            dev.get('stats', {}).get('unlistable_partitions', 0)])
            for dev in self.devices_data.values()])

    def devices_filter(self, _, devices):
        if self.device_list:
            devices = [d for d in devices if d in self.device_list]

        return set(devices)

    def hook_pre_device(self, device_path):
        lock_file = os.path.join(device_path,
                                 LOCK_FILE.format(datadir=self.datadir))

        fd = os.open(lock_file, os.O_CREAT | os.O_WRONLY)
        fcntl.flock(fd, fcntl.LOCK_EX)
        self.dev_lock = fd

        state_file = os.path.join(device_path,
                                  STATE_FILE.format(datadir=self.datadir))
        self.states["state"].clear()
        try:
            with open(state_file, 'rt') as f:
                state_from_disk = json.load(f)
                if state_from_disk["next_part_power"] != \
                        self.states["next_part_power"]:
                    raise ValueError
                on_disk_part_power = state_from_disk["part_power"]
                if on_disk_part_power != self.states["part_power"]:
                    self.states["prev_part_power"] = on_disk_part_power
                    raise ValueError
                self.states["state"].update(state_from_disk["state"])
        except (ValueError, TypeError, KeyError):
            # Bad state file: remove the file to restart from scratch
            os.unlink(state_file)
        except IOError as err:
            # Ignore file not found error
            if err.errno != errno.ENOENT:
                raise

        # initialise the device in recon.
        device = os.path.basename(device_path)
        self.devices_data[device]['policies'][self.policy.idx] = {
            'start_time': time.time(), 'stats': _zero_stats(),
            'part_power': self.states["part_power"],
            'next_part_power': self.states["next_part_power"]}
        self.stats = \
            self.devices_data[device]['policies'][self.policy.idx]['stats']
        self._update_recon(device)

    def hook_post_device(self, device_path):
        os.close(self.dev_lock)
        self.dev_lock = None
        device = os.path.basename(device_path)
        pol_stats = self.devices_data[device]['policies'][self.policy.idx]
        total_time = time.time() - pol_stats['start_time']
        pol_stats.update({'total_time': total_time, 'stats': self.stats})
        self._update_recon(device, force_dump=True)

    def partitions_filter(self, datadir_path, partitions):
        # Remove all non partitions first (eg: auditor_status_ALL.json)
        partitions = [p for p in partitions if p.isdigit()]

        relinking = (self.part_power != self.next_part_power)
        if relinking:
            # All partitions in the upper half are new partitions and there is
            # nothing to relink there
            partitions = [part for part in partitions
                          if int(part) < 2 ** self.part_power]
        elif "prev_part_power" in self.states:
            # All partitions in the upper half are new partitions and there is
            # nothing to clean up there
            partitions = [part for part in partitions
                          if int(part) < 2 ** self.states["prev_part_power"]]

        # Format: { 'part': processed }
        if self.states["state"]:
            missing = list(set(partitions) - set(self.states["state"].keys()))
            if missing:
                # All missing partitions were created after the first run of
                # the relinker with this part_power/next_part_power pair. This
                # is expected when relinking, where new partitions appear that
                # are appropriate for the target part power. In such cases,
                # there's nothing to be done. Err on the side of caution
                # during cleanup, however.
                for part in missing:
                    self.states["state"][part] = relinking
            partitions = [
                str(part) for part, processed in self.states["state"].items()
                if not processed]
        else:
            self.states["state"].update({
                str(part): False for part in partitions})

        # Always scan the partitions in reverse order to minimize the amount
        # of IO (it actually only matters for relink, not for cleanup).
        #
        # Initial situation:
        #  objects/0/000/00000000...00000000/12345.data
        #  -> relinked to objects/1/000/10000000...00000000/12345.data
        #
        # If the relinker then scan partition 1, it will listdir that object
        # while it's unnecessary. By working in reverse order of partitions,
        # this is avoided.
        partitions = sorted(partitions, key=int, reverse=True)

        # do this last so that self.states, and thus the state file, has been
        # initiated with *all* partitions before partitions are restricted for
        # this particular run...
        conf_partitions = self.conf.get('partitions')
        if conf_partitions:
            partitions = [p for p in partitions if int(p) in conf_partitions]

        return partitions

    def hook_pre_partition(self, partition_path):
        self.pre_partition_errors = self.total_errors
        self.linked_into_partitions = set()

    def hook_post_partition(self, partition_path):
        datadir_path, partition = os.path.split(
            os.path.abspath(partition_path))
        device_path, datadir_name = os.path.split(datadir_path)
        device = os.path.basename(device_path)
        state_tmp_file = os.path.join(
            device_path, STATE_TMP_FILE.format(datadir=datadir_name))
        state_file = os.path.join(
            device_path, STATE_FILE.format(datadir=datadir_name))

        # We started with a partition space like
        #   |0              N|
        #   |ABCDEFGHIJKLMNOP|
        #
        # After relinking, it will be more like
        #   |0                             2N|
        #   |AABBCCDDEEFFGGHHIIJJKKLLMMNNOOPP|
        #
        # We want to hold off on rehashing until after cleanup, since that is
        # the point at which we've finished with filesystem manipulations. But
        # there's a slight complication: we know the upper half has nothing to
        # clean up, so the cleanup phase only looks at
        #   |0                             2N|
        #   |AABBCCDDEEFFGGHH                |
        #
        # To ensure that the upper half gets rehashed, too, do it as part of
        # relinking; as we finish
        #   |0              N|
        #   |        IJKLMNOP|
        # shift to the new partition space and rehash
        #   |0                             2N|
        #   |                IIJJKKLLMMNNOOPP|
        for dirty_partition in self.linked_into_partitions:
            if self.do_cleanup or \
                    dirty_partition >= 2 ** self.states['part_power']:
                self.diskfile_mgr.get_hashes(
                    device, dirty_partition, [], self.policy)

        if self.do_cleanup:
            try:
                hashes = self.diskfile_mgr.get_hashes(
                    device, int(partition), [], self.policy)
            except LockTimeout:
                hashes = 1  # truthy, but invalid
            # In any reasonably-large cluster, we'd expect all old
            # partitions P to be empty after cleanup (i.e., it's unlikely
            # that there's another partition Q := P//2 that also has data
            # on this device).
            #
            # Try to clean up empty partitions now, so operators can use
            # existing rebalance-complete metrics to monitor relinking
            # progress (provided there are few/no handoffs when relinking
            # starts and little data is written to handoffs during the
            # increase).
            if not hashes:
                try:
                    with self.diskfile_mgr.replication_lock(
                            device, self.policy, partition), \
                        self.diskfile_mgr.partition_lock(
                            device, self.policy, partition):
                        # Order here is somewhat important for crash-tolerance
                        for f in ('hashes.pkl', 'hashes.invalid', '.lock',
                                  '.lock-replication'):
                            try:
                                os.unlink(os.path.join(partition_path, f))
                            except OSError as e:
                                if e.errno != errno.ENOENT:
                                    raise
                    # Note that as soon as we've deleted the lock files, some
                    # other process could come along and make new ones -- so
                    # this may well complain that the directory is not empty
                    os.rmdir(partition_path)
                except (OSError, LockTimeout):
                    # Most likely, some data landed in here or we hit an error
                    # above. Let the replicator deal with things; it was worth
                    # a shot.
                    pass

        # If there were no errors, mark this partition as done. This is handy
        # in case the process is interrupted and needs to resume, or there
        # were errors and the relinker needs to run again.
        if self.pre_partition_errors == self.total_errors:
            self.states["state"][partition] = True
            with open(state_tmp_file, 'wt') as f:
                json.dump(self.states, f)
                os.fsync(f.fileno())
            os.rename(state_tmp_file, state_file)
        num_parts_done = sum(
            1 for part in self.states["state"].values()
            if part)
        step = STEP_CLEANUP if self.do_cleanup else STEP_RELINK
        num_total_parts = len(self.states["state"])
        self.logger.info(
            "Step: %s Device: %s Policy: %s Partitions: %d/%d",
            step, device, self.policy.name, num_parts_done, num_total_parts)
        self._update_recon(device)

    def hashes_filter(self, suff_path, hashes):
        hashes = list(hashes)
        for hsh in hashes:
            fname = os.path.join(suff_path, hsh)
            if fname == replace_partition_in_path(
                    self.conf['devices'], fname, self.next_part_power):
                hashes.remove(hsh)
        return hashes

    def process_location(self, hash_path, new_hash_path):
        # Compare the contents of each hash dir with contents of same hash
        # dir in its new partition to verify that the new location has the
        # most up to date set of files. The new location may have newer
        # files if it has been updated since relinked.
        self.stats['hash_dirs'] += 1

        # Get on disk data for new and old locations, cleaning up any
        # reclaimable or obsolete files in each. The new location is
        # cleaned up *before* the old location to prevent false negatives
        # where the old still has a file that has been cleaned up in the
        # new; cleaning up the new location first ensures that the old will
        # always be 'cleaner' than the new.
        new_df_data = self.diskfile_mgr.cleanup_ondisk_files(new_hash_path)
        old_df_data = self.diskfile_mgr.cleanup_ondisk_files(hash_path)
        # Now determine the most up to date set of on disk files would be
        # given the content of old and new locations...
        new_files = set(new_df_data['files'])
        old_files = set(old_df_data['files'])
        union_files = new_files.union(old_files)
        union_data = self.diskfile_mgr.get_ondisk_files(
            union_files, '', verify=False)
        obsolete_files = set(info['filename']
                             for info in union_data.get('obsolete', []))
        # drop 'obsolete' files but retain 'unexpected' files which might
        # be misplaced diskfiles from another policy
        required_files = union_files.difference(obsolete_files)
        required_links = required_files.intersection(old_files)

        missing_links = 0
        created_links = 0
        unwanted_files = []
        for filename in required_links:
            # Before removing old files, be sure that the corresponding
            # required new files exist by calling relink_paths again. There
            # are several possible outcomes:
            #  - The common case is that the new file exists, in which case
            #    relink_paths checks that the new file has the same inode
            #    as the old file. An exception is raised if the inode of
            #    the new file is not the same as the old file.
            #  - The new file may not exist because the relinker failed to
            #    create the link to the old file and has erroneously moved
            #    on to cleanup. In this case the relink_paths will create
            #    the link now or raise an exception if that fails.
            #  - The new file may not exist because some other process,
            #    such as an object server handling a request, has cleaned
            #    it up since we called cleanup_ondisk_files(new_hash_path).
            #    In this case a new link will be created to the old file.
            #    This is unnecessary but simpler than repeating the
            #    evaluation of what links are now required and safer than
            #    assuming that a non-existent file that *was* required is
            #    no longer required. The new file will eventually be
            #    cleaned up again.
            self.stats['files'] += 1
            old_file = os.path.join(hash_path, filename)
            new_file = os.path.join(new_hash_path, filename)
            try:
                if diskfile.relink_paths(old_file, new_file):
                    self.logger.debug(
                        "Relinking%s created link: %s to %s",
                        ' (cleanup)' if self.do_cleanup else '',
                        old_file, new_file)
                    created_links += 1
                    self.stats['linked'] += 1
            except OSError as exc:
                if exc.errno == errno.EEXIST and filename.endswith('.ts'):
                    # special case for duplicate tombstones, see:
                    # https://bugs.launchpad.net/swift/+bug/1921718
                    # https://bugs.launchpad.net/swift/+bug/1934142
                    self.logger.debug(
                        "Relinking%s: tolerating different inodes for "
                        "tombstone with same timestamp: %s to %s",
                        ' (cleanup)' if self.do_cleanup else '',
                        old_file, new_file)
                else:
                    self.logger.warning(
                        "Error relinking%s: failed to relink %s to %s: %s",
                        ' (cleanup)' if self.do_cleanup else '',
                        old_file, new_file, exc)
                    self.stats['errors'] += 1
                    missing_links += 1
        if created_links:
            self.linked_into_partitions.add(get_partition_from_path(
                self.conf['devices'], new_hash_path))
            try:
                diskfile.invalidate_hash(os.path.dirname(new_hash_path))
            except (Exception, LockTimeout) as exc:
                # at this point, the link's created. even if we counted it as
                # an error, a subsequent run wouldn't find any work to do. so,
                # don't bother; instead, wait for replication to be re-enabled
                # so post-replication rehashing or periodic rehashing can
                # eventually pick up the change
                self.logger.warning(
                    'Error invalidating suffix for %s: %r',
                    new_hash_path, exc)

        if self.do_cleanup and not missing_links:
            # use the sorted list to help unit testing
            unwanted_files = old_df_data['files']

        # the new partition hash dir has the most up to date set of on
        # disk files so it is safe to delete the old location...
        rehash = False
        for filename in unwanted_files:
            old_file = os.path.join(hash_path, filename)
            try:
                os.remove(old_file)
            except OSError as exc:
                self.logger.warning('Error cleaning up %s: %r', old_file, exc)
                self.stats['errors'] += 1
            else:
                rehash = True
                self.stats['removed'] += 1
                self.logger.debug("Removed %s", old_file)

        if rehash:
            # Even though we're invalidating the suffix, don't update
            # self.linked_into_partitions -- we only care about them for
            # relinking into the new part-power space
            try:
                diskfile.invalidate_hash(os.path.dirname(hash_path))
            except (Exception, LockTimeout) as exc:
                # note: not counted as an error
                self.logger.warning(
                    'Error invalidating suffix for %s: %r',
                    hash_path, exc)

    def place_policy_stat(self, dev, policy, stat, value):
        stats = self.devices_data[dev]['policies'][policy.idx].setdefault(
            "stats", _zero_stats())
        stats[stat] = stats.get(stat, 0) + value

    def process_policy(self, policy):
        self.logger.info(
            'Processing files for policy %s under %s (cleanup=%s)',
            policy.name, self.root, self.do_cleanup)
        self.part_power = policy.object_ring.part_power
        self.next_part_power = policy.object_ring.next_part_power
        self.diskfile_mgr = self.diskfile_router[policy]
        self.datadir = diskfile.get_data_dir(policy)
        self.states = {
            "part_power": self.part_power,
            "next_part_power": self.next_part_power,
            "state": {},
        }
        audit_stats = {}

        locations = audit_location_generator(
            self.conf['devices'],
            self.datadir,
            mount_check=self.conf['mount_check'],
            devices_filter=self.devices_filter,
            hook_pre_device=self.hook_pre_device,
            hook_post_device=self.hook_post_device,
            partitions_filter=self.partitions_filter,
            hook_pre_partition=self.hook_pre_partition,
            hook_post_partition=self.hook_post_partition,
            hashes_filter=self.hashes_filter,
            logger=self.logger,
            error_counter=audit_stats,
            yield_hash_dirs=True
        )
        if self.conf['files_per_second'] > 0:
            locations = RateLimitedIterator(
                locations, self.conf['files_per_second'])
        for hash_path, device, partition in locations:
            # note, in cleanup step next_part_power == part_power
            new_hash_path = replace_partition_in_path(
                self.conf['devices'], hash_path, self.next_part_power)
            if new_hash_path == hash_path:
                continue
            self.process_location(hash_path, new_hash_path)

        # any unmounted devices don't trigger the pre_device trigger.
        # so we'll deal with them here.
        for dev in audit_stats.get('unmounted', []):
            self.place_policy_stat(dev, policy, 'unmounted', 1)

        # Further unlistable_partitions doesn't trigger the post_device, so
        # we also need to deal with them here.
        for datadir in audit_stats.get('unlistable_partitions', []):
            device_path, _ = os.path.split(datadir)
            device = os.path.basename(device_path)
            self.place_policy_stat(device, policy, 'unlistable_partitions', 1)

    def _update_worker_stats(self, recon_dump=True, return_code=None):
        worker_stats = {'devices': self.device_list,
                        'timestamp': time.time(),
                        'return_code': return_code}
        worker_data = {"workers": {str(self.pid): worker_stats}}
        if recon_dump:
            dump_recon_cache(worker_data, self.recon_cache, self.logger)
        return worker_data

    def run(self):
        num_policies = 0
        self._update_worker_stats()
        for policy in self.conf['policies']:
            self.policy = policy
            policy.object_ring = None  # Ensure it will be reloaded
            policy.load_ring(self.conf['swift_dir'])
            ring = policy.object_ring
            if not ring.next_part_power:
                continue
            part_power_increased = ring.next_part_power == ring.part_power
            if self.do_cleanup != part_power_increased:
                continue

            num_policies += 1
            self.process_policy(policy)

        # Some stat collation happens during _update_recon and we want to force
        # this to happen at the end of the run
        self._update_recon(force_dump=True)
        if not num_policies:
            self.logger.warning(
                "No policy found to increase the partition power.")
            self._update_worker_stats(return_code=EXIT_NO_APPLICABLE_POLICY)
            return EXIT_NO_APPLICABLE_POLICY

        if self.total_errors > 0:
            log_method = self.logger.warning
            # NB: audit_location_generator logs unmounted disks as warnings,
            # but we want to treat them as errors
            status = EXIT_ERROR
        else:
            log_method = self.logger.info
            status = EXIT_SUCCESS

        stats = _zero_stats()
        for dev_stats in self.devices_data.values():
            stats = _aggregate_stats(stats, dev_stats.get('stats', {}))
        hash_dirs = stats.pop('hash_dirs')
        files = stats.pop('files')
        linked = stats.pop('linked')
        removed = stats.pop('removed')
        action_errors = stats.pop('errors')
        unmounted = stats.pop('unmounted', 0)
        if unmounted:
            self.logger.warning('%d disks were unmounted', unmounted)
        listdir_errors = stats.pop('unlistable_partitions', 0)
        if listdir_errors:
            self.logger.warning(
                'There were %d errors listing partition directories',
                listdir_errors)
        if stats:
            self.logger.warning(
                'There were unexpected errors while enumerating disk '
                'files: %r', stats)

        log_method(
            '%d hash dirs processed (cleanup=%s) (%d files, %d linked, '
            '%d removed, %d errors)', hash_dirs, self.do_cleanup, files,
            linked, removed, action_errors + listdir_errors)

        self._update_worker_stats(return_code=status)
        return status


def _reset_recon(recon_cache, logger):
    device_progress_recon = {'devices': {}, 'workers': {}}
    dump_recon_cache(device_progress_recon, recon_cache, logger)


def parallel_process(do_cleanup, conf, logger=None, device_list=None):
    logger = logger or logging.getLogger()

    # initialise recon dump for collection
    # Lets start by always deleting last run's stats
    recon_cache = os.path.join(conf['recon_cache_path'], RECON_RELINKER_FILE)
    _reset_recon(recon_cache, logger)

    device_list = sorted(set(device_list or os.listdir(conf['devices'])))
    workers = conf['workers']
    if workers == 'auto':
        workers = len(device_list)
    else:
        workers = min(workers, len(device_list))

    start = time.time()
    logger.info('Starting relinker (cleanup=%s) using %d workers: %s' %
                (do_cleanup, workers,
                 time.strftime('%X %x %Z', time.gmtime(start))))
    if workers == 0 or len(device_list) in (0, 1):
        ret = Relinker(
            conf, logger, device_list, do_cleanup=do_cleanup).run()
        logger.info('Finished relinker (cleanup=%s): %s (%s elapsed)' %
                    (do_cleanup, time.strftime('%X %x %Z', time.gmtime()),
                     datetime.timedelta(seconds=time.time() - start)))
        return ret

    children = {}
    for worker_devs in distribute_evenly(device_list, workers):
        pid = os.fork()
        if pid == 0:
            dev_logger = PrefixLoggerAdapter(logger, {})
            dev_logger.set_prefix('[pid=%s, devs=%s] ' % (
                os.getpid(), ','.join(worker_devs)))
            os._exit(Relinker(
                conf, dev_logger, worker_devs, do_cleanup=do_cleanup).run())
        else:
            children[pid] = worker_devs

    final_status = EXIT_SUCCESS
    final_messages = []
    while children:
        pid, status = os.wait()
        sig = status & 0xff
        status = status >> 8
        time_delta = time.time() - start
        devs = children.pop(pid, ['unknown device'])
        worker_desc = '(pid=%s, devs=%s)' % (pid, ','.join(devs))
        if sig != 0:
            final_status = EXIT_ERROR
            final_messages.append(
                'Worker %s exited in %.1fs after receiving signal: %s'
                % (worker_desc, time_delta, sig))
            continue

        if status == EXIT_SUCCESS:
            continue

        if status == EXIT_NO_APPLICABLE_POLICY:
            if final_status == EXIT_SUCCESS:
                final_status = status
            continue

        final_status = EXIT_ERROR
        if status == EXIT_ERROR:
            final_messages.append(
                'Worker %s completed in %.1fs with errors'
                % (worker_desc, time_delta))
        else:
            final_messages.append(
                'Worker %s exited in %.1fs with unexpected status %s'
                % (worker_desc, time_delta, status))

    for msg in final_messages:
        logger.warning(msg)
    logger.info('Finished relinker (cleanup=%s): %s (%s elapsed)' %
                (do_cleanup, time.strftime('%X %x %Z', time.gmtime()),
                 datetime.timedelta(seconds=time.time() - start)))
    return final_status


def auto_or_int(value):
    return config_auto_int_value(value, default='auto')


def main(args):
    parser = argparse.ArgumentParser(
        description='Relink and cleanup objects to increase partition power')
    parser.add_argument('action', choices=['relink', 'cleanup'])
    parser.add_argument('conf_file', nargs='?', help=(
        'Path to config file with [object-relinker] section'))
    parser.add_argument('--swift-dir', default=None,
                        dest='swift_dir', help='Path to swift directory')
    parser.add_argument(
        '--policy', default=[], dest='policies',
        action='append', type=policy,
        help='Policy to relink; may specify multiple (default: all)')
    parser.add_argument('--devices', default=None,
                        dest='devices', help='Path to swift device directory')
    parser.add_argument('--user', default=None, dest='user',
                        help='Drop privileges to this user before relinking')
    parser.add_argument('--device',
                        default=[], dest='device_list', action='append',
                        help='Device name to relink (default: all)')
    parser.add_argument('--partition', '-p', default=[], dest='partitions',
                        type=non_negative_int, action='append',
                        help='Partition to relink (default: all)')
    parser.add_argument('--skip-mount-check', default=False,
                        help='Don\'t test if disk is mounted',
                        action="store_true", dest='skip_mount_check')
    parser.add_argument('--files-per-second', default=None,
                        type=non_negative_float, dest='files_per_second',
                        help='Used to limit I/O. Zero implies no limit '
                             '(default: no limit).')
    parser.add_argument('--stats-interval', default=None,
                        type=non_negative_float, dest='stats_interval',
                        help='Emit stats to recon roughly every N seconds. '
                             '(default: %d).' % DEFAULT_STATS_INTERVAL)
    parser.add_argument(
        '--workers', default=None, type=auto_or_int, help=(
            'Process devices across N workers '
            '(default: one worker per device)'))
    parser.add_argument('--logfile', default=None, dest='logfile',
                        help='Set log file name. Ignored if using conf_file.')
    parser.add_argument('--debug', default=False, action='store_true',
                        help='Enable debug mode')
    # --link-check-limit is no longer used but allowed on the command line to
    # avoid errors after upgrade
    parser.add_argument('--link-check-limit', type=non_negative_int,
                        default=None, dest='link_check_limit',
                        help=argparse.SUPPRESS)

    args = parser.parse_args(args)
    hub = hubs.get_hub()
    if hub.running:
        # tests call main a lot; don't bleed hubs/tpools
        hub.abort(wait=True)
        tpool.killall()
    hubs.use_hub(get_hub())
    if args.conf_file:
        conf = readconf(args.conf_file, 'object-relinker')
        if args.debug:
            conf['log_level'] = 'DEBUG'
        user = args.user or conf.get('user')
        if user:
            drop_privileges(user)
        logger = get_logger(conf)
    else:
        conf = {'log_level': 'DEBUG' if args.debug else 'INFO'}
        if args.user:
            # Drop privs before creating log file
            drop_privileges(args.user)
            conf['user'] = args.user
        logging.basicConfig(
            format='%(message)s',
            level=logging.DEBUG if args.debug else logging.INFO,
            filename=args.logfile)
        logger = logging.getLogger()

    if args.link_check_limit is not None:
        logger.warning('--link-check-limit option is ignored, deprecated and '
                       'will be removed in a future version')
    conf.update({
        'swift_dir': args.swift_dir or conf.get('swift_dir', '/etc/swift'),
        'devices': args.devices or conf.get('devices', '/srv/node'),
        'mount_check': (config_true_value(conf.get('mount_check', 'true'))
                        and not args.skip_mount_check),
        'files_per_second': (
            args.files_per_second if args.files_per_second is not None
            else non_negative_float(conf.get('files_per_second', '0'))),
        'policies': set(args.policies) or POLICIES,
        'partitions': set(args.partitions),
        'workers': config_auto_int_value(
            conf.get('workers') if args.workers is None else args.workers,
            'auto'),
        'recon_cache_path': conf.get('recon_cache_path',
                                     DEFAULT_RECON_CACHE_PATH),
        'stats_interval': non_negative_float(
            args.stats_interval or conf.get('stats_interval',
                                            DEFAULT_STATS_INTERVAL)),
    })
    utils.STRICT_LOCKS = config_true_value(conf.get(
        'strict_locks', utils.STRICT_LOCKS))
    return parallel_process(
        args.action == 'cleanup', conf, logger, args.device_list)<|MERGE_RESOLUTION|>--- conflicted
+++ resolved
@@ -32,11 +32,7 @@
     audit_location_generator, get_logger, readconf, drop_privileges, \
     RateLimitedIterator, PrefixLoggerAdapter, distribute_evenly, \
     non_negative_float, non_negative_int, config_auto_int_value, \
-<<<<<<< HEAD
-    dump_recon_cache, get_partition_from_path
-=======
     dump_recon_cache, get_partition_from_path, get_hub
->>>>>>> f00391aa
 from swift.common import utils
 from swift.obj import diskfile
 from swift.common.recon import RECON_RELINKER_FILE, DEFAULT_RECON_CACHE_PATH

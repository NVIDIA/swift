--- conflicted
+++ resolved
@@ -33,11 +33,7 @@
     RateLimitedIterator, distribute_evenly, \
     non_negative_float, non_negative_int, config_auto_int_value, \
     dump_recon_cache, get_partition_from_path, get_hub
-<<<<<<< HEAD
-from swift.common import utils
-=======
 from swift.common.utils.logs import SwiftLogAdapter, get_prefixed_logger
->>>>>>> 34aedc90
 from swift.obj import diskfile
 from swift.common.recon import RECON_RELINKER_FILE, DEFAULT_RECON_CACHE_PATH
 

--- conflicted
+++ resolved
@@ -119,11 +119,7 @@
         self.devices_data = recursive_defaultdict()
         self.policy_count = 0
         self.pid = os.getpid()
-<<<<<<< HEAD
-        self.dirty_partitions = set()
-=======
         self.linked_into_partitions = set()
->>>>>>> 2ec0da62
 
     def _aggregate_dev_policy_stats(self):
         for dev_data in self.devices_data.values():
@@ -323,18 +319,6 @@
         # shift to the new partition space and rehash
         #   |0                             2N|
         #   |                IIJJKKLLMMNNOOPP|
-<<<<<<< HEAD
-        for partition in self.dirty_partitions:
-            if self.do_cleanup or partition >= 2 ** (
-                    self.states['next_part_power'] - 1):
-                self.diskfile_mgr.get_hashes(
-                    device, partition, [], self.policy)
-        self.dirty_partitions = set()
-
-        if self.do_cleanup:
-            hashes = self.diskfile_mgr.get_hashes(
-                device, int(part), [], self.policy)
-=======
         for dirty_partition in self.linked_into_partitions:
             if self.do_cleanup or \
                     dirty_partition >= 2 ** self.states['part_power']:
@@ -344,7 +328,6 @@
         if self.do_cleanup:
             hashes = self.diskfile_mgr.get_hashes(
                 device, int(partition), [], self.policy)
->>>>>>> 2ec0da62
             # In any reasonably-large cluster, we'd expect all old
             # partitions P to be empty after cleanup (i.e., it's unlikely
             # that there's another partition Q := P//2 that also has data
@@ -356,47 +339,20 @@
             # starts and little data is written to handoffs during the
             # increase).
             if not hashes:
-<<<<<<< HEAD
-                with lock_path(partition_path):
-                    # Same lock used by invalidate_hashes, consolidate_hashes,
-                    # get_hashes
-                    try:
-                        # Order of hashes.pkl/invalid is somewhat important
-                        for f in ('hashes.pkl', 'hashes.invalid'):
-=======
                 try:
                     with lock_path(partition_path, name='replication'), \
                             lock_path(partition_path):
                         # Order here is somewhat important for crash-tolerance
                         for f in ('hashes.pkl', 'hashes.invalid', '.lock',
                                   '.lock-replication'):
->>>>>>> 2ec0da62
                             try:
                                 os.unlink(os.path.join(partition_path, f))
                             except OSError as e:
                                 if e.errno != errno.ENOENT:
                                     raise
-<<<<<<< HEAD
-
-                        # After that, any lock files (replication lock, hashes
-                        # lock, etc.) can be removed. It's important that we
-                        # not touch any directories, though -- those could
-                        # have new writes
-                        for f in os.listdir(partition_path):
-                            if f.startswith('.lock'):
-                                try:
-                                    os.unlink(os.path.join(partition_path, f))
-                                except OSError as e:
-                                    if e.errno != errno.ENOENT:
-                                        raise
-                    except OSError:
-                        pass
-                try:
-=======
                     # Note that as soon as we've deleted the lock files, some
                     # other process could come along and make new ones -- so
                     # this may well complain that the directory is not empty
->>>>>>> 2ec0da62
                     os.rmdir(partition_path)
                 except (OSError, LockTimeout):
                     # Most likely, some data landed in here or we hit an error
@@ -556,11 +512,7 @@
                     self.stats['errors'] += 1
                     missing_links += 1
         if created_links:
-<<<<<<< HEAD
-            self.dirty_partitions.add(get_partition_from_path(
-=======
             self.linked_into_partitions.add(get_partition_from_path(
->>>>>>> 2ec0da62
                 self.conf['devices'], new_hash_path))
             diskfile.invalidate_hash(os.path.dirname(new_hash_path))
 
@@ -585,13 +537,8 @@
 
         if rehash:
             # Even though we're invalidating the suffix, don't update
-<<<<<<< HEAD
-            # self.dirty_hashes -- we only care about them for relinking
-            # into the new part-power space
-=======
             # self.linked_into_partitions -- we only care about them for
             # relinking into the new part-power space
->>>>>>> 2ec0da62
             try:
                 diskfile.invalidate_hash(os.path.dirname(hash_path))
             except Exception as exc:

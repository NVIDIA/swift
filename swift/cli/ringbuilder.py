# Copyright (c) 2010-2012 OpenStack Foundation
#
# Licensed under the Apache License, Version 2.0 (the "License");
# you may not use this file except in compliance with the License.
# You may obtain a copy of the License at
#
#    http://www.apache.org/licenses/LICENSE-2.0
#
# Unless required by applicable law or agreed to in writing, software
# distributed under the License is distributed on an "AS IS" BASIS,
# WITHOUT WARRANTIES OR CONDITIONS OF ANY KIND, either express or
# implied.
# See the License for the specific language governing permissions and
# limitations under the License.

import logging

from collections import defaultdict
from errno import EEXIST
from itertools import islice
from operator import itemgetter
from os import mkdir
from os.path import basename, abspath, dirname, exists, join as pathjoin
import sys
from sys import argv as sys_argv, exit, stdout
from textwrap import wrap
from time import time
import traceback
from datetime import timedelta
import optparse
import math

from swift.common import exceptions
from swift.common.ring import RingBuilder, Ring, RingData
from swift.common.ring.builder import MAX_BALANCE
from swift.common.ring.composite_builder import CompositeRingBuilder
from swift.common.ring.ring import RING_CODECS, DEFAULT_RING_FORMAT_VERSION
from swift.common.ring.utils import validate_args, \
    validate_and_normalize_ip, build_dev_from_opts, \
    parse_builder_ring_filename_args, parse_search_value, \
    parse_search_values_from_opts, parse_change_values_from_opts, \
    dispersion_report, parse_add_value, BYTES_TO_TYPE_CODE
from swift.common.utils import lock_parent_directory, is_valid_ipv6

MAJOR_VERSION = 1
MINOR_VERSION = 3
EXIT_SUCCESS = 0
EXIT_WARNING = 1
EXIT_ERROR = 2

FORMAT_CHOICES = [str(v) for v in RING_CODECS]
DEV_ID_SIZE_CHOICES = [str(i) for i in BYTES_TO_TYPE_CODE]

global argv, backup_dir, builder, builder_file, ring_file
argv = backup_dir = builder = builder_file = ring_file = None


def format_device(dev):
    """
    Format a device for display.
    """
    copy_dev = dev.copy()
    for key in ('ip', 'replication_ip'):
        if ':' in copy_dev[key]:
            copy_dev[key] = '[' + copy_dev[key] + ']'
    return ('d%(id)sr%(region)sz%(zone)s-%(ip)s:%(port)sR'
            '%(replication_ip)s:%(replication_port)s/%(device)s_'
            '"%(meta)s"' % copy_dev)


def _parse_search_values(argvish):

    new_cmd_format, opts, args = validate_args(argvish)

    # We'll either parse the all-in-one-string format or the
    # --options format,
    # but not both. If both are specified, raise an error.
    try:
        search_values = {}
        if len(args) > 0:
            if new_cmd_format or len(args) != 1:
                print(Commands.search.__doc__.strip())
                exit(EXIT_ERROR)
            search_values = parse_search_value(args[0])
        else:
            search_values = parse_search_values_from_opts(opts)
        return search_values
    except ValueError as e:
        print(e)
        exit(EXIT_ERROR)


def _find_parts(devs):
    devs = [d['id'] for d in devs]
    if not devs or not builder._replica2part2dev:
        return None

    partition_count = {}
    for replica in builder._replica2part2dev:
        for partition, device in enumerate(replica):
            if device in devs:
                if partition not in partition_count:
                    partition_count[partition] = 0
                partition_count[partition] += 1

    # Sort by number of found replicas to keep the output format
    sorted_partition_count = sorted(
        partition_count.items(), key=itemgetter(1), reverse=True)

    return sorted_partition_count


def _parse_list_parts_values(argvish):

    new_cmd_format, opts, args = validate_args(argvish)

    # We'll either parse the all-in-one-string format or the
    # --options format,
    # but not both. If both are specified, raise an error.
    try:
        devs = []
        if len(args) > 0:
            if new_cmd_format:
                print(Commands.list_parts.__doc__.strip())
                exit(EXIT_ERROR)

            for arg in args:
                devs.extend(
                    builder.search_devs(parse_search_value(arg)) or [])
        else:
            devs.extend(builder.search_devs(
                parse_search_values_from_opts(opts)) or [])

        return devs
    except ValueError as e:
        print(e)
        exit(EXIT_ERROR)


def _parse_add_values(argvish):
    """
    Parse devices to add as specified on the command line.

    Will exit on error and spew warnings.

    :returns: array of device dicts
    """
    new_cmd_format, opts, args = validate_args(argvish)

    # We'll either parse the all-in-one-string format or the
    # --options format,
    # but not both. If both are specified, raise an error.
    parsed_devs = []
    if len(args) > 0:
        if new_cmd_format or len(args) % 2 != 0:
            print(Commands.add.__doc__.strip())
            exit(EXIT_ERROR)

        devs_and_weights = zip(islice(args, 0, len(args), 2),
                               islice(args, 1, len(args), 2))

        for devstr, weightstr in devs_and_weights:
            dev_dict = parse_add_value(devstr)

            if dev_dict['region'] is None:
                print('WARNING: No region specified for %s. '
                      'Defaulting to region 1.\n' % devstr, file=sys.stderr)
                dev_dict['region'] = 1

            if dev_dict['replication_ip'] is None:
                dev_dict['replication_ip'] = dev_dict['ip']

            if dev_dict['replication_port'] is None:
                dev_dict['replication_port'] = dev_dict['port']

            weight = float(weightstr)
            if weight < 0:
                raise ValueError('Invalid weight value: %s' % devstr)
            dev_dict['weight'] = weight

            parsed_devs.append(dev_dict)
    else:
        parsed_devs.append(build_dev_from_opts(opts))

    return parsed_devs


def check_devs(devs, input_question, opts, abort_msg):

    if not devs:
        print('Search value matched 0 devices.\n'
              'The on-disk ring builder is unchanged.')
        exit(EXIT_ERROR)

    if len(devs) > 1:
        print('Matched more than one device:')
        for dev in devs:
            print('    %s' % format_device(dev))
        try:
            abort = not opts.yes and input(input_question) != 'y'
        except (EOFError, KeyboardInterrupt):
            abort = True
        if abort:
            print(abort_msg)
            exit(EXIT_ERROR)


def _set_weight_values(devs, weight, opts):

    input_question = 'Are you sure you want to update the weight for these ' \
                     '%s devices? (y/N) ' % len(devs)
    abort_msg = 'Aborting device modifications'
    check_devs(devs, input_question, opts, abort_msg)

    for dev in devs:
        builder.set_dev_weight(dev['id'], weight)
        print('%s weight set to %s' % (format_device(dev),
                                       dev['weight']))


def _set_region_values(devs, region, opts):

    input_question = 'Are you sure you want to update the region for these ' \
                     '%s devices? (y/N) ' % len(devs)
    abort_msg = 'Aborting device modifications'
    check_devs(devs, input_question, opts, abort_msg)

    for dev in devs:
        builder.set_dev_region(dev['id'], region)
        print('%s region set to %s' % (format_device(dev),
                                       dev['region']))


def _set_zone_values(devs, zone, opts):

    input_question = 'Are you sure you want to update the zone for these ' \
                     '%s devices? (y/N) ' % len(devs)
    abort_msg = 'Aborting device modifications'
    check_devs(devs, input_question, opts, abort_msg)

    for dev in devs:
        builder.set_dev_zone(dev['id'], zone)
        print('%s zone set to %s' % (format_device(dev),
                                     dev['zone']))


def _parse_set_weight_values(argvish):

    new_cmd_format, opts, args = validate_args(argvish)

    # We'll either parse the all-in-one-string format or the
    # --options format,
    # but not both. If both are specified, raise an error.
    try:
        if not new_cmd_format:
            if len(args) % 2 != 0:
                print(Commands.set_weight.__doc__.strip())
                exit(EXIT_ERROR)

            devs_and_weights = zip(islice(argvish, 0, len(argvish), 2),
                                   islice(argvish, 1, len(argvish), 2))
            for devstr, weightstr in devs_and_weights:
                devs = (builder.search_devs(
                    parse_search_value(devstr)) or [])
                weight = float(weightstr)
                _set_weight_values(devs, weight, opts)
        else:
            if len(args) != 1:
                print(Commands.set_weight.__doc__.strip())
                exit(EXIT_ERROR)

            devs = (builder.search_devs(
                parse_search_values_from_opts(opts)) or [])
            weight = float(args[0])
            _set_weight_values(devs, weight, opts)
    except ValueError as e:
        print(e)
        exit(EXIT_ERROR)


def _set_info_values(devs, change, opts):

    input_question = 'Are you sure you want to update the info for these ' \
                     '%s devices? (y/N) ' % len(devs)
    abort_msg = 'Aborting device modifications'
    check_devs(devs, input_question, opts, abort_msg)

    for dev in devs:
        orig_dev_string = format_device(dev)
        test_dev = dict(dev)
        for key in change:
            test_dev[key] = change[key]
        for check_dev in builder.devs:
            if not check_dev or check_dev['id'] == test_dev['id']:
                continue
            if check_dev['ip'] == test_dev['ip'] and \
                    check_dev['port'] == test_dev['port'] and \
                    check_dev['device'] == test_dev['device']:
                print('Device %d already uses %s:%d/%s.' %
                      (check_dev['id'], check_dev['ip'],
                       check_dev['port'], check_dev['device']))
                exit(EXIT_ERROR)
        for key in change:
            dev[key] = change[key]
        print('Device %s is now %s' % (orig_dev_string,
                                       format_device(dev)))


def calculate_change_value(change_value, change, v_name, v_name_port):
    ip = ''
    if change_value and change_value[0].isdigit():
        i = 1
        while (i < len(change_value) and
               change_value[i] in '0123456789.'):
            i += 1
        ip = change_value[:i]
        change_value = change_value[i:]
    elif change_value and change_value.startswith('['):
        i = 1
        while i < len(change_value) and change_value[i] != ']':
            i += 1
        i += 1
        ip = change_value[:i].lstrip('[').rstrip(']')
        change_value = change_value[i:]
    if ip:
        change[v_name] = validate_and_normalize_ip(ip)
    if change_value.startswith(':'):
        i = 1
        while i < len(change_value) and change_value[i].isdigit():
            i += 1
        change[v_name_port] = int(change_value[1:i])
        change_value = change_value[i:]
    return change_value


def _parse_set_region_values(argvish):

    new_cmd_format, opts, args = validate_args(argvish)

    # We'll either parse the all-in-one-string format or the
    # --options format,
    # but not both. If both are specified, raise an error.
    try:
        devs = []
        if not new_cmd_format:
            if len(args) % 2 != 0:
                print(Commands.set_region.__doc__.strip())
                exit(EXIT_ERROR)

            devs_and_regions = zip(islice(argvish, 0, len(argvish), 2),
                                   islice(argvish, 1, len(argvish), 2))
            for devstr, regionstr in devs_and_regions:
                devs.extend(builder.search_devs(
                    parse_search_value(devstr)) or [])
                region = int(regionstr)
                _set_region_values(devs, region, opts)
        else:
            if len(args) != 1:
                print(Commands.set_region.__doc__.strip())
                exit(EXIT_ERROR)

            devs.extend(builder.search_devs(
                parse_search_values_from_opts(opts)) or [])
            region = int(args[0])
            _set_region_values(devs, region, opts)
    except ValueError as e:
        print(e)
        exit(EXIT_ERROR)


def _parse_set_zone_values(argvish):

    new_cmd_format, opts, args = validate_args(argvish)

    # We'll either parse the all-in-one-string format or the
    # --options format,
    # but not both. If both are specified, raise an error.
    try:
        devs = []
        if not new_cmd_format:
            if len(args) % 2 != 0:
                print(Commands.set_zone.__doc__.strip())
                exit(EXIT_ERROR)

            devs_and_zones = zip(islice(argvish, 0, len(argvish), 2),
                                 islice(argvish, 1, len(argvish), 2))
            for devstr, zonestr in devs_and_zones:
                devs.extend(builder.search_devs(
                    parse_search_value(devstr)) or [])
                zone = int(zonestr)
                _set_zone_values(devs, zone, opts)
        else:
            if len(args) != 1:
                print(Commands.set_zone.__doc__.strip())
                exit(EXIT_ERROR)

            devs.extend(builder.search_devs(
                parse_search_values_from_opts(opts)) or [])
            zone = int(args[0])
            _set_zone_values(devs, zone, opts)
    except ValueError as e:
        print(e)
        exit(EXIT_ERROR)


def _parse_set_info_values(argvish):

    new_cmd_format, opts, args = validate_args(argvish)

    # We'll either parse the all-in-one-string format or the
    # --options format,
    # but not both. If both are specified, raise an error.
    if not new_cmd_format:
        if len(args) % 2 != 0:
            print(Commands.search.__doc__.strip())
            exit(EXIT_ERROR)

        searches_and_changes = zip(islice(argvish, 0, len(argvish), 2),
                                   islice(argvish, 1, len(argvish), 2))

        for search_value, change_value in searches_and_changes:
            devs = builder.search_devs(parse_search_value(search_value))
            change = {}

            change_value = calculate_change_value(change_value, change,
                                                  'ip', 'port')

            if change_value.startswith('R'):
                change_value = change_value[1:]
                change_value = calculate_change_value(change_value, change,
                                                      'replication_ip',
                                                      'replication_port')
            if change_value.startswith('/'):
                i = 1
                while i < len(change_value) and change_value[i] != '_':
                    i += 1
                change['device'] = change_value[1:i]
                change_value = change_value[i:]
            if change_value.startswith('_'):
                change['meta'] = change_value[1:]
                change_value = ''
            if change_value or not change:
                raise ValueError('Invalid set info change value: %s' %
                                 repr(argvish[1]))
            _set_info_values(devs, change, opts)
    else:
        devs = builder.search_devs(parse_search_values_from_opts(opts))
        change = parse_change_values_from_opts(opts)
        _set_info_values(devs, change, opts)


def _parse_remove_values(argvish):

    new_cmd_format, opts, args = validate_args(argvish)

    # We'll either parse the all-in-one-string format or the
    # --options format,
    # but not both. If both are specified, raise an error.
    try:
        devs = []
        if len(args) > 0:
            if new_cmd_format:
                print(Commands.remove.__doc__.strip())
                exit(EXIT_ERROR)

            for arg in args:
                devs.extend(builder.search_devs(
                    parse_search_value(arg)) or [])
        else:
            devs.extend(builder.search_devs(
                parse_search_values_from_opts(opts)))

        return (devs, opts)
    except ValueError as e:
        print(e)
        exit(EXIT_ERROR)


def _make_display_device_table(builder):
    ip_width = 10
    port_width = 4
    rep_ip_width = 14
    rep_port_width = 4
    ip_ipv6 = rep_ipv6 = False
    weight_width = 6
    for dev in builder._iter_devs():
        if is_valid_ipv6(dev['ip']):
            ip_ipv6 = True
        if is_valid_ipv6(dev['replication_ip']):
            rep_ipv6 = True
        ip_width = max(len(dev['ip']), ip_width)
        rep_ip_width = max(len(dev['replication_ip']), rep_ip_width)
        port_width = max(len(str(dev['port'])), port_width)
        rep_port_width = max(len(str(dev['replication_port'])),
                             rep_port_width)
        weight_width = max(len('%6.02f' % dev['weight']),
                           weight_width)
    if ip_ipv6:
        ip_width += 2
    if rep_ipv6:
        rep_ip_width += 2
    header_line = ('Devices:%5s %6s %4s %' + str(ip_width)
                   + 's:%-' + str(port_width) + 's %' +
                   str(rep_ip_width) + 's:%-' + str(rep_port_width) +
                   's %5s %' + str(weight_width) + 's %10s %7s %5s %s') % (
                       'id', 'region', 'zone', 'ip address',
                       'port', 'replication ip', 'port', 'name',
                       'weight', 'partitions', 'balance', 'flags',
                       'meta')

    def print_dev_f(dev, balance_per_dev=0.00, flags=''):
        def get_formated_ip(key):
            value = dev[key]
            if ':' in value:
                value = '[%s]' % value
            return value
        dev_ip = get_formated_ip('ip')
        dev_replication_ip = get_formated_ip('replication_ip')
        format_string = ''.join(['%13d %6d %4d ',
                                 '%', str(ip_width), 's:%-',
                                 str(port_width), 'd ', '%',
                                 str(rep_ip_width), 's', ':%-',
                                 str(rep_port_width), 'd %5s %',
                                 str(weight_width), '.02f'
                                 ' %10s %7.02f %5s %s'])
        args = (dev['id'], dev['region'], dev['zone'], dev_ip, dev['port'],
                dev_replication_ip, dev['replication_port'], dev['device'],
                dev['weight'], dev['parts'], balance_per_dev, flags,
                dev['meta'])
        print(format_string % args)

    return header_line, print_dev_f


class Commands(object):
    @staticmethod
    def unknown():
        print('Unknown command: %s' % argv[2])
        exit(EXIT_ERROR)

    @staticmethod
    def create():
        """
swift-ring-builder <builder_file> create <part_power> <replicas>
                                         <min_part_hours>
    Creates <builder_file> with 2^<part_power> partitions and <replicas>.
    <min_part_hours> is number of hours to restrict moving a partition more
    than once.
        """
        if len(argv) < 6:
            print(Commands.create.__doc__.strip())
            exit(EXIT_ERROR)
        try:
            builder = RingBuilder(int(argv[3]), float(argv[4]), int(argv[5]))
        except ValueError as e:
            print(e)
            exit(EXIT_ERROR)
        backup_dir = pathjoin(dirname(builder_file), 'backups')
        try:
            mkdir(backup_dir)
        except OSError as err:
            if err.errno != EEXIST:
                raise
        builder.save(pathjoin(backup_dir,
                              '%d.' % time() + basename(builder_file)))
        builder.save(builder_file)
        exit(EXIT_SUCCESS)

    @staticmethod
    def default():
        """
swift-ring-builder <builder_file>
    Shows information about the ring and the devices within. Output
    includes a table that describes the report parameters (id, region,
    port, flags, etc).
    flags: possible values are 'DEL' and ''
        DEL - indicates that the device is marked for removal from
              ring and will be removed in next rebalance.
        """
        try:
            builder_id = builder.id
        except AttributeError:
            builder_id = "(not assigned)"
        print('%s, build version %d, id %s' %
              (builder_file, builder.version, builder_id))
        balance = 0
        ring_empty_error = None
        regions = len(set(d['region'] for d in builder.devs
                          if d is not None))
        zones = len(set((d['region'], d['zone']) for d in builder.devs
                        if d is not None))
        dev_count = len([dev for dev in builder.devs
                         if dev is not None])
        try:
            balance = builder.get_balance()
        except exceptions.EmptyRingError as e:
            ring_empty_error = str(e)
        dispersion_trailer = '' if builder.dispersion is None else (
            ', %.02f dispersion' % (builder.dispersion))
        print('%d partitions, %.6f replicas, %d regions, %d zones, '
              '%d devices, %d-byte IDs, %.02f balance%s' % (
                  builder.parts, builder.replicas, regions, zones, dev_count,
                  builder.dev_id_bytes, balance, dispersion_trailer))
        print('The minimum number of hours before a partition can be '
              'reassigned is %s (%s remaining)' % (
                  builder.min_part_hours,
                  timedelta(seconds=builder.min_part_seconds_left)))
        print('The overload factor is %0.2f%% (%.6f)' % (
            builder.overload * 100, builder.overload))

        ring_dict = None
        builder_dict = builder.get_ring().to_dict()

        # compare ring file against builder file
        if not exists(ring_file):
            print('Ring file %s not found, '
                  'probably it hasn\'t been written yet' % ring_file)
        else:
            try:
                ring_dict = RingData.load(ring_file).to_dict()
            except Exception as exc:
                print('Ring file %s is invalid: %r' % (ring_file, exc))
            else:
                # mostly just an implementation detail
                builder_dict.pop('dev_id_bytes', None)
                ring_dict.pop('dev_id_bytes', None)
                if builder_dict == ring_dict:
                    print('Ring file %s is up-to-date' % ring_file)
                else:
                    print('Ring file %s is obsolete' % ring_file)

        if ring_empty_error:
            balance_per_dev = defaultdict(int)
        else:
            balance_per_dev = builder._build_balance_per_dev()
        header_line, print_dev_f = _make_display_device_table(builder)
        print(header_line)
        for dev in sorted(
            builder._iter_devs(),
            key=lambda x: (x['region'], x['zone'], x['ip'], x['device'])
        ):
            flags = 'DEL' if dev in builder._remove_devs else ''
            print_dev_f(dev, balance_per_dev[dev['id']], flags)

        # Print some helpful info if partition power increase in progress
        if (builder.next_part_power and
                builder.next_part_power == (builder.part_power + 1)):
            print('\nPreparing increase of partition power (%d -> %d)' % (
                  builder.part_power, builder.next_part_power))
            print('Run "swift-object-relinker relink" on all nodes before '
                  'moving on to increase_partition_power.')
        if (builder.next_part_power and
                builder.part_power == builder.next_part_power):
            print('\nIncreased partition power (%d -> %d)' % (
                  builder.part_power, builder.next_part_power))
            if builder_dict != ring_dict:
                print('First run "swift-ring-builder <builderfile> write_ring"'
                      ' now and copy the updated .ring.gz file to all nodes.')
            print('Run "swift-object-relinker cleanup" on all nodes before '
                  'moving on to finish_increase_partition_power.')

        if ring_empty_error:
            print(ring_empty_error)
        exit(EXIT_SUCCESS)

    @staticmethod
    def version():
        """
swift-ring-builder <ring_file> version
        """
        if len(argv) < 3:
            print(Commands.create.__doc__.strip())
            exit(EXIT_ERROR)
        try:
<<<<<<< HEAD
            rd = RingData.load(argv[1], metadata_only=True)
=======
            rd = RingData.load(ring_file, metadata_only=True)
>>>>>>> 9540d35b
        except ValueError as e:
            print(e)
            exit(EXIT_ERROR)
        print('%s: Serialization version: %d (%d-byte IDs), '
              'build version: %d' %
<<<<<<< HEAD
              (argv[1], rd.format_version, rd.dev_id_bytes, rd.version))
=======
              (ring_file, rd.format_version, rd.dev_id_bytes, rd.version))
>>>>>>> 9540d35b
        exit(EXIT_SUCCESS)

    @staticmethod
    def search():
        """
swift-ring-builder <builder_file> search <search-value>

or

swift-ring-builder <builder_file> search
    --region <region> --zone <zone> --ip <ip or hostname> --port <port>
    --replication-ip <r_ip or r_hostname> --replication-port <r_port>
    --device <device_name> --meta <meta> --weight <weight>

    Where <r_ip>, <r_hostname> and <r_port> are replication ip, hostname
    and port.
    Any of the options are optional in both cases.

    Shows information about matching devices.
        """
        if len(argv) < 4:
            print(Commands.search.__doc__.strip())
            print()
            print(parse_search_value.__doc__.strip())
            exit(EXIT_ERROR)

        devs = builder.search_devs(_parse_search_values(argv[3:]))

        if not devs:
            print('No matching devices found')
            exit(EXIT_ERROR)
        print('Devices:    id  region  zone      ip address  port  '
              'replication ip  replication port      name weight partitions '
              'balance meta')
        weighted_parts = builder.parts * builder.replicas / \
            sum(d['weight'] for d in builder.devs if d is not None)
        for dev in devs:
            if not dev['weight']:
                if dev['parts']:
                    balance = MAX_BALANCE
                else:
                    balance = 0
            else:
                balance = 100.0 * dev['parts'] / \
                    (dev['weight'] * weighted_parts) - 100.0
            print('         %5d %7d %5d %15s %5d %15s %17d %9s %6.02f %10s '
                  '%7.02f %s' %
                  (dev['id'], dev['region'], dev['zone'], dev['ip'],
                   dev['port'], dev['replication_ip'], dev['replication_port'],
                   dev['device'], dev['weight'], dev['parts'], balance,
                   dev['meta']))
        exit(EXIT_SUCCESS)

    @staticmethod
    def list_parts():
        """
swift-ring-builder <builder_file> list_parts <search-value> [<search-value>] ..

or

swift-ring-builder <builder_file> list_parts
    --region <region> --zone <zone> --ip <ip or hostname> --port <port>
    --replication-ip <r_ip or r_hostname> --replication-port <r_port>
    --device <device_name> --meta <meta> --weight <weight>

    Where <r_ip>, <r_hostname> and <r_port> are replication ip, hostname
    and port.
    Any of the options are optional in both cases.

    Returns a 2 column list of all the partitions that are assigned to any of
    the devices matching the search values given. The first column is the
    assigned partition number and the second column is the number of device
    matches for that partition. The list is ordered from most number of matches
    to least. If there are a lot of devices to match against, this command
    could take a while to run.
        """
        if len(argv) < 4:
            print(Commands.list_parts.__doc__.strip())
            print()
            print(parse_search_value.__doc__.strip())
            exit(EXIT_ERROR)

        if not builder._replica2part2dev:
            print('Specified builder file \"%s\" is not rebalanced yet. '
                  'Please rebalance first.' % builder_file)
            exit(EXIT_ERROR)

        devs = _parse_list_parts_values(argv[3:])
        if not devs:
            print('No matching devices found')
            exit(EXIT_ERROR)

        sorted_partition_count = _find_parts(devs)

        if not sorted_partition_count:
            print('No matching devices found')
            exit(EXIT_ERROR)

        print('Partition   Matches')
        for partition, count in sorted_partition_count:
            print('%9d   %7d' % (partition, count))
        exit(EXIT_SUCCESS)

    @staticmethod
    def add():
        """
swift-ring-builder <builder_file> add
    [r<region>]z<zone>-<ip>:<port>[R<r_ip>:<r_port>]/<device_name>_<meta>
     <weight>
    [[r<region>]z<zone>-<ip>:<port>[R<r_ip>:<r_port>]/<device_name>_<meta>
     <weight>] ...

    Where <r_ip> and <r_port> are replication ip and port.

or

swift-ring-builder <builder_file> add
    --region <region> --zone <zone> --ip <ip or hostname> --port <port>
    [--replication-ip <r_ip or r_hostname>] [--replication-port <r_port>]
    --device <device_name> --weight <weight>
    [--meta <meta>]

    Adds devices to the ring with the given information. No partitions will be
    assigned to the new device until after running 'rebalance'. This is so you
    can make multiple device changes and rebalance them all just once.
        """
        if len(argv) < 5:
            print(Commands.add.__doc__.strip())
            exit(EXIT_ERROR)

        if builder.next_part_power:
            print('Partition power increase in progress. You need ')
            print('to finish the increase first before adding devices.')
            exit(EXIT_ERROR)

        try:
            for new_dev in _parse_add_values(argv[3:]):
                for dev in builder.devs:
                    if dev is None:
                        continue
                    if dev['ip'] == new_dev['ip'] and \
                            dev['port'] == new_dev['port'] and \
                            dev['device'] == new_dev['device']:
                        print('Device %d already uses %s:%d/%s.' %
                              (dev['id'], dev['ip'],
                               dev['port'], dev['device']))
                        print("The on-disk ring builder is unchanged.\n")
                        exit(EXIT_ERROR)
                dev_id = builder.add_dev(new_dev)
                print('Device %s with %s weight got id %s' %
                      (format_device(new_dev), new_dev['weight'], dev_id))
        except ValueError as err:
            print(err)
            print('The on-disk ring builder is unchanged.')
            exit(EXIT_ERROR)

        builder.save(builder_file)
        exit(EXIT_SUCCESS)

    @staticmethod
    def set_weight():
        """
swift-ring-builder <builder_file> set_weight <search-value> <new_weight>
    [<search-value> <new_weight>] ...
    [--yes]

or

swift-ring-builder <builder_file> set_weight
    --region <region> --zone <zone> --ip <ip or hostname> --port <port>
    --replication-ip <r_ip or r_hostname> --replication-port <r_port>
    --device <device_name> --meta <meta> --weight <weight> <new_weight>
    [--yes]

    Where <r_ip>, <r_hostname> and <r_port> are replication ip, hostname
    and port. <weight> and <new_weight> are the search weight and new
    weight values respectively.
    Any of the options are optional in both cases.

    Resets the devices' weights. No partitions will be reassigned to or from
    the device until after running 'rebalance'. This is so you can make
    multiple device changes and rebalance them all just once.

    Option --yes assume a yes response to all questions.
        """
        # if len(argv) < 5 or len(argv) % 2 != 1:
        if len(argv) < 5:
            print(Commands.set_weight.__doc__.strip())
            print()
            print(parse_search_value.__doc__.strip())
            exit(EXIT_ERROR)

        _parse_set_weight_values(argv[3:])

        builder.save(builder_file)
        exit(EXIT_SUCCESS)

    @staticmethod
    def set_region():
        """
swift-ring-builder <builder_file> set_region <search-value> <region>
    [<search-value> <region] ...

or

swift-ring-builder <builder_file> set_region
    --region <region> --zone <zone> --ip <ip or hostname> --port <port>
    --replication-ip <r_ip or r_hostname> --replication-port <r_port>
    --device <device_name> --meta <meta> <new region> [--yes]

    Where <r_ip>, <r_hostname> and <r_port> are replication ip, hostname
    and port.
    Any of the options are optional in both cases.

    Resets the devices' regions. No partitions will be reassigned to or from
    the device until after running 'rebalance'. This is so you can make
    multiple device changes and rebalance them all just once.

    Option --yes assume a yes response to all questions.
        """
        if len(argv) < 5:
            print(Commands.set_region.__doc__.strip())
            print()
            print(parse_search_value.__doc__.strip())
            exit(EXIT_ERROR)

        _parse_set_region_values(argv[3:])

        builder.save(builder_file)
        exit(EXIT_SUCCESS)

    @staticmethod
    def set_zone():
        """
swift-ring-builder <builder_file> set_zone <search-value> <zone>
    [<search-value> <zone] ...

or

swift-ring-builder <builder_file> set_zone
    --region <region> --zone <zone> --ip <ip or hostname> --port <port>
    --replication-ip <r_ip or r_hostname> --replication-port <r_port>
    --device <device_name> --meta <meta> <new zone> [--yes]

    Where <r_ip>, <r_hostname> and <r_port> are replication ip, hostname
    and port.
    Any of the options are optional in both cases.

    Resets the devices' zones. No partitions will be reassigned to or from
    the device until after running 'rebalance'. This is so you can make
    multiple device changes and rebalance them all just once.

    Option --yes assume a yes response to all questions.
        """
        # if len(argv) < 5 or len(argv) % 2 != 1:
        if len(argv) < 5:
            print(Commands.set_zone.__doc__.strip())
            print()
            print(parse_search_value.__doc__.strip())
            exit(EXIT_ERROR)

        _parse_set_zone_values(argv[3:])

        builder.save(builder_file)
        exit(EXIT_SUCCESS)

    @staticmethod
    def set_info():
        """
swift-ring-builder <builder_file> set_info
    <search-value> <ip>:<port>[R<r_ip>:<r_port>]/<device_name>_<meta>
    [<search-value> <ip>:<port>[R<r_ip>:<r_port>]/<device_name>_<meta>] ...
    [--yes]

or

swift-ring-builder <builder_file> set_info
    --ip <ip or hostname> --port <port>
    --replication-ip <r_ip or r_hostname> --replication-port <r_port>
    --device <device_name> --meta <meta>
    --change-ip <ip or hostname> --change-port <port>
    --change-replication-ip <r_ip or r_hostname>
    --change-replication-port <r_port>
    --change-device <device_name>
    --change-meta <meta>
    [--yes]

    Where <r_ip>, <r_hostname> and <r_port> are replication ip, hostname
    and port.
    Any of the options are optional in both cases.

    For each search-value, resets the matched device's information.
    This information isn't used to assign partitions, so you can use
    'write_ring' afterward to rewrite the current ring with the newer
    device information. Any of the parts are optional in the final
    <ip>:<port>/<device_name>_<meta> parameter; just give what you
    want to change. For instance set_info d74 _"snet: 5.6.7.8" would
    just update the meta data for device id 74.

    Option --yes assume a yes response to all questions.
        """
        if len(argv) < 5:
            print(Commands.set_info.__doc__.strip())
            print()
            print(parse_search_value.__doc__.strip())
            exit(EXIT_ERROR)

        try:
            _parse_set_info_values(argv[3:])
        except ValueError as err:
            print(err)
            exit(EXIT_ERROR)

        builder.save(builder_file)
        exit(EXIT_SUCCESS)

    @staticmethod
    def remove():
        """
swift-ring-builder <builder_file> remove <search-value> [search-value ...]
    [--yes]

or

swift-ring-builder <builder_file> remove
    --region <region> --zone <zone> --ip <ip or hostname> --port <port>
    --replication-ip <r_ip or r_hostname> --replication-port <r_port>
    --device <device_name> --meta <meta> --weight <weight>
    [--yes]

    Where <r_ip>, <r_hostname> and <r_port> are replication ip, hostname
    and port.
    Any of the options are optional in both cases.

    Removes the device(s) from the ring. This should normally just be used for
    a device that has failed. For a device you wish to decommission, it's best
    to set its weight to 0, wait for it to drain all its data, then use this
    remove command. This will not take effect until after running 'rebalance'.
    This is so you can make multiple device changes and rebalance them all just
    once.

    Option --yes assume a yes response to all questions.
        """
        if len(argv) < 4:
            print(Commands.remove.__doc__.strip())
            print()
            print(parse_search_value.__doc__.strip())
            exit(EXIT_ERROR)

        if builder.next_part_power:
            print('Partition power increase in progress. You need ')
            print('to finish the increase first before removing devices.')
            exit(EXIT_ERROR)

        devs, opts = _parse_remove_values(argv[3:])

        input_question = 'Are you sure you want to remove these ' \
                         '%s devices? (y/N) ' % len(devs)
        abort_msg = 'Aborting device removals'
        check_devs(devs, input_question, opts, abort_msg)

        for dev in devs:
            try:
                builder.remove_dev(dev['id'])
            except exceptions.RingBuilderError as e:
                print('-' * 79)
                print(
                    'An error occurred while removing device with id %d\n'
                    'This usually means that you attempted to remove\n'
                    'the last device in a ring. If this is the case,\n'
                    'consider creating a new ring instead.\n'
                    'The on-disk ring builder is unchanged.\n'
                    'Original exception message: %s' %
                    (dev['id'], e))
                print('-' * 79)
                exit(EXIT_ERROR)

            print('%s marked for removal and will '
                  'be removed next rebalance.' % format_device(dev))
        builder.save(builder_file)
        exit(EXIT_SUCCESS)

    @staticmethod
    def rebalance():
        """
swift-ring-builder <builder_file> rebalance [options]
    Attempts to rebalance the ring by reassigning partitions that haven't been
    recently reassigned.
        """
        usage = Commands.rebalance.__doc__.strip()
        parser = optparse.OptionParser(usage)
        parser.add_option('-f', '--force', action='store_true',
                          help='Force a rebalanced ring to save even '
                          'if < 1% of parts changed')
        parser.add_option('-s', '--seed', help="seed to use for rebalance")
        parser.add_option('-d', '--debug', action='store_true',
                          help="print debug information")
        parser.add_option('--format-version',
                          choices=FORMAT_CHOICES, default=None,
                          help="specify ring format version")
        options, args = parser.parse_args(argv)
        if options.format_version is None:
            print("Defaulting to --format-version=1. This ensures the ring\n"
                  "written will be readable by older versions of Swift.\n"
                  "In a future release, the default will change to\n"
                  "--format-version=2\n")
            options.format_version = DEFAULT_RING_FORMAT_VERSION
        else:
            # N.B. choices doesn't work with type=int
            options.format_version = int(options.format_version)

        def get_seed(index):
            if options.seed:
                return options.seed
            try:
                return args[index]
            except IndexError:
                pass

        if options.debug:
            logger = logging.getLogger("swift.ring.builder")
            logger.disabled = False
            logger.setLevel(logging.DEBUG)
            handler = logging.StreamHandler(stdout)
            formatter = logging.Formatter("%(levelname)s: %(message)s")
            handler.setFormatter(formatter)
            logger.addHandler(handler)

        if builder.next_part_power:
            print('Partition power increase in progress.')
            print('You need to finish the increase first before rebalancing.')
            exit(EXIT_ERROR)

        devs_changed = builder.devs_changed
        min_part_seconds_left = builder.min_part_seconds_left
        try:
            last_balance = builder.get_balance()
            last_dispersion = builder.dispersion
            parts, balance, removed_devs = builder.rebalance(seed=get_seed(3))
            dispersion = builder.dispersion
        except exceptions.RingBuilderError as e:
            print('-' * 79)
            print("An error has occurred during ring validation. Common\n"
                  "causes of failure are rings that are empty or do not\n"
                  "have enough devices to accommodate the replica count.\n"
                  "Original exception message:\n %s" %
                  (e,))
            print('-' * 79)
            exit(EXIT_ERROR)
        if not (parts or options.force or removed_devs):
            print('No partitions could be reassigned.')
            if min_part_seconds_left > 0:
                print('The time between rebalances must be at least '
                      'min_part_hours: %s hours (%s remaining)' % (
                          builder.min_part_hours,
                          timedelta(seconds=builder.min_part_seconds_left)))
            else:
                print('There is no need to do so at this time')
            exit(EXIT_WARNING)
        # If we set device's weight to zero, currently balance will be set
        # special value(MAX_BALANCE) until zero weighted device return all
        # its partitions. So we cannot check balance has changed.
        # Thus we need to check balance or last_balance is special value.
        be_cowardly = True
        if options.force:
            # User said save it, so we save it.
            be_cowardly = False
        elif devs_changed:
            # We must save if a device changed; this could be something like
            # a changed IP address.
            be_cowardly = False
        else:
            # If balance or dispersion changed (presumably improved), then
            # we should save to get the improvement.
            balance_changed = (
                abs(last_balance - balance) >= 1 or
                (last_balance == MAX_BALANCE and balance == MAX_BALANCE))
            dispersion_changed = last_dispersion is None or (
                abs(last_dispersion - dispersion) >= 1)
            if balance_changed or dispersion_changed:
                be_cowardly = False

        if be_cowardly:
            print('Cowardly refusing to save rebalance as it did not change '
                  'at least 1%.')
            exit(EXIT_WARNING)
        try:
            builder.validate()
        except exceptions.RingValidationError as e:
            print('-' * 79)
            print("An error has occurred during ring validation. Common\n"
                  "causes of failure are rings that are empty or do not\n"
                  "have enough devices to accommodate the replica count.\n"
                  "Original exception message:\n %s" %
                  (e,))
            print('-' * 79)
            exit(EXIT_ERROR)
        print('Reassigned %d (%.02f%%) partitions. '
              'Balance is now %.02f.  '
              'Dispersion is now %.02f' % (
                  parts, 100.0 * parts / builder.parts,
                  balance,
                  builder.dispersion))
        status = EXIT_SUCCESS
        if builder.dispersion > 0:
            print('-' * 79)
            print(
                'NOTE: Dispersion of %.06f indicates some parts are not\n'
                '      optimally dispersed.\n\n'
                '      You may want to adjust some device weights, increase\n'
                '      the overload or review the dispersion report.' %
                builder.dispersion)
            status = EXIT_WARNING
            print('-' * 79)
        elif balance > 5 and balance / 100.0 > builder.overload:
            print('-' * 79)
            print('NOTE: Balance of %.02f indicates you should push this ' %
                  balance)
            print('      ring, wait at least %d hours, and rebalance/repush.'
                  % builder.min_part_hours)
            print('-' * 79)
            status = EXIT_WARNING
        ts = time()
        builder.get_ring().save(
            pathjoin(backup_dir, '%d.' % ts + basename(ring_file)),
            format_version=options.format_version)
        builder.save(pathjoin(backup_dir, '%d.' % ts + basename(builder_file)))
        builder.get_ring().save(
            ring_file, format_version=options.format_version)
        builder.save(builder_file)
        exit(status)

    @staticmethod
    def dispersion():
        r"""
swift-ring-builder <builder_file> dispersion <search_filter> [options]

    Output report on dispersion.

    --recalculate option will rebuild cached dispersion info and save builder
    --verbose option will display dispersion graph broken down by tier

    You can filter which tiers are evaluated to drill down using a regex
    in the optional search_filter argument.  i.e.

        swift-ring-builder <builder_file> dispersion "r\d+z\d+$" -v

    ... would only display rows for the zone tiers

        swift-ring-builder <builder_file> dispersion ".*\-[^/]*$" -v

    ... would only display rows for the server tiers

    The reports columns are:

    Tier  : the name of the tier
    parts : the total number of partitions with assignment in the tier
    %     : the percentage of parts in the tier with replicas over assigned
    max   : maximum replicas a part should have assigned at the tier
    0 - N : the number of parts with that many replicas assigned

    e.g.
        Tier:  parts      %   max   0    1    2   3
        r1z1    1022  79.45     1   2  210  784  28

        r1z1 has 1022 total parts assigned, 79% of them have more than the
        recommend max replica count of 1 assigned.  Only 2 parts in the ring
        are *not* assigned in this tier (0 replica count), 210 parts have
        the recommend replica count of 1, 784 have 2 replicas, and 28 sadly
        have all three replicas in this tier.
        """
        status = EXIT_SUCCESS
        if not builder._replica2part2dev:
            print('Specified builder file \"%s\" is not rebalanced yet. '
                  'Please rebalance first.' % builder_file)
            exit(EXIT_ERROR)
        usage = Commands.dispersion.__doc__.strip()
        parser = optparse.OptionParser(usage)
        parser.add_option('--recalculate', action='store_true',
                          help='Rebuild cached dispersion info and save')
        parser.add_option('-v', '--verbose', action='store_true',
                          help='Display dispersion report for tiers')
        options, args = parser.parse_args(argv)
        if args[3:]:
            search_filter = args[3]
        else:
            search_filter = None
        orig_version = builder.version
        report = dispersion_report(builder, search_filter=search_filter,
                                   verbose=options.verbose,
                                   recalculate=options.recalculate)
        if builder.version != orig_version:
            # we've already done the work, better go ahead and save it!
            builder.save(builder_file)
        print('Dispersion is %.06f, Balance is %.06f, Overload is %0.2f%%' % (
            builder.dispersion, builder.get_balance(), builder.overload * 100))
        print('Required overload is %.6f%%' % (
            builder.get_required_overload() * 100))
        if report['worst_tier']:
            status = EXIT_WARNING
            print('Worst tier is %.06f (%s)' % (report['max_dispersion'],
                                                report['worst_tier']))
        if report['graph']:
            replica_range = list(range(int(math.ceil(builder.replicas + 1))))
            part_count_width = '%%%ds' % max(len(str(builder.parts)), 5)
            replica_counts_tmpl = ' '.join(part_count_width for i in
                                           replica_range)
            tiers = (tier for tier, _junk in report['graph'])
            tier_width = max(max(map(len, tiers)), 30)
            header_line = ('%-' + str(tier_width) +
                           's ' + part_count_width +
                           ' %6s %6s ' + replica_counts_tmpl) % tuple(
                               ['Tier', 'Parts', '%', 'Max'] + replica_range)
            underline = '-' * len(header_line)
            print(underline)
            print(header_line)
            print(underline)
            for tier_name, dispersion in report['graph']:
                replica_counts_repr = replica_counts_tmpl % tuple(
                    dispersion['replicas'])
                template = ''.join([
                    '%-', str(tier_width), 's ',
                    part_count_width,
                    ' %6.02f %6d %s',
                ])
                args = (
                    tier_name,
                    dispersion['placed_parts'],
                    dispersion['dispersion'],
                    dispersion['max_replicas'],
                    replica_counts_repr,
                )
                print(template % args)
        exit(status)

    @staticmethod
    def validate():
        """
swift-ring-builder <builder_file> validate
    Just runs the validation routines on the ring.
        """
        builder.validate()
        exit(EXIT_SUCCESS)

    @staticmethod
    def write_ring():
        """
swift-ring-builder <builder_file> write_ring
    Just rewrites the distributable ring file. This is done automatically after
    a successful rebalance, so really this is only useful after one or more
    'set_info' calls when no rebalance is needed but you want to send out the
    new device information.
        """
        usage = Commands.write_ring.__doc__.strip()
        parser = optparse.OptionParser(usage)
        parser.add_option('--format-version',
                          choices=FORMAT_CHOICES, default=None,
                          help="specify ring format version")
        parser.add_option('--dev-id-bytes',
                          choices=DEV_ID_SIZE_CHOICES, default=None,
                          help="specify the dev-id bytes size (v2 only)")
        options, args = parser.parse_args(argv)
        if options.format_version is None:
            print("Defaulting to --format-version=1. This ensures the ring\n"
                  "written will be readable by older versions of Swift.\n"
                  "In a future release, the default will change to\n"
                  "--format-version=2\n")
            options.format_version = DEFAULT_RING_FORMAT_VERSION
        else:
            # N.B. choices doesn't work with type=int
            options.format_version = int(options.format_version)

        if not builder.devs:
            print('Unable to write empty ring.')
            exit(EXIT_ERROR)

        try:
            if options.dev_id_bytes:
                builder.set_dev_id_bytes(int(options.dev_id_bytes))

            ring_data = builder.get_ring()
            if not ring_data._replica2part2dev_id:
                if ring_data.devs:
                    print('WARNING: Writing a ring with no partition '
                          'assignments but with devices; did you forget '
                          'to run "rebalance"?', file=sys.stderr)
            ring_data.save(
                pathjoin(backup_dir, '%d.' % time() + basename(ring_file)),
                format_version=options.format_version)
            ring_data.save(ring_file, format_version=options.format_version)
        except ValueError as e:
            print(e)
            exit(EXIT_ERROR)
        else:
            exit(EXIT_SUCCESS)

    @staticmethod
    def write_builder():
        """
swift-ring-builder <ring_file> write_builder [min_part_hours]
    Recreate a builder from a ring file (lossy) if you lost your builder
    backups.  (Protip: don't lose your builder backups).
    [min_part_hours] is one of those numbers lost to the builder,
    you can change it with set_min_part_hours.
        """
        if exists(builder_file):
            print('Cowardly refusing to overwrite existing '
                  'Ring Builder file: %s' % builder_file)
            exit(EXIT_ERROR)
        if len(argv) > 3:
            min_part_hours = int(argv[3])
        else:
            print("WARNING: default min_part_hours may not match "
                  "the value in the lost builder.\n", file=sys.stderr)
            min_part_hours = 24
        ring = Ring(ring_file)
        for dev in ring.devs:
            if dev is None:
                continue
            dev.update({
                'parts': 0,
                'parts_wanted': 0,
            })
        builder_dict = {
            'part_power': 32 - ring._part_shift,
            'replicas': float(ring.replica_count),
            'min_part_hours': min_part_hours,
            'parts': ring.partition_count,
            'devs': ring.devs,
            'devs_changed': False,
            'version': ring.version or 0,
            '_replica2part2dev': ring._replica2part2dev_id,
            '_last_part_moves_epoch': None,
            '_last_part_moves': None,
            '_last_part_gather_start': 0,
            '_remove_devs': [],
        }
        builder = RingBuilder.from_dict(builder_dict)
        for parts in builder._replica2part2dev:
            for dev_id in parts:
                builder.devs[dev_id]['parts'] += 1
        builder.save(builder_file)

    @staticmethod
    def pretend_min_part_hours_passed():
        """
swift-ring-builder <builder_file> pretend_min_part_hours_passed
    Resets the clock on the last time a rebalance happened, thus
    circumventing the min_part_hours check.

    *****************************
    USE THIS WITH EXTREME CAUTION
    *****************************

    If you run this command and deploy rebalanced rings before a replication
    pass completes, you may introduce unavailability in your cluster. This
    has an end-user impact.
        """
        builder.pretend_min_part_hours_passed()
        builder.save(builder_file)
        exit(EXIT_SUCCESS)

    @staticmethod
    def set_min_part_hours():
        """
swift-ring-builder <builder_file> set_min_part_hours <hours>
    Changes the <min_part_hours> to the given <hours>. This should be set to
    however long a full replication/update cycle takes. We're working on a way
    to determine this more easily than scanning logs.
        """
        if len(argv) < 4:
            print(Commands.set_min_part_hours.__doc__.strip())
            exit(EXIT_ERROR)
        builder.change_min_part_hours(int(argv[3]))
        print('The minimum number of hours before a partition can be '
              'reassigned is now set to %s' % argv[3])
        builder.save(builder_file)
        exit(EXIT_SUCCESS)

    @staticmethod
    def set_replicas():
        """
swift-ring-builder <builder_file> set_replicas <replicas>
    Changes the replica count to the given <replicas>. <replicas> may
    be a floating-point value, in which case some partitions will have
    floor(<replicas>) replicas and some will have ceiling(<replicas>)
    in the correct proportions.

    A rebalance is needed to make the change take effect.
    """
        if len(argv) < 4:
            print(Commands.set_replicas.__doc__.strip())
            exit(EXIT_ERROR)

        new_replicas = argv[3]
        try:
            new_replicas = float(new_replicas)
        except ValueError:
            print(Commands.set_replicas.__doc__.strip())
            print("\"%s\" is not a valid number." % new_replicas)
            exit(EXIT_ERROR)

        if new_replicas < 1:
            print("Replica count must be at least 1.")
            exit(EXIT_ERROR)

        builder.set_replicas(new_replicas)
        print('The replica count is now %.6f.' % builder.replicas)
        print('The change will take effect after the next rebalance.')
        builder.save(builder_file)
        exit(EXIT_SUCCESS)

    @staticmethod
    def set_overload():
        """
swift-ring-builder <builder_file> set_overload <overload>[%]
    Changes the overload factor to the given <overload>.

    A rebalance is needed to make the change take effect.
    """
        if len(argv) < 4:
            print(Commands.set_overload.__doc__.strip())
            exit(EXIT_ERROR)

        new_overload = argv[3]
        if new_overload.endswith('%'):
            percent = True
            new_overload = new_overload.rstrip('%')
        else:
            percent = False
        try:
            new_overload = float(new_overload)
        except ValueError:
            print(Commands.set_overload.__doc__.strip())
            print("%r is not a valid number." % new_overload)
            exit(EXIT_ERROR)

        if percent:
            new_overload *= 0.01
        if new_overload < 0:
            print("Overload must be non-negative.")
            exit(EXIT_ERROR)

        if new_overload > 1 and not percent:
            print("!?! Warning overload is greater than 100% !?!")
            status = EXIT_WARNING
        else:
            status = EXIT_SUCCESS

        builder.set_overload(new_overload)
        print('The overload factor is now %0.2f%% (%.6f)' % (
            builder.overload * 100, builder.overload))
        print('The change will take effect after the next rebalance.')
        builder.save(builder_file)
        exit(status)

    @staticmethod
    def prepare_increase_partition_power():
        """
swift-ring-builder <builder_file> prepare_increase_partition_power
    Prepare the ring to increase the partition power by one.

    A write_ring command is needed to make the change take effect.

    Once the updated rings have been deployed to all servers you need to run
    the swift-object-relinker tool to relink existing data.

    *****************************
    USE THIS WITH EXTREME CAUTION
    *****************************

    If you increase the partition power and deploy changed rings, you may
    introduce unavailability in your cluster. This has an end-user impact. Make
    sure you execute required operations to increase the partition power
    accurately.

    """
        if len(argv) < 3:
            print(Commands.prepare_increase_partition_power.__doc__.strip())
            exit(EXIT_ERROR)

        if "object" not in basename(builder_file):
            print(
                'Partition power increase is only supported for object rings.')
            exit(EXIT_ERROR)

        if not builder.prepare_increase_partition_power():
            print('Ring is already prepared for partition power increase.')
            exit(EXIT_ERROR)

        builder.save(builder_file)

        print('The next partition power is now %d.' % builder.next_part_power)
        print('The change will take effect after the next write_ring.')
        print('Ensure your proxy-servers, object-replicators and ')
        print('reconstructors are using the changed rings and relink ')
        print('(using swift-object-relinker) your existing data')
        print('before the partition power increase')
        exit(EXIT_SUCCESS)

    @staticmethod
    def increase_partition_power():
        """
swift-ring-builder <builder_file> increase_partition_power
    Increases the partition power by one. Needs to be run after
    prepare_increase_partition_power has been run and all existing data has
    been relinked using the swift-object-relinker tool.

    A write_ring command is needed to make the change take effect.

    Once the updated rings have been deployed to all servers you need to run
    the swift-object-relinker tool to cleanup old data.

    *****************************
    USE THIS WITH EXTREME CAUTION
    *****************************

    If you increase the partition power and deploy changed rings, you may
    introduce unavailability in your cluster. This has an end-user impact. Make
    sure you execute required operations to increase the partition power
    accurately.

    """
        if len(argv) < 3:
            print(Commands.increase_partition_power.__doc__.strip())
            exit(EXIT_ERROR)

        if builder.increase_partition_power():
            print('The partition power is now %d.' % builder.part_power)
            print('The change will take effect after the next write_ring.')

            builder._update_last_part_moves()
            builder.save(builder_file)

            exit(EXIT_SUCCESS)
        else:
            print('Ring partition power cannot be increased. Either the ring')
            print('was not prepared yet, or this operation has already run.')
            exit(EXIT_ERROR)

    @staticmethod
    def cancel_increase_partition_power():
        """
swift-ring-builder <builder_file> cancel_increase_partition_power
    Cancel the increase of the partition power.

    A write_ring command is needed to make the change take effect.

    Once the updated rings have been deployed to all servers you need to run
    the swift-object-relinker tool to cleanup unneeded links.

    *****************************
    USE THIS WITH EXTREME CAUTION
    *****************************

    If you increase the partition power and deploy changed rings, you may
    introduce unavailability in your cluster. This has an end-user impact. Make
    sure you execute required operations to increase the partition power
    accurately.

    """
        if len(argv) < 3:
            print(Commands.cancel_increase_partition_power.__doc__.strip())
            exit(EXIT_ERROR)

        if not builder.cancel_increase_partition_power():
            print('Ring partition power increase cannot be canceled.')
            exit(EXIT_ERROR)

        builder.save(builder_file)

        print('The next partition power is now %d.' % builder.next_part_power)
        print('The change will take effect after the next write_ring.')
        print('Ensure your object-servers are using the changed rings and')
        print('cleanup (using swift-object-relinker) the hard links')
        exit(EXIT_SUCCESS)

    @staticmethod
    def finish_increase_partition_power():
        """
swift-ring-builder <builder_file> finish_increase_partition_power
    Finally removes the next_part_power flag. Has to be run after the
    swift-object-relinker tool has been used to cleanup old existing data.

    A write_ring command is needed to make the change take effect.

    *****************************
    USE THIS WITH EXTREME CAUTION
    *****************************

    If you increase the partition power and deploy changed rings, you may
    introduce unavailability in your cluster. This has an end-user impact. Make
    sure you execute required operations to increase the partition power
    accurately.

    """
        if len(argv) < 3:
            print(Commands.finish_increase_partition_power.__doc__.strip())
            exit(EXIT_ERROR)

        if not builder.finish_increase_partition_power():
            print('Ring partition power increase cannot be finished.')
            exit(EXIT_ERROR)

        print('The change will take effect after the next write_ring.')
        builder.save(builder_file)

        exit(EXIT_SUCCESS)


def main(arguments=None):
    global argv, backup_dir, builder, builder_file, ring_file
    if arguments is not None:
        argv = arguments
    else:
        argv = sys_argv

    if len(argv) < 2:
        print("swift-ring-builder %(MAJOR_VERSION)s.%(MINOR_VERSION)s\n" %
              globals())
        print(Commands.default.__doc__.strip())
        print()
        cmds = [c for c in dir(Commands)
                if getattr(Commands, c).__doc__ and not c.startswith('_') and
                c != 'default']
        cmds.sort()
        for cmd in cmds:
            print(getattr(Commands, cmd).__doc__.strip())
            print()
        print(parse_search_value.__doc__.strip())
        print()
        for line in wrap(' '.join(cmds), 79, initial_indent='Quick list: ',
                         subsequent_indent='            '):
            print(line)
        print('Exit codes: 0 = operation successful\n'
              '            1 = operation completed with warnings\n'
              '            2 = error')
        exit(EXIT_SUCCESS)

    builder_file, ring_file = parse_builder_ring_filename_args(argv)
    if builder_file != argv[1]:
        if len(argv) > 2 and argv[2] in ('write_builder', 'version'):
            pass
        else:
            print('Note: using %s instead of %s as builder file' % (
                builder_file, argv[1]))

    try:
        builder = RingBuilder.load(builder_file)
    except exceptions.UnPicklingError as e:
        msg = str(e)
        try:
            CompositeRingBuilder.load(builder_file)
            msg += ' (it appears to be a composite ring builder file?)'
        except Exception:  # noqa
            pass
        print(msg)
        exit(EXIT_ERROR)
    except (exceptions.FileNotFoundError, exceptions.PermissionError) as e:
        if len(argv) < 3 or argv[2] not in ('create', 'write_builder',
                                            'version'):
            print(e)
            exit(EXIT_ERROR)
    except Exception as e:
        print('Problem occurred while reading builder file: %s. %s' %
              (builder_file, e))
        exit(EXIT_ERROR)

    backup_dir = pathjoin(dirname(builder_file), 'backups')
    try:
        mkdir(backup_dir)
    except OSError as err:
        if err.errno != EEXIST:
            raise

    if len(argv) == 2:
        command = "default"
    else:
        command = argv[2]
    if argv[0].endswith('-safe'):
        try:
            with lock_parent_directory(abspath(builder_file), 15):
                getattr(Commands, command, Commands.unknown)()
        except exceptions.LockTimeout:
            print("Ring/builder dir currently locked.")
            exit(2)
    else:
        getattr(Commands, command, Commands.unknown)()


def error_handling_main():
    # We exit code 1 on WARNING statuses, 2 on ERROR. This means we need
    # to handle any uncaught exceptions by printing the usual backtrace,
    # but then exiting 2 (not 1 as is usual for a python
    # exception).

    # We *don't* want to do this in main(), however, because we don't want to
    # pollute the test environment or cause a bunch of test churn to mock out
    # sys.excepthook

    def exit_with_status_two(tp, val, tb):
        traceback.print_exception(tp, val, tb)
        exit(2)

    sys.excepthook = exit_with_status_two
    main()


if __name__ == '__main__':
    error_handling_main()<|MERGE_RESOLUTION|>--- conflicted
+++ resolved
@@ -672,21 +672,13 @@
             print(Commands.create.__doc__.strip())
             exit(EXIT_ERROR)
         try:
-<<<<<<< HEAD
-            rd = RingData.load(argv[1], metadata_only=True)
-=======
             rd = RingData.load(ring_file, metadata_only=True)
->>>>>>> 9540d35b
         except ValueError as e:
             print(e)
             exit(EXIT_ERROR)
         print('%s: Serialization version: %d (%d-byte IDs), '
               'build version: %d' %
-<<<<<<< HEAD
-              (argv[1], rd.format_version, rd.dev_id_bytes, rd.version))
-=======
               (ring_file, rd.format_version, rd.dev_id_bytes, rd.version))
->>>>>>> 9540d35b
         exit(EXIT_SUCCESS)
 
     @staticmethod

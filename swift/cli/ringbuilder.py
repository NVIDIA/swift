# Copyright (c) 2010-2012 OpenStack Foundation
#
# Licensed under the Apache License, Version 2.0 (the "License");
# you may not use this file except in compliance with the License.
# You may obtain a copy of the License at
#
#    http://www.apache.org/licenses/LICENSE-2.0
#
# Unless required by applicable law or agreed to in writing, software
# distributed under the License is distributed on an "AS IS" BASIS,
# WITHOUT WARRANTIES OR CONDITIONS OF ANY KIND, either express or
# implied.
# See the License for the specific language governing permissions and
# limitations under the License.

import logging

from collections import defaultdict
from errno import EEXIST
from itertools import islice
from operator import itemgetter
from os import mkdir
from os.path import basename, abspath, dirname, exists, join as pathjoin
import sys
from sys import argv as sys_argv, exit, stdout
from textwrap import wrap
from time import time
import traceback
from datetime import timedelta
import optparse
import math

from swift.common import exceptions
from swift.common.ring import RingBuilder, Ring, RingData
from swift.common.ring.builder import MAX_BALANCE
from swift.common.ring.composite_builder import CompositeRingBuilder
<<<<<<< HEAD
from swift.common.ring.io import RingReader
=======
>>>>>>> 24e3d519
from swift.common.ring.ring import RING_CODECS, DEFAULT_RING_FORMAT_VERSION
from swift.common.ring.utils import validate_args, \
    validate_and_normalize_ip, build_dev_from_opts, \
    parse_builder_ring_filename_args, parse_search_value, \
    parse_search_values_from_opts, parse_change_values_from_opts, \
    dispersion_report, parse_add_value, BYTES_TO_TYPE_CODE
from swift.common.utils import lock_parent_directory, is_valid_ipv6

MAJOR_VERSION = 1
MINOR_VERSION = 3
EXIT_SUCCESS = 0
EXIT_WARNING = 1
EXIT_ERROR = 2

FORMAT_CHOICES = [str(v) for v in RING_CODECS]
DEV_ID_SIZE_CHOICES = [str(i) for i in BYTES_TO_TYPE_CODE]

global argv, backup_dir, builder, builder_file, ring_file
argv = backup_dir = builder = builder_file = ring_file = None


def format_device(dev):
    """
    Format a device for display.
    """
    copy_dev = dev.copy()
    for key in ('ip', 'replication_ip'):
        if ':' in copy_dev[key]:
            copy_dev[key] = '[' + copy_dev[key] + ']'
    return ('d%(id)sr%(region)sz%(zone)s-%(ip)s:%(port)sR'
            '%(replication_ip)s:%(replication_port)s/%(device)s_'
            '"%(meta)s"' % copy_dev)


def _parse_search_values(argvish):

    new_cmd_format, opts, args = validate_args(argvish)

    # We'll either parse the all-in-one-string format or the
    # --options format,
    # but not both. If both are specified, raise an error.
    try:
        search_values = {}
        if len(args) > 0:
            if new_cmd_format or len(args) != 1:
                print(Commands.search.__doc__.strip())
                exit(EXIT_ERROR)
            search_values = parse_search_value(args[0])
        else:
            search_values = parse_search_values_from_opts(opts)
        return search_values
    except ValueError as e:
        print(e)
        exit(EXIT_ERROR)


def _find_parts(devs):
    devs = [d['id'] for d in devs]
    if not devs or not builder._replica2part2dev:
        return None

    partition_count = {}
    for replica in builder._replica2part2dev:
        for partition, device in enumerate(replica):
            if device in devs:
                if partition not in partition_count:
                    partition_count[partition] = 0
                partition_count[partition] += 1

    # Sort by number of found replicas to keep the output format
    sorted_partition_count = sorted(
        partition_count.items(), key=itemgetter(1), reverse=True)

    return sorted_partition_count


def _parse_list_parts_values(argvish):

    new_cmd_format, opts, args = validate_args(argvish)

    # We'll either parse the all-in-one-string format or the
    # --options format,
    # but not both. If both are specified, raise an error.
    try:
        devs = []
        if len(args) > 0:
            if new_cmd_format:
                print(Commands.list_parts.__doc__.strip())
                exit(EXIT_ERROR)

            for arg in args:
                devs.extend(
                    builder.search_devs(parse_search_value(arg)) or [])
        else:
            devs.extend(builder.search_devs(
                parse_search_values_from_opts(opts)) or [])

        return devs
    except ValueError as e:
        print(e)
        exit(EXIT_ERROR)


def _parse_add_values(argvish):
    """
    Parse devices to add as specified on the command line.

    Will exit on error and spew warnings.

    :returns: array of device dicts
    """
    new_cmd_format, opts, args = validate_args(argvish)

    # We'll either parse the all-in-one-string format or the
    # --options format,
    # but not both. If both are specified, raise an error.
    parsed_devs = []
    if len(args) > 0:
        if new_cmd_format or len(args) % 2 != 0:
            print(Commands.add.__doc__.strip())
            exit(EXIT_ERROR)

        devs_and_weights = zip(islice(args, 0, len(args), 2),
                               islice(args, 1, len(args), 2))

        for devstr, weightstr in devs_and_weights:
            dev_dict = parse_add_value(devstr)

            if dev_dict['region'] is None:
                print('WARNING: No region specified for %s. '
                      'Defaulting to region 1.\n' % devstr, file=sys.stderr)
                dev_dict['region'] = 1

            if dev_dict['replication_ip'] is None:
                dev_dict['replication_ip'] = dev_dict['ip']

            if dev_dict['replication_port'] is None:
                dev_dict['replication_port'] = dev_dict['port']

            weight = float(weightstr)
            if weight < 0:
                raise ValueError('Invalid weight value: %s' % devstr)
            dev_dict['weight'] = weight

            parsed_devs.append(dev_dict)
    else:
        parsed_devs.append(build_dev_from_opts(opts))

    return parsed_devs


def check_devs(devs, input_question, opts, abort_msg):

    if not devs:
        print('Search value matched 0 devices.\n'
              'The on-disk ring builder is unchanged.')
        exit(EXIT_ERROR)

    if len(devs) > 1:
        print('Matched more than one device:')
        for dev in devs:
            print('    %s' % format_device(dev))
        try:
            abort = not opts.yes and input(input_question) != 'y'
        except (EOFError, KeyboardInterrupt):
            abort = True
        if abort:
            print(abort_msg)
            exit(EXIT_ERROR)


def _set_weight_values(devs, weight, opts):

    input_question = 'Are you sure you want to update the weight for these ' \
                     '%s devices? (y/N) ' % len(devs)
    abort_msg = 'Aborting device modifications'
    check_devs(devs, input_question, opts, abort_msg)

    for dev in devs:
        builder.set_dev_weight(dev['id'], weight)
        print('%s weight set to %s' % (format_device(dev),
                                       dev['weight']))


def _set_region_values(devs, region, opts):

    input_question = 'Are you sure you want to update the region for these ' \
                     '%s devices? (y/N) ' % len(devs)
    abort_msg = 'Aborting device modifications'
    check_devs(devs, input_question, opts, abort_msg)

    for dev in devs:
        builder.set_dev_region(dev['id'], region)
        print('%s region set to %s' % (format_device(dev),
                                       dev['region']))


def _set_zone_values(devs, zone, opts):

    input_question = 'Are you sure you want to update the zone for these ' \
                     '%s devices? (y/N) ' % len(devs)
    abort_msg = 'Aborting device modifications'
    check_devs(devs, input_question, opts, abort_msg)

    for dev in devs:
        builder.set_dev_zone(dev['id'], zone)
        print('%s zone set to %s' % (format_device(dev),
                                     dev['zone']))


def _parse_set_weight_values(argvish):

    new_cmd_format, opts, args = validate_args(argvish)

    # We'll either parse the all-in-one-string format or the
    # --options format,
    # but not both. If both are specified, raise an error.
    try:
        if not new_cmd_format:
            if len(args) % 2 != 0:
                print(Commands.set_weight.__doc__.strip())
                exit(EXIT_ERROR)

            devs_and_weights = zip(islice(argvish, 0, len(argvish), 2),
                                   islice(argvish, 1, len(argvish), 2))
            for devstr, weightstr in devs_and_weights:
                devs = (builder.search_devs(
                    parse_search_value(devstr)) or [])
                weight = float(weightstr)
                _set_weight_values(devs, weight, opts)
        else:
            if len(args) != 1:
                print(Commands.set_weight.__doc__.strip())
                exit(EXIT_ERROR)

            devs = (builder.search_devs(
                parse_search_values_from_opts(opts)) or [])
            weight = float(args[0])
            _set_weight_values(devs, weight, opts)
    except ValueError as e:
        print(e)
        exit(EXIT_ERROR)


def _set_info_values(devs, change, opts):

    input_question = 'Are you sure you want to update the info for these ' \
                     '%s devices? (y/N) ' % len(devs)
    abort_msg = 'Aborting device modifications'
    check_devs(devs, input_question, opts, abort_msg)

    for dev in devs:
        orig_dev_string = format_device(dev)
        test_dev = dict(dev)
        for key in change:
            test_dev[key] = change[key]
        for check_dev in builder.devs:
            if not check_dev or check_dev['id'] == test_dev['id']:
                continue
            if check_dev['ip'] == test_dev['ip'] and \
                    check_dev['port'] == test_dev['port'] and \
                    check_dev['device'] == test_dev['device']:
                print('Device %d already uses %s:%d/%s.' %
                      (check_dev['id'], check_dev['ip'],
                       check_dev['port'], check_dev['device']))
                exit(EXIT_ERROR)
        for key in change:
            dev[key] = change[key]
        print('Device %s is now %s' % (orig_dev_string,
                                       format_device(dev)))


def calculate_change_value(change_value, change, v_name, v_name_port):
    ip = ''
    if change_value and change_value[0].isdigit():
        i = 1
        while (i < len(change_value) and
               change_value[i] in '0123456789.'):
            i += 1
        ip = change_value[:i]
        change_value = change_value[i:]
    elif change_value and change_value.startswith('['):
        i = 1
        while i < len(change_value) and change_value[i] != ']':
            i += 1
        i += 1
        ip = change_value[:i].lstrip('[').rstrip(']')
        change_value = change_value[i:]
    if ip:
        change[v_name] = validate_and_normalize_ip(ip)
    if change_value.startswith(':'):
        i = 1
        while i < len(change_value) and change_value[i].isdigit():
            i += 1
        change[v_name_port] = int(change_value[1:i])
        change_value = change_value[i:]
    return change_value


def _parse_set_region_values(argvish):

    new_cmd_format, opts, args = validate_args(argvish)

    # We'll either parse the all-in-one-string format or the
    # --options format,
    # but not both. If both are specified, raise an error.
    try:
        devs = []
        if not new_cmd_format:
            if len(args) % 2 != 0:
                print(Commands.set_region.__doc__.strip())
                exit(EXIT_ERROR)

            devs_and_regions = zip(islice(argvish, 0, len(argvish), 2),
                                   islice(argvish, 1, len(argvish), 2))
            for devstr, regionstr in devs_and_regions:
                devs.extend(builder.search_devs(
                    parse_search_value(devstr)) or [])
                region = int(regionstr)
                _set_region_values(devs, region, opts)
        else:
            if len(args) != 1:
                print(Commands.set_region.__doc__.strip())
                exit(EXIT_ERROR)

            devs.extend(builder.search_devs(
                parse_search_values_from_opts(opts)) or [])
            region = int(args[0])
            _set_region_values(devs, region, opts)
    except ValueError as e:
        print(e)
        exit(EXIT_ERROR)


def _parse_set_zone_values(argvish):

    new_cmd_format, opts, args = validate_args(argvish)

    # We'll either parse the all-in-one-string format or the
    # --options format,
    # but not both. If both are specified, raise an error.
    try:
        devs = []
        if not new_cmd_format:
            if len(args) % 2 != 0:
                print(Commands.set_zone.__doc__.strip())
                exit(EXIT_ERROR)

            devs_and_zones = zip(islice(argvish, 0, len(argvish), 2),
                                 islice(argvish, 1, len(argvish), 2))
            for devstr, zonestr in devs_and_zones:
                devs.extend(builder.search_devs(
                    parse_search_value(devstr)) or [])
                zone = int(zonestr)
                _set_zone_values(devs, zone, opts)
        else:
            if len(args) != 1:
                print(Commands.set_zone.__doc__.strip())
                exit(EXIT_ERROR)

            devs.extend(builder.search_devs(
                parse_search_values_from_opts(opts)) or [])
            zone = int(args[0])
            _set_zone_values(devs, zone, opts)
    except ValueError as e:
        print(e)
        exit(EXIT_ERROR)


def _parse_set_info_values(argvish):

    new_cmd_format, opts, args = validate_args(argvish)

    # We'll either parse the all-in-one-string format or the
    # --options format,
    # but not both. If both are specified, raise an error.
    if not new_cmd_format:
        if len(args) % 2 != 0:
            print(Commands.search.__doc__.strip())
            exit(EXIT_ERROR)

        searches_and_changes = zip(islice(argvish, 0, len(argvish), 2),
                                   islice(argvish, 1, len(argvish), 2))

        for search_value, change_value in searches_and_changes:
            devs = builder.search_devs(parse_search_value(search_value))
            change = {}

            change_value = calculate_change_value(change_value, change,
                                                  'ip', 'port')

            if change_value.startswith('R'):
                change_value = change_value[1:]
                change_value = calculate_change_value(change_value, change,
                                                      'replication_ip',
                                                      'replication_port')
            if change_value.startswith('/'):
                i = 1
                while i < len(change_value) and change_value[i] != '_':
                    i += 1
                change['device'] = change_value[1:i]
                change_value = change_value[i:]
            if change_value.startswith('_'):
                change['meta'] = change_value[1:]
                change_value = ''
            if change_value or not change:
                raise ValueError('Invalid set info change value: %s' %
                                 repr(argvish[1]))
            _set_info_values(devs, change, opts)
    else:
        devs = builder.search_devs(parse_search_values_from_opts(opts))
        change = parse_change_values_from_opts(opts)
        _set_info_values(devs, change, opts)


def _parse_remove_values(argvish):

    new_cmd_format, opts, args = validate_args(argvish)

    # We'll either parse the all-in-one-string format or the
    # --options format,
    # but not both. If both are specified, raise an error.
    try:
        devs = []
        if len(args) > 0:
            if new_cmd_format:
                print(Commands.remove.__doc__.strip())
                exit(EXIT_ERROR)

            for arg in args:
                devs.extend(builder.search_devs(
                    parse_search_value(arg)) or [])
        else:
            devs.extend(builder.search_devs(
                parse_search_values_from_opts(opts)))

        return (devs, opts)
    except ValueError as e:
        print(e)
        exit(EXIT_ERROR)


def _make_display_device_table(builder):
    ip_width = 10
    port_width = 4
    rep_ip_width = 14
    rep_port_width = 4
    ip_ipv6 = rep_ipv6 = False
    weight_width = 6
    for dev in builder._iter_devs():
        if is_valid_ipv6(dev['ip']):
            ip_ipv6 = True
        if is_valid_ipv6(dev['replication_ip']):
            rep_ipv6 = True
        ip_width = max(len(dev['ip']), ip_width)
        rep_ip_width = max(len(dev['replication_ip']), rep_ip_width)
        port_width = max(len(str(dev['port'])), port_width)
        rep_port_width = max(len(str(dev['replication_port'])),
                             rep_port_width)
        weight_width = max(len('%6.02f' % dev['weight']),
                           weight_width)
    if ip_ipv6:
        ip_width += 2
    if rep_ipv6:
        rep_ip_width += 2
    header_line = ('Devices:%5s %6s %4s %' + str(ip_width)
                   + 's:%-' + str(port_width) + 's %' +
                   str(rep_ip_width) + 's:%-' + str(rep_port_width) +
                   's %5s %' + str(weight_width) + 's %10s %7s %5s %s') % (
                       'id', 'region', 'zone', 'ip address',
                       'port', 'replication ip', 'port', 'name',
                       'weight', 'partitions', 'balance', 'flags',
                       'meta')

    def print_dev_f(dev, balance_per_dev=0.00, flags=''):
        def get_formated_ip(key):
            value = dev[key]
            if ':' in value:
                value = '[%s]' % value
            return value
        dev_ip = get_formated_ip('ip')
        dev_replication_ip = get_formated_ip('replication_ip')
        format_string = ''.join(['%13d %6d %4d ',
                                 '%', str(ip_width), 's:%-',
                                 str(port_width), 'd ', '%',
                                 str(rep_ip_width), 's', ':%-',
                                 str(rep_port_width), 'd %5s %',
                                 str(weight_width), '.02f'
                                 ' %10s %7.02f %5s %s'])
        args = (dev['id'], dev['region'], dev['zone'], dev_ip, dev['port'],
                dev_replication_ip, dev['replication_port'], dev['device'],
                dev['weight'], dev['parts'], balance_per_dev, flags,
                dev['meta'])
        print(format_string % args)

    return header_line, print_dev_f


class Commands(object):
    @staticmethod
    def unknown():
        print('Unknown command: %s' % argv[2])
        exit(EXIT_ERROR)

    @staticmethod
    def create():
        """
swift-ring-builder <builder_file> create <part_power> <replicas>
                                         <min_part_hours>
    Creates <builder_file> with 2^<part_power> partitions and <replicas>.
    <min_part_hours> is number of hours to restrict moving a partition more
    than once.
        """
        if len(argv) < 6:
            print(Commands.create.__doc__.strip())
            exit(EXIT_ERROR)
        try:
            builder = RingBuilder(int(argv[3]), float(argv[4]), int(argv[5]))
        except ValueError as e:
            print(e)
            exit(EXIT_ERROR)
        backup_dir = pathjoin(dirname(builder_file), 'backups')
        try:
            mkdir(backup_dir)
        except OSError as err:
            if err.errno != EEXIST:
                raise
        builder.save(pathjoin(backup_dir,
                              '%d.' % time() + basename(builder_file)))
        builder.save(builder_file)
        exit(EXIT_SUCCESS)

    @staticmethod
    def default():
        """
swift-ring-builder <builder_file>
    Shows information about the ring and the devices within. Output
    includes a table that describes the report parameters (id, region,
    port, flags, etc).
    flags: possible values are 'DEL' and ''
        DEL - indicates that the device is marked for removal from
              ring and will be removed in next rebalance.
        """
        try:
            builder_id = builder.id
        except AttributeError:
            builder_id = "(not assigned)"
        print('%s, build version %d, id %s' %
              (builder_file, builder.version, builder_id))
        balance = 0
        ring_empty_error = None
        regions = len(set(d['region'] for d in builder.devs
                          if d is not None))
        zones = len(set((d['region'], d['zone']) for d in builder.devs
                        if d is not None))
        dev_count = len([dev for dev in builder.devs
                         if dev is not None])
        try:
            balance = builder.get_balance()
        except exceptions.EmptyRingError as e:
            ring_empty_error = str(e)
        dispersion_trailer = '' if builder.dispersion is None else (
            ', %.02f dispersion' % (builder.dispersion))
        print('%d partitions, %.6f replicas, %d regions, %d zones, '
              '%d devices, %d-byte IDs, %.02f balance%s' % (
                  builder.parts, builder.replicas, regions, zones, dev_count,
                  builder.dev_id_bytes, balance, dispersion_trailer))
        print('The minimum number of hours before a partition can be '
              'reassigned is %s (%s remaining)' % (
                  builder.min_part_hours,
                  timedelta(seconds=builder.min_part_seconds_left)))
        print('The overload factor is %0.2f%% (%.6f)' % (
            builder.overload * 100, builder.overload))

        ring_dict = None
        builder_dict = builder.get_ring().to_dict()

        # compare ring file against builder file
        if not exists(ring_file):
            print('Ring file %s not found, '
                  'probably it hasn\'t been written yet' % ring_file)
        else:
            try:
                ring_dict = RingData.load(ring_file).to_dict()
            except Exception as exc:
                print('Ring file %s is invalid: %r' % (ring_file, exc))
            else:
                # mostly just an implementation detail
                builder_dict.pop('dev_id_bytes', None)
                ring_dict.pop('dev_id_bytes', None)
                if builder_dict == ring_dict:
                    print('Ring file %s is up-to-date' % ring_file)
                else:
                    print('Ring file %s is obsolete' % ring_file)

        if ring_empty_error:
            balance_per_dev = defaultdict(int)
        else:
            balance_per_dev = builder._build_balance_per_dev()
        header_line, print_dev_f = _make_display_device_table(builder)
        print(header_line)
        for dev in sorted(
            builder._iter_devs(),
            key=lambda x: (x['region'], x['zone'], x['ip'], x['device'])
        ):
            flags = 'DEL' if dev in builder._remove_devs else ''
            print_dev_f(dev, balance_per_dev[dev['id']], flags)

        # Print some helpful info if partition power increase in progress
        if (builder.next_part_power and
                builder.next_part_power == (builder.part_power + 1)):
            print('\nPreparing increase of partition power (%d -> %d)' % (
                  builder.part_power, builder.next_part_power))
            print('Run "swift-object-relinker relink" on all nodes before '
                  'moving on to increase_partition_power.')
        if (builder.next_part_power and
                builder.part_power == builder.next_part_power):
            print('\nIncreased partition power (%d -> %d)' % (
                  builder.part_power, builder.next_part_power))
            if builder_dict != ring_dict:
                print('First run "swift-ring-builder <builderfile> write_ring"'
                      ' now and copy the updated .ring.gz file to all nodes.')
            print('Run "swift-object-relinker cleanup" on all nodes before '
                  'moving on to finish_increase_partition_power.')

        if ring_empty_error:
            print(ring_empty_error)
        exit(EXIT_SUCCESS)

    @staticmethod
    def version():
        """
swift-ring-builder <ring_file> version
        """
        if len(argv) < 3:
            print(Commands.create.__doc__.strip())
            exit(EXIT_ERROR)
        try:
<<<<<<< HEAD
            reader = RingReader(open(argv[1], 'br'))
            serialization_version = reader.version
            deserialize = (RingData.deserialize_v1
                           if serialization_version == 1 else
                           RingData.deserialize_v2)
            ring = deserialize(reader, metadata_only=True)
            version = ring['version']
            dev_id_bytes = ring['dev_id_bytes']
        except ValueError as e:
            print(e)
            exit(EXIT_ERROR)
        finally:
            if reader:
                reader.close()
        print('%s: Serialization version: %d (%d-byte IDs), '
              'build version: %d' %
              (argv[1], serialization_version, dev_id_bytes, version))
=======
            rd = RingData.load(argv[1], metadata_only=True)
        except ValueError as e:
            print(e)
            exit(EXIT_ERROR)
        print('%s: Serialization version: %d (%d-byte IDs), '
              'build version: %d' %
              (argv[1], rd.format_version, rd.dev_id_bytes, rd.version))
>>>>>>> 24e3d519
        exit(EXIT_SUCCESS)

    @staticmethod
    def search():
        """
swift-ring-builder <builder_file> search <search-value>

or

swift-ring-builder <builder_file> search
    --region <region> --zone <zone> --ip <ip or hostname> --port <port>
    --replication-ip <r_ip or r_hostname> --replication-port <r_port>
    --device <device_name> --meta <meta> --weight <weight>

    Where <r_ip>, <r_hostname> and <r_port> are replication ip, hostname
    and port.
    Any of the options are optional in both cases.

    Shows information about matching devices.
        """
        if len(argv) < 4:
            print(Commands.search.__doc__.strip())
            print()
            print(parse_search_value.__doc__.strip())
            exit(EXIT_ERROR)

        devs = builder.search_devs(_parse_search_values(argv[3:]))

        if not devs:
            print('No matching devices found')
            exit(EXIT_ERROR)
        print('Devices:    id  region  zone      ip address  port  '
              'replication ip  replication port      name weight partitions '
              'balance meta')
        weighted_parts = builder.parts * builder.replicas / \
            sum(d['weight'] for d in builder.devs if d is not None)
        for dev in devs:
            if not dev['weight']:
                if dev['parts']:
                    balance = MAX_BALANCE
                else:
                    balance = 0
            else:
                balance = 100.0 * dev['parts'] / \
                    (dev['weight'] * weighted_parts) - 100.0
            print('         %5d %7d %5d %15s %5d %15s %17d %9s %6.02f %10s '
                  '%7.02f %s' %
                  (dev['id'], dev['region'], dev['zone'], dev['ip'],
                   dev['port'], dev['replication_ip'], dev['replication_port'],
                   dev['device'], dev['weight'], dev['parts'], balance,
                   dev['meta']))
        exit(EXIT_SUCCESS)

    @staticmethod
    def list_parts():
        """
swift-ring-builder <builder_file> list_parts <search-value> [<search-value>] ..

or

swift-ring-builder <builder_file> list_parts
    --region <region> --zone <zone> --ip <ip or hostname> --port <port>
    --replication-ip <r_ip or r_hostname> --replication-port <r_port>
    --device <device_name> --meta <meta> --weight <weight>

    Where <r_ip>, <r_hostname> and <r_port> are replication ip, hostname
    and port.
    Any of the options are optional in both cases.

    Returns a 2 column list of all the partitions that are assigned to any of
    the devices matching the search values given. The first column is the
    assigned partition number and the second column is the number of device
    matches for that partition. The list is ordered from most number of matches
    to least. If there are a lot of devices to match against, this command
    could take a while to run.
        """
        if len(argv) < 4:
            print(Commands.list_parts.__doc__.strip())
            print()
            print(parse_search_value.__doc__.strip())
            exit(EXIT_ERROR)

        if not builder._replica2part2dev:
            print('Specified builder file \"%s\" is not rebalanced yet. '
                  'Please rebalance first.' % builder_file)
            exit(EXIT_ERROR)

        devs = _parse_list_parts_values(argv[3:])
        if not devs:
            print('No matching devices found')
            exit(EXIT_ERROR)

        sorted_partition_count = _find_parts(devs)

        if not sorted_partition_count:
            print('No matching devices found')
            exit(EXIT_ERROR)

        print('Partition   Matches')
        for partition, count in sorted_partition_count:
            print('%9d   %7d' % (partition, count))
        exit(EXIT_SUCCESS)

    @staticmethod
    def add():
        """
swift-ring-builder <builder_file> add
    [r<region>]z<zone>-<ip>:<port>[R<r_ip>:<r_port>]/<device_name>_<meta>
     <weight>
    [[r<region>]z<zone>-<ip>:<port>[R<r_ip>:<r_port>]/<device_name>_<meta>
     <weight>] ...

    Where <r_ip> and <r_port> are replication ip and port.

or

swift-ring-builder <builder_file> add
    --region <region> --zone <zone> --ip <ip or hostname> --port <port>
    [--replication-ip <r_ip or r_hostname>] [--replication-port <r_port>]
    --device <device_name> --weight <weight>
    [--meta <meta>]

    Adds devices to the ring with the given information. No partitions will be
    assigned to the new device until after running 'rebalance'. This is so you
    can make multiple device changes and rebalance them all just once.
        """
        if len(argv) < 5:
            print(Commands.add.__doc__.strip())
            exit(EXIT_ERROR)

        if builder.next_part_power:
            print('Partition power increase in progress. You need ')
            print('to finish the increase first before adding devices.')
            exit(EXIT_ERROR)

        try:
            for new_dev in _parse_add_values(argv[3:]):
                for dev in builder.devs:
                    if dev is None:
                        continue
                    if dev['ip'] == new_dev['ip'] and \
                            dev['port'] == new_dev['port'] and \
                            dev['device'] == new_dev['device']:
                        print('Device %d already uses %s:%d/%s.' %
                              (dev['id'], dev['ip'],
                               dev['port'], dev['device']))
                        print("The on-disk ring builder is unchanged.\n")
                        exit(EXIT_ERROR)
                dev_id = builder.add_dev(new_dev)
                print('Device %s with %s weight got id %s' %
                      (format_device(new_dev), new_dev['weight'], dev_id))
        except ValueError as err:
            print(err)
            print('The on-disk ring builder is unchanged.')
            exit(EXIT_ERROR)

        builder.save(builder_file)
        exit(EXIT_SUCCESS)

    @staticmethod
    def set_weight():
        """
swift-ring-builder <builder_file> set_weight <search-value> <new_weight>
    [<search-value> <new_weight>] ...
    [--yes]

or

swift-ring-builder <builder_file> set_weight
    --region <region> --zone <zone> --ip <ip or hostname> --port <port>
    --replication-ip <r_ip or r_hostname> --replication-port <r_port>
    --device <device_name> --meta <meta> --weight <weight> <new_weight>
    [--yes]

    Where <r_ip>, <r_hostname> and <r_port> are replication ip, hostname
    and port. <weight> and <new_weight> are the search weight and new
    weight values respectively.
    Any of the options are optional in both cases.

    Resets the devices' weights. No partitions will be reassigned to or from
    the device until after running 'rebalance'. This is so you can make
    multiple device changes and rebalance them all just once.

    Option --yes assume a yes response to all questions.
        """
        # if len(argv) < 5 or len(argv) % 2 != 1:
        if len(argv) < 5:
            print(Commands.set_weight.__doc__.strip())
            print()
            print(parse_search_value.__doc__.strip())
            exit(EXIT_ERROR)

        _parse_set_weight_values(argv[3:])

        builder.save(builder_file)
        exit(EXIT_SUCCESS)

    @staticmethod
    def set_region():
        """
swift-ring-builder <builder_file> set_region <search-value> <region>
    [<search-value> <region] ...

or

swift-ring-builder <builder_file> set_region
    --region <region> --zone <zone> --ip <ip or hostname> --port <port>
    --replication-ip <r_ip or r_hostname> --replication-port <r_port>
    --device <device_name> --meta <meta> <new region> [--yes]

    Where <r_ip>, <r_hostname> and <r_port> are replication ip, hostname
    and port.
    Any of the options are optional in both cases.

    Resets the devices' regions. No partitions will be reassigned to or from
    the device until after running 'rebalance'. This is so you can make
    multiple device changes and rebalance them all just once.

    Option --yes assume a yes response to all questions.
        """
        if len(argv) < 5:
            print(Commands.set_region.__doc__.strip())
            print()
            print(parse_search_value.__doc__.strip())
            exit(EXIT_ERROR)

        _parse_set_region_values(argv[3:])

        builder.save(builder_file)
        exit(EXIT_SUCCESS)

    @staticmethod
    def set_zone():
        """
swift-ring-builder <builder_file> set_zone <search-value> <zone>
    [<search-value> <zone] ...

or

swift-ring-builder <builder_file> set_zone
    --region <region> --zone <zone> --ip <ip or hostname> --port <port>
    --replication-ip <r_ip or r_hostname> --replication-port <r_port>
    --device <device_name> --meta <meta> <new zone> [--yes]

    Where <r_ip>, <r_hostname> and <r_port> are replication ip, hostname
    and port.
    Any of the options are optional in both cases.

    Resets the devices' zones. No partitions will be reassigned to or from
    the device until after running 'rebalance'. This is so you can make
    multiple device changes and rebalance them all just once.

    Option --yes assume a yes response to all questions.
        """
        # if len(argv) < 5 or len(argv) % 2 != 1:
        if len(argv) < 5:
            print(Commands.set_zone.__doc__.strip())
            print()
            print(parse_search_value.__doc__.strip())
            exit(EXIT_ERROR)

        _parse_set_zone_values(argv[3:])

        builder.save(builder_file)
        exit(EXIT_SUCCESS)

    @staticmethod
    def set_info():
        """
swift-ring-builder <builder_file> set_info
    <search-value> <ip>:<port>[R<r_ip>:<r_port>]/<device_name>_<meta>
    [<search-value> <ip>:<port>[R<r_ip>:<r_port>]/<device_name>_<meta>] ...
    [--yes]

or

swift-ring-builder <builder_file> set_info
    --ip <ip or hostname> --port <port>
    --replication-ip <r_ip or r_hostname> --replication-port <r_port>
    --device <device_name> --meta <meta>
    --change-ip <ip or hostname> --change-port <port>
    --change-replication-ip <r_ip or r_hostname>
    --change-replication-port <r_port>
    --change-device <device_name>
    --change-meta <meta>
    [--yes]

    Where <r_ip>, <r_hostname> and <r_port> are replication ip, hostname
    and port.
    Any of the options are optional in both cases.

    For each search-value, resets the matched device's information.
    This information isn't used to assign partitions, so you can use
    'write_ring' afterward to rewrite the current ring with the newer
    device information. Any of the parts are optional in the final
    <ip>:<port>/<device_name>_<meta> parameter; just give what you
    want to change. For instance set_info d74 _"snet: 5.6.7.8" would
    just update the meta data for device id 74.

    Option --yes assume a yes response to all questions.
        """
        if len(argv) < 5:
            print(Commands.set_info.__doc__.strip())
            print()
            print(parse_search_value.__doc__.strip())
            exit(EXIT_ERROR)

        try:
            _parse_set_info_values(argv[3:])
        except ValueError as err:
            print(err)
            exit(EXIT_ERROR)

        builder.save(builder_file)
        exit(EXIT_SUCCESS)

    @staticmethod
    def remove():
        """
swift-ring-builder <builder_file> remove <search-value> [search-value ...]
    [--yes]

or

swift-ring-builder <builder_file> remove
    --region <region> --zone <zone> --ip <ip or hostname> --port <port>
    --replication-ip <r_ip or r_hostname> --replication-port <r_port>
    --device <device_name> --meta <meta> --weight <weight>
    [--yes]

    Where <r_ip>, <r_hostname> and <r_port> are replication ip, hostname
    and port.
    Any of the options are optional in both cases.

    Removes the device(s) from the ring. This should normally just be used for
    a device that has failed. For a device you wish to decommission, it's best
    to set its weight to 0, wait for it to drain all its data, then use this
    remove command. This will not take effect until after running 'rebalance'.
    This is so you can make multiple device changes and rebalance them all just
    once.

    Option --yes assume a yes response to all questions.
        """
        if len(argv) < 4:
            print(Commands.remove.__doc__.strip())
            print()
            print(parse_search_value.__doc__.strip())
            exit(EXIT_ERROR)

        if builder.next_part_power:
            print('Partition power increase in progress. You need ')
            print('to finish the increase first before removing devices.')
            exit(EXIT_ERROR)

        devs, opts = _parse_remove_values(argv[3:])

        input_question = 'Are you sure you want to remove these ' \
                         '%s devices? (y/N) ' % len(devs)
        abort_msg = 'Aborting device removals'
        check_devs(devs, input_question, opts, abort_msg)

        for dev in devs:
            try:
                builder.remove_dev(dev['id'])
            except exceptions.RingBuilderError as e:
                print('-' * 79)
                print(
                    'An error occurred while removing device with id %d\n'
                    'This usually means that you attempted to remove\n'
                    'the last device in a ring. If this is the case,\n'
                    'consider creating a new ring instead.\n'
                    'The on-disk ring builder is unchanged.\n'
                    'Original exception message: %s' %
                    (dev['id'], e))
                print('-' * 79)
                exit(EXIT_ERROR)

            print('%s marked for removal and will '
                  'be removed next rebalance.' % format_device(dev))
        builder.save(builder_file)
        exit(EXIT_SUCCESS)

    @staticmethod
    def rebalance():
        """
swift-ring-builder <builder_file> rebalance [options]
    Attempts to rebalance the ring by reassigning partitions that haven't been
    recently reassigned.
        """
        usage = Commands.rebalance.__doc__.strip()
        parser = optparse.OptionParser(usage)
        parser.add_option('-f', '--force', action='store_true',
                          help='Force a rebalanced ring to save even '
                          'if < 1% of parts changed')
        parser.add_option('-s', '--seed', help="seed to use for rebalance")
        parser.add_option('-d', '--debug', action='store_true',
                          help="print debug information")
        parser.add_option('--format-version',
                          choices=FORMAT_CHOICES, default=None,
                          help="specify ring format version")
        options, args = parser.parse_args(argv)
        if options.format_version is None:
            print("Defaulting to --format-version=1. This ensures the ring\n"
                  "written will be readable by older versions of Swift.\n"
                  "In a future release, the default will change to\n"
                  "--format-version=2\n")
            options.format_version = DEFAULT_RING_FORMAT_VERSION
        else:
            # N.B. choices doesn't work with type=int
            options.format_version = int(options.format_version)

        def get_seed(index):
            if options.seed:
                return options.seed
            try:
                return args[index]
            except IndexError:
                pass

        if options.debug:
            logger = logging.getLogger("swift.ring.builder")
            logger.disabled = False
            logger.setLevel(logging.DEBUG)
            handler = logging.StreamHandler(stdout)
            formatter = logging.Formatter("%(levelname)s: %(message)s")
            handler.setFormatter(formatter)
            logger.addHandler(handler)

        if builder.next_part_power:
            print('Partition power increase in progress.')
            print('You need to finish the increase first before rebalancing.')
            exit(EXIT_ERROR)

        devs_changed = builder.devs_changed
        min_part_seconds_left = builder.min_part_seconds_left
        try:
            last_balance = builder.get_balance()
            last_dispersion = builder.dispersion
            parts, balance, removed_devs = builder.rebalance(seed=get_seed(3))
            dispersion = builder.dispersion
        except exceptions.RingBuilderError as e:
            print('-' * 79)
            print("An error has occurred during ring validation. Common\n"
                  "causes of failure are rings that are empty or do not\n"
                  "have enough devices to accommodate the replica count.\n"
                  "Original exception message:\n %s" %
                  (e,))
            print('-' * 79)
            exit(EXIT_ERROR)
        if not (parts or options.force or removed_devs):
            print('No partitions could be reassigned.')
            if min_part_seconds_left > 0:
                print('The time between rebalances must be at least '
                      'min_part_hours: %s hours (%s remaining)' % (
                          builder.min_part_hours,
                          timedelta(seconds=builder.min_part_seconds_left)))
            else:
                print('There is no need to do so at this time')
            exit(EXIT_WARNING)
        # If we set device's weight to zero, currently balance will be set
        # special value(MAX_BALANCE) until zero weighted device return all
        # its partitions. So we cannot check balance has changed.
        # Thus we need to check balance or last_balance is special value.
        be_cowardly = True
        if options.force:
            # User said save it, so we save it.
            be_cowardly = False
        elif devs_changed:
            # We must save if a device changed; this could be something like
            # a changed IP address.
            be_cowardly = False
        else:
            # If balance or dispersion changed (presumably improved), then
            # we should save to get the improvement.
            balance_changed = (
                abs(last_balance - balance) >= 1 or
                (last_balance == MAX_BALANCE and balance == MAX_BALANCE))
            dispersion_changed = last_dispersion is None or (
                abs(last_dispersion - dispersion) >= 1)
            if balance_changed or dispersion_changed:
                be_cowardly = False

        if be_cowardly:
            print('Cowardly refusing to save rebalance as it did not change '
                  'at least 1%.')
            exit(EXIT_WARNING)
        try:
            builder.validate()
        except exceptions.RingValidationError as e:
            print('-' * 79)
            print("An error has occurred during ring validation. Common\n"
                  "causes of failure are rings that are empty or do not\n"
                  "have enough devices to accommodate the replica count.\n"
                  "Original exception message:\n %s" %
                  (e,))
            print('-' * 79)
            exit(EXIT_ERROR)
        print('Reassigned %d (%.02f%%) partitions. '
              'Balance is now %.02f.  '
              'Dispersion is now %.02f' % (
                  parts, 100.0 * parts / builder.parts,
                  balance,
                  builder.dispersion))
        status = EXIT_SUCCESS
        if builder.dispersion > 0:
            print('-' * 79)
            print(
                'NOTE: Dispersion of %.06f indicates some parts are not\n'
                '      optimally dispersed.\n\n'
                '      You may want to adjust some device weights, increase\n'
                '      the overload or review the dispersion report.' %
                builder.dispersion)
            status = EXIT_WARNING
            print('-' * 79)
        elif balance > 5 and balance / 100.0 > builder.overload:
            print('-' * 79)
            print('NOTE: Balance of %.02f indicates you should push this ' %
                  balance)
            print('      ring, wait at least %d hours, and rebalance/repush.'
                  % builder.min_part_hours)
            print('-' * 79)
            status = EXIT_WARNING
        ts = time()
        builder.get_ring().save(
            pathjoin(backup_dir, '%d.' % ts + basename(ring_file)),
            format_version=options.format_version)
        builder.save(pathjoin(backup_dir, '%d.' % ts + basename(builder_file)))
        builder.get_ring().save(
            ring_file, format_version=options.format_version)
        builder.save(builder_file)
        exit(status)

    @staticmethod
    def dispersion():
        r"""
swift-ring-builder <builder_file> dispersion <search_filter> [options]

    Output report on dispersion.

    --recalculate option will rebuild cached dispersion info and save builder
    --verbose option will display dispersion graph broken down by tier

    You can filter which tiers are evaluated to drill down using a regex
    in the optional search_filter argument.  i.e.

        swift-ring-builder <builder_file> dispersion "r\d+z\d+$" -v

    ... would only display rows for the zone tiers

        swift-ring-builder <builder_file> dispersion ".*\-[^/]*$" -v

    ... would only display rows for the server tiers

    The reports columns are:

    Tier  : the name of the tier
    parts : the total number of partitions with assignment in the tier
    %     : the percentage of parts in the tier with replicas over assigned
    max   : maximum replicas a part should have assigned at the tier
    0 - N : the number of parts with that many replicas assigned

    e.g.
        Tier:  parts      %   max   0    1    2   3
        r1z1    1022  79.45     1   2  210  784  28

        r1z1 has 1022 total parts assigned, 79% of them have more than the
        recommend max replica count of 1 assigned.  Only 2 parts in the ring
        are *not* assigned in this tier (0 replica count), 210 parts have
        the recommend replica count of 1, 784 have 2 replicas, and 28 sadly
        have all three replicas in this tier.
        """
        status = EXIT_SUCCESS
        if not builder._replica2part2dev:
            print('Specified builder file \"%s\" is not rebalanced yet. '
                  'Please rebalance first.' % builder_file)
            exit(EXIT_ERROR)
        usage = Commands.dispersion.__doc__.strip()
        parser = optparse.OptionParser(usage)
        parser.add_option('--recalculate', action='store_true',
                          help='Rebuild cached dispersion info and save')
        parser.add_option('-v', '--verbose', action='store_true',
                          help='Display dispersion report for tiers')
        options, args = parser.parse_args(argv)
        if args[3:]:
            search_filter = args[3]
        else:
            search_filter = None
        orig_version = builder.version
        report = dispersion_report(builder, search_filter=search_filter,
                                   verbose=options.verbose,
                                   recalculate=options.recalculate)
        if builder.version != orig_version:
            # we've already done the work, better go ahead and save it!
            builder.save(builder_file)
        print('Dispersion is %.06f, Balance is %.06f, Overload is %0.2f%%' % (
            builder.dispersion, builder.get_balance(), builder.overload * 100))
        print('Required overload is %.6f%%' % (
            builder.get_required_overload() * 100))
        if report['worst_tier']:
            status = EXIT_WARNING
            print('Worst tier is %.06f (%s)' % (report['max_dispersion'],
                                                report['worst_tier']))
        if report['graph']:
            replica_range = list(range(int(math.ceil(builder.replicas + 1))))
            part_count_width = '%%%ds' % max(len(str(builder.parts)), 5)
            replica_counts_tmpl = ' '.join(part_count_width for i in
                                           replica_range)
            tiers = (tier for tier, _junk in report['graph'])
            tier_width = max(max(map(len, tiers)), 30)
            header_line = ('%-' + str(tier_width) +
                           's ' + part_count_width +
                           ' %6s %6s ' + replica_counts_tmpl) % tuple(
                               ['Tier', 'Parts', '%', 'Max'] + replica_range)
            underline = '-' * len(header_line)
            print(underline)
            print(header_line)
            print(underline)
            for tier_name, dispersion in report['graph']:
                replica_counts_repr = replica_counts_tmpl % tuple(
                    dispersion['replicas'])
                template = ''.join([
                    '%-', str(tier_width), 's ',
                    part_count_width,
                    ' %6.02f %6d %s',
                ])
                args = (
                    tier_name,
                    dispersion['placed_parts'],
                    dispersion['dispersion'],
                    dispersion['max_replicas'],
                    replica_counts_repr,
                )
                print(template % args)
        exit(status)

    @staticmethod
    def validate():
        """
swift-ring-builder <builder_file> validate
    Just runs the validation routines on the ring.
        """
        builder.validate()
        exit(EXIT_SUCCESS)

    @staticmethod
    def write_ring():
        """
swift-ring-builder <builder_file> write_ring
    Just rewrites the distributable ring file. This is done automatically after
    a successful rebalance, so really this is only useful after one or more
    'set_info' calls when no rebalance is needed but you want to send out the
    new device information.
        """
        usage = Commands.write_ring.__doc__.strip()
        parser = optparse.OptionParser(usage)
        parser.add_option('--format-version',
                          choices=FORMAT_CHOICES, default=None,
                          help="specify ring format version")
        parser.add_option('--dev-id-bytes',
                          choices=DEV_ID_SIZE_CHOICES, default=None,
                          help="specify the dev-id bytes size (v2 only)")
        options, args = parser.parse_args(argv)
        if options.format_version is None:
            print("Defaulting to --format-version=1. This ensures the ring\n"
                  "written will be readable by older versions of Swift.\n"
                  "In a future release, the default will change to\n"
                  "--format-version=2\n")
            options.format_version = DEFAULT_RING_FORMAT_VERSION
        else:
            # N.B. choices doesn't work with type=int
            options.format_version = int(options.format_version)

        if not builder.devs:
            print('Unable to write empty ring.')
            exit(EXIT_ERROR)

<<<<<<< HEAD
        if options.dev_id_bytes:
            builder.set_dev_id_bytes(int(options.dev_id_bytes))

        ring_data = builder.get_ring()
        if not ring_data._replica2part2dev_id:
            if ring_data.devs:
                print('WARNING: Writing a ring with no partition '
                      'assignments but with devices; did you forget to run '
                      '"rebalance"?', file=sys.stderr)
        ring_data.save(
            pathjoin(backup_dir, '%d.' % time() + basename(ring_file)),
            format_version=options.format_version)
        ring_data.save(ring_file, format_version=options.format_version)
        exit(EXIT_SUCCESS)
=======
        try:
            if options.dev_id_bytes:
                builder.set_dev_id_bytes(int(options.dev_id_bytes))

            ring_data = builder.get_ring()
            if not ring_data._replica2part2dev_id:
                if ring_data.devs:
                    print('WARNING: Writing a ring with no partition '
                          'assignments but with devices; did you forget '
                          'to run "rebalance"?', file=sys.stderr)
            ring_data.save(
                pathjoin(backup_dir, '%d.' % time() + basename(ring_file)),
                format_version=options.format_version)
            ring_data.save(ring_file, format_version=options.format_version)
        except ValueError as e:
            print(e)
            exit(EXIT_ERROR)
        else:
            exit(EXIT_SUCCESS)
>>>>>>> 24e3d519

    @staticmethod
    def write_builder():
        """
swift-ring-builder <ring_file> write_builder [min_part_hours]
    Recreate a builder from a ring file (lossy) if you lost your builder
    backups.  (Protip: don't lose your builder backups).
    [min_part_hours] is one of those numbers lost to the builder,
    you can change it with set_min_part_hours.
        """
        if exists(builder_file):
            print('Cowardly refusing to overwrite existing '
                  'Ring Builder file: %s' % builder_file)
            exit(EXIT_ERROR)
        if len(argv) > 3:
            min_part_hours = int(argv[3])
        else:
            print("WARNING: default min_part_hours may not match "
                  "the value in the lost builder.\n", file=sys.stderr)
            min_part_hours = 24
        ring = Ring(ring_file)
        for dev in ring.devs:
            if dev is None:
                continue
            dev.update({
                'parts': 0,
                'parts_wanted': 0,
            })
        builder_dict = {
            'part_power': 32 - ring._part_shift,
            'replicas': float(ring.replica_count),
            'min_part_hours': min_part_hours,
            'parts': ring.partition_count,
            'devs': ring.devs,
            'devs_changed': False,
            'version': ring.version or 0,
            '_replica2part2dev': ring._replica2part2dev_id,
            '_last_part_moves_epoch': None,
            '_last_part_moves': None,
            '_last_part_gather_start': 0,
            '_remove_devs': [],
        }
        builder = RingBuilder.from_dict(builder_dict)
        for parts in builder._replica2part2dev:
            for dev_id in parts:
                builder.devs[dev_id]['parts'] += 1
        builder.save(builder_file)

    @staticmethod
    def pretend_min_part_hours_passed():
        """
swift-ring-builder <builder_file> pretend_min_part_hours_passed
    Resets the clock on the last time a rebalance happened, thus
    circumventing the min_part_hours check.

    *****************************
    USE THIS WITH EXTREME CAUTION
    *****************************

    If you run this command and deploy rebalanced rings before a replication
    pass completes, you may introduce unavailability in your cluster. This
    has an end-user impact.
        """
        builder.pretend_min_part_hours_passed()
        builder.save(builder_file)
        exit(EXIT_SUCCESS)

    @staticmethod
    def set_min_part_hours():
        """
swift-ring-builder <builder_file> set_min_part_hours <hours>
    Changes the <min_part_hours> to the given <hours>. This should be set to
    however long a full replication/update cycle takes. We're working on a way
    to determine this more easily than scanning logs.
        """
        if len(argv) < 4:
            print(Commands.set_min_part_hours.__doc__.strip())
            exit(EXIT_ERROR)
        builder.change_min_part_hours(int(argv[3]))
        print('The minimum number of hours before a partition can be '
              'reassigned is now set to %s' % argv[3])
        builder.save(builder_file)
        exit(EXIT_SUCCESS)

    @staticmethod
    def set_replicas():
        """
swift-ring-builder <builder_file> set_replicas <replicas>
    Changes the replica count to the given <replicas>. <replicas> may
    be a floating-point value, in which case some partitions will have
    floor(<replicas>) replicas and some will have ceiling(<replicas>)
    in the correct proportions.

    A rebalance is needed to make the change take effect.
    """
        if len(argv) < 4:
            print(Commands.set_replicas.__doc__.strip())
            exit(EXIT_ERROR)

        new_replicas = argv[3]
        try:
            new_replicas = float(new_replicas)
        except ValueError:
            print(Commands.set_replicas.__doc__.strip())
            print("\"%s\" is not a valid number." % new_replicas)
            exit(EXIT_ERROR)

        if new_replicas < 1:
            print("Replica count must be at least 1.")
            exit(EXIT_ERROR)

        builder.set_replicas(new_replicas)
        print('The replica count is now %.6f.' % builder.replicas)
        print('The change will take effect after the next rebalance.')
        builder.save(builder_file)
        exit(EXIT_SUCCESS)

    @staticmethod
    def set_overload():
        """
swift-ring-builder <builder_file> set_overload <overload>[%]
    Changes the overload factor to the given <overload>.

    A rebalance is needed to make the change take effect.
    """
        if len(argv) < 4:
            print(Commands.set_overload.__doc__.strip())
            exit(EXIT_ERROR)

        new_overload = argv[3]
        if new_overload.endswith('%'):
            percent = True
            new_overload = new_overload.rstrip('%')
        else:
            percent = False
        try:
            new_overload = float(new_overload)
        except ValueError:
            print(Commands.set_overload.__doc__.strip())
            print("%r is not a valid number." % new_overload)
            exit(EXIT_ERROR)

        if percent:
            new_overload *= 0.01
        if new_overload < 0:
            print("Overload must be non-negative.")
            exit(EXIT_ERROR)

        if new_overload > 1 and not percent:
            print("!?! Warning overload is greater than 100% !?!")
            status = EXIT_WARNING
        else:
            status = EXIT_SUCCESS

        builder.set_overload(new_overload)
        print('The overload factor is now %0.2f%% (%.6f)' % (
            builder.overload * 100, builder.overload))
        print('The change will take effect after the next rebalance.')
        builder.save(builder_file)
        exit(status)

    @staticmethod
    def prepare_increase_partition_power():
        """
swift-ring-builder <builder_file> prepare_increase_partition_power
    Prepare the ring to increase the partition power by one.

    A write_ring command is needed to make the change take effect.

    Once the updated rings have been deployed to all servers you need to run
    the swift-object-relinker tool to relink existing data.

    *****************************
    USE THIS WITH EXTREME CAUTION
    *****************************

    If you increase the partition power and deploy changed rings, you may
    introduce unavailability in your cluster. This has an end-user impact. Make
    sure you execute required operations to increase the partition power
    accurately.

    """
        if len(argv) < 3:
            print(Commands.prepare_increase_partition_power.__doc__.strip())
            exit(EXIT_ERROR)

        if "object" not in basename(builder_file):
            print(
                'Partition power increase is only supported for object rings.')
            exit(EXIT_ERROR)

        if not builder.prepare_increase_partition_power():
            print('Ring is already prepared for partition power increase.')
            exit(EXIT_ERROR)

        builder.save(builder_file)

        print('The next partition power is now %d.' % builder.next_part_power)
        print('The change will take effect after the next write_ring.')
        print('Ensure your proxy-servers, object-replicators and ')
        print('reconstructors are using the changed rings and relink ')
        print('(using swift-object-relinker) your existing data')
        print('before the partition power increase')
        exit(EXIT_SUCCESS)

    @staticmethod
    def increase_partition_power():
        """
swift-ring-builder <builder_file> increase_partition_power
    Increases the partition power by one. Needs to be run after
    prepare_increase_partition_power has been run and all existing data has
    been relinked using the swift-object-relinker tool.

    A write_ring command is needed to make the change take effect.

    Once the updated rings have been deployed to all servers you need to run
    the swift-object-relinker tool to cleanup old data.

    *****************************
    USE THIS WITH EXTREME CAUTION
    *****************************

    If you increase the partition power and deploy changed rings, you may
    introduce unavailability in your cluster. This has an end-user impact. Make
    sure you execute required operations to increase the partition power
    accurately.

    """
        if len(argv) < 3:
            print(Commands.increase_partition_power.__doc__.strip())
            exit(EXIT_ERROR)

        if builder.increase_partition_power():
            print('The partition power is now %d.' % builder.part_power)
            print('The change will take effect after the next write_ring.')

            builder._update_last_part_moves()
            builder.save(builder_file)

            exit(EXIT_SUCCESS)
        else:
            print('Ring partition power cannot be increased. Either the ring')
            print('was not prepared yet, or this operation has already run.')
            exit(EXIT_ERROR)

    @staticmethod
    def cancel_increase_partition_power():
        """
swift-ring-builder <builder_file> cancel_increase_partition_power
    Cancel the increase of the partition power.

    A write_ring command is needed to make the change take effect.

    Once the updated rings have been deployed to all servers you need to run
    the swift-object-relinker tool to cleanup unneeded links.

    *****************************
    USE THIS WITH EXTREME CAUTION
    *****************************

    If you increase the partition power and deploy changed rings, you may
    introduce unavailability in your cluster. This has an end-user impact. Make
    sure you execute required operations to increase the partition power
    accurately.

    """
        if len(argv) < 3:
            print(Commands.cancel_increase_partition_power.__doc__.strip())
            exit(EXIT_ERROR)

        if not builder.cancel_increase_partition_power():
            print('Ring partition power increase cannot be canceled.')
            exit(EXIT_ERROR)

        builder.save(builder_file)

        print('The next partition power is now %d.' % builder.next_part_power)
        print('The change will take effect after the next write_ring.')
        print('Ensure your object-servers are using the changed rings and')
        print('cleanup (using swift-object-relinker) the hard links')
        exit(EXIT_SUCCESS)

    @staticmethod
    def finish_increase_partition_power():
        """
swift-ring-builder <builder_file> finish_increase_partition_power
    Finally removes the next_part_power flag. Has to be run after the
    swift-object-relinker tool has been used to cleanup old existing data.

    A write_ring command is needed to make the change take effect.

    *****************************
    USE THIS WITH EXTREME CAUTION
    *****************************

    If you increase the partition power and deploy changed rings, you may
    introduce unavailability in your cluster. This has an end-user impact. Make
    sure you execute required operations to increase the partition power
    accurately.

    """
        if len(argv) < 3:
            print(Commands.finish_increase_partition_power.__doc__.strip())
            exit(EXIT_ERROR)

        if not builder.finish_increase_partition_power():
            print('Ring partition power increase cannot be finished.')
            exit(EXIT_ERROR)

        print('The change will take effect after the next write_ring.')
        builder.save(builder_file)

        exit(EXIT_SUCCESS)


def main(arguments=None):
    global argv, backup_dir, builder, builder_file, ring_file
    if arguments is not None:
        argv = arguments
    else:
        argv = sys_argv

    if len(argv) < 2:
        print("swift-ring-builder %(MAJOR_VERSION)s.%(MINOR_VERSION)s\n" %
              globals())
        print(Commands.default.__doc__.strip())
        print()
        cmds = [c for c in dir(Commands)
                if getattr(Commands, c).__doc__ and not c.startswith('_') and
                c != 'default']
        cmds.sort()
        for cmd in cmds:
            print(getattr(Commands, cmd).__doc__.strip())
            print()
        print(parse_search_value.__doc__.strip())
        print()
        for line in wrap(' '.join(cmds), 79, initial_indent='Quick list: ',
                         subsequent_indent='            '):
            print(line)
        print('Exit codes: 0 = operation successful\n'
              '            1 = operation completed with warnings\n'
              '            2 = error')
        exit(EXIT_SUCCESS)

    builder_file, ring_file = parse_builder_ring_filename_args(argv)
    if builder_file != argv[1]:
        if len(argv) > 2 and argv[2] in ('write_builder', 'version'):
            pass
        else:
            print('Note: using %s instead of %s as builder file' % (
                builder_file, argv[1]))

    try:
        builder = RingBuilder.load(builder_file)
    except exceptions.UnPicklingError as e:
        msg = str(e)
        try:
            CompositeRingBuilder.load(builder_file)
            msg += ' (it appears to be a composite ring builder file?)'
        except Exception:  # noqa
            pass
        print(msg)
        exit(EXIT_ERROR)
    except (exceptions.FileNotFoundError, exceptions.PermissionError) as e:
        if len(argv) < 3 or argv[2] not in ('create', 'write_builder',
                                            'version'):
            print(e)
            exit(EXIT_ERROR)
    except Exception as e:
        print('Problem occurred while reading builder file: %s. %s' %
              (builder_file, e))
        exit(EXIT_ERROR)

    backup_dir = pathjoin(dirname(builder_file), 'backups')
    try:
        mkdir(backup_dir)
    except OSError as err:
        if err.errno != EEXIST:
            raise

    if len(argv) == 2:
        command = "default"
    else:
        command = argv[2]
    if argv[0].endswith('-safe'):
        try:
            with lock_parent_directory(abspath(builder_file), 15):
                getattr(Commands, command, Commands.unknown)()
        except exceptions.LockTimeout:
            print("Ring/builder dir currently locked.")
            exit(2)
    else:
        getattr(Commands, command, Commands.unknown)()


def error_handling_main():
    # We exit code 1 on WARNING statuses, 2 on ERROR. This means we need
    # to handle any uncaught exceptions by printing the usual backtrace,
    # but then exiting 2 (not 1 as is usual for a python
    # exception).

    # We *don't* want to do this in main(), however, because we don't want to
    # pollute the test environment or cause a bunch of test churn to mock out
    # sys.excepthook

    def exit_with_status_two(tp, val, tb):
        traceback.print_exception(tp, val, tb)
        exit(2)

    sys.excepthook = exit_with_status_two
    main()


if __name__ == '__main__':
    error_handling_main()<|MERGE_RESOLUTION|>--- conflicted
+++ resolved
@@ -34,10 +34,6 @@
 from swift.common.ring import RingBuilder, Ring, RingData
 from swift.common.ring.builder import MAX_BALANCE
 from swift.common.ring.composite_builder import CompositeRingBuilder
-<<<<<<< HEAD
-from swift.common.ring.io import RingReader
-=======
->>>>>>> 24e3d519
 from swift.common.ring.ring import RING_CODECS, DEFAULT_RING_FORMAT_VERSION
 from swift.common.ring.utils import validate_args, \
     validate_and_normalize_ip, build_dev_from_opts, \
@@ -676,25 +672,6 @@
             print(Commands.create.__doc__.strip())
             exit(EXIT_ERROR)
         try:
-<<<<<<< HEAD
-            reader = RingReader(open(argv[1], 'br'))
-            serialization_version = reader.version
-            deserialize = (RingData.deserialize_v1
-                           if serialization_version == 1 else
-                           RingData.deserialize_v2)
-            ring = deserialize(reader, metadata_only=True)
-            version = ring['version']
-            dev_id_bytes = ring['dev_id_bytes']
-        except ValueError as e:
-            print(e)
-            exit(EXIT_ERROR)
-        finally:
-            if reader:
-                reader.close()
-        print('%s: Serialization version: %d (%d-byte IDs), '
-              'build version: %d' %
-              (argv[1], serialization_version, dev_id_bytes, version))
-=======
             rd = RingData.load(argv[1], metadata_only=True)
         except ValueError as e:
             print(e)
@@ -702,7 +679,6 @@
         print('%s: Serialization version: %d (%d-byte IDs), '
               'build version: %d' %
               (argv[1], rd.format_version, rd.dev_id_bytes, rd.version))
->>>>>>> 24e3d519
         exit(EXIT_SUCCESS)
 
     @staticmethod
@@ -1379,22 +1355,6 @@
             print('Unable to write empty ring.')
             exit(EXIT_ERROR)
 
-<<<<<<< HEAD
-        if options.dev_id_bytes:
-            builder.set_dev_id_bytes(int(options.dev_id_bytes))
-
-        ring_data = builder.get_ring()
-        if not ring_data._replica2part2dev_id:
-            if ring_data.devs:
-                print('WARNING: Writing a ring with no partition '
-                      'assignments but with devices; did you forget to run '
-                      '"rebalance"?', file=sys.stderr)
-        ring_data.save(
-            pathjoin(backup_dir, '%d.' % time() + basename(ring_file)),
-            format_version=options.format_version)
-        ring_data.save(ring_file, format_version=options.format_version)
-        exit(EXIT_SUCCESS)
-=======
         try:
             if options.dev_id_bytes:
                 builder.set_dev_id_bytes(int(options.dev_id_bytes))
@@ -1414,7 +1374,6 @@
             exit(EXIT_ERROR)
         else:
             exit(EXIT_SUCCESS)
->>>>>>> 24e3d519
 
     @staticmethod
     def write_builder():

--- conflicted
+++ resolved
@@ -705,13 +705,8 @@
             'port': node['port'], 'device': node['device']})
 
     def iter_nodes(self, ring, partition, logger, node_iter=None, policy=None):
-<<<<<<< HEAD
-        return NodeIter(self, ring, partition, node_iter=node_iter,
-                        policy=policy, logger=logger)
-=======
         return NodeIter(self, ring, partition, logger, node_iter=node_iter,
                         policy=policy)
->>>>>>> 696d5d64
 
     def exception_occurred(self, node, typ, additional_info,
                            **kwargs):

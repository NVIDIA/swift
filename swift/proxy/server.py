# Copyright (c) 2010-2012 OpenStack Foundation
#
# Licensed under the Apache License, Version 2.0 (the "License");
# you may not use this file except in compliance with the License.
# You may obtain a copy of the License at
#
#    http://www.apache.org/licenses/LICENSE-2.0
#
# Unless required by applicable law or agreed to in writing, software
# distributed under the License is distributed on an "AS IS" BASIS,
# WITHOUT WARRANTIES OR CONDITIONS OF ANY KIND, either express or
# implied.
# See the License for the specific language governing permissions and
# limitations under the License.

import mimetypes
import os
import socket

from collections import defaultdict

from random import shuffle
from time import time
import functools
import sys

from eventlet import Timeout

from swift import __canonical_version__ as swift_version
from swift.common import constraints
from swift.common.http import is_server_error, HTTP_INSUFFICIENT_STORAGE
from swift.common.storage_policy import POLICIES
from swift.common.ring import Ring
from swift.common.error_limiter import ErrorLimiter
from swift.common.utils import Watchdog, get_logger, \
    get_remote_client, split_path, config_true_value, generate_trans_id, \
    affinity_key_function, affinity_locality_predicate, list_from_csv, \
    parse_prefixed_conf, config_auto_int_value, node_to_string, \
    config_request_node_count_value, config_percent_value, cap_length, \
    parse_options, non_negative_int, config_positive_float_value
from swift.common.registry import register_swift_info
from swift.common.constraints import check_utf8, valid_api_version
from swift.common.statsd_client import get_labeled_statsd_client
from swift.proxy.controllers import AccountController, ContainerController, \
    ObjectControllerRouter, InfoController
from swift.proxy.controllers.base import get_container_info, \
    DEFAULT_RECHECK_CONTAINER_EXISTENCE, DEFAULT_RECHECK_ACCOUNT_EXISTENCE, \
    DEFAULT_RECHECK_UPDATING_SHARD_RANGES, DEFAULT_RECHECK_LISTING_SHARD_RANGES
from swift.common.swob import HTTPBadRequest, HTTPForbidden, \
    HTTPMethodNotAllowed, HTTPNotFound, HTTPPreconditionFailed, \
    HTTPServerError, HTTPException, Request, HTTPServiceUnavailable, \
    wsgi_to_str
from swift.common.exceptions import APIVersionError
from swift.common.wsgi import run_wsgi
from swift.obj import expirer

DEFAULT_NAMESPACE_AVG_BACKEND_FETCH_TIME = 0.3  # seconds
DEFAULT_NAMESPACE_CACHE_TOKENS_PER_SESSION = 3  # 3 tokens per session


# List of entry points for mandatory middlewares.
#
# Fields:
#
# "name" (required) is the entry point name from setup.py.
#
# "after_fn" (optional) a function that takes a PipelineWrapper object as its
# single argument and returns a list of middlewares that this middleware
# should come after. Any middlewares in the returned list that are not present
# in the pipeline will be ignored, so you can safely name optional middlewares
# to come after. For example, ["catch_errors", "bulk"] would install this
# middleware after catch_errors and bulk if both were present, but if bulk
# were absent, would just install it after catch_errors.

required_filters = [
    {'name': 'catch_errors'},
    {'name': 'gatekeeper',
     'after_fn': lambda pipe: (['catch_errors']
                               if pipe.startswith('catch_errors')
                               else [])},
    {'name': 'listing_formats', 'after_fn': lambda _junk: [
        'catch_errors', 'gatekeeper', 'proxy_logging', 'memcache']},
    # Put copy before dlo, slo and versioned_writes
    {'name': 'copy', 'after_fn': lambda _junk: [
        'staticweb', 'tempauth', 'keystoneauth',
        'catch_errors', 'gatekeeper', 'proxy_logging']},
    {'name': 'dlo', 'after_fn': lambda _junk: [
        'copy', 'staticweb', 'tempauth', 'keystoneauth',
        'catch_errors', 'gatekeeper', 'proxy_logging']},
    {'name': 'versioned_writes', 'after_fn': lambda _junk: [
        'slo', 'dlo', 'copy', 'staticweb', 'tempauth',
        'keystoneauth', 'catch_errors', 'gatekeeper', 'proxy_logging']},
]


def _label_for_policy(policy):
    if policy is not None:
        return 'policy %s (%s)' % (policy.idx, policy.name)
    return '(default)'


VALID_SORTING_METHODS = ('shuffle', 'timing', 'affinity')


class ProxyOverrideOptions(object):
    """
    Encapsulates proxy server options that may be overridden e.g. for
    policy specific configurations.

    :param conf: the proxy-server config dict.
    :param override_conf: a dict of overriding configuration options.
    """
    def __init__(self, base_conf, override_conf, app):

        def get(key, default):
            return override_conf.get(key, base_conf.get(key, default))

        self.sorting_method = get('sorting_method', 'shuffle').lower()
        if self.sorting_method not in VALID_SORTING_METHODS:
            raise ValueError(
                'Invalid sorting_method value; must be one of %s, not %r' % (
                    ', '.join(VALID_SORTING_METHODS), self.sorting_method))

        self.read_affinity = get('read_affinity', '')
        try:
            self.read_affinity_sort_key = affinity_key_function(
                self.read_affinity)
        except ValueError as err:
            # make the message a little more useful
            raise ValueError("Invalid read_affinity value: %r (%s)" %
                             (self.read_affinity, err.args[0]))

        self.write_affinity = get('write_affinity', '')
        try:
            self.write_affinity_is_local_fn \
                = affinity_locality_predicate(self.write_affinity)
        except ValueError as err:
            # make the message a little more useful
            raise ValueError("Invalid write_affinity value: %r (%s)" %
                             (self.write_affinity, err.args[0]))
        self.write_affinity_node_count = get(
            'write_affinity_node_count', '2 * replicas')
        try:
            self.write_affinity_node_count_fn = \
                config_request_node_count_value(
                    self.write_affinity_node_count)
        except ValueError:
            raise ValueError(
                'Invalid write_affinity_node_count value: %r' %
                self.write_affinity_node_count)

        self.write_affinity_handoff_delete_count = config_auto_int_value(
            get('write_affinity_handoff_delete_count', 'auto'), None
        )

        self.rebalance_missing_suppression_count = int(get(
            'rebalance_missing_suppression_count', 1))
        self.concurrent_gets = config_true_value(get('concurrent_gets', False))
        self.concurrency_timeout = float(get(
            'concurrency_timeout', app.conn_timeout))
        self.concurrent_ec_extra_requests = int(get(
            'concurrent_ec_extra_requests', 0))
        self.ec_head_node_count = get('ec_head_node_count', '1 * replicas')
        self.ec_head_node_count_fn = config_request_node_count_value(
            self.ec_head_node_count, 'ec_head_node_count')

    def __repr__(self):
        return '%s({}, {%s}, app)' % (
            self.__class__.__name__, ', '.join(
                '%r: %r' % (k, getattr(self, k)) for k in (
                    'sorting_method',
                    'read_affinity',
                    'write_affinity',
                    'write_affinity_node_count',
                    'write_affinity_handoff_delete_count',
                    'rebalance_missing_suppression_count',
                    'concurrent_gets',
                    'concurrency_timeout',
                    'concurrent_ec_extra_requests',
                    'ec_head_node_count',
                )))

    def __eq__(self, other):
        if not isinstance(other, ProxyOverrideOptions):
            return False
        return all(getattr(self, k) == getattr(other, k) for k in (
            'sorting_method',
            'read_affinity',
            'write_affinity',
            'write_affinity_node_count',
            'write_affinity_handoff_delete_count',
            'rebalance_missing_suppression_count',
            'concurrent_gets',
            'concurrency_timeout',
            'concurrent_ec_extra_requests',
<<<<<<< HEAD
            'request_node_count',
=======
            'ec_head_node_count',
>>>>>>> e5348ff6
        ))


class Application(object):
    """WSGI application for the proxy server."""

    def __init__(self, conf, logger=None, account_ring=None,
                 container_ring=None, statsd=None):
        # This is for the sake of tests which instantiate an Application
        # directly rather than via loadapp().
        self._pipeline_final_app = self

        if conf is None:
            conf = {}
        if logger is None:
            self.logger = get_logger(conf, log_route='proxy-server',
                                     statsd_tail_prefix='proxy-server')
        else:
            self.logger = logger
        self.statsd = statsd or get_labeled_statsd_client(conf, self.logger)
        self.backend_user_agent = 'proxy-server %s' % os.getpid()

        swift_dir = conf.get('swift_dir', '/etc/swift')
        self.swift_dir = swift_dir
        self.node_timeout = float(conf.get('node_timeout', 10))
        self.recoverable_node_timeout = float(
            conf.get('recoverable_node_timeout', self.node_timeout))
        self.conn_timeout = float(conf.get('conn_timeout', 0.5))
        self.client_timeout = float(conf.get('client_timeout', 60))
        self.object_chunk_size = int(conf.get('object_chunk_size', 65536))
        self.client_chunk_size = int(conf.get('client_chunk_size', 65536))
        self.trans_id_suffix = conf.get('trans_id_suffix', '')
        self.post_quorum_timeout = float(conf.get('post_quorum_timeout', 0.5))
        error_suppression_interval = \
            float(conf.get('error_suppression_interval', 60))
        error_suppression_limit = \
            int(conf.get('error_suppression_limit', 10))
        self.error_limiter = ErrorLimiter(error_suppression_interval,
                                          error_suppression_limit)
        self.recheck_container_existence = \
            int(conf.get('recheck_container_existence',
                         DEFAULT_RECHECK_CONTAINER_EXISTENCE))
        self.recheck_updating_shard_ranges = \
            int(conf.get('recheck_updating_shard_ranges',
                         DEFAULT_RECHECK_UPDATING_SHARD_RANGES))
        self.recheck_listing_shard_ranges = \
            int(conf.get('recheck_listing_shard_ranges',
                         DEFAULT_RECHECK_LISTING_SHARD_RANGES))
        self.recheck_account_existence = \
            int(conf.get('recheck_account_existence',
                         DEFAULT_RECHECK_ACCOUNT_EXISTENCE))
        self.container_existence_skip_cache = config_percent_value(
            conf.get('container_existence_skip_cache_pct', 0))
        self.container_updating_shard_ranges_skip_cache = \
            config_percent_value(conf.get(
                'container_updating_shard_ranges_skip_cache_pct', 0))
        self.container_listing_shard_ranges_skip_cache = \
            config_percent_value(conf.get(
                'container_listing_shard_ranges_skip_cache_pct', 0))
        self.account_existence_skip_cache = config_percent_value(
            conf.get('account_existence_skip_cache_pct', 0))
        self.namespace_avg_backend_fetch_time = \
            config_positive_float_value(
                conf.get(
                    'namespace_avg_backend_fetch_time',
                    DEFAULT_NAMESPACE_AVG_BACKEND_FETCH_TIME
                )
            )
        self.namespace_cache_tokens_per_session = \
            non_negative_int(
                conf.get(
                    'namespace_cache_tokens_per_session',
                    DEFAULT_NAMESPACE_CACHE_TOKENS_PER_SESSION
                )
            )
        self.allow_account_management = \
            config_true_value(conf.get('allow_account_management', 'no'))
        self.container_ring = container_ring or Ring(swift_dir,
                                                     ring_name='container')
        self.account_ring = account_ring or Ring(swift_dir,
                                                 ring_name='account')
        # ensure rings are loaded for all configured storage policies
        for policy in POLICIES:
            policy.load_ring(swift_dir)
        self.obj_controller_router = ObjectControllerRouter()
        mimetypes.init(mimetypes.knownfiles +
                       [os.path.join(swift_dir, 'mime.types')])
        self.account_autocreate = \
            config_true_value(conf.get('account_autocreate', 'no'))
        self.auto_create_account_prefix = \
            constraints.AUTO_CREATE_ACCOUNT_PREFIX
        self.expirer_config = expirer.ExpirerConfig(
            conf, container_ring=self.container_ring, logger=self.logger)
        self.max_containers_per_account = \
            int(conf.get('max_containers_per_account') or 0)
        self.max_containers_whitelist = [
            a.strip()
            for a in conf.get('max_containers_whitelist', '').split(',')
            if a.strip()]
        self.deny_host_headers = [
            host.strip() for host in
            conf.get('deny_host_headers', '').split(',') if host.strip()]
        self.log_handoffs = config_true_value(conf.get('log_handoffs', 'true'))
        self.cors_allow_origin = [
            a.strip()
            for a in conf.get('cors_allow_origin', '').split(',')
            if a.strip()]
        self.cors_expose_headers = [
            a.strip()
            for a in conf.get('cors_expose_headers', '').split(',')
            if a.strip()]
        self.strict_cors_mode = config_true_value(
            conf.get('strict_cors_mode', 't'))
        self.allow_open_expired = config_true_value(
            conf.get('allow_open_expired', 'f'))
        self.node_timings = {}
        self.timing_expiry = int(conf.get('timing_expiry', 300))
        # swift_owner_headers are stripped by the account and container
        # controllers; we should extend header stripping to object controller
        # when a privileged object header is implemented.
        swift_owner_headers = conf.get(
            'swift_owner_headers',
            'x-container-read, x-container-write, '
            'x-container-sync-key, x-container-sync-to, '
            'x-account-meta-temp-url-key, x-account-meta-temp-url-key-2, '
            'x-container-meta-temp-url-key, x-container-meta-temp-url-key-2, '
            'x-account-access-control')
        self.swift_owner_headers = [
            name.strip().title()
            for name in swift_owner_headers.split(',') if name.strip()]

        self.pyeclib_force_metadata_checks = config_true_value(
            conf.get('pyeclib_force_metadata_check', False))
        # When upgrading from liberasurecode<=1.5.0, you may want to continue
        # writing legacy CRCs until all nodes are upgraded and capabale of
        # reading fragments with zlib CRCs.
        # See https://bugs.launchpad.net/liberasurecode/+bug/1886088 for more
        # information.
        if 'write_legacy_ec_crc' in conf:
            os.environ['LIBERASURECODE_WRITE_LEGACY_CRC'] = \
                '1' if config_true_value(conf['write_legacy_ec_crc']) else '0'
        # else, assume operators know what they're doing and leave env alone

        # Initialization was successful, so now apply the client chunk size
        # parameter as the default read / write buffer size for the network
        # sockets.
        #
        # NOTE WELL: This is a class setting, so until we get set this on a
        # per-connection basis, this affects reading and writing on ALL
        # sockets, those between the proxy servers and external clients, and
        # those between the proxy servers and the other internal servers.
        #
        # ** Because it affects the client as well, currently, we use the
        # client chunk size as the govenor and not the object chunk size.
        if sys.version_info < (3,):
            socket._fileobject.default_bufsize = self.client_chunk_size
        # TODO: find a way to enable similar functionality in py3

        self.expose_info = config_true_value(
            conf.get('expose_info', 'yes'))
        self.disallowed_sections = list_from_csv(
            conf.get('disallowed_sections', ', '.join([
                'swift.auto_create_account_prefix',
                'swift.valid_api_versions',
            ])))
        self.admin_key = conf.get('admin_key', None)
        self._override_options = self._load_per_policy_config(conf)
        self.sorts_by_timing = any(pc.sorting_method == 'timing'
                                   for pc in self._override_options.values())
        self.request_node_count = conf.get(
            'request_node_count', '2 * replicas')
        self.request_node_count_fn = config_request_node_count_value(
            self.request_node_count)

        register_swift_info(
            version=swift_version,
            strict_cors_mode=self.strict_cors_mode,
            policies=POLICIES.get_policy_info(),
            allow_account_management=self.allow_account_management,
            account_autocreate=self.account_autocreate,
            allow_open_expired=self.allow_open_expired,
            **constraints.EFFECTIVE_CONSTRAINTS)
        self.watchdog = Watchdog()
        self.watchdog.spawn()

    def _make_policy_override(self, policy, conf, override_conf):
        label_for_policy = _label_for_policy(policy)
        try:
            override = ProxyOverrideOptions(conf, override_conf, self)
            self.logger.debug("Loaded override config for %s: %r" %
                              (label_for_policy, override))
            return override
        except ValueError as err:
            raise ValueError('%s for %s' % (err, label_for_policy))

    def _load_per_policy_config(self, conf):
        """
        Loads per-policy config override values from proxy server conf file.

        :param conf: the proxy server local conf dict
        :return: a dict mapping :class:`BaseStoragePolicy` to an instance of
            :class:`ProxyOverrideOptions` that has policy-specific config
            attributes
        """
        # the default options will be used when looking up a policy that had no
        # override options
        default_options = self._make_policy_override(None, conf, {})
        overrides = defaultdict(lambda: default_options)
        # force None key to be set in the defaultdict so that it is found when
        # iterating over items in check_config
        overrides[None] = default_options
        for index, override_conf in conf.get('policy_config', {}).items():
            try:
                index = int(index)
            except ValueError:
                # require policies to be referenced by index; using index *or*
                # name isn't possible because names such as "3" are allowed
                raise ValueError(
                    'Override config must refer to policy index: %r' % index)
            try:
                policy = POLICIES[index]
            except KeyError:
                raise ValueError(
                    "No policy found for override config, index: %s" % index)
            override = self._make_policy_override(policy, conf, override_conf)
            overrides[index] = override
        return overrides

    def get_policy_options(self, policy):
        """
        Return policy specific options.

        :param policy: an instance of :class:`BaseStoragePolicy` or ``None``
        :return: an instance of :class:`ProxyOverrideOptions`
        """
        return self._override_options[policy and policy.idx]

    def check_config(self):
        """
        Check the configuration for possible errors
        """
        for policy_idx, options in self._override_options.items():
            policy = (None if policy_idx is None
                      else POLICIES.get_by_index(policy_idx))
            if options.read_affinity and options.sorting_method != 'affinity':
                self.logger.warning(
                    "sorting_method is set to '%(method)s', not 'affinity'; "
                    "%(label)s read_affinity setting will have no effect.",
                    {'label': _label_for_policy(policy),
                     'method': options.sorting_method})

    def get_object_ring(self, policy_idx):
        """
        Get the ring object to use to handle a request based on its policy.

        :param policy_idx: policy index as defined in swift.conf

        :returns: appropriate ring object
        """
        return POLICIES.get_object_ring(policy_idx, self.swift_dir)

    def get_controller(self, req):
        """
        Get the controller to handle a request.

        :param req: the request
        :returns: tuple of (controller class, path dictionary)

        :raises ValueError: (thrown by split_path) if given invalid path
        """
        if req.path == '/info':
            d = dict(version=None,
                     expose_info=self.expose_info,
                     disallowed_sections=self.disallowed_sections,
                     admin_key=self.admin_key)
            return InfoController, d

        version, account, container, obj = split_path(
            wsgi_to_str(req.path), 1, 4, True)
        d = dict(version=version,
                 account_name=account,
                 container_name=container,
                 object_name=obj)
        if account and not valid_api_version(version):
            raise APIVersionError('Invalid path')
        if obj and container and account:
            info = get_container_info(req.environ, self)
            if is_server_error(info.get('status')):
                raise HTTPServiceUnavailable(request=req)
            policy_index = req.headers.get('X-Backend-Storage-Policy-Index',
                                           info['storage_policy'])
            policy = POLICIES.get_by_index(policy_index)
            if not policy:
                # This indicates that a new policy has been created,
                # with rings, deployed, released (i.e. deprecated =
                # False), used by a client to create a container via
                # another proxy that was restarted after the policy
                # was released, and is now cached - all before this
                # worker was HUPed to stop accepting new
                # connections.  There should never be an "unknown"
                # index - but when there is - it's probably operator
                # error and hopefully temporary.
                raise HTTPServiceUnavailable('Unknown Storage Policy')
            return self.obj_controller_router[policy], d
        elif container and account:
            return ContainerController, d
        elif account and not container and not obj:
            return AccountController, d
        return None, d

    def __call__(self, env, start_response):
        """
        WSGI entry point.
        Wraps env in swob.Request object and passes it down.

        :param env: WSGI environment dictionary
        :param start_response: WSGI callable
        """
        try:
            req = self.update_request(Request(env))
            return self.handle_request(req)(env, start_response)
        except UnicodeError:
            err = HTTPPreconditionFailed(
                request=req, body='Invalid UTF8 or contains NULL')
            return err(env, start_response)
        except (Exception, Timeout):
            start_response('500 Server Error',
                           [('Content-Type', 'text/plain')])
            return [b'Internal server error.\n']

    def update_request(self, req):
        if 'x-storage-token' in req.headers and \
                'x-auth-token' not in req.headers:
            req.headers['x-auth-token'] = req.headers['x-storage-token']
        te = req.headers.get('transfer-encoding', '').lower()
        if te.rsplit(',', 1)[-1].strip() == 'chunked' and \
                'content-length' in req.headers:
            # RFC says if both are present, transfer-encoding wins.
            # Definitely *don't* forward on the header the backend
            # ought to ignore; that offers request-smuggling vectors.
            del req.headers['content-length']
        return req

    def handle_request(self, req):
        """
        Entry point for proxy server.
        Should return a WSGI-style callable (such as swob.Response).

        :param req: swob.Request object
        """
        try:
            if req.content_length and req.content_length < 0:
                self.logger.increment('errors')
                return HTTPBadRequest(request=req,
                                      body='Invalid Content-Length')

            try:
                if not check_utf8(wsgi_to_str(req.path_info),
                                  internal=req.allow_reserved_names):
                    self.logger.increment('errors')
                    return HTTPPreconditionFailed(
                        request=req, body='Invalid UTF8 or contains NULL')
            except UnicodeError:
                self.logger.increment('errors')
                return HTTPPreconditionFailed(
                    request=req, body='Invalid UTF8 or contains NULL')

            try:
                controller, path_parts = self.get_controller(req)
            except APIVersionError:
                self.logger.increment('errors')
                return HTTPBadRequest(request=req)
            except ValueError:
                self.logger.increment('errors')
                return HTTPNotFound(request=req)
            if not controller:
                self.logger.increment('errors')
                return HTTPPreconditionFailed(request=req, body='Bad URL')
            if self.deny_host_headers and \
                    req.host.split(':')[0] in self.deny_host_headers:
                return HTTPForbidden(request=req, body='Invalid host header')

            controller = controller(self, **path_parts)
            if 'swift.trans_id' not in req.environ:
                # if this wasn't set by an earlier middleware, set it now
                trans_id_suffix = self.trans_id_suffix
                trans_id_extra = req.headers.get('x-trans-id-extra')
                if trans_id_extra:
                    trans_id_suffix += '-' + trans_id_extra[:32]
                trans_id = generate_trans_id(trans_id_suffix)
                req.environ['swift.trans_id'] = trans_id
                self.logger.txn_id = trans_id
            req.headers['x-trans-id'] = req.environ['swift.trans_id']
            controller.trans_id = req.environ['swift.trans_id']
            self.logger.client_ip = get_remote_client(req)

            allowed_methods = controller.allowed_methods
            if config_true_value(req.headers.get(
                    'X-Backend-Allow-Private-Methods', False)):
                allowed_methods = set(allowed_methods).union(
                    controller.private_methods)
            if req.method not in allowed_methods:
                return HTTPMethodNotAllowed(request=req, headers={
                    'Allow': ', '.join(allowed_methods)})
            handler = getattr(controller, req.method)

            old_authorize = None
            if 'swift.authorize' in req.environ:
                # We call authorize before the handler, always. If authorized,
                # we remove the swift.authorize hook so isn't ever called
                # again. If not authorized, we return the denial unless the
                # controller's method indicates it'd like to gather more
                # information and try again later.
                resp = req.environ['swift.authorize'](req)
                if not resp:
                    # No resp means authorized, no delayed recheck required.
                    old_authorize = req.environ['swift.authorize']
                else:
                    # Response indicates denial, but we might delay the denial
                    # and recheck later. If not delayed, return the error now.
                    if not getattr(handler, 'delay_denial', None):
                        return resp
            # Save off original request method (GET, POST, etc.) in case it
            # gets mutated during handling.  This way logging can display the
            # method the client actually sent.
            req.environ.setdefault('swift.orig_req_method', req.method)
            try:
                if old_authorize:
                    req.environ.pop('swift.authorize', None)
                return handler(req)
            finally:
                if old_authorize:
                    req.environ['swift.authorize'] = old_authorize
        except HTTPException as error_response:
            return error_response
        except (Exception, Timeout):
            self.logger.exception('ERROR Unhandled exception in request')
            return HTTPServerError(request=req)

    def sort_nodes(self, nodes, policy=None):
        """
        Sorts nodes in-place (and returns the sorted list) according to
        the configured strategy. The default "sorting" is to randomly
        shuffle the nodes. If the "timing" strategy is chosen, the nodes
        are sorted according to the stored timing data.

        :param nodes: a list of nodes
        :param policy: an instance of :class:`BaseStoragePolicy`
        """
        # In the case of timing sorting, shuffling ensures that close timings
        # (ie within the rounding resolution) won't prefer one over another.
        # Python's sort is stable (http://wiki.python.org/moin/HowTo/Sorting/)
        shuffle(nodes)
        policy_options = self.get_policy_options(policy)
        if policy_options.sorting_method == 'timing':
            now = time()

            def key_func(node):
                timing, expires = self.node_timings.get(node['ip'], (-1.0, 0))
                return timing if expires > now else -1.0
            nodes.sort(key=key_func)
        elif policy_options.sorting_method == 'affinity':
            nodes.sort(key=policy_options.read_affinity_sort_key)
        return nodes

    def set_node_timing(self, node, timing):
        if not self.sorts_by_timing:
            return
        now = time()
        timing = round(timing, 3)  # sort timings to the millisecond
        self.node_timings[node['ip']] = (timing, now + self.timing_expiry)

    def error_limited(self, node):
        """
        Check if the node is currently error limited.

        :param node: dictionary of node to check
        :returns: True if error limited, False otherwise
        """
        limited = self.error_limiter.is_limited(node)
        if limited:
            self.logger.increment('error_limiter.is_limited')
            self.logger.debug(
                'Node is error limited: %s', node_to_string(node))
        return limited

    def error_limit(self, node, msg):
        """
        Mark a node as error limited. This immediately pretends the
        node received enough errors to trigger error suppression. Use
        this for errors like Insufficient Storage. For other errors
        use :func:`increment`.

        :param node: dictionary of node to error limit
        :param msg: error message
        """
        self.error_limiter.limit(node)
        self.logger.increment('error_limiter.forced_limit')
        self.logger.error(
            'Node will be error limited for %.2fs: %s, error: %s',
            self.error_limiter.suppression_interval, node_to_string(node),
            msg)

    def _error_increment(self, node):
        """
        Call increment() on error limiter once, emit metrics and log if error
        suppression will be triggered.

        :param node: dictionary of node to handle errors for
        """
        if self.error_limiter.increment(node):
            self.logger.increment('error_limiter.incremented_limit')
            self.logger.error(
                'Node will be error limited for %.2fs: %s',
                self.error_limiter.suppression_interval, node_to_string(node))

    def error_occurred(self, node, msg):
        """
        Handle logging, and handling of errors.

        :param node: dictionary of node to handle errors for
        :param msg: error message
        """
        if isinstance(msg, bytes):
            msg = msg.decode('utf-8')
        self.logger.error('%(msg)s %(node)s',
                          {'msg': msg, 'node': node_to_string(node)})
        self._error_increment(node)

    def check_response(self, node, server_type, response, method, path,
                       body=None):
        """
        Check response for error status codes and update error limiters as
        required.

        :param node: a dict describing a node
        :param server_type: the type of server from which the response was
            received (e.g. 'Object').
        :param response: an instance of HTTPResponse.
        :param method: the request method.
        :param path: the request path.
        :param body: an optional response body. If given, up to 1024 of the
            start of the body will be included in any log message.
        :return True: if the response status code is less than 500, False
            otherwise.
        """
        ok = False
        if response.status == HTTP_INSUFFICIENT_STORAGE:
            self.error_limit(node, 'ERROR Insufficient Storage')
        elif is_server_error(response.status):
            values = {'status': response.status,
                      'method': method,
                      'path': path,
                      'type': server_type}
            if body is None:
                fmt = 'ERROR %(status)d Trying to %(method)s ' \
                      '%(path)s From %(type)s Server'
            else:
                fmt = 'ERROR %(status)d %(body)s Trying to %(method)s ' \
                      '%(path)s From %(type)s Server'
                values['body'] = cap_length(body, 1024)
            self.error_occurred(node, fmt % values)
        else:
            ok = True

        return ok

    def exception_occurred(self, node, typ, additional_info,
                           **kwargs):
        """
        Handle logging of generic exceptions.

        :param node: dictionary of node to log the error for
        :param typ: server type
        :param additional_info: additional information to log
        """
        if 'level' in kwargs:
            log = functools.partial(self.logger.log, kwargs.pop('level'))
            if 'exc_info' not in kwargs:
                kwargs['exc_info'] = sys.exc_info()
        else:
            log = self.logger.exception
        if isinstance(additional_info, bytes):
            additional_info = additional_info.decode('utf-8')
        log('ERROR with %(type)s server %(node)s'
            ' re: %(info)s',
            {'type': typ, 'node': node_to_string(node),
             'info': additional_info},
            **kwargs)
        self._error_increment(node)

    def modify_wsgi_pipeline(self, pipe):
        """
        Called during WSGI pipeline creation. Modifies the WSGI pipeline
        context to ensure that mandatory middleware is present in the pipeline.

        :param pipe: A PipelineWrapper object
        """
        pipeline_was_modified = False
        for filter_spec in reversed(required_filters):
            filter_name = filter_spec['name']
            if filter_name not in pipe:
                afters = filter_spec.get('after_fn', lambda _junk: [])(pipe)
                insert_at = 0
                for after in afters:
                    try:
                        insert_at = max(insert_at, pipe.index(after) + 1)
                    except ValueError:  # not in pipeline; ignore it
                        pass
                self.logger.info(
                    'Adding required filter %(filter_name)s to pipeline at '
                    'position %(insert_at)d',
                    {'filter_name': filter_name, 'insert_at': insert_at})
                ctx = pipe.create_filter(filter_name)
                pipe.insert_filter(ctx, index=insert_at)
                pipeline_was_modified = True

        if pipeline_was_modified:
            self.logger.info("Pipeline was modified. "
                             "New pipeline is \"%s\".", pipe)
        else:
            self.logger.debug("Pipeline is \"%s\"", pipe)


def parse_per_policy_config(conf):
    """
    Search the config file for any per-policy config sections and load those
    sections to a dict mapping policy reference (name or index) to policy
    options.

    :param conf: the proxy server conf dict
    :return: a dict mapping policy reference -> dict of policy options
    :raises ValueError: if a policy config section has an invalid name
    """
    policy_section_prefix = conf['__name__'] + ':policy:'
    return parse_prefixed_conf(conf['__file__'], policy_section_prefix)


def app_factory(global_conf, **local_conf):
    """paste.deploy app factory for creating WSGI proxy apps."""
    conf = global_conf.copy()
    conf.update(local_conf)
    # Do this here so that the use of conf['__file__'] and conf['__name__'] is
    # isolated from the Application. This also simplifies tests that construct
    # an Application instance directly.
    conf['policy_config'] = parse_per_policy_config(conf)
    app = Application(conf)
    app.check_config()
    return app


def main():
    conf_file, options = parse_options(test_config=True)
    sys.exit(run_wsgi(conf_file, 'proxy-server', **options))


if __name__ == '__main__':
    main()<|MERGE_RESOLUTION|>--- conflicted
+++ resolved
@@ -193,11 +193,7 @@
             'concurrent_gets',
             'concurrency_timeout',
             'concurrent_ec_extra_requests',
-<<<<<<< HEAD
-            'request_node_count',
-=======
             'ec_head_node_count',
->>>>>>> e5348ff6
         ))
 
 

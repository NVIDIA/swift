# Copyright (c) 2010-2012 OpenStack Foundation
#
# Licensed under the Apache License, Version 2.0 (the "License");
# you may not use this file except in compliance with the License.
# You may obtain a copy of the License at
#
#    http://www.apache.org/licenses/LICENSE-2.0
#
# Unless required by applicable law or agreed to in writing, software
# distributed under the License is distributed on an "AS IS" BASIS,
# WITHOUT WARRANTIES OR CONDITIONS OF ANY KIND, either express or
# implied.
# See the License for the specific language governing permissions and
# limitations under the License.

import mimetypes
import os
import socket

from collections import defaultdict

from random import shuffle
from time import time
import functools
import sys

from eventlet import Timeout

from swift import __canonical_version__ as swift_version
from swift.common import constraints
from swift.common.http import is_server_error, HTTP_INSUFFICIENT_STORAGE
from swift.common.storage_policy import POLICIES
from swift.common.ring import Ring
from swift.common.error_limiter import ErrorLimiter
from swift.common.utils import Watchdog, get_logger, \
    get_remote_client, split_path, config_true_value, generate_trans_id, \
    affinity_key_function, affinity_locality_predicate, list_from_csv, \
    parse_prefixed_conf, config_auto_int_value, node_to_string, \
    config_request_node_count_value, config_percent_value, cap_length, \
    parse_options, non_negative_int, config_positive_float_value
from swift.common.registry import register_swift_info
from swift.common.constraints import check_utf8, valid_api_version
from swift.proxy.controllers import AccountController, ContainerController, \
    ObjectControllerRouter, InfoController
from swift.proxy.controllers.base import get_container_info, \
    DEFAULT_RECHECK_CONTAINER_EXISTENCE, DEFAULT_RECHECK_ACCOUNT_EXISTENCE, \
    DEFAULT_RECHECK_UPDATING_SHARD_RANGES, DEFAULT_RECHECK_LISTING_SHARD_RANGES
from swift.common.swob import HTTPBadRequest, HTTPForbidden, \
    HTTPMethodNotAllowed, HTTPNotFound, HTTPPreconditionFailed, \
    HTTPServerError, HTTPException, Request, HTTPServiceUnavailable, \
    wsgi_to_str
from swift.common.exceptions import APIVersionError
from swift.common.wsgi import run_wsgi
from swift.obj import expirer

<<<<<<< HEAD
DEFAULT_NAMESPACE_CACHE_USE_TOKEN = False
DEFAULT_NAMESPACE_CACHE_TOKEN_RETRY_INTERVAL = 0.1  # seconds
=======
DEFAULT_NAMESPACE_AVG_BACKEND_FETCH_TIME = 0.3  # seconds
>>>>>>> 3a6f0d52
DEFAULT_NAMESPACE_CACHE_TOKENS_PER_SESSION = 3  # 3 tokens per session


# List of entry points for mandatory middlewares.
#
# Fields:
#
# "name" (required) is the entry point name from setup.py.
#
# "after_fn" (optional) a function that takes a PipelineWrapper object as its
# single argument and returns a list of middlewares that this middleware
# should come after. Any middlewares in the returned list that are not present
# in the pipeline will be ignored, so you can safely name optional middlewares
# to come after. For example, ["catch_errors", "bulk"] would install this
# middleware after catch_errors and bulk if both were present, but if bulk
# were absent, would just install it after catch_errors.

required_filters = [
    {'name': 'catch_errors'},
    {'name': 'gatekeeper',
     'after_fn': lambda pipe: (['catch_errors']
                               if pipe.startswith('catch_errors')
                               else [])},
    {'name': 'listing_formats', 'after_fn': lambda _junk: [
        'catch_errors', 'gatekeeper', 'proxy_logging', 'memcache']},
    # Put copy before dlo, slo and versioned_writes
    {'name': 'copy', 'after_fn': lambda _junk: [
        'staticweb', 'tempauth', 'keystoneauth',
        'catch_errors', 'gatekeeper', 'proxy_logging']},
    {'name': 'dlo', 'after_fn': lambda _junk: [
        'copy', 'staticweb', 'tempauth', 'keystoneauth',
        'catch_errors', 'gatekeeper', 'proxy_logging']},
    {'name': 'versioned_writes', 'after_fn': lambda _junk: [
        'slo', 'dlo', 'copy', 'staticweb', 'tempauth',
        'keystoneauth', 'catch_errors', 'gatekeeper', 'proxy_logging']},
]


def _label_for_policy(policy):
    if policy is not None:
        return 'policy %s (%s)' % (policy.idx, policy.name)
    return '(default)'


VALID_SORTING_METHODS = ('shuffle', 'timing', 'affinity')


class ProxyOverrideOptions(object):
    """
    Encapsulates proxy server options that may be overridden e.g. for
    policy specific configurations.

    :param conf: the proxy-server config dict.
    :param override_conf: a dict of overriding configuration options.
    """
    def __init__(self, base_conf, override_conf, app):

        def get(key, default):
            return override_conf.get(key, base_conf.get(key, default))

        self.sorting_method = get('sorting_method', 'shuffle').lower()
        if self.sorting_method not in VALID_SORTING_METHODS:
            raise ValueError(
                'Invalid sorting_method value; must be one of %s, not %r' % (
                    ', '.join(VALID_SORTING_METHODS), self.sorting_method))

        self.read_affinity = get('read_affinity', '')
        try:
            self.read_affinity_sort_key = affinity_key_function(
                self.read_affinity)
        except ValueError as err:
            # make the message a little more useful
            raise ValueError("Invalid read_affinity value: %r (%s)" %
                             (self.read_affinity, err.args[0]))

        self.write_affinity = get('write_affinity', '')
        try:
            self.write_affinity_is_local_fn \
                = affinity_locality_predicate(self.write_affinity)
        except ValueError as err:
            # make the message a little more useful
            raise ValueError("Invalid write_affinity value: %r (%s)" %
                             (self.write_affinity, err.args[0]))
        self.write_affinity_node_count = get(
            'write_affinity_node_count', '2 * replicas')
        try:
            self.write_affinity_node_count_fn = \
                config_request_node_count_value(
                    self.write_affinity_node_count)
        except ValueError:
            raise ValueError(
                'Invalid write_affinity_node_count value: %r' %
                self.write_affinity_node_count)

        self.write_affinity_handoff_delete_count = config_auto_int_value(
            get('write_affinity_handoff_delete_count', 'auto'), None
        )

        self.rebalance_missing_suppression_count = int(get(
            'rebalance_missing_suppression_count', 1))
        self.concurrent_gets = config_true_value(get('concurrent_gets', False))
        self.concurrency_timeout = float(get(
            'concurrency_timeout', app.conn_timeout))
        self.concurrent_ec_extra_requests = int(get(
            'concurrent_ec_extra_requests', 0))
        self.experimental_ec_head_limit = config_auto_int_value(
            get('experimental_ec_head_limit', 'auto'), None)

    def __repr__(self):
        return '%s({}, {%s}, app)' % (
            self.__class__.__name__, ', '.join(
                '%r: %r' % (k, getattr(self, k)) for k in (
                    'sorting_method',
                    'read_affinity',
                    'write_affinity',
                    'write_affinity_node_count',
                    'write_affinity_handoff_delete_count',
                    'rebalance_missing_suppression_count',
                    'concurrent_gets',
                    'concurrency_timeout',
                    'concurrent_ec_extra_requests',
                    'experimental_ec_head_limit',
                )))

    def __eq__(self, other):
        if not isinstance(other, ProxyOverrideOptions):
            return False
        return all(getattr(self, k) == getattr(other, k) for k in (
            'sorting_method',
            'read_affinity',
            'write_affinity',
            'write_affinity_node_count',
            'write_affinity_handoff_delete_count',
            'rebalance_missing_suppression_count',
            'concurrent_gets',
            'concurrency_timeout',
            'concurrent_ec_extra_requests',
            'request_node_count',
        ))


class Application(object):
    """WSGI application for the proxy server."""

    def __init__(self, conf, logger=None, account_ring=None,
                 container_ring=None):
        # This is for the sake of tests which instantiate an Application
        # directly rather than via loadapp().
        self._pipeline_final_app = self

        if conf is None:
            conf = {}
        if logger is None:
            self.logger = get_logger(conf, log_route='proxy-server',
                                     statsd_tail_prefix='proxy-server')
        else:
            self.logger = logger
        self.backend_user_agent = 'proxy-server %s' % os.getpid()

        swift_dir = conf.get('swift_dir', '/etc/swift')
        self.swift_dir = swift_dir
        self.node_timeout = float(conf.get('node_timeout', 10))
        self.recoverable_node_timeout = float(
            conf.get('recoverable_node_timeout', self.node_timeout))
        self.conn_timeout = float(conf.get('conn_timeout', 0.5))
        self.client_timeout = float(conf.get('client_timeout', 60))
        self.object_chunk_size = int(conf.get('object_chunk_size', 65536))
        self.client_chunk_size = int(conf.get('client_chunk_size', 65536))
        self.trans_id_suffix = conf.get('trans_id_suffix', '')
        self.post_quorum_timeout = float(conf.get('post_quorum_timeout', 0.5))
        error_suppression_interval = \
            float(conf.get('error_suppression_interval', 60))
        error_suppression_limit = \
            int(conf.get('error_suppression_limit', 10))
        self.error_limiter = ErrorLimiter(error_suppression_interval,
                                          error_suppression_limit)
        self.recheck_container_existence = \
            int(conf.get('recheck_container_existence',
                         DEFAULT_RECHECK_CONTAINER_EXISTENCE))
        self.recheck_updating_shard_ranges = \
            int(conf.get('recheck_updating_shard_ranges',
                         DEFAULT_RECHECK_UPDATING_SHARD_RANGES))
        self.recheck_listing_shard_ranges = \
            int(conf.get('recheck_listing_shard_ranges',
                         DEFAULT_RECHECK_LISTING_SHARD_RANGES))
        self.recheck_account_existence = \
            int(conf.get('recheck_account_existence',
                         DEFAULT_RECHECK_ACCOUNT_EXISTENCE))
        self.container_existence_skip_cache = config_percent_value(
            conf.get('container_existence_skip_cache_pct', 0))
        self.container_updating_shard_ranges_skip_cache = \
            config_percent_value(conf.get(
                'container_updating_shard_ranges_skip_cache_pct', 0))
        self.container_listing_shard_ranges_skip_cache = \
            config_percent_value(conf.get(
                'container_listing_shard_ranges_skip_cache_pct', 0))
        self.account_existence_skip_cache = config_percent_value(
            conf.get('account_existence_skip_cache_pct', 0))
<<<<<<< HEAD
        self.namespace_cache_use_token = \
            config_true_value(conf.get('namespace_cache_use_token',
                                       DEFAULT_NAMESPACE_CACHE_USE_TOKEN))
        self.namespace_cache_token_retry_interval = \
            float(conf.get('namespace_cache_token_retry_interval',
                  DEFAULT_NAMESPACE_CACHE_TOKEN_RETRY_INTERVAL))
        self.namespace_cache_tokens_per_session = \
            float(conf.get('namespace_cache_tokens_per_session',
                  DEFAULT_NAMESPACE_CACHE_TOKENS_PER_SESSION))
=======
        self.namespace_avg_backend_fetch_time = \
            config_positive_float_value(
                conf.get(
                    'namespace_avg_backend_fetch_time',
                    DEFAULT_NAMESPACE_AVG_BACKEND_FETCH_TIME
                )
            )
        self.namespace_cache_tokens_per_session = \
            non_negative_int(
                conf.get(
                    'namespace_cache_tokens_per_session',
                    DEFAULT_NAMESPACE_CACHE_TOKENS_PER_SESSION
                )
            )
>>>>>>> 3a6f0d52
        self.allow_account_management = \
            config_true_value(conf.get('allow_account_management', 'no'))
        self.container_ring = container_ring or Ring(swift_dir,
                                                     ring_name='container')
        self.account_ring = account_ring or Ring(swift_dir,
                                                 ring_name='account')
        # ensure rings are loaded for all configured storage policies
        for policy in POLICIES:
            policy.load_ring(swift_dir)
        self.obj_controller_router = ObjectControllerRouter()
        mimetypes.init(mimetypes.knownfiles +
                       [os.path.join(swift_dir, 'mime.types')])
        self.account_autocreate = \
            config_true_value(conf.get('account_autocreate', 'no'))
        self.auto_create_account_prefix = \
            constraints.AUTO_CREATE_ACCOUNT_PREFIX
        self.expirer_config = expirer.ExpirerConfig(
            conf, container_ring=self.container_ring, logger=self.logger)
        self.max_containers_per_account = \
            int(conf.get('max_containers_per_account') or 0)
        self.max_containers_whitelist = [
            a.strip()
            for a in conf.get('max_containers_whitelist', '').split(',')
            if a.strip()]
        self.deny_host_headers = [
            host.strip() for host in
            conf.get('deny_host_headers', '').split(',') if host.strip()]
        self.log_handoffs = config_true_value(conf.get('log_handoffs', 'true'))
        self.cors_allow_origin = [
            a.strip()
            for a in conf.get('cors_allow_origin', '').split(',')
            if a.strip()]
        self.cors_expose_headers = [
            a.strip()
            for a in conf.get('cors_expose_headers', '').split(',')
            if a.strip()]
        self.strict_cors_mode = config_true_value(
            conf.get('strict_cors_mode', 't'))
        self.allow_open_expired = config_true_value(
            conf.get('allow_open_expired', 'f'))
        self.node_timings = {}
        self.timing_expiry = int(conf.get('timing_expiry', 300))
        # swift_owner_headers are stripped by the account and container
        # controllers; we should extend header stripping to object controller
        # when a privileged object header is implemented.
        swift_owner_headers = conf.get(
            'swift_owner_headers',
            'x-container-read, x-container-write, '
            'x-container-sync-key, x-container-sync-to, '
            'x-account-meta-temp-url-key, x-account-meta-temp-url-key-2, '
            'x-container-meta-temp-url-key, x-container-meta-temp-url-key-2, '
            'x-account-access-control')
        self.swift_owner_headers = [
            name.strip().title()
            for name in swift_owner_headers.split(',') if name.strip()]

        self.pyeclib_force_metadata_checks = config_true_value(
            conf.get('pyeclib_force_metadata_check', False))
        # When upgrading from liberasurecode<=1.5.0, you may want to continue
        # writing legacy CRCs until all nodes are upgraded and capabale of
        # reading fragments with zlib CRCs.
        # See https://bugs.launchpad.net/liberasurecode/+bug/1886088 for more
        # information.
        if 'write_legacy_ec_crc' in conf:
            os.environ['LIBERASURECODE_WRITE_LEGACY_CRC'] = \
                '1' if config_true_value(conf['write_legacy_ec_crc']) else '0'
        # else, assume operators know what they're doing and leave env alone

        # Initialization was successful, so now apply the client chunk size
        # parameter as the default read / write buffer size for the network
        # sockets.
        #
        # NOTE WELL: This is a class setting, so until we get set this on a
        # per-connection basis, this affects reading and writing on ALL
        # sockets, those between the proxy servers and external clients, and
        # those between the proxy servers and the other internal servers.
        #
        # ** Because it affects the client as well, currently, we use the
        # client chunk size as the govenor and not the object chunk size.
        if sys.version_info < (3,):
            socket._fileobject.default_bufsize = self.client_chunk_size
        # TODO: find a way to enable similar functionality in py3

        self.expose_info = config_true_value(
            conf.get('expose_info', 'yes'))
        self.disallowed_sections = list_from_csv(
            conf.get('disallowed_sections', ', '.join([
                'swift.auto_create_account_prefix',
                'swift.valid_api_versions',
            ])))
        self.admin_key = conf.get('admin_key', None)
        self._override_options = self._load_per_policy_config(conf)
        self.sorts_by_timing = any(pc.sorting_method == 'timing'
                                   for pc in self._override_options.values())
        self.request_node_count = conf.get(
            'request_node_count', '2 * replicas')
        self.request_node_count_fn = config_request_node_count_value(
            self.request_node_count)

        register_swift_info(
            version=swift_version,
            strict_cors_mode=self.strict_cors_mode,
            policies=POLICIES.get_policy_info(),
            allow_account_management=self.allow_account_management,
            account_autocreate=self.account_autocreate,
            allow_open_expired=self.allow_open_expired,
            **constraints.EFFECTIVE_CONSTRAINTS)
        self.watchdog = Watchdog()
        self.watchdog.spawn()

    def _make_policy_override(self, policy, conf, override_conf):
        label_for_policy = _label_for_policy(policy)
        try:
            override = ProxyOverrideOptions(conf, override_conf, self)
            self.logger.debug("Loaded override config for %s: %r" %
                              (label_for_policy, override))
            return override
        except ValueError as err:
            raise ValueError('%s for %s' % (err, label_for_policy))

    def _load_per_policy_config(self, conf):
        """
        Loads per-policy config override values from proxy server conf file.

        :param conf: the proxy server local conf dict
        :return: a dict mapping :class:`BaseStoragePolicy` to an instance of
            :class:`ProxyOverrideOptions` that has policy-specific config
            attributes
        """
        # the default options will be used when looking up a policy that had no
        # override options
        default_options = self._make_policy_override(None, conf, {})
        overrides = defaultdict(lambda: default_options)
        # force None key to be set in the defaultdict so that it is found when
        # iterating over items in check_config
        overrides[None] = default_options
        for index, override_conf in conf.get('policy_config', {}).items():
            try:
                index = int(index)
            except ValueError:
                # require policies to be referenced by index; using index *or*
                # name isn't possible because names such as "3" are allowed
                raise ValueError(
                    'Override config must refer to policy index: %r' % index)
            try:
                policy = POLICIES[index]
            except KeyError:
                raise ValueError(
                    "No policy found for override config, index: %s" % index)
            override = self._make_policy_override(policy, conf, override_conf)
            overrides[index] = override
        return overrides

    def get_policy_options(self, policy):
        """
        Return policy specific options.

        :param policy: an instance of :class:`BaseStoragePolicy` or ``None``
        :return: an instance of :class:`ProxyOverrideOptions`
        """
        return self._override_options[policy and policy.idx]

    def check_config(self):
        """
        Check the configuration for possible errors
        """
        for policy_idx, options in self._override_options.items():
            policy = (None if policy_idx is None
                      else POLICIES.get_by_index(policy_idx))
            if options.read_affinity and options.sorting_method != 'affinity':
                self.logger.warning(
                    "sorting_method is set to '%(method)s', not 'affinity'; "
                    "%(label)s read_affinity setting will have no effect.",
                    {'label': _label_for_policy(policy),
                     'method': options.sorting_method})

    def get_object_ring(self, policy_idx):
        """
        Get the ring object to use to handle a request based on its policy.

        :param policy_idx: policy index as defined in swift.conf

        :returns: appropriate ring object
        """
        return POLICIES.get_object_ring(policy_idx, self.swift_dir)

    def get_controller(self, req):
        """
        Get the controller to handle a request.

        :param req: the request
        :returns: tuple of (controller class, path dictionary)

        :raises ValueError: (thrown by split_path) if given invalid path
        """
        if req.path == '/info':
            d = dict(version=None,
                     expose_info=self.expose_info,
                     disallowed_sections=self.disallowed_sections,
                     admin_key=self.admin_key)
            return InfoController, d

        version, account, container, obj = split_path(
            wsgi_to_str(req.path), 1, 4, True)
        d = dict(version=version,
                 account_name=account,
                 container_name=container,
                 object_name=obj)
        if account and not valid_api_version(version):
            raise APIVersionError('Invalid path')
        if obj and container and account:
            info = get_container_info(req.environ, self)
            if is_server_error(info.get('status')):
                raise HTTPServiceUnavailable(request=req)
            policy_index = req.headers.get('X-Backend-Storage-Policy-Index',
                                           info['storage_policy'])
            policy = POLICIES.get_by_index(policy_index)
            if not policy:
                # This indicates that a new policy has been created,
                # with rings, deployed, released (i.e. deprecated =
                # False), used by a client to create a container via
                # another proxy that was restarted after the policy
                # was released, and is now cached - all before this
                # worker was HUPed to stop accepting new
                # connections.  There should never be an "unknown"
                # index - but when there is - it's probably operator
                # error and hopefully temporary.
                raise HTTPServiceUnavailable('Unknown Storage Policy')
            return self.obj_controller_router[policy], d
        elif container and account:
            return ContainerController, d
        elif account and not container and not obj:
            return AccountController, d
        return None, d

    def __call__(self, env, start_response):
        """
        WSGI entry point.
        Wraps env in swob.Request object and passes it down.

        :param env: WSGI environment dictionary
        :param start_response: WSGI callable
        """
        try:
            req = self.update_request(Request(env))
            return self.handle_request(req)(env, start_response)
        except UnicodeError:
            err = HTTPPreconditionFailed(
                request=req, body='Invalid UTF8 or contains NULL')
            return err(env, start_response)
        except (Exception, Timeout):
            start_response('500 Server Error',
                           [('Content-Type', 'text/plain')])
            return [b'Internal server error.\n']

    def update_request(self, req):
        if 'x-storage-token' in req.headers and \
                'x-auth-token' not in req.headers:
            req.headers['x-auth-token'] = req.headers['x-storage-token']
        te = req.headers.get('transfer-encoding', '').lower()
        if te.rsplit(',', 1)[-1].strip() == 'chunked' and \
                'content-length' in req.headers:
            # RFC says if both are present, transfer-encoding wins.
            # Definitely *don't* forward on the header the backend
            # ought to ignore; that offers request-smuggling vectors.
            del req.headers['content-length']
        return req

    def handle_request(self, req):
        """
        Entry point for proxy server.
        Should return a WSGI-style callable (such as swob.Response).

        :param req: swob.Request object
        """
        try:
            if req.content_length and req.content_length < 0:
                self.logger.increment('errors')
                return HTTPBadRequest(request=req,
                                      body='Invalid Content-Length')

            try:
                if not check_utf8(wsgi_to_str(req.path_info),
                                  internal=req.allow_reserved_names):
                    self.logger.increment('errors')
                    return HTTPPreconditionFailed(
                        request=req, body='Invalid UTF8 or contains NULL')
            except UnicodeError:
                self.logger.increment('errors')
                return HTTPPreconditionFailed(
                    request=req, body='Invalid UTF8 or contains NULL')

            try:
                controller, path_parts = self.get_controller(req)
            except APIVersionError:
                self.logger.increment('errors')
                return HTTPBadRequest(request=req)
            except ValueError:
                self.logger.increment('errors')
                return HTTPNotFound(request=req)
            if not controller:
                self.logger.increment('errors')
                return HTTPPreconditionFailed(request=req, body='Bad URL')
            if self.deny_host_headers and \
                    req.host.split(':')[0] in self.deny_host_headers:
                return HTTPForbidden(request=req, body='Invalid host header')

            controller = controller(self, **path_parts)
            if 'swift.trans_id' not in req.environ:
                # if this wasn't set by an earlier middleware, set it now
                trans_id_suffix = self.trans_id_suffix
                trans_id_extra = req.headers.get('x-trans-id-extra')
                if trans_id_extra:
                    trans_id_suffix += '-' + trans_id_extra[:32]
                trans_id = generate_trans_id(trans_id_suffix)
                req.environ['swift.trans_id'] = trans_id
                self.logger.txn_id = trans_id
            req.headers['x-trans-id'] = req.environ['swift.trans_id']
            controller.trans_id = req.environ['swift.trans_id']
            self.logger.client_ip = get_remote_client(req)

            allowed_methods = controller.allowed_methods
            if config_true_value(req.headers.get(
                    'X-Backend-Allow-Private-Methods', False)):
                allowed_methods = set(allowed_methods).union(
                    controller.private_methods)
            if req.method not in allowed_methods:
                return HTTPMethodNotAllowed(request=req, headers={
                    'Allow': ', '.join(allowed_methods)})
            handler = getattr(controller, req.method)

            old_authorize = None
            if 'swift.authorize' in req.environ:
                # We call authorize before the handler, always. If authorized,
                # we remove the swift.authorize hook so isn't ever called
                # again. If not authorized, we return the denial unless the
                # controller's method indicates it'd like to gather more
                # information and try again later.
                resp = req.environ['swift.authorize'](req)
                if not resp:
                    # No resp means authorized, no delayed recheck required.
                    old_authorize = req.environ['swift.authorize']
                else:
                    # Response indicates denial, but we might delay the denial
                    # and recheck later. If not delayed, return the error now.
                    if not getattr(handler, 'delay_denial', None):
                        return resp
            # Save off original request method (GET, POST, etc.) in case it
            # gets mutated during handling.  This way logging can display the
            # method the client actually sent.
            req.environ.setdefault('swift.orig_req_method', req.method)
            try:
                if old_authorize:
                    req.environ.pop('swift.authorize', None)
                return handler(req)
            finally:
                if old_authorize:
                    req.environ['swift.authorize'] = old_authorize
        except HTTPException as error_response:
            return error_response
        except (Exception, Timeout):
            self.logger.exception('ERROR Unhandled exception in request')
            return HTTPServerError(request=req)

    def sort_nodes(self, nodes, policy=None):
        """
        Sorts nodes in-place (and returns the sorted list) according to
        the configured strategy. The default "sorting" is to randomly
        shuffle the nodes. If the "timing" strategy is chosen, the nodes
        are sorted according to the stored timing data.

        :param nodes: a list of nodes
        :param policy: an instance of :class:`BaseStoragePolicy`
        """
        # In the case of timing sorting, shuffling ensures that close timings
        # (ie within the rounding resolution) won't prefer one over another.
        # Python's sort is stable (http://wiki.python.org/moin/HowTo/Sorting/)
        shuffle(nodes)
        policy_options = self.get_policy_options(policy)
        if policy_options.sorting_method == 'timing':
            now = time()

            def key_func(node):
                timing, expires = self.node_timings.get(node['ip'], (-1.0, 0))
                return timing if expires > now else -1.0
            nodes.sort(key=key_func)
        elif policy_options.sorting_method == 'affinity':
            nodes.sort(key=policy_options.read_affinity_sort_key)
        return nodes

    def set_node_timing(self, node, timing):
        if not self.sorts_by_timing:
            return
        now = time()
        timing = round(timing, 3)  # sort timings to the millisecond
        self.node_timings[node['ip']] = (timing, now + self.timing_expiry)

    def error_limited(self, node):
        """
        Check if the node is currently error limited.

        :param node: dictionary of node to check
        :returns: True if error limited, False otherwise
        """
        limited = self.error_limiter.is_limited(node)
        if limited:
            self.logger.increment('error_limiter.is_limited')
            self.logger.debug(
                'Node is error limited: %s', node_to_string(node))
        return limited

    def error_limit(self, node, msg):
        """
        Mark a node as error limited. This immediately pretends the
        node received enough errors to trigger error suppression. Use
        this for errors like Insufficient Storage. For other errors
        use :func:`increment`.

        :param node: dictionary of node to error limit
        :param msg: error message
        """
        self.error_limiter.limit(node)
        self.logger.increment('error_limiter.forced_limit')
        self.logger.error(
            'Node will be error limited for %.2fs: %s, error: %s',
            self.error_limiter.suppression_interval, node_to_string(node),
            msg)

    def _error_increment(self, node):
        """
        Call increment() on error limiter once, emit metrics and log if error
        suppression will be triggered.

        :param node: dictionary of node to handle errors for
        """
        if self.error_limiter.increment(node):
            self.logger.increment('error_limiter.incremented_limit')
            self.logger.error(
                'Node will be error limited for %.2fs: %s',
                self.error_limiter.suppression_interval, node_to_string(node))

    def error_occurred(self, node, msg):
        """
        Handle logging, and handling of errors.

        :param node: dictionary of node to handle errors for
        :param msg: error message
        """
        if isinstance(msg, bytes):
            msg = msg.decode('utf-8')
        self.logger.error('%(msg)s %(node)s',
                          {'msg': msg, 'node': node_to_string(node)})
        self._error_increment(node)

    def check_response(self, node, server_type, response, method, path,
                       body=None):
        """
        Check response for error status codes and update error limiters as
        required.

        :param node: a dict describing a node
        :param server_type: the type of server from which the response was
            received (e.g. 'Object').
        :param response: an instance of HTTPResponse.
        :param method: the request method.
        :param path: the request path.
        :param body: an optional response body. If given, up to 1024 of the
            start of the body will be included in any log message.
        :return True: if the response status code is less than 500, False
            otherwise.
        """
        ok = False
        if response.status == HTTP_INSUFFICIENT_STORAGE:
            self.error_limit(node, 'ERROR Insufficient Storage')
        elif is_server_error(response.status):
            values = {'status': response.status,
                      'method': method,
                      'path': path,
                      'type': server_type}
            if body is None:
                fmt = 'ERROR %(status)d Trying to %(method)s ' \
                      '%(path)s From %(type)s Server'
            else:
                fmt = 'ERROR %(status)d %(body)s Trying to %(method)s ' \
                      '%(path)s From %(type)s Server'
                values['body'] = cap_length(body, 1024)
            self.error_occurred(node, fmt % values)
        else:
            ok = True

        return ok

    def exception_occurred(self, node, typ, additional_info,
                           **kwargs):
        """
        Handle logging of generic exceptions.

        :param node: dictionary of node to log the error for
        :param typ: server type
        :param additional_info: additional information to log
        """
        if 'level' in kwargs:
            log = functools.partial(self.logger.log, kwargs.pop('level'))
            if 'exc_info' not in kwargs:
                kwargs['exc_info'] = sys.exc_info()
        else:
            log = self.logger.exception
        if isinstance(additional_info, bytes):
            additional_info = additional_info.decode('utf-8')
        log('ERROR with %(type)s server %(node)s'
            ' re: %(info)s',
            {'type': typ, 'node': node_to_string(node),
             'info': additional_info},
            **kwargs)
        self._error_increment(node)

    def modify_wsgi_pipeline(self, pipe):
        """
        Called during WSGI pipeline creation. Modifies the WSGI pipeline
        context to ensure that mandatory middleware is present in the pipeline.

        :param pipe: A PipelineWrapper object
        """
        pipeline_was_modified = False
        for filter_spec in reversed(required_filters):
            filter_name = filter_spec['name']
            if filter_name not in pipe:
                afters = filter_spec.get('after_fn', lambda _junk: [])(pipe)
                insert_at = 0
                for after in afters:
                    try:
                        insert_at = max(insert_at, pipe.index(after) + 1)
                    except ValueError:  # not in pipeline; ignore it
                        pass
                self.logger.info(
                    'Adding required filter %(filter_name)s to pipeline at '
                    'position %(insert_at)d',
                    {'filter_name': filter_name, 'insert_at': insert_at})
                ctx = pipe.create_filter(filter_name)
                pipe.insert_filter(ctx, index=insert_at)
                pipeline_was_modified = True

        if pipeline_was_modified:
            self.logger.info("Pipeline was modified. "
                             "New pipeline is \"%s\".", pipe)
        else:
            self.logger.debug("Pipeline is \"%s\"", pipe)


def parse_per_policy_config(conf):
    """
    Search the config file for any per-policy config sections and load those
    sections to a dict mapping policy reference (name or index) to policy
    options.

    :param conf: the proxy server conf dict
    :return: a dict mapping policy reference -> dict of policy options
    :raises ValueError: if a policy config section has an invalid name
    """
    policy_section_prefix = conf['__name__'] + ':policy:'
    return parse_prefixed_conf(conf['__file__'], policy_section_prefix)


def app_factory(global_conf, **local_conf):
    """paste.deploy app factory for creating WSGI proxy apps."""
    conf = global_conf.copy()
    conf.update(local_conf)
    # Do this here so that the use of conf['__file__'] and conf['__name__'] is
    # isolated from the Application. This also simplifies tests that construct
    # an Application instance directly.
    conf['policy_config'] = parse_per_policy_config(conf)
    app = Application(conf)
    app.check_config()
    return app


def main():
    conf_file, options = parse_options(test_config=True)
    sys.exit(run_wsgi(conf_file, 'proxy-server', **options))


if __name__ == '__main__':
    main()<|MERGE_RESOLUTION|>--- conflicted
+++ resolved
@@ -53,12 +53,7 @@
 from swift.common.wsgi import run_wsgi
 from swift.obj import expirer
 
-<<<<<<< HEAD
-DEFAULT_NAMESPACE_CACHE_USE_TOKEN = False
-DEFAULT_NAMESPACE_CACHE_TOKEN_RETRY_INTERVAL = 0.1  # seconds
-=======
 DEFAULT_NAMESPACE_AVG_BACKEND_FETCH_TIME = 0.3  # seconds
->>>>>>> 3a6f0d52
 DEFAULT_NAMESPACE_CACHE_TOKENS_PER_SESSION = 3  # 3 tokens per session
 
 
@@ -257,17 +252,6 @@
                 'container_listing_shard_ranges_skip_cache_pct', 0))
         self.account_existence_skip_cache = config_percent_value(
             conf.get('account_existence_skip_cache_pct', 0))
-<<<<<<< HEAD
-        self.namespace_cache_use_token = \
-            config_true_value(conf.get('namespace_cache_use_token',
-                                       DEFAULT_NAMESPACE_CACHE_USE_TOKEN))
-        self.namespace_cache_token_retry_interval = \
-            float(conf.get('namespace_cache_token_retry_interval',
-                  DEFAULT_NAMESPACE_CACHE_TOKEN_RETRY_INTERVAL))
-        self.namespace_cache_tokens_per_session = \
-            float(conf.get('namespace_cache_tokens_per_session',
-                  DEFAULT_NAMESPACE_CACHE_TOKENS_PER_SESSION))
-=======
         self.namespace_avg_backend_fetch_time = \
             config_positive_float_value(
                 conf.get(
@@ -282,7 +266,6 @@
                     DEFAULT_NAMESPACE_CACHE_TOKENS_PER_SESSION
                 )
             )
->>>>>>> 3a6f0d52
         self.allow_account_management = \
             config_true_value(conf.get('allow_account_management', 'no'))
         self.container_ring = container_ring or Ring(swift_dir,

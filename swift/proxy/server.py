--- conflicted
+++ resolved
@@ -703,12 +703,7 @@
             'msg': msg, 'ip': node['ip'],
             'port': node['port'], 'device': node['device']})
 
-<<<<<<< HEAD
-    def iter_nodes(self, ring, partition, node_iter=None, policy=None,
-                   logger=None):
-=======
     def iter_nodes(self, ring, partition, logger, node_iter=None, policy=None):
->>>>>>> 32b306c7
         return NodeIter(self, ring, partition, node_iter=node_iter,
                         policy=policy, logger=logger)
 

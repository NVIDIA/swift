--- conflicted
+++ resolved
@@ -745,17 +745,10 @@
 
         return ok
 
-<<<<<<< HEAD
-    def iter_nodes(self, ring, partition, logger, node_iter=None, policy=None,
-                   request=None):
-        return NodeIter(self, ring, partition, logger, node_iter=node_iter,
-                        policy=policy, request=request)
-=======
     def iter_nodes(self, ring, partition, logger, request, node_iter=None,
                    policy=None):
         return NodeIter(self, ring, partition, logger, request=request,
                         node_iter=node_iter, policy=policy, )
->>>>>>> 7afc1d64
 
     def exception_occurred(self, node, typ, additional_info,
                            **kwargs):

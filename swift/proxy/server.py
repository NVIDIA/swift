--- conflicted
+++ resolved
@@ -160,14 +160,8 @@
             'concurrency_timeout', app.conn_timeout))
         self.concurrent_ec_extra_requests = int(get(
             'concurrent_ec_extra_requests', 0))
-<<<<<<< HEAD
-        self.request_node_count = get('request_node_count', '2 * replicas')
-        self.request_node_count_fn = config_request_node_count_value(
-            self.request_node_count)
-=======
         self.experimental_ec_head_limit = config_auto_int_value(
             get('experimental_ec_head_limit', 'auto'), None)
->>>>>>> cc24cf61
 
     def __repr__(self):
         return '%s({}, {%s}, app)' % (
@@ -182,11 +176,7 @@
                     'concurrent_gets',
                     'concurrency_timeout',
                     'concurrent_ec_extra_requests',
-<<<<<<< HEAD
-                    'request_node_count',
-=======
                     'experimental_ec_head_limit',
->>>>>>> cc24cf61
                 )))
 
     def __eq__(self, other):

# Copyright (c) 2010-2012 OpenStack Foundation
#
# Licensed under the Apache License, Version 2.0 (the "License");
# you may not use this file except in compliance with the License.
# You may obtain a copy of the License at
#
#    http://www.apache.org/licenses/LICENSE-2.0
#
# Unless required by applicable law or agreed to in writing, software
# distributed under the License is distributed on an "AS IS" BASIS,
# WITHOUT WARRANTIES OR CONDITIONS OF ANY KIND, either express or
# implied.
# See the License for the specific language governing permissions and
# limitations under the License.

# NOTE: swift_conn
# You'll see swift_conn passed around a few places in this file. This is the
# source bufferedhttp connection of whatever it is attached to.
#   It is used when early termination of reading from the connection should
# happen, such as when a range request is satisfied but there's still more the
# source connection would like to send. To prevent having to read all the data
# that could be left, the source connection can be .close() and then reads
# commence to empty out any buffers.
#   These shenanigans are to ensure all related objects can be garbage
# collected. We've seen objects hang around forever otherwise.

from urllib.parse import quote, unquote

import collections
import itertools
import json
import mimetypes
import time
import math
import random

from greenlet import GreenletExit
from eventlet import GreenPile
from eventlet.queue import Queue, Empty
from eventlet.timeout import Timeout
from functools import partial

from swift.common.utils import (
    clean_content_type, config_true_value, ContextPool, csv_append,
    GreenAsyncPile, GreenthreadSafeIterator, Timestamp, WatchdogTimeout,
    normalize_delete_at_timestamp, public,
    document_iters_to_http_response_body, parse_content_range,
    quorum_size, reiterate, close_if_possible, safe_json_loads, md5,
    NamespaceBoundList, CooperativeIterator, cache_from_env,
    CooperativeCachePopulator)
from swift.common.bufferedhttp import http_connect
from swift.common.constraints import check_metadata, check_object_creation
from swift.common import constraints
from swift.common.exceptions import ChunkReadTimeout, \
    ChunkWriteTimeout, ConnectionTimeout, ResponseTimeout, \
    InsufficientStorage, FooterNotSupported, MultiphasePUTNotSupported, \
    PutterConnectError, ChunkReadError, RangeAlreadyComplete, ShortReadError
from swift.common.header_key_dict import HeaderKeyDict
from swift.common.http import (
    is_informational, is_success, is_client_error, is_server_error,
    is_redirection, HTTP_CONTINUE, HTTP_INTERNAL_SERVER_ERROR,
    HTTP_SERVICE_UNAVAILABLE, HTTP_INSUFFICIENT_STORAGE,
    HTTP_PRECONDITION_FAILED, HTTP_CONFLICT, HTTP_UNPROCESSABLE_ENTITY,
    HTTP_REQUESTED_RANGE_NOT_SATISFIABLE, HTTP_NOT_FOUND)
from swift.common.storage_policy import (POLICIES, REPL_POLICY, EC_POLICY,
                                         ECDriverError, PolicyError)
from swift.proxy.controllers.base import Controller, delay_denial, \
    cors_validation, update_headers, bytes_to_skip, ByteCountEnforcer, \
    record_cache_op_metrics, get_cache_key, GetterBase, GetterSource, \
    is_good_source, NodeIter, get_namespaces_from_cache, \
    namespace_bounds_to_list, namespace_list_to_bounds
from swift.common.swob import HTTPAccepted, HTTPBadRequest, HTTPNotFound, \
    HTTPPreconditionFailed, HTTPRequestEntityTooLarge, HTTPRequestTimeout, \
    HTTPServerError, HTTPServiceUnavailable, HTTPClientDisconnect, \
    HTTPUnprocessableEntity, Response, HTTPException, \
    HTTPRequestedRangeNotSatisfiable, Range, HTTPInternalServerError, \
    normalize_etag, str_to_wsgi
from swift.common.request_helpers import update_etag_is_at_header, \
    resolve_etag_is_at_header, validate_internal_obj, get_ip_port, \
    is_open_expired, append_log_info


def check_content_type(req):
    if not req.environ.get('swift.content_type_overridden') and \
            ';' in req.headers.get('content-type', ''):
        for param in req.headers['content-type'].split(';')[1:]:
            if param.lstrip().startswith('swift_'):
                return HTTPBadRequest("Invalid Content-Type, "
                                      "swift_* is not a valid parameter name.")
    return None


# Keep the number of expirer-queue deletes to a reasonable number.
#
# In the best case, at least one object server writes out an
# async_pending for an expirer-queue update. In the worst case, no
# object server does so, and an expirer-queue row remains that
# refers to an already-deleted object. In this case, upon attempting
# to delete the object, the object expirer will notice that the
# object does not exist and then remove the row from the expirer
# queue.
#
# In other words: expirer-queue updates on object DELETE are nice to
# have, but not strictly necessary for correct operation.
#
# Also, each queue update results in an async_pending record, which
# causes the object updater to talk to all container servers. If we
# have N async_pendings and Rc container replicas, we cause N * Rc
# requests from object updaters to container servers (possibly more,
# depending on retries). Thus, it is helpful to keep this number
# small.
NUM_CLEAN_EXPIRER_QUEUE_UPDATES = 2


def num_container_updates(container_replicas, container_quorum,
                          object_replicas, object_quorum):
    """
    We need to send container updates via enough object servers such
    that, if the object PUT succeeds, then the container update is
    durable (either it's synchronously updated or written to async
    pendings).

    Define:
      Qc = the quorum size for the container ring
      Qo = the quorum size for the object ring
      Rc = the replica count for the container ring
      Ro = the replica count (or EC N+K) for the object ring

    A durable container update is one that's made it to at least Qc
    nodes. To always be durable, we have to send enough container
    updates so that, if only Qo object PUTs succeed, and all the
    failed object PUTs had container updates, at least Qc updates
    remain. Since (Ro - Qo) object PUTs may fail, we must have at
    least Qc + Ro - Qo container updates to ensure that Qc of them
    remain.

    Also, each container replica is named in at least one object PUT
    request so that, when all requests succeed, no work is generated
    for the container replicator. Thus, at least Rc updates are
    necessary.

    :param container_replicas: replica count for the container ring (Rc)
    :param container_quorum: quorum size for the container ring (Qc)
    :param object_replicas: replica count for the object ring (Ro)
    :param object_quorum: quorum size for the object ring (Qo)

    """
    return max(
        # Qc + Ro - Qo
        container_quorum + object_replicas - object_quorum,
        # Rc
        container_replicas)


class ObjectControllerRouter(object):

    policy_type_to_controller_map = {}

    @classmethod
    def register(cls, policy_type):
        """
        Decorator for Storage Policy implementations to register
        their ObjectController implementations.

        This also fills in a policy_type attribute on the class.
        """
        def register_wrapper(controller_cls):
            if policy_type in cls.policy_type_to_controller_map:
                raise PolicyError(
                    '%r is already registered for the policy_type %r' % (
                        cls.policy_type_to_controller_map[policy_type],
                        policy_type))
            cls.policy_type_to_controller_map[policy_type] = controller_cls
            controller_cls.policy_type = policy_type
            return controller_cls
        return register_wrapper

    def __init__(self):
        self.policy_to_controller_cls = {}
        for policy in POLICIES:
            self.policy_to_controller_cls[int(policy)] = \
                self.policy_type_to_controller_map[policy.policy_type]

    def __getitem__(self, policy):
        return self.policy_to_controller_cls[int(policy)]


class CooperativeNamespaceCachePopulator(CooperativeCachePopulator):
    """
    CooperativeCachePopulator to fetch updating namespaces from backend
    container cooperatively using cooperative token and memcached.
    """

    def __init__(self, ctrl, account, container, req, cache_key):
        infocache = req.environ.setdefault('swift.infocache', {})
        memcache = cache_from_env(req.environ, True)
        cache_ttl = ctrl.app.recheck_updating_shard_ranges
        avg_backend_fetch_time = ctrl.app.namespace_avg_backend_fetch_time
        num_tokens = ctrl.app.namespace_cache_tokens_per_session
        labels = {
            'resource': 'shard_updating',
        }
        if account is not None:
            labels['account'] = account
        if container is not None:
            labels['container'] = container
        super().__init__(
            ctrl.app, infocache, memcache, cache_key, cache_ttl,
            avg_backend_fetch_time, num_tokens, labels=labels
        )
        self.ctrl = ctrl
        self.account = account
        self.container = container
        self.req = req

    def cache_encoder(self, ns_bound_list):
        return namespace_list_to_bounds(ns_bound_list)

    def cache_decoder(self, bounds):
        return namespace_bounds_to_list(bounds)

    def do_fetch_backend(self):
        return self.ctrl._get_backend_updating_namespaces(
            self.req, self.account, self.container)


class BaseObjectController(Controller):
    """Base WSGI controller for object requests."""
    server_type = 'Object'

    def __init__(self, app, account_name, container_name, object_name,
                 **kwargs):
        super(BaseObjectController, self).__init__(app)
        self.account_name = unquote(account_name)
        self.container_name = unquote(container_name)
        self.object_name = unquote(object_name)
        validate_internal_obj(
            self.account_name, self.container_name, self.object_name)

    def iter_nodes_local_first(self, ring, partition, request, policy=None,
                               local_handoffs_first=False):
        """
        Yields nodes for a ring partition.

        If the 'write_affinity' setting is non-empty, then this will yield N
        local nodes (as defined by the write_affinity setting) first, then the
        rest of the nodes as normal. It is a re-ordering of the nodes such
        that the local ones come first; no node is omitted. The effect is
        that the request will be serviced by local object servers first, but
        nonlocal ones will be employed if not enough local ones are available.

        :param ring: ring to get nodes from
        :param partition: ring partition to yield nodes for
        :param request: nodes will be annotated with `use_replication` based on
            the `request` headers
        :param policy: optional, an instance of
            :class:`~swift.common.storage_policy.BaseStoragePolicy`
        :param local_handoffs_first: optional, if True prefer primaries and
            local handoff nodes first before looking elsewhere.
        """
        policy_options = self.app.get_policy_options(policy)
        is_local = policy_options.write_affinity_is_local_fn
        if is_local is None:
            return NodeIter(
                'object', self.app, ring, partition, self.logger, request,
                policy=policy)

        primary_nodes = ring.get_part_nodes(partition)
        handoff_nodes = ring.get_more_nodes(partition)
        all_nodes = itertools.chain(primary_nodes, handoff_nodes)

        if local_handoffs_first:
            num_locals = policy_options.write_affinity_handoff_delete_count
            if num_locals is None:
                local_primaries = [node for node in primary_nodes
                                   if is_local(node)]
                num_locals = len(primary_nodes) - len(local_primaries)

            first_local_handoffs = list(itertools.islice(
                (node for node in handoff_nodes if is_local(node)), num_locals)
            )
            preferred_nodes = primary_nodes + first_local_handoffs
        else:
            num_locals = policy_options.write_affinity_node_count_fn(
                len(primary_nodes)
            )
            preferred_nodes = list(itertools.islice(
                (node for node in all_nodes if is_local(node)), num_locals)
            )
            # refresh it; it moved when we computed preferred_nodes
            handoff_nodes = ring.get_more_nodes(partition)
            all_nodes = itertools.chain(primary_nodes, handoff_nodes)

        node_iter = itertools.chain(
            preferred_nodes,
            (node for node in all_nodes if node not in preferred_nodes)
        )

        return NodeIter(
            'object', self.app, ring, partition, self.logger, request,
            node_iter=node_iter, policy=policy)

    def GETorHEAD(self, req):
        """Handle HTTP GET or HEAD requests."""
        container_info = self.container_info(
            self.account_name, self.container_name, req)
        req.acl = container_info['read_acl']
        # pass the policy index to storage nodes via req header
        policy_index = req.headers.get('X-Backend-Storage-Policy-Index',
                                       container_info['storage_policy'])
        policy = POLICIES.get_by_index(policy_index)
        req.headers['X-Backend-Storage-Policy-Index'] = policy_index
        if is_open_expired(self.app, req):
            req.headers['X-Backend-Open-Expired'] = 'true'
        if 'swift.authorize' in req.environ:
            aresp = req.environ['swift.authorize'](req)
            if aresp:
                return aresp

        resp = self._get_or_head_response(req, policy)

        if ';' in resp.headers.get('content-type', ''):
            resp.content_type = clean_content_type(
                resp.headers['content-type'])
        return resp

    @public
    @cors_validation
    @delay_denial
    def GET(self, req):
        """Handler for HTTP GET requests."""
        return self.GETorHEAD(req)

    @public
    @cors_validation
    @delay_denial
    def HEAD(self, req):
        """Handler for HTTP HEAD requests."""
        return self.GETorHEAD(req)

    def _do_get_updating_namespaces(
            self, req, account, container, includes=None):
        """
        Fetch namespaces in 'updating' states from given `account/container`.
        If `includes` is given then the shard range for that object name is
        requested, otherwise all namespaces are requested.

        :param req: original Request instance.
        :param account: account from which namespaces should be fetched.
        :param container: container from which namespaces should be fetched.
        :param includes: (optional) restricts the list of fetched namespaces
            to those which include the given name.
        :return: a list of instances of :class:`swift.common.utils.Namespace`,
            or None if there was a problem fetching the namespaces.
        """
        params = req.params.copy()
        params.pop('limit', None)
        params['format'] = 'json'
        params['states'] = 'updating'
        headers = {'X-Backend-Record-Type': 'shard',
                   'X-Backend-Record-Shard-Format': 'namespace'}
        if includes:
            params['includes'] = str_to_wsgi(includes)
        listing, response = self._get_container_listing(
            req, account, container, headers=headers, params=params)
        return self._parse_namespaces(req, listing, response), response

    def _get_update_shard_caching_disabled(self, req, account, container, obj):
        """
        Fetch the corresponding updating shard range for the given object when
        all caching is disabled.

        :param req: original Request instance.
        :param account: account from which shard ranges should be fetched.
        :param container: container from which shard ranges should be fetched.
        :param obj: object getting updated.
        :return: an instance of :class:`swift.common.utils.Namespace`,
            or None if the update should go back to the root
        """
        # legacy behavior requests container server for includes=obj
        namespaces, response = self._do_get_updating_namespaces(
            req, account, container, includes=obj)
        record_cache_op_metrics(
            self.logger, self.server_type.lower(), 'shard_updating',
            'disabled', response)
        # there will be only one Namespace in the list if any
        return namespaces[0] if namespaces else None

    def _get_backend_updating_namespaces(self, req, account, container):
        """
        Retrieve the updating namespaces from the backend.

        :param req: original Request instance.
        :param account: account from which namespaces should be fetched.
        :param container: container from which namespaces should be fetched.
        :return: a tuple of (NamespaceBoundList, response).
        """
        # pull full set of updating namespaces from backend
        namespaces, backend_response = self._do_get_updating_namespaces(
            req, account, container)
        ns_bound_list = NamespaceBoundList.parse(namespaces)
        return ns_bound_list, backend_response

    def _get_update_shard(self, req, account, container, obj):
        """
        Find the appropriate shard range for an object update.

        Note that this fetches and caches (in both the per-request infocache
        and memcache, if available) all shard ranges for the given root
        container so we won't have to contact the container DB for every write.

        :param req: original Request instance.
        :param account: account from which shard ranges should be fetched.
        :param container: container from which shard ranges should be fetched.
        :param obj: object getting updated.
        :return: an instance of :class:`swift.common.utils.Namespace`,
            or None if the update should go back to the root
        """
        memcache = cache_from_env(req.environ, True)
        if not self.app.recheck_updating_shard_ranges or not memcache:
            # caching is disabled
            return self._get_update_shard_caching_disabled(
                req, account, container, obj)

        # caching is enabled, try to get from caches
        cache_key = get_cache_key(account, container, shard='updating')
        skip_chance = self.app.container_updating_shard_ranges_skip_cache
        ns_bound_list, get_cache_state = get_namespaces_from_cache(
            req, cache_key, skip_chance)
        response = None
        if not ns_bound_list:
            # namespaces not found in memcache or cache was skipped, so pull
            # the full set of updating shard ranges from the backend and set in
            # the memcache with the usage of cooperative token.
            cache_populator = CooperativeNamespaceCachePopulator(
                self, account, container, req, cache_key)
            ns_bound_list = cache_populator.fetch_data()
            if cache_populator.set_cache_state:
                # record the general cache set metrics.
                record_cache_op_metrics(
                    self.logger, self.server_type.lower(), 'shard_updating',
                    cache_populator.set_cache_state,
                    cache_populator.backend_resp
                )
                # TODO: use enum to unify 'set_cache_state' in existing
                # 'set_namespaces_in_cache' and CooperativeCachePopulator, and
                # convert existing usages of response to just status code.
                if cache_populator.set_cache_state == 'set':
                    message = "Caching updating shards for %s (%d shards)" % (
                        cache_key, len(ns_bound_list))
                    if cache_populator.token_acquired:
                        message += " with a finished token"
                    self.logger.info(message)
            response = cache_populator.backend_resp

        # record the general cache get metrics.
        record_cache_op_metrics(
            self.logger, self.server_type.lower(), 'shard_updating',
            get_cache_state, response)
        return ns_bound_list.get_namespace(obj) if ns_bound_list else None

    def _get_update_target(self, req, container_info):
        # find the sharded container to which we'll send the update
        db_state = container_info.get('sharding_state', 'unsharded')
        if db_state in ('sharded', 'sharding'):
            update_shard_ns = self._get_update_shard(
                req, self.account_name, self.container_name, self.object_name)
            if update_shard_ns:
                partition, nodes = self.app.container_ring.get_nodes(
                    update_shard_ns.account, update_shard_ns.container)
                return partition, nodes, update_shard_ns.name, db_state

        return (container_info['partition'], container_info['nodes'], None,
                db_state)

    @public
    @cors_validation
    @delay_denial
    def POST(self, req):
        """HTTP POST request handler."""
        container_info = self.container_info(
            self.account_name, self.container_name, req)
        req.acl = container_info['write_acl']
        if is_open_expired(self.app, req):
            req.headers['X-Backend-Open-Expired'] = 'true'
        if 'swift.authorize' in req.environ:
            aresp = req.environ['swift.authorize'](req)
            if aresp:
                return aresp
        if not is_success(container_info.get('status')):
            return HTTPNotFound(request=req)
        error_response = check_metadata(req, 'object')
        if error_response:
            return error_response

        req.ensure_x_timestamp()

        req, delete_at_container, delete_at_part, \
            delete_at_nodes = self._config_obj_expiration(req)

        # pass the policy index to storage nodes via req header
        policy_index = req.headers.get('X-Backend-Storage-Policy-Index',
                                       container_info['storage_policy'])
        obj_ring = self.app.get_object_ring(policy_index)
        req.headers['X-Backend-Storage-Policy-Index'] = policy_index
        next_part_power = getattr(obj_ring, 'next_part_power', None)
        if next_part_power:
            req.headers['X-Backend-Next-Part-Power'] = next_part_power
        partition, nodes = obj_ring.get_nodes(
            self.account_name, self.container_name, self.object_name)
        db_state = container_info.get('sharding_state', 'unsharded')

        headers = self._backend_requests(
            req, len(nodes), container_info, delete_at_container,
            delete_at_part, delete_at_nodes)
        return self._post_object(req, obj_ring, partition, headers)

    def _backend_requests(self, req, n_outgoing,
                          container_info, delete_at_container=None,
                          delete_at_partition=None, delete_at_nodes=None):
        policy_index = req.headers['X-Backend-Storage-Policy-Index']
        policy = POLICIES.get_by_index(policy_index)
        container_partition, containers, container_path, db_state = \
            self._get_update_target(req, container_info)
        headers = [self.generate_request_headers(req, additional=req.headers)
                   for _junk in range(n_outgoing)]

        def set_container_update(index, container_node):
            ip, port = get_ip_port(container_node, headers[index])
            headers[index]['X-Container-Partition'] = container_partition
            headers[index]['X-Container-Host'] = csv_append(
                headers[index].get('X-Container-Host'),
                '%(ip)s:%(port)s' % {'ip': ip, 'port': port})
            headers[index]['X-Container-Device'] = csv_append(
                headers[index].get('X-Container-Device'),
                container_node['device'])
            headers[index]['X-Container-Root-Db-State'] = db_state
            if container_path:
                headers[index]['X-Backend-Quoted-Container-Path'] = quote(
                    container_path)
                # NB: we used to send
                #    'X-Backend-Container-Path': container_path
                # but that isn't safe for container names with nulls or
                # newlines (or possibly some other characters). We consciously
                # *don't* make any attempt to set the old meta; during an
                # upgrade, old object-servers will talk to the root which
                # will eat the update and move it as a misplaced object.

        def set_delete_at_headers(index, delete_at_node):
            ip, port = get_ip_port(delete_at_node, headers[index])
            headers[index]['X-Delete-At-Container'] = delete_at_container
            headers[index]['X-Delete-At-Partition'] = delete_at_partition
            headers[index]['X-Delete-At-Host'] = csv_append(
                headers[index].get('X-Delete-At-Host'),
                '%(ip)s:%(port)s' % {'ip': ip, 'port': port})
            headers[index]['X-Delete-At-Device'] = csv_append(
                headers[index].get('X-Delete-At-Device'),
                delete_at_node['device'])

        n_updates_needed = num_container_updates(
            len(containers), quorum_size(len(containers)),
            n_outgoing, policy.quorum)

        container_iter = itertools.cycle(containers)
        dan_iter = itertools.cycle(delete_at_nodes or [])
        existing_updates = 0
        while existing_updates < n_updates_needed:
            index = existing_updates % n_outgoing
            set_container_update(index, next(container_iter))
            if delete_at_nodes:
                # We reverse the index in order to distribute the updates
                # across all nodes.
                set_delete_at_headers(n_outgoing - 1 - index, next(dan_iter))
            existing_updates += 1

        # limit async_pendings for x-delete-at-update
        for i in range(len(headers)):
            v = 't' if i < NUM_CLEAN_EXPIRER_QUEUE_UPDATES else 'f'
            headers[i].setdefault('X-Backend-Clean-Expiring-Object-Queue', v)

        return headers

    def _get_conn_response(self, putter, path, logger_thread_locals,
                           final_phase, **kwargs):
        self.logger.thread_locals = logger_thread_locals
        try:
            resp = putter.await_response(
                self.app.node_timeout, not final_phase)
        except (Exception, Timeout):
            resp = None
            if final_phase:
                status_type = 'final'
            else:
                status_type = 'commit'
            self.app.exception_occurred(
                putter.node, 'Object',
                'Trying to get %(status_type)s status of PUT to %(path)s' %
                {'status_type': status_type, 'path': path})
        return (putter, resp)

    def _have_adequate_put_responses(self, statuses, num_nodes, min_responses):
        """
        Test for sufficient PUT responses from backend nodes to proceed with
        PUT handling.

        :param statuses: a list of response statuses.
        :param num_nodes: number of backend nodes to which PUT requests may be
                          issued.
        :param min_responses: (optional) minimum number of nodes required to
                              have responded with satisfactory status code.
        :return: True if sufficient backend responses have returned a
                 satisfactory status code.
        """
        raise NotImplementedError

    def _get_put_responses(self, req, putters, num_nodes, final_phase=True,
                           min_responses=None):
        """
        Collect object responses to a PUT request and determine if a
        satisfactory number of nodes have returned success.  Returns
        lists of accumulated status codes, reasons, bodies and etags.

        :param req: the request
        :param putters: list of putters for the request
        :param num_nodes: number of nodes involved
        :param final_phase: boolean indicating if this is the last phase
        :param min_responses: minimum needed when not requiring quorum
        :return: a tuple of lists of status codes, reasons, bodies and etags.
                 The list of bodies and etags is only populated for the final
                 phase of a PUT transaction.
        """
        statuses = []
        reasons = []
        bodies = []
        etags = set()

        pile = GreenAsyncPile(len(putters))
        for putter in putters:
            if putter.failed:
                continue
            pile.spawn(self._get_conn_response, putter, req.path,
                       self.logger.thread_locals, final_phase=final_phase)

        def _handle_response(putter, response):
            statuses.append(response.status)
            reasons.append(response.reason)
            if final_phase:
                body = response.read()
            else:
                body = b''
            bodies.append(body)
            if not self.app.check_response(putter.node, 'Object', response,
                                           req.method, req.path, body):
                putter.failed = True
            elif is_success(response.status):
                etags.add(normalize_etag(response.getheader('etag')))

        for (putter, response) in pile:
            if response:
                _handle_response(putter, response)
                if self._have_adequate_put_responses(
                        statuses, num_nodes, min_responses):
                    break
            else:
                putter.failed = True

        # give any pending requests *some* chance to finish
        finished_quickly = pile.waitall(self.app.post_quorum_timeout)
        for (putter, response) in finished_quickly:
            if response:
                _handle_response(putter, response)

        if final_phase:
            while len(statuses) < num_nodes:
                statuses.append(HTTP_SERVICE_UNAVAILABLE)
                reasons.append('')
                bodies.append(b'')

        return statuses, reasons, bodies, etags

    def _config_obj_expiration(self, req):
        delete_at_container = None
        delete_at_part = None
        delete_at_nodes = None

        req = constraints.check_delete_headers(req)

        if 'x-delete-at' in req.headers:
            req.headers['x-delete-at'] = normalize_delete_at_timestamp(
                int(req.headers['x-delete-at']))
            x_delete_at = int(req.headers['x-delete-at'])

            append_log_info(req.environ, 'x-delete-at:%s' % x_delete_at)

            delete_at_part, delete_at_nodes, delete_at_container = \
                self.app.expirer_config.get_delete_at_nodes(
                    x_delete_at, self.account_name, self.container_name,
                    self.object_name)

        return req, delete_at_container, delete_at_part, delete_at_nodes

    def _update_content_type(self, req):
        # Sometimes the 'content-type' header exists, but is set to None.
        detect_content_type = \
            config_true_value(req.headers.get('x-detect-content-type'))
        if detect_content_type or not req.headers.get('content-type'):
            guessed_type, _junk = mimetypes.guess_type(req.path_info)
            req.headers['Content-Type'] = guessed_type or \
                'application/octet-stream'
            if detect_content_type:
                req.headers.pop('x-detect-content-type')

    def _check_failure_put_connections(self, putters, req, min_conns):
        """
        Identify any failed connections and check minimum connection count.

        :param putters: a list of Putter instances
        :param req: request
        :param min_conns: minimum number of putter connections required
        """
        if req.if_none_match is not None and '*' in req.if_none_match:
            statuses = [
                putter.resp.status for putter in putters if putter.resp]
            if HTTP_PRECONDITION_FAILED in statuses:
                # If we find any copy of the file, it shouldn't be uploaded
                self.logger.debug(
                    'Object PUT returning 412, %(statuses)r',
                    {'statuses': statuses})
                raise HTTPPreconditionFailed(request=req)

        if any(putter for putter in putters if putter.resp and
               putter.resp.status == HTTP_CONFLICT):
            status_times = ['%(status)s (%(timestamp)s)' % {
                'status': putter.resp.status,
                'timestamp': HeaderKeyDict(
                    putter.resp.getheaders()).get(
                        'X-Backend-Timestamp', 'unknown')
            } for putter in putters if putter.resp]
            self.logger.debug(
                'Object PUT returning 202 for 409: '
                '%(req_timestamp)s <= %(timestamps)r',
                {'req_timestamp': req.timestamp.internal,
                 'timestamps': ', '.join(status_times)})
            raise HTTPAccepted(request=req)

        self._check_min_conn(req, putters, min_conns)

    def _make_putter(self, node, part, req, headers):
        """
        Returns a putter object for handling streaming of object to object
        servers.

        Subclasses must implement this method.

        :param node: a storage node
        :param part: ring partition number
        :param req: a swob Request
        :param headers: request headers
        :return: an instance of a Putter
        """
        raise NotImplementedError

    def _connect_put_node(self, nodes, part, req, headers,
                          logger_thread_locals):
        """
        Make connection to storage nodes

        Connects to the first working node that it finds in nodes iter and
        sends over the request headers. Returns a Putter to handle the rest of
        the streaming, or None if no working nodes were found.

        :param nodes: an iterator of the target storage nodes
        :param part: ring partition number
        :param req: a swob Request
        :param headers: request headers
        :param logger_thread_locals: The thread local values to be set on the
                                     self.logger to retain transaction
                                     logging information.
        :return: an instance of a Putter
        """
        self.logger.thread_locals = logger_thread_locals
        for node in nodes:
            try:
                putter = self._make_putter(node, part, req, headers)
                self.app.set_node_timing(node, putter.connect_duration)
                return putter
            except InsufficientStorage:
                self.app.error_limit(node, 'ERROR Insufficient Storage')
            except PutterConnectError as e:
                msg = 'ERROR %d Expect: 100-continue From Object Server'
                self.app.error_occurred(node, msg % e.status)
            except (Exception, Timeout):
                self.app.exception_occurred(
                    node, 'Object',
                    'Expect: 100-continue on %s' %
                    quote(req.swift_entity_path))

    def _get_put_connections(self, req, nodes, partition, outgoing_headers,
                             policy):
        """
        Establish connections to storage nodes for PUT request
        """
        obj_ring = policy.object_ring
        node_iter = GreenthreadSafeIterator(
            self.iter_nodes_local_first(obj_ring, partition, req,
                                        policy=policy))
        pile = GreenPile(len(nodes))

        for nheaders in outgoing_headers:
            # RFC2616:8.2.3 disallows 100-continue without a body,
            # so switch to chunked request
            if nheaders.get('Content-Length') == '0':
                nheaders['Transfer-Encoding'] = 'chunked'
                del nheaders['Content-Length']
            nheaders['Expect'] = '100-continue'
            pile.spawn(self._connect_put_node, node_iter, partition,
                       req, nheaders, self.logger.thread_locals)

        putters = [putter for putter in pile if putter]

        return putters

    def _check_min_conn(self, req, putters, min_conns, msg=None):
        msg = msg or ('Object PUT returning 503, %(conns)s/%(nodes)s '
                      'required connections')

        if len(putters) < min_conns:
            self.logger.error(msg, {'conns': len(putters), 'nodes': min_conns})
            raise HTTPServiceUnavailable(request=req)

    def _get_footers(self, req):
        footers = HeaderKeyDict()
        footer_callback = req.environ.get(
            'swift.callback.update_footers', lambda _footer: None)
        footer_callback(footers)
        return footers

    def _store_object(self, req, data_source, nodes, partition,
                      outgoing_headers):
        """
        This method is responsible for establishing connection
        with storage nodes and sending the data to each one of those
        nodes. The process of transferring data is specific to each
        Storage Policy, thus it is required for each policy specific
        ObjectController to provide their own implementation of this method.

        :param req: the PUT Request
        :param data_source: an iterator of the source of the data
        :param nodes: an iterator of the target storage nodes
        :param partition: ring partition number
        :param outgoing_headers: system headers to storage nodes
        :return: Response object
        """
        raise NotImplementedError()

    def _delete_object(self, req, obj_ring, partition, headers,
                       node_count=None, node_iterator=None):
        """Delete object considering write-affinity.

        When deleting object in write affinity deployment, also take configured
        handoff nodes number into consideration, instead of just sending
        requests to primary nodes. Otherwise (write-affinity is disabled),
        go with the same way as before.

        :param req: the DELETE Request
        :param obj_ring: the object ring
        :param partition: ring partition number
        :param headers: system headers to storage nodes
        :return: Response object
        """
        status_overrides = {404: 204}
        resp = self.make_requests(req, obj_ring,
                                  partition, 'DELETE', req.swift_entity_path,
                                  headers, overrides=status_overrides,
                                  node_count=node_count,
                                  node_iterator=node_iterator)
        return resp

    def _post_object(self, req, obj_ring, partition, headers):
        """
        send object POST request to storage nodes.

        :param req: the POST Request
        :param obj_ring: the object ring
        :param partition: ring partition number
        :param headers: system headers to storage nodes
        :return: Response object
        """
        resp = self.make_requests(req, obj_ring, partition,
                                  'POST', req.swift_entity_path, headers)
        return resp

    @public
    @cors_validation
    @delay_denial
    def PUT(self, req):
        """HTTP PUT request handler."""
        if req.if_none_match is not None and '*' not in req.if_none_match:
            # Sending an etag with if-none-match isn't currently supported
            return HTTPBadRequest(request=req, content_type='text/plain',
                                  body='If-None-Match only supports *')
        container_info = self.container_info(
            self.account_name, self.container_name, req)
        policy_index = req.headers.get('X-Backend-Storage-Policy-Index',
                                       container_info['storage_policy'])
        obj_ring = self.app.get_object_ring(policy_index)
        partition, nodes = obj_ring.get_nodes(
            self.account_name, self.container_name, self.object_name)

        # pass the policy index to storage nodes via req header
        req.headers['X-Backend-Storage-Policy-Index'] = policy_index
        next_part_power = getattr(obj_ring, 'next_part_power', None)
        if next_part_power:
            req.headers['X-Backend-Next-Part-Power'] = next_part_power
        req.acl = container_info['write_acl']
        req.environ['swift_sync_key'] = container_info['sync_key']

        # is request authorized
        if 'swift.authorize' in req.environ:
            aresp = req.environ['swift.authorize'](req)
            if aresp:
                return aresp

        if not is_success(container_info.get('status')):
            return HTTPNotFound(request=req)

        # update content type in case it is missing
        self._update_content_type(req)

        req.ensure_x_timestamp()

        # check constraints on object name and request headers
        error_response = check_object_creation(req, self.object_name) or \
            check_content_type(req)
        if error_response:
            return error_response

        def reader():
            try:
                return req.environ['wsgi.input'].read(
                    self.app.client_chunk_size)
            except (ValueError, IOError) as e:
                raise ChunkReadError(str(e))
        data_source = iter(reader, b'')

        # check if object is set to be automatically deleted (i.e. expired)
        req, delete_at_container, delete_at_part, \
            delete_at_nodes = self._config_obj_expiration(req)

        # add special headers to be handled by storage nodes
        db_state = container_info.get('sharding_state', 'unsharded')
        outgoing_headers = self._backend_requests(
            req, len(nodes), container_info,
            delete_at_container, delete_at_part, delete_at_nodes)

        # send object to storage nodes
        resp = self._store_object(
            req, data_source, nodes, partition, outgoing_headers)
        return resp

    @public
    @cors_validation
    @delay_denial
    def DELETE(self, req):
        """HTTP DELETE request handler."""
        container_info = self.container_info(
            self.account_name, self.container_name, req)
        # pass the policy index to storage nodes via req header
        policy_index = req.headers.get('X-Backend-Storage-Policy-Index',
                                       container_info['storage_policy'])
        obj_ring = self.app.get_object_ring(policy_index)
        # pass the policy index to storage nodes via req header
        req.headers['X-Backend-Storage-Policy-Index'] = policy_index
        next_part_power = getattr(obj_ring, 'next_part_power', None)
        if next_part_power:
            req.headers['X-Backend-Next-Part-Power'] = next_part_power
        req.acl = container_info['write_acl']
        req.environ['swift_sync_key'] = container_info['sync_key']
        if 'swift.authorize' in req.environ:
            aresp = req.environ['swift.authorize'](req)
            if aresp:
                return aresp
        if not is_success(container_info.get('status')):
            return HTTPNotFound(request=req)
        partition, nodes = obj_ring.get_nodes(
            self.account_name, self.container_name, self.object_name)

        req.ensure_x_timestamp()

        # Include local handoff nodes if write-affinity is enabled.
        node_count = len(nodes)
        node_iterator = None
        policy = POLICIES.get_by_index(policy_index)
        policy_options = self.app.get_policy_options(policy)
        is_local = policy_options.write_affinity_is_local_fn
        if is_local is not None:
            local_handoffs = policy_options.write_affinity_handoff_delete_count
            if local_handoffs is None:
                local_primaries = [node for node in nodes if is_local(node)]
                local_handoffs = len(nodes) - len(local_primaries)
            node_count += local_handoffs
            node_iterator = self.iter_nodes_local_first(
                obj_ring, partition, req, policy=policy,
                local_handoffs_first=True)

        headers = self._backend_requests(req, node_count, container_info)
        return self._delete_object(req, obj_ring, partition, headers,
                                   node_count=node_count,
                                   node_iterator=node_iterator)


@ObjectControllerRouter.register(REPL_POLICY)
class ReplicatedObjectController(BaseObjectController):

    def _get_or_head_response(self, req, policy):
        """
        Replicated GETorHEAD concurrency/node_iter handling
        """
        partition = policy.object_ring.get_part(
            self.account_name, self.container_name, self.object_name)
        node_iter = NodeIter(
            'object', self.app, policy.object_ring, partition, self.logger,
            req, policy=policy)
        concurrency = self.app.get_object_ring(policy.idx).replica_count \
            if self.app.get_policy_options(policy).concurrent_gets else 1
        resp = self.GETorHEAD_base(
            req, 'Object', node_iter, partition,
            req.swift_entity_path, concurrency, policy)
        return resp

    def _make_putter(self, node, part, req, headers):
        if req.environ.get('swift.callback.update_footers'):
            putter = MIMEPutter.connect(
                node, part, req.swift_entity_path, headers, self.app.watchdog,
                conn_timeout=self.app.conn_timeout,
                node_timeout=self.app.node_timeout,
                write_timeout=self.app.node_timeout,
                send_exception_handler=self.app.exception_occurred,
                logger=self.logger,
                need_multiphase=False)
        else:
            te = ',' + headers.get('Transfer-Encoding', '')
            putter = Putter.connect(
                node, part, req.swift_entity_path, headers, self.app.watchdog,
                conn_timeout=self.app.conn_timeout,
                node_timeout=self.app.node_timeout,
                write_timeout=self.app.node_timeout,
                send_exception_handler=self.app.exception_occurred,
                logger=self.logger,
                chunked=te.endswith(',chunked'))
        return putter

    def _transfer_data(self, req, data_source, putters, nodes):
        """
        Transfer data for a replicated object.

        This method was added in the PUT method extraction change
        """
        bytes_transferred = 0
        data_source = CooperativeIterator(data_source)

        def send_chunk(chunk):
            timeout_at = time.time() + self.app.node_timeout
            for putter in list(putters):
                if not putter.failed:
                    putter.send_chunk(chunk, timeout_at=timeout_at)
                else:
                    putter.close()
                    putters.remove(putter)
            self._check_min_conn(
                req, putters, min_conns,
                msg='Object PUT exceptions during send, '
                    '%(conns)s/%(nodes)s required connections')

        min_conns = quorum_size(len(nodes))
        try:
            while True:
                with WatchdogTimeout(self.app.watchdog,
                                     self.app.client_timeout,
                                     ChunkReadTimeout):
                    try:
                        chunk = next(data_source)
                    except StopIteration:
                        break
                bytes_transferred += len(chunk)
                if bytes_transferred > constraints.MAX_FILE_SIZE:
                    raise HTTPRequestEntityTooLarge(request=req)

                send_chunk(chunk)

            ml = req.message_length()
            if ml and bytes_transferred < ml:
                self.logger.warning(
                    'Client disconnected without sending enough data')
                self.logger.increment('object.client_disconnects')
                raise HTTPClientDisconnect(request=req)

            trail_md = self._get_footers(req)
            for putter in putters:
                # send any footers set by middleware
                putter.end_of_object_data(footer_metadata=trail_md)

            self._check_min_conn(
                req, [p for p in putters if not p.failed], min_conns,
                msg='Object PUT exceptions after last send, '
                    '%(conns)s/%(nodes)s required connections')
        except ChunkReadTimeout as err:
            self.logger.warning(
                'ERROR Client read timeout (%ss)', err.seconds)
            self.logger.increment('object.client_timeouts')
            raise HTTPRequestTimeout(request=req)
        except HTTPException:
            raise
        except ChunkReadError:
            self.logger.warning(
                'Client disconnected without sending last chunk')
            self.logger.increment('object.client_disconnects')
            raise HTTPClientDisconnect(request=req)
        except Timeout:
            self.logger.exception(
                'ERROR Exception causing client disconnect')
            raise HTTPClientDisconnect(request=req)
        except Exception:
            self.logger.exception(
                'ERROR Exception transferring data to object servers %s',
                {'path': req.path})
            raise HTTPInternalServerError(request=req)

    def _have_adequate_put_responses(self, statuses, num_nodes, min_responses):
        return self.have_quorum(statuses, num_nodes)

    def _store_object(self, req, data_source, nodes, partition,
                      outgoing_headers):
        """
        Store a replicated object.

        This method is responsible for establishing connection
        with storage nodes and sending object to each one of those
        nodes. After sending the data, the "best" response will be
        returned based on statuses from all connections
        """
        policy_index = req.headers.get('X-Backend-Storage-Policy-Index')
        policy = POLICIES.get_by_index(policy_index)
        if not nodes:
            return HTTPNotFound()

        putters = self._get_put_connections(
            req, nodes, partition, outgoing_headers, policy)
        min_conns = quorum_size(len(nodes))
        try:
            # check that a minimum number of connections were established and
            # meet all the correct conditions set in the request
            self._check_failure_put_connections(putters, req, min_conns)

            # transfer data
            self._transfer_data(req, data_source, putters, nodes)

            # get responses
            statuses, reasons, bodies, etags = \
                self._get_put_responses(req, putters, len(nodes))
        except HTTPException as resp:
            return resp
        finally:
            for putter in putters:
                putter.close()

        if len(etags) > 1:
            self.logger.error(
                'Object servers returned %s mismatched etags', len(etags))
            return HTTPServerError(request=req)
        etag = etags.pop() if len(etags) else None
        resp = self.best_response(req, statuses, reasons, bodies,
                                  'Object PUT', etag=etag)
        resp.last_modified = Timestamp(req.headers['X-Timestamp']).ceil()
        return resp


class ECAppIter(object):
    """
    WSGI iterable that decodes EC fragment archives (or portions thereof)
    into the original object (or portions thereof).

    :param path: object's path, sans v1 (e.g. /a/c/o)

    :param policy: storage policy for this object

    :param internal_parts_iters: list of the response-document-parts
        iterators for the backend GET responses. For an M+K erasure code,
        the caller must supply M such iterables.

    :param range_specs: list of dictionaries describing the ranges requested
        by the client. Each dictionary contains the start and end of the
        client's requested byte range as well as the start and end of the EC
        segments containing that byte range.

    :param fa_length: length of the fragment archive, in bytes, if the
        response is a 200. If it's a 206, then this is ignored.

    :param obj_length: length of the object, in bytes. Learned from the
        headers in the GET response from the object server.

    :param logger: a logger
    """
    def __init__(self, path, policy, internal_parts_iters, range_specs,
                 fa_length, obj_length, logger, force_metadata_checks=False):
        self.path = path
        self.policy = policy
        self.internal_parts_iters = internal_parts_iters
        self.range_specs = range_specs
        self.fa_length = fa_length
        self.obj_length = obj_length if obj_length is not None else 0
        self.boundary = b''
        self.logger = logger
        self.force_metadata_checks = force_metadata_checks

        self.mime_boundary = None
        self.learned_content_type = None
        self.stashed_iter = None
        self.pool = ContextPool(len(internal_parts_iters))

    def close(self):
        # close down the stashed iter and shutdown the context pool to
        # clean up the frag queue feeding coroutines that may be currently
        # executing the internal_parts_iters.
        if self.stashed_iter:
            close_if_possible(self.stashed_iter)
        self.pool.close()
        for it in self.internal_parts_iters:
            close_if_possible(it)

    def kickoff(self, req, resp):
        """
        Start pulling data from the backends so that we can learn things like
        the real Content-Type that might only be in the multipart/byteranges
        response body. Update our response accordingly.

        Also, this is the first point at which we can learn the MIME
        boundary that our response has in the headers. We grab that so we
        can also use it in the body.

        :returns: None
        :raises HTTPException: on error
        """
        self.mime_boundary = resp.boundary

        try:
            self.stashed_iter = reiterate(self._real_iter(req, resp.headers))
        except Exception:
            self.close()
            raise

        if self.learned_content_type is not None:
            resp.content_type = self.learned_content_type
        resp.content_length = self.obj_length

    def _next_ranges(self):
        # Each FA part should have approximately the same headers. We really
        # only care about Content-Range and Content-Type, and that'll be the
        # same for all the different FAs.
        for part_infos in zip(*self.internal_parts_iters):
            frag_iters = [pi['part_iter'] for pi in part_infos]
            headers = HeaderKeyDict(part_infos[0]['headers'])
            yield headers, frag_iters

    def _actual_range(self, req_start, req_end, entity_length):
        # Takes 3 args: (requested-first-byte, requested-last-byte,
        # actual-length).
        #
        # Returns a 3-tuple (first-byte, last-byte, satisfiable).
        #
        # It is possible to get (None, None, True). This means that the last
        # N>0 bytes of a 0-byte object were requested, and we are able to
        # satisfy that request by returning nothing.
        try:
            rng = Range("bytes=%s-%s" % (
                req_start if req_start is not None else '',
                req_end if req_end is not None else ''))
        except ValueError:
            return (None, None, False)

        rfl = rng.ranges_for_length(entity_length)
        if rfl and entity_length == 0:
            return (None, None, True)
        elif not rfl:
            return (None, None, False)
        else:
            # ranges_for_length() adds 1 to the last byte's position
            # because webob once made a mistake
            return (rfl[0][0], rfl[0][1] - 1, True)

    def _fill_out_range_specs_from_obj_length(self, range_specs):
        # Add a few fields to each range spec:
        #
        #  * resp_client_start, resp_client_end: the actual bytes that will
        #      be delivered to the client for the requested range. This may
        #      differ from the requested bytes if, say, the requested range
        #      overlaps the end of the object.
        #
        #  * resp_segment_start, resp_segment_end: the actual offsets of the
        #      segments that will be decoded for the requested range. These
        #      differ from resp_client_start/end in that these are aligned
        #      to segment boundaries, while resp_client_start/end are not
        #      necessarily so.
        #
        #  * satisfiable: a boolean indicating whether the range is
        #      satisfiable or not (i.e. the requested range overlaps the
        #      object in at least one byte).
        #
        # This is kept separate from _fill_out_range_specs_from_fa_length()
        # because this computation can be done with just the response
        # headers from the object servers (in particular
        # X-Object-Sysmeta-Ec-Content-Length), while the computation in
        # _fill_out_range_specs_from_fa_length() requires the beginnings of
        # the response bodies.
        for spec in range_specs:
            cstart, cend, csat = self._actual_range(
                spec['req_client_start'],
                spec['req_client_end'],
                self.obj_length)
            spec['resp_client_start'] = cstart
            spec['resp_client_end'] = cend
            spec['satisfiable'] = csat

            sstart, send, _junk = self._actual_range(
                spec['req_segment_start'],
                spec['req_segment_end'],
                self.obj_length)

            seg_size = self.policy.ec_segment_size
            if (spec['req_segment_start'] is None and
                    sstart is not None and
                    sstart % seg_size != 0):
                # Segment start may, in the case of a suffix request, need
                # to be rounded up (not down!) to the nearest segment boundary.
                # This reflects the trimming of leading garbage (partial
                # fragments) from the retrieved fragments.
                sstart += seg_size - (sstart % seg_size)

            spec['resp_segment_start'] = sstart
            spec['resp_segment_end'] = send

    def _fill_out_range_specs_from_fa_length(self, fa_length, range_specs):
        # Add two fields to each range spec:
        #
        #  * resp_fragment_start, resp_fragment_end: the start and end of
        #      the fragments that compose this byterange. These values are
        #      aligned to fragment boundaries.
        #
        # This way, ECAppIter has the knowledge it needs to correlate
        # response byteranges with requested ones for when some byteranges
        # are omitted from the response entirely and also to put the right
        # Content-Range headers in a multipart/byteranges response.
        for spec in range_specs:
            fstart, fend, _junk = self._actual_range(
                spec['req_fragment_start'],
                spec['req_fragment_end'],
                fa_length)
            spec['resp_fragment_start'] = fstart
            spec['resp_fragment_end'] = fend

    def __iter__(self):
        if self.stashed_iter is not None:
            return self
        else:
            raise ValueError("Failed to call kickoff() before __iter__()")

    def __next__(self):
        return next(self.stashed_iter)

    def _real_iter(self, req, resp_headers):
        if not self.range_specs:
            client_asked_for_range = False
            range_specs = [{
                'req_client_start': 0,
                'req_client_end': (None if self.obj_length is None
                                   else self.obj_length - 1),
                'resp_client_start': 0,
                'resp_client_end': (None if self.obj_length is None
                                    else self.obj_length - 1),
                'req_segment_start': 0,
                'req_segment_end': (None if self.obj_length is None
                                    else self.obj_length - 1),
                'resp_segment_start': 0,
                'resp_segment_end': (None if self.obj_length is None
                                     else self.obj_length - 1),
                'req_fragment_start': 0,
                'req_fragment_end': self.fa_length - 1,
                'resp_fragment_start': 0,
                'resp_fragment_end': self.fa_length - 1,
                'satisfiable': self.obj_length > 0,
            }]
        else:
            client_asked_for_range = True
            range_specs = self.range_specs

        self._fill_out_range_specs_from_obj_length(range_specs)

        multipart = (len([rs for rs in range_specs if rs['satisfiable']]) > 1)
        # Multipart responses are not required to be in the same order as
        # the Range header; the parts may be in any order the server wants.
        # Further, if multiple ranges are requested and only some are
        # satisfiable, then only the satisfiable ones appear in the response
        # at all. Thus, we cannot simply iterate over range_specs in order;
        # we must use the Content-Range header from each part to figure out
        # what we've been given.
        #
        # We do, however, make the assumption that all the object-server
        # responses have their ranges in the same order. Otherwise, a
        # streaming decode would be impossible.

        def convert_ranges_iter():
            seen_first_headers = False
            ranges_for_resp = {}

            for headers, frag_iters in self._next_ranges():
                content_type = headers['Content-Type']

                content_range = headers.get('Content-Range')
                if content_range is not None:
                    fa_start, fa_end, fa_length = parse_content_range(
                        content_range)
                elif self.fa_length <= 0:
                    fa_start = None
                    fa_end = None
                    fa_length = 0
                else:
                    fa_start = 0
                    fa_end = self.fa_length - 1
                    fa_length = self.fa_length

                if not seen_first_headers:
                    # This is the earliest we can possibly do this. On a
                    # 200 or 206-single-byterange response, we can learn
                    # the FA's length from the HTTP response headers.
                    # However, on a 206-multiple-byteranges response, we
                    # don't learn it until the first part of the
                    # response body, in the headers of the first MIME
                    # part.
                    #
                    # Similarly, the content type of a
                    # 206-multiple-byteranges response is
                    # "multipart/byteranges", not the object's actual
                    # content type.
                    self._fill_out_range_specs_from_fa_length(
                        fa_length, range_specs)

                    satisfiable = False
                    for range_spec in range_specs:
                        satisfiable |= range_spec['satisfiable']
                        key = (range_spec['resp_fragment_start'],
                               range_spec['resp_fragment_end'])
                        ranges_for_resp.setdefault(key, []).append(range_spec)

                    # The client may have asked for an unsatisfiable set of
                    # ranges, but when converted to fragments, the object
                    # servers see it as satisfiable. For example, imagine a
                    # request for bytes 800-900 of a 750-byte object with a
                    # 1024-byte segment size. The object servers will see a
                    # request for bytes 0-${fragsize-1}, and that's
                    # satisfiable, so they return 206. It's not until we
                    # learn the object size that we can check for this
                    # condition.
                    #
                    # Note that some unsatisfiable ranges *will* be caught
                    # by the object servers, like bytes 1800-1900 of a
                    # 100-byte object with 1024-byte segments. That's not
                    # what we're dealing with here, though.
                    if client_asked_for_range and not satisfiable:
                        req.environ[
                            'swift.non_client_disconnect'] = True
                        raise HTTPRequestedRangeNotSatisfiable(
                            request=req, headers=resp_headers)
                    self.learned_content_type = content_type
                    seen_first_headers = True

                range_spec = ranges_for_resp[(fa_start, fa_end)].pop(0)
                seg_iter = self._decode_segments_from_fragments(frag_iters)
                if not range_spec['satisfiable']:
                    # This'll be small; just a single small segment. Discard
                    # it.
                    for x in seg_iter:
                        pass
                    continue

                byterange_iter = self._iter_one_range(range_spec, seg_iter)

                converted = {
                    "start_byte": range_spec["resp_client_start"],
                    "end_byte": range_spec["resp_client_end"],
                    "content_type": content_type,
                    "part_iter": byterange_iter}

                if self.obj_length is not None:
                    converted["entity_length"] = self.obj_length
                yield converted

        return document_iters_to_http_response_body(
            convert_ranges_iter(), self.mime_boundary, multipart, self.logger)

    def _iter_one_range(self, range_spec, segment_iter):
        client_start = range_spec['resp_client_start']
        client_end = range_spec['resp_client_end']
        segment_start = range_spec['resp_segment_start']
        segment_end = range_spec['resp_segment_end']

        # It's entirely possible that the client asked for a range that
        # includes some bytes we have and some we don't; for example, a
        # range of bytes 1000-20000000 on a 1500-byte object.
        segment_end = (min(segment_end, self.obj_length - 1)
                       if segment_end is not None
                       else self.obj_length - 1)
        client_end = (min(client_end, self.obj_length - 1)
                      if client_end is not None
                      else self.obj_length - 1)
        if segment_start is None:
            num_segments = 0
            start_overrun = 0
            end_overrun = 0
        else:
            num_segments = int(
                math.ceil(float(segment_end + 1 - segment_start)
                          / self.policy.ec_segment_size))
            # We get full segments here, but the client may have requested a
            # byte range that begins or ends in the middle of a segment.
            # Thus, we have some amount of overrun (extra decoded bytes)
            # that we trim off so the client gets exactly what they
            # requested.
            start_overrun = client_start - segment_start
            end_overrun = segment_end - client_end

        for i, next_seg in enumerate(segment_iter):
            # We may have a start_overrun of more than one segment in
            # the case of suffix-byte-range requests. However, we never
            # have an end_overrun of more than one segment.
            if start_overrun > 0:
                seglen = len(next_seg)
                if seglen <= start_overrun:
                    start_overrun -= seglen
                    continue
                else:
                    next_seg = next_seg[start_overrun:]
                    start_overrun = 0

            if i == (num_segments - 1) and end_overrun:
                next_seg = next_seg[:-end_overrun]

            yield next_seg

    def _decode_segments_from_fragments(self, fragment_iters):
        # Decodes the fragments from the object servers and yields one
        # segment at a time.
        queues = [Queue(1) for _junk in range(len(fragment_iters))]

        def put_fragments_in_queue(frag_iter, queue, logger_thread_locals):
            self.logger.thread_locals = logger_thread_locals
            try:
                for fragment in frag_iter:
                    if fragment.startswith(b' '):
                        raise Exception('Leading whitespace on fragment.')
                    queue.put(fragment)
            except GreenletExit:
                # killed by contextpool
                pass
            except ChunkReadTimeout:
                # unable to resume in ECFragGetter
                self.logger.exception(
                    "ChunkReadTimeout fetching fragments for %r",
                    quote(self.path))
            except ChunkWriteTimeout:
                # slow client disconnect
                self.logger.exception(
                    "ChunkWriteTimeout feeding fragments for %r",
                    quote(self.path))
            except:  # noqa
                self.logger.exception("Exception fetching fragments for %r",
                                      quote(self.path))
            finally:
                queue.resize(2)  # ensure there's room
                queue.put(None)
                frag_iter.close()

        segments_decoded = 0
        with self.pool as pool:
            for frag_iter, queue in zip(fragment_iters, queues):
                pool.spawn(put_fragments_in_queue, frag_iter, queue,
                           self.logger.thread_locals)

            while True:
                fragments = []
                for queue in queues:
                    fragment = queue.get()
                    queue.task_done()
                    fragments.append(fragment)

                # If any object server connection yields out a None; we're
                # done.  Either they are all None, and we've finished
                # successfully; or some un-recoverable failure has left us
                # with an un-reconstructible list of fragments - so we'll
                # break out of the iter so WSGI can tear down the broken
                # connection.
                frags_with_data = sum([1 for f in fragments if f])
                if frags_with_data < len(fragments):
                    if frags_with_data > 0:
                        self.logger.warning(
                            'Un-recoverable fragment rebuild. Only received '
                            '%d/%d fragments for %r', frags_with_data,
                            len(fragments), quote(self.path))
                    break
                try:
                    segment = self.policy.pyeclib_driver.decode(fragments)
                except ECDriverError as err:
                    self.logger.error(
                        "Error decoding fragments for %r. "
                        "Segments decoded: %d, "
                        "Lengths: [%s]: %s" % (
                            quote(self.path), segments_decoded,
                            ', '.join(map(str, map(len, fragments))),
                            str(err)))
                    raise

                segments_decoded += 1
                yield segment

    def app_iter_range(self, start, end):
        return self

    def app_iter_ranges(self, ranges, content_type, boundary, content_size):
        return self


def client_range_to_segment_range(client_start, client_end, segment_size):
    """
    Takes a byterange from the client and converts it into a byterange
    spanning the necessary segments.

    Handles prefix, suffix, and fully-specified byte ranges.

    Examples:
        client_range_to_segment_range(100, 700, 512) = (0, 1023)
        client_range_to_segment_range(100, 700, 256) = (0, 767)
        client_range_to_segment_range(300, None, 256) = (256, None)

    :param client_start: first byte of the range requested by the client
    :param client_end: last byte of the range requested by the client
    :param segment_size: size of an EC segment, in bytes

    :returns: a 2-tuple (seg_start, seg_end) where

      * seg_start is the first byte of the first segment, or None if this is
        a suffix byte range

      * seg_end is the last byte of the last segment, or None if this is a
        prefix byte range
    """
    # the index of the first byte of the first segment
    segment_start = (
        int(client_start // segment_size)
        * segment_size) if client_start is not None else None
    # the index of the last byte of the last segment
    segment_end = (
        # bytes M-
        None if client_end is None else
        # bytes M-N
        (((int(client_end // segment_size) + 1)
          * segment_size) - 1) if client_start is not None else
        # bytes -N: we get some extra bytes to make sure we
        # have all we need.
        #
        # To see why, imagine a 100-byte segment size, a
        # 340-byte object, and a request for the last 50
        # bytes. Naively requesting the last 100 bytes would
        # result in a truncated first segment and hence a
        # truncated download. (Of course, the actual
        # obj-server requests are for fragments, not
        # segments, but that doesn't change the
        # calculation.)
        #
        # This does mean that we fetch an extra segment if
        # the object size is an exact multiple of the
        # segment size. It's a little wasteful, but it's
        # better to be a little wasteful than to get some
        # range requests completely wrong.
        (int(math.ceil((
            float(client_end) / segment_size) + 1))  # nsegs
         * segment_size))
    return (segment_start, segment_end)


def segment_range_to_fragment_range(segment_start, segment_end, segment_size,
                                    fragment_size):
    """
    Takes a byterange spanning some segments and converts that into a
    byterange spanning the corresponding fragments within their fragment
    archives.

    Handles prefix, suffix, and fully-specified byte ranges.

    :param segment_start: first byte of the first segment
    :param segment_end: last byte of the last segment
    :param segment_size: size of an EC segment, in bytes
    :param fragment_size: size of an EC fragment, in bytes

    :returns: a 2-tuple (frag_start, frag_end) where

      * frag_start is the first byte of the first fragment, or None if this
        is a suffix byte range

      * frag_end is the last byte of the last fragment, or None if this is a
        prefix byte range
    """
    # Note: segment_start and (segment_end + 1) are
    # multiples of segment_size, so we don't have to worry
    # about integer math giving us rounding troubles.
    #
    # There's a whole bunch of +1 and -1 in here; that's because HTTP wants
    # byteranges to be inclusive of the start and end, so e.g. bytes 200-300
    # is a range containing 101 bytes. Python has half-inclusive ranges, of
    # course, so we have to convert back and forth. We try to keep things in
    # HTTP-style byteranges for consistency.

    # the index of the first byte of the first fragment
    fragment_start = ((
        segment_start // segment_size * fragment_size)
        if segment_start is not None else None)
    # the index of the last byte of the last fragment
    fragment_end = (
        # range unbounded on the right
        None if segment_end is None else
        # range unbounded on the left; no -1 since we're
        # asking for the last N bytes, not to have a
        # particular byte be the last one
        ((segment_end + 1) // segment_size
         * fragment_size) if segment_start is None else
        # range bounded on both sides; the -1 is because the
        # rest of the expression computes the length of the
        # fragment, and a range of N bytes starts at index M
        # and ends at M + N - 1.
        ((segment_end + 1) // segment_size * fragment_size) - 1)
    return (fragment_start, fragment_end)


NO_DATA_SENT = 1
SENDING_DATA = 2
DATA_SENT = 3
DATA_ACKED = 4
COMMIT_SENT = 5


class Putter(object):
    """
    Putter for backend PUT requests.

    Encapsulates all the actions required to establish a connection with a
    storage node and stream data to that node.

    :param conn: an HTTPConnection instance
    :param node: dict describing storage node
    :param resp: an HTTPResponse instance if connect() received final response
    :param path: the object path to send to the storage node
    :param connect_duration: time taken to initiate the HTTPConnection
    :param watchdog: a spawned Watchdog instance that will enforce timeouts
    :param write_timeout: time limit to write a chunk to the connection socket
    :param send_exception_handler: callback called when an exception occured
                                   writing to the connection socket
    :param logger: a Logger instance
    :param chunked: boolean indicating if the request encoding is chunked
    """
    def __init__(self, conn, node, resp, path, connect_duration, watchdog,
                 write_timeout, send_exception_handler, logger,
                 chunked=False):
        # Note: you probably want to call Putter.connect() instead of
        # instantiating one of these directly.
        self.conn = conn
        self.node = node
        self.resp = self.final_resp = resp
        self.path = path
        self.connect_duration = connect_duration
        self.watchdog = watchdog
        self.write_timeout = write_timeout
        self.send_exception_handler = send_exception_handler
        # for handoff nodes node_index is None
        self.node_index = node.get('index')

        self.failed = False
        self.state = NO_DATA_SENT
        self.chunked = chunked
        self.logger = logger

    def await_response(self, timeout, informational=False):
        """
        Get 100-continue response indicating the end of 1st phase of a 2-phase
        commit or the final response, i.e. the one with status >= 200.

        Might or might not actually wait for anything. If we said Expect:
        100-continue but got back a non-100 response, that'll be the thing
        returned, and we won't do any network IO to get it. OTOH, if we got
        a 100 Continue response and sent up the PUT request's body, then
        we'll actually read the 2xx-5xx response off the network here.

        :param timeout: time to wait for a response
        :param informational: if True then try to get a 100-continue response,
                              otherwise try to get a final response.
        :returns: HTTPResponse
        :raises Timeout: if the response took too long
        """
        # don't do this update of self.resp if the Expect response during
        # connect() was actually a final response
        if not self.final_resp:
            with Timeout(timeout):
                if informational:
                    self.resp = self.conn.getexpect()
                else:
                    self.resp = self.conn.getresponse()
        return self.resp

    def _start_object_data(self):
        # Called immediately before the first chunk of object data is sent.
        # Subclasses may implement custom behaviour
        pass

    def send_chunk(self, chunk, timeout_at=None):
        if not chunk:
            # If we're not using chunked transfer-encoding, sending a 0-byte
            # chunk is just wasteful. If we *are* using chunked
            # transfer-encoding, sending a 0-byte chunk terminates the
            # request body. Neither one of these is good.
            return
        elif self.state == DATA_SENT:
            raise ValueError("called send_chunk after end_of_object_data")

        if self.state == NO_DATA_SENT:
            self._start_object_data()
            self.state = SENDING_DATA

        self._send_chunk(chunk, timeout_at=timeout_at)

    def end_of_object_data(self, **kwargs):
        """
        Call when there is no more data to send.
        """
        if self.state == DATA_SENT:
            raise ValueError("called end_of_object_data twice")

        self._send_chunk(b'')
        self.state = DATA_SENT

    def _send_chunk(self, chunk, timeout_at=None):
        if not self.failed:
            if self.chunked:
                to_send = b"%x\r\n%s\r\n" % (len(chunk), chunk)
            else:
                to_send = chunk
            try:
                with WatchdogTimeout(self.watchdog, self.write_timeout,
                                     ChunkWriteTimeout, timeout_at=timeout_at):
                    self.conn.send(to_send)
            except (Exception, ChunkWriteTimeout):
                self.failed = True
                self.send_exception_handler(self.node, 'Object',
                                            'Trying to write to %s'
                                            % quote(self.path))

    def close(self):
        # release reference to response to ensure connection really does close,
        # see bug https://bugs.launchpad.net/swift/+bug/1594739
        self.resp = self.final_resp = None
        self.conn.close()

    @classmethod
    def _make_connection(cls, node, part, path, headers, conn_timeout,
                         node_timeout):
        ip, port = get_ip_port(node, headers)
        start_time = time.time()
        with ConnectionTimeout(conn_timeout):
            conn = http_connect(ip, port, node['device'],
                                part, 'PUT', path, headers)
        connect_duration = time.time() - start_time

        with ResponseTimeout(node_timeout):
            resp = conn.getexpect()

        if resp.status == HTTP_INSUFFICIENT_STORAGE:
            raise InsufficientStorage

        if is_server_error(resp.status):
            raise PutterConnectError(resp.status)

        final_resp = None
        if (is_success(resp.status) or
                resp.status in (HTTP_CONFLICT, HTTP_UNPROCESSABLE_ENTITY) or
                (headers.get('If-None-Match', None) is not None and
                 resp.status == HTTP_PRECONDITION_FAILED)):
            final_resp = resp

        return conn, resp, final_resp, connect_duration

    @classmethod
    def connect(cls, node, part, path, headers, watchdog, conn_timeout,
                node_timeout, write_timeout, send_exception_handler,
                logger=None, chunked=False, **kwargs):
        """
        Connect to a backend node and send the headers.

        :returns: Putter instance

        :raises ConnectionTimeout: if initial connection timed out
        :raises ResponseTimeout: if header retrieval timed out
        :raises InsufficientStorage: on 507 response from node
        :raises PutterConnectError: on non-507 server error response from node
        """
        conn, expect_resp, final_resp, connect_duration = cls._make_connection(
            node, part, path, headers, conn_timeout, node_timeout)
        return cls(conn, node, final_resp, path, connect_duration, watchdog,
                   write_timeout, send_exception_handler, logger,
                   chunked=chunked)


class MIMEPutter(Putter):
    """
    Putter for backend PUT requests that use MIME.

    This is here mostly to wrap up the fact that all multipart PUTs are
    chunked because of the mime boundary footer trick and the first
    half of the two-phase PUT conversation handling.

    An HTTP PUT request that supports streaming.
    """
    def __init__(self, conn, node, resp, path, connect_duration, watchdog,
                 write_timeout, send_exception_handler, logger, mime_boundary,
                 multiphase=False):
        super(MIMEPutter, self).__init__(conn, node, resp, path,
                                         connect_duration, watchdog,
                                         write_timeout, send_exception_handler,
                                         logger)
        # Note: you probably want to call MimePutter.connect() instead of
        # instantiating one of these directly.
        self.chunked = True  # MIME requests always send chunked body
        self.mime_boundary = mime_boundary
        self.multiphase = multiphase

    def _start_object_data(self):
        # We're sending the object plus other stuff in the same request
        # body, all wrapped up in multipart MIME, so we'd better start
        # off the MIME document before sending any object data.
        self._send_chunk(b"--%s\r\nX-Document: object body\r\n\r\n" %
                         (self.mime_boundary,))

    def end_of_object_data(self, footer_metadata=None):
        """
        Call when there is no more data to send.

        Overrides superclass implementation to send any footer metadata
        after object data.

        :param footer_metadata: dictionary of metadata items
                                to be sent as footers.
        """
        if self.state == DATA_SENT:
            raise ValueError("called end_of_object_data twice")
        elif self.state == NO_DATA_SENT and self.mime_boundary:
            self._start_object_data()

        footer_body = json.dumps(footer_metadata).encode('ascii')
        footer_md5 = md5(
            footer_body, usedforsecurity=False).hexdigest().encode('ascii')

        tail_boundary = (b"--%s" % (self.mime_boundary,))
        if not self.multiphase:
            # this will be the last part sent
            tail_boundary = tail_boundary + b"--"

        message_parts = [
            (b"\r\n--%s\r\n" % self.mime_boundary),
            b"X-Document: object metadata\r\n",
            b"Content-MD5: %s\r\n" % footer_md5,
            b"\r\n",
            footer_body, b"\r\n",
            tail_boundary, b"\r\n",
        ]
        self._send_chunk(b"".join(message_parts))

        self._send_chunk(b'')
        self.state = DATA_SENT

    def send_commit_confirmation(self):
        """
        Call when there are > quorum 2XX responses received.  Send commit
        confirmations to all object nodes to finalize the PUT.
        """
        if not self.multiphase:
            raise ValueError(
                "called send_commit_confirmation but multiphase is False")
        if self.state == COMMIT_SENT:
            raise ValueError("called send_commit_confirmation twice")

        self.state = DATA_ACKED

        if self.mime_boundary:
            body = b"put_commit_confirmation"
            tail_boundary = (b"--%s--" % (self.mime_boundary,))
            message_parts = [
                b"X-Document: put commit\r\n",
                b"\r\n",
                body, b"\r\n",
                tail_boundary,
            ]
            self._send_chunk(b"".join(message_parts))

        self._send_chunk(b'')
        self.state = COMMIT_SENT

    @classmethod
    def connect(cls, node, part, path, headers, watchdog, conn_timeout,
                node_timeout, write_timeout, send_exception_handler,
                logger=None, need_multiphase=True, **kwargs):
        """
        Connect to a backend node and send the headers.

        Override superclass method to notify object of need for support for
        multipart body with footers and optionally multiphase commit, and
        verify object server's capabilities.

        :param need_multiphase: if True then multiphase support is required of
                                the object server
        :raises FooterNotSupported: if need_metadata_footer is set but
                 backend node can't process footers
        :raises MultiphasePUTNotSupported: if need_multiphase is set but
                 backend node can't handle multiphase PUT
        """
        mime_boundary = b"%.64x" % random.randint(0, 16 ** 64)
        headers = HeaderKeyDict(headers)
        # when using a multipart mime request to backend the actual
        # content-length is not equal to the object content size, so move the
        # object content size to X-Backend-Obj-Content-Length if that has not
        # already been set by the EC PUT path.
        headers.setdefault('X-Backend-Obj-Content-Length',
                           headers.pop('Content-Length', None))
        # We're going to be adding some unknown amount of data to the
        # request, so we can't use an explicit content length, and thus
        # we must use chunked encoding.
        headers['Transfer-Encoding'] = 'chunked'
        headers['Expect'] = '100-continue'

        headers['X-Backend-Obj-Multipart-Mime-Boundary'] = mime_boundary

        headers['X-Backend-Obj-Metadata-Footer'] = 'yes'

        if need_multiphase:
            headers['X-Backend-Obj-Multiphase-Commit'] = 'yes'

        conn, expect_resp, final_resp, connect_duration = cls._make_connection(
            node, part, path, headers, conn_timeout, node_timeout)

        if is_informational(expect_resp.status):
            continue_headers = HeaderKeyDict(expect_resp.getheaders())
            can_send_metadata_footer = config_true_value(
                continue_headers.get('X-Obj-Metadata-Footer', 'no'))
            can_handle_multiphase_put = config_true_value(
                continue_headers.get('X-Obj-Multiphase-Commit', 'no'))

            if not can_send_metadata_footer:
                raise FooterNotSupported()

            if need_multiphase and not can_handle_multiphase_put:
                raise MultiphasePUTNotSupported()

        return cls(conn, node, final_resp, path, connect_duration, watchdog,
                   write_timeout, send_exception_handler, logger,
                   mime_boundary, multiphase=need_multiphase)


def chunk_transformer(policy):
    """
    A generator to transform a source chunk to erasure coded chunks for each
    `send` call. The number of erasure coded chunks is as
    policy.ec_n_unique_fragments.
    """
    segment_size = policy.ec_segment_size

    buf = collections.deque()
    total_buf_len = 0

    chunk = yield
    while chunk:
        buf.append(chunk)
        total_buf_len += len(chunk)
        if total_buf_len >= segment_size:
            chunks_to_encode = []
            # extract as many chunks as we can from the input buffer
            while total_buf_len >= segment_size:
                to_take = segment_size
                pieces = []
                while to_take > 0:
                    piece = buf.popleft()
                    if len(piece) > to_take:
                        buf.appendleft(piece[to_take:])
                        piece = piece[:to_take]
                    pieces.append(piece)
                    to_take -= len(piece)
                    total_buf_len -= len(piece)
                chunks_to_encode.append(b''.join(pieces))

            frags_by_byte_order = []
            for chunk_to_encode in chunks_to_encode:
                frags_by_byte_order.append(
                    policy.pyeclib_driver.encode(chunk_to_encode))
            # Sequential calls to encode() have given us a list that
            # looks like this:
            #
            # [[frag_A1, frag_B1, frag_C1, ...],
            #  [frag_A2, frag_B2, frag_C2, ...], ...]
            #
            # What we need is a list like this:
            #
            # [(frag_A1 + frag_A2 + ...),  # destined for node A
            #  (frag_B1 + frag_B2 + ...),  # destined for node B
            #  (frag_C1 + frag_C2 + ...),  # destined for node C
            #  ...]
            obj_data = [b''.join(frags)
                        for frags in zip(*frags_by_byte_order)]
            chunk = yield obj_data
        else:
            # didn't have enough data to encode
            chunk = yield None

    # Now we've gotten an empty chunk, which indicates end-of-input.
    # Take any leftover bytes and encode them.
    last_bytes = b''.join(buf)
    if last_bytes:
        last_frags = policy.pyeclib_driver.encode(last_bytes)
        yield last_frags
    else:
        yield [b''] * policy.ec_n_unique_fragments


def trailing_metadata(policy, client_obj_hasher,
                      bytes_transferred_from_client,
                      fragment_archive_index):
    return HeaderKeyDict({
        # etag and size values are being added twice here.
        # The container override header is used to update the container db
        # with these values as they represent the correct etag and size for
        # the whole object and not just the FA.
        # The object sysmeta headers will be saved on each FA of the object.
        'X-Object-Sysmeta-EC-Etag': client_obj_hasher.hexdigest(),
        'X-Object-Sysmeta-EC-Content-Length':
        str(bytes_transferred_from_client),
        # older style x-backend-container-update-override-* headers are used
        # here (rather than x-object-sysmeta-container-update-override-*
        # headers) for backwards compatibility: the request may be to an object
        # server that has not yet been upgraded to accept the newer style
        # x-object-sysmeta-container-update-override- headers.
        'X-Backend-Container-Update-Override-Etag':
        client_obj_hasher.hexdigest(),
        'X-Backend-Container-Update-Override-Size':
        str(bytes_transferred_from_client),
        'X-Object-Sysmeta-Ec-Frag-Index': str(fragment_archive_index),
        # These fields are for debuggability,
        # AKA "what is this thing?"
        'X-Object-Sysmeta-EC-Scheme': policy.ec_scheme_description,
        'X-Object-Sysmeta-EC-Segment-Size': str(policy.ec_segment_size),
    })


class ECGetResponseBucket(object):
    """
    A helper class to encapsulate the properties of buckets in which fragment
    getters and alternate nodes are collected.
    """
    def __init__(self, policy, timestamp):
        """
        :param policy: an instance of ECStoragePolicy
        :param timestamp: a Timestamp, or None for a bucket of error responses
        """
        self.policy = policy
        self.timestamp = timestamp
        # if no timestamp when init'd then the bucket will update its timestamp
        # as responses are added
        self.update_timestamp = timestamp is None
        self.gets = collections.defaultdict(list)
        self.alt_nodes = collections.defaultdict(list)
        self._durable = False
        self.status = self.headers = None

    def __repr__(self):
        return '%s(%s)' % (
            type(self).__name__,
            ', '.join(
                '%s: %r' % (a, getattr(self, a)) for a in (
                    'policy', 'timestamp', 'gets',
                    'durable', 'status', 'headers')
            ),
        )

    def set_durable(self):
        self._durable = True

    @property
    def durable(self):
        return self._durable

    def add_response(self, getter, parts_iter):
        """
        Add another response to this bucket.  Response buckets can be for
        fragments with the same timestamp, or for errors with the same status.
        """
        headers = getter.last_headers
        timestamp_str = headers.get('X-Backend-Timestamp',
                                    headers.get('X-Timestamp'))
        if timestamp_str and self.update_timestamp:
            # 404s will keep the most recent timestamp
            self.timestamp = max(Timestamp(timestamp_str), self.timestamp)
        if not self.gets:
            # stash first set of backend headers, which will be used to
            # populate a client response
            self.status = getter.last_status
            # TODO: each bucket is for a single *data* timestamp, but sources
            # in the same bucket may have different *metadata* timestamps if
            # some backends have more recent .meta files than others. Currently
            # we just use the last received metadata headers - this behavior is
            # ok and is consistent with a replication policy GET which
            # similarly does not attempt to find the backend with the most
            # recent metadata. We could alternatively choose to the *newest*
            # metadata headers for self.headers by selecting the source with
            # the latest X-Timestamp.
            self.headers = headers
        elif headers.get('X-Object-Sysmeta-Ec-Etag') != \
                self.headers.get('X-Object-Sysmeta-Ec-Etag'):
            # Fragments at the same timestamp with different etags are never
            # expected and error buckets shouldn't have this header. If somehow
            # this happens then ignore those responses to avoid mixing
            # fragments that will not reconstruct otherwise an exception from
            # pyeclib is almost certain.
            raise ValueError("ETag mismatch")

        frag_index = headers.get('X-Object-Sysmeta-Ec-Frag-Index')
        frag_index = int(frag_index) if frag_index is not None else None
        self.gets[frag_index].append((getter, parts_iter))

    def get_responses(self):
        """
        Return a list of all useful sources. Where there are multiple sources
        associated with the same frag_index then only one is included.

        :return: a list of sources, each source being a tuple of form
                (ECFragGetter, iter)
        """
        all_sources = []
        for frag_index, sources in self.gets.items():
            if frag_index is None:
                # bad responses don't have a frag_index (and fake good
                # responses from some unit tests)
                all_sources.extend(sources)
            else:
                all_sources.extend(sources[:1])
        return all_sources

    def add_alternate_nodes(self, node, frag_indexes):
        for frag_index in frag_indexes:
            self.alt_nodes[frag_index].append(node)

    @property
    def shortfall(self):
        """
        The number of additional responses needed to complete this bucket;
        typically (ndata - resp_count).

        If the bucket has no durable responses, shortfall is extended out to
        replica count to ensure the proxy makes additional primary requests.
        """
        resp_count = len(self.get_responses())
        if self.durable or self.status == HTTP_REQUESTED_RANGE_NOT_SATISFIABLE:
            return max(self.policy.ec_ndata - resp_count, 0)
        alt_count = min(self.policy.object_ring.replica_count - resp_count,
                        self.policy.ec_nparity)
        return max([1, self.policy.ec_ndata - resp_count, alt_count])

    @property
    def shortfall_with_alts(self):
        # The shortfall that we expect to have if we were to send requests
        # for frags on the alt nodes.
        alts = set(self.alt_nodes.keys()).difference(set(self.gets.keys()))
        result = self.policy.ec_ndata - (len(self.get_responses()) + len(alts))
        return max(result, 0)

    def close_conns(self):
        """
        Close bucket's responses; they won't be used for a client response.
        """
        for getter, frag_iter in self.get_responses():
            if getter.source:
                getter.source.close()

    def __str__(self):
        # return a string summarising bucket state, useful for debugging.
        return '<%s, %s, %s, %s(%s), %s>' \
               % (self.timestamp.internal, self.status, self._durable,
                  self.shortfall, self.shortfall_with_alts, len(self.gets))


class ECGetResponseCollection(object):
    """
    Manages all successful EC GET responses gathered by ECFragGetters.

    A response comprises a tuple of (<getter instance>, <parts iterator>). All
    responses having the same data timestamp are placed in an
    ECGetResponseBucket for that timestamp. The buckets are stored in the
    'buckets' dict which maps timestamp-> bucket.

    This class encapsulates logic for selecting the best bucket from the
    collection, and for choosing alternate nodes.
    """
    def __init__(self, policy):
        """
        :param policy: an instance of ECStoragePolicy
        """
        self.policy = policy
        self.buckets = {}
        self.default_bad_bucket = ECGetResponseBucket(self.policy, None)
        self.bad_buckets = {}
        self.node_iter_count = 0

    def __repr__(self):
        return '%s(%s)' % (
            type(self).__name__,
            ', '.join(
                '%s: %r' % (a, getattr(self, a)) for a in (
                    'policy', 'buckets', 'bad_buckets', 'node_iter_count')
            ),
        )

    def _get_bucket(self, timestamp):
        """
        :param timestamp: a Timestamp
        :return: ECGetResponseBucket for given timestamp
        """
        return self.buckets.setdefault(
            timestamp, ECGetResponseBucket(self.policy, timestamp))

    def _get_bad_bucket(self, status):
        """
        :param status: a representation of status
        :return: ECGetResponseBucket for given status
        """
        return self.bad_buckets.setdefault(
            status, ECGetResponseBucket(self.policy, None))

    def add_response(self, get, parts_iter):
        """
        Add a response to the collection.

        :param get: An instance of
                    :class:`~swift.proxy.controllers.obj.ECFragGetter`
        :param parts_iter: An iterator over response body parts
        :raises ValueError: if the response etag or status code values do not
            match any values previously received for the same timestamp
        """
        if is_success(get.last_status):
            self.add_good_response(get, parts_iter)
        else:
            self.add_bad_resp(get, parts_iter)

    def add_bad_resp(self, get, parts_iter):
        bad_bucket = self._get_bad_bucket(get.last_status)
        bad_bucket.add_response(get, parts_iter)

    def add_good_response(self, get, parts_iter):
        headers = get.last_headers
        # Add the response to the appropriate bucket keyed by data file
        # timestamp. Fall back to using X-Backend-Timestamp as key for object
        # servers that have not been upgraded.
        t_data_file = headers.get('X-Backend-Data-Timestamp')
        t_obj = headers.get('X-Backend-Timestamp', headers.get('X-Timestamp'))
        if t_data_file:
            timestamp = Timestamp(t_data_file)
        elif t_obj:
            timestamp = Timestamp(t_obj)
        else:
            # Don't think this should ever come up in practice,
            # but tests cover it
            timestamp = None
        self._get_bucket(timestamp).add_response(get, parts_iter)

        # The node may also have alternate fragments indexes (possibly at
        # different timestamps). For each list of alternate fragments indexes,
        # find the bucket for their data file timestamp and add the node and
        # list to that bucket's alternate nodes.
        frag_sets = safe_json_loads(headers.get('X-Backend-Fragments')) or {}
        for t_frag, frag_set in frag_sets.items():
            t_frag = Timestamp(t_frag)
            self._get_bucket(t_frag).add_alternate_nodes(
                get.source.node, frag_set)
        # If the response includes a durable timestamp then mark that bucket as
        # durable. Note that this may be a different bucket than the one this
        # response got added to, and that we may never go and get a durable
        # frag from this node; it is sufficient that we have been told that a
        # durable frag exists, somewhere, at t_durable.
        t_durable = headers.get('X-Backend-Durable-Timestamp')
        if not t_durable and not t_data_file:
            # obj server not upgraded so assume this response's frag is durable
            t_durable = t_obj
        if t_durable:
            self._get_bucket(Timestamp(t_durable)).set_durable()

    def _sort_buckets(self):
        def key_fn(bucket):
            # Returns a tuple to use for sort ordering:
            # durable buckets with no shortfall sort higher,
            # then durable buckets with no shortfall_with_alts,
            # then non-durable buckets with no shortfall,
            # otherwise buckets with lowest shortfall_with_alts sort higher,
            # finally buckets with newer timestamps sort higher.
            return (bucket.durable,
                    bucket.shortfall <= 0,
                    -1 * bucket.shortfall_with_alts,
                    bucket.timestamp)

        return sorted(self.buckets.values(), key=key_fn, reverse=True)

    @property
    def best_bucket(self):
        """
        Return the "best" bucket in the collection.

        The "best" bucket is the newest timestamp with sufficient getters, or
        the closest to having sufficient getters, unless it is bettered by a
        bucket with potential alternate nodes.

        If there are no good buckets we return the "least_bad" bucket.

        :return: An instance of :class:`~ECGetResponseBucket` or None if there
                 are no buckets in the collection.
        """
        sorted_buckets = self._sort_buckets()
        for bucket in sorted_buckets:
            # tombstones will set bad_bucket.timestamp
            not_found_bucket = self.bad_buckets.get(404)
            if not_found_bucket and not_found_bucket.timestamp and \
                    bucket.timestamp < not_found_bucket.timestamp:
                # "good bucket" is trumped by newer tombstone
                continue
            return bucket
        return self.least_bad_bucket

    def choose_best_bucket(self):
        best_bucket = self.best_bucket
        # it's now or never -- close down any other requests
        for bucket in self.buckets.values():
            if bucket is best_bucket:
                continue
            bucket.close_conns()
        return best_bucket

    @property
    def least_bad_bucket(self):
        """
        Return the bad_bucket with the smallest shortfall
        """
        if all(status == 404 for status in self.bad_buckets):
            # NB: also covers an empty self.bad_buckets
            return self.default_bad_bucket
        # we want "enough" 416s to prevent "extra" requests - but we keep
        # digging on 404s
        short, status = min((bucket.shortfall, status)
                            for status, bucket in self.bad_buckets.items()
                            if status != 404)
        return self.bad_buckets[status]

    @property
    def shortfall(self):
        best_bucket = self.best_bucket
        shortfall = best_bucket.shortfall
        return min(shortfall, self.least_bad_bucket.shortfall)

    @property
    def durable(self):
        return self.best_bucket.durable

    def _get_frag_prefs(self):
        # Construct the current frag_prefs list, with best_bucket prefs first.
        frag_prefs = []

        for bucket in self._sort_buckets():
            if bucket.timestamp:
                exclusions = [fi for fi in bucket.gets if fi is not None]
                prefs = {'timestamp': bucket.timestamp.internal,
                         'exclude': exclusions}
                frag_prefs.append(prefs)

        return frag_prefs

    def get_extra_headers(self):
        frag_prefs = self._get_frag_prefs()
        return {'X-Backend-Fragment-Preferences': json.dumps(frag_prefs)}

    def _get_alternate_nodes(self):
        if self.node_iter_count <= self.policy.ec_ndata:
            # It makes sense to wait before starting to use alternate nodes,
            # because if we find sufficient frags on *distinct* nodes then we
            # spread work across mode nodes. There's no formal proof that
            # waiting for ec_ndata GETs is the right answer, but it seems
            # reasonable to try *at least* that many primary nodes before
            # resorting to alternate nodes.
            return None

        bucket = self.best_bucket
        if (bucket is None) or (bucket.shortfall <= 0) or not bucket.durable:
            return None

        alt_frags = set(bucket.alt_nodes.keys())
        got_frags = set(bucket.gets.keys())
        wanted_frags = list(alt_frags.difference(got_frags))

        # We may have the same frag_index on more than one node so shuffle to
        # avoid using the same frag_index consecutively, since we may not get a
        # response from the last node provided before being asked to provide
        # another node.
        random.shuffle(wanted_frags)

        for frag_index in wanted_frags:
            nodes = bucket.alt_nodes.get(frag_index)
            if nodes:
                return nodes
        return None

    def has_alternate_node(self):
        return True if self._get_alternate_nodes() else False

    def provide_alternate_node(self):
        """
        Callback function that is installed in a NodeIter. Called on every call
        to NodeIter.next(), which means we can track the number of nodes to
        which GET requests have been made and selectively inject an alternate
        node, if we have one.

        :return: A dict describing a node to which the next GET request
                 should be made.
        """
        self.node_iter_count += 1
        nodes = self._get_alternate_nodes()
        if nodes:
            return nodes.pop(0).copy()


class ECFragGetter(GetterBase):

    def __init__(self, app, req, node_iter, partition, policy, path,
                 backend_headers, header_provider, logger_thread_locals,
                 logger):
        super(ECFragGetter, self).__init__(
            app=app, req=req, node_iter=node_iter, partition=partition,
            policy=policy, path=path, backend_headers=backend_headers,
            node_timeout=app.recoverable_node_timeout,
            resource_type='EC fragment', logger=logger)
        self.header_provider = header_provider
        self.fragment_size = policy.fragment_size
        self.skip_bytes = 0
        self.logger_thread_locals = logger_thread_locals
        self.status = self.reason = self.body = self.source_headers = None
        self._source_iter = None

    def _iter_bytes_from_response_part(self, part_file, nbytes):
        buf = b''
        part_file = ByteCountEnforcer(part_file, nbytes)
        while True:
            try:
                with WatchdogTimeout(self.app.watchdog,
                                     self.node_timeout,
                                     ChunkReadTimeout):
                    chunk = part_file.read(self.app.object_chunk_size)
                    # NB: this append must be *inside* the context
                    # manager for test.unit.SlowBody to do its thing
                    buf += chunk
                    if nbytes is not None:
                        nbytes -= len(chunk)
            except (ChunkReadTimeout, ShortReadError) as e:
                try:
                    self.fast_forward(self.bytes_used_from_backend)
                except (HTTPException, ValueError):
                    self.logger.exception('Unable to fast forward')
                    raise e
                except RangeAlreadyComplete:
                    break
                buf = b''
                if self._replace_source(
                        'Trying to read EC fragment during GET (retrying)'):
                    try:
                        _junk, _junk, _junk, _junk, part_file = \
                            self._get_next_response_part()
                    except StopIteration:
                        # it's not clear to me how to make
                        # _get_next_response_part raise StopIteration for the
                        # first doc part of a new request
                        raise e
                    part_file = ByteCountEnforcer(part_file, nbytes)
                else:
                    raise e
            else:
                if buf and self.skip_bytes:
                    if self.skip_bytes < len(buf):
                        buf = buf[self.skip_bytes:]
                        self.bytes_used_from_backend += self.skip_bytes
                        self.skip_bytes = 0
                    else:
                        self.skip_bytes -= len(buf)
                        self.bytes_used_from_backend += len(buf)
                        buf = b''

                while buf and (len(buf) >= self.fragment_size or not chunk):
                    client_chunk = buf[:self.fragment_size]
                    buf = buf[self.fragment_size:]
                    with WatchdogTimeout(self.app.watchdog,
                                         self.app.client_timeout,
                                         ChunkWriteTimeout):
                        self.bytes_used_from_backend += len(client_chunk)
                        yield client_chunk

                if not chunk:
                    break

    def _iter_parts_from_response(self):
        try:
            part_iter = None
            try:
                while True:
                    try:
                        start_byte, end_byte, length, headers, part = \
                            self._get_next_response_part()
                    except StopIteration:
                        # it seems this is the only way out of the loop; not
                        # sure why the req.environ update is always needed
                        self.req.environ['swift.non_client_disconnect'] = True
                        break
                    # skip_bytes compensates for the backend request range
                    # expansion done in _convert_range
                    self.skip_bytes = bytes_to_skip(
                        self.fragment_size, start_byte)
                    self.learn_size_from_content_range(
                        start_byte, end_byte, length)
                    self.bytes_used_from_backend = 0
                    # not length; that refers to the whole object, so is the
                    # wrong value to use for GET-range responses
                    byte_count = ((end_byte - start_byte + 1) - self.skip_bytes
                                  if (end_byte is not None
                                      and start_byte is not None)
                                  else None)
                    part_iter = CooperativeIterator(
                        self._iter_bytes_from_response_part(part, byte_count))
                    yield {'start_byte': start_byte, 'end_byte': end_byte,
                           'entity_length': length, 'headers': headers,
                           'part_iter': part_iter}
                    self.pop_range()
            finally:
                if part_iter:
                    part_iter.close()

        except ChunkReadTimeout:
            self.app.exception_occurred(self.source.node, 'Object',
                                        'Trying to read during GET')
            raise
        except ChunkWriteTimeout:
            self.logger.warning(
                'Client did not read from proxy within %ss' %
                self.app.client_timeout)
            self.logger.increment('object.client_timeouts')
        except GeneratorExit:
            warn = True
            req_range = self.backend_headers['Range']
            if req_range:
                req_range = Range(req_range)
                if len(req_range.ranges) == 1:
                    begin, end = req_range.ranges[0]
                    if end is not None and begin is not None:
                        if end - begin + 1 == self.bytes_used_from_backend:
                            warn = False
            if (warn and
                    not self.req.environ.get('swift.non_client_disconnect')):
                self.logger.warning(
                    'Client disconnected on read of EC frag %r', self.path)
            pass
        except Exception:
            self.logger.exception('Trying to send to client')
            raise
        finally:
            self.source.close()

    @property
    def last_status(self):
        return self.status or HTTP_INTERNAL_SERVER_ERROR

    @property
    def last_headers(self):
        if self.source_headers:
            return HeaderKeyDict(self.source_headers)
        else:
            return HeaderKeyDict()

    def _make_node_request(self, node):
        # make a backend request; return a response if it has an acceptable
        # status code, otherwise None
        self.logger.thread_locals = self.logger_thread_locals
        req_headers = dict(self.backend_headers)
        ip, port = get_ip_port(node, req_headers)
        req_headers.update(self.header_provider())
        start_node_timing = time.time()
        try:
            with ConnectionTimeout(self.app.conn_timeout):
                conn = http_connect(
                    ip, port, node['device'],
                    self.partition, 'GET', self.path,
                    headers=req_headers,
                    query_string=self.req.query_string)
            self.app.set_node_timing(node, time.time() - start_node_timing)

            with Timeout(self.node_timeout):
                possible_source = conn.getresponse()
                # See NOTE: swift_conn at top of file about this.
                possible_source.swift_conn = conn
        except (Exception, Timeout):
            self.app.exception_occurred(
                node, 'Object',
                'Trying to %(method)s %(path)s' %
                {'method': self.req.method, 'path': self.req.path})
            return None

        src_headers = dict(
            (k.lower(), v) for k, v in
            possible_source.getheaders())

        if 'handoff_index' in node and \
                (is_server_error(possible_source.status) or
                 possible_source.status == HTTP_NOT_FOUND) and \
                not Timestamp(src_headers.get('x-backend-timestamp', 0)):
            # throw out 5XX and 404s from handoff nodes unless the data is
            # really on disk and had been DELETEd
            self.logger.debug('Ignoring %s from handoff' %
                              possible_source.status)
            conn.close()
            return None

        self.status = possible_source.status
        self.reason = possible_source.reason
        self.source_headers = possible_source.getheaders()
        if is_good_source(possible_source.status, server_type='Object'):
            self.body = None
            return possible_source
        else:
            self.body = possible_source.read()
            conn.close()

            if self.app.check_response(node, 'Object', possible_source, 'GET',
                                       self.path):
                self.logger.debug(
                    'Ignoring %s from primary' % possible_source.status)

            return None

    @property
    def source_iter(self):
        """
        An iterator over responses to backend fragment GETs. Yields an
        instance of ``GetterSource`` if a response is good, otherwise ``None``.
        """
        if self._source_iter is None:
            self._source_iter = self._source_gen()
        return self._source_iter

    def _source_gen(self):
        self.status = self.reason = self.body = self.source_headers = None
        for node in self.node_iter:
            source = self._make_node_request(node)
            if source:
                yield GetterSource(self.app, source, node)
            else:
                yield None
            self.status = self.reason = self.body = self.source_headers = None

    def _find_source(self):
        # capture last used etag before continuation
        used_etag = self.last_headers.get('X-Object-Sysmeta-EC-ETag')
        for source in self.source_iter:
            if not source:
                # _make_node_request only returns good sources
                continue
            if source.resp.getheader('X-Object-Sysmeta-EC-ETag') != used_etag:
                self.logger.warning(
                    'Skipping source (etag mismatch: got %s, expected %s)',
                    source.resp.getheader('X-Object-Sysmeta-EC-ETag'),
                    used_etag)
            else:
                self.source = source
                return True
        return False

    def response_parts_iter(self):
        """
        Create an iterator over a single fragment response body.

        :return: an interator that yields chunks of bytes from a fragment
            response body.
        """
        it = None
        try:
            source = next(self.source_iter)
        except StopIteration:
            pass
        else:
            if source:
                self.source = source
                it = self._iter_parts_from_response()
        return it


@ObjectControllerRouter.register(EC_POLICY)
class ECObjectController(BaseObjectController):
    def _fragment_GET_request(
            self, req, node_iter, partition, policy,
            header_provider, logger_thread_locals):
        """
        Makes a GET request for a fragment.
        """
        self.logger.thread_locals = logger_thread_locals
        backend_headers = self.generate_request_headers(
            req, additional=req.headers)

        getter = ECFragGetter(self.app, req, node_iter, partition,
                              policy, req.swift_entity_path, backend_headers,
                              header_provider, logger_thread_locals,
                              self.logger)
        return getter, getter.response_parts_iter()

    def _convert_range(self, req, policy):
        """
        Take the requested range(s) from the client and convert it to range(s)
        to be sent to the object servers.

        This includes widening requested ranges to full segments, then
        converting those ranges to fragments so that we retrieve the minimum
        number of fragments from the object server.

        Mutates the request passed in.

        Returns a list of range specs (dictionaries with the different byte
        indices in them).
        """
        # Since segments and fragments have different sizes, we need
        # to modify the Range header sent to the object servers to
        # make sure we get the right fragments out of the fragment
        # archives.
        segment_size = policy.ec_segment_size
        fragment_size = policy.fragment_size

        range_specs = []
        new_ranges = []
        for client_start, client_end in req.range.ranges:
            # TODO: coalesce ranges that overlap segments. For
            # example, "bytes=0-10,20-30,40-50" with a 64 KiB
            # segment size will result in a Range header in the
            # object request of "bytes=0-65535,0-65535,0-65535",
            # which is wasteful. We should be smarter and only
            # request that first segment once.
            segment_start, segment_end = client_range_to_segment_range(
                client_start, client_end, segment_size)

            fragment_start, fragment_end = \
                segment_range_to_fragment_range(
                    segment_start, segment_end,
                    segment_size, fragment_size)

            new_ranges.append((fragment_start, fragment_end))
            range_specs.append({'req_client_start': client_start,
                                'req_client_end': client_end,
                                'req_segment_start': segment_start,
                                'req_segment_end': segment_end,
                                'req_fragment_start': fragment_start,
                                'req_fragment_end': fragment_end})

        req.range = "bytes=" + ",".join(
            "%s-%s" % (s if s is not None else "",
                       e if e is not None else "")
            for s, e in new_ranges)
        return range_specs

    def feed_remaining_primaries(self, safe_iter, pile, req, partition, policy,
                                 buckets, feeder_q, logger_thread_locals):
        timeout = self.app.get_policy_options(policy).concurrency_timeout
        while True:
            try:
                feeder_q.get(timeout=timeout)
            except Empty:
                if safe_iter.unsafe_iter.primaries_left:
                    # this will run async, if it ends up taking the last
                    # primary we won't find out until the next pass
                    pile.spawn(self._fragment_GET_request,
                               req, safe_iter, partition,
                               policy, buckets.get_extra_headers,
                               logger_thread_locals)
                else:
                    # ran out of primaries
                    break
            else:
                # got a stop
                break

    def _get_or_head_response(self, req, policy):
        """
        EC GETorHEAD concurrency/node_iter handling
        """
        partition = policy.object_ring.get_part(
            self.account_name, self.container_name, self.object_name)
        update_etag_is_at_header(req, "X-Object-Sysmeta-Ec-Etag")

        if req.method == 'HEAD':
            # no fancy EC decoding here, just one plain old HEAD request to
            # one object server because all fragments hold all metadata
            # information about the object.
            policy_options = self.app.get_policy_options(policy)
            concurrency = policy.ec_ndata \
                if policy_options.concurrent_gets else 1
<<<<<<< HEAD
            # every frag-archive has all metadata so we only need one!
            head_nodes = iter(policy.object_ring.get_part_nodes(partition))
            if policy_options.experimental_ec_head_limit:
                head_nodes = itertools.islice(
                    head_nodes, policy_options.experimental_ec_head_limit)
            node_iter = NodeIter(
                'object', self.app, policy.object_ring, partition, self.logger,
                req, policy=policy, node_iter=head_nodes)
=======

            # AFAICT this is the best way to build a normal node_iter limited
            # by the ec_head_node_count
            part_nodes = policy.object_ring.get_part_nodes(partition)
            node_chain = itertools.chain(
                part_nodes, policy.object_ring.get_more_nodes(partition))
            # policy.object_ring.replica_count is a float, and real rings don't
            # have a replicas attribute, so we use len(part_nodes) to keep the
            # node_count_fn from returning a value that will blow-up
            # itertools.islice
            node_count = policy_options.ec_head_node_count_fn(len(part_nodes))
            head_nodes = itertools.islice(node_chain, node_count)
            # N.B. GetOrHeadHandler will wrap GreenthreadSafeIterator for us
            node_iter = NodeIter(
                'object', self.app, policy.object_ring, partition, self.logger,
                req, policy=policy, node_iter=head_nodes)

>>>>>>> d2d50c63
            resp = self.GETorHEAD_base(
                req, 'Object', node_iter, partition,
                req.swift_entity_path, concurrency, policy)
            self._fix_response(req, resp)
            return resp

        # GET request
        node_iter = NodeIter(
            'object', self.app, policy.object_ring, partition, self.logger,
            req, policy=policy)
        orig_range = None
        range_specs = []
        if req.range:
            orig_range = req.range
            range_specs = self._convert_range(req, policy)

        safe_iter = GreenthreadSafeIterator(node_iter)

        policy_options = self.app.get_policy_options(policy)
        ec_request_count = policy.ec_ndata
        if policy_options.concurrent_gets:
            ec_request_count += policy_options.concurrent_ec_extra_requests
        with ContextPool(policy.ec_n_unique_fragments) as pool:
            pile = GreenAsyncPile(pool)
            buckets = ECGetResponseCollection(policy)
            node_iter.set_node_provider(buckets.provide_alternate_node)

            for node_count in range(ec_request_count):
                pile.spawn(self._fragment_GET_request,
                           req, safe_iter, partition,
                           policy, buckets.get_extra_headers,
                           self.logger.thread_locals)

            feeder_q = None
            if policy_options.concurrent_gets:
                feeder_q = Queue()
                pool.spawn(self.feed_remaining_primaries, safe_iter, pile, req,
                           partition, policy, buckets, feeder_q,
                           self.logger.thread_locals)

            extra_requests = 0
            # max_extra_requests is an arbitrary hard limit for spawning extra
            # getters in case some unforeseen scenario, or a misbehaving object
            # server, causes us to otherwise make endless requests e.g. if an
            # object server were to ignore frag_prefs and always respond with
            # a frag that is already in a bucket. Now we're assuming it should
            # be limit at most 2 * replicas.
            max_extra_requests = (
                (policy.object_ring.replica_count * 2) - policy.ec_ndata)
            for get, parts_iter in pile:
                try:
                    buckets.add_response(get, parts_iter)
                except ValueError as err:
                    self.logger.error(
                        "Problem with fragment response: %s", err)
                best_bucket = buckets.best_bucket
                if best_bucket.durable and best_bucket.shortfall <= 0:
                    # good enough!
                    break
                requests_available = extra_requests < max_extra_requests and (
                    node_iter.nodes_left > 0 or buckets.has_alternate_node())
                if requests_available and (
                        buckets.shortfall > pile._pending or
                        not is_good_source(get.last_status, self.server_type)):
                    extra_requests += 1
                    pile.spawn(self._fragment_GET_request, req, safe_iter,
                               partition, policy, buckets.get_extra_headers,
                               self.logger.thread_locals)
            if feeder_q:
                feeder_q.put('stop')

        # Put this back, since we *may* need it for kickoff()/_fix_response()
        # (but note that _fix_ranges() may also pop it back off before then)
        req.range = orig_range
        best_bucket = buckets.choose_best_bucket()
        if best_bucket.shortfall <= 0 and best_bucket.durable:
            # headers can come from any of the getters
            resp_headers = best_bucket.headers
            resp_headers.pop('Content-Range', None)
            eccl = resp_headers.get('X-Object-Sysmeta-Ec-Content-Length')
            obj_length = int(eccl) if eccl is not None else None

            # This is only true if we didn't get a 206 response, but
            # that's the only time this is used anyway.
            fa_length = int(resp_headers['Content-Length'])
            app_iter = ECAppIter(
                req.swift_entity_path,
                policy,
                [p_iter for _getter, p_iter in best_bucket.get_responses()],
                range_specs, fa_length, obj_length,
                self.logger)
            resp = Response(
                request=req,
                conditional_response=True,
                app_iter=app_iter)
            update_headers(resp, resp_headers)
            self._fix_ranges(req, resp)
            try:
                app_iter.kickoff(req, resp)
            except HTTPException as err_resp:
                # catch any HTTPException response here so that we can
                # process response headers uniformly in _fix_response
                resp = err_resp
        else:
            # TODO: we can get here if all buckets are successful but none
            # have ec_ndata getters, so bad_bucket may have no gets and we will
            # return a 503 when a 404 may be more appropriate. We can also get
            # here with less than ec_ndata 416's and may then return a 416
            # which is also questionable because a non-range get for same
            # object would return 404 or 503.
            statuses = []
            reasons = []
            bodies = []
            headers = []
            best_bucket.close_conns()
            rebalance_missing_suppression_count = min(
                policy_options.rebalance_missing_suppression_count,
                node_iter.num_primary_nodes - 1)
            for status, bad_bucket in buckets.bad_buckets.items():
                for getter, _parts_iter in bad_bucket.get_responses():
                    if best_bucket.durable:
                        bad_resp_headers = getter.last_headers
                        t_data_file = bad_resp_headers.get(
                            'X-Backend-Data-Timestamp')
                        t_obj = bad_resp_headers.get(
                            'X-Backend-Timestamp',
                            bad_resp_headers.get('X-Timestamp'))
                        bad_ts = Timestamp(t_data_file or t_obj or '0')
                        if bad_ts <= best_bucket.timestamp:
                            # We have reason to believe there's still good data
                            # out there, it's just currently unavailable
                            continue
                    if getter.status:
                        timestamp = Timestamp(getter.last_headers.get(
                            'X-Backend-Timestamp',
                            getter.last_headers.get('X-Timestamp', 0)))
                        if (rebalance_missing_suppression_count > 0 and
                                getter.status == HTTP_NOT_FOUND and
                                not timestamp):
                            rebalance_missing_suppression_count -= 1
                            continue
                        statuses.append(getter.status)
                        reasons.append(getter.reason)
                        bodies.append(getter.body)
                        headers.append(getter.source_headers)

            if not statuses:
                best_status = best_bucket.status
                if best_status is None:
                    # WTF
                    self.logger.error(
                        'best_bucket.status is None?? buckets=%r', buckets)
                elif is_success(best_status) and not best_bucket.durable:
                    # pretend that non-durable bucket was 404s
                    statuses.append(404)
                    reasons.append('404 Not Found')
                    bodies.append(b'')
                    headers.append({})

            resp = self.best_response(
                req, statuses, reasons, bodies, 'Object',
                headers=headers)
        self._fix_response(req, resp)

        # For sure put this back before actually returning the response
        # to the rest of the pipeline, so we don't modify the client headers
        req.range = orig_range
        return resp

    def _fix_response(self, req, resp):
        # EC fragment archives each have different bytes, hence different
        # etags. However, they all have the original object's etag stored in
        # sysmeta, so we copy that here (if it exists) so the client gets it.
        resp.headers['Etag'] = resp.headers.get('X-Object-Sysmeta-Ec-Etag')
        # We're about to invoke conditional response checking so set the
        # correct conditional etag from wherever X-Backend-Etag-Is-At points,
        # if it exists at all.
        resp._conditional_etag = resolve_etag_is_at_header(req, resp.headers)
        if (is_success(resp.status_int) or is_redirection(resp.status_int) or
                resp.status_int == HTTP_REQUESTED_RANGE_NOT_SATISFIABLE):
            resp.accept_ranges = 'bytes'
        if is_success(resp.status_int):
            resp.headers['Content-Length'] = resp.headers.get(
                'X-Object-Sysmeta-Ec-Content-Length')
            resp.fix_conditional_response()
        if resp.status_int == HTTP_REQUESTED_RANGE_NOT_SATISFIABLE:
            resp.headers['Content-Range'] = 'bytes */%s' % resp.headers[
                'X-Object-Sysmeta-Ec-Content-Length']
        ec_headers = [header for header in resp.headers
                      if header.lower().startswith('x-object-sysmeta-ec-')]
        for header in ec_headers:
            # clients (including middlewares) shouldn't need to care about
            # this implementation detail
            del resp.headers[header]

    def _fix_ranges(self, req, resp):
        # Has to be called *before* kickoff()!
        if is_success(resp.status_int):
            ignore_range_headers = set(
                h.strip().lower()
                for h in req.headers.get(
                    'X-Backend-Ignore-Range-If-Metadata-Present',
                    '').split(','))
            if ignore_range_headers.intersection(
                    h.lower() for h in resp.headers):
                # If we leave the Range header around, swob (or somebody) will
                # try to "fix" things for us when we kickoff() the app_iter.
                req.headers.pop('Range', None)
                resp.app_iter.range_specs = []

    def _make_putter(self, node, part, req, headers):
        return MIMEPutter.connect(
            node, part, req.swift_entity_path, headers, self.app.watchdog,
            conn_timeout=self.app.conn_timeout,
            node_timeout=self.app.node_timeout,
            write_timeout=self.app.node_timeout,
            send_exception_handler=self.app.exception_occurred,
            logger=self.logger,
            need_multiphase=True)

    def _determine_chunk_destinations(self, putters, policy):
        """
        Given a list of putters, return a dict where the key is the putter
        and the value is the frag index to use.

        This is done so that we line up handoffs using the same frag index
        (in the primary part list) as the primary that the handoff is standing
        in for.  This lets erasure-code fragment archives wind up on the
        preferred local primary nodes when possible.

        :param putters: a list of swift.proxy.controllers.obj.MIMEPutter
                        instance
        :param policy: A policy instance which should be one of ECStoragePolicy
        """
        # Give each putter a "frag index": the index of the
        # transformed chunk that we'll send to it.
        #
        # For primary nodes, that's just its index (primary 0 gets
        # chunk 0, primary 1 gets chunk 1, and so on). For handoffs,
        # we assign the chunk index of a missing primary.
        handoff_conns = []
        putter_to_frag_index = {}
        for p in putters:
            if p.node_index is not None:
                putter_to_frag_index[p] = policy.get_backend_index(
                    p.node_index)
            else:
                handoff_conns.append(p)

        # Note: we may have more holes than handoffs. This is okay; it
        # just means that we failed to connect to one or more storage
        # nodes. Holes occur when a storage node is down, in which
        # case the connection is not replaced, and when a storage node
        # returns 507, in which case a handoff is used to replace it.

        # lack_list is a dict of list to keep hole indexes
        # e.g. if we have 2 holes for frag index 0 with ec_duplication_factor=2
        # lack_list is like {0: [0], 1: [0]}, and then, if 1 hole found
        # for frag index 1, lack_list will be {0: [0, 1], 1: [0]}.
        # After that, holes will be filled from bigger key
        # (i.e. 1:[0] at first)

        # Grouping all missing fragment indexes for each frag_index
        available_indexes = list(putter_to_frag_index.values())
        lack_list = collections.defaultdict(list)
        for frag_index in range(policy.ec_n_unique_fragments):
            # Set the missing index to lack_list
            available_count = available_indexes.count(frag_index)
            # N.B. it should be duplication_factor >= lack >= 0
            lack = policy.ec_duplication_factor - available_count
            # now we are missing one or more nodes to store the frag index
            for lack_tier in range(lack):
                lack_list[lack_tier].append(frag_index)

        # Extract the lack_list to a flat list
        holes = []
        for lack_tier, indexes in sorted(lack_list.items(), reverse=True):
            holes.extend(indexes)

        # Fill putter_to_frag_index list with the hole list
        for hole, p in zip(holes, handoff_conns):
            putter_to_frag_index[p] = hole
        return putter_to_frag_index

    def _transfer_data(self, req, policy, data_source, putters, nodes,
                       min_conns, etag_hasher):
        """
        Transfer data for an erasure coded object.

        This method was added in the PUT method extraction change
        """
        bytes_transferred = 0
        chunk_transform = chunk_transformer(policy)
        chunk_transform.send(None)
        frag_hashers = collections.defaultdict(
            lambda: md5(usedforsecurity=False))

        def send_chunk(chunk):
            # Note: there's two different hashers in here. etag_hasher is
            # hashing the original object so that we can validate the ETag
            # that the client sent (and etag_hasher is None if the client
            # didn't send one). The hasher in frag_hashers is hashing the
            # fragment archive being sent to the client; this lets us guard
            # against data corruption on the network between proxy and
            # object server.
            if etag_hasher:
                etag_hasher.update(chunk)
            backend_chunks = chunk_transform.send(chunk)
            if backend_chunks is None:
                # If there's not enough bytes buffered for erasure-encoding
                # or whatever we're doing, the transform will give us None.
                return

            updated_frag_indexes = set()
            timeout_at = time.time() + self.app.node_timeout
            for putter in list(putters):
                frag_index = putter_to_frag_index[putter]
                backend_chunk = backend_chunks[frag_index]
                if not putter.failed:
                    # N.B. same frag_index will appear when using
                    # ec_duplication_factor >= 2. So skip to feed the chunk
                    # to hasher if the frag was updated already.
                    if frag_index not in updated_frag_indexes:
                        frag_hashers[frag_index].update(backend_chunk)
                        updated_frag_indexes.add(frag_index)
                    putter.send_chunk(backend_chunk, timeout_at=timeout_at)
                else:
                    putter.close()
                    putters.remove(putter)
            self._check_min_conn(
                req, putters, min_conns,
                msg='Object PUT exceptions during send, '
                    '%(conns)s/%(nodes)s required connections')

        try:
            # build our putter_to_frag_index dict to place handoffs in the
            # same part nodes index as the primaries they are covering
            putter_to_frag_index = self._determine_chunk_destinations(
                putters, policy)
            data_source = CooperativeIterator(data_source)

            while True:
                with WatchdogTimeout(self.app.watchdog,
                                     self.app.client_timeout,
                                     ChunkReadTimeout):
                    try:
                        chunk = next(data_source)
                    except StopIteration:
                        break
                bytes_transferred += len(chunk)
                if bytes_transferred > constraints.MAX_FILE_SIZE:
                    raise HTTPRequestEntityTooLarge(request=req)

                send_chunk(chunk)

            ml = req.message_length()
            if ml and bytes_transferred < ml:
                self.logger.warning(
                    'Client disconnected without sending enough data')
                self.logger.increment('object.client_disconnects')
                raise HTTPClientDisconnect(request=req)

            send_chunk(b'')  # flush out any buffered data

            computed_etag = (etag_hasher.hexdigest()
                             if etag_hasher else None)
            footers = self._get_footers(req)
            received_etag = normalize_etag(footers.get(
                'etag', req.headers.get('etag', '')))
            if (computed_etag and received_etag and
                    computed_etag != received_etag):
                raise HTTPUnprocessableEntity(request=req)

            # Remove any EC reserved metadata names from footers
            footers = {(k, v) for k, v in footers.items()
                       if not k.lower().startswith('x-object-sysmeta-ec-')}
            for putter in putters:
                frag_index = putter_to_frag_index[putter]
                # Update any footers set by middleware with EC footers
                trail_md = trailing_metadata(
                    policy, etag_hasher,
                    bytes_transferred, frag_index)
                trail_md.update(footers)
                # Etag footer must always be hash of what we sent
                trail_md['Etag'] = frag_hashers[frag_index].hexdigest()
                putter.end_of_object_data(footer_metadata=trail_md)

            # for storage policies requiring 2-phase commit (e.g.
            # erasure coding), enforce >= 'quorum' number of
            # 100-continue responses - this indicates successful
            # object data and metadata commit and is a necessary
            # condition to be met before starting 2nd PUT phase
            final_phase = False
            statuses, reasons, bodies, _junk = \
                self._get_put_responses(
                    req, putters, len(nodes), final_phase=final_phase,
                    min_responses=min_conns)
            if not self.have_quorum(
                    statuses, len(nodes), quorum=min_conns):
                self.logger.error(
                    'Not enough object servers ack\'ed (got %d)',
                    statuses.count(HTTP_CONTINUE))
                raise HTTPServiceUnavailable(request=req)

            elif not self._have_adequate_informational(
                    statuses, min_conns):
                resp = self.best_response(req, statuses, reasons, bodies,
                                          'Object PUT',
                                          quorum_size=min_conns)
                if is_client_error(resp.status_int):
                    # if 4xx occurred in this state it is absolutely
                    # a bad conversation between proxy-server and
                    # object-server (even if it's
                    # HTTP_UNPROCESSABLE_ENTITY) so we should regard this
                    # as HTTPServiceUnavailable.
                    raise HTTPServiceUnavailable(request=req)
                else:
                    # Other errors should use raw best_response
                    raise resp

            # quorum achieved, start 2nd phase - send commit
            # confirmation to participating object servers
            # so they write a .durable state file indicating
            # a successful PUT
            for putter in putters:
                putter.send_commit_confirmation()
        except ChunkReadTimeout as err:
            self.logger.warning(
                'ERROR Client read timeout (%ss)', err.seconds)
            self.logger.increment('object.client_timeouts')
            raise HTTPRequestTimeout(request=req)
        except ChunkReadError:
            self.logger.warning(
                'Client disconnected without sending last chunk')
            self.logger.increment('object.client_disconnects')
            raise HTTPClientDisconnect(request=req)
        except HTTPException:
            raise
        except Timeout:
            self.logger.exception(
                'ERROR Exception causing client disconnect')
            raise HTTPClientDisconnect(request=req)
        except Exception:
            self.logger.exception(
                'ERROR Exception transferring data to object servers %s',
                {'path': req.path})
            raise HTTPInternalServerError(request=req)

    def _have_adequate_responses(
            self, statuses, min_responses, conditional_func):
        """
        Given a list of statuses from several requests, determine if a
        satisfactory number of nodes have responded with 1xx or 2xx statuses to
        deem the transaction for a successful response to the client.

        :param statuses: list of statuses returned so far
        :param min_responses: minimal pass criterion for number of successes
        :param conditional_func: a callable function to check http status code
        :returns: True or False, depending on current number of successes
        """
        if sum(1 for s in statuses if (conditional_func(s))) >= min_responses:
            return True
        return False

    def _have_adequate_successes(self, statuses, min_responses):
        """
        Partial method of _have_adequate_responses for 2xx
        """
        return self._have_adequate_responses(
            statuses, min_responses, is_success)

    def _have_adequate_informational(self, statuses, min_responses):
        """
        Partial method of _have_adequate_responses for 1xx
        """
        return self._have_adequate_responses(
            statuses, min_responses, is_informational)

    def _have_adequate_put_responses(self, statuses, num_nodes, min_responses):
        # For an EC PUT we require a quorum of responses with success statuses
        # in order to move on to next phase of PUT request handling without
        # having to wait for *all* responses.
        # TODO: this implies that in the first phase of the backend PUTs when
        # we are actually expecting 1xx responses that we will end up waiting
        # for *all* responses. That seems inefficient since we only need a
        # quorum of 1xx responses to proceed.
        return self._have_adequate_successes(statuses, min_responses)

    def _store_object(self, req, data_source, nodes, partition,
                      outgoing_headers):
        """
        Store an erasure coded object.
        """
        policy_index = int(req.headers.get('X-Backend-Storage-Policy-Index'))
        policy = POLICIES.get_by_index(policy_index)

        expected_frag_size = None
        ml = req.message_length()
        if ml:
            # TODO: PyECLib <= 1.2.0 looks to return the segment info
            # different from the input for aligned data efficiency but
            # Swift never does. So calculate the fragment length Swift
            # will actually send to object server by making two different
            # get_segment_info calls (until PyECLib fixed).
            # policy.fragment_size makes the call using segment size,
            # and the next call is to get info for the last segment

            # get number of fragments except the tail - use truncation //
            num_fragments = ml // policy.ec_segment_size
            expected_frag_size = policy.fragment_size * num_fragments

            # calculate the tail fragment_size by hand and add it to
            # expected_frag_size
            last_segment_size = ml % policy.ec_segment_size
            if last_segment_size:
                last_info = policy.pyeclib_driver.get_segment_info(
                    last_segment_size, policy.ec_segment_size)
                expected_frag_size += last_info['fragment_size']
        for headers in outgoing_headers:
            headers['X-Backend-Obj-Content-Length'] = expected_frag_size
            # the object server will get different bytes, so these
            # values do not apply.
            headers.pop('Content-Length', None)
            headers.pop('Etag', None)

        # Since the request body sent from client -> proxy is not
        # the same as the request body sent proxy -> object, we
        # can't rely on the object-server to do the etag checking -
        # so we have to do it here.
        etag_hasher = md5(usedforsecurity=False)

        min_conns = policy.quorum
        putters = self._get_put_connections(
            req, nodes, partition, outgoing_headers, policy)

        try:
            # check that a minimum number of connections were established and
            # meet all the correct conditions set in the request
            self._check_failure_put_connections(putters, req, min_conns)

            self._transfer_data(req, policy, data_source, putters,
                                nodes, min_conns, etag_hasher)
            # The durable state will propagate in a replicated fashion; if
            # one fragment is durable then the reconstructor will spread the
            # durable status around.
            # In order to avoid successfully writing an object, but refusing
            # to serve it on a subsequent GET because don't have enough
            # durable data fragments - we require the same number of durable
            # writes as quorum fragment writes.  If object servers are in the
            # future able to serve their non-durable fragment archives we may
            # be able to reduce this quorum count if needed.
            # ignore response etags
            statuses, reasons, bodies, _etags = \
                self._get_put_responses(req, putters, len(nodes),
                                        final_phase=True,
                                        min_responses=min_conns)
        except HTTPException as resp:
            return resp
        finally:
            for putter in putters:
                putter.close()

        etag = etag_hasher.hexdigest()
        resp = self.best_response(req, statuses, reasons, bodies,
                                  'Object PUT', etag=etag,
                                  quorum_size=min_conns)
        resp.last_modified = Timestamp(req.headers['X-Timestamp']).ceil()
        return resp<|MERGE_RESOLUTION|>--- conflicted
+++ resolved
@@ -2917,16 +2917,6 @@
             policy_options = self.app.get_policy_options(policy)
             concurrency = policy.ec_ndata \
                 if policy_options.concurrent_gets else 1
-<<<<<<< HEAD
-            # every frag-archive has all metadata so we only need one!
-            head_nodes = iter(policy.object_ring.get_part_nodes(partition))
-            if policy_options.experimental_ec_head_limit:
-                head_nodes = itertools.islice(
-                    head_nodes, policy_options.experimental_ec_head_limit)
-            node_iter = NodeIter(
-                'object', self.app, policy.object_ring, partition, self.logger,
-                req, policy=policy, node_iter=head_nodes)
-=======
 
             # AFAICT this is the best way to build a normal node_iter limited
             # by the ec_head_node_count
@@ -2944,7 +2934,6 @@
                 'object', self.app, policy.object_ring, partition, self.logger,
                 req, policy=policy, node_iter=head_nodes)
 
->>>>>>> d2d50c63
             resp = self.GETorHEAD_base(
                 req, 'Object', node_iter, partition,
                 req.swift_entity_path, concurrency, policy)

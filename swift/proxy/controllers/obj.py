# Copyright (c) 2010-2012 OpenStack Foundation
#
# Licensed under the Apache License, Version 2.0 (the "License");
# you may not use this file except in compliance with the License.
# You may obtain a copy of the License at
#
#    http://www.apache.org/licenses/LICENSE-2.0
#
# Unless required by applicable law or agreed to in writing, software
# distributed under the License is distributed on an "AS IS" BASIS,
# WITHOUT WARRANTIES OR CONDITIONS OF ANY KIND, either express or
# implied.
# See the License for the specific language governing permissions and
# limitations under the License.

# NOTE: swift_conn
# You'll see swift_conn passed around a few places in this file. This is the
# source bufferedhttp connection of whatever it is attached to.
#   It is used when early termination of reading from the connection should
# happen, such as when a range request is satisfied but there's still more the
# source connection would like to send. To prevent having to read all the data
# that could be left, the source connection can be .close() and then reads
# commence to empty out any buffers.
#   These shenanigans are to ensure all related objects can be garbage
# collected. We've seen objects hang around forever otherwise.

import six
from six.moves.urllib.parse import quote, unquote
from six.moves import zip

import collections
import itertools
import json
import mimetypes
import time
import math
import random
import sys

from greenlet import GreenletExit
from eventlet import GreenPile, sleep
from eventlet.queue import Queue, Empty
from eventlet.timeout import Timeout

from swift.common.utils import (
    clean_content_type, config_true_value, ContextPool, csv_append,
    GreenAsyncPile, GreenthreadSafeIterator, Timestamp, WatchdogTimeout,
    normalize_delete_at_timestamp, public, get_expirer_container,
    document_iters_to_http_response_body, parse_content_range,
    quorum_size, reiterate, close_if_possible, safe_json_loads, md5)
from swift.common.bufferedhttp import http_connect
from swift.common.constraints import check_metadata, check_object_creation
from swift.common import constraints
from swift.common.exceptions import ChunkReadTimeout, \
    ChunkWriteTimeout, ConnectionTimeout, ResponseTimeout, \
    InsufficientStorage, FooterNotSupported, MultiphasePUTNotSupported, \
    PutterConnectError, ChunkReadError, RangeAlreadyComplete, ShortReadError
from swift.common.header_key_dict import HeaderKeyDict
from swift.common.http import (
    is_informational, is_success, is_client_error, is_server_error,
    is_redirection, HTTP_CONTINUE, HTTP_INTERNAL_SERVER_ERROR,
    HTTP_SERVICE_UNAVAILABLE, HTTP_INSUFFICIENT_STORAGE,
    HTTP_PRECONDITION_FAILED, HTTP_CONFLICT, HTTP_UNPROCESSABLE_ENTITY,
    HTTP_REQUESTED_RANGE_NOT_SATISFIABLE, HTTP_NOT_FOUND)
from swift.common.storage_policy import (POLICIES, REPL_POLICY, EC_POLICY,
                                         ECDriverError, PolicyError)
from swift.proxy.controllers.base import Controller, delay_denial, \
    cors_validation, update_headers, bytes_to_skip, close_swift_conn, \
    ByteCountEnforcer
from swift.common.swob import HTTPAccepted, HTTPBadRequest, HTTPNotFound, \
    HTTPPreconditionFailed, HTTPRequestEntityTooLarge, HTTPRequestTimeout, \
    HTTPServerError, HTTPServiceUnavailable, HTTPClientDisconnect, \
    HTTPUnprocessableEntity, Response, HTTPException, \
    HTTPRequestedRangeNotSatisfiable, Range, HTTPInternalServerError, \
    normalize_etag
from swift.common.request_helpers import update_etag_is_at_header, \
    resolve_etag_is_at_header, validate_internal_obj, get_ip_port, \
    http_response_to_document_iters


def check_content_type(req):
    if not req.environ.get('swift.content_type_overridden') and \
            ';' in req.headers.get('content-type', ''):
        for param in req.headers['content-type'].split(';')[1:]:
            if param.lstrip().startswith('swift_'):
                return HTTPBadRequest("Invalid Content-Type, "
                                      "swift_* is not a valid parameter name.")
    return None


def num_container_updates(container_replicas, container_quorum,
                          object_replicas, object_quorum):
    """
    We need to send container updates via enough object servers such
    that, if the object PUT succeeds, then the container update is
    durable (either it's synchronously updated or written to async
    pendings).

    Define:
      Qc = the quorum size for the container ring
      Qo = the quorum size for the object ring
      Rc = the replica count for the container ring
      Ro = the replica count (or EC N+K) for the object ring

    A durable container update is one that's made it to at least Qc
    nodes. To always be durable, we have to send enough container
    updates so that, if only Qo object PUTs succeed, and all the
    failed object PUTs had container updates, at least Qc updates
    remain. Since (Ro - Qo) object PUTs may fail, we must have at
    least Qc + Ro - Qo container updates to ensure that Qc of them
    remain.

    Also, each container replica is named in at least one object PUT
    request so that, when all requests succeed, no work is generated
    for the container replicator. Thus, at least Rc updates are
    necessary.

    :param container_replicas: replica count for the container ring (Rc)
    :param container_quorum: quorum size for the container ring (Qc)
    :param object_replicas: replica count for the object ring (Ro)
    :param object_quorum: quorum size for the object ring (Qo)

    """
    return max(
        # Qc + Ro - Qo
        container_quorum + object_replicas - object_quorum,
        # Rc
        container_replicas)


class ObjectControllerRouter(object):

    policy_type_to_controller_map = {}

    @classmethod
    def register(cls, policy_type):
        """
        Decorator for Storage Policy implementations to register
        their ObjectController implementations.

        This also fills in a policy_type attribute on the class.
        """
        def register_wrapper(controller_cls):
            if policy_type in cls.policy_type_to_controller_map:
                raise PolicyError(
                    '%r is already registered for the policy_type %r' % (
                        cls.policy_type_to_controller_map[policy_type],
                        policy_type))
            cls.policy_type_to_controller_map[policy_type] = controller_cls
            controller_cls.policy_type = policy_type
            return controller_cls
        return register_wrapper

    def __init__(self):
        self.policy_to_controller_cls = {}
        for policy in POLICIES:
            self.policy_to_controller_cls[int(policy)] = \
                self.policy_type_to_controller_map[policy.policy_type]

    def __getitem__(self, policy):
        return self.policy_to_controller_cls[int(policy)]


class BaseObjectController(Controller):
    """Base WSGI controller for object requests."""
    server_type = 'Object'

    def __init__(self, app, account_name, container_name, object_name,
                 **kwargs):
        super(BaseObjectController, self).__init__(app)
        self.account_name = unquote(account_name)
        self.container_name = unquote(container_name)
        self.object_name = unquote(object_name)
        validate_internal_obj(
            self.account_name, self.container_name, self.object_name)

    def iter_nodes_local_first(self, ring, partition, policy=None,
                               local_handoffs_first=False):
        """
        Yields nodes for a ring partition.

        If the 'write_affinity' setting is non-empty, then this will yield N
        local nodes (as defined by the write_affinity setting) first, then the
        rest of the nodes as normal. It is a re-ordering of the nodes such
        that the local ones come first; no node is omitted. The effect is
        that the request will be serviced by local object servers first, but
        nonlocal ones will be employed if not enough local ones are available.

        :param ring: ring to get nodes from
        :param partition: ring partition to yield nodes for
        :param policy: optional, an instance of
            :class:`~swift.common.storage_policy.BaseStoragePolicy`
        :param local_handoffs_first: optional, if True prefer primaries and
            local handoff nodes first before looking elsewhere.
        """
        policy_options = self.app.get_policy_options(policy)
        is_local = policy_options.write_affinity_is_local_fn
        if is_local is None:
            return self.app.iter_nodes(ring, partition, policy=policy,
                                       logger=self.logger)

        primary_nodes = ring.get_part_nodes(partition)
        handoff_nodes = ring.get_more_nodes(partition)
        all_nodes = itertools.chain(primary_nodes, handoff_nodes)

        if local_handoffs_first:
            num_locals = policy_options.write_affinity_handoff_delete_count
            if num_locals is None:
                local_primaries = [node for node in primary_nodes
                                   if is_local(node)]
                num_locals = len(primary_nodes) - len(local_primaries)

            first_local_handoffs = list(itertools.islice(
                (node for node in handoff_nodes if is_local(node)), num_locals)
            )
            preferred_nodes = primary_nodes + first_local_handoffs
        else:
            num_locals = policy_options.write_affinity_node_count_fn(
                len(primary_nodes)
            )
            preferred_nodes = list(itertools.islice(
                (node for node in all_nodes if is_local(node)), num_locals)
            )
            # refresh it; it moved when we computed preferred_nodes
            handoff_nodes = ring.get_more_nodes(partition)
            all_nodes = itertools.chain(primary_nodes, handoff_nodes)

        node_iter = itertools.chain(
            preferred_nodes,
            (node for node in all_nodes if node not in preferred_nodes)
        )

        return self.app.iter_nodes(ring, partition, node_iter=node_iter,
                                   policy=policy, logger=self.logger)

    def GETorHEAD(self, req):
        """Handle HTTP GET or HEAD requests."""
        container_info = self.container_info(
            self.account_name, self.container_name, req)
        req.acl = container_info['read_acl']
        # pass the policy index to storage nodes via req header
        policy_index = req.headers.get('X-Backend-Storage-Policy-Index',
                                       container_info['storage_policy'])
        policy = POLICIES.get_by_index(policy_index)
        obj_ring = self.app.get_object_ring(policy_index)
        req.headers['X-Backend-Storage-Policy-Index'] = policy_index
        if 'swift.authorize' in req.environ:
            aresp = req.environ['swift.authorize'](req)
            if aresp:
                return aresp
        partition = obj_ring.get_part(
            self.account_name, self.container_name, self.object_name)
        node_iter = self.app.iter_nodes(obj_ring, partition, policy=policy,
                                        logger=self.logger)

        resp = self._get_or_head_response(req, node_iter, partition, policy)

        if ';' in resp.headers.get('content-type', ''):
            resp.content_type = clean_content_type(
                resp.headers['content-type'])
        return resp

    @public
    @cors_validation
    @delay_denial
    def GET(self, req):
        """Handler for HTTP GET requests."""
        return self.GETorHEAD(req)

    @public
    @cors_validation
    @delay_denial
    def HEAD(self, req):
        """Handler for HTTP HEAD requests."""
        return self.GETorHEAD(req)

    def _get_update_target(self, req, container_info):
        # find the sharded container to which we'll send the update
        db_state = container_info.get('sharding_state', 'unsharded')
        if db_state in ('sharded', 'sharding'):
            shard_range = self._get_update_shard(
                req, self.account_name, self.container_name, self.object_name)
            if shard_range:
                partition, nodes = self.app.container_ring.get_nodes(
                    shard_range.account, shard_range.container)
                return partition, nodes, shard_range.name

        return container_info['partition'], container_info['nodes'], None

    @public
    @cors_validation
    @delay_denial
    def POST(self, req):
        """HTTP POST request handler."""
        container_info = self.container_info(
            self.account_name, self.container_name, req)
        container_partition, container_nodes, container_path = \
            self._get_update_target(req, container_info)
        req.acl = container_info['write_acl']
        if 'swift.authorize' in req.environ:
            aresp = req.environ['swift.authorize'](req)
            if aresp:
                return aresp
        if not container_nodes:
            return HTTPNotFound(request=req)
        error_response = check_metadata(req, 'object')
        if error_response:
            return error_response

        req.ensure_x_timestamp()

        req, delete_at_container, delete_at_part, \
            delete_at_nodes = self._config_obj_expiration(req)

        # pass the policy index to storage nodes via req header
        policy_index = req.headers.get('X-Backend-Storage-Policy-Index',
                                       container_info['storage_policy'])
        obj_ring = self.app.get_object_ring(policy_index)
        req.headers['X-Backend-Storage-Policy-Index'] = policy_index
        next_part_power = getattr(obj_ring, 'next_part_power', None)
        if next_part_power:
            req.headers['X-Backend-Next-Part-Power'] = next_part_power
        partition, nodes = obj_ring.get_nodes(
            self.account_name, self.container_name, self.object_name)

        headers = self._backend_requests(
            req, len(nodes), container_partition, container_nodes,
            delete_at_container, delete_at_part, delete_at_nodes,
            container_path=container_path)
        return self._post_object(req, obj_ring, partition, headers)

    def _backend_requests(self, req, n_outgoing,
                          container_partition, containers,
                          delete_at_container=None, delete_at_partition=None,
                          delete_at_nodes=None, container_path=None):
        policy_index = req.headers['X-Backend-Storage-Policy-Index']
        policy = POLICIES.get_by_index(policy_index)
        headers = [self.generate_request_headers(req, additional=req.headers)
                   for _junk in range(n_outgoing)]

        def set_container_update(index, container):
            headers[index]['X-Container-Partition'] = container_partition
            headers[index]['X-Container-Host'] = csv_append(
                headers[index].get('X-Container-Host'),
                '%(ip)s:%(port)s' % container)
            headers[index]['X-Container-Device'] = csv_append(
                headers[index].get('X-Container-Device'),
                container['device'])
            if container_path:
                headers[index]['X-Backend-Quoted-Container-Path'] = quote(
                    container_path)
                # NB: we used to send
                #    'X-Backend-Container-Path': container_path
                # but that isn't safe for container names with nulls or
                # newlines (or possibly some other characters). We consciously
                # *don't* make any attempt to set the old meta; during an
                # upgrade, old object-servers will talk to the root which
                # will eat the update and move it as a misplaced object.

        def set_delete_at_headers(index, delete_at_node):
            headers[index]['X-Delete-At-Container'] = delete_at_container
            headers[index]['X-Delete-At-Partition'] = delete_at_partition
            headers[index]['X-Delete-At-Host'] = csv_append(
                headers[index].get('X-Delete-At-Host'),
                '%(ip)s:%(port)s' % delete_at_node)
            headers[index]['X-Delete-At-Device'] = csv_append(
                headers[index].get('X-Delete-At-Device'),
                delete_at_node['device'])

        n_updates_needed = num_container_updates(
            len(containers), quorum_size(len(containers)),
            n_outgoing, policy.quorum)

        container_iter = itertools.cycle(containers)
        dan_iter = itertools.cycle(delete_at_nodes or [])
        existing_updates = 0
        while existing_updates < n_updates_needed:
            index = existing_updates % n_outgoing
            set_container_update(index, next(container_iter))
            if delete_at_nodes:
                # We reverse the index in order to distribute the updates
                # across all nodes.
                set_delete_at_headers(n_outgoing - 1 - index, next(dan_iter))
            existing_updates += 1

        # Keep the number of expirer-queue deletes to a reasonable number.
        #
        # In the best case, at least one object server writes out an
        # async_pending for an expirer-queue update. In the worst case, no
        # object server does so, and an expirer-queue row remains that
        # refers to an already-deleted object. In this case, upon attempting
        # to delete the object, the object expirer will notice that the
        # object does not exist and then remove the row from the expirer
        # queue.
        #
        # In other words: expirer-queue updates on object DELETE are nice to
        # have, but not strictly necessary for correct operation.
        #
        # Also, each queue update results in an async_pending record, which
        # causes the object updater to talk to all container servers. If we
        # have N async_pendings and Rc container replicas, we cause N * Rc
        # requests from object updaters to container servers (possibly more,
        # depending on retries). Thus, it is helpful to keep this number
        # small.
        n_desired_queue_updates = 2
        for i in range(len(headers)):
            headers[i].setdefault('X-Backend-Clean-Expiring-Object-Queue',
                                  't' if i < n_desired_queue_updates else 'f')

        return headers

    def _get_conn_response(self, putter, path, logger_thread_locals,
                           final_phase, **kwargs):
        self.logger.thread_locals = logger_thread_locals
        try:
            resp = putter.await_response(
                self.app.node_timeout, not final_phase)
        except (Exception, Timeout):
            resp = None
            if final_phase:
                status_type = 'final'
            else:
                status_type = 'commit'
            self.app.exception_occurred(
                putter.node, 'Object',
                'Trying to get %(status_type)s status of PUT to %(path)s' %
                {'status_type': status_type, 'path': path})
        return (putter, resp)

    def _have_adequate_put_responses(self, statuses, num_nodes, min_responses):
        """
        Test for sufficient PUT responses from backend nodes to proceed with
        PUT handling.

        :param statuses: a list of response statuses.
        :param num_nodes: number of backend nodes to which PUT requests may be
                          issued.
        :param min_responses: (optional) minimum number of nodes required to
                              have responded with satisfactory status code.
        :return: True if sufficient backend responses have returned a
                 satisfactory status code.
        """
        raise NotImplementedError

    def _get_put_responses(self, req, putters, num_nodes, final_phase=True,
                           min_responses=None):
        """
        Collect object responses to a PUT request and determine if a
        satisfactory number of nodes have returned success.  Returns
        lists of accumulated status codes, reasons, bodies and etags.

        :param req: the request
        :param putters: list of putters for the request
        :param num_nodes: number of nodes involved
        :param final_phase: boolean indicating if this is the last phase
        :param min_responses: minimum needed when not requiring quorum
        :return: a tuple of lists of status codes, reasons, bodies and etags.
                 The list of bodies and etags is only populated for the final
                 phase of a PUT transaction.
        """
        statuses = []
        reasons = []
        bodies = []
        etags = set()

        pile = GreenAsyncPile(len(putters))
        for putter in putters:
            if putter.failed:
                continue
            pile.spawn(self._get_conn_response, putter, req.path,
                       self.logger.thread_locals, final_phase=final_phase)

        def _handle_response(putter, response):
            statuses.append(response.status)
            reasons.append(response.reason)
            if final_phase:
                body = response.read()
            else:
                body = b''
            bodies.append(body)
            if response.status == HTTP_INSUFFICIENT_STORAGE:
                putter.failed = True
                self.app.error_limit(putter.node,
                                     'ERROR Insufficient Storage')
            elif response.status >= HTTP_INTERNAL_SERVER_ERROR:
                putter.failed = True
                self.app.error_occurred(
                    putter.node,
                    'ERROR %(status)d %(body)s From Object Server '
                    're: %(path)s' %
                    {'status': response.status,
                     'body': body[:1024], 'path': req.path})
            elif is_success(response.status):
                etags.add(normalize_etag(response.getheader('etag')))

        for (putter, response) in pile:
            if response:
                _handle_response(putter, response)
                if self._have_adequate_put_responses(
                        statuses, num_nodes, min_responses):
                    break
            else:
                putter.failed = True

        # give any pending requests *some* chance to finish
        finished_quickly = pile.waitall(self.app.post_quorum_timeout)
        for (putter, response) in finished_quickly:
            if response:
                _handle_response(putter, response)

        if final_phase:
            while len(statuses) < num_nodes:
                statuses.append(HTTP_SERVICE_UNAVAILABLE)
                reasons.append('')
                bodies.append(b'')

        return statuses, reasons, bodies, etags

    def _config_obj_expiration(self, req):
        delete_at_container = None
        delete_at_part = None
        delete_at_nodes = None

        req = constraints.check_delete_headers(req)

        if 'x-delete-at' in req.headers:
            req.headers['x-delete-at'] = normalize_delete_at_timestamp(
                int(req.headers['x-delete-at']))
            x_delete_at = int(req.headers['x-delete-at'])

            req.environ.setdefault('swift.log_info', []).append(
                'x-delete-at:%s' % x_delete_at)

            delete_at_container = get_expirer_container(
                x_delete_at, self.app.expiring_objects_container_divisor,
                self.account_name, self.container_name, self.object_name)

            delete_at_part, delete_at_nodes = \
                self.app.container_ring.get_nodes(
                    self.app.expiring_objects_account, delete_at_container)

        return req, delete_at_container, delete_at_part, delete_at_nodes

    def _update_content_type(self, req):
        # Sometimes the 'content-type' header exists, but is set to None.
        detect_content_type = \
            config_true_value(req.headers.get('x-detect-content-type'))
        if detect_content_type or not req.headers.get('content-type'):
            guessed_type, _junk = mimetypes.guess_type(req.path_info)
            req.headers['Content-Type'] = guessed_type or \
                'application/octet-stream'
            if detect_content_type:
                req.headers.pop('x-detect-content-type')

    def _check_failure_put_connections(self, putters, req, min_conns):
        """
        Identify any failed connections and check minimum connection count.

        :param putters: a list of Putter instances
        :param req: request
        :param min_conns: minimum number of putter connections required
        """
        if req.if_none_match is not None and '*' in req.if_none_match:
            statuses = [
                putter.resp.status for putter in putters if putter.resp]
            if HTTP_PRECONDITION_FAILED in statuses:
                # If we find any copy of the file, it shouldn't be uploaded
                self.logger.debug(
                    'Object PUT returning 412, %(statuses)r',
                    {'statuses': statuses})
                raise HTTPPreconditionFailed(request=req)

        if any(putter for putter in putters if putter.resp and
               putter.resp.status == HTTP_CONFLICT):
            status_times = ['%(status)s (%(timestamp)s)' % {
                'status': putter.resp.status,
                'timestamp': HeaderKeyDict(
                    putter.resp.getheaders()).get(
                        'X-Backend-Timestamp', 'unknown')
            } for putter in putters if putter.resp]
            self.logger.debug(
                'Object PUT returning 202 for 409: '
                '%(req_timestamp)s <= %(timestamps)r',
                {'req_timestamp': req.timestamp.internal,
                 'timestamps': ', '.join(status_times)})
            raise HTTPAccepted(request=req)

        self._check_min_conn(req, putters, min_conns)

    def _make_putter(self, node, part, req, headers):
        """
        Returns a putter object for handling streaming of object to object
        servers.

        Subclasses must implement this method.

        :param node: a storage node
        :param part: ring partition number
        :param req: a swob Request
        :param headers: request headers
        :return: an instance of a Putter
        """
        raise NotImplementedError

    def _connect_put_node(self, nodes, part, req, headers,
                          logger_thread_locals):
        """
        Make connection to storage nodes

        Connects to the first working node that it finds in nodes iter and
        sends over the request headers. Returns a Putter to handle the rest of
        the streaming, or None if no working nodes were found.

        :param nodes: an iterator of the target storage nodes
        :param part: ring partition number
        :param req: a swob Request
        :param headers: request headers
        :param logger_thread_locals: The thread local values to be set on the
                                     self.logger to retain transaction
                                     logging information.
        :return: an instance of a Putter
        """
        self.logger.thread_locals = logger_thread_locals
        for node in nodes:
            try:
                putter = self._make_putter(node, part, req, headers)
                self.app.set_node_timing(node, putter.connect_duration)
                return putter
            except InsufficientStorage:
                self.app.error_limit(node, 'ERROR Insufficient Storage')
            except PutterConnectError as e:
                msg = 'ERROR %d Expect: 100-continue From Object Server'
                self.app.error_occurred(node, msg % e.status)
            except (Exception, Timeout):
                self.app.exception_occurred(
                    node, 'Object',
                    'Expect: 100-continue on %s' %
                    quote(req.swift_entity_path))

    def _get_put_connections(self, req, nodes, partition, outgoing_headers,
                             policy):
        """
        Establish connections to storage nodes for PUT request
        """
        obj_ring = policy.object_ring
        node_iter = GreenthreadSafeIterator(
            self.iter_nodes_local_first(obj_ring, partition, policy=policy))
        pile = GreenPile(len(nodes))

        for nheaders in outgoing_headers:
            # RFC2616:8.2.3 disallows 100-continue without a body,
            # so switch to chunked request
            if nheaders.get('Content-Length') == '0':
                nheaders['Transfer-Encoding'] = 'chunked'
                del nheaders['Content-Length']
            nheaders['Expect'] = '100-continue'
            pile.spawn(self._connect_put_node, node_iter, partition,
                       req, nheaders, self.logger.thread_locals)

        putters = [putter for putter in pile if putter]

        return putters

    def _check_min_conn(self, req, putters, min_conns, msg=None):
        msg = msg or ('Object PUT returning 503, %(conns)s/%(nodes)s '
                      'required connections')

        if len(putters) < min_conns:
            self.logger.error(msg, {'conns': len(putters), 'nodes': min_conns})
            raise HTTPServiceUnavailable(request=req)

    def _get_footers(self, req):
        footers = HeaderKeyDict()
        footer_callback = req.environ.get(
            'swift.callback.update_footers', lambda _footer: None)
        footer_callback(footers)
        return footers

    def _store_object(self, req, data_source, nodes, partition,
                      outgoing_headers):
        """
        This method is responsible for establishing connection
        with storage nodes and sending the data to each one of those
        nodes. The process of transferring data is specific to each
        Storage Policy, thus it is required for each policy specific
        ObjectController to provide their own implementation of this method.

        :param req: the PUT Request
        :param data_source: an iterator of the source of the data
        :param nodes: an iterator of the target storage nodes
        :param partition: ring partition number
        :param outgoing_headers: system headers to storage nodes
        :return: Response object
        """
        raise NotImplementedError()

    def _delete_object(self, req, obj_ring, partition, headers,
                       node_count=None, node_iterator=None):
        """Delete object considering write-affinity.

        When deleting object in write affinity deployment, also take configured
        handoff nodes number into consideration, instead of just sending
        requests to primary nodes. Otherwise (write-affinity is disabled),
        go with the same way as before.

        :param req: the DELETE Request
        :param obj_ring: the object ring
        :param partition: ring partition number
        :param headers: system headers to storage nodes
        :return: Response object
        """
        status_overrides = {404: 204}
        resp = self.make_requests(req, obj_ring,
                                  partition, 'DELETE', req.swift_entity_path,
                                  headers, overrides=status_overrides,
                                  node_count=node_count,
                                  node_iterator=node_iterator)
        return resp

    def _post_object(self, req, obj_ring, partition, headers):
        """
        send object POST request to storage nodes.

        :param req: the POST Request
        :param obj_ring: the object ring
        :param partition: ring partition number
        :param headers: system headers to storage nodes
        :return: Response object
        """
        resp = self.make_requests(req, obj_ring, partition,
                                  'POST', req.swift_entity_path, headers)
        return resp

    @public
    @cors_validation
    @delay_denial
    def PUT(self, req):
        """HTTP PUT request handler."""
        if req.if_none_match is not None and '*' not in req.if_none_match:
            # Sending an etag with if-none-match isn't currently supported
            return HTTPBadRequest(request=req, content_type='text/plain',
                                  body='If-None-Match only supports *')
        container_info = self.container_info(
            self.account_name, self.container_name, req)
        policy_index = req.headers.get('X-Backend-Storage-Policy-Index',
                                       container_info['storage_policy'])
        obj_ring = self.app.get_object_ring(policy_index)
        container_partition, container_nodes, container_path = \
            self._get_update_target(req, container_info)
        partition, nodes = obj_ring.get_nodes(
            self.account_name, self.container_name, self.object_name)

        # pass the policy index to storage nodes via req header
        req.headers['X-Backend-Storage-Policy-Index'] = policy_index
        next_part_power = getattr(obj_ring, 'next_part_power', None)
        if next_part_power:
            req.headers['X-Backend-Next-Part-Power'] = next_part_power
        req.acl = container_info['write_acl']
        req.environ['swift_sync_key'] = container_info['sync_key']

        # is request authorized
        if 'swift.authorize' in req.environ:
            aresp = req.environ['swift.authorize'](req)
            if aresp:
                return aresp

        if not container_nodes:
            return HTTPNotFound(request=req)

        # update content type in case it is missing
        self._update_content_type(req)

        req.ensure_x_timestamp()

        # check constraints on object name and request headers
        error_response = check_object_creation(req, self.object_name) or \
            check_content_type(req)
        if error_response:
            return error_response

        def reader():
            try:
                return req.environ['wsgi.input'].read(
                    self.app.client_chunk_size)
            except (ValueError, IOError) as e:
                raise ChunkReadError(str(e))
        data_source = iter(reader, b'')

        # check if object is set to be automatically deleted (i.e. expired)
        req, delete_at_container, delete_at_part, \
            delete_at_nodes = self._config_obj_expiration(req)

        # add special headers to be handled by storage nodes
        outgoing_headers = self._backend_requests(
            req, len(nodes), container_partition, container_nodes,
            delete_at_container, delete_at_part, delete_at_nodes,
            container_path=container_path)

        # send object to storage nodes
        resp = self._store_object(
            req, data_source, nodes, partition, outgoing_headers)
        return resp

    @public
    @cors_validation
    @delay_denial
    def DELETE(self, req):
        """HTTP DELETE request handler."""
        container_info = self.container_info(
            self.account_name, self.container_name, req)
        # pass the policy index to storage nodes via req header
        policy_index = req.headers.get('X-Backend-Storage-Policy-Index',
                                       container_info['storage_policy'])
        obj_ring = self.app.get_object_ring(policy_index)
        # pass the policy index to storage nodes via req header
        req.headers['X-Backend-Storage-Policy-Index'] = policy_index
        next_part_power = getattr(obj_ring, 'next_part_power', None)
        if next_part_power:
            req.headers['X-Backend-Next-Part-Power'] = next_part_power
        container_partition, container_nodes, container_path = \
            self._get_update_target(req, container_info)
        req.acl = container_info['write_acl']
        req.environ['swift_sync_key'] = container_info['sync_key']
        if 'swift.authorize' in req.environ:
            aresp = req.environ['swift.authorize'](req)
            if aresp:
                return aresp
        if not container_nodes:
            return HTTPNotFound(request=req)
        partition, nodes = obj_ring.get_nodes(
            self.account_name, self.container_name, self.object_name)

        req.ensure_x_timestamp()

        # Include local handoff nodes if write-affinity is enabled.
        node_count = len(nodes)
        node_iterator = None
        policy = POLICIES.get_by_index(policy_index)
        policy_options = self.app.get_policy_options(policy)
        is_local = policy_options.write_affinity_is_local_fn
        if is_local is not None:
            local_handoffs = policy_options.write_affinity_handoff_delete_count
            if local_handoffs is None:
                local_primaries = [node for node in nodes if is_local(node)]
                local_handoffs = len(nodes) - len(local_primaries)
            node_count += local_handoffs
            node_iterator = self.iter_nodes_local_first(
                obj_ring, partition, policy=policy, local_handoffs_first=True
            )

        headers = self._backend_requests(
            req, node_count, container_partition, container_nodes,
            container_path=container_path)
        return self._delete_object(req, obj_ring, partition, headers,
                                   node_count=node_count,
                                   node_iterator=node_iterator)


@ObjectControllerRouter.register(REPL_POLICY)
class ReplicatedObjectController(BaseObjectController):

    def _get_or_head_response(self, req, node_iter, partition, policy):
        concurrency = self.app.get_object_ring(policy.idx).replica_count \
            if self.app.get_policy_options(policy).concurrent_gets else 1
        resp = self.GETorHEAD_base(
            req, 'Object', node_iter, partition,
            req.swift_entity_path, concurrency, policy)
        return resp

    def _make_putter(self, node, part, req, headers):
        if req.environ.get('swift.callback.update_footers'):
            putter = MIMEPutter.connect(
                node, part, req.swift_entity_path, headers, self.app.watchdog,
                conn_timeout=self.app.conn_timeout,
                node_timeout=self.app.node_timeout,
                write_timeout=self.app.node_timeout,
                send_exception_handler=self.app.exception_occurred,
                logger=self.logger,
                need_multiphase=False)
        else:
            te = ',' + headers.get('Transfer-Encoding', '')
            putter = Putter.connect(
                node, part, req.swift_entity_path, headers, self.app.watchdog,
                conn_timeout=self.app.conn_timeout,
                node_timeout=self.app.node_timeout,
                write_timeout=self.app.node_timeout,
                send_exception_handler=self.app.exception_occurred,
                logger=self.logger,
                chunked=te.endswith(',chunked'))
        return putter

    def _transfer_data(self, req, data_source, putters, nodes):
        """
        Transfer data for a replicated object.

        This method was added in the PUT method extraction change
        """
        bytes_transferred = 0

        def send_chunk(chunk):
            timeout_at = time.time() + self.app.node_timeout
            for putter in list(putters):
                if not putter.failed:
                    putter.send_chunk(chunk, timeout_at=timeout_at)
                else:
                    putter.close()
                    putters.remove(putter)
            self._check_min_conn(
                req, putters, min_conns,
                msg='Object PUT exceptions during send, '
                    '%(conns)s/%(nodes)s required connections')

        min_conns = quorum_size(len(nodes))
        try:
            while True:
                with WatchdogTimeout(self.app.watchdog,
                                     self.app.client_timeout,
                                     ChunkReadTimeout):
                    try:
                        chunk = next(data_source)
                    except StopIteration:
                        break
                bytes_transferred += len(chunk)
                if bytes_transferred > constraints.MAX_FILE_SIZE:
                    raise HTTPRequestEntityTooLarge(request=req)

                send_chunk(chunk)

            ml = req.message_length()
            if ml and bytes_transferred < ml:
                self.logger.warning(
                    'Client disconnected without sending enough data')
                self.logger.increment('client_disconnects')
                raise HTTPClientDisconnect(request=req)

            trail_md = self._get_footers(req)
            for putter in putters:
                # send any footers set by middleware
                putter.end_of_object_data(footer_metadata=trail_md)

            self._check_min_conn(
                req, [p for p in putters if not p.failed], min_conns,
                msg='Object PUT exceptions after last send, '
                    '%(conns)s/%(nodes)s required connections')
        except ChunkReadTimeout as err:
            self.logger.warning(
                'ERROR Client read timeout (%ss)', err.seconds)
            self.logger.increment('client_timeouts')
            raise HTTPRequestTimeout(request=req)
        except HTTPException:
            raise
        except ChunkReadError:
            self.logger.warning(
                'Client disconnected without sending last chunk')
            self.logger.increment('client_disconnects')
            raise HTTPClientDisconnect(request=req)
        except Timeout:
            self.logger.exception(
                'ERROR Exception causing client disconnect')
            raise HTTPClientDisconnect(request=req)
        except Exception:
            self.logger.exception(
                'ERROR Exception transferring data to object servers %s',
                {'path': req.path})
            raise HTTPInternalServerError(request=req)

    def _have_adequate_put_responses(self, statuses, num_nodes, min_responses):
        return self.have_quorum(statuses, num_nodes)

    def _store_object(self, req, data_source, nodes, partition,
                      outgoing_headers):
        """
        Store a replicated object.

        This method is responsible for establishing connection
        with storage nodes and sending object to each one of those
        nodes. After sending the data, the "best" response will be
        returned based on statuses from all connections
        """
        policy_index = req.headers.get('X-Backend-Storage-Policy-Index')
        policy = POLICIES.get_by_index(policy_index)
        if not nodes:
            return HTTPNotFound()

        putters = self._get_put_connections(
            req, nodes, partition, outgoing_headers, policy)
        min_conns = quorum_size(len(nodes))
        try:
            # check that a minimum number of connections were established and
            # meet all the correct conditions set in the request
            self._check_failure_put_connections(putters, req, min_conns)

            # transfer data
            self._transfer_data(req, data_source, putters, nodes)

            # get responses
            statuses, reasons, bodies, etags = \
                self._get_put_responses(req, putters, len(nodes))
        except HTTPException as resp:
            return resp
        finally:
            for putter in putters:
                putter.close()

        if len(etags) > 1:
            self.logger.error(
                'Object servers returned %s mismatched etags', len(etags))
            return HTTPServerError(request=req)
        etag = etags.pop() if len(etags) else None
        resp = self.best_response(req, statuses, reasons, bodies,
                                  'Object PUT', etag=etag)
        resp.last_modified = math.ceil(
            float(Timestamp(req.headers['X-Timestamp'])))
        return resp


class ECAppIter(object):
    """
    WSGI iterable that decodes EC fragment archives (or portions thereof)
    into the original object (or portions thereof).

    :param path: object's path, sans v1 (e.g. /a/c/o)

    :param policy: storage policy for this object

    :param internal_parts_iters: list of the response-document-parts
        iterators for the backend GET responses. For an M+K erasure code,
        the caller must supply M such iterables.

    :param range_specs: list of dictionaries describing the ranges requested
        by the client. Each dictionary contains the start and end of the
        client's requested byte range as well as the start and end of the EC
        segments containing that byte range.

    :param fa_length: length of the fragment archive, in bytes, if the
        response is a 200. If it's a 206, then this is ignored.

    :param obj_length: length of the object, in bytes. Learned from the
        headers in the GET response from the object server.

    :param logger: a logger
    """
    def __init__(self, path, policy, internal_parts_iters, range_specs,
                 fa_length, obj_length, logger, force_metadata_checks=False):
        self.path = path
        self.policy = policy
        self.internal_parts_iters = internal_parts_iters
        self.range_specs = range_specs
        self.fa_length = fa_length
        self.obj_length = obj_length if obj_length is not None else 0
        self.boundary = b''
        self.logger = logger
        self.force_metadata_checks = force_metadata_checks

        self.mime_boundary = None
        self.learned_content_type = None
        self.stashed_iter = None

    def close(self):
        # close down the stashed iter first so the ContextPool can
        # cleanup the frag queue feeding coros that may be currently
        # executing the internal_parts_iters.
        if self.stashed_iter:
            close_if_possible(self.stashed_iter)
        sleep()  # Give the per-frag threads a chance to clean up
        for it in self.internal_parts_iters:
            close_if_possible(it)

    def kickoff(self, req, resp):
        """
        Start pulling data from the backends so that we can learn things like
        the real Content-Type that might only be in the multipart/byteranges
        response body. Update our response accordingly.

        Also, this is the first point at which we can learn the MIME
        boundary that our response has in the headers. We grab that so we
        can also use it in the body.

        :returns: None
        :raises HTTPException: on error
        """
        self.mime_boundary = resp.boundary

        try:
            self.stashed_iter = reiterate(self._real_iter(req, resp.headers))
        except Exception:
            self.close()
            raise

        if self.learned_content_type is not None:
            resp.content_type = self.learned_content_type
        resp.content_length = self.obj_length

    def _next_ranges(self):
        # Each FA part should have approximately the same headers. We really
        # only care about Content-Range and Content-Type, and that'll be the
        # same for all the different FAs.
        for part_infos in zip(*self.internal_parts_iters):
            frag_iters = [pi['part_iter'] for pi in part_infos]
            headers = HeaderKeyDict(part_infos[0]['headers'])
            yield headers, frag_iters

    def _actual_range(self, req_start, req_end, entity_length):
        # Takes 3 args: (requested-first-byte, requested-last-byte,
        # actual-length).
        #
        # Returns a 3-tuple (first-byte, last-byte, satisfiable).
        #
        # It is possible to get (None, None, True). This means that the last
        # N>0 bytes of a 0-byte object were requested, and we are able to
        # satisfy that request by returning nothing.
        try:
            rng = Range("bytes=%s-%s" % (
                req_start if req_start is not None else '',
                req_end if req_end is not None else ''))
        except ValueError:
            return (None, None, False)

        rfl = rng.ranges_for_length(entity_length)
        if rfl and entity_length == 0:
            return (None, None, True)
        elif not rfl:
            return (None, None, False)
        else:
            # ranges_for_length() adds 1 to the last byte's position
            # because webob once made a mistake
            return (rfl[0][0], rfl[0][1] - 1, True)

    def _fill_out_range_specs_from_obj_length(self, range_specs):
        # Add a few fields to each range spec:
        #
        #  * resp_client_start, resp_client_end: the actual bytes that will
        #      be delivered to the client for the requested range. This may
        #      differ from the requested bytes if, say, the requested range
        #      overlaps the end of the object.
        #
        #  * resp_segment_start, resp_segment_end: the actual offsets of the
        #      segments that will be decoded for the requested range. These
        #      differ from resp_client_start/end in that these are aligned
        #      to segment boundaries, while resp_client_start/end are not
        #      necessarily so.
        #
        #  * satisfiable: a boolean indicating whether the range is
        #      satisfiable or not (i.e. the requested range overlaps the
        #      object in at least one byte).
        #
        # This is kept separate from _fill_out_range_specs_from_fa_length()
        # because this computation can be done with just the response
        # headers from the object servers (in particular
        # X-Object-Sysmeta-Ec-Content-Length), while the computation in
        # _fill_out_range_specs_from_fa_length() requires the beginnings of
        # the response bodies.
        for spec in range_specs:
            cstart, cend, csat = self._actual_range(
                spec['req_client_start'],
                spec['req_client_end'],
                self.obj_length)
            spec['resp_client_start'] = cstart
            spec['resp_client_end'] = cend
            spec['satisfiable'] = csat

            sstart, send, _junk = self._actual_range(
                spec['req_segment_start'],
                spec['req_segment_end'],
                self.obj_length)

            seg_size = self.policy.ec_segment_size
            if (spec['req_segment_start'] is None and
                    sstart is not None and
                    sstart % seg_size != 0):
                # Segment start may, in the case of a suffix request, need
                # to be rounded up (not down!) to the nearest segment boundary.
                # This reflects the trimming of leading garbage (partial
                # fragments) from the retrieved fragments.
                sstart += seg_size - (sstart % seg_size)

            spec['resp_segment_start'] = sstart
            spec['resp_segment_end'] = send

    def _fill_out_range_specs_from_fa_length(self, fa_length, range_specs):
        # Add two fields to each range spec:
        #
        #  * resp_fragment_start, resp_fragment_end: the start and end of
        #      the fragments that compose this byterange. These values are
        #      aligned to fragment boundaries.
        #
        # This way, ECAppIter has the knowledge it needs to correlate
        # response byteranges with requested ones for when some byteranges
        # are omitted from the response entirely and also to put the right
        # Content-Range headers in a multipart/byteranges response.
        for spec in range_specs:
            fstart, fend, _junk = self._actual_range(
                spec['req_fragment_start'],
                spec['req_fragment_end'],
                fa_length)
            spec['resp_fragment_start'] = fstart
            spec['resp_fragment_end'] = fend

    def __iter__(self):
        if self.stashed_iter is not None:
            return self
        else:
            raise ValueError("Failed to call kickoff() before __iter__()")

    def __next__(self):
        return next(self.stashed_iter)

    next = __next__  # py2

    def _real_iter(self, req, resp_headers):
        if not self.range_specs:
            client_asked_for_range = False
            range_specs = [{
                'req_client_start': 0,
                'req_client_end': (None if self.obj_length is None
                                   else self.obj_length - 1),
                'resp_client_start': 0,
                'resp_client_end': (None if self.obj_length is None
                                    else self.obj_length - 1),
                'req_segment_start': 0,
                'req_segment_end': (None if self.obj_length is None
                                    else self.obj_length - 1),
                'resp_segment_start': 0,
                'resp_segment_end': (None if self.obj_length is None
                                     else self.obj_length - 1),
                'req_fragment_start': 0,
                'req_fragment_end': self.fa_length - 1,
                'resp_fragment_start': 0,
                'resp_fragment_end': self.fa_length - 1,
                'satisfiable': self.obj_length > 0,
            }]
        else:
            client_asked_for_range = True
            range_specs = self.range_specs

        self._fill_out_range_specs_from_obj_length(range_specs)

        multipart = (len([rs for rs in range_specs if rs['satisfiable']]) > 1)
        # Multipart responses are not required to be in the same order as
        # the Range header; the parts may be in any order the server wants.
        # Further, if multiple ranges are requested and only some are
        # satisfiable, then only the satisfiable ones appear in the response
        # at all. Thus, we cannot simply iterate over range_specs in order;
        # we must use the Content-Range header from each part to figure out
        # what we've been given.
        #
        # We do, however, make the assumption that all the object-server
        # responses have their ranges in the same order. Otherwise, a
        # streaming decode would be impossible.

        def convert_ranges_iter():
            seen_first_headers = False
            ranges_for_resp = {}

            for headers, frag_iters in self._next_ranges():
                content_type = headers['Content-Type']

                content_range = headers.get('Content-Range')
                if content_range is not None:
                    fa_start, fa_end, fa_length = parse_content_range(
                        content_range)
                elif self.fa_length <= 0:
                    fa_start = None
                    fa_end = None
                    fa_length = 0
                else:
                    fa_start = 0
                    fa_end = self.fa_length - 1
                    fa_length = self.fa_length

                if not seen_first_headers:
                    # This is the earliest we can possibly do this. On a
                    # 200 or 206-single-byterange response, we can learn
                    # the FA's length from the HTTP response headers.
                    # However, on a 206-multiple-byteranges response, we
                    # don't learn it until the first part of the
                    # response body, in the headers of the first MIME
                    # part.
                    #
                    # Similarly, the content type of a
                    # 206-multiple-byteranges response is
                    # "multipart/byteranges", not the object's actual
                    # content type.
                    self._fill_out_range_specs_from_fa_length(
                        fa_length, range_specs)

                    satisfiable = False
                    for range_spec in range_specs:
                        satisfiable |= range_spec['satisfiable']
                        key = (range_spec['resp_fragment_start'],
                               range_spec['resp_fragment_end'])
                        ranges_for_resp.setdefault(key, []).append(range_spec)

                    # The client may have asked for an unsatisfiable set of
                    # ranges, but when converted to fragments, the object
                    # servers see it as satisfiable. For example, imagine a
                    # request for bytes 800-900 of a 750-byte object with a
                    # 1024-byte segment size. The object servers will see a
                    # request for bytes 0-${fragsize-1}, and that's
                    # satisfiable, so they return 206. It's not until we
                    # learn the object size that we can check for this
                    # condition.
                    #
                    # Note that some unsatisfiable ranges *will* be caught
                    # by the object servers, like bytes 1800-1900 of a
                    # 100-byte object with 1024-byte segments. That's not
                    # what we're dealing with here, though.
                    if client_asked_for_range and not satisfiable:
                        req.environ[
                            'swift.non_client_disconnect'] = True
                        raise HTTPRequestedRangeNotSatisfiable(
                            request=req, headers=resp_headers)
                    self.learned_content_type = content_type
                    seen_first_headers = True

                range_spec = ranges_for_resp[(fa_start, fa_end)].pop(0)
                seg_iter = self._decode_segments_from_fragments(frag_iters)
                if not range_spec['satisfiable']:
                    # This'll be small; just a single small segment. Discard
                    # it.
                    for x in seg_iter:
                        pass
                    continue

                byterange_iter = self._iter_one_range(range_spec, seg_iter)

                converted = {
                    "start_byte": range_spec["resp_client_start"],
                    "end_byte": range_spec["resp_client_end"],
                    "content_type": content_type,
                    "part_iter": byterange_iter}

                if self.obj_length is not None:
                    converted["entity_length"] = self.obj_length
                yield converted

        return document_iters_to_http_response_body(
            convert_ranges_iter(), self.mime_boundary, multipart, self.logger)

    def _iter_one_range(self, range_spec, segment_iter):
        client_start = range_spec['resp_client_start']
        client_end = range_spec['resp_client_end']
        segment_start = range_spec['resp_segment_start']
        segment_end = range_spec['resp_segment_end']

        # It's entirely possible that the client asked for a range that
        # includes some bytes we have and some we don't; for example, a
        # range of bytes 1000-20000000 on a 1500-byte object.
        segment_end = (min(segment_end, self.obj_length - 1)
                       if segment_end is not None
                       else self.obj_length - 1)
        client_end = (min(client_end, self.obj_length - 1)
                      if client_end is not None
                      else self.obj_length - 1)
        if segment_start is None:
            num_segments = 0
            start_overrun = 0
            end_overrun = 0
        else:
            num_segments = int(
                math.ceil(float(segment_end + 1 - segment_start)
                          / self.policy.ec_segment_size))
            # We get full segments here, but the client may have requested a
            # byte range that begins or ends in the middle of a segment.
            # Thus, we have some amount of overrun (extra decoded bytes)
            # that we trim off so the client gets exactly what they
            # requested.
            start_overrun = client_start - segment_start
            end_overrun = segment_end - client_end

        for i, next_seg in enumerate(segment_iter):
            # We may have a start_overrun of more than one segment in
            # the case of suffix-byte-range requests. However, we never
            # have an end_overrun of more than one segment.
            if start_overrun > 0:
                seglen = len(next_seg)
                if seglen <= start_overrun:
                    start_overrun -= seglen
                    continue
                else:
                    next_seg = next_seg[start_overrun:]
                    start_overrun = 0

            if i == (num_segments - 1) and end_overrun:
                next_seg = next_seg[:-end_overrun]

            yield next_seg

    def _decode_segments_from_fragments(self, fragment_iters):
        # Decodes the fragments from the object servers and yields one
        # segment at a time.
        queues = [Queue(1) for _junk in range(len(fragment_iters))]

        def put_fragments_in_queue(frag_iter, queue, logger_thread_locals):
            self.logger.thread_locals = logger_thread_locals
            try:
                for fragment in frag_iter:
                    if fragment.startswith(b' '):
                        raise Exception('Leading whitespace on fragment.')
                    queue.put(fragment)
            except GreenletExit:
                # killed by contextpool
                pass
            except ChunkReadTimeout:
                # unable to resume in ECFragGetter
                self.logger.exception(
                    "ChunkReadTimeout fetching fragments for %r",
                    quote(self.path))
            except ChunkWriteTimeout:
                # slow client disconnect
                self.logger.exception(
                    "ChunkWriteTimeout fetching fragments for %r",
                    quote(self.path))
            except:  # noqa
                self.logger.exception("Exception fetching fragments for %r",
                                      quote(self.path))
            finally:
                queue.resize(2)  # ensure there's room
                queue.put(None)
                frag_iter.close()

        segments_decoded = 0
        with ContextPool(len(fragment_iters)) as pool:
            for frag_iter, queue in zip(fragment_iters, queues):
                pool.spawn(put_fragments_in_queue, frag_iter, queue,
                           self.logger.thread_locals)

            while True:
                fragments = []
                for queue in queues:
                    fragment = queue.get()
                    queue.task_done()
                    fragments.append(fragment)

                # If any object server connection yields out a None; we're
                # done.  Either they are all None, and we've finished
                # successfully; or some un-recoverable failure has left us
                # with an un-reconstructible list of fragments - so we'll
                # break out of the iter so WSGI can tear down the broken
                # connection.
                frags_with_data = sum([1 for f in fragments if f])
                if frags_with_data < len(fragments):
                    if frags_with_data > 0:
                        self.logger.warning(
                            'Un-recoverable fragment rebuild. Only received '
                            '%d/%d fragments for %r', frags_with_data,
                            len(fragments), quote(self.path))
                    break
                try:
                    segment = self.policy.pyeclib_driver.decode(fragments)
                except ECDriverError as err:
                    self.logger.error(
                        "Error decoding fragments for %r. "
                        "Segments decoded: %d, "
                        "Lengths: [%s]: %s" % (
                            quote(self.path), segments_decoded,
                            ', '.join(map(str, map(len, fragments))),
                            str(err)))
                    raise

                segments_decoded += 1
                yield segment

    def app_iter_range(self, start, end):
        return self

    def app_iter_ranges(self, ranges, content_type, boundary, content_size):
        return self


def client_range_to_segment_range(client_start, client_end, segment_size):
    """
    Takes a byterange from the client and converts it into a byterange
    spanning the necessary segments.

    Handles prefix, suffix, and fully-specified byte ranges.

    Examples:
        client_range_to_segment_range(100, 700, 512) = (0, 1023)
        client_range_to_segment_range(100, 700, 256) = (0, 767)
        client_range_to_segment_range(300, None, 256) = (256, None)

    :param client_start: first byte of the range requested by the client
    :param client_end: last byte of the range requested by the client
    :param segment_size: size of an EC segment, in bytes

    :returns: a 2-tuple (seg_start, seg_end) where

      * seg_start is the first byte of the first segment, or None if this is
        a suffix byte range

      * seg_end is the last byte of the last segment, or None if this is a
        prefix byte range
    """
    # the index of the first byte of the first segment
    segment_start = (
        int(client_start // segment_size)
        * segment_size) if client_start is not None else None
    # the index of the last byte of the last segment
    segment_end = (
        # bytes M-
        None if client_end is None else
        # bytes M-N
        (((int(client_end // segment_size) + 1)
          * segment_size) - 1) if client_start is not None else
        # bytes -N: we get some extra bytes to make sure we
        # have all we need.
        #
        # To see why, imagine a 100-byte segment size, a
        # 340-byte object, and a request for the last 50
        # bytes. Naively requesting the last 100 bytes would
        # result in a truncated first segment and hence a
        # truncated download. (Of course, the actual
        # obj-server requests are for fragments, not
        # segments, but that doesn't change the
        # calculation.)
        #
        # This does mean that we fetch an extra segment if
        # the object size is an exact multiple of the
        # segment size. It's a little wasteful, but it's
        # better to be a little wasteful than to get some
        # range requests completely wrong.
        (int(math.ceil((
            float(client_end) / segment_size) + 1))  # nsegs
         * segment_size))
    return (segment_start, segment_end)


def segment_range_to_fragment_range(segment_start, segment_end, segment_size,
                                    fragment_size):
    """
    Takes a byterange spanning some segments and converts that into a
    byterange spanning the corresponding fragments within their fragment
    archives.

    Handles prefix, suffix, and fully-specified byte ranges.

    :param segment_start: first byte of the first segment
    :param segment_end: last byte of the last segment
    :param segment_size: size of an EC segment, in bytes
    :param fragment_size: size of an EC fragment, in bytes

    :returns: a 2-tuple (frag_start, frag_end) where

      * frag_start is the first byte of the first fragment, or None if this
        is a suffix byte range

      * frag_end is the last byte of the last fragment, or None if this is a
        prefix byte range
    """
    # Note: segment_start and (segment_end + 1) are
    # multiples of segment_size, so we don't have to worry
    # about integer math giving us rounding troubles.
    #
    # There's a whole bunch of +1 and -1 in here; that's because HTTP wants
    # byteranges to be inclusive of the start and end, so e.g. bytes 200-300
    # is a range containing 101 bytes. Python has half-inclusive ranges, of
    # course, so we have to convert back and forth. We try to keep things in
    # HTTP-style byteranges for consistency.

    # the index of the first byte of the first fragment
    fragment_start = ((
        segment_start // segment_size * fragment_size)
        if segment_start is not None else None)
    # the index of the last byte of the last fragment
    fragment_end = (
        # range unbounded on the right
        None if segment_end is None else
        # range unbounded on the left; no -1 since we're
        # asking for the last N bytes, not to have a
        # particular byte be the last one
        ((segment_end + 1) // segment_size
         * fragment_size) if segment_start is None else
        # range bounded on both sides; the -1 is because the
        # rest of the expression computes the length of the
        # fragment, and a range of N bytes starts at index M
        # and ends at M + N - 1.
        ((segment_end + 1) // segment_size * fragment_size) - 1)
    return (fragment_start, fragment_end)


NO_DATA_SENT = 1
SENDING_DATA = 2
DATA_SENT = 3
DATA_ACKED = 4
COMMIT_SENT = 5


class Putter(object):
    """
    Putter for backend PUT requests.

    Encapsulates all the actions required to establish a connection with a
    storage node and stream data to that node.

    :param conn: an HTTPConnection instance
    :param node: dict describing storage node
    :param resp: an HTTPResponse instance if connect() received final response
    :param path: the object path to send to the storage node
    :param connect_duration: time taken to initiate the HTTPConnection
    :param watchdog: a spawned Watchdog instance that will enforce timeouts
    :param write_timeout: time limit to write a chunk to the connection socket
    :param send_exception_handler: callback called when an exception occured
                                   writing to the connection socket
    :param logger: a Logger instance
    :param chunked: boolean indicating if the request encoding is chunked
    """
    def __init__(self, conn, node, resp, path, connect_duration, watchdog,
                 write_timeout, send_exception_handler, logger,
                 chunked=False):
        # Note: you probably want to call Putter.connect() instead of
        # instantiating one of these directly.
        self.conn = conn
        self.node = node
        self.resp = self.final_resp = resp
        self.path = path
        self.connect_duration = connect_duration
        self.watchdog = watchdog
        self.write_timeout = write_timeout
        self.send_exception_handler = send_exception_handler
        # for handoff nodes node_index is None
        self.node_index = node.get('index')

        self.failed = False
        self.state = NO_DATA_SENT
        self.chunked = chunked
        self.logger = logger

    def await_response(self, timeout, informational=False):
        """
        Get 100-continue response indicating the end of 1st phase of a 2-phase
        commit or the final response, i.e. the one with status >= 200.

        Might or might not actually wait for anything. If we said Expect:
        100-continue but got back a non-100 response, that'll be the thing
        returned, and we won't do any network IO to get it. OTOH, if we got
        a 100 Continue response and sent up the PUT request's body, then
        we'll actually read the 2xx-5xx response off the network here.

        :param timeout: time to wait for a response
        :param informational: if True then try to get a 100-continue response,
                              otherwise try to get a final response.
        :returns: HTTPResponse
        :raises Timeout: if the response took too long
        """
        # don't do this update of self.resp if the Expect response during
        # connect() was actually a final response
        if not self.final_resp:
            with Timeout(timeout):
                if informational:
                    self.resp = self.conn.getexpect()
                else:
                    self.resp = self.conn.getresponse()
        return self.resp

    def _start_object_data(self):
        # Called immediately before the first chunk of object data is sent.
        # Subclasses may implement custom behaviour
        pass

    def send_chunk(self, chunk, timeout_at=None):
        if not chunk:
            # If we're not using chunked transfer-encoding, sending a 0-byte
            # chunk is just wasteful. If we *are* using chunked
            # transfer-encoding, sending a 0-byte chunk terminates the
            # request body. Neither one of these is good.
            return
        elif self.state == DATA_SENT:
            raise ValueError("called send_chunk after end_of_object_data")

        if self.state == NO_DATA_SENT:
            self._start_object_data()
            self.state = SENDING_DATA

        self._send_chunk(chunk, timeout_at=timeout_at)

    def end_of_object_data(self, **kwargs):
        """
        Call when there is no more data to send.
        """
        if self.state == DATA_SENT:
            raise ValueError("called end_of_object_data twice")

        self._send_chunk(b'')
        self.state = DATA_SENT

    def _send_chunk(self, chunk, timeout_at=None):
        if not self.failed:
            if self.chunked:
                to_send = b"%x\r\n%s\r\n" % (len(chunk), chunk)
            else:
                to_send = chunk
            try:
                with WatchdogTimeout(self.watchdog, self.write_timeout,
                                     ChunkWriteTimeout, timeout_at=timeout_at):
                    self.conn.send(to_send)
            except (Exception, ChunkWriteTimeout):
                self.failed = True
                self.send_exception_handler(self.node, 'Object',
                                            'Trying to write to %s'
                                            % quote(self.path))

    def close(self):
        # release reference to response to ensure connection really does close,
        # see bug https://bugs.launchpad.net/swift/+bug/1594739
        self.resp = self.final_resp = None
        self.conn.close()

    @classmethod
    def _make_connection(cls, node, part, path, headers, conn_timeout,
                         node_timeout):
        ip, port = get_ip_port(node, headers)
        start_time = time.time()
        with ConnectionTimeout(conn_timeout):
            conn = http_connect(ip, port, node['device'],
                                part, 'PUT', path, headers)
        connect_duration = time.time() - start_time

        with ResponseTimeout(node_timeout):
            resp = conn.getexpect()

        if resp.status == HTTP_INSUFFICIENT_STORAGE:
            raise InsufficientStorage

        if is_server_error(resp.status):
            raise PutterConnectError(resp.status)

        final_resp = None
        if (is_success(resp.status) or
                resp.status in (HTTP_CONFLICT, HTTP_UNPROCESSABLE_ENTITY) or
                (headers.get('If-None-Match', None) is not None and
                 resp.status == HTTP_PRECONDITION_FAILED)):
            final_resp = resp

        return conn, resp, final_resp, connect_duration

    @classmethod
    def connect(cls, node, part, path, headers, watchdog, conn_timeout,
                node_timeout, write_timeout, send_exception_handler,
                logger=None, chunked=False, **kwargs):
        """
        Connect to a backend node and send the headers.

        :returns: Putter instance

        :raises ConnectionTimeout: if initial connection timed out
        :raises ResponseTimeout: if header retrieval timed out
        :raises InsufficientStorage: on 507 response from node
        :raises PutterConnectError: on non-507 server error response from node
        """
        conn, expect_resp, final_resp, connect_duration = cls._make_connection(
            node, part, path, headers, conn_timeout, node_timeout)
        return cls(conn, node, final_resp, path, connect_duration, watchdog,
                   write_timeout, send_exception_handler, logger,
                   chunked=chunked)


class MIMEPutter(Putter):
    """
    Putter for backend PUT requests that use MIME.

    This is here mostly to wrap up the fact that all multipart PUTs are
    chunked because of the mime boundary footer trick and the first
    half of the two-phase PUT conversation handling.

    An HTTP PUT request that supports streaming.
    """
    def __init__(self, conn, node, resp, req, connect_duration, watchdog,
                 write_timeout, send_exception_handler, logger, mime_boundary,
                 multiphase=False):
        super(MIMEPutter, self).__init__(conn, node, resp, req,
                                         connect_duration, watchdog,
                                         write_timeout, send_exception_handler,
                                         logger)
        # Note: you probably want to call MimePutter.connect() instead of
        # instantiating one of these directly.
        self.chunked = True  # MIME requests always send chunked body
        self.mime_boundary = mime_boundary
        self.multiphase = multiphase

    def _start_object_data(self):
        # We're sending the object plus other stuff in the same request
        # body, all wrapped up in multipart MIME, so we'd better start
        # off the MIME document before sending any object data.
        self._send_chunk(b"--%s\r\nX-Document: object body\r\n\r\n" %
                         (self.mime_boundary,))

    def end_of_object_data(self, footer_metadata=None):
        """
        Call when there is no more data to send.

        Overrides superclass implementation to send any footer metadata
        after object data.

        :param footer_metadata: dictionary of metadata items
                                to be sent as footers.
        """
        if self.state == DATA_SENT:
            raise ValueError("called end_of_object_data twice")
        elif self.state == NO_DATA_SENT and self.mime_boundary:
            self._start_object_data()

        footer_body = json.dumps(footer_metadata).encode('ascii')
        footer_md5 = md5(
            footer_body, usedforsecurity=False).hexdigest().encode('ascii')

        tail_boundary = (b"--%s" % (self.mime_boundary,))
        if not self.multiphase:
            # this will be the last part sent
            tail_boundary = tail_boundary + b"--"

        message_parts = [
            (b"\r\n--%s\r\n" % self.mime_boundary),
            b"X-Document: object metadata\r\n",
            b"Content-MD5: %s\r\n" % footer_md5,
            b"\r\n",
            footer_body, b"\r\n",
            tail_boundary, b"\r\n",
        ]
        self._send_chunk(b"".join(message_parts))

        self._send_chunk(b'')
        self.state = DATA_SENT

    def send_commit_confirmation(self):
        """
        Call when there are > quorum 2XX responses received.  Send commit
        confirmations to all object nodes to finalize the PUT.
        """
        if not self.multiphase:
            raise ValueError(
                "called send_commit_confirmation but multiphase is False")
        if self.state == COMMIT_SENT:
            raise ValueError("called send_commit_confirmation twice")

        self.state = DATA_ACKED

        if self.mime_boundary:
            body = b"put_commit_confirmation"
            tail_boundary = (b"--%s--" % (self.mime_boundary,))
            message_parts = [
                b"X-Document: put commit\r\n",
                b"\r\n",
                body, b"\r\n",
                tail_boundary,
            ]
            self._send_chunk(b"".join(message_parts))

        self._send_chunk(b'')
        self.state = COMMIT_SENT

    @classmethod
    def connect(cls, node, part, req, headers, watchdog, conn_timeout,
                node_timeout, write_timeout, send_exception_handler,
                logger=None, need_multiphase=True, **kwargs):
        """
        Connect to a backend node and send the headers.

        Override superclass method to notify object of need for support for
        multipart body with footers and optionally multiphase commit, and
        verify object server's capabilities.

        :param need_multiphase: if True then multiphase support is required of
                                the object server
        :raises FooterNotSupported: if need_metadata_footer is set but
                 backend node can't process footers
        :raises MultiphasePUTNotSupported: if need_multiphase is set but
                 backend node can't handle multiphase PUT
        """
        mime_boundary = b"%.64x" % random.randint(0, 16 ** 64)
        headers = HeaderKeyDict(headers)
        # when using a multipart mime request to backend the actual
        # content-length is not equal to the object content size, so move the
        # object content size to X-Backend-Obj-Content-Length if that has not
        # already been set by the EC PUT path.
        headers.setdefault('X-Backend-Obj-Content-Length',
                           headers.pop('Content-Length', None))
        # We're going to be adding some unknown amount of data to the
        # request, so we can't use an explicit content length, and thus
        # we must use chunked encoding.
        headers['Transfer-Encoding'] = 'chunked'
        headers['Expect'] = '100-continue'

        headers['X-Backend-Obj-Multipart-Mime-Boundary'] = mime_boundary

        headers['X-Backend-Obj-Metadata-Footer'] = 'yes'

        if need_multiphase:
            headers['X-Backend-Obj-Multiphase-Commit'] = 'yes'

        conn, expect_resp, final_resp, connect_duration = cls._make_connection(
            node, part, req, headers, conn_timeout, node_timeout)

        if is_informational(expect_resp.status):
            continue_headers = HeaderKeyDict(expect_resp.getheaders())
            can_send_metadata_footer = config_true_value(
                continue_headers.get('X-Obj-Metadata-Footer', 'no'))
            can_handle_multiphase_put = config_true_value(
                continue_headers.get('X-Obj-Multiphase-Commit', 'no'))

            if not can_send_metadata_footer:
                raise FooterNotSupported()

            if need_multiphase and not can_handle_multiphase_put:
                raise MultiphasePUTNotSupported()

        return cls(conn, node, final_resp, req, connect_duration, watchdog,
                   write_timeout, send_exception_handler, logger,
                   mime_boundary, multiphase=need_multiphase)


def chunk_transformer(policy):
    """
    A generator to transform a source chunk to erasure coded chunks for each
    `send` call. The number of erasure coded chunks is as
    policy.ec_n_unique_fragments.
    """
    segment_size = policy.ec_segment_size

    buf = collections.deque()
    total_buf_len = 0

    chunk = yield
    while chunk:
        buf.append(chunk)
        total_buf_len += len(chunk)
        if total_buf_len >= segment_size:
            chunks_to_encode = []
            # extract as many chunks as we can from the input buffer
            while total_buf_len >= segment_size:
                to_take = segment_size
                pieces = []
                while to_take > 0:
                    piece = buf.popleft()
                    if len(piece) > to_take:
                        buf.appendleft(piece[to_take:])
                        piece = piece[:to_take]
                    pieces.append(piece)
                    to_take -= len(piece)
                    total_buf_len -= len(piece)
                chunks_to_encode.append(b''.join(pieces))

            frags_by_byte_order = []
            for chunk_to_encode in chunks_to_encode:
                frags_by_byte_order.append(
                    policy.pyeclib_driver.encode(chunk_to_encode))
            # Sequential calls to encode() have given us a list that
            # looks like this:
            #
            # [[frag_A1, frag_B1, frag_C1, ...],
            #  [frag_A2, frag_B2, frag_C2, ...], ...]
            #
            # What we need is a list like this:
            #
            # [(frag_A1 + frag_A2 + ...),  # destined for node A
            #  (frag_B1 + frag_B2 + ...),  # destined for node B
            #  (frag_C1 + frag_C2 + ...),  # destined for node C
            #  ...]
            obj_data = [b''.join(frags)
                        for frags in zip(*frags_by_byte_order)]
            chunk = yield obj_data
        else:
            # didn't have enough data to encode
            chunk = yield None

    # Now we've gotten an empty chunk, which indicates end-of-input.
    # Take any leftover bytes and encode them.
    last_bytes = b''.join(buf)
    if last_bytes:
        last_frags = policy.pyeclib_driver.encode(last_bytes)
        yield last_frags
    else:
        yield [b''] * policy.ec_n_unique_fragments


def trailing_metadata(policy, client_obj_hasher,
                      bytes_transferred_from_client,
                      fragment_archive_index):
    return HeaderKeyDict({
        # etag and size values are being added twice here.
        # The container override header is used to update the container db
        # with these values as they represent the correct etag and size for
        # the whole object and not just the FA.
        # The object sysmeta headers will be saved on each FA of the object.
        'X-Object-Sysmeta-EC-Etag': client_obj_hasher.hexdigest(),
        'X-Object-Sysmeta-EC-Content-Length':
        str(bytes_transferred_from_client),
        # older style x-backend-container-update-override-* headers are used
        # here (rather than x-object-sysmeta-container-update-override-*
        # headers) for backwards compatibility: the request may be to an object
        # server that has not yet been upgraded to accept the newer style
        # x-object-sysmeta-container-update-override- headers.
        'X-Backend-Container-Update-Override-Etag':
        client_obj_hasher.hexdigest(),
        'X-Backend-Container-Update-Override-Size':
        str(bytes_transferred_from_client),
        'X-Object-Sysmeta-Ec-Frag-Index': str(fragment_archive_index),
        # These fields are for debuggability,
        # AKA "what is this thing?"
        'X-Object-Sysmeta-EC-Scheme': policy.ec_scheme_description,
        'X-Object-Sysmeta-EC-Segment-Size': str(policy.ec_segment_size),
    })


class ECGetResponseBucket(object):
    """
    A helper class to encapsulate the properties of buckets in which fragment
    getters and alternate nodes are collected.
    """
    def __init__(self, policy, timestamp):
        """
        :param policy: an instance of ECStoragePolicy
        :param timestamp: a Timestamp, or None for a bucket of error responses
        """
        self.policy = policy
        self.timestamp = timestamp
        # if no timestamp when init'd then the bucket will update its timestamp
        # as responses are added
        self.update_timestamp = timestamp is None
        self.gets = collections.defaultdict(list)
        self.alt_nodes = collections.defaultdict(list)
        self._durable = False
        self.status = self.headers = None

    def set_durable(self):
        self._durable = True

    @property
    def durable(self):
        return self._durable

    def add_response(self, getter, parts_iter):
        """
        Add another response to this bucket.  Response buckets can be for
        fragments with the same timestamp, or for errors with the same status.
        """
        headers = getter.last_headers
        timestamp_str = headers.get('X-Backend-Timestamp',
                                    headers.get('X-Timestamp'))
        if timestamp_str and self.update_timestamp:
            # 404s will keep the most recent timestamp
            self.timestamp = max(Timestamp(timestamp_str), self.timestamp)
        if not self.gets:
            # stash first set of backend headers, which will be used to
            # populate a client response
            self.status = getter.last_status
            # TODO: each bucket is for a single *data* timestamp, but sources
            # in the same bucket may have different *metadata* timestamps if
            # some backends have more recent .meta files than others. Currently
            # we just use the last received metadata headers - this behavior is
            # ok and is consistent with a replication policy GET which
            # similarly does not attempt to find the backend with the most
            # recent metadata. We could alternatively choose to the *newest*
            # metadata headers for self.headers by selecting the source with
            # the latest X-Timestamp.
            self.headers = headers
        elif headers.get('X-Object-Sysmeta-Ec-Etag') != \
                self.headers.get('X-Object-Sysmeta-Ec-Etag'):
            # Fragments at the same timestamp with different etags are never
            # expected and error buckets shouldn't have this header. If somehow
            # this happens then ignore those responses to avoid mixing
            # fragments that will not reconstruct otherwise an exception from
            # pyeclib is almost certain.
            raise ValueError("ETag mismatch")

        frag_index = headers.get('X-Object-Sysmeta-Ec-Frag-Index')
        frag_index = int(frag_index) if frag_index is not None else None
        self.gets[frag_index].append((getter, parts_iter))

    def get_responses(self):
        """
        Return a list of all useful sources. Where there are multiple sources
        associated with the same frag_index then only one is included.

        :return: a list of sources, each source being a tuple of form
                (ECFragGetter, iter)
        """
        all_sources = []
        for frag_index, sources in self.gets.items():
            if frag_index is None:
                # bad responses don't have a frag_index (and fake good
                # responses from some unit tests)
                all_sources.extend(sources)
            else:
                all_sources.extend(sources[:1])
        return all_sources

    def add_alternate_nodes(self, node, frag_indexes):
        for frag_index in frag_indexes:
            self.alt_nodes[frag_index].append(node)

    @property
    def shortfall(self):
        """
        The number of additional responses needed to complete this bucket;
        typically (ndata - resp_count).

        If the bucket has no durable responses, shortfall is extended out to
        replica count to ensure the proxy makes additional primary requests.
        """
        resp_count = len(self.get_responses())
        if self.durable or self.status == HTTP_REQUESTED_RANGE_NOT_SATISFIABLE:
            return max(self.policy.ec_ndata - resp_count, 0)
        alt_count = min(self.policy.object_ring.replica_count - resp_count,
                        self.policy.ec_nparity)
        return max([1, self.policy.ec_ndata - resp_count, alt_count])

    @property
    def shortfall_with_alts(self):
        # The shortfall that we expect to have if we were to send requests
        # for frags on the alt nodes.
        alts = set(self.alt_nodes.keys()).difference(set(self.gets.keys()))
        result = self.policy.ec_ndata - (len(self.get_responses()) + len(alts))
        return max(result, 0)

    def close_conns(self):
        """
        Close bucket's responses; they won't be used for a client response.
        """
        for getter, frag_iter in self.get_responses():
            if getattr(getter.source, 'swift_conn', None):
                close_swift_conn(getter.source)

    def __str__(self):
        # return a string summarising bucket state, useful for debugging.
        return '<%s, %s, %s, %s(%s), %s>' \
               % (self.timestamp.internal, self.status, self._durable,
                  self.shortfall, self.shortfall_with_alts, len(self.gets))


class ECGetResponseCollection(object):
    """
    Manages all successful EC GET responses gathered by ECFragGetters.

    A response comprises a tuple of (<getter instance>, <parts iterator>). All
    responses having the same data timestamp are placed in an
    ECGetResponseBucket for that timestamp. The buckets are stored in the
    'buckets' dict which maps timestamp-> bucket.

    This class encapsulates logic for selecting the best bucket from the
    collection, and for choosing alternate nodes.
    """
    def __init__(self, policy):
        """
        :param policy: an instance of ECStoragePolicy
        """
        self.policy = policy
        self.buckets = {}
        self.default_bad_bucket = ECGetResponseBucket(self.policy, None)
        self.bad_buckets = {}
        self.node_iter_count = 0

    def _get_bucket(self, timestamp):
        """
        :param timestamp: a Timestamp
        :return: ECGetResponseBucket for given timestamp
        """
        return self.buckets.setdefault(
            timestamp, ECGetResponseBucket(self.policy, timestamp))

    def _get_bad_bucket(self, status):
        """
        :param status: a representation of status
        :return: ECGetResponseBucket for given status
        """
        return self.bad_buckets.setdefault(
            status, ECGetResponseBucket(self.policy, None))

    def add_response(self, get, parts_iter):
        """
        Add a response to the collection.

        :param get: An instance of
                    :class:`~swift.proxy.controllers.obj.ECFragGetter`
        :param parts_iter: An iterator over response body parts
        :raises ValueError: if the response etag or status code values do not
            match any values previously received for the same timestamp
        """
        if is_success(get.last_status):
            self.add_good_response(get, parts_iter)
        else:
            self.add_bad_resp(get, parts_iter)

    def add_bad_resp(self, get, parts_iter):
        bad_bucket = self._get_bad_bucket(get.last_status)
        bad_bucket.add_response(get, parts_iter)

    def add_good_response(self, get, parts_iter):
        headers = get.last_headers
        # Add the response to the appropriate bucket keyed by data file
        # timestamp. Fall back to using X-Backend-Timestamp as key for object
        # servers that have not been upgraded.
        t_data_file = headers.get('X-Backend-Data-Timestamp')
        t_obj = headers.get('X-Backend-Timestamp', headers.get('X-Timestamp'))
        if t_data_file:
            timestamp = Timestamp(t_data_file)
        elif t_obj:
            timestamp = Timestamp(t_obj)
        else:
            # Don't think this should ever come up in practice,
            # but tests cover it
            timestamp = None
        self._get_bucket(timestamp).add_response(get, parts_iter)

        # The node may also have alternate fragments indexes (possibly at
        # different timestamps). For each list of alternate fragments indexes,
        # find the bucket for their data file timestamp and add the node and
        # list to that bucket's alternate nodes.
        frag_sets = safe_json_loads(headers.get('X-Backend-Fragments')) or {}
        for t_frag, frag_set in frag_sets.items():
            t_frag = Timestamp(t_frag)
            self._get_bucket(t_frag).add_alternate_nodes(get.node, frag_set)
        # If the response includes a durable timestamp then mark that bucket as
        # durable. Note that this may be a different bucket than the one this
        # response got added to, and that we may never go and get a durable
        # frag from this node; it is sufficient that we have been told that a
        # durable frag exists, somewhere, at t_durable.
        t_durable = headers.get('X-Backend-Durable-Timestamp')
        if not t_durable and not t_data_file:
            # obj server not upgraded so assume this response's frag is durable
            t_durable = t_obj
        if t_durable:
            self._get_bucket(Timestamp(t_durable)).set_durable()

    def _sort_buckets(self):
        def key_fn(bucket):
            # Returns a tuple to use for sort ordering:
            # durable buckets with no shortfall sort higher,
            # then durable buckets with no shortfall_with_alts,
            # then non-durable buckets with no shortfall,
            # otherwise buckets with lowest shortfall_with_alts sort higher,
            # finally buckets with newer timestamps sort higher.
            return (bucket.durable,
                    bucket.shortfall <= 0,
                    -1 * bucket.shortfall_with_alts,
                    bucket.timestamp)

        return sorted(self.buckets.values(), key=key_fn, reverse=True)

    @property
    def best_bucket(self):
        """
        Return the "best" bucket in the collection.

        The "best" bucket is the newest timestamp with sufficient getters, or
        the closest to having sufficient getters, unless it is bettered by a
        bucket with potential alternate nodes.

        If there are no good buckets we return the "least_bad" bucket.

        :return: An instance of :class:`~ECGetResponseBucket` or None if there
                 are no buckets in the collection.
        """
        sorted_buckets = self._sort_buckets()
        for bucket in sorted_buckets:
            # tombstones will set bad_bucket.timestamp
            not_found_bucket = self.bad_buckets.get(404)
            if not_found_bucket and not_found_bucket.timestamp and \
                    bucket.timestamp < not_found_bucket.timestamp:
                # "good bucket" is trumped by newer tombstone
                continue
            return bucket
        return self.least_bad_bucket

    def choose_best_bucket(self):
        best_bucket = self.best_bucket
        # it's now or never -- close down any other requests
        for bucket in self.buckets.values():
            if bucket is best_bucket:
                continue
            bucket.close_conns()
        return best_bucket

    @property
    def least_bad_bucket(self):
        """
        Return the bad_bucket with the smallest shortfall
        """
        if all(status == 404 for status in self.bad_buckets):
            # NB: also covers an empty self.bad_buckets
            return self.default_bad_bucket
        # we want "enough" 416s to prevent "extra" requests - but we keep
        # digging on 404s
        short, status = min((bucket.shortfall, status)
                            for status, bucket in self.bad_buckets.items()
                            if status != 404)
        return self.bad_buckets[status]

    @property
    def shortfall(self):
        best_bucket = self.best_bucket
        shortfall = best_bucket.shortfall
        return min(shortfall, self.least_bad_bucket.shortfall)

    @property
    def durable(self):
        return self.best_bucket.durable

    def _get_frag_prefs(self):
        # Construct the current frag_prefs list, with best_bucket prefs first.
        frag_prefs = []

        for bucket in self._sort_buckets():
            if bucket.timestamp:
                exclusions = [fi for fi in bucket.gets if fi is not None]
                prefs = {'timestamp': bucket.timestamp.internal,
                         'exclude': exclusions}
                frag_prefs.append(prefs)

        return frag_prefs

    def get_extra_headers(self):
        frag_prefs = self._get_frag_prefs()
        return {'X-Backend-Fragment-Preferences': json.dumps(frag_prefs)}

    def _get_alternate_nodes(self):
        if self.node_iter_count <= self.policy.ec_ndata:
            # It makes sense to wait before starting to use alternate nodes,
            # because if we find sufficient frags on *distinct* nodes then we
            # spread work across mode nodes. There's no formal proof that
            # waiting for ec_ndata GETs is the right answer, but it seems
            # reasonable to try *at least* that many primary nodes before
            # resorting to alternate nodes.
            return None

        bucket = self.best_bucket
        if (bucket is None) or (bucket.shortfall <= 0) or not bucket.durable:
            return None

        alt_frags = set(bucket.alt_nodes.keys())
        got_frags = set(bucket.gets.keys())
        wanted_frags = list(alt_frags.difference(got_frags))

        # We may have the same frag_index on more than one node so shuffle to
        # avoid using the same frag_index consecutively, since we may not get a
        # response from the last node provided before being asked to provide
        # another node.
        random.shuffle(wanted_frags)

        for frag_index in wanted_frags:
            nodes = bucket.alt_nodes.get(frag_index)
            if nodes:
                return nodes
        return None

    def has_alternate_node(self):
        return True if self._get_alternate_nodes() else False

    def provide_alternate_node(self):
        """
        Callback function that is installed in a NodeIter. Called on every call
        to NodeIter.next(), which means we can track the number of nodes to
        which GET requests have been made and selectively inject an alternate
        node, if we have one.

        :return: A dict describing a node to which the next GET request
                 should be made.
        """
        self.node_iter_count += 1
        nodes = self._get_alternate_nodes()
        if nodes:
            return nodes.pop(0).copy()


def is_good_source(status):
    """
    Indicates whether or not the request made to the backend found
    what it was looking for.

    :param status: the response from the backend
    :returns: True if found, False if not
    """
    if status == HTTP_REQUESTED_RANGE_NOT_SATISFIABLE:
        return True
    return is_success(status) or is_redirection(status)


class ECFragGetter(object):

    def __init__(self, app, req, node_iter, partition, policy, path,
                 backend_headers, header_provider, logger_thread_locals,
                 logger=None):
        self.app = app
        self.req = req
        self.node_iter = node_iter
        self.partition = partition
        self.path = path
        self.backend_headers = backend_headers
        self.header_provider = header_provider
        self.req_query_string = req.query_string
        self.client_chunk_size = policy.fragment_size
        self.skip_bytes = 0
        self.bytes_used_from_backend = 0
        self.source = None
        self.logger_thread_locals = logger_thread_locals
        self.logger = logger if logger else app.logger

    def fast_forward(self, num_bytes):
        """
        Will skip num_bytes into the current ranges.

        :params num_bytes: the number of bytes that have already been read on
                           this request. This will change the Range header
                           so that the next req will start where it left off.

        :raises HTTPRequestedRangeNotSatisfiable: if begin + num_bytes
                                                  > end of range + 1
        :raises RangeAlreadyComplete: if begin + num_bytes == end of range + 1
        """
        try:
            req_range = Range(self.backend_headers.get('Range'))
        except ValueError:
            req_range = None

        if req_range:
            begin, end = req_range.ranges[0]
            if begin is None:
                # this is a -50 range req (last 50 bytes of file)
                end -= num_bytes
                if end == 0:
                    # we sent out exactly the first range's worth of bytes, so
                    # we're done with it
                    raise RangeAlreadyComplete()

                if end < 0:
                    raise HTTPRequestedRangeNotSatisfiable()

            else:
                begin += num_bytes
                if end is not None and begin == end + 1:
                    # we sent out exactly the first range's worth of bytes, so
                    # we're done with it
                    raise RangeAlreadyComplete()

                if end is not None and begin > end:
                    raise HTTPRequestedRangeNotSatisfiable()

            req_range.ranges = [(begin, end)] + req_range.ranges[1:]
            self.backend_headers['Range'] = str(req_range)
        else:
            self.backend_headers['Range'] = 'bytes=%d-' % num_bytes

        # Reset so if we need to do this more than once, we don't double-up
        self.bytes_used_from_backend = 0

    def pop_range(self):
        """
        Remove the first byterange from our Range header.

        This is used after a byterange has been completely sent to the
        client; this way, should we need to resume the download from another
        object server, we do not re-fetch byteranges that the client already
        has.

        If we have no Range header, this is a no-op.
        """
        if 'Range' in self.backend_headers:
            try:
                req_range = Range(self.backend_headers['Range'])
            except ValueError:
                # there's a Range header, but it's garbage, so get rid of it
                self.backend_headers.pop('Range')
                return
            begin, end = req_range.ranges.pop(0)
            if len(req_range.ranges) > 0:
                self.backend_headers['Range'] = str(req_range)
            else:
                self.backend_headers.pop('Range')

    def learn_size_from_content_range(self, start, end, length):
        """
        If client_chunk_size is set, makes sure we yield things starting on
        chunk boundaries based on the Content-Range header in the response.

        Sets our Range header's first byterange to the value learned from
        the Content-Range header in the response; if we were given a
        fully-specified range (e.g. "bytes=123-456"), this is a no-op.

        If we were given a half-specified range (e.g. "bytes=123-" or
        "bytes=-456"), then this changes the Range header to a
        semantically-equivalent one *and* it lets us resume on a proper
        boundary instead of just in the middle of a piece somewhere.
        """
        if length == 0:
            return

        if self.client_chunk_size:
            self.skip_bytes = bytes_to_skip(self.client_chunk_size, start)

        if 'Range' in self.backend_headers:
            try:
                req_range = Range(self.backend_headers['Range'])
                new_ranges = [(start, end)] + req_range.ranges[1:]
            except ValueError:
                new_ranges = [(start, end)]
        else:
            new_ranges = [(start, end)]

        self.backend_headers['Range'] = (
            "bytes=" + (",".join("%s-%s" % (s if s is not None else '',
                                            e if e is not None else '')
                                 for s, e in new_ranges)))

    def response_parts_iter(self, req):
        try:
            self.source, self.node = next(self.source_and_node_iter)
        except StopIteration:
            return
        it = None
        if self.source:
            it = self._get_response_parts_iter(req)
        return it

    def _get_response_parts_iter(self, req):
        try:
            client_chunk_size = self.client_chunk_size
            node_timeout = self.app.recoverable_node_timeout

            # This is safe; it sets up a generator but does not call next()
            # on it, so no IO is performed.
            parts_iter = [
                http_response_to_document_iters(
                    self.source, read_chunk_size=self.app.object_chunk_size)]

            def get_next_doc_part():
                while True:
                    # the loop here is to resume if trying to parse
                    # multipart/byteranges response raises a ChunkReadTimeout
                    # and resets the parts_iter
                    try:
                        with WatchdogTimeout(self.app.watchdog, node_timeout,
                                             ChunkReadTimeout):
                            # If we don't have a multipart/byteranges response,
                            # but just a 200 or a single-range 206, then this
                            # performs no IO, and just returns source (or
                            # raises StopIteration).
                            # Otherwise, this call to next() performs IO when
                            # we have a multipart/byteranges response; as it
                            # will read the MIME boundary and part headers.
                            start_byte, end_byte, length, headers, part = next(
                                parts_iter[0])
                        return (start_byte, end_byte, length, headers, part)
                    except ChunkReadTimeout:
                        new_source, new_node = self._dig_for_source_and_node()
                        if not new_source:
                            raise
                        self.app.error_occurred(
                            self.node, 'Trying to read next part of '
                            'EC multi-part GET (retrying)')
                        # Close-out the connection as best as possible.
                        if getattr(self.source, 'swift_conn', None):
                            close_swift_conn(self.source)
                        self.source = new_source
                        self.node = new_node
                        # This is safe; it sets up a generator but does
                        # not call next() on it, so no IO is performed.
                        parts_iter[0] = http_response_to_document_iters(
                            new_source,
                            read_chunk_size=self.app.object_chunk_size)

            def iter_bytes_from_response_part(part_file, nbytes):
                nchunks = 0
                buf = b''
                part_file = ByteCountEnforcer(part_file, nbytes)
                while True:
                    try:
                        with WatchdogTimeout(self.app.watchdog, node_timeout,
                                             ChunkReadTimeout):
                            chunk = part_file.read(self.app.object_chunk_size)
                            nchunks += 1
                            # NB: this append must be *inside* the context
                            # manager for test.unit.SlowBody to do its thing
                            buf += chunk
                            if nbytes is not None:
                                nbytes -= len(chunk)
                    except (ChunkReadTimeout, ShortReadError):
                        if req.environ.get('swift.client_disconnect', False):
                            self.app.logger.debug(
                                'Client disconnected, will not retry')
                            raise
                        exc_type, exc_value, exc_traceback = sys.exc_info()
                        try:
                            self.fast_forward(self.bytes_used_from_backend)
                        except (HTTPException, ValueError):
                            self.logger.exception('Unable to fast forward')
                            six.reraise(exc_type, exc_value, exc_traceback)
                        except RangeAlreadyComplete:
                            break
                        buf = b''
                        old_node = self.node
                        new_source, new_node = self._dig_for_source_and_node()
                        if new_source:
                            self.app.error_occurred(
                                old_node, 'Trying to read EC fragment '
                                'during GET (retrying)')
                            # Close-out the connection as best as possible.
                            if getattr(self.source, 'swift_conn', None):
                                close_swift_conn(self.source)
                            self.source = new_source
                            self.node = new_node
                            # This is safe; it just sets up a generator but
                            # does not call next() on it, so no IO is
                            # performed.
                            parts_iter[0] = http_response_to_document_iters(
                                new_source,
                                read_chunk_size=self.app.object_chunk_size)
                            try:
                                _junk, _junk, _junk, _junk, part_file = \
                                    get_next_doc_part()
                            except StopIteration:
                                # it's not clear to me how to make
                                # get_next_doc_part raise StopIteration for the
                                # first doc part of a new request
                                six.reraise(exc_type, exc_value, exc_traceback)
                            part_file = ByteCountEnforcer(part_file, nbytes)
                        else:
                            six.reraise(exc_type, exc_value, exc_traceback)
                    else:
                        if buf and self.skip_bytes:
                            if self.skip_bytes < len(buf):
                                buf = buf[self.skip_bytes:]
                                self.bytes_used_from_backend += self.skip_bytes
                                self.skip_bytes = 0
                            else:
                                self.skip_bytes -= len(buf)
                                self.bytes_used_from_backend += len(buf)
                                buf = b''

                        if not chunk:
                            if buf:
                                with WatchdogTimeout(self.app.watchdog,
                                                     self.app.client_timeout,
                                                     ChunkWriteTimeout):
                                    self.bytes_used_from_backend += len(buf)
                                    yield buf
                                buf = b''
                            break

                        if client_chunk_size is not None:
                            while len(buf) >= client_chunk_size:
                                client_chunk = buf[:client_chunk_size]
                                buf = buf[client_chunk_size:]
                                with WatchdogTimeout(self.app.watchdog,
                                                     self.app.client_timeout,
                                                     ChunkWriteTimeout):
                                    self.bytes_used_from_backend += \
                                        len(client_chunk)
                                    yield client_chunk
                        else:
                            with WatchdogTimeout(self.app.watchdog,
                                                 self.app.client_timeout,
                                                 ChunkWriteTimeout):
                                self.bytes_used_from_backend += len(buf)
                                yield buf
                            buf = b''

                        # This is for fairness; if the network is outpacing
                        # the CPU, we'll always be able to read and write
                        # data without encountering an EWOULDBLOCK, and so
                        # eventlet will not switch greenthreads on its own.
                        # We do it manually so that clients don't starve.
                        #
                        # The number 5 here was chosen by making stuff up.
                        # It's not every single chunk, but it's not too big
                        # either, so it seemed like it would probably be an
                        # okay choice.
                        #
                        # Note that we may trampoline to other greenthreads
                        # more often than once every 5 chunks, depending on
                        # how blocking our network IO is; the explicit sleep
                        # here simply provides a lower bound on the rate of
                        # trampolining.
                        if nchunks % 5 == 0:
                            sleep()

            part_iter = None
            try:
                while True:
                    try:
                        start_byte, end_byte, length, headers, part = \
                            get_next_doc_part()
                    except StopIteration:
                        # it seems this is the only way out of the loop; not
                        # sure why the req.environ update is always needed
                        req.environ['swift.non_client_disconnect'] = True
                        break
                    # note: learn_size_from_content_range() sets
                    # self.skip_bytes
                    self.learn_size_from_content_range(
                        start_byte, end_byte, length)
                    self.bytes_used_from_backend = 0
                    # not length; that refers to the whole object, so is the
                    # wrong value to use for GET-range responses
                    byte_count = ((end_byte - start_byte + 1) - self.skip_bytes
                                  if (end_byte is not None
                                      and start_byte is not None)
                                  else None)
                    part_iter = iter_bytes_from_response_part(part, byte_count)
                    yield {'start_byte': start_byte, 'end_byte': end_byte,
                           'entity_length': length, 'headers': headers,
                           'part_iter': part_iter}
                    self.pop_range()
            finally:
                if part_iter:
                    part_iter.close()

        except ChunkReadTimeout:
            self.app.exception_occurred(self.node, 'Object',
                                        'Trying to read during GET')
            raise
        except ChunkWriteTimeout:
            self.logger.warning(
                'Client did not read from proxy within %ss' %
                self.app.client_timeout)
            self.logger.increment('client_timeouts')
        except GeneratorExit:
            warn = True
            req_range = self.backend_headers['Range']
            if req_range:
                req_range = Range(req_range)
                if len(req_range.ranges) == 1:
                    begin, end = req_range.ranges[0]
                    if end is not None and begin is not None:
                        if end - begin + 1 == self.bytes_used_from_backend:
                            warn = False
            if not req.environ.get('swift.non_client_disconnect') and warn:
<<<<<<< HEAD
                req.environ['swift.client_disconnect'] = True
                self.app.logger.warning(
=======
                self.logger.warning(
>>>>>>> b60587f9
                    'Client disconnected on read of EC frag %r', self.path)
            raise
        except Exception:
            self.logger.exception('Trying to send to client')
            raise
        finally:
            # Close-out the connection as best as possible.
            if getattr(self.source, 'swift_conn', None):
                close_swift_conn(self.source)

    @property
    def last_status(self):
        return self.status or HTTP_INTERNAL_SERVER_ERROR

    @property
    def last_headers(self):
        if self.source_headers:
            return HeaderKeyDict(self.source_headers)
        else:
            return HeaderKeyDict()

    def _make_node_request(self, node, node_timeout):
        self.logger.thread_locals = self.logger_thread_locals
        req_headers = dict(self.backend_headers)
        ip, port = get_ip_port(node, req_headers)
        req_headers.update(self.header_provider())
        start_node_timing = time.time()
        try:
            with ConnectionTimeout(self.app.conn_timeout):
                conn = http_connect(
                    ip, port, node['device'],
                    self.partition, 'GET', self.path,
                    headers=req_headers,
                    query_string=self.req_query_string)
            self.app.set_node_timing(node, time.time() - start_node_timing)

            with Timeout(node_timeout):
                possible_source = conn.getresponse()
                # See NOTE: swift_conn at top of file about this.
                possible_source.swift_conn = conn
        except (Exception, Timeout):
            self.app.exception_occurred(
                node, 'Object',
                'Trying to %(method)s %(path)s' %
                {'method': self.req.method, 'path': self.req.path})
            return None

        src_headers = dict(
            (k.lower(), v) for k, v in
            possible_source.getheaders())

        if 'handoff_index' in node and \
                (is_server_error(possible_source.status) or
                 possible_source.status == HTTP_NOT_FOUND) and \
                not Timestamp(src_headers.get('x-backend-timestamp', 0)):
            # throw out 5XX and 404s from handoff nodes unless the data is
            # really on disk and had been DELETEd
            self.logger.debug('Ignoring %s from handoff' %
                              possible_source.status)
            conn.close()
            return None

        self.status = possible_source.status
        self.reason = possible_source.reason
        self.source_headers = possible_source.getheaders()
        if is_good_source(possible_source.status):
            self.body = None
            return possible_source
        else:
            self.body = possible_source.read()
            conn.close()

            if possible_source.status == HTTP_INSUFFICIENT_STORAGE:
                self.app.error_limit(node, 'ERROR Insufficient Storage')
            elif is_server_error(possible_source.status):
                self.app.error_occurred(
                    node, 'ERROR %(status)d %(body)s '
                          'From Object Server' %
                    {'status': possible_source.status,
                     'body': self.body[:1024]})
            else:
                self.logger.debug(
                    'Ignoring %s from primary' % possible_source.status)

            return None

    @property
    def source_and_node_iter(self):
        if not hasattr(self, '_source_and_node_iter'):
            self._source_and_node_iter = self._source_and_node_gen()
        return self._source_and_node_iter

    def _source_and_node_gen(self):
        self.status = self.reason = self.body = self.source_headers = None
        for node in self.node_iter:
            source = self._make_node_request(
                node, self.app.recoverable_node_timeout)

            if source:
                self.node = node
                yield source, node
            else:
                yield None, None
            self.status = self.reason = self.body = self.source_headers = None

    def _dig_for_source_and_node(self):
        # capture last used etag before continuation
        used_etag = self.last_headers.get('X-Object-Sysmeta-EC-ETag')
        for source, node in self.source_and_node_iter:
            if not source:
                # _make_node_request only returns good sources
                continue
            if source.getheader('X-Object-Sysmeta-EC-ETag') != used_etag:
                self.logger.warning(
                    'Skipping source (etag mismatch: got %s, expected %s)',
                    source.getheader('X-Object-Sysmeta-EC-ETag'), used_etag)
            else:
                return source, node
        return None, None


@ObjectControllerRouter.register(EC_POLICY)
class ECObjectController(BaseObjectController):
    def _fragment_GET_request(
            self, req, node_iter, partition, policy,
            header_provider, logger_thread_locals):
        """
        Makes a GET request for a fragment.
        """
        self.logger.thread_locals = logger_thread_locals
        backend_headers = self.generate_request_headers(
            req, additional=req.headers)

        getter = ECFragGetter(self.app, req, node_iter, partition,
                              policy, req.swift_entity_path, backend_headers,
                              header_provider, logger_thread_locals)
        return (getter, getter.response_parts_iter(req))

    def _convert_range(self, req, policy):
        """
        Take the requested range(s) from the client and convert it to range(s)
        to be sent to the object servers.

        This includes widening requested ranges to full segments, then
        converting those ranges to fragments so that we retrieve the minimum
        number of fragments from the object server.

        Mutates the request passed in.

        Returns a list of range specs (dictionaries with the different byte
        indices in them).
        """
        # Since segments and fragments have different sizes, we need
        # to modify the Range header sent to the object servers to
        # make sure we get the right fragments out of the fragment
        # archives.
        segment_size = policy.ec_segment_size
        fragment_size = policy.fragment_size

        range_specs = []
        new_ranges = []
        for client_start, client_end in req.range.ranges:
            # TODO: coalesce ranges that overlap segments. For
            # example, "bytes=0-10,20-30,40-50" with a 64 KiB
            # segment size will result in a Range header in the
            # object request of "bytes=0-65535,0-65535,0-65535",
            # which is wasteful. We should be smarter and only
            # request that first segment once.
            segment_start, segment_end = client_range_to_segment_range(
                client_start, client_end, segment_size)

            fragment_start, fragment_end = \
                segment_range_to_fragment_range(
                    segment_start, segment_end,
                    segment_size, fragment_size)

            new_ranges.append((fragment_start, fragment_end))
            range_specs.append({'req_client_start': client_start,
                                'req_client_end': client_end,
                                'req_segment_start': segment_start,
                                'req_segment_end': segment_end,
                                'req_fragment_start': fragment_start,
                                'req_fragment_end': fragment_end})

        req.range = "bytes=" + ",".join(
            "%s-%s" % (s if s is not None else "",
                       e if e is not None else "")
            for s, e in new_ranges)
        return range_specs

    def feed_remaining_primaries(self, safe_iter, pile, req, partition, policy,
                                 buckets, feeder_q, logger_thread_locals):
        timeout = self.app.get_policy_options(policy).concurrency_timeout
        while True:
            try:
                feeder_q.get(timeout=timeout)
            except Empty:
                if safe_iter.unsafe_iter.primaries_left:
                    # this will run async, if it ends up taking the last
                    # primary we won't find out until the next pass
                    pile.spawn(self._fragment_GET_request,
                               req, safe_iter, partition,
                               policy, buckets.get_extra_headers,
                               logger_thread_locals)
                else:
                    # ran out of primaries
                    break
            else:
                # got a stop
                break

    def _get_or_head_response(self, req, node_iter, partition, policy):
        update_etag_is_at_header(req, "X-Object-Sysmeta-Ec-Etag")

        if req.method == 'HEAD':
            # no fancy EC decoding here, just one plain old HEAD request to
            # one object server because all fragments hold all metadata
            # information about the object.
            concurrency = policy.ec_ndata \
                if self.app.get_policy_options(policy).concurrent_gets else 1
            resp = self.GETorHEAD_base(
                req, 'Object', node_iter, partition,
                req.swift_entity_path, concurrency, policy)
            self._fix_response(req, resp)
            return resp

        # GET request
        orig_range = None
        range_specs = []
        if req.range:
            orig_range = req.range
            range_specs = self._convert_range(req, policy)

        safe_iter = GreenthreadSafeIterator(node_iter)

        policy_options = self.app.get_policy_options(policy)
        ec_request_count = policy.ec_ndata
        if policy_options.concurrent_gets:
            ec_request_count += policy_options.concurrent_ec_extra_requests
        with ContextPool(policy.ec_n_unique_fragments) as pool:
            pile = GreenAsyncPile(pool)
            buckets = ECGetResponseCollection(policy)
            node_iter.set_node_provider(buckets.provide_alternate_node)

            for node_count in range(ec_request_count):
                pile.spawn(self._fragment_GET_request,
                           req, safe_iter, partition,
                           policy, buckets.get_extra_headers,
                           self.logger.thread_locals)

            feeder_q = None
            if policy_options.concurrent_gets:
                feeder_q = Queue()
                pool.spawn(self.feed_remaining_primaries, safe_iter, pile, req,
                           partition, policy, buckets, feeder_q,
                           self.logger.thread_locals)

            extra_requests = 0
            # max_extra_requests is an arbitrary hard limit for spawning extra
            # getters in case some unforeseen scenario, or a misbehaving object
            # server, causes us to otherwise make endless requests e.g. if an
            # object server were to ignore frag_prefs and always respond with
            # a frag that is already in a bucket. Now we're assuming it should
            # be limit at most 2 * replicas.
            max_extra_requests = (
                (policy.object_ring.replica_count * 2) - policy.ec_ndata)
            for get, parts_iter in pile:
                try:
                    buckets.add_response(get, parts_iter)
                except ValueError as err:
                    self.logger.error(
                        "Problem with fragment response: %s", err)
                best_bucket = buckets.best_bucket
                if best_bucket.durable and best_bucket.shortfall <= 0:
                    # good enough!
                    break
                requests_available = extra_requests < max_extra_requests and (
                    node_iter.nodes_left > 0 or buckets.has_alternate_node())
                bad_resp = not is_good_source(get.last_status)
                if requests_available and (
                        buckets.shortfall > pile._pending or bad_resp):
                    extra_requests += 1
                    pile.spawn(self._fragment_GET_request, req, safe_iter,
                               partition, policy, buckets.get_extra_headers,
                               self.logger.thread_locals)
            if feeder_q:
                feeder_q.put('stop')

        # Put this back, since we *may* need it for kickoff()/_fix_response()
        # (but note that _fix_ranges() may also pop it back off before then)
        req.range = orig_range
        best_bucket = buckets.choose_best_bucket()
        if best_bucket.shortfall <= 0 and best_bucket.durable:
            # headers can come from any of the getters
            resp_headers = best_bucket.headers
            resp_headers.pop('Content-Range', None)
            eccl = resp_headers.get('X-Object-Sysmeta-Ec-Content-Length')
            obj_length = int(eccl) if eccl is not None else None

            # This is only true if we didn't get a 206 response, but
            # that's the only time this is used anyway.
            fa_length = int(resp_headers['Content-Length'])
            app_iter = ECAppIter(
                req.swift_entity_path,
                policy,
                [p_iter for _getter, p_iter in best_bucket.get_responses()],
                range_specs, fa_length, obj_length,
<<<<<<< HEAD
                self.app.logger, self.app.pyeclib_force_metadata_checks)
=======
                self.logger)
>>>>>>> b60587f9
            resp = Response(
                request=req,
                conditional_response=True,
                app_iter=app_iter)
            update_headers(resp, resp_headers)
            self._fix_ranges(req, resp)
            try:
                app_iter.kickoff(req, resp)
            except HTTPException as err_resp:
                # catch any HTTPException response here so that we can
                # process response headers uniformly in _fix_response
                resp = err_resp
        else:
            # TODO: we can get here if all buckets are successful but none
            # have ec_ndata getters, so bad_bucket may have no gets and we will
            # return a 503 when a 404 may be more appropriate. We can also get
            # here with less than ec_ndata 416's and may then return a 416
            # which is also questionable because a non-range get for same
            # object would return 404 or 503.
            statuses = []
            reasons = []
            bodies = []
            headers = []
            best_bucket.close_conns()
            rebalance_missing_suppression_count = min(
                policy_options.rebalance_missing_suppression_count,
                node_iter.num_primary_nodes - 1)
            for status, bad_bucket in buckets.bad_buckets.items():
                for getter, _parts_iter in bad_bucket.get_responses():
                    if best_bucket.durable:
                        bad_resp_headers = getter.last_headers
                        t_data_file = bad_resp_headers.get(
                            'X-Backend-Data-Timestamp')
                        t_obj = bad_resp_headers.get(
                            'X-Backend-Timestamp',
                            bad_resp_headers.get('X-Timestamp'))
                        bad_ts = Timestamp(t_data_file or t_obj or '0')
                        if bad_ts <= best_bucket.timestamp:
                            # We have reason to believe there's still good data
                            # out there, it's just currently unavailable
                            continue
                    if getter.status:
                        timestamp = Timestamp(getter.last_headers.get(
                            'X-Backend-Timestamp',
                            getter.last_headers.get('X-Timestamp', 0)))
                        if (rebalance_missing_suppression_count > 0 and
                                getter.status == HTTP_NOT_FOUND and
                                not timestamp):
                            rebalance_missing_suppression_count -= 1
                            continue
                        statuses.append(getter.status)
                        reasons.append(getter.reason)
                        bodies.append(getter.body)
                        headers.append(getter.source_headers)

            if not statuses and is_success(best_bucket.status) and \
                    not best_bucket.durable:
                # pretend that non-durable bucket was 404s
                statuses.append(404)
                reasons.append('404 Not Found')
                bodies.append(b'')
                headers.append({})

            resp = self.best_response(
                req, statuses, reasons, bodies, 'Object',
                headers=headers)
        self._fix_response(req, resp)

        # For sure put this back before actually returning the response
        # to the rest of the pipeline, so we don't modify the client headers
        req.range = orig_range
        return resp

    def _fix_response(self, req, resp):
        # EC fragment archives each have different bytes, hence different
        # etags. However, they all have the original object's etag stored in
        # sysmeta, so we copy that here (if it exists) so the client gets it.
        resp.headers['Etag'] = resp.headers.get('X-Object-Sysmeta-Ec-Etag')
        # We're about to invoke conditional response checking so set the
        # correct conditional etag from wherever X-Backend-Etag-Is-At points,
        # if it exists at all.
        resp._conditional_etag = resolve_etag_is_at_header(req, resp.headers)
        if (is_success(resp.status_int) or is_redirection(resp.status_int) or
                resp.status_int == HTTP_REQUESTED_RANGE_NOT_SATISFIABLE):
            resp.accept_ranges = 'bytes'
        if is_success(resp.status_int):
            resp.headers['Content-Length'] = resp.headers.get(
                'X-Object-Sysmeta-Ec-Content-Length')
            resp.fix_conditional_response()
        if resp.status_int == HTTP_REQUESTED_RANGE_NOT_SATISFIABLE:
            resp.headers['Content-Range'] = 'bytes */%s' % resp.headers[
                'X-Object-Sysmeta-Ec-Content-Length']
        ec_headers = [header for header in resp.headers
                      if header.lower().startswith('x-object-sysmeta-ec-')]
        for header in ec_headers:
            # clients (including middlewares) shouldn't need to care about
            # this implementation detail
            del resp.headers[header]

    def _fix_ranges(self, req, resp):
        # Has to be called *before* kickoff()!
        if is_success(resp.status_int):
            ignore_range_headers = set(
                h.strip().lower()
                for h in req.headers.get(
                    'X-Backend-Ignore-Range-If-Metadata-Present',
                    '').split(','))
            if ignore_range_headers.intersection(
                    h.lower() for h in resp.headers):
                # If we leave the Range header around, swob (or somebody) will
                # try to "fix" things for us when we kickoff() the app_iter.
                req.headers.pop('Range', None)
                resp.app_iter.range_specs = []

    def _make_putter(self, node, part, req, headers):
        return MIMEPutter.connect(
            node, part, req.swift_entity_path, headers, self.app.watchdog,
            conn_timeout=self.app.conn_timeout,
            node_timeout=self.app.node_timeout,
            write_timeout=self.app.node_timeout,
            send_exception_handler=self.app.exception_occurred,
            logger=self.logger,
            need_multiphase=True)

    def _determine_chunk_destinations(self, putters, policy):
        """
        Given a list of putters, return a dict where the key is the putter
        and the value is the frag index to use.

        This is done so that we line up handoffs using the same frag index
        (in the primary part list) as the primary that the handoff is standing
        in for.  This lets erasure-code fragment archives wind up on the
        preferred local primary nodes when possible.

        :param putters: a list of swift.proxy.controllers.obj.MIMEPutter
                        instance
        :param policy: A policy instance which should be one of ECStoragePolicy
        """
        # Give each putter a "frag index": the index of the
        # transformed chunk that we'll send to it.
        #
        # For primary nodes, that's just its index (primary 0 gets
        # chunk 0, primary 1 gets chunk 1, and so on). For handoffs,
        # we assign the chunk index of a missing primary.
        handoff_conns = []
        putter_to_frag_index = {}
        for p in putters:
            if p.node_index is not None:
                putter_to_frag_index[p] = policy.get_backend_index(
                    p.node_index)
            else:
                handoff_conns.append(p)

        # Note: we may have more holes than handoffs. This is okay; it
        # just means that we failed to connect to one or more storage
        # nodes. Holes occur when a storage node is down, in which
        # case the connection is not replaced, and when a storage node
        # returns 507, in which case a handoff is used to replace it.

        # lack_list is a dict of list to keep hole indexes
        # e.g. if we have 2 holes for frag index 0 with ec_duplication_factor=2
        # lack_list is like {0: [0], 1: [0]}, and then, if 1 hole found
        # for frag index 1, lack_list will be {0: [0, 1], 1: [0]}.
        # After that, holes will be filled from bigger key
        # (i.e. 1:[0] at first)

        # Grouping all missing fragment indexes for each frag_index
        available_indexes = list(putter_to_frag_index.values())
        lack_list = collections.defaultdict(list)
        for frag_index in range(policy.ec_n_unique_fragments):
            # Set the missing index to lack_list
            available_count = available_indexes.count(frag_index)
            # N.B. it should be duplication_factor >= lack >= 0
            lack = policy.ec_duplication_factor - available_count
            # now we are missing one or more nodes to store the frag index
            for lack_tier in range(lack):
                lack_list[lack_tier].append(frag_index)

        # Extract the lack_list to a flat list
        holes = []
        for lack_tier, indexes in sorted(lack_list.items(), reverse=True):
            holes.extend(indexes)

        # Fill putter_to_frag_index list with the hole list
        for hole, p in zip(holes, handoff_conns):
            putter_to_frag_index[p] = hole
        return putter_to_frag_index

    def _transfer_data(self, req, policy, data_source, putters, nodes,
                       min_conns, etag_hasher):
        """
        Transfer data for an erasure coded object.

        This method was added in the PUT method extraction change
        """
        bytes_transferred = 0
        chunk_transform = chunk_transformer(policy)
        chunk_transform.send(None)
        frag_hashers = collections.defaultdict(
            lambda: md5(usedforsecurity=False))

        def send_chunk(chunk):
            # Note: there's two different hashers in here. etag_hasher is
            # hashing the original object so that we can validate the ETag
            # that the client sent (and etag_hasher is None if the client
            # didn't send one). The hasher in frag_hashers is hashing the
            # fragment archive being sent to the client; this lets us guard
            # against data corruption on the network between proxy and
            # object server.
            if etag_hasher:
                etag_hasher.update(chunk)
            backend_chunks = chunk_transform.send(chunk)
            if backend_chunks is None:
                # If there's not enough bytes buffered for erasure-encoding
                # or whatever we're doing, the transform will give us None.
                return

            updated_frag_indexes = set()
            timeout_at = time.time() + self.app.node_timeout
            for putter in list(putters):
                frag_index = putter_to_frag_index[putter]
                backend_chunk = backend_chunks[frag_index]
                if not putter.failed:
                    # N.B. same frag_index will appear when using
                    # ec_duplication_factor >= 2. So skip to feed the chunk
                    # to hasher if the frag was updated already.
                    if frag_index not in updated_frag_indexes:
                        frag_hashers[frag_index].update(backend_chunk)
                        updated_frag_indexes.add(frag_index)
                    putter.send_chunk(backend_chunk, timeout_at=timeout_at)
                else:
                    putter.close()
                    putters.remove(putter)
            self._check_min_conn(
                req, putters, min_conns,
                msg='Object PUT exceptions during send, '
                    '%(conns)s/%(nodes)s required connections')

        try:
            # build our putter_to_frag_index dict to place handoffs in the
            # same part nodes index as the primaries they are covering
            putter_to_frag_index = self._determine_chunk_destinations(
                putters, policy)

            while True:
                with WatchdogTimeout(self.app.watchdog,
                                     self.app.client_timeout,
                                     ChunkReadTimeout):
                    try:
                        chunk = next(data_source)
                    except StopIteration:
                        break
                bytes_transferred += len(chunk)
                if bytes_transferred > constraints.MAX_FILE_SIZE:
                    raise HTTPRequestEntityTooLarge(request=req)

                send_chunk(chunk)

            ml = req.message_length()
            if ml and bytes_transferred < ml:
                self.logger.warning(
                    'Client disconnected without sending enough data')
                self.logger.increment('client_disconnects')
                raise HTTPClientDisconnect(request=req)

            send_chunk(b'')  # flush out any buffered data

            computed_etag = (etag_hasher.hexdigest()
                             if etag_hasher else None)
            footers = self._get_footers(req)
            received_etag = normalize_etag(footers.get(
                'etag', req.headers.get('etag', '')))
            if (computed_etag and received_etag and
                    computed_etag != received_etag):
                raise HTTPUnprocessableEntity(request=req)

            # Remove any EC reserved metadata names from footers
            footers = {(k, v) for k, v in footers.items()
                       if not k.lower().startswith('x-object-sysmeta-ec-')}
            for putter in putters:
                frag_index = putter_to_frag_index[putter]
                # Update any footers set by middleware with EC footers
                trail_md = trailing_metadata(
                    policy, etag_hasher,
                    bytes_transferred, frag_index)
                trail_md.update(footers)
                # Etag footer must always be hash of what we sent
                trail_md['Etag'] = frag_hashers[frag_index].hexdigest()
                putter.end_of_object_data(footer_metadata=trail_md)

            # for storage policies requiring 2-phase commit (e.g.
            # erasure coding), enforce >= 'quorum' number of
            # 100-continue responses - this indicates successful
            # object data and metadata commit and is a necessary
            # condition to be met before starting 2nd PUT phase
            final_phase = False
            statuses, reasons, bodies, _junk = \
                self._get_put_responses(
                    req, putters, len(nodes), final_phase=final_phase,
                    min_responses=min_conns)
            if not self.have_quorum(
                    statuses, len(nodes), quorum=min_conns):
                self.logger.error(
                    'Not enough object servers ack\'ed (got %d)',
                    statuses.count(HTTP_CONTINUE))
                raise HTTPServiceUnavailable(request=req)

            elif not self._have_adequate_informational(
                    statuses, min_conns):
                resp = self.best_response(req, statuses, reasons, bodies,
                                          'Object PUT',
                                          quorum_size=min_conns)
                if is_client_error(resp.status_int):
                    # if 4xx occurred in this state it is absolutely
                    # a bad conversation between proxy-server and
                    # object-server (even if it's
                    # HTTP_UNPROCESSABLE_ENTITY) so we should regard this
                    # as HTTPServiceUnavailable.
                    raise HTTPServiceUnavailable(request=req)
                else:
                    # Other errors should use raw best_response
                    raise resp

            # quorum achieved, start 2nd phase - send commit
            # confirmation to participating object servers
            # so they write a .durable state file indicating
            # a successful PUT
            for putter in putters:
                putter.send_commit_confirmation()
        except ChunkReadTimeout as err:
            self.logger.warning(
                'ERROR Client read timeout (%ss)', err.seconds)
            self.logger.increment('client_timeouts')
            raise HTTPRequestTimeout(request=req)
        except ChunkReadError:
            self.logger.warning(
                'Client disconnected without sending last chunk')
            self.logger.increment('client_disconnects')
            raise HTTPClientDisconnect(request=req)
        except HTTPException:
            raise
        except Timeout:
            self.logger.exception(
                'ERROR Exception causing client disconnect')
            raise HTTPClientDisconnect(request=req)
        except Exception:
            self.logger.exception(
                'ERROR Exception transferring data to object servers %s',
                {'path': req.path})
            raise HTTPInternalServerError(request=req)

    def _have_adequate_responses(
            self, statuses, min_responses, conditional_func):
        """
        Given a list of statuses from several requests, determine if a
        satisfactory number of nodes have responded with 1xx or 2xx statuses to
        deem the transaction for a successful response to the client.

        :param statuses: list of statuses returned so far
        :param min_responses: minimal pass criterion for number of successes
        :param conditional_func: a callable function to check http status code
        :returns: True or False, depending on current number of successes
        """
        if sum(1 for s in statuses if (conditional_func(s))) >= min_responses:
            return True
        return False

    def _have_adequate_successes(self, statuses, min_responses):
        """
        Partial method of _have_adequate_responses for 2xx
        """
        return self._have_adequate_responses(
            statuses, min_responses, is_success)

    def _have_adequate_informational(self, statuses, min_responses):
        """
        Partial method of _have_adequate_responses for 1xx
        """
        return self._have_adequate_responses(
            statuses, min_responses, is_informational)

    def _have_adequate_put_responses(self, statuses, num_nodes, min_responses):
        # For an EC PUT we require a quorum of responses with success statuses
        # in order to move on to next phase of PUT request handling without
        # having to wait for *all* responses.
        # TODO: this implies that in the first phase of the backend PUTs when
        # we are actually expecting 1xx responses that we will end up waiting
        # for *all* responses. That seems inefficient since we only need a
        # quorum of 1xx responses to proceed.
        return self._have_adequate_successes(statuses, min_responses)

    def _store_object(self, req, data_source, nodes, partition,
                      outgoing_headers):
        """
        Store an erasure coded object.
        """
        policy_index = int(req.headers.get('X-Backend-Storage-Policy-Index'))
        policy = POLICIES.get_by_index(policy_index)

        expected_frag_size = None
        ml = req.message_length()
        if ml:
            # TODO: PyECLib <= 1.2.0 looks to return the segment info
            # different from the input for aligned data efficiency but
            # Swift never does. So calculate the fragment length Swift
            # will actually send to object server by making two different
            # get_segment_info calls (until PyECLib fixed).
            # policy.fragment_size makes the call using segment size,
            # and the next call is to get info for the last segment

            # get number of fragments except the tail - use truncation //
            num_fragments = ml // policy.ec_segment_size
            expected_frag_size = policy.fragment_size * num_fragments

            # calculate the tail fragment_size by hand and add it to
            # expected_frag_size
            last_segment_size = ml % policy.ec_segment_size
            if last_segment_size:
                last_info = policy.pyeclib_driver.get_segment_info(
                    last_segment_size, policy.ec_segment_size)
                expected_frag_size += last_info['fragment_size']
        for headers in outgoing_headers:
            headers['X-Backend-Obj-Content-Length'] = expected_frag_size
            # the object server will get different bytes, so these
            # values do not apply.
            headers.pop('Content-Length', None)
            headers.pop('Etag', None)

        # Since the request body sent from client -> proxy is not
        # the same as the request body sent proxy -> object, we
        # can't rely on the object-server to do the etag checking -
        # so we have to do it here.
        etag_hasher = md5(usedforsecurity=False)

        min_conns = policy.quorum
        putters = self._get_put_connections(
            req, nodes, partition, outgoing_headers, policy)

        try:
            # check that a minimum number of connections were established and
            # meet all the correct conditions set in the request
            self._check_failure_put_connections(putters, req, min_conns)

            self._transfer_data(req, policy, data_source, putters,
                                nodes, min_conns, etag_hasher)
            # The durable state will propagate in a replicated fashion; if
            # one fragment is durable then the reconstructor will spread the
            # durable status around.
            # In order to avoid successfully writing an object, but refusing
            # to serve it on a subsequent GET because don't have enough
            # durable data fragments - we require the same number of durable
            # writes as quorum fragment writes.  If object servers are in the
            # future able to serve their non-durable fragment archives we may
            # be able to reduce this quorum count if needed.
            # ignore response etags
            statuses, reasons, bodies, _etags = \
                self._get_put_responses(req, putters, len(nodes),
                                        final_phase=True,
                                        min_responses=min_conns)
        except HTTPException as resp:
            return resp
        finally:
            for putter in putters:
                putter.close()

        etag = etag_hasher.hexdigest()
        resp = self.best_response(req, statuses, reasons, bodies,
                                  'Object PUT', etag=etag,
                                  quorum_size=min_conns)
        resp.last_modified = math.ceil(
            float(Timestamp(req.headers['X-Timestamp'])))
        return resp<|MERGE_RESOLUTION|>--- conflicted
+++ resolved
@@ -2724,12 +2724,7 @@
                         if end - begin + 1 == self.bytes_used_from_backend:
                             warn = False
             if not req.environ.get('swift.non_client_disconnect') and warn:
-<<<<<<< HEAD
-                req.environ['swift.client_disconnect'] = True
-                self.app.logger.warning(
-=======
                 self.logger.warning(
->>>>>>> b60587f9
                     'Client disconnected on read of EC frag %r', self.path)
             raise
         except Exception:
@@ -3037,11 +3032,7 @@
                 policy,
                 [p_iter for _getter, p_iter in best_bucket.get_responses()],
                 range_specs, fa_length, obj_length,
-<<<<<<< HEAD
-                self.app.logger, self.app.pyeclib_force_metadata_checks)
-=======
                 self.logger)
->>>>>>> b60587f9
             resp = Response(
                 request=req,
                 conditional_response=True,

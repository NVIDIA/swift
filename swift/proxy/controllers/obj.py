# Copyright (c) 2010-2012 OpenStack Foundation
#
# Licensed under the Apache License, Version 2.0 (the "License");
# you may not use this file except in compliance with the License.
# You may obtain a copy of the License at
#
#    http://www.apache.org/licenses/LICENSE-2.0
#
# Unless required by applicable law or agreed to in writing, software
# distributed under the License is distributed on an "AS IS" BASIS,
# WITHOUT WARRANTIES OR CONDITIONS OF ANY KIND, either express or
# implied.
# See the License for the specific language governing permissions and
# limitations under the License.

# NOTE: swift_conn
# You'll see swift_conn passed around a few places in this file. This is the
# source bufferedhttp connection of whatever it is attached to.
#   It is used when early termination of reading from the connection should
# happen, such as when a range request is satisfied but there's still more the
# source connection would like to send. To prevent having to read all the data
# that could be left, the source connection can be .close() and then reads
# commence to empty out any buffers.
#   These shenanigans are to ensure all related objects can be garbage
# collected. We've seen objects hang around forever otherwise.

from urllib.parse import quote, unquote

import collections
import itertools
import json
import mimetypes
import time
import math
import random

from greenlet import GreenletExit
from eventlet import GreenPile
from eventlet.queue import Queue, Empty
from eventlet.timeout import Timeout
from functools import partial

from swift.common.utils import (
    clean_content_type, config_true_value, ContextPool, csv_append,
    GreenAsyncPile, GreenthreadSafeIterator, Timestamp, WatchdogTimeout,
    normalize_delete_at_timestamp, public,
    document_iters_to_http_response_body, parse_content_range,
    quorum_size, reiterate, close_if_possible, safe_json_loads, md5,
    NamespaceBoundList, CooperativeIterator, cache_from_env,
    CooperativeCachePopulator)
from swift.common.bufferedhttp import http_connect
from swift.common.constraints import check_metadata, check_object_creation
from swift.common import constraints
from swift.common.exceptions import ChunkReadTimeout, \
    ChunkWriteTimeout, ConnectionTimeout, ResponseTimeout, \
    InsufficientStorage, FooterNotSupported, MultiphasePUTNotSupported, \
    PutterConnectError, ChunkReadError, RangeAlreadyComplete, ShortReadError
from swift.common.header_key_dict import HeaderKeyDict
from swift.common.http import (
    is_informational, is_success, is_client_error, is_server_error,
    is_redirection, HTTP_CONTINUE, HTTP_INTERNAL_SERVER_ERROR,
    HTTP_SERVICE_UNAVAILABLE, HTTP_INSUFFICIENT_STORAGE,
    HTTP_PRECONDITION_FAILED, HTTP_CONFLICT, HTTP_UNPROCESSABLE_ENTITY,
    HTTP_REQUESTED_RANGE_NOT_SATISFIABLE, HTTP_NOT_FOUND)
from swift.common.storage_policy import (POLICIES, REPL_POLICY, EC_POLICY,
                                         ECDriverError, PolicyError)
from swift.proxy.controllers.base import Controller, delay_denial, \
    cors_validation, update_headers, bytes_to_skip, ByteCountEnforcer, \
    record_cache_op_metrics, get_cache_key, GetterBase, GetterSource, \
    is_good_source, NodeIter, get_namespaces_from_cache, \
    namespace_bounds_to_list, namespace_list_to_bounds
from swift.common.swob import HTTPAccepted, HTTPBadRequest, HTTPNotFound, \
    HTTPPreconditionFailed, HTTPRequestEntityTooLarge, HTTPRequestTimeout, \
    HTTPServerError, HTTPServiceUnavailable, HTTPClientDisconnect, \
    HTTPUnprocessableEntity, Response, HTTPException, \
    HTTPRequestedRangeNotSatisfiable, Range, HTTPInternalServerError, \
    normalize_etag, str_to_wsgi
from swift.common.request_helpers import update_etag_is_at_header, \
    resolve_etag_is_at_header, validate_internal_obj, get_ip_port, \
    is_open_expired, append_log_info


def check_content_type(req):
    if not req.environ.get('swift.content_type_overridden') and \
            ';' in req.headers.get('content-type', ''):
        for param in req.headers['content-type'].split(';')[1:]:
            if param.lstrip().startswith('swift_'):
                return HTTPBadRequest("Invalid Content-Type, "
                                      "swift_* is not a valid parameter name.")
    return None


# Keep the number of expirer-queue deletes to a reasonable number.
#
# In the best case, at least one object server writes out an
# async_pending for an expirer-queue update. In the worst case, no
# object server does so, and an expirer-queue row remains that
# refers to an already-deleted object. In this case, upon attempting
# to delete the object, the object expirer will notice that the
# object does not exist and then remove the row from the expirer
# queue.
#
# In other words: expirer-queue updates on object DELETE are nice to
# have, but not strictly necessary for correct operation.
#
# Also, each queue update results in an async_pending record, which
# causes the object updater to talk to all container servers. If we
# have N async_pendings and Rc container replicas, we cause N * Rc
# requests from object updaters to container servers (possibly more,
# depending on retries). Thus, it is helpful to keep this number
# small.
NUM_CLEAN_EXPIRER_QUEUE_UPDATES = 2


def num_container_updates(container_replicas, container_quorum,
                          object_replicas, object_quorum):
    """
    We need to send container updates via enough object servers such
    that, if the object PUT succeeds, then the container update is
    durable (either it's synchronously updated or written to async
    pendings).

    Define:
      Qc = the quorum size for the container ring
      Qo = the quorum size for the object ring
      Rc = the replica count for the container ring
      Ro = the replica count (or EC N+K) for the object ring

    A durable container update is one that's made it to at least Qc
    nodes. To always be durable, we have to send enough container
    updates so that, if only Qo object PUTs succeed, and all the
    failed object PUTs had container updates, at least Qc updates
    remain. Since (Ro - Qo) object PUTs may fail, we must have at
    least Qc + Ro - Qo container updates to ensure that Qc of them
    remain.

    Also, each container replica is named in at least one object PUT
    request so that, when all requests succeed, no work is generated
    for the container replicator. Thus, at least Rc updates are
    necessary.

    :param container_replicas: replica count for the container ring (Rc)
    :param container_quorum: quorum size for the container ring (Qc)
    :param object_replicas: replica count for the object ring (Ro)
    :param object_quorum: quorum size for the object ring (Qo)

    """
    return max(
        # Qc + Ro - Qo
        container_quorum + object_replicas - object_quorum,
        # Rc
        container_replicas)


class ObjectControllerRouter(object):

    policy_type_to_controller_map = {}

    @classmethod
    def register(cls, policy_type):
        """
        Decorator for Storage Policy implementations to register
        their ObjectController implementations.

        This also fills in a policy_type attribute on the class.
        """
        def register_wrapper(controller_cls):
            if policy_type in cls.policy_type_to_controller_map:
                raise PolicyError(
                    '%r is already registered for the policy_type %r' % (
                        cls.policy_type_to_controller_map[policy_type],
                        policy_type))
            cls.policy_type_to_controller_map[policy_type] = controller_cls
            controller_cls.policy_type = policy_type
            return controller_cls
        return register_wrapper

    def __init__(self):
        self.policy_to_controller_cls = {}
        for policy in POLICIES:
            self.policy_to_controller_cls[int(policy)] = \
                self.policy_type_to_controller_map[policy.policy_type]

    def __getitem__(self, policy):
        return self.policy_to_controller_cls[int(policy)]


class CooperativeNamespaceCachePopulator(CooperativeCachePopulator):
    """
    CooperativeCachePopulator to fetch updating namespaces from backend
    container cooperatively using cooperative token and memcached.
    """

    def __init__(self, ctrl, account, container, req, cache_key):
        infocache = req.environ.setdefault('swift.infocache', {})
        memcache = cache_from_env(req.environ, True)
        cache_ttl = ctrl.app.recheck_updating_shard_ranges
        avg_backend_fetch_time = ctrl.app.namespace_avg_backend_fetch_time
        num_tokens = ctrl.app.namespace_cache_tokens_per_session
        labels = {
            'resource': 'shard_updating',
        }
        if account is not None:
            labels['account'] = account
        if container is not None:
            labels['container'] = container
        super().__init__(
            ctrl.app, infocache, memcache, cache_key, cache_ttl,
            avg_backend_fetch_time, num_tokens, labels=labels
        )
        self.ctrl = ctrl
        self.account = account
        self.container = container
        self.req = req

    def cache_encoder(self, ns_bound_list):
        return namespace_list_to_bounds(ns_bound_list)

    def cache_decoder(self, bounds):
        return namespace_bounds_to_list(bounds)

    def do_fetch_backend(self):
        return self.ctrl._get_backend_updating_namespaces(
            self.req, self.account, self.container)


class BaseObjectController(Controller):
    """Base WSGI controller for object requests."""
    server_type = 'Object'

    def __init__(self, app, account_name, container_name, object_name,
                 **kwargs):
        super(BaseObjectController, self).__init__(app)
        self.account_name = unquote(account_name)
        self.container_name = unquote(container_name)
        self.object_name = unquote(object_name)
        validate_internal_obj(
            self.account_name, self.container_name, self.object_name)

    def iter_nodes_local_first(self, ring, partition, request, policy=None,
                               local_handoffs_first=False):
        """
        Yields nodes for a ring partition.

        If the 'write_affinity' setting is non-empty, then this will yield N
        local nodes (as defined by the write_affinity setting) first, then the
        rest of the nodes as normal. It is a re-ordering of the nodes such
        that the local ones come first; no node is omitted. The effect is
        that the request will be serviced by local object servers first, but
        nonlocal ones will be employed if not enough local ones are available.

        :param ring: ring to get nodes from
        :param partition: ring partition to yield nodes for
        :param request: nodes will be annotated with `use_replication` based on
            the `request` headers
        :param policy: optional, an instance of
            :class:`~swift.common.storage_policy.BaseStoragePolicy`
        :param local_handoffs_first: optional, if True prefer primaries and
            local handoff nodes first before looking elsewhere.
        """
        policy_options = self.app.get_policy_options(policy)
        is_local = policy_options.write_affinity_is_local_fn
        if is_local is None:
            return NodeIter(
                'object', self.app, ring, partition, self.logger, request,
                policy=policy)

        primary_nodes = ring.get_part_nodes(partition)
        handoff_nodes = ring.get_more_nodes(partition)
        all_nodes = itertools.chain(primary_nodes, handoff_nodes)

        if local_handoffs_first:
            num_locals = policy_options.write_affinity_handoff_delete_count
            if num_locals is None:
                local_primaries = [node for node in primary_nodes
                                   if is_local(node)]
                num_locals = len(primary_nodes) - len(local_primaries)

            first_local_handoffs = list(itertools.islice(
                (node for node in handoff_nodes if is_local(node)), num_locals)
            )
            preferred_nodes = primary_nodes + first_local_handoffs
        else:
            num_locals = policy_options.write_affinity_node_count_fn(
                len(primary_nodes)
            )
            preferred_nodes = list(itertools.islice(
                (node for node in all_nodes if is_local(node)), num_locals)
            )
            # refresh it; it moved when we computed preferred_nodes
            handoff_nodes = ring.get_more_nodes(partition)
            all_nodes = itertools.chain(primary_nodes, handoff_nodes)

        node_iter = itertools.chain(
            preferred_nodes,
            (node for node in all_nodes if node not in preferred_nodes)
        )

        return NodeIter(
            'object', self.app, ring, partition, self.logger, request,
            node_iter=node_iter, policy=policy)

    def GETorHEAD(self, req):
        """Handle HTTP GET or HEAD requests."""
        container_info = self.container_info(
            self.account_name, self.container_name, req)
        req.acl = container_info['read_acl']
        # pass the policy index to storage nodes via req header
        policy_index = req.headers.get('X-Backend-Storage-Policy-Index',
                                       container_info['storage_policy'])
        policy = POLICIES.get_by_index(policy_index)
        req.headers['X-Backend-Storage-Policy-Index'] = policy_index
        if is_open_expired(self.app, req):
            req.headers['X-Backend-Open-Expired'] = 'true'
        if 'swift.authorize' in req.environ:
            aresp = req.environ['swift.authorize'](req)
            if aresp:
                return aresp

        resp = self._get_or_head_response(req, policy)

        if ';' in resp.headers.get('content-type', ''):
            resp.content_type = clean_content_type(
                resp.headers['content-type'])
        return resp

    @public
    @cors_validation
    @delay_denial
    def GET(self, req):
        """Handler for HTTP GET requests."""
        return self.GETorHEAD(req)

    @public
    @cors_validation
    @delay_denial
    def HEAD(self, req):
        """Handler for HTTP HEAD requests."""
        return self.GETorHEAD(req)

    def _do_get_updating_namespaces(
            self, req, account, container, includes=None):
        """
        Fetch namespaces in 'updating' states from given `account/container`.
        If `includes` is given then the shard range for that object name is
        requested, otherwise all namespaces are requested.

        :param req: original Request instance.
        :param account: account from which namespaces should be fetched.
        :param container: container from which namespaces should be fetched.
        :param includes: (optional) restricts the list of fetched namespaces
            to those which include the given name.
        :return: a list of instances of :class:`swift.common.utils.Namespace`,
            or None if there was a problem fetching the namespaces.
        """
        params = req.params.copy()
        params.pop('limit', None)
        params['format'] = 'json'
        params['states'] = 'updating'
        headers = {'X-Backend-Record-Type': 'shard',
                   'X-Backend-Record-Shard-Format': 'namespace'}
        if includes:
            params['includes'] = str_to_wsgi(includes)
        listing, response = self._get_container_listing(
            req, account, container, headers=headers, params=params)
        return self._parse_namespaces(req, listing, response), response

    def _get_update_shard_caching_disabled(self, req, account, container, obj):
        """
        Fetch the corresponding updating shard range for the given object when
        all caching is disabled.

        :param req: original Request instance.
        :param account: account from which shard ranges should be fetched.
        :param container: container from which shard ranges should be fetched.
        :param obj: object getting updated.
        :return: an instance of :class:`swift.common.utils.Namespace`,
            or None if the update should go back to the root
        """
        # legacy behavior requests container server for includes=obj
        namespaces, response = self._do_get_updating_namespaces(
            req, account, container, includes=obj)
        record_cache_op_metrics(
            self.logger, self.server_type.lower(), 'shard_updating',
            'disabled', response)
        # there will be only one Namespace in the list if any
        return namespaces[0] if namespaces else None

    def _get_backend_updating_namespaces(self, req, account, container):
        """
        Retrieve the updating namespaces from the backend.

        :param req: original Request instance.
        :param account: account from which namespaces should be fetched.
        :param container: container from which namespaces should be fetched.
        :return: a tuple of (NamespaceBoundList, response).
        """
        # pull full set of updating namespaces from backend
        namespaces, backend_response = self._do_get_updating_namespaces(
            req, account, container)
        ns_bound_list = NamespaceBoundList.parse(namespaces)
        return ns_bound_list, backend_response

    def _get_update_shard(self, req, account, container, obj):
        """
        Find the appropriate shard range for an object update.

        Note that this fetches and caches (in both the per-request infocache
        and memcache, if available) all shard ranges for the given root
        container so we won't have to contact the container DB for every write.

        :param req: original Request instance.
        :param account: account from which shard ranges should be fetched.
        :param container: container from which shard ranges should be fetched.
        :param obj: object getting updated.
        :return: an instance of :class:`swift.common.utils.Namespace`,
            or None if the update should go back to the root
        """
        memcache = cache_from_env(req.environ, True)
        if not self.app.recheck_updating_shard_ranges or not memcache:
            # caching is disabled
            return self._get_update_shard_caching_disabled(
                req, account, container, obj)

        # caching is enabled, try to get from caches
        cache_key = get_cache_key(account, container, shard='updating')
        skip_chance = self.app.container_updating_shard_ranges_skip_cache
        ns_bound_list, get_cache_state = get_namespaces_from_cache(
            req, cache_key, skip_chance)
        response = None
        if not ns_bound_list:
            # namespaces not found in memcache or cache was skipped, so pull
            # the full set of updating shard ranges from the backend and set in
            # the memcache with the usage of cooperative token.
            cache_populator = CooperativeNamespaceCachePopulator(
                self, account, container, req, cache_key)
            ns_bound_list = cache_populator.fetch_data()
            if cache_populator.set_cache_state:
                # record the general cache set metrics.
                record_cache_op_metrics(
                    self.logger, self.server_type.lower(), 'shard_updating',
<<<<<<< HEAD
                    cache_populator.set_cache_state,
                    cache_populator.backend_resp
                )
=======
                    cache_populator.set_cache_state, None)
>>>>>>> f4e6c06b
                # TODO: use enum to unify 'set_cache_state' in existing
                # 'set_namespaces_in_cache' and CooperativeCachePopulator, and
                # convert existing usages of response to just status code.
                if cache_populator.set_cache_state == 'set':
                    message = "Caching updating shards for %s (%d shards)" % (
                        cache_key, len(ns_bound_list))
                    if cache_populator.token_acquired:
                        message += " with a finished token"
                    self.logger.info(message)
            response = cache_populator.backend_resp

        # record the general cache get metrics.
        record_cache_op_metrics(
            self.logger, self.server_type.lower(), 'shard_updating',
            get_cache_state, response)
        return ns_bound_list.get_namespace(obj) if ns_bound_list else None

    def _get_update_target(self, req, container_info):
        # find the sharded container to which we'll send the update
        db_state = container_info.get('sharding_state', 'unsharded')
        if db_state in ('sharded', 'sharding'):
            update_shard_ns = self._get_update_shard(
                req, self.account_name, self.container_name, self.object_name)
            if update_shard_ns:
                partition, nodes = self.app.container_ring.get_nodes(
                    update_shard_ns.account, update_shard_ns.container)
                return partition, nodes, update_shard_ns.name, db_state

        return (container_info['partition'], container_info['nodes'], None,
                db_state)

    @public
    @cors_validation
    @delay_denial
    def POST(self, req):
        """HTTP POST request handler."""
        container_info = self.container_info(
            self.account_name, self.container_name, req)
        req.acl = container_info['write_acl']
        if is_open_expired(self.app, req):
            req.headers['X-Backend-Open-Expired'] = 'true'
        if 'swift.authorize' in req.environ:
            aresp = req.environ['swift.authorize'](req)
            if aresp:
                return aresp
        if not is_success(container_info.get('status')):
            return HTTPNotFound(request=req)
        error_response = check_metadata(req, 'object')
        if error_response:
            return error_response

        req.ensure_x_timestamp()

        req, delete_at_container, delete_at_part, \
            delete_at_nodes = self._config_obj_expiration(req)

        # pass the policy index to storage nodes via req header
        policy_index = req.headers.get('X-Backend-Storage-Policy-Index',
                                       container_info['storage_policy'])
        obj_ring = self.app.get_object_ring(policy_index)
        req.headers['X-Backend-Storage-Policy-Index'] = policy_index
        next_part_power = getattr(obj_ring, 'next_part_power', None)
        if next_part_power:
            req.headers['X-Backend-Next-Part-Power'] = next_part_power
        partition, nodes = obj_ring.get_nodes(
            self.account_name, self.container_name, self.object_name)
        db_state = container_info.get('sharding_state', 'unsharded')

        headers = self._backend_requests(
            req, len(nodes), container_info, delete_at_container,
            delete_at_part, delete_at_nodes)
        return self._post_object(req, obj_ring, partition, headers)

    def _backend_requests(self, req, n_outgoing,
                          container_info, delete_at_container=None,
                          delete_at_partition=None, delete_at_nodes=None):
        policy_index = req.headers['X-Backend-Storage-Policy-Index']
        policy = POLICIES.get_by_index(policy_index)
        container_partition, containers, container_path, db_state = \
            self._get_update_target(req, container_info)
        headers = [self.generate_request_headers(req, additional=req.headers)
                   for _junk in range(n_outgoing)]

        def set_container_update(index, container_node):
            ip, port = get_ip_port(container_node, headers[index])
            headers[index]['X-Container-Partition'] = container_partition
            headers[index]['X-Container-Host'] = csv_append(
                headers[index].get('X-Container-Host'),
                '%(ip)s:%(port)s' % {'ip': ip, 'port': port})
            headers[index]['X-Container-Device'] = csv_append(
                headers[index].get('X-Container-Device'),
                container_node['device'])
            headers[index]['X-Container-Root-Db-State'] = db_state
            if container_path:
                headers[index]['X-Backend-Quoted-Container-Path'] = quote(
                    container_path)
                # NB: we used to send
                #    'X-Backend-Container-Path': container_path
                # but that isn't safe for container names with nulls or
                # newlines (or possibly some other characters). We consciously
                # *don't* make any attempt to set the old meta; during an
                # upgrade, old object-servers will talk to the root which
                # will eat the update and move it as a misplaced object.

        def set_delete_at_headers(index, delete_at_node):
            ip, port = get_ip_port(delete_at_node, headers[index])
            headers[index]['X-Delete-At-Container'] = delete_at_container
            headers[index]['X-Delete-At-Partition'] = delete_at_partition
            headers[index]['X-Delete-At-Host'] = csv_append(
                headers[index].get('X-Delete-At-Host'),
                '%(ip)s:%(port)s' % {'ip': ip, 'port': port})
            headers[index]['X-Delete-At-Device'] = csv_append(
                headers[index].get('X-Delete-At-Device'),
                delete_at_node['device'])

        n_updates_needed = num_container_updates(
            len(containers), quorum_size(len(containers)),
            n_outgoing, policy.quorum)

        container_iter = itertools.cycle(containers)
        dan_iter = itertools.cycle(delete_at_nodes or [])
        existing_updates = 0
        while existing_updates < n_updates_needed:
            index = existing_updates % n_outgoing
            set_container_update(index, next(container_iter))
            if delete_at_nodes:
                # We reverse the index in order to distribute the updates
                # across all nodes.
                set_delete_at_headers(n_outgoing - 1 - index, next(dan_iter))
            existing_updates += 1

        # limit async_pendings for x-delete-at-update
        for i in range(len(headers)):
            v = 't' if i < NUM_CLEAN_EXPIRER_QUEUE_UPDATES else 'f'
            headers[i].setdefault('X-Backend-Clean-Expiring-Object-Queue', v)

        return headers

    def _get_conn_response(self, putter, path, logger_thread_locals,
                           final_phase, **kwargs):
        self.logger.thread_locals = logger_thread_locals
        try:
            resp = putter.await_response(
                self.app.node_timeout, not final_phase)
        except (Exception, Timeout):
            resp = None
            if final_phase:
                status_type = 'final'
            else:
                status_type = 'commit'
            self.app.exception_occurred(
                putter.node, 'Object',
                'Trying to get %(status_type)s status of PUT to %(path)s' %
                {'status_type': status_type, 'path': path})
        return (putter, resp)

    def _have_adequate_put_responses(self, statuses, num_nodes, min_responses):
        """
        Test for sufficient PUT responses from backend nodes to proceed with
        PUT handling.

        :param statuses: a list of response statuses.
        :param num_nodes: number of backend nodes to which PUT requests may be
                          issued.
        :param min_responses: (optional) minimum number of nodes required to
                              have responded with satisfactory status code.
        :return: True if sufficient backend responses have returned a
                 satisfactory status code.
        """
        raise NotImplementedError

    def _get_put_responses(self, req, putters, num_nodes, final_phase=True,
                           min_responses=None):
        """
        Collect object responses to a PUT request and determine if a
        satisfactory number of nodes have returned success.  Returns
        lists of accumulated status codes, reasons, bodies and etags.

        :param req: the request
        :param putters: list of putters for the request
        :param num_nodes: number of nodes involved
        :param final_phase: boolean indicating if this is the last phase
        :param min_responses: minimum needed when not requiring quorum
        :return: a tuple of lists of status codes, reasons, bodies and etags.
                 The list of bodies and etags is only populated for the final
                 phase of a PUT transaction.
        """
        statuses = []
        reasons = []
        bodies = []
        etags = set()

        pile = GreenAsyncPile(len(putters))
        for putter in putters:
            if putter.failed:
                continue
            pile.spawn(self._get_conn_response, putter, req.path,
                       self.logger.thread_locals, final_phase=final_phase)

        def _handle_response(putter, response):
            statuses.append(response.status)
            reasons.append(response.reason)
            if final_phase:
                body = response.read()
            else:
                body = b''
            bodies.append(body)
            if not self.app.check_response(putter.node, 'Object', response,
                                           req.method, req.path, body):
                putter.failed = True
            elif is_success(response.status):
                etags.add(normalize_etag(response.getheader('etag')))

        for (putter, response) in pile:
            if response:
                _handle_response(putter, response)
                if self._have_adequate_put_responses(
                        statuses, num_nodes, min_responses):
                    break
            else:
                putter.failed = True

        # give any pending requests *some* chance to finish
        finished_quickly = pile.waitall(self.app.post_quorum_timeout)
        for (putter, response) in finished_quickly:
            if response:
                _handle_response(putter, response)

        if final_phase:
            while len(statuses) < num_nodes:
                statuses.append(HTTP_SERVICE_UNAVAILABLE)
                reasons.append('')
                bodies.append(b'')

        return statuses, reasons, bodies, etags

    def _config_obj_expiration(self, req):
        delete_at_container = None
        delete_at_part = None
        delete_at_nodes = None

        req = constraints.check_delete_headers(req)

        if 'x-delete-at' in req.headers:
            req.headers['x-delete-at'] = normalize_delete_at_timestamp(
                int(req.headers['x-delete-at']))
            x_delete_at = int(req.headers['x-delete-at'])

            append_log_info(req.environ, 'x-delete-at:%s' % x_delete_at)

            delete_at_part, delete_at_nodes, delete_at_container = \
                self.app.expirer_config.get_delete_at_nodes(
                    x_delete_at, self.account_name, self.container_name,
                    self.object_name)

        return req, delete_at_container, delete_at_part, delete_at_nodes

    def _update_content_type(self, req):
        # Sometimes the 'content-type' header exists, but is set to None.
        detect_content_type = \
            config_true_value(req.headers.get('x-detect-content-type'))
        if detect_content_type or not req.headers.get('content-type'):
            guessed_type, _junk = mimetypes.guess_type(req.path_info)
            req.headers['Content-Type'] = guessed_type or \
                'application/octet-stream'
            if detect_content_type:
                req.headers.pop('x-detect-content-type')

    def _check_failure_put_connections(self, putters, req, min_conns):
        """
        Identify any failed connections and check minimum connection count.

        :param putters: a list of Putter instances
        :param req: request
        :param min_conns: minimum number of putter connections required
        """
        if req.if_none_match is not None and '*' in req.if_none_match:
            statuses = [
                putter.resp.status for putter in putters if putter.resp]
            if HTTP_PRECONDITION_FAILED in statuses:
                # If we find any copy of the file, it shouldn't be uploaded
                self.logger.debug(
                    'Object PUT returning 412, %(statuses)r',
                    {'statuses': statuses})
                raise HTTPPreconditionFailed(request=req)

        if any(putter for putter in putters if putter.resp and
               putter.resp.status == HTTP_CONFLICT):
            status_times = ['%(status)s (%(timestamp)s)' % {
                'status': putter.resp.status,
                'timestamp': HeaderKeyDict(
                    putter.resp.getheaders()).get(
                        'X-Backend-Timestamp', 'unknown')
            } for putter in putters if putter.resp]
            self.logger.debug(
                'Object PUT returning 202 for 409: '
                '%(req_timestamp)s <= %(timestamps)r',
                {'req_timestamp': req.timestamp.internal,
                 'timestamps': ', '.join(status_times)})
            raise HTTPAccepted(request=req)

        self._check_min_conn(req, putters, min_conns)

    def _make_putter(self, node, part, req, headers):
        """
        Returns a putter object for handling streaming of object to object
        servers.

        Subclasses must implement this method.

        :param node: a storage node
        :param part: ring partition number
        :param req: a swob Request
        :param headers: request headers
        :return: an instance of a Putter
        """
        raise NotImplementedError

    def _connect_put_node(self, nodes, part, req, headers,
                          logger_thread_locals):
        """
        Make connection to storage nodes

        Connects to the first working node that it finds in nodes iter and
        sends over the request headers. Returns a Putter to handle the rest of
        the streaming, or None if no working nodes were found.

        :param nodes: an iterator of the target storage nodes
        :param part: ring partition number
        :param req: a swob Request
        :param headers: request headers
        :param logger_thread_locals: The thread local values to be set on the
                                     self.logger to retain transaction
                                     logging information.
        :return: an instance of a Putter
        """
        self.logger.thread_locals = logger_thread_locals
        for node in nodes:
            try:
                putter = self._make_putter(node, part, req, headers)
                self.app.set_node_timing(node, putter.connect_duration)
                return putter
            except InsufficientStorage:
                self.app.error_limit(node, 'ERROR Insufficient Storage')
            except PutterConnectError as e:
                msg = 'ERROR %d Expect: 100-continue From Object Server'
                self.app.error_occurred(node, msg % e.status)
            except (Exception, Timeout):
                self.app.exception_occurred(
                    node, 'Object',
                    'Expect: 100-continue on %s' %
                    quote(req.swift_entity_path))

    def _get_put_connections(self, req, nodes, partition, outgoing_headers,
                             policy):
        """
        Establish connections to storage nodes for PUT request
        """
        obj_ring = policy.object_ring
        node_iter = GreenthreadSafeIterator(
            self.iter_nodes_local_first(obj_ring, partition, req,
                                        policy=policy))
        pile = GreenPile(len(nodes))

        for nheaders in outgoing_headers:
            # RFC2616:8.2.3 disallows 100-continue without a body,
            # so switch to chunked request
            if nheaders.get('Content-Length') == '0':
                nheaders['Transfer-Encoding'] = 'chunked'
                del nheaders['Content-Length']
            nheaders['Expect'] = '100-continue'
            pile.spawn(self._connect_put_node, node_iter, partition,
                       req, nheaders, self.logger.thread_locals)

        putters = [putter for putter in pile if putter]

        return putters

    def _check_min_conn(self, req, putters, min_conns, msg=None):
        msg = msg or ('Object PUT returning 503, %(conns)s/%(nodes)s '
                      'required connections')

        if len(putters) < min_conns:
            self.logger.error(msg, {'conns': len(putters), 'nodes': min_conns})
            raise HTTPServiceUnavailable(request=req)

    def _get_footers(self, req):
        footers = HeaderKeyDict()
        footer_callback = req.environ.get(
            'swift.callback.update_footers', lambda _footer: None)
        footer_callback(footers)
        return footers

    def _store_object(self, req, data_source, nodes, partition,
                      outgoing_headers):
        """
        This method is responsible for establishing connection
        with storage nodes and sending the data to each one of those
        nodes. The process of transferring data is specific to each
        Storage Policy, thus it is required for each policy specific
        ObjectController to provide their own implementation of this method.

        :param req: the PUT Request
        :param data_source: an iterator of the source of the data
        :param nodes: an iterator of the target storage nodes
        :param partition: ring partition number
        :param outgoing_headers: system headers to storage nodes
        :return: Response object
        """
        raise NotImplementedError()

    def _delete_object(self, req, obj_ring, partition, headers,
                       node_count=None, node_iterator=None):
        """Delete object considering write-affinity.

        When deleting object in write affinity deployment, also take configured
        handoff nodes number into consideration, instead of just sending
        requests to primary nodes. Otherwise (write-affinity is disabled),
        go with the same way as before.

        :param req: the DELETE Request
        :param obj_ring: the object ring
        :param partition: ring partition number
        :param headers: system headers to storage nodes
        :return: Response object
        """
        status_overrides = {404: 204}
        resp = self.make_requests(req, obj_ring,
                                  partition, 'DELETE', req.swift_entity_path,
                                  headers, overrides=status_overrides,
                                  node_count=node_count,
                                  node_iterator=node_iterator)
        return resp

    def _post_object(self, req, obj_ring, partition, headers):
        """
        send object POST request to storage nodes.

        :param req: the POST Request
        :param obj_ring: the object ring
        :param partition: ring partition number
        :param headers: system headers to storage nodes
        :return: Response object
        """
        resp = self.make_requests(req, obj_ring, partition,
                                  'POST', req.swift_entity_path, headers)
        return resp

    @public
    @cors_validation
    @delay_denial
    def PUT(self, req):
        """HTTP PUT request handler."""
        if req.if_none_match is not None and '*' not in req.if_none_match:
            # Sending an etag with if-none-match isn't currently supported
            return HTTPBadRequest(request=req, content_type='text/plain',
                                  body='If-None-Match only supports *')
        container_info = self.container_info(
            self.account_name, self.container_name, req)
        policy_index = req.headers.get('X-Backend-Storage-Policy-Index',
                                       container_info['storage_policy'])
        obj_ring = self.app.get_object_ring(policy_index)
        partition, nodes = obj_ring.get_nodes(
            self.account_name, self.container_name, self.object_name)

        # pass the policy index to storage nodes via req header
        req.headers['X-Backend-Storage-Policy-Index'] = policy_index
        next_part_power = getattr(obj_ring, 'next_part_power', None)
        if next_part_power:
            req.headers['X-Backend-Next-Part-Power'] = next_part_power
        req.acl = container_info['write_acl']
        req.environ['swift_sync_key'] = container_info['sync_key']

        # is request authorized
        if 'swift.authorize' in req.environ:
            aresp = req.environ['swift.authorize'](req)
            if aresp:
                return aresp

        if not is_success(container_info.get('status')):
            return HTTPNotFound(request=req)

        # update content type in case it is missing
        self._update_content_type(req)

        req.ensure_x_timestamp()

        # check constraints on object name and request headers
        error_response = check_object_creation(req, self.object_name) or \
            check_content_type(req)
        if error_response:
            return error_response

        def reader():
            try:
                return req.environ['wsgi.input'].read(
                    self.app.client_chunk_size)
            except (ValueError, IOError) as e:
                raise ChunkReadError(str(e))
        data_source = iter(reader, b'')

        # check if object is set to be automatically deleted (i.e. expired)
        req, delete_at_container, delete_at_part, \
            delete_at_nodes = self._config_obj_expiration(req)

        # add special headers to be handled by storage nodes
        db_state = container_info.get('sharding_state', 'unsharded')
        outgoing_headers = self._backend_requests(
            req, len(nodes), container_info,
            delete_at_container, delete_at_part, delete_at_nodes)

        # send object to storage nodes
        resp = self._store_object(
            req, data_source, nodes, partition, outgoing_headers)
        return resp

    @public
    @cors_validation
    @delay_denial
    def DELETE(self, req):
        """HTTP DELETE request handler."""
        container_info = self.container_info(
            self.account_name, self.container_name, req)
        # pass the policy index to storage nodes via req header
        policy_index = req.headers.get('X-Backend-Storage-Policy-Index',
                                       container_info['storage_policy'])
        obj_ring = self.app.get_object_ring(policy_index)
        # pass the policy index to storage nodes via req header
        req.headers['X-Backend-Storage-Policy-Index'] = policy_index
        next_part_power = getattr(obj_ring, 'next_part_power', None)
        if next_part_power:
            req.headers['X-Backend-Next-Part-Power'] = next_part_power
        req.acl = container_info['write_acl']
        req.environ['swift_sync_key'] = container_info['sync_key']
        if 'swift.authorize' in req.environ:
            aresp = req.environ['swift.authorize'](req)
            if aresp:
                return aresp
        if not is_success(container_info.get('status')):
            return HTTPNotFound(request=req)
        partition, nodes = obj_ring.get_nodes(
            self.account_name, self.container_name, self.object_name)

        req.ensure_x_timestamp()

        # Include local handoff nodes if write-affinity is enabled.
        node_count = len(nodes)
        node_iterator = None
        policy = POLICIES.get_by_index(policy_index)
        policy_options = self.app.get_policy_options(policy)
        is_local = policy_options.write_affinity_is_local_fn
        if is_local is not None:
            local_handoffs = policy_options.write_affinity_handoff_delete_count
            if local_handoffs is None:
                local_primaries = [node for node in nodes if is_local(node)]
                local_handoffs = len(nodes) - len(local_primaries)
            node_count += local_handoffs
            node_iterator = self.iter_nodes_local_first(
                obj_ring, partition, req, policy=policy,
                local_handoffs_first=True)

        headers = self._backend_requests(req, node_count, container_info)
        return self._delete_object(req, obj_ring, partition, headers,
                                   node_count=node_count,
                                   node_iterator=node_iterator)


@ObjectControllerRouter.register(REPL_POLICY)
class ReplicatedObjectController(BaseObjectController):

    def _get_or_head_response(self, req, policy):
        """
        Replicated GETorHEAD concurrency/node_iter handling
        """
        partition = policy.object_ring.get_part(
            self.account_name, self.container_name, self.object_name)
        node_iter = NodeIter(
            'object', self.app, policy.object_ring, partition, self.logger,
            req, policy=policy)
        concurrency = self.app.get_object_ring(policy.idx).replica_count \
            if self.app.get_policy_options(policy).concurrent_gets else 1
        resp = self.GETorHEAD_base(
            req, 'Object', node_iter, partition,
            req.swift_entity_path, concurrency, policy)
        return resp

    def _make_putter(self, node, part, req, headers):
        if req.environ.get('swift.callback.update_footers'):
            putter = MIMEPutter.connect(
                node, part, req.swift_entity_path, headers, self.app.watchdog,
                conn_timeout=self.app.conn_timeout,
                node_timeout=self.app.node_timeout,
                write_timeout=self.app.node_timeout,
                send_exception_handler=self.app.exception_occurred,
                logger=self.logger,
                need_multiphase=False)
        else:
            te = ',' + headers.get('Transfer-Encoding', '')
            putter = Putter.connect(
                node, part, req.swift_entity_path, headers, self.app.watchdog,
                conn_timeout=self.app.conn_timeout,
                node_timeout=self.app.node_timeout,
                write_timeout=self.app.node_timeout,
                send_exception_handler=self.app.exception_occurred,
                logger=self.logger,
                chunked=te.endswith(',chunked'))
        return putter

    def _transfer_data(self, req, data_source, putters, nodes):
        """
        Transfer data for a replicated object.

        This method was added in the PUT method extraction change
        """
        bytes_transferred = 0
        data_source = CooperativeIterator(data_source)

        def send_chunk(chunk):
            timeout_at = time.time() + self.app.node_timeout
            for putter in list(putters):
                if not putter.failed:
                    putter.send_chunk(chunk, timeout_at=timeout_at)
                else:
                    putter.close()
                    putters.remove(putter)
            self._check_min_conn(
                req, putters, min_conns,
                msg='Object PUT exceptions during send, '
                    '%(conns)s/%(nodes)s required connections')

        min_conns = quorum_size(len(nodes))
        try:
            while True:
                with WatchdogTimeout(self.app.watchdog,
                                     self.app.client_timeout,
                                     ChunkReadTimeout):
                    try:
                        chunk = next(data_source)
                    except StopIteration:
                        break
                bytes_transferred += len(chunk)
                if bytes_transferred > constraints.MAX_FILE_SIZE:
                    raise HTTPRequestEntityTooLarge(request=req)

                send_chunk(chunk)

            ml = req.message_length()
            if ml and bytes_transferred < ml:
                self.logger.warning(
                    'Client disconnected without sending enough data')
                self.logger.increment('object.client_disconnects')
                raise HTTPClientDisconnect(request=req)

            trail_md = self._get_footers(req)
            for putter in putters:
                # send any footers set by middleware
                putter.end_of_object_data(footer_metadata=trail_md)

            self._check_min_conn(
                req, [p for p in putters if not p.failed], min_conns,
                msg='Object PUT exceptions after last send, '
                    '%(conns)s/%(nodes)s required connections')
        except ChunkReadTimeout as err:
            self.logger.warning(
                'ERROR Client read timeout (%ss)', err.seconds)
            self.logger.increment('object.client_timeouts')
            raise HTTPRequestTimeout(request=req)
        except HTTPException:
            raise
        except ChunkReadError:
            self.logger.warning(
                'Client disconnected without sending last chunk')
            self.logger.increment('object.client_disconnects')
            raise HTTPClientDisconnect(request=req)
        except Timeout:
            self.logger.exception(
                'ERROR Exception causing client disconnect')
            raise HTTPClientDisconnect(request=req)
        except Exception:
            self.logger.exception(
                'ERROR Exception transferring data to object servers %s',
                {'path': req.path})
            raise HTTPInternalServerError(request=req)

    def _have_adequate_put_responses(self, statuses, num_nodes, min_responses):
        return self.have_quorum(statuses, num_nodes)

    def _store_object(self, req, data_source, nodes, partition,
                      outgoing_headers):
        """
        Store a replicated object.

        This method is responsible for establishing connection
        with storage nodes and sending object to each one of those
        nodes. After sending the data, the "best" response will be
        returned based on statuses from all connections
        """
        policy_index = req.headers.get('X-Backend-Storage-Policy-Index')
        policy = POLICIES.get_by_index(policy_index)
        if not nodes:
            return HTTPNotFound()

        putters = self._get_put_connections(
            req, nodes, partition, outgoing_headers, policy)
        min_conns = quorum_size(len(nodes))
        try:
            # check that a minimum number of connections were established and
            # meet all the correct conditions set in the request
            self._check_failure_put_connections(putters, req, min_conns)

            # transfer data
            self._transfer_data(req, data_source, putters, nodes)

            # get responses
            statuses, reasons, bodies, etags = \
                self._get_put_responses(req, putters, len(nodes))
        except HTTPException as resp:
            return resp
        finally:
            for putter in putters:
                putter.close()

        if len(etags) > 1:
            self.logger.error(
                'Object servers returned %s mismatched etags', len(etags))
            return HTTPServerError(request=req)
        etag = etags.pop() if len(etags) else None
        resp = self.best_response(req, statuses, reasons, bodies,
                                  'Object PUT', etag=etag)
        resp.last_modified = Timestamp(req.headers['X-Timestamp']).ceil()
        return resp


class ECAppIter(object):
    """
    WSGI iterable that decodes EC fragment archives (or portions thereof)
    into the original object (or portions thereof).

    :param path: object's path, sans v1 (e.g. /a/c/o)

    :param policy: storage policy for this object

    :param internal_parts_iters: list of the response-document-parts
        iterators for the backend GET responses. For an M+K erasure code,
        the caller must supply M such iterables.

    :param range_specs: list of dictionaries describing the ranges requested
        by the client. Each dictionary contains the start and end of the
        client's requested byte range as well as the start and end of the EC
        segments containing that byte range.

    :param fa_length: length of the fragment archive, in bytes, if the
        response is a 200. If it's a 206, then this is ignored.

    :param obj_length: length of the object, in bytes. Learned from the
        headers in the GET response from the object server.

    :param logger: a logger
    """

    def __init__(self, path, policy, internal_parts_iters, range_specs,
                 fa_length, obj_length, logger, force_metadata_checks=False):
        self.path = path
        self.policy = policy
        self.internal_parts_iters = internal_parts_iters
        self.range_specs = range_specs
        self.fa_length = fa_length
        self.obj_length = obj_length if obj_length is not None else 0
        self.boundary = b''
        self.logger = logger
        self.force_metadata_checks = force_metadata_checks

        self.mime_boundary = None
        self.learned_content_type = None
        self.stashed_iter = None
        self.pool = ContextPool(len(internal_parts_iters))

    def close(self):
        # close down the stashed iter and shutdown the context pool to
        # clean up the frag queue feeding coroutines that may be currently
        # executing the internal_parts_iters.
        if self.stashed_iter:
            close_if_possible(self.stashed_iter)
        self.pool.close()
        for it in self.internal_parts_iters:
            close_if_possible(it)

    def kickoff(self, req, resp):
        """
        Start pulling data from the backends so that we can learn things like
        the real Content-Type that might only be in the multipart/byteranges
        response body. Update our response accordingly.

        Also, this is the first point at which we can learn the MIME
        boundary that our response has in the headers. We grab that so we
        can also use it in the body.

        :returns: None
        :raises HTTPException: on error
        """
        self.mime_boundary = resp.boundary

        try:
            self.stashed_iter = reiterate(self._real_iter(req, resp.headers))
        except Exception:
            self.close()
            raise

        if self.learned_content_type is not None:
            resp.content_type = self.learned_content_type
        resp.content_length = self.obj_length

    def _next_ranges(self):
        # Each FA part should have approximately the same headers. We really
        # only care about Content-Range and Content-Type, and that'll be the
        # same for all the different FAs.
        for part_infos in zip(*self.internal_parts_iters):
            frag_iters = [pi['part_iter'] for pi in part_infos]
            headers = HeaderKeyDict(part_infos[0]['headers'])
            yield headers, frag_iters

    def _actual_range(self, req_start, req_end, entity_length):
        # Takes 3 args: (requested-first-byte, requested-last-byte,
        # actual-length).
        #
        # Returns a 3-tuple (first-byte, last-byte, satisfiable).
        #
        # It is possible to get (None, None, True). This means that the last
        # N>0 bytes of a 0-byte object were requested, and we are able to
        # satisfy that request by returning nothing.
        try:
            rng = Range("bytes=%s-%s" % (
                req_start if req_start is not None else '',
                req_end if req_end is not None else ''))
        except ValueError:
            return (None, None, False)

        rfl = rng.ranges_for_length(entity_length)
        if rfl and entity_length == 0:
            return (None, None, True)
        elif not rfl:
            return (None, None, False)
        else:
            # ranges_for_length() adds 1 to the last byte's position
            # because webob once made a mistake
            return (rfl[0][0], rfl[0][1] - 1, True)

    def _fill_out_range_specs_from_obj_length(self, range_specs):
        # Add a few fields to each range spec:
        #
        #  * resp_client_start, resp_client_end: the actual bytes that will
        #      be delivered to the client for the requested range. This may
        #      differ from the requested bytes if, say, the requested range
        #      overlaps the end of the object.
        #
        #  * resp_segment_start, resp_segment_end: the actual offsets of the
        #      segments that will be decoded for the requested range. These
        #      differ from resp_client_start/end in that these are aligned
        #      to segment boundaries, while resp_client_start/end are not
        #      necessarily so.
        #
        #  * satisfiable: a boolean indicating whether the range is
        #      satisfiable or not (i.e. the requested range overlaps the
        #      object in at least one byte).
        #
        # This is kept separate from _fill_out_range_specs_from_fa_length()
        # because this computation can be done with just the response
        # headers from the object servers (in particular
        # X-Object-Sysmeta-Ec-Content-Length), while the computation in
        # _fill_out_range_specs_from_fa_length() requires the beginnings of
        # the response bodies.
        for spec in range_specs:
            cstart, cend, csat = self._actual_range(
                spec['req_client_start'],
                spec['req_client_end'],
                self.obj_length)
            spec['resp_client_start'] = cstart
            spec['resp_client_end'] = cend
            spec['satisfiable'] = csat

            sstart, send, _junk = self._actual_range(
                spec['req_segment_start'],
                spec['req_segment_end'],
                self.obj_length)

            seg_size = self.policy.ec_segment_size
            if (spec['req_segment_start'] is None and
                    sstart is not None and
                    sstart % seg_size != 0):
                # Segment start may, in the case of a suffix request, need
                # to be rounded up (not down!) to the nearest segment boundary.
                # This reflects the trimming of leading garbage (partial
                # fragments) from the retrieved fragments.
                sstart += seg_size - (sstart % seg_size)

            spec['resp_segment_start'] = sstart
            spec['resp_segment_end'] = send

    def _fill_out_range_specs_from_fa_length(self, fa_length, range_specs):
        # Add two fields to each range spec:
        #
        #  * resp_fragment_start, resp_fragment_end: the start and end of
        #      the fragments that compose this byterange. These values are
        #      aligned to fragment boundaries.
        #
        # This way, ECAppIter has the knowledge it needs to correlate
        # response byteranges with requested ones for when some byteranges
        # are omitted from the response entirely and also to put the right
        # Content-Range headers in a multipart/byteranges response.
        for spec in range_specs:
            fstart, fend, _junk = self._actual_range(
                spec['req_fragment_start'],
                spec['req_fragment_end'],
                fa_length)
            spec['resp_fragment_start'] = fstart
            spec['resp_fragment_end'] = fend

    def __iter__(self):
        if self.stashed_iter is not None:
            return self
        else:
            raise ValueError("Failed to call kickoff() before __iter__()")

    def __next__(self):
        return next(self.stashed_iter)

    def _real_iter(self, req, resp_headers):
        if not self.range_specs:
            client_asked_for_range = False
            range_specs = [{
                'req_client_start': 0,
                'req_client_end': (None if self.obj_length is None
                                   else self.obj_length - 1),
                'resp_client_start': 0,
                'resp_client_end': (None if self.obj_length is None
                                    else self.obj_length - 1),
                'req_segment_start': 0,
                'req_segment_end': (None if self.obj_length is None
                                    else self.obj_length - 1),
                'resp_segment_start': 0,
                'resp_segment_end': (None if self.obj_length is None
                                     else self.obj_length - 1),
                'req_fragment_start': 0,
                'req_fragment_end': self.fa_length - 1,
                'resp_fragment_start': 0,
                'resp_fragment_end': self.fa_length - 1,
                'satisfiable': self.obj_length > 0,
            }]
        else:
            client_asked_for_range = True
            range_specs = self.range_specs

        self._fill_out_range_specs_from_obj_length(range_specs)

        multipart = (len([rs for rs in range_specs if rs['satisfiable']]) > 1)
        # Multipart responses are not required to be in the same order as
        # the Range header; the parts may be in any order the server wants.
        # Further, if multiple ranges are requested and only some are
        # satisfiable, then only the satisfiable ones appear in the response
        # at all. Thus, we cannot simply iterate over range_specs in order;
        # we must use the Content-Range header from each part to figure out
        # what we've been given.
        #
        # We do, however, make the assumption that all the object-server
        # responses have their ranges in the same order. Otherwise, a
        # streaming decode would be impossible.

        def convert_ranges_iter():
            seen_first_headers = False
            ranges_for_resp = {}

            for headers, frag_iters in self._next_ranges():
                content_type = headers['Content-Type']

                content_range = headers.get('Content-Range')
                if content_range is not None:
                    fa_start, fa_end, fa_length = parse_content_range(
                        content_range)
                elif self.fa_length <= 0:
                    fa_start = None
                    fa_end = None
                    fa_length = 0
                else:
                    fa_start = 0
                    fa_end = self.fa_length - 1
                    fa_length = self.fa_length

                if not seen_first_headers:
                    # This is the earliest we can possibly do this. On a
                    # 200 or 206-single-byterange response, we can learn
                    # the FA's length from the HTTP response headers.
                    # However, on a 206-multiple-byteranges response, we
                    # don't learn it until the first part of the
                    # response body, in the headers of the first MIME
                    # part.
                    #
                    # Similarly, the content type of a
                    # 206-multiple-byteranges response is
                    # "multipart/byteranges", not the object's actual
                    # content type.
                    self._fill_out_range_specs_from_fa_length(
                        fa_length, range_specs)

                    satisfiable = False
                    for range_spec in range_specs:
                        satisfiable |= range_spec['satisfiable']
                        key = (range_spec['resp_fragment_start'],
                               range_spec['resp_fragment_end'])
                        ranges_for_resp.setdefault(key, []).append(range_spec)

                    # The client may have asked for an unsatisfiable set of
                    # ranges, but when converted to fragments, the object
                    # servers see it as satisfiable. For example, imagine a
                    # request for bytes 800-900 of a 750-byte object with a
                    # 1024-byte segment size. The object servers will see a
                    # request for bytes 0-${fragsize-1}, and that's
                    # satisfiable, so they return 206. It's not until we
                    # learn the object size that we can check for this
                    # condition.
                    #
                    # Note that some unsatisfiable ranges *will* be caught
                    # by the object servers, like bytes 1800-1900 of a
                    # 100-byte object with 1024-byte segments. That's not
                    # what we're dealing with here, though.
                    if client_asked_for_range and not satisfiable:
                        req.environ[
                            'swift.non_client_disconnect'] = True
                        raise HTTPRequestedRangeNotSatisfiable(
                            request=req, headers=resp_headers)
                    self.learned_content_type = content_type
                    seen_first_headers = True

                range_spec = ranges_for_resp[(fa_start, fa_end)].pop(0)
                seg_iter = self._decode_segments_from_fragments(frag_iters)
                if not range_spec['satisfiable']:
                    # This'll be small; just a single small segment. Discard
                    # it.
                    for x in seg_iter:
                        pass
                    continue

                byterange_iter = self._iter_one_range(range_spec, seg_iter)

                converted = {
                    "start_byte": range_spec["resp_client_start"],
                    "end_byte": range_spec["resp_client_end"],
                    "content_type": content_type,
                    "part_iter": byterange_iter}

                if self.obj_length is not None:
                    converted["entity_length"] = self.obj_length
                yield converted

        return document_iters_to_http_response_body(
            convert_ranges_iter(), self.mime_boundary, multipart, self.logger)

    def _iter_one_range(self, range_spec, segment_iter):
        client_start = range_spec['resp_client_start']
        client_end = range_spec['resp_client_end']
        segment_start = range_spec['resp_segment_start']
        segment_end = range_spec['resp_segment_end']

        # It's entirely possible that the client asked for a range that
        # includes some bytes we have and some we don't; for example, a
        # range of bytes 1000-20000000 on a 1500-byte object.
        segment_end = (min(segment_end, self.obj_length - 1)
                       if segment_end is not None
                       else self.obj_length - 1)
        client_end = (min(client_end, self.obj_length - 1)
                      if client_end is not None
                      else self.obj_length - 1)
        if segment_start is None:
            num_segments = 0
            start_overrun = 0
            end_overrun = 0
        else:
            num_segments = int(
                math.ceil(float(segment_end + 1 - segment_start)
                          / self.policy.ec_segment_size))
            # We get full segments here, but the client may have requested a
            # byte range that begins or ends in the middle of a segment.
            # Thus, we have some amount of overrun (extra decoded bytes)
            # that we trim off so the client gets exactly what they
            # requested.
            start_overrun = client_start - segment_start
            end_overrun = segment_end - client_end

        for i, next_seg in enumerate(segment_iter):
            # We may have a start_overrun of more than one segment in
            # the case of suffix-byte-range requests. However, we never
            # have an end_overrun of more than one segment.
            if start_overrun > 0:
                seglen = len(next_seg)
                if seglen <= start_overrun:
                    start_overrun -= seglen
                    continue
                else:
                    next_seg = next_seg[start_overrun:]
                    start_overrun = 0

            if i == (num_segments - 1) and end_overrun:
                next_seg = next_seg[:-end_overrun]

            yield next_seg

    def _decode_segments_from_fragments(self, fragment_iters):
        # Decodes the fragments from the object servers and yields one
        # segment at a time.
        queues = [Queue(1) for _junk in range(len(fragment_iters))]

        def put_fragments_in_queue(frag_iter, queue, logger_thread_locals):
            self.logger.thread_locals = logger_thread_locals
            try:
                for fragment in frag_iter:
                    if fragment.startswith(b' '):
                        raise Exception('Leading whitespace on fragment.')
                    queue.put(fragment)
            except GreenletExit:
                # killed by contextpool
                pass
            except ChunkReadTimeout:
                # unable to resume in ECFragGetter
                self.logger.exception(
                    "ChunkReadTimeout fetching fragments for %r",
                    quote(self.path))
            except ChunkWriteTimeout:
                # slow client disconnect
                self.logger.exception(
                    "ChunkWriteTimeout feeding fragments for %r",
                    quote(self.path))
            except:  # noqa
                self.logger.exception("Exception fetching fragments for %r",
                                      quote(self.path))
            finally:
                queue.resize(2)  # ensure there's room
                queue.put(None)
                frag_iter.close()

        segments_decoded = 0
        with self.pool as pool:
            for frag_iter, queue in zip(fragment_iters, queues):
                pool.spawn(put_fragments_in_queue, frag_iter, queue,
                           self.logger.thread_locals)

            while True:
                fragments = []
                for queue in queues:
                    fragment = queue.get()
                    queue.task_done()
                    fragments.append(fragment)

                # If any object server connection yields out a None; we're
                # done.  Either they are all None, and we've finished
                # successfully; or some un-recoverable failure has left us
                # with an un-reconstructible list of fragments - so we'll
                # break out of the iter so WSGI can tear down the broken
                # connection.
                frags_with_data = sum([1 for f in fragments if f])
                if frags_with_data < len(fragments):
                    if frags_with_data > 0:
                        self.logger.warning(
                            'Un-recoverable fragment rebuild. Only received '
                            '%d/%d fragments for %r', frags_with_data,
                            len(fragments), quote(self.path))
                    break
                try:
                    segment = self.policy.pyeclib_driver.decode(fragments)
                except ECDriverError as err:
                    self.logger.error(
                        "Error decoding fragments for %r. "
                        "Segments decoded: %d, "
                        "Lengths: [%s]: %s" % (
                            quote(self.path), segments_decoded,
                            ', '.join(map(str, map(len, fragments))),
                            str(err)))
                    raise

                segments_decoded += 1
                yield segment

    def app_iter_range(self, start, end):
        return self

    def app_iter_ranges(self, ranges, content_type, boundary, content_size):
        return self


def client_range_to_segment_range(client_start, client_end, segment_size):
    """
    Takes a byterange from the client and converts it into a byterange
    spanning the necessary segments.

    Handles prefix, suffix, and fully-specified byte ranges.

    Examples:
        client_range_to_segment_range(100, 700, 512) = (0, 1023)
        client_range_to_segment_range(100, 700, 256) = (0, 767)
        client_range_to_segment_range(300, None, 256) = (256, None)

    :param client_start: first byte of the range requested by the client
    :param client_end: last byte of the range requested by the client
    :param segment_size: size of an EC segment, in bytes

    :returns: a 2-tuple (seg_start, seg_end) where

      * seg_start is the first byte of the first segment, or None if this is
        a suffix byte range

      * seg_end is the last byte of the last segment, or None if this is a
        prefix byte range
    """
    # the index of the first byte of the first segment
    segment_start = (
        int(client_start // segment_size)
        * segment_size) if client_start is not None else None
    # the index of the last byte of the last segment
    segment_end = (
        # bytes M-
        None if client_end is None else
        # bytes M-N
        (((int(client_end // segment_size) + 1)
          * segment_size) - 1) if client_start is not None else
        # bytes -N: we get some extra bytes to make sure we
        # have all we need.
        #
        # To see why, imagine a 100-byte segment size, a
        # 340-byte object, and a request for the last 50
        # bytes. Naively requesting the last 100 bytes would
        # result in a truncated first segment and hence a
        # truncated download. (Of course, the actual
        # obj-server requests are for fragments, not
        # segments, but that doesn't change the
        # calculation.)
        #
        # This does mean that we fetch an extra segment if
        # the object size is an exact multiple of the
        # segment size. It's a little wasteful, but it's
        # better to be a little wasteful than to get some
        # range requests completely wrong.
        (int(math.ceil((
            float(client_end) / segment_size) + 1))  # nsegs
         * segment_size))
    return (segment_start, segment_end)


def segment_range_to_fragment_range(segment_start, segment_end, segment_size,
                                    fragment_size):
    """
    Takes a byterange spanning some segments and converts that into a
    byterange spanning the corresponding fragments within their fragment
    archives.

    Handles prefix, suffix, and fully-specified byte ranges.

    :param segment_start: first byte of the first segment
    :param segment_end: last byte of the last segment
    :param segment_size: size of an EC segment, in bytes
    :param fragment_size: size of an EC fragment, in bytes

    :returns: a 2-tuple (frag_start, frag_end) where

      * frag_start is the first byte of the first fragment, or None if this
        is a suffix byte range

      * frag_end is the last byte of the last fragment, or None if this is a
        prefix byte range
    """
    # Note: segment_start and (segment_end + 1) are
    # multiples of segment_size, so we don't have to worry
    # about integer math giving us rounding troubles.
    #
    # There's a whole bunch of +1 and -1 in here; that's because HTTP wants
    # byteranges to be inclusive of the start and end, so e.g. bytes 200-300
    # is a range containing 101 bytes. Python has half-inclusive ranges, of
    # course, so we have to convert back and forth. We try to keep things in
    # HTTP-style byteranges for consistency.

    # the index of the first byte of the first fragment
    fragment_start = ((
        segment_start // segment_size * fragment_size)
        if segment_start is not None else None)
    # the index of the last byte of the last fragment
    fragment_end = (
        # range unbounded on the right
        None if segment_end is None else
        # range unbounded on the left; no -1 since we're
        # asking for the last N bytes, not to have a
        # particular byte be the last one
        ((segment_end + 1) // segment_size
         * fragment_size) if segment_start is None else
        # range bounded on both sides; the -1 is because the
        # rest of the expression computes the length of the
        # fragment, and a range of N bytes starts at index M
        # and ends at M + N - 1.
        ((segment_end + 1) // segment_size * fragment_size) - 1)
    return (fragment_start, fragment_end)


NO_DATA_SENT = 1
SENDING_DATA = 2
DATA_SENT = 3
DATA_ACKED = 4
COMMIT_SENT = 5


class Putter(object):
    """
    Putter for backend PUT requests.

    Encapsulates all the actions required to establish a connection with a
    storage node and stream data to that node.

    :param conn: an HTTPConnection instance
    :param node: dict describing storage node
    :param resp: an HTTPResponse instance if connect() received final response
    :param path: the object path to send to the storage node
    :param connect_duration: time taken to initiate the HTTPConnection
    :param watchdog: a spawned Watchdog instance that will enforce timeouts
    :param write_timeout: time limit to write a chunk to the connection socket
    :param send_exception_handler: callback called when an exception occured
                                   writing to the connection socket
    :param logger: a Logger instance
    :param chunked: boolean indicating if the request encoding is chunked
    """

    def __init__(self, conn, node, resp, path, connect_duration, watchdog,
                 write_timeout, send_exception_handler, logger,
                 chunked=False):
        # Note: you probably want to call Putter.connect() instead of
        # instantiating one of these directly.
        self.conn = conn
        self.node = node
        self.resp = self.final_resp = resp
        self.path = path
        self.connect_duration = connect_duration
        self.watchdog = watchdog
        self.write_timeout = write_timeout
        self.send_exception_handler = send_exception_handler
        # for handoff nodes node_index is None
        self.node_index = node.get('index')

        self.failed = False
        self.state = NO_DATA_SENT
        self.chunked = chunked
        self.logger = logger

    def await_response(self, timeout, informational=False):
        """
        Get 100-continue response indicating the end of 1st phase of a 2-phase
        commit or the final response, i.e. the one with status >= 200.

        Might or might not actually wait for anything. If we said Expect:
        100-continue but got back a non-100 response, that'll be the thing
        returned, and we won't do any network IO to get it. OTOH, if we got
        a 100 Continue response and sent up the PUT request's body, then
        we'll actually read the 2xx-5xx response off the network here.

        :param timeout: time to wait for a response
        :param informational: if True then try to get a 100-continue response,
                              otherwise try to get a final response.
        :returns: HTTPResponse
        :raises Timeout: if the response took too long
        """
        # don't do this update of self.resp if the Expect response during
        # connect() was actually a final response
        if not self.final_resp:
            with Timeout(timeout):
                if informational:
                    self.resp = self.conn.getexpect()
                else:
                    self.resp = self.conn.getresponse()
        return self.resp

    def _start_object_data(self):
        # Called immediately before the first chunk of object data is sent.
        # Subclasses may implement custom behaviour
        pass

    def send_chunk(self, chunk, timeout_at=None):
        if not chunk:
            # If we're not using chunked transfer-encoding, sending a 0-byte
            # chunk is just wasteful. If we *are* using chunked
            # transfer-encoding, sending a 0-byte chunk terminates the
            # request body. Neither one of these is good.
            return
        elif self.state == DATA_SENT:
            raise ValueError("called send_chunk after end_of_object_data")

        if self.state == NO_DATA_SENT:
            self._start_object_data()
            self.state = SENDING_DATA

        self._send_chunk(chunk, timeout_at=timeout_at)

    def end_of_object_data(self, **kwargs):
        """
        Call when there is no more data to send.
        """
        if self.state == DATA_SENT:
            raise ValueError("called end_of_object_data twice")

        self._send_chunk(b'')
        self.state = DATA_SENT

    def _send_chunk(self, chunk, timeout_at=None):
        if not self.failed:
            if self.chunked:
                to_send = b"%x\r\n%s\r\n" % (len(chunk), chunk)
            else:
                to_send = chunk
            try:
                with WatchdogTimeout(self.watchdog, self.write_timeout,
                                     ChunkWriteTimeout, timeout_at=timeout_at):
                    self.conn.send(to_send)
            except (Exception, ChunkWriteTimeout):
                self.failed = True
                self.send_exception_handler(self.node, 'Object',
                                            'Trying to write to %s'
                                            % quote(self.path))

    def close(self):
        # release reference to response to ensure connection really does close,
        # see bug https://bugs.launchpad.net/swift/+bug/1594739
        self.resp = self.final_resp = None
        self.conn.close()

    @classmethod
    def _make_connection(cls, node, part, path, headers, conn_timeout,
                         node_timeout):
        ip, port = get_ip_port(node, headers)
        start_time = time.time()
        with ConnectionTimeout(conn_timeout):
            conn = http_connect(ip, port, node['device'],
                                part, 'PUT', path, headers)
        connect_duration = time.time() - start_time

        with ResponseTimeout(node_timeout):
            resp = conn.getexpect()

        if resp.status == HTTP_INSUFFICIENT_STORAGE:
            raise InsufficientStorage

        if is_server_error(resp.status):
            raise PutterConnectError(resp.status)

        final_resp = None
        if (is_success(resp.status) or
                resp.status in (HTTP_CONFLICT, HTTP_UNPROCESSABLE_ENTITY) or
                (headers.get('If-None-Match', None) is not None and
                 resp.status == HTTP_PRECONDITION_FAILED)):
            final_resp = resp

        return conn, resp, final_resp, connect_duration

    @classmethod
    def connect(cls, node, part, path, headers, watchdog, conn_timeout,
                node_timeout, write_timeout, send_exception_handler,
                logger=None, chunked=False, **kwargs):
        """
        Connect to a backend node and send the headers.

        :returns: Putter instance

        :raises ConnectionTimeout: if initial connection timed out
        :raises ResponseTimeout: if header retrieval timed out
        :raises InsufficientStorage: on 507 response from node
        :raises PutterConnectError: on non-507 server error response from node
        """
        conn, expect_resp, final_resp, connect_duration = cls._make_connection(
            node, part, path, headers, conn_timeout, node_timeout)
        return cls(conn, node, final_resp, path, connect_duration, watchdog,
                   write_timeout, send_exception_handler, logger,
                   chunked=chunked)


class MIMEPutter(Putter):
    """
    Putter for backend PUT requests that use MIME.

    This is here mostly to wrap up the fact that all multipart PUTs are
    chunked because of the mime boundary footer trick and the first
    half of the two-phase PUT conversation handling.

    An HTTP PUT request that supports streaming.
    """

    def __init__(self, conn, node, resp, path, connect_duration, watchdog,
                 write_timeout, send_exception_handler, logger, mime_boundary,
                 multiphase=False):
        super(MIMEPutter, self).__init__(conn, node, resp, path,
                                         connect_duration, watchdog,
                                         write_timeout, send_exception_handler,
                                         logger)
        # Note: you probably want to call MimePutter.connect() instead of
        # instantiating one of these directly.
        self.chunked = True  # MIME requests always send chunked body
        self.mime_boundary = mime_boundary
        self.multiphase = multiphase

    def _start_object_data(self):
        # We're sending the object plus other stuff in the same request
        # body, all wrapped up in multipart MIME, so we'd better start
        # off the MIME document before sending any object data.
        self._send_chunk(b"--%s\r\nX-Document: object body\r\n\r\n" %
                         (self.mime_boundary,))

    def end_of_object_data(self, footer_metadata=None):
        """
        Call when there is no more data to send.

        Overrides superclass implementation to send any footer metadata
        after object data.

        :param footer_metadata: dictionary of metadata items
                                to be sent as footers.
        """
        if self.state == DATA_SENT:
            raise ValueError("called end_of_object_data twice")
        elif self.state == NO_DATA_SENT and self.mime_boundary:
            self._start_object_data()

        footer_body = json.dumps(footer_metadata).encode('ascii')
        footer_md5 = md5(
            footer_body, usedforsecurity=False).hexdigest().encode('ascii')

        tail_boundary = (b"--%s" % (self.mime_boundary,))
        if not self.multiphase:
            # this will be the last part sent
            tail_boundary = tail_boundary + b"--"

        message_parts = [
            (b"\r\n--%s\r\n" % self.mime_boundary),
            b"X-Document: object metadata\r\n",
            b"Content-MD5: %s\r\n" % footer_md5,
            b"\r\n",
            footer_body, b"\r\n",
            tail_boundary, b"\r\n",
        ]
        self._send_chunk(b"".join(message_parts))

        self._send_chunk(b'')
        self.state = DATA_SENT

    def send_commit_confirmation(self):
        """
        Call when there are > quorum 2XX responses received.  Send commit
        confirmations to all object nodes to finalize the PUT.
        """
        if not self.multiphase:
            raise ValueError(
                "called send_commit_confirmation but multiphase is False")
        if self.state == COMMIT_SENT:
            raise ValueError("called send_commit_confirmation twice")

        self.state = DATA_ACKED

        if self.mime_boundary:
            body = b"put_commit_confirmation"
            tail_boundary = (b"--%s--" % (self.mime_boundary,))
            message_parts = [
                b"X-Document: put commit\r\n",
                b"\r\n",
                body, b"\r\n",
                tail_boundary,
            ]
            self._send_chunk(b"".join(message_parts))

        self._send_chunk(b'')
        self.state = COMMIT_SENT

    @classmethod
    def connect(cls, node, part, path, headers, watchdog, conn_timeout,
                node_timeout, write_timeout, send_exception_handler,
                logger=None, need_multiphase=True, **kwargs):
        """
        Connect to a backend node and send the headers.

        Override superclass method to notify object of need for support for
        multipart body with footers and optionally multiphase commit, and
        verify object server's capabilities.

        :param need_multiphase: if True then multiphase support is required of
                                the object server
        :raises FooterNotSupported: if need_metadata_footer is set but
                 backend node can't process footers
        :raises MultiphasePUTNotSupported: if need_multiphase is set but
                 backend node can't handle multiphase PUT
        """
        mime_boundary = b"%.64x" % random.randint(0, 16 ** 64)
        headers = HeaderKeyDict(headers)
        # when using a multipart mime request to backend the actual
        # content-length is not equal to the object content size, so move the
        # object content size to X-Backend-Obj-Content-Length if that has not
        # already been set by the EC PUT path.
        headers.setdefault('X-Backend-Obj-Content-Length',
                           headers.pop('Content-Length', None))
        # We're going to be adding some unknown amount of data to the
        # request, so we can't use an explicit content length, and thus
        # we must use chunked encoding.
        headers['Transfer-Encoding'] = 'chunked'
        headers['Expect'] = '100-continue'

        headers['X-Backend-Obj-Multipart-Mime-Boundary'] = mime_boundary

        headers['X-Backend-Obj-Metadata-Footer'] = 'yes'

        if need_multiphase:
            headers['X-Backend-Obj-Multiphase-Commit'] = 'yes'

        conn, expect_resp, final_resp, connect_duration = cls._make_connection(
            node, part, path, headers, conn_timeout, node_timeout)

        if is_informational(expect_resp.status):
            continue_headers = HeaderKeyDict(expect_resp.getheaders())
            can_send_metadata_footer = config_true_value(
                continue_headers.get('X-Obj-Metadata-Footer', 'no'))
            can_handle_multiphase_put = config_true_value(
                continue_headers.get('X-Obj-Multiphase-Commit', 'no'))

            if not can_send_metadata_footer:
                raise FooterNotSupported()

            if need_multiphase and not can_handle_multiphase_put:
                raise MultiphasePUTNotSupported()

        return cls(conn, node, final_resp, path, connect_duration, watchdog,
                   write_timeout, send_exception_handler, logger,
                   mime_boundary, multiphase=need_multiphase)


def chunk_transformer(policy):
    """
    A generator to transform a source chunk to erasure coded chunks for each
    `send` call. The number of erasure coded chunks is as
    policy.ec_n_unique_fragments.
    """
    segment_size = policy.ec_segment_size

    buf = collections.deque()
    total_buf_len = 0

    chunk = yield
    while chunk:
        buf.append(chunk)
        total_buf_len += len(chunk)
        if total_buf_len >= segment_size:
            chunks_to_encode = []
            # extract as many chunks as we can from the input buffer
            while total_buf_len >= segment_size:
                to_take = segment_size
                pieces = []
                while to_take > 0:
                    piece = buf.popleft()
                    if len(piece) > to_take:
                        buf.appendleft(piece[to_take:])
                        piece = piece[:to_take]
                    pieces.append(piece)
                    to_take -= len(piece)
                    total_buf_len -= len(piece)
                chunks_to_encode.append(b''.join(pieces))

            frags_by_byte_order = []
            for chunk_to_encode in chunks_to_encode:
                frags_by_byte_order.append(
                    policy.pyeclib_driver.encode(chunk_to_encode))
            # Sequential calls to encode() have given us a list that
            # looks like this:
            #
            # [[frag_A1, frag_B1, frag_C1, ...],
            #  [frag_A2, frag_B2, frag_C2, ...], ...]
            #
            # What we need is a list like this:
            #
            # [(frag_A1 + frag_A2 + ...),  # destined for node A
            #  (frag_B1 + frag_B2 + ...),  # destined for node B
            #  (frag_C1 + frag_C2 + ...),  # destined for node C
            #  ...]
            obj_data = [b''.join(frags)
                        for frags in zip(*frags_by_byte_order)]
            chunk = yield obj_data
        else:
            # didn't have enough data to encode
            chunk = yield None

    # Now we've gotten an empty chunk, which indicates end-of-input.
    # Take any leftover bytes and encode them.
    last_bytes = b''.join(buf)
    if last_bytes:
        last_frags = policy.pyeclib_driver.encode(last_bytes)
        yield last_frags
    else:
        yield [b''] * policy.ec_n_unique_fragments


def trailing_metadata(policy, client_obj_hasher,
                      bytes_transferred_from_client,
                      fragment_archive_index):
    return HeaderKeyDict({
        # etag and size values are being added twice here.
        # The container override header is used to update the container db
        # with these values as they represent the correct etag and size for
        # the whole object and not just the FA.
        # The object sysmeta headers will be saved on each FA of the object.
        'X-Object-Sysmeta-EC-Etag': client_obj_hasher.hexdigest(),
        'X-Object-Sysmeta-EC-Content-Length':
        str(bytes_transferred_from_client),
        # older style x-backend-container-update-override-* headers are used
        # here (rather than x-object-sysmeta-container-update-override-*
        # headers) for backwards compatibility: the request may be to an object
        # server that has not yet been upgraded to accept the newer style
        # x-object-sysmeta-container-update-override- headers.
        'X-Backend-Container-Update-Override-Etag':
        client_obj_hasher.hexdigest(),
        'X-Backend-Container-Update-Override-Size':
        str(bytes_transferred_from_client),
        'X-Object-Sysmeta-Ec-Frag-Index': str(fragment_archive_index),
        # These fields are for debuggability,
        # AKA "what is this thing?"
        'X-Object-Sysmeta-EC-Scheme': policy.ec_scheme_description,
        'X-Object-Sysmeta-EC-Segment-Size': str(policy.ec_segment_size),
    })


class ECGetResponseBucket(object):
    """
    A helper class to encapsulate the properties of buckets in which fragment
    getters and alternate nodes are collected.
    """

    def __init__(self, policy, timestamp):
        """
        :param policy: an instance of ECStoragePolicy
        :param timestamp: a Timestamp, or None for a bucket of error responses
        """
        self.policy = policy
        self.timestamp = timestamp
        # if no timestamp when init'd then the bucket will update its timestamp
        # as responses are added
        self.update_timestamp = timestamp is None
        self.gets = collections.defaultdict(list)
        self.alt_nodes = collections.defaultdict(list)
        self._durable = False
        self.status = self.headers = None

    def __repr__(self):
        return '%s(%s)' % (
            type(self).__name__,
            ', '.join(
                '%s: %r' % (a, getattr(self, a)) for a in (
                    'policy', 'timestamp', 'gets',
                    'durable', 'status', 'headers')
            ),
        )

    def set_durable(self):
        self._durable = True

    @property
    def durable(self):
        return self._durable

    def add_response(self, getter, parts_iter):
        """
        Add another response to this bucket.  Response buckets can be for
        fragments with the same timestamp, or for errors with the same status.
        """
        headers = getter.last_headers
        timestamp_str = headers.get('X-Backend-Timestamp',
                                    headers.get('X-Timestamp'))
        if timestamp_str and self.update_timestamp:
            # 404s will keep the most recent timestamp
            self.timestamp = max(Timestamp(timestamp_str), self.timestamp)
        if not self.gets:
            # stash first set of backend headers, which will be used to
            # populate a client response
            self.status = getter.last_status
            # TODO: each bucket is for a single *data* timestamp, but sources
            # in the same bucket may have different *metadata* timestamps if
            # some backends have more recent .meta files than others. Currently
            # we just use the last received metadata headers - this behavior is
            # ok and is consistent with a replication policy GET which
            # similarly does not attempt to find the backend with the most
            # recent metadata. We could alternatively choose to the *newest*
            # metadata headers for self.headers by selecting the source with
            # the latest X-Timestamp.
            self.headers = headers
        elif headers.get('X-Object-Sysmeta-Ec-Etag') != \
                self.headers.get('X-Object-Sysmeta-Ec-Etag'):
            # Fragments at the same timestamp with different etags are never
            # expected and error buckets shouldn't have this header. If somehow
            # this happens then ignore those responses to avoid mixing
            # fragments that will not reconstruct otherwise an exception from
            # pyeclib is almost certain.
            raise ValueError("ETag mismatch")

        frag_index = headers.get('X-Object-Sysmeta-Ec-Frag-Index')
        frag_index = int(frag_index) if frag_index is not None else None
        self.gets[frag_index].append((getter, parts_iter))

    def get_responses(self):
        """
        Return a list of all useful sources. Where there are multiple sources
        associated with the same frag_index then only one is included.

        :return: a list of sources, each source being a tuple of form
                (ECFragGetter, iter)
        """
        all_sources = []
        for frag_index, sources in self.gets.items():
            if frag_index is None:
                # bad responses don't have a frag_index (and fake good
                # responses from some unit tests)
                all_sources.extend(sources)
            else:
                all_sources.extend(sources[:1])
        return all_sources

    def add_alternate_nodes(self, node, frag_indexes):
        for frag_index in frag_indexes:
            self.alt_nodes[frag_index].append(node)

    @property
    def shortfall(self):
        """
        The number of additional responses needed to complete this bucket;
        typically (ndata - resp_count).

        If the bucket has no durable responses, shortfall is extended out to
        replica count to ensure the proxy makes additional primary requests.
        """
        resp_count = len(self.get_responses())
        if self.durable or self.status == HTTP_REQUESTED_RANGE_NOT_SATISFIABLE:
            return max(self.policy.ec_ndata - resp_count, 0)
        alt_count = min(self.policy.object_ring.replica_count - resp_count,
                        self.policy.ec_nparity)
        return max([1, self.policy.ec_ndata - resp_count, alt_count])

    @property
    def shortfall_with_alts(self):
        # The shortfall that we expect to have if we were to send requests
        # for frags on the alt nodes.
        alts = set(self.alt_nodes.keys()).difference(set(self.gets.keys()))
        result = self.policy.ec_ndata - (len(self.get_responses()) + len(alts))
        return max(result, 0)

    def close_conns(self):
        """
        Close bucket's responses; they won't be used for a client response.
        """
        for getter, frag_iter in self.get_responses():
            if getter.source:
                getter.source.close()

    def __str__(self):
        # return a string summarising bucket state, useful for debugging.
        return '<%s, %s, %s, %s(%s), %s>' \
               % (self.timestamp.internal, self.status, self._durable,
                  self.shortfall, self.shortfall_with_alts, len(self.gets))


class ECGetResponseCollection(object):
    """
    Manages all successful EC GET responses gathered by ECFragGetters.

    A response comprises a tuple of (<getter instance>, <parts iterator>). All
    responses having the same data timestamp are placed in an
    ECGetResponseBucket for that timestamp. The buckets are stored in the
    'buckets' dict which maps timestamp-> bucket.

    This class encapsulates logic for selecting the best bucket from the
    collection, and for choosing alternate nodes.
    """

    def __init__(self, policy):
        """
        :param policy: an instance of ECStoragePolicy
        """
        self.policy = policy
        self.buckets = {}
        self.default_bad_bucket = ECGetResponseBucket(self.policy, None)
        self.bad_buckets = {}
        self.node_iter_count = 0

    def __repr__(self):
        return '%s(%s)' % (
            type(self).__name__,
            ', '.join(
                '%s: %r' % (a, getattr(self, a)) for a in (
                    'policy', 'buckets', 'bad_buckets', 'node_iter_count')
            ),
        )

    def _get_bucket(self, timestamp):
        """
        :param timestamp: a Timestamp
        :return: ECGetResponseBucket for given timestamp
        """
        return self.buckets.setdefault(
            timestamp, ECGetResponseBucket(self.policy, timestamp))

    def _get_bad_bucket(self, status):
        """
        :param status: a representation of status
        :return: ECGetResponseBucket for given status
        """
        return self.bad_buckets.setdefault(
            status, ECGetResponseBucket(self.policy, None))

    def add_response(self, get, parts_iter):
        """
        Add a response to the collection.

        :param get: An instance of
                    :class:`~swift.proxy.controllers.obj.ECFragGetter`
        :param parts_iter: An iterator over response body parts
        :raises ValueError: if the response etag or status code values do not
            match any values previously received for the same timestamp
        """
        if is_success(get.last_status):
            self.add_good_response(get, parts_iter)
        else:
            self.add_bad_resp(get, parts_iter)

    def add_bad_resp(self, get, parts_iter):
        bad_bucket = self._get_bad_bucket(get.last_status)
        bad_bucket.add_response(get, parts_iter)

    def add_good_response(self, get, parts_iter):
        headers = get.last_headers
        # Add the response to the appropriate bucket keyed by data file
        # timestamp. Fall back to using X-Backend-Timestamp as key for object
        # servers that have not been upgraded.
        t_data_file = headers.get('X-Backend-Data-Timestamp')
        t_obj = headers.get('X-Backend-Timestamp', headers.get('X-Timestamp'))
        if t_data_file:
            timestamp = Timestamp(t_data_file)
        elif t_obj:
            timestamp = Timestamp(t_obj)
        else:
            # Don't think this should ever come up in practice,
            # but tests cover it
            timestamp = None
        self._get_bucket(timestamp).add_response(get, parts_iter)

        # The node may also have alternate fragments indexes (possibly at
        # different timestamps). For each list of alternate fragments indexes,
        # find the bucket for their data file timestamp and add the node and
        # list to that bucket's alternate nodes.
        frag_sets = safe_json_loads(headers.get('X-Backend-Fragments')) or {}
        for t_frag, frag_set in frag_sets.items():
            t_frag = Timestamp(t_frag)
            self._get_bucket(t_frag).add_alternate_nodes(
                get.source.node, frag_set)
        # If the response includes a durable timestamp then mark that bucket as
        # durable. Note that this may be a different bucket than the one this
        # response got added to, and that we may never go and get a durable
        # frag from this node; it is sufficient that we have been told that a
        # durable frag exists, somewhere, at t_durable.
        t_durable = headers.get('X-Backend-Durable-Timestamp')
        if not t_durable and not t_data_file:
            # obj server not upgraded so assume this response's frag is durable
            t_durable = t_obj
        if t_durable:
            self._get_bucket(Timestamp(t_durable)).set_durable()

    def _sort_buckets(self):
        def key_fn(bucket):
            # Returns a tuple to use for sort ordering:
            # durable buckets with no shortfall sort higher,
            # then durable buckets with no shortfall_with_alts,
            # then non-durable buckets with no shortfall,
            # otherwise buckets with lowest shortfall_with_alts sort higher,
            # finally buckets with newer timestamps sort higher.
            return (bucket.durable,
                    bucket.shortfall <= 0,
                    -1 * bucket.shortfall_with_alts,
                    bucket.timestamp)

        return sorted(self.buckets.values(), key=key_fn, reverse=True)

    @property
    def best_bucket(self):
        """
        Return the "best" bucket in the collection.

        The "best" bucket is the newest timestamp with sufficient getters, or
        the closest to having sufficient getters, unless it is bettered by a
        bucket with potential alternate nodes.

        If there are no good buckets we return the "least_bad" bucket.

        :return: An instance of :class:`~ECGetResponseBucket` or None if there
                 are no buckets in the collection.
        """
        sorted_buckets = self._sort_buckets()
        for bucket in sorted_buckets:
            # tombstones will set bad_bucket.timestamp
            not_found_bucket = self.bad_buckets.get(404)
            if not_found_bucket and not_found_bucket.timestamp and \
                    bucket.timestamp < not_found_bucket.timestamp:
                # "good bucket" is trumped by newer tombstone
                continue
            return bucket
        return self.least_bad_bucket

    def choose_best_bucket(self):
        best_bucket = self.best_bucket
        # it's now or never -- close down any other requests
        for bucket in self.buckets.values():
            if bucket is best_bucket:
                continue
            bucket.close_conns()
        return best_bucket

    @property
    def least_bad_bucket(self):
        """
        Return the bad_bucket with the smallest shortfall
        """
        if all(status == 404 for status in self.bad_buckets):
            # NB: also covers an empty self.bad_buckets
            return self.default_bad_bucket
        # we want "enough" 416s to prevent "extra" requests - but we keep
        # digging on 404s
        short, status = min((bucket.shortfall, status)
                            for status, bucket in self.bad_buckets.items()
                            if status != 404)
        return self.bad_buckets[status]

    @property
    def shortfall(self):
        best_bucket = self.best_bucket
        shortfall = best_bucket.shortfall
        return min(shortfall, self.least_bad_bucket.shortfall)

    @property
    def durable(self):
        return self.best_bucket.durable

    def _get_frag_prefs(self):
        # Construct the current frag_prefs list, with best_bucket prefs first.
        frag_prefs = []

        for bucket in self._sort_buckets():
            if bucket.timestamp:
                exclusions = [fi for fi in bucket.gets if fi is not None]
                prefs = {'timestamp': bucket.timestamp.internal,
                         'exclude': exclusions}
                frag_prefs.append(prefs)

        return frag_prefs

    def get_extra_headers(self):
        frag_prefs = self._get_frag_prefs()
        return {'X-Backend-Fragment-Preferences': json.dumps(frag_prefs)}

    def _get_alternate_nodes(self):
        if self.node_iter_count <= self.policy.ec_ndata:
            # It makes sense to wait before starting to use alternate nodes,
            # because if we find sufficient frags on *distinct* nodes then we
            # spread work across mode nodes. There's no formal proof that
            # waiting for ec_ndata GETs is the right answer, but it seems
            # reasonable to try *at least* that many primary nodes before
            # resorting to alternate nodes.
            return None

        bucket = self.best_bucket
        if (bucket is None) or (bucket.shortfall <= 0) or not bucket.durable:
            return None

        alt_frags = set(bucket.alt_nodes.keys())
        got_frags = set(bucket.gets.keys())
        wanted_frags = list(alt_frags.difference(got_frags))

        # We may have the same frag_index on more than one node so shuffle to
        # avoid using the same frag_index consecutively, since we may not get a
        # response from the last node provided before being asked to provide
        # another node.
        random.shuffle(wanted_frags)

        for frag_index in wanted_frags:
            nodes = bucket.alt_nodes.get(frag_index)
            if nodes:
                return nodes
        return None

    def has_alternate_node(self):
        return True if self._get_alternate_nodes() else False

    def provide_alternate_node(self):
        """
        Callback function that is installed in a NodeIter. Called on every call
        to NodeIter.next(), which means we can track the number of nodes to
        which GET requests have been made and selectively inject an alternate
        node, if we have one.

        :return: A dict describing a node to which the next GET request
                 should be made.
        """
        self.node_iter_count += 1
        nodes = self._get_alternate_nodes()
        if nodes:
            return nodes.pop(0).copy()


class ECFragGetter(GetterBase):

    def __init__(self, app, req, node_iter, partition, policy, path,
                 backend_headers, header_provider, logger_thread_locals,
                 logger):
        super(ECFragGetter, self).__init__(
            app=app, req=req, node_iter=node_iter, partition=partition,
            policy=policy, path=path, backend_headers=backend_headers,
            node_timeout=app.recoverable_node_timeout,
            resource_type='EC fragment', logger=logger)
        self.header_provider = header_provider
        self.fragment_size = policy.fragment_size
        self.skip_bytes = 0
        self.logger_thread_locals = logger_thread_locals
        self.status = self.reason = self.body = self.source_headers = None
        self._source_iter = None

    def _iter_bytes_from_response_part(self, part_file, nbytes):
        buf = b''
        part_file = ByteCountEnforcer(part_file, nbytes)
        while True:
            try:
                with WatchdogTimeout(self.app.watchdog,
                                     self.node_timeout,
                                     ChunkReadTimeout):
                    chunk = part_file.read(self.app.object_chunk_size)
                    # NB: this append must be *inside* the context
                    # manager for test.unit.SlowBody to do its thing
                    buf += chunk
                    if nbytes is not None:
                        nbytes -= len(chunk)
            except (ChunkReadTimeout, ShortReadError) as e:
                try:
                    self.fast_forward(self.bytes_used_from_backend)
                except (HTTPException, ValueError):
                    self.logger.exception('Unable to fast forward')
                    raise e
                except RangeAlreadyComplete:
                    break
                buf = b''
                if self._replace_source(
                        'Trying to read EC fragment during GET (retrying)'):
                    try:
                        _junk, _junk, _junk, _junk, part_file = \
                            self._get_next_response_part()
                    except StopIteration:
                        # it's not clear to me how to make
                        # _get_next_response_part raise StopIteration for the
                        # first doc part of a new request
                        raise e
                    part_file = ByteCountEnforcer(part_file, nbytes)
                else:
                    raise e
            else:
                if buf and self.skip_bytes:
                    if self.skip_bytes < len(buf):
                        buf = buf[self.skip_bytes:]
                        self.bytes_used_from_backend += self.skip_bytes
                        self.skip_bytes = 0
                    else:
                        self.skip_bytes -= len(buf)
                        self.bytes_used_from_backend += len(buf)
                        buf = b''

                while buf and (len(buf) >= self.fragment_size or not chunk):
                    client_chunk = buf[:self.fragment_size]
                    buf = buf[self.fragment_size:]
                    with WatchdogTimeout(self.app.watchdog,
                                         self.app.client_timeout,
                                         ChunkWriteTimeout):
                        self.bytes_used_from_backend += len(client_chunk)
                        yield client_chunk

                if not chunk:
                    break

    def _iter_parts_from_response(self):
        try:
            part_iter = None
            try:
                while True:
                    try:
                        start_byte, end_byte, length, headers, part = \
                            self._get_next_response_part()
                    except StopIteration:
                        # it seems this is the only way out of the loop; not
                        # sure why the req.environ update is always needed
                        self.req.environ['swift.non_client_disconnect'] = True
                        break
                    # skip_bytes compensates for the backend request range
                    # expansion done in _convert_range
                    self.skip_bytes = bytes_to_skip(
                        self.fragment_size, start_byte)
                    self.learn_size_from_content_range(
                        start_byte, end_byte, length)
                    self.bytes_used_from_backend = 0
                    # not length; that refers to the whole object, so is the
                    # wrong value to use for GET-range responses
                    byte_count = ((end_byte - start_byte + 1) - self.skip_bytes
                                  if (end_byte is not None
                                      and start_byte is not None)
                                  else None)
                    part_iter = CooperativeIterator(
                        self._iter_bytes_from_response_part(part, byte_count))
                    yield {'start_byte': start_byte, 'end_byte': end_byte,
                           'entity_length': length, 'headers': headers,
                           'part_iter': part_iter}
                    self.pop_range()
            finally:
                if part_iter:
                    part_iter.close()

        except ChunkReadTimeout:
            self.app.exception_occurred(self.source.node, 'Object',
                                        'Trying to read during GET')
            raise
        except ChunkWriteTimeout:
            self.logger.warning(
                'Client did not read from proxy within %ss' %
                self.app.client_timeout)
            self.logger.increment('object.client_timeouts')
        except GeneratorExit:
            warn = True
            req_range = self.backend_headers['Range']
            if req_range:
                req_range = Range(req_range)
                if len(req_range.ranges) == 1:
                    begin, end = req_range.ranges[0]
                    if end is not None and begin is not None:
                        if end - begin + 1 == self.bytes_used_from_backend:
                            warn = False
            if (warn and
                    not self.req.environ.get('swift.non_client_disconnect')):
                self.logger.warning(
                    'Client disconnected on read of EC frag %r', self.path)
            pass
        except Exception:
            self.logger.exception('Trying to send to client')
            raise
        finally:
            self.source.close()

    @property
    def last_status(self):
        return self.status or HTTP_INTERNAL_SERVER_ERROR

    @property
    def last_headers(self):
        if self.source_headers:
            return HeaderKeyDict(self.source_headers)
        else:
            return HeaderKeyDict()

    def _make_node_request(self, node):
        # make a backend request; return a response if it has an acceptable
        # status code, otherwise None
        self.logger.thread_locals = self.logger_thread_locals
        req_headers = dict(self.backend_headers)
        ip, port = get_ip_port(node, req_headers)
        req_headers.update(self.header_provider())
        start_node_timing = time.time()
        try:
            with ConnectionTimeout(self.app.conn_timeout):
                conn = http_connect(
                    ip, port, node['device'],
                    self.partition, 'GET', self.path,
                    headers=req_headers,
                    query_string=self.req.query_string)
            self.app.set_node_timing(node, time.time() - start_node_timing)

            with Timeout(self.node_timeout):
                possible_source = conn.getresponse()
                # See NOTE: swift_conn at top of file about this.
                possible_source.swift_conn = conn
        except (Exception, Timeout):
            self.app.exception_occurred(
                node, 'Object',
                'Trying to %(method)s %(path)s' %
                {'method': self.req.method, 'path': self.req.path})
            return None

        src_headers = dict(
            (k.lower(), v) for k, v in
            possible_source.getheaders())

        if 'handoff_index' in node and \
                (is_server_error(possible_source.status) or
                 possible_source.status == HTTP_NOT_FOUND) and \
                not Timestamp(src_headers.get('x-backend-timestamp', 0)):
            # throw out 5XX and 404s from handoff nodes unless the data is
            # really on disk and had been DELETEd
            self.logger.debug('Ignoring %s from handoff' %
                              possible_source.status)
            conn.close()
            return None

        self.status = possible_source.status
        self.reason = possible_source.reason
        self.source_headers = possible_source.getheaders()
        if is_good_source(possible_source.status, server_type='Object'):
            self.body = None
            return possible_source
        else:
            self.body = possible_source.read()
            conn.close()

            if self.app.check_response(node, 'Object', possible_source, 'GET',
                                       self.path):
                self.logger.debug(
                    'Ignoring %s from primary' % possible_source.status)

            return None

    @property
    def source_iter(self):
        """
        An iterator over responses to backend fragment GETs. Yields an
        instance of ``GetterSource`` if a response is good, otherwise ``None``.
        """
        if self._source_iter is None:
            self._source_iter = self._source_gen()
        return self._source_iter

    def _source_gen(self):
        self.status = self.reason = self.body = self.source_headers = None
        for node in self.node_iter:
            source = self._make_node_request(node)
            if source:
                yield GetterSource(self.app, source, node)
            else:
                yield None
            self.status = self.reason = self.body = self.source_headers = None

    def _find_source(self):
        # capture last used etag before continuation
        used_etag = self.last_headers.get('X-Object-Sysmeta-EC-ETag')
        for source in self.source_iter:
            if not source:
                # _make_node_request only returns good sources
                continue
            if source.resp.getheader('X-Object-Sysmeta-EC-ETag') != used_etag:
                self.logger.warning(
                    'Skipping source (etag mismatch: got %s, expected %s)',
                    source.resp.getheader('X-Object-Sysmeta-EC-ETag'),
                    used_etag)
            else:
                self.source = source
                return True
        return False

    def response_parts_iter(self):
        """
        Create an iterator over a single fragment response body.

        :return: an interator that yields chunks of bytes from a fragment
            response body.
        """
        it = None
        try:
            source = next(self.source_iter)
        except StopIteration:
            pass
        else:
            if source:
                self.source = source
                it = self._iter_parts_from_response()
        return it


@ObjectControllerRouter.register(EC_POLICY)
class ECObjectController(BaseObjectController):
    def _fragment_GET_request(
            self, req, node_iter, partition, policy,
            header_provider, logger_thread_locals):
        """
        Makes a GET request for a fragment.
        """
        self.logger.thread_locals = logger_thread_locals
        backend_headers = self.generate_request_headers(
            req, additional=req.headers)

        getter = ECFragGetter(self.app, req, node_iter, partition,
                              policy, req.swift_entity_path, backend_headers,
                              header_provider, logger_thread_locals,
                              self.logger)
        return getter, getter.response_parts_iter()

    def _convert_range(self, req, policy):
        """
        Take the requested range(s) from the client and convert it to range(s)
        to be sent to the object servers.

        This includes widening requested ranges to full segments, then
        converting those ranges to fragments so that we retrieve the minimum
        number of fragments from the object server.

        Mutates the request passed in.

        Returns a list of range specs (dictionaries with the different byte
        indices in them).
        """
        # Since segments and fragments have different sizes, we need
        # to modify the Range header sent to the object servers to
        # make sure we get the right fragments out of the fragment
        # archives.
        segment_size = policy.ec_segment_size
        fragment_size = policy.fragment_size

        range_specs = []
        new_ranges = []
        for client_start, client_end in req.range.ranges:
            # TODO: coalesce ranges that overlap segments. For
            # example, "bytes=0-10,20-30,40-50" with a 64 KiB
            # segment size will result in a Range header in the
            # object request of "bytes=0-65535,0-65535,0-65535",
            # which is wasteful. We should be smarter and only
            # request that first segment once.
            segment_start, segment_end = client_range_to_segment_range(
                client_start, client_end, segment_size)

            fragment_start, fragment_end = \
                segment_range_to_fragment_range(
                    segment_start, segment_end,
                    segment_size, fragment_size)

            new_ranges.append((fragment_start, fragment_end))
            range_specs.append({'req_client_start': client_start,
                                'req_client_end': client_end,
                                'req_segment_start': segment_start,
                                'req_segment_end': segment_end,
                                'req_fragment_start': fragment_start,
                                'req_fragment_end': fragment_end})

        req.range = "bytes=" + ",".join(
            "%s-%s" % (s if s is not None else "",
                       e if e is not None else "")
            for s, e in new_ranges)
        return range_specs

    def feed_remaining_primaries(self, safe_iter, pile, req, partition, policy,
                                 buckets, feeder_q, logger_thread_locals):
        timeout = self.app.get_policy_options(policy).concurrency_timeout
        while True:
            try:
                feeder_q.get(timeout=timeout)
            except Empty:
                if safe_iter.unsafe_iter.primaries_left:
                    # this will run async, if it ends up taking the last
                    # primary we won't find out until the next pass
                    pile.spawn(self._fragment_GET_request,
                               req, safe_iter, partition,
                               policy, buckets.get_extra_headers,
                               logger_thread_locals)
                else:
                    # ran out of primaries
                    break
            else:
                # got a stop
                break

    def _get_or_head_response(self, req, policy):
        """
        EC GETorHEAD concurrency/node_iter handling
        """
        partition = policy.object_ring.get_part(
            self.account_name, self.container_name, self.object_name)
        update_etag_is_at_header(req, "X-Object-Sysmeta-Ec-Etag")

        if req.method == 'HEAD':
            # no fancy EC decoding here, just one plain old HEAD request to
            # one object server because all fragments hold all metadata
            # information about the object.
            policy_options = self.app.get_policy_options(policy)
            concurrency = policy.ec_ndata \
                if policy_options.concurrent_gets else 1

            # AFAICT this is the best way to build a normal node_iter limited
            # by the ec_head_node_count
            part_nodes = policy.object_ring.get_part_nodes(partition)
            node_chain = itertools.chain(
                part_nodes, policy.object_ring.get_more_nodes(partition))
            # policy.object_ring.replica_count is a float, and real rings don't
            # have a replicas attribute, so we use len(part_nodes) to keep the
            # node_count_fn from returning a value that will blow-up
            # itertools.islice
            node_count = policy_options.ec_head_node_count_fn(len(part_nodes))
            head_nodes = itertools.islice(node_chain, node_count)
            # N.B. GetOrHeadHandler will wrap GreenthreadSafeIterator for us
            node_iter = NodeIter(
                'object', self.app, policy.object_ring, partition, self.logger,
                req, policy=policy, node_iter=head_nodes)

            resp = self.GETorHEAD_base(
                req, 'Object', node_iter, partition,
                req.swift_entity_path, concurrency, policy)
            self._fix_response(req, resp)
            return resp

        # GET request
        node_iter = NodeIter(
            'object', self.app, policy.object_ring, partition, self.logger,
            req, policy=policy)
        orig_range = None
        range_specs = []
        if req.range:
            orig_range = req.range
            range_specs = self._convert_range(req, policy)

        safe_iter = GreenthreadSafeIterator(node_iter)

        policy_options = self.app.get_policy_options(policy)
        ec_request_count = policy.ec_ndata
        if policy_options.concurrent_gets:
            ec_request_count += policy_options.concurrent_ec_extra_requests
        with ContextPool(policy.ec_n_unique_fragments) as pool:
            pile = GreenAsyncPile(pool)
            buckets = ECGetResponseCollection(policy)
            node_iter.set_node_provider(buckets.provide_alternate_node)

            for node_count in range(ec_request_count):
                pile.spawn(self._fragment_GET_request,
                           req, safe_iter, partition,
                           policy, buckets.get_extra_headers,
                           self.logger.thread_locals)

            feeder_q = None
            if policy_options.concurrent_gets:
                feeder_q = Queue()
                pool.spawn(self.feed_remaining_primaries, safe_iter, pile, req,
                           partition, policy, buckets, feeder_q,
                           self.logger.thread_locals)

            extra_requests = 0
            # max_extra_requests is an arbitrary hard limit for spawning extra
            # getters in case some unforeseen scenario, or a misbehaving object
            # server, causes us to otherwise make endless requests e.g. if an
            # object server were to ignore frag_prefs and always respond with
            # a frag that is already in a bucket. Now we're assuming it should
            # be limit at most 2 * replicas.
            max_extra_requests = (
                (policy.object_ring.replica_count * 2) - policy.ec_ndata)
            for get, parts_iter in pile:
                try:
                    buckets.add_response(get, parts_iter)
                except ValueError as err:
                    self.logger.error(
                        "Problem with fragment response: %s", err)
                best_bucket = buckets.best_bucket
                if best_bucket.durable and best_bucket.shortfall <= 0:
                    # good enough!
                    break
                requests_available = extra_requests < max_extra_requests and (
                    node_iter.nodes_left > 0 or buckets.has_alternate_node())
                if requests_available and (
                        buckets.shortfall > pile._pending or
                        not is_good_source(get.last_status, self.server_type)):
                    extra_requests += 1
                    pile.spawn(self._fragment_GET_request, req, safe_iter,
                               partition, policy, buckets.get_extra_headers,
                               self.logger.thread_locals)
            if feeder_q:
                feeder_q.put('stop')

        # Put this back, since we *may* need it for kickoff()/_fix_response()
        # (but note that _fix_ranges() may also pop it back off before then)
        req.range = orig_range
        best_bucket = buckets.choose_best_bucket()
        if best_bucket.shortfall <= 0 and best_bucket.durable:
            # headers can come from any of the getters
            resp_headers = best_bucket.headers
            resp_headers.pop('Content-Range', None)
            eccl = resp_headers.get('X-Object-Sysmeta-Ec-Content-Length')
            obj_length = int(eccl) if eccl is not None else None

            # This is only true if we didn't get a 206 response, but
            # that's the only time this is used anyway.
            fa_length = int(resp_headers['Content-Length'])
            app_iter = ECAppIter(
                req.swift_entity_path,
                policy,
                [p_iter for _getter, p_iter in best_bucket.get_responses()],
                range_specs, fa_length, obj_length,
                self.logger)
            resp = Response(
                request=req,
                conditional_response=True,
                app_iter=app_iter)
            update_headers(resp, resp_headers)
            self._fix_ranges(req, resp)
            try:
                app_iter.kickoff(req, resp)
            except HTTPException as err_resp:
                # catch any HTTPException response here so that we can
                # process response headers uniformly in _fix_response
                resp = err_resp
        else:
            # TODO: we can get here if all buckets are successful but none
            # have ec_ndata getters, so bad_bucket may have no gets and we will
            # return a 503 when a 404 may be more appropriate. We can also get
            # here with less than ec_ndata 416's and may then return a 416
            # which is also questionable because a non-range get for same
            # object would return 404 or 503.
            statuses = []
            reasons = []
            bodies = []
            headers = []
            best_bucket.close_conns()
            rebalance_missing_suppression_count = min(
                policy_options.rebalance_missing_suppression_count,
                node_iter.num_primary_nodes - 1)
            for status, bad_bucket in buckets.bad_buckets.items():
                for getter, _parts_iter in bad_bucket.get_responses():
                    if best_bucket.durable:
                        bad_resp_headers = getter.last_headers
                        t_data_file = bad_resp_headers.get(
                            'X-Backend-Data-Timestamp')
                        t_obj = bad_resp_headers.get(
                            'X-Backend-Timestamp',
                            bad_resp_headers.get('X-Timestamp'))
                        bad_ts = Timestamp(t_data_file or t_obj or '0')
                        if bad_ts <= best_bucket.timestamp:
                            # We have reason to believe there's still good data
                            # out there, it's just currently unavailable
                            continue
                    if getter.status:
                        timestamp = Timestamp(getter.last_headers.get(
                            'X-Backend-Timestamp',
                            getter.last_headers.get('X-Timestamp', 0)))
                        if (rebalance_missing_suppression_count > 0 and
                                getter.status == HTTP_NOT_FOUND and
                                not timestamp):
                            rebalance_missing_suppression_count -= 1
                            continue
                        statuses.append(getter.status)
                        reasons.append(getter.reason)
                        bodies.append(getter.body)
                        headers.append(getter.source_headers)

            if not statuses:
                best_status = best_bucket.status
                if best_status is None:
                    # WTF
                    self.logger.error(
                        'best_bucket.status is None?? buckets=%r', buckets)
                elif is_success(best_status) and not best_bucket.durable:
                    # pretend that non-durable bucket was 404s
                    statuses.append(404)
                    reasons.append('404 Not Found')
                    bodies.append(b'')
                    headers.append({})

            resp = self.best_response(
                req, statuses, reasons, bodies, 'Object',
                headers=headers)
        self._fix_response(req, resp)

        # For sure put this back before actually returning the response
        # to the rest of the pipeline, so we don't modify the client headers
        req.range = orig_range
        return resp

    def _fix_response(self, req, resp):
        # EC fragment archives each have different bytes, hence different
        # etags. However, they all have the original object's etag stored in
        # sysmeta, so we copy that here (if it exists) so the client gets it.
        resp.headers['Etag'] = resp.headers.get('X-Object-Sysmeta-Ec-Etag')
        # We're about to invoke conditional response checking so set the
        # correct conditional etag from wherever X-Backend-Etag-Is-At points,
        # if it exists at all.
        resp._conditional_etag = resolve_etag_is_at_header(req, resp.headers)
        if (is_success(resp.status_int) or is_redirection(resp.status_int) or
                resp.status_int == HTTP_REQUESTED_RANGE_NOT_SATISFIABLE):
            resp.accept_ranges = 'bytes'
        if is_success(resp.status_int):
            resp.headers['Content-Length'] = resp.headers.get(
                'X-Object-Sysmeta-Ec-Content-Length')
            resp.fix_conditional_response()
        if resp.status_int == HTTP_REQUESTED_RANGE_NOT_SATISFIABLE:
            resp.headers['Content-Range'] = 'bytes */%s' % resp.headers[
                'X-Object-Sysmeta-Ec-Content-Length']
        ec_headers = [header for header in resp.headers
                      if header.lower().startswith('x-object-sysmeta-ec-')]
        for header in ec_headers:
            # clients (including middlewares) shouldn't need to care about
            # this implementation detail
            del resp.headers[header]

    def _fix_ranges(self, req, resp):
        # Has to be called *before* kickoff()!
        if is_success(resp.status_int):
            ignore_range_headers = set(
                h.strip().lower()
                for h in req.headers.get(
                    'X-Backend-Ignore-Range-If-Metadata-Present',
                    '').split(','))
            if ignore_range_headers.intersection(
                    h.lower() for h in resp.headers):
                # If we leave the Range header around, swob (or somebody) will
                # try to "fix" things for us when we kickoff() the app_iter.
                req.headers.pop('Range', None)
                resp.app_iter.range_specs = []

    def _make_putter(self, node, part, req, headers):
        return MIMEPutter.connect(
            node, part, req.swift_entity_path, headers, self.app.watchdog,
            conn_timeout=self.app.conn_timeout,
            node_timeout=self.app.node_timeout,
            write_timeout=self.app.node_timeout,
            send_exception_handler=self.app.exception_occurred,
            logger=self.logger,
            need_multiphase=True)

    def _determine_chunk_destinations(self, putters, policy):
        """
        Given a list of putters, return a dict where the key is the putter
        and the value is the frag index to use.

        This is done so that we line up handoffs using the same frag index
        (in the primary part list) as the primary that the handoff is standing
        in for.  This lets erasure-code fragment archives wind up on the
        preferred local primary nodes when possible.

        :param putters: a list of swift.proxy.controllers.obj.MIMEPutter
                        instance
        :param policy: A policy instance which should be one of ECStoragePolicy
        """
        # Give each putter a "frag index": the index of the
        # transformed chunk that we'll send to it.
        #
        # For primary nodes, that's just its index (primary 0 gets
        # chunk 0, primary 1 gets chunk 1, and so on). For handoffs,
        # we assign the chunk index of a missing primary.
        handoff_conns = []
        putter_to_frag_index = {}
        for p in putters:
            if p.node_index is not None:
                putter_to_frag_index[p] = policy.get_backend_index(
                    p.node_index)
            else:
                handoff_conns.append(p)

        # Note: we may have more holes than handoffs. This is okay; it
        # just means that we failed to connect to one or more storage
        # nodes. Holes occur when a storage node is down, in which
        # case the connection is not replaced, and when a storage node
        # returns 507, in which case a handoff is used to replace it.

        # lack_list is a dict of list to keep hole indexes
        # e.g. if we have 2 holes for frag index 0 with ec_duplication_factor=2
        # lack_list is like {0: [0], 1: [0]}, and then, if 1 hole found
        # for frag index 1, lack_list will be {0: [0, 1], 1: [0]}.
        # After that, holes will be filled from bigger key
        # (i.e. 1:[0] at first)

        # Grouping all missing fragment indexes for each frag_index
        available_indexes = list(putter_to_frag_index.values())
        lack_list = collections.defaultdict(list)
        for frag_index in range(policy.ec_n_unique_fragments):
            # Set the missing index to lack_list
            available_count = available_indexes.count(frag_index)
            # N.B. it should be duplication_factor >= lack >= 0
            lack = policy.ec_duplication_factor - available_count
            # now we are missing one or more nodes to store the frag index
            for lack_tier in range(lack):
                lack_list[lack_tier].append(frag_index)

        # Extract the lack_list to a flat list
        holes = []
        for lack_tier, indexes in sorted(lack_list.items(), reverse=True):
            holes.extend(indexes)

        # Fill putter_to_frag_index list with the hole list
        for hole, p in zip(holes, handoff_conns):
            putter_to_frag_index[p] = hole
        return putter_to_frag_index

    def _transfer_data(self, req, policy, data_source, putters, nodes,
                       min_conns, etag_hasher):
        """
        Transfer data for an erasure coded object.

        This method was added in the PUT method extraction change
        """
        bytes_transferred = 0
        chunk_transform = chunk_transformer(policy)
        chunk_transform.send(None)
        frag_hashers = collections.defaultdict(
            lambda: md5(usedforsecurity=False))

        def send_chunk(chunk):
            # Note: there's two different hashers in here. etag_hasher is
            # hashing the original object so that we can validate the ETag
            # that the client sent (and etag_hasher is None if the client
            # didn't send one). The hasher in frag_hashers is hashing the
            # fragment archive being sent to the client; this lets us guard
            # against data corruption on the network between proxy and
            # object server.
            if etag_hasher:
                etag_hasher.update(chunk)
            backend_chunks = chunk_transform.send(chunk)
            if backend_chunks is None:
                # If there's not enough bytes buffered for erasure-encoding
                # or whatever we're doing, the transform will give us None.
                return

            updated_frag_indexes = set()
            timeout_at = time.time() + self.app.node_timeout
            for putter in list(putters):
                frag_index = putter_to_frag_index[putter]
                backend_chunk = backend_chunks[frag_index]
                if not putter.failed:
                    # N.B. same frag_index will appear when using
                    # ec_duplication_factor >= 2. So skip to feed the chunk
                    # to hasher if the frag was updated already.
                    if frag_index not in updated_frag_indexes:
                        frag_hashers[frag_index].update(backend_chunk)
                        updated_frag_indexes.add(frag_index)
                    putter.send_chunk(backend_chunk, timeout_at=timeout_at)
                else:
                    putter.close()
                    putters.remove(putter)
            self._check_min_conn(
                req, putters, min_conns,
                msg='Object PUT exceptions during send, '
                    '%(conns)s/%(nodes)s required connections')

        try:
            # build our putter_to_frag_index dict to place handoffs in the
            # same part nodes index as the primaries they are covering
            putter_to_frag_index = self._determine_chunk_destinations(
                putters, policy)
            data_source = CooperativeIterator(data_source)

            while True:
                with WatchdogTimeout(self.app.watchdog,
                                     self.app.client_timeout,
                                     ChunkReadTimeout):
                    try:
                        chunk = next(data_source)
                    except StopIteration:
                        break
                bytes_transferred += len(chunk)
                if bytes_transferred > constraints.MAX_FILE_SIZE:
                    raise HTTPRequestEntityTooLarge(request=req)

                send_chunk(chunk)

            ml = req.message_length()
            if ml and bytes_transferred < ml:
                self.logger.warning(
                    'Client disconnected without sending enough data')
                self.logger.increment('object.client_disconnects')
                raise HTTPClientDisconnect(request=req)

            send_chunk(b'')  # flush out any buffered data

            computed_etag = (etag_hasher.hexdigest()
                             if etag_hasher else None)
            footers = self._get_footers(req)
            received_etag = normalize_etag(footers.get(
                'etag', req.headers.get('etag', '')))
            if (computed_etag and received_etag and
                    computed_etag != received_etag):
                raise HTTPUnprocessableEntity(request=req)

            # Remove any EC reserved metadata names from footers
            footers = {(k, v) for k, v in footers.items()
                       if not k.lower().startswith('x-object-sysmeta-ec-')}
            for putter in putters:
                frag_index = putter_to_frag_index[putter]
                # Update any footers set by middleware with EC footers
                trail_md = trailing_metadata(
                    policy, etag_hasher,
                    bytes_transferred, frag_index)
                trail_md.update(footers)
                # Etag footer must always be hash of what we sent
                trail_md['Etag'] = frag_hashers[frag_index].hexdigest()
                putter.end_of_object_data(footer_metadata=trail_md)

            # for storage policies requiring 2-phase commit (e.g.
            # erasure coding), enforce >= 'quorum' number of
            # 100-continue responses - this indicates successful
            # object data and metadata commit and is a necessary
            # condition to be met before starting 2nd PUT phase
            final_phase = False
            statuses, reasons, bodies, _junk = \
                self._get_put_responses(
                    req, putters, len(nodes), final_phase=final_phase,
                    min_responses=min_conns)
            if not self.have_quorum(
                    statuses, len(nodes), quorum=min_conns):
                self.logger.error(
                    'Not enough object servers ack\'ed (got %d)',
                    statuses.count(HTTP_CONTINUE))
                raise HTTPServiceUnavailable(request=req)

            elif not self._have_adequate_informational(
                    statuses, min_conns):
                resp = self.best_response(req, statuses, reasons, bodies,
                                          'Object PUT',
                                          quorum_size=min_conns)
                if is_client_error(resp.status_int):
                    # if 4xx occurred in this state it is absolutely
                    # a bad conversation between proxy-server and
                    # object-server (even if it's
                    # HTTP_UNPROCESSABLE_ENTITY) so we should regard this
                    # as HTTPServiceUnavailable.
                    raise HTTPServiceUnavailable(request=req)
                else:
                    # Other errors should use raw best_response
                    raise resp

            # quorum achieved, start 2nd phase - send commit
            # confirmation to participating object servers
            # so they write a .durable state file indicating
            # a successful PUT
            for putter in putters:
                putter.send_commit_confirmation()
        except ChunkReadTimeout as err:
            self.logger.warning(
                'ERROR Client read timeout (%ss)', err.seconds)
            self.logger.increment('object.client_timeouts')
            raise HTTPRequestTimeout(request=req)
        except ChunkReadError:
            self.logger.warning(
                'Client disconnected without sending last chunk')
            self.logger.increment('object.client_disconnects')
            raise HTTPClientDisconnect(request=req)
        except HTTPException:
            raise
        except Timeout:
            self.logger.exception(
                'ERROR Exception causing client disconnect')
            raise HTTPClientDisconnect(request=req)
        except Exception:
            self.logger.exception(
                'ERROR Exception transferring data to object servers %s',
                {'path': req.path})
            raise HTTPInternalServerError(request=req)

    def _have_adequate_responses(
            self, statuses, min_responses, conditional_func):
        """
        Given a list of statuses from several requests, determine if a
        satisfactory number of nodes have responded with 1xx or 2xx statuses to
        deem the transaction for a successful response to the client.

        :param statuses: list of statuses returned so far
        :param min_responses: minimal pass criterion for number of successes
        :param conditional_func: a callable function to check http status code
        :returns: True or False, depending on current number of successes
        """
        if sum(1 for s in statuses if (conditional_func(s))) >= min_responses:
            return True
        return False

    def _have_adequate_successes(self, statuses, min_responses):
        """
        Partial method of _have_adequate_responses for 2xx
        """
        return self._have_adequate_responses(
            statuses, min_responses, is_success)

    def _have_adequate_informational(self, statuses, min_responses):
        """
        Partial method of _have_adequate_responses for 1xx
        """
        return self._have_adequate_responses(
            statuses, min_responses, is_informational)

    def _have_adequate_put_responses(self, statuses, num_nodes, min_responses):
        # For an EC PUT we require a quorum of responses with success statuses
        # in order to move on to next phase of PUT request handling without
        # having to wait for *all* responses.
        # TODO: this implies that in the first phase of the backend PUTs when
        # we are actually expecting 1xx responses that we will end up waiting
        # for *all* responses. That seems inefficient since we only need a
        # quorum of 1xx responses to proceed.
        return self._have_adequate_successes(statuses, min_responses)

    def _store_object(self, req, data_source, nodes, partition,
                      outgoing_headers):
        """
        Store an erasure coded object.
        """
        policy_index = int(req.headers.get('X-Backend-Storage-Policy-Index'))
        policy = POLICIES.get_by_index(policy_index)

        expected_frag_size = None
        ml = req.message_length()
        if ml:
            # TODO: PyECLib <= 1.2.0 looks to return the segment info
            # different from the input for aligned data efficiency but
            # Swift never does. So calculate the fragment length Swift
            # will actually send to object server by making two different
            # get_segment_info calls (until PyECLib fixed).
            # policy.fragment_size makes the call using segment size,
            # and the next call is to get info for the last segment

            # get number of fragments except the tail - use truncation //
            num_fragments = ml // policy.ec_segment_size
            expected_frag_size = policy.fragment_size * num_fragments

            # calculate the tail fragment_size by hand and add it to
            # expected_frag_size
            last_segment_size = ml % policy.ec_segment_size
            if last_segment_size:
                last_info = policy.pyeclib_driver.get_segment_info(
                    last_segment_size, policy.ec_segment_size)
                expected_frag_size += last_info['fragment_size']
        for headers in outgoing_headers:
            headers['X-Backend-Obj-Content-Length'] = expected_frag_size
            # the object server will get different bytes, so these
            # values do not apply.
            headers.pop('Content-Length', None)
            headers.pop('Etag', None)

        # Since the request body sent from client -> proxy is not
        # the same as the request body sent proxy -> object, we
        # can't rely on the object-server to do the etag checking -
        # so we have to do it here.
        etag_hasher = md5(usedforsecurity=False)

        min_conns = policy.quorum
        putters = self._get_put_connections(
            req, nodes, partition, outgoing_headers, policy)

        try:
            # check that a minimum number of connections were established and
            # meet all the correct conditions set in the request
            self._check_failure_put_connections(putters, req, min_conns)

            self._transfer_data(req, policy, data_source, putters,
                                nodes, min_conns, etag_hasher)
            # The durable state will propagate in a replicated fashion; if
            # one fragment is durable then the reconstructor will spread the
            # durable status around.
            # In order to avoid successfully writing an object, but refusing
            # to serve it on a subsequent GET because don't have enough
            # durable data fragments - we require the same number of durable
            # writes as quorum fragment writes.  If object servers are in the
            # future able to serve their non-durable fragment archives we may
            # be able to reduce this quorum count if needed.
            # ignore response etags
            statuses, reasons, bodies, _etags = \
                self._get_put_responses(req, putters, len(nodes),
                                        final_phase=True,
                                        min_responses=min_conns)
        except HTTPException as resp:
            return resp
        finally:
            for putter in putters:
                putter.close()

        etag = etag_hasher.hexdigest()
        resp = self.best_response(req, statuses, reasons, bodies,
                                  'Object PUT', etag=etag,
                                  quorum_size=min_conns)
        resp.last_modified = Timestamp(req.headers['X-Timestamp']).ceil()
        return resp<|MERGE_RESOLUTION|>--- conflicted
+++ resolved
@@ -439,13 +439,7 @@
                 # record the general cache set metrics.
                 record_cache_op_metrics(
                     self.logger, self.server_type.lower(), 'shard_updating',
-<<<<<<< HEAD
-                    cache_populator.set_cache_state,
-                    cache_populator.backend_resp
-                )
-=======
                     cache_populator.set_cache_state, None)
->>>>>>> f4e6c06b
                 # TODO: use enum to unify 'set_cache_state' in existing
                 # 'set_namespaces_in_cache' and CooperativeCachePopulator, and
                 # convert existing usages of response to just status code.

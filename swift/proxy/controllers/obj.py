--- conflicted
+++ resolved
@@ -347,12 +347,7 @@
         # pull full set of updating namespaces from backend
         namespaces, backend_response = self._do_get_updating_namespaces(
             req, account, container)
-<<<<<<< HEAD
-        ns_bound_list = NamespaceBoundList.parse(
-            namespaces) if namespaces else None
-=======
         ns_bound_list = NamespaceBoundList.parse(namespaces)
->>>>>>> 56523b49
         return ns_bound_list, backend_response
 
     def _populate_updating_namespaces(self, req, account,
@@ -407,12 +402,8 @@
             infocache, memcache, cache_key,
             self.app.recheck_updating_shard_ranges, do_fetch_backend,
             self.app.namespace_cache_token_retry_interval,
-<<<<<<< HEAD
-            namespace_list_to_bounds, namespace_bounds_to_list)
-=======
             namespace_list_to_bounds, namespace_bounds_to_list,
             self.app.namespace_cache_tokens_per_session)
->>>>>>> 56523b49
         ns_bound_list = cache_populator.fetch_data()
         if cache_populator.set_cache_state:
             record_cache_op_metrics(
@@ -464,24 +455,12 @@
             # the full set of updating shard ranges from the backend and set in
             # the memcache.
             if self.app.namespace_cache_use_token:
-<<<<<<< HEAD
-                (
-                    ns_bound_list,
-                    response,
-                ) = self._populate_updating_namespaces_cooperatively(
-                    req, account, container, cache_key
-                )
-            else:
-                ns_bound_list, response = self._populate_updating_namespaces(
-                    req, account, container, cache_key)
-=======
                 populate_func = \
                     self._populate_updating_namespaces_cooperatively
             else:
                 populate_func = self._populate_updating_namespaces
             ns_bound_list, response = populate_func(
                 req, account, container, cache_key)
->>>>>>> 56523b49
         record_cache_op_metrics(
             self.logger, self.server_type.lower(), 'shard_updating',
             get_cache_state, response)

# Copyright (c) 2010-2012 OpenStack Foundation
#
# Licensed under the Apache License, Version 2.0 (the "License");
# you may not use this file except in compliance with the License.
# You may obtain a copy of the License at
#
#    http://www.apache.org/licenses/LICENSE-2.0
#
# Unless required by applicable law or agreed to in writing, software
# distributed under the License is distributed on an "AS IS" BASIS,
# WITHOUT WARRANTIES OR CONDITIONS OF ANY KIND, either express or
# implied.
# See the License for the specific language governing permissions and
# limitations under the License.

# NOTE: swift_conn
# You'll see swift_conn passed around a few places in this file. This is the
# source bufferedhttp connection of whatever it is attached to.
#   It is used when early termination of reading from the connection should
# happen, such as when a range request is satisfied but there's still more the
# source connection would like to send. To prevent having to read all the data
# that could be left, the source connection can be .close() and then reads
# commence to empty out any buffers.
#   These shenanigans are to ensure all related objects can be garbage
# collected. We've seen objects hang around forever otherwise.

import six
from six.moves.urllib.parse import quote, unquote
from six.moves import zip

import collections
import itertools
import json
import mimetypes
import time
import math
import random
import sys

from greenlet import GreenletExit
from eventlet import GreenPile, sleep
from eventlet.queue import Queue, Empty
from eventlet.timeout import Timeout

from swift import gettext_ as _
from swift.common.utils import (
    clean_content_type, config_true_value, ContextPool, csv_append,
    GreenAsyncPile, GreenthreadSafeIterator, Timestamp, WatchdogTimeout,
    normalize_delete_at_timestamp, public, get_expirer_container,
    document_iters_to_http_response_body, parse_content_range,
    quorum_size, reiterate, close_if_possible, safe_json_loads, md5)
from swift.common.bufferedhttp import http_connect
from swift.common.constraints import check_metadata, check_object_creation
from swift.common import constraints
from swift.common.exceptions import ChunkReadTimeout, \
    ChunkWriteTimeout, ConnectionTimeout, ResponseTimeout, \
    InsufficientStorage, FooterNotSupported, MultiphasePUTNotSupported, \
    PutterConnectError, ChunkReadError, RangeAlreadyComplete, ShortReadError
from swift.common.header_key_dict import HeaderKeyDict
from swift.common.http import (
    is_informational, is_success, is_client_error, is_server_error,
    is_redirection, HTTP_CONTINUE, HTTP_INTERNAL_SERVER_ERROR,
    HTTP_SERVICE_UNAVAILABLE, HTTP_INSUFFICIENT_STORAGE,
    HTTP_PRECONDITION_FAILED, HTTP_CONFLICT, HTTP_UNPROCESSABLE_ENTITY,
    HTTP_REQUESTED_RANGE_NOT_SATISFIABLE, HTTP_NOT_FOUND)
from swift.common.storage_policy import (POLICIES, REPL_POLICY, EC_POLICY,
                                         ECDriverError, PolicyError)
from swift.proxy.controllers.base import Controller, delay_denial, \
    cors_validation, update_headers, bytes_to_skip, close_swift_conn, \
    ByteCountEnforcer
from swift.common.swob import HTTPAccepted, HTTPBadRequest, HTTPNotFound, \
    HTTPPreconditionFailed, HTTPRequestEntityTooLarge, HTTPRequestTimeout, \
    HTTPServerError, HTTPServiceUnavailable, HTTPClientDisconnect, \
    HTTPUnprocessableEntity, Response, HTTPException, \
    HTTPRequestedRangeNotSatisfiable, Range, HTTPInternalServerError, \
    normalize_etag
from swift.common.request_helpers import update_etag_is_at_header, \
    resolve_etag_is_at_header, validate_internal_obj, get_ip_port, \
    http_response_to_document_iters


def check_content_type(req):
    if not req.environ.get('swift.content_type_overridden') and \
            ';' in req.headers.get('content-type', ''):
        for param in req.headers['content-type'].split(';')[1:]:
            if param.lstrip().startswith('swift_'):
                return HTTPBadRequest("Invalid Content-Type, "
                                      "swift_* is not a valid parameter name.")
    return None


def num_container_updates(container_replicas, container_quorum,
                          object_replicas, object_quorum):
    """
    We need to send container updates via enough object servers such
    that, if the object PUT succeeds, then the container update is
    durable (either it's synchronously updated or written to async
    pendings).

    Define:
      Qc = the quorum size for the container ring
      Qo = the quorum size for the object ring
      Rc = the replica count for the container ring
      Ro = the replica count (or EC N+K) for the object ring

    A durable container update is one that's made it to at least Qc
    nodes. To always be durable, we have to send enough container
    updates so that, if only Qo object PUTs succeed, and all the
    failed object PUTs had container updates, at least Qc updates
    remain. Since (Ro - Qo) object PUTs may fail, we must have at
    least Qc + Ro - Qo container updates to ensure that Qc of them
    remain.

    Also, each container replica is named in at least one object PUT
    request so that, when all requests succeed, no work is generated
    for the container replicator. Thus, at least Rc updates are
    necessary.

    :param container_replicas: replica count for the container ring (Rc)
    :param container_quorum: quorum size for the container ring (Qc)
    :param object_replicas: replica count for the object ring (Ro)
    :param object_quorum: quorum size for the object ring (Qo)

    """
    return max(
        # Qc + Ro - Qo
        container_quorum + object_replicas - object_quorum,
        # Rc
        container_replicas)


class ObjectControllerRouter(object):

    policy_type_to_controller_map = {}

    @classmethod
    def register(cls, policy_type):
        """
        Decorator for Storage Policy implementations to register
        their ObjectController implementations.

        This also fills in a policy_type attribute on the class.
        """
        def register_wrapper(controller_cls):
            if policy_type in cls.policy_type_to_controller_map:
                raise PolicyError(
                    '%r is already registered for the policy_type %r' % (
                        cls.policy_type_to_controller_map[policy_type],
                        policy_type))
            cls.policy_type_to_controller_map[policy_type] = controller_cls
            controller_cls.policy_type = policy_type
            return controller_cls
        return register_wrapper

    def __init__(self):
        self.policy_to_controller_cls = {}
        for policy in POLICIES:
            self.policy_to_controller_cls[int(policy)] = \
                self.policy_type_to_controller_map[policy.policy_type]

    def __getitem__(self, policy):
        return self.policy_to_controller_cls[int(policy)]


class BaseObjectController(Controller):
    """Base WSGI controller for object requests."""
    server_type = 'Object'

    def __init__(self, app, account_name, container_name, object_name,
                 **kwargs):
        super(BaseObjectController, self).__init__(app)
        self.account_name = unquote(account_name)
        self.container_name = unquote(container_name)
        self.object_name = unquote(object_name)
        validate_internal_obj(
            self.account_name, self.container_name, self.object_name)

    def iter_nodes_local_first(self, ring, partition, policy=None,
                               local_handoffs_first=False):
        """
        Yields nodes for a ring partition.

        If the 'write_affinity' setting is non-empty, then this will yield N
        local nodes (as defined by the write_affinity setting) first, then the
        rest of the nodes as normal. It is a re-ordering of the nodes such
        that the local ones come first; no node is omitted. The effect is
        that the request will be serviced by local object servers first, but
        nonlocal ones will be employed if not enough local ones are available.

        :param ring: ring to get nodes from
        :param partition: ring partition to yield nodes for
        :param policy: optional, an instance of
            :class:`~swift.common.storage_policy.BaseStoragePolicy`
        :param local_handoffs_first: optional, if True prefer primaries and
            local handoff nodes first before looking elsewhere.
        """
        policy_options = self.app.get_policy_options(policy)
        is_local = policy_options.write_affinity_is_local_fn
        if is_local is None:
            return self.app.iter_nodes(ring, partition, policy=policy)

        primary_nodes = ring.get_part_nodes(partition)
        handoff_nodes = ring.get_more_nodes(partition)
        all_nodes = itertools.chain(primary_nodes, handoff_nodes)

        if local_handoffs_first:
            num_locals = policy_options.write_affinity_handoff_delete_count
            if num_locals is None:
                local_primaries = [node for node in primary_nodes
                                   if is_local(node)]
                num_locals = len(primary_nodes) - len(local_primaries)

            first_local_handoffs = list(itertools.islice(
                (node for node in handoff_nodes if is_local(node)), num_locals)
            )
            preferred_nodes = primary_nodes + first_local_handoffs
        else:
            num_locals = policy_options.write_affinity_node_count_fn(
                len(primary_nodes)
            )
            preferred_nodes = list(itertools.islice(
                (node for node in all_nodes if is_local(node)), num_locals)
            )
            # refresh it; it moved when we computed preferred_nodes
            handoff_nodes = ring.get_more_nodes(partition)
            all_nodes = itertools.chain(primary_nodes, handoff_nodes)

        node_iter = itertools.chain(
            preferred_nodes,
            (node for node in all_nodes if node not in preferred_nodes)
        )

        return self.app.iter_nodes(ring, partition, node_iter=node_iter,
                                   policy=policy)

    def GETorHEAD(self, req):
        """Handle HTTP GET or HEAD requests."""
        container_info = self.container_info(
            self.account_name, self.container_name, req)
        req.acl = container_info['read_acl']
        # pass the policy index to storage nodes via req header
        policy_index = req.headers.get('X-Backend-Storage-Policy-Index',
                                       container_info['storage_policy'])
        policy = POLICIES.get_by_index(policy_index)
        obj_ring = self.app.get_object_ring(policy_index)
        req.headers['X-Backend-Storage-Policy-Index'] = policy_index
        if 'swift.authorize' in req.environ:
            aresp = req.environ['swift.authorize'](req)
            if aresp:
                return aresp
        partition = obj_ring.get_part(
            self.account_name, self.container_name, self.object_name)
        node_iter = self.app.iter_nodes(obj_ring, partition, policy=policy)

        resp = self._get_or_head_response(req, node_iter, partition, policy)

        if ';' in resp.headers.get('content-type', ''):
            resp.content_type = clean_content_type(
                resp.headers['content-type'])
        return resp

    @public
    @cors_validation
    @delay_denial
    def GET(self, req):
        """Handler for HTTP GET requests."""
        return self.GETorHEAD(req)

    @public
    @cors_validation
    @delay_denial
    def HEAD(self, req):
        """Handler for HTTP HEAD requests."""
        return self.GETorHEAD(req)

    def _get_update_target(self, req, container_info):
        # find the sharded container to which we'll send the update
        db_state = container_info.get('sharding_state', 'unsharded')
        if db_state in ('sharded', 'sharding'):
            shard_range = self._get_update_shard(
                req, self.account_name, self.container_name, self.object_name)
            if shard_range:
                partition, nodes = self.app.container_ring.get_nodes(
                    shard_range.account, shard_range.container)
                return partition, nodes, shard_range.name

        return container_info['partition'], container_info['nodes'], None

    @public
    @cors_validation
    @delay_denial
    def POST(self, req):
        """HTTP POST request handler."""
        container_info = self.container_info(
            self.account_name, self.container_name, req)
        container_partition, container_nodes, container_path = \
            self._get_update_target(req, container_info)
        req.acl = container_info['write_acl']
        if 'swift.authorize' in req.environ:
            aresp = req.environ['swift.authorize'](req)
            if aresp:
                return aresp
        if not container_nodes:
            return HTTPNotFound(request=req)
        error_response = check_metadata(req, 'object')
        if error_response:
            return error_response

        req.ensure_x_timestamp()

        req, delete_at_container, delete_at_part, \
            delete_at_nodes = self._config_obj_expiration(req)

        # pass the policy index to storage nodes via req header
        policy_index = req.headers.get('X-Backend-Storage-Policy-Index',
                                       container_info['storage_policy'])
        obj_ring = self.app.get_object_ring(policy_index)
        req.headers['X-Backend-Storage-Policy-Index'] = policy_index
        next_part_power = getattr(obj_ring, 'next_part_power', None)
        if next_part_power:
            req.headers['X-Backend-Next-Part-Power'] = next_part_power
        partition, nodes = obj_ring.get_nodes(
            self.account_name, self.container_name, self.object_name)

        headers = self._backend_requests(
            req, len(nodes), container_partition, container_nodes,
            delete_at_container, delete_at_part, delete_at_nodes,
            container_path=container_path)
        return self._post_object(req, obj_ring, partition, headers)

    def _backend_requests(self, req, n_outgoing,
                          container_partition, containers,
                          delete_at_container=None, delete_at_partition=None,
                          delete_at_nodes=None, container_path=None):
        policy_index = req.headers['X-Backend-Storage-Policy-Index']
        policy = POLICIES.get_by_index(policy_index)
        headers = [self.generate_request_headers(req, additional=req.headers)
                   for _junk in range(n_outgoing)]

        def set_container_update(index, container):
            headers[index]['X-Container-Partition'] = container_partition
            headers[index]['X-Container-Host'] = csv_append(
                headers[index].get('X-Container-Host'),
                '%(ip)s:%(port)s' % container)
            headers[index]['X-Container-Device'] = csv_append(
                headers[index].get('X-Container-Device'),
                container['device'])
            if container_path:
                headers[index]['X-Backend-Quoted-Container-Path'] = quote(
                    container_path)
                # NB: we used to send
                #    'X-Backend-Container-Path': container_path
                # but that isn't safe for container names with nulls or
                # newlines (or possibly some other characters). We consciously
                # *don't* make any attempt to set the old meta; during an
                # upgrade, old object-servers will talk to the root which
                # will eat the update and move it as a misplaced object.

        def set_delete_at_headers(index, delete_at_node):
            headers[index]['X-Delete-At-Container'] = delete_at_container
            headers[index]['X-Delete-At-Partition'] = delete_at_partition
            headers[index]['X-Delete-At-Host'] = csv_append(
                headers[index].get('X-Delete-At-Host'),
                '%(ip)s:%(port)s' % delete_at_node)
            headers[index]['X-Delete-At-Device'] = csv_append(
                headers[index].get('X-Delete-At-Device'),
                delete_at_node['device'])

        n_updates_needed = num_container_updates(
            len(containers), quorum_size(len(containers)),
            n_outgoing, policy.quorum)

        container_iter = itertools.cycle(containers)
        dan_iter = itertools.cycle(delete_at_nodes or [])
        existing_updates = 0
        while existing_updates < n_updates_needed:
            index = existing_updates % n_outgoing
            set_container_update(index, next(container_iter))
            if delete_at_nodes:
                # We reverse the index in order to distribute the updates
                # across all nodes.
                set_delete_at_headers(n_outgoing - 1 - index, next(dan_iter))
            existing_updates += 1

        # Keep the number of expirer-queue deletes to a reasonable number.
        #
        # In the best case, at least one object server writes out an
        # async_pending for an expirer-queue update. In the worst case, no
        # object server does so, and an expirer-queue row remains that
        # refers to an already-deleted object. In this case, upon attempting
        # to delete the object, the object expirer will notice that the
        # object does not exist and then remove the row from the expirer
        # queue.
        #
        # In other words: expirer-queue updates on object DELETE are nice to
        # have, but not strictly necessary for correct operation.
        #
        # Also, each queue update results in an async_pending record, which
        # causes the object updater to talk to all container servers. If we
        # have N async_pendings and Rc container replicas, we cause N * Rc
        # requests from object updaters to container servers (possibly more,
        # depending on retries). Thus, it is helpful to keep this number
        # small.
        n_desired_queue_updates = 2
        for i in range(len(headers)):
            headers[i].setdefault('X-Backend-Clean-Expiring-Object-Queue',
                                  't' if i < n_desired_queue_updates else 'f')

        return headers

    def _get_conn_response(self, putter, path, logger_thread_locals,
                           final_phase, **kwargs):
        self.app.logger.thread_locals = logger_thread_locals
        try:
            resp = putter.await_response(
                self.app.node_timeout, not final_phase)
        except (Exception, Timeout):
            resp = None
            if final_phase:
                status_type = 'final'
            else:
                status_type = 'commit'
            self.app.exception_occurred(
                putter.node, _('Object'),
                _('Trying to get %(status_type)s status of PUT to %(path)s') %
                {'status_type': status_type, 'path': path})
        return (putter, resp)

    def _have_adequate_put_responses(self, statuses, num_nodes, min_responses):
        """
        Test for sufficient PUT responses from backend nodes to proceed with
        PUT handling.

        :param statuses: a list of response statuses.
        :param num_nodes: number of backend nodes to which PUT requests may be
                          issued.
        :param min_responses: (optional) minimum number of nodes required to
                              have responded with satisfactory status code.
        :return: True if sufficient backend responses have returned a
                 satisfactory status code.
        """
        raise NotImplementedError

    def _get_put_responses(self, req, putters, num_nodes, final_phase=True,
                           min_responses=None):
        """
        Collect object responses to a PUT request and determine if a
        satisfactory number of nodes have returned success.  Returns
        lists of accumulated status codes, reasons, bodies and etags.

        :param req: the request
        :param putters: list of putters for the request
        :param num_nodes: number of nodes involved
        :param final_phase: boolean indicating if this is the last phase
        :param min_responses: minimum needed when not requiring quorum
        :return: a tuple of lists of status codes, reasons, bodies and etags.
                 The list of bodies and etags is only populated for the final
                 phase of a PUT transaction.
        """
        statuses = []
        reasons = []
        bodies = []
        etags = set()

        pile = GreenAsyncPile(len(putters))
        for putter in putters:
            if putter.failed:
                continue
            pile.spawn(self._get_conn_response, putter, req.path,
                       self.app.logger.thread_locals, final_phase=final_phase)

        def _handle_response(putter, response):
            statuses.append(response.status)
            reasons.append(response.reason)
            if final_phase:
                body = response.read()
            else:
                body = b''
            bodies.append(body)
            if response.status == HTTP_INSUFFICIENT_STORAGE:
                putter.failed = True
                self.app.error_limit(putter.node,
                                     _('ERROR Insufficient Storage'))
            elif response.status >= HTTP_INTERNAL_SERVER_ERROR:
                putter.failed = True
                self.app.error_occurred(
                    putter.node,
                    _('ERROR %(status)d %(body)s From Object Server '
                      're: %(path)s') %
                    {'status': response.status,
                     'body': body[:1024], 'path': req.path})
            elif is_success(response.status):
                etags.add(normalize_etag(response.getheader('etag')))

        for (putter, response) in pile:
            if response:
                _handle_response(putter, response)
                if self._have_adequate_put_responses(
                        statuses, num_nodes, min_responses):
                    break
            else:
                putter.failed = True

        # give any pending requests *some* chance to finish
        finished_quickly = pile.waitall(self.app.post_quorum_timeout)
        for (putter, response) in finished_quickly:
            if response:
                _handle_response(putter, response)

        if final_phase:
            while len(statuses) < num_nodes:
                statuses.append(HTTP_SERVICE_UNAVAILABLE)
                reasons.append('')
                bodies.append(b'')

        return statuses, reasons, bodies, etags

    def _config_obj_expiration(self, req):
        delete_at_container = None
        delete_at_part = None
        delete_at_nodes = None

        req = constraints.check_delete_headers(req)

        if 'x-delete-at' in req.headers:
            req.headers['x-delete-at'] = normalize_delete_at_timestamp(
                int(req.headers['x-delete-at']))
            x_delete_at = int(req.headers['x-delete-at'])

            req.environ.setdefault('swift.log_info', []).append(
                'x-delete-at:%s' % x_delete_at)

            delete_at_container = get_expirer_container(
                x_delete_at, self.app.expiring_objects_container_divisor,
                self.account_name, self.container_name, self.object_name)

            delete_at_part, delete_at_nodes = \
                self.app.container_ring.get_nodes(
                    self.app.expiring_objects_account, delete_at_container)

        return req, delete_at_container, delete_at_part, delete_at_nodes

    def _update_content_type(self, req):
        # Sometimes the 'content-type' header exists, but is set to None.
        detect_content_type = \
            config_true_value(req.headers.get('x-detect-content-type'))
        if detect_content_type or not req.headers.get('content-type'):
            guessed_type, _junk = mimetypes.guess_type(req.path_info)
            req.headers['Content-Type'] = guessed_type or \
                'application/octet-stream'
            if detect_content_type:
                req.headers.pop('x-detect-content-type')

    def _check_failure_put_connections(self, putters, req, min_conns):
        """
        Identify any failed connections and check minimum connection count.

        :param putters: a list of Putter instances
        :param req: request
        :param min_conns: minimum number of putter connections required
        """
        if req.if_none_match is not None and '*' in req.if_none_match:
            statuses = [
                putter.resp.status for putter in putters if putter.resp]
            if HTTP_PRECONDITION_FAILED in statuses:
                # If we find any copy of the file, it shouldn't be uploaded
                self.app.logger.debug(
                    _('Object PUT returning 412, %(statuses)r'),
                    {'statuses': statuses})
                raise HTTPPreconditionFailed(request=req)

        if any(putter for putter in putters if putter.resp and
               putter.resp.status == HTTP_CONFLICT):
            status_times = ['%(status)s (%(timestamp)s)' % {
                'status': putter.resp.status,
                'timestamp': HeaderKeyDict(
                    putter.resp.getheaders()).get(
                        'X-Backend-Timestamp', 'unknown')
            } for putter in putters if putter.resp]
            self.app.logger.debug(
                _('Object PUT returning 202 for 409: '
                  '%(req_timestamp)s <= %(timestamps)r'),
                {'req_timestamp': req.timestamp.internal,
                 'timestamps': ', '.join(status_times)})
            raise HTTPAccepted(request=req)

        self._check_min_conn(req, putters, min_conns)

    def _make_putter(self, node, part, req, headers):
        """
        Returns a putter object for handling streaming of object to object
        servers.

        Subclasses must implement this method.

        :param node: a storage node
        :param part: ring partition number
        :param req: a swob Request
        :param headers: request headers
        :return: an instance of a Putter
        """
        raise NotImplementedError

    def _connect_put_node(self, nodes, part, req, headers,
                          logger_thread_locals):
        """
        Make connection to storage nodes

        Connects to the first working node that it finds in nodes iter and
        sends over the request headers. Returns a Putter to handle the rest of
        the streaming, or None if no working nodes were found.

        :param nodes: an iterator of the target storage nodes
        :param part: ring partition number
        :param req: a swob Request
        :param headers: request headers
        :param logger_thread_locals: The thread local values to be set on the
                                     self.app.logger to retain transaction
                                     logging information.
        :return: an instance of a Putter
        """
        self.app.logger.thread_locals = logger_thread_locals
        for node in nodes:
            try:
                putter = self._make_putter(node, part, req, headers)
                self.app.set_node_timing(node, putter.connect_duration)
                return putter
            except InsufficientStorage:
                self.app.error_limit(node, _('ERROR Insufficient Storage'))
            except PutterConnectError as e:
                self.app.error_occurred(
                    node, _('ERROR %(status)d Expect: 100-continue '
                            'From Object Server') % {
                                'status': e.status})
            except (Exception, Timeout):
                self.app.exception_occurred(
                    node, _('Object'),
                    _('Expect: 100-continue on %s') %
                    quote(req.swift_entity_path))

    def _get_put_connections(self, req, nodes, partition, outgoing_headers,
                             policy):
        """
        Establish connections to storage nodes for PUT request
        """
        obj_ring = policy.object_ring
        node_iter = GreenthreadSafeIterator(
            self.iter_nodes_local_first(obj_ring, partition, policy=policy))
        pile = GreenPile(len(nodes))

        for nheaders in outgoing_headers:
            # RFC2616:8.2.3 disallows 100-continue without a body,
            # so switch to chunked request
            if nheaders.get('Content-Length') == '0':
                nheaders['Transfer-Encoding'] = 'chunked'
                del nheaders['Content-Length']
            nheaders['Expect'] = '100-continue'
            pile.spawn(self._connect_put_node, node_iter, partition,
                       req, nheaders, self.app.logger.thread_locals)

        putters = [putter for putter in pile if putter]

        return putters

    def _check_min_conn(self, req, putters, min_conns, msg=None):
        msg = msg or _('Object PUT returning 503, %(conns)s/%(nodes)s '
                       'required connections')

        if len(putters) < min_conns:
            self.app.logger.error((msg),
                                  {'conns': len(putters), 'nodes': min_conns})
            raise HTTPServiceUnavailable(request=req)

    def _get_footers(self, req):
        footers = HeaderKeyDict()
        footer_callback = req.environ.get(
            'swift.callback.update_footers', lambda _footer: None)
        footer_callback(footers)
        return footers

    def _store_object(self, req, data_source, nodes, partition,
                      outgoing_headers):
        """
        This method is responsible for establishing connection
        with storage nodes and sending the data to each one of those
        nodes. The process of transferring data is specific to each
        Storage Policy, thus it is required for each policy specific
        ObjectController to provide their own implementation of this method.

        :param req: the PUT Request
        :param data_source: an iterator of the source of the data
        :param nodes: an iterator of the target storage nodes
        :param partition: ring partition number
        :param outgoing_headers: system headers to storage nodes
        :return: Response object
        """
        raise NotImplementedError()

    def _delete_object(self, req, obj_ring, partition, headers,
                       node_count=None, node_iterator=None):
        """Delete object considering write-affinity.

        When deleting object in write affinity deployment, also take configured
        handoff nodes number into consideration, instead of just sending
        requests to primary nodes. Otherwise (write-affinity is disabled),
        go with the same way as before.

        :param req: the DELETE Request
        :param obj_ring: the object ring
        :param partition: ring partition number
        :param headers: system headers to storage nodes
        :return: Response object
        """
        status_overrides = {404: 204}
        resp = self.make_requests(req, obj_ring,
                                  partition, 'DELETE', req.swift_entity_path,
                                  headers, overrides=status_overrides,
                                  node_count=node_count,
                                  node_iterator=node_iterator)
        return resp

    def _post_object(self, req, obj_ring, partition, headers):
        """
        send object POST request to storage nodes.

        :param req: the POST Request
        :param obj_ring: the object ring
        :param partition: ring partition number
        :param headers: system headers to storage nodes
        :return: Response object
        """
        resp = self.make_requests(req, obj_ring, partition,
                                  'POST', req.swift_entity_path, headers)
        return resp

    @public
    @cors_validation
    @delay_denial
    def PUT(self, req):
        """HTTP PUT request handler."""
        if req.if_none_match is not None and '*' not in req.if_none_match:
            # Sending an etag with if-none-match isn't currently supported
            return HTTPBadRequest(request=req, content_type='text/plain',
                                  body='If-None-Match only supports *')
        container_info = self.container_info(
            self.account_name, self.container_name, req)
        policy_index = req.headers.get('X-Backend-Storage-Policy-Index',
                                       container_info['storage_policy'])
        obj_ring = self.app.get_object_ring(policy_index)
        container_partition, container_nodes, container_path = \
            self._get_update_target(req, container_info)
        partition, nodes = obj_ring.get_nodes(
            self.account_name, self.container_name, self.object_name)

        # pass the policy index to storage nodes via req header
        req.headers['X-Backend-Storage-Policy-Index'] = policy_index
        next_part_power = getattr(obj_ring, 'next_part_power', None)
        if next_part_power:
            req.headers['X-Backend-Next-Part-Power'] = next_part_power
        req.acl = container_info['write_acl']
        req.environ['swift_sync_key'] = container_info['sync_key']

        # is request authorized
        if 'swift.authorize' in req.environ:
            aresp = req.environ['swift.authorize'](req)
            if aresp:
                return aresp

        if not container_nodes:
            return HTTPNotFound(request=req)

        # update content type in case it is missing
        self._update_content_type(req)

        req.ensure_x_timestamp()

        # check constraints on object name and request headers
        error_response = check_object_creation(req, self.object_name) or \
            check_content_type(req)
        if error_response:
            return error_response

        def reader():
            try:
                return req.environ['wsgi.input'].read(
                    self.app.client_chunk_size)
            except (ValueError, IOError) as e:
                raise ChunkReadError(str(e))
        data_source = iter(reader, b'')

        # check if object is set to be automatically deleted (i.e. expired)
        req, delete_at_container, delete_at_part, \
            delete_at_nodes = self._config_obj_expiration(req)

        # add special headers to be handled by storage nodes
        outgoing_headers = self._backend_requests(
            req, len(nodes), container_partition, container_nodes,
            delete_at_container, delete_at_part, delete_at_nodes,
            container_path=container_path)

        # send object to storage nodes
        resp = self._store_object(
            req, data_source, nodes, partition, outgoing_headers)
        return resp

    @public
    @cors_validation
    @delay_denial
    def DELETE(self, req):
        """HTTP DELETE request handler."""
        container_info = self.container_info(
            self.account_name, self.container_name, req)
        # pass the policy index to storage nodes via req header
        policy_index = req.headers.get('X-Backend-Storage-Policy-Index',
                                       container_info['storage_policy'])
        obj_ring = self.app.get_object_ring(policy_index)
        # pass the policy index to storage nodes via req header
        req.headers['X-Backend-Storage-Policy-Index'] = policy_index
        next_part_power = getattr(obj_ring, 'next_part_power', None)
        if next_part_power:
            req.headers['X-Backend-Next-Part-Power'] = next_part_power
        container_partition, container_nodes, container_path = \
            self._get_update_target(req, container_info)
        req.acl = container_info['write_acl']
        req.environ['swift_sync_key'] = container_info['sync_key']
        if 'swift.authorize' in req.environ:
            aresp = req.environ['swift.authorize'](req)
            if aresp:
                return aresp
        if not container_nodes:
            return HTTPNotFound(request=req)
        partition, nodes = obj_ring.get_nodes(
            self.account_name, self.container_name, self.object_name)

        req.ensure_x_timestamp()

        # Include local handoff nodes if write-affinity is enabled.
        node_count = len(nodes)
        node_iterator = None
        policy = POLICIES.get_by_index(policy_index)
        policy_options = self.app.get_policy_options(policy)
        is_local = policy_options.write_affinity_is_local_fn
        if is_local is not None:
            local_handoffs = policy_options.write_affinity_handoff_delete_count
            if local_handoffs is None:
                local_primaries = [node for node in nodes if is_local(node)]
                local_handoffs = len(nodes) - len(local_primaries)
            node_count += local_handoffs
            node_iterator = self.iter_nodes_local_first(
                obj_ring, partition, policy=policy, local_handoffs_first=True
            )

        headers = self._backend_requests(
            req, node_count, container_partition, container_nodes,
            container_path=container_path)
        return self._delete_object(req, obj_ring, partition, headers,
                                   node_count=node_count,
                                   node_iterator=node_iterator)


@ObjectControllerRouter.register(REPL_POLICY)
class ReplicatedObjectController(BaseObjectController):

    def _get_or_head_response(self, req, node_iter, partition, policy):
        concurrency = self.app.get_object_ring(policy.idx).replica_count \
            if self.app.get_policy_options(policy).concurrent_gets else 1
        resp = self.GETorHEAD_base(
            req, _('Object'), node_iter, partition,
            req.swift_entity_path, concurrency, policy)
        return resp

    def _make_putter(self, node, part, req, headers):
        if req.environ.get('swift.callback.update_footers'):
            putter = MIMEPutter.connect(
                node, part, req.swift_entity_path, headers, self.app.watchdog,
                conn_timeout=self.app.conn_timeout,
                node_timeout=self.app.node_timeout,
                write_timeout=self.app.node_timeout,
                send_exception_handler=self.app.exception_occurred,
                logger=self.app.logger,
                need_multiphase=False)
        else:
            te = ',' + headers.get('Transfer-Encoding', '')
            putter = Putter.connect(
                node, part, req.swift_entity_path, headers, self.app.watchdog,
                conn_timeout=self.app.conn_timeout,
                node_timeout=self.app.node_timeout,
                write_timeout=self.app.node_timeout,
                send_exception_handler=self.app.exception_occurred,
                logger=self.app.logger,
                chunked=te.endswith(',chunked'))
        return putter

    def _transfer_data(self, req, data_source, putters, nodes):
        """
        Transfer data for a replicated object.

        This method was added in the PUT method extraction change
        """
        bytes_transferred = 0

        def send_chunk(chunk):
            timeout_at = time.time() + self.app.node_timeout
            for putter in list(putters):
                if not putter.failed:
                    putter.send_chunk(chunk, timeout_at=timeout_at)
                else:
                    putter.close()
                    putters.remove(putter)
            self._check_min_conn(
                req, putters, min_conns,
                msg=_('Object PUT exceptions during send, '
                      '%(conns)s/%(nodes)s required connections'))

        min_conns = quorum_size(len(nodes))
        try:
            while True:
                with WatchdogTimeout(self.app.watchdog,
                                     self.app.client_timeout,
                                     ChunkReadTimeout):
                    try:
                        chunk = next(data_source)
                    except StopIteration:
                        break
                bytes_transferred += len(chunk)
                if bytes_transferred > constraints.MAX_FILE_SIZE:
                    raise HTTPRequestEntityTooLarge(request=req)

                send_chunk(chunk)

            ml = req.message_length()
            if ml and bytes_transferred < ml:
                self.app.logger.warning(
                    _('Client disconnected without sending enough data'))
                self.app.logger.increment('client_disconnects')
                raise HTTPClientDisconnect(request=req)

            trail_md = self._get_footers(req)
            for putter in putters:
                # send any footers set by middleware
                putter.end_of_object_data(footer_metadata=trail_md)

            self._check_min_conn(
                req, [p for p in putters if not p.failed], min_conns,
                msg=_('Object PUT exceptions after last send, '
                      '%(conns)s/%(nodes)s required connections'))
        except ChunkReadTimeout as err:
            self.app.logger.warning(
                _('ERROR Client read timeout (%ss)'), err.seconds)
            self.app.logger.increment('client_timeouts')
            raise HTTPRequestTimeout(request=req)
        except HTTPException:
            raise
        except ChunkReadError:
            self.app.logger.warning(
                _('Client disconnected without sending last chunk'))
            self.app.logger.increment('client_disconnects')
            raise HTTPClientDisconnect(request=req)
        except Timeout:
            self.app.logger.exception(
                _('ERROR Exception causing client disconnect'))
            raise HTTPClientDisconnect(request=req)
        except Exception:
            self.app.logger.exception(
                _('ERROR Exception transferring data to object servers %s'),
                {'path': req.path})
            raise HTTPInternalServerError(request=req)

    def _have_adequate_put_responses(self, statuses, num_nodes, min_responses):
        return self.have_quorum(statuses, num_nodes)

    def _store_object(self, req, data_source, nodes, partition,
                      outgoing_headers):
        """
        Store a replicated object.

        This method is responsible for establishing connection
        with storage nodes and sending object to each one of those
        nodes. After sending the data, the "best" response will be
        returned based on statuses from all connections
        """
        policy_index = req.headers.get('X-Backend-Storage-Policy-Index')
        policy = POLICIES.get_by_index(policy_index)
        if not nodes:
            return HTTPNotFound()

        putters = self._get_put_connections(
            req, nodes, partition, outgoing_headers, policy)
        min_conns = quorum_size(len(nodes))
        try:
            # check that a minimum number of connections were established and
            # meet all the correct conditions set in the request
            self._check_failure_put_connections(putters, req, min_conns)

            # transfer data
            self._transfer_data(req, data_source, putters, nodes)

            # get responses
            statuses, reasons, bodies, etags = \
                self._get_put_responses(req, putters, len(nodes))
        except HTTPException as resp:
            return resp
        finally:
            for putter in putters:
                putter.close()

        if len(etags) > 1:
            self.app.logger.error(
                _('Object servers returned %s mismatched etags'), len(etags))
            return HTTPServerError(request=req)
        etag = etags.pop() if len(etags) else None
        resp = self.best_response(req, statuses, reasons, bodies,
                                  _('Object PUT'), etag=etag)
        resp.last_modified = math.ceil(
            float(Timestamp(req.headers['X-Timestamp'])))
        return resp


class ECAppIter(object):
    """
    WSGI iterable that decodes EC fragment archives (or portions thereof)
    into the original object (or portions thereof).

    :param path: object's path, sans v1 (e.g. /a/c/o)

    :param policy: storage policy for this object

    :param internal_parts_iters: list of the response-document-parts
        iterators for the backend GET responses. For an M+K erasure code,
        the caller must supply M such iterables.

    :param range_specs: list of dictionaries describing the ranges requested
        by the client. Each dictionary contains the start and end of the
        client's requested byte range as well as the start and end of the EC
        segments containing that byte range.

    :param fa_length: length of the fragment archive, in bytes, if the
        response is a 200. If it's a 206, then this is ignored.

    :param obj_length: length of the object, in bytes. Learned from the
        headers in the GET response from the object server.

    :param logger: a logger
    """
    def __init__(self, path, policy, internal_parts_iters, range_specs,
                 fa_length, obj_length, logger):
        self.path = path
        self.policy = policy
        self.internal_parts_iters = internal_parts_iters
        self.range_specs = range_specs
        self.fa_length = fa_length
        self.obj_length = obj_length if obj_length is not None else 0
        self.boundary = b''
        self.logger = logger

        self.mime_boundary = None
        self.learned_content_type = None
        self.stashed_iter = None

    def close(self):
        # close down the stashed iter first so the ContextPool can
        # cleanup the frag queue feeding coros that may be currently
        # executing the internal_parts_iters.
        if self.stashed_iter:
            close_if_possible(self.stashed_iter)
        sleep()  # Give the per-frag threads a chance to clean up
        for it in self.internal_parts_iters:
            close_if_possible(it)

    def kickoff(self, req, resp):
        """
        Start pulling data from the backends so that we can learn things like
        the real Content-Type that might only be in the multipart/byteranges
        response body. Update our response accordingly.

        Also, this is the first point at which we can learn the MIME
        boundary that our response has in the headers. We grab that so we
        can also use it in the body.

        :returns: None
        :raises HTTPException: on error
        """
        self.mime_boundary = resp.boundary

        try:
            self.stashed_iter = reiterate(self._real_iter(req, resp.headers))
        except Exception:
            self.close()
            raise

        if self.learned_content_type is not None:
            resp.content_type = self.learned_content_type
        resp.content_length = self.obj_length

    def _next_ranges(self):
        # Each FA part should have approximately the same headers. We really
        # only care about Content-Range and Content-Type, and that'll be the
        # same for all the different FAs.
        for part_infos in zip(*self.internal_parts_iters):
            frag_iters = [pi['part_iter'] for pi in part_infos]
            headers = HeaderKeyDict(part_infos[0]['headers'])
            yield headers, frag_iters

    def _actual_range(self, req_start, req_end, entity_length):
        # Takes 3 args: (requested-first-byte, requested-last-byte,
        # actual-length).
        #
        # Returns a 3-tuple (first-byte, last-byte, satisfiable).
        #
        # It is possible to get (None, None, True). This means that the last
        # N>0 bytes of a 0-byte object were requested, and we are able to
        # satisfy that request by returning nothing.
        try:
            rng = Range("bytes=%s-%s" % (
                req_start if req_start is not None else '',
                req_end if req_end is not None else ''))
        except ValueError:
            return (None, None, False)

        rfl = rng.ranges_for_length(entity_length)
        if rfl and entity_length == 0:
            return (None, None, True)
        elif not rfl:
            return (None, None, False)
        else:
            # ranges_for_length() adds 1 to the last byte's position
            # because webob once made a mistake
            return (rfl[0][0], rfl[0][1] - 1, True)

    def _fill_out_range_specs_from_obj_length(self, range_specs):
        # Add a few fields to each range spec:
        #
        #  * resp_client_start, resp_client_end: the actual bytes that will
        #      be delivered to the client for the requested range. This may
        #      differ from the requested bytes if, say, the requested range
        #      overlaps the end of the object.
        #
        #  * resp_segment_start, resp_segment_end: the actual offsets of the
        #      segments that will be decoded for the requested range. These
        #      differ from resp_client_start/end in that these are aligned
        #      to segment boundaries, while resp_client_start/end are not
        #      necessarily so.
        #
        #  * satisfiable: a boolean indicating whether the range is
        #      satisfiable or not (i.e. the requested range overlaps the
        #      object in at least one byte).
        #
        # This is kept separate from _fill_out_range_specs_from_fa_length()
        # because this computation can be done with just the response
        # headers from the object servers (in particular
        # X-Object-Sysmeta-Ec-Content-Length), while the computation in
        # _fill_out_range_specs_from_fa_length() requires the beginnings of
        # the response bodies.
        for spec in range_specs:
            cstart, cend, csat = self._actual_range(
                spec['req_client_start'],
                spec['req_client_end'],
                self.obj_length)
            spec['resp_client_start'] = cstart
            spec['resp_client_end'] = cend
            spec['satisfiable'] = csat

            sstart, send, _junk = self._actual_range(
                spec['req_segment_start'],
                spec['req_segment_end'],
                self.obj_length)

            seg_size = self.policy.ec_segment_size
            if (spec['req_segment_start'] is None and
                    sstart is not None and
                    sstart % seg_size != 0):
                # Segment start may, in the case of a suffix request, need
                # to be rounded up (not down!) to the nearest segment boundary.
                # This reflects the trimming of leading garbage (partial
                # fragments) from the retrieved fragments.
                sstart += seg_size - (sstart % seg_size)

            spec['resp_segment_start'] = sstart
            spec['resp_segment_end'] = send

    def _fill_out_range_specs_from_fa_length(self, fa_length, range_specs):
        # Add two fields to each range spec:
        #
        #  * resp_fragment_start, resp_fragment_end: the start and end of
        #      the fragments that compose this byterange. These values are
        #      aligned to fragment boundaries.
        #
        # This way, ECAppIter has the knowledge it needs to correlate
        # response byteranges with requested ones for when some byteranges
        # are omitted from the response entirely and also to put the right
        # Content-Range headers in a multipart/byteranges response.
        for spec in range_specs:
            fstart, fend, _junk = self._actual_range(
                spec['req_fragment_start'],
                spec['req_fragment_end'],
                fa_length)
            spec['resp_fragment_start'] = fstart
            spec['resp_fragment_end'] = fend

    def __iter__(self):
        if self.stashed_iter is not None:
            return self
        else:
            raise ValueError("Failed to call kickoff() before __iter__()")

    def __next__(self):
        return next(self.stashed_iter)

    next = __next__  # py2

    def _real_iter(self, req, resp_headers):
        if not self.range_specs:
            client_asked_for_range = False
            range_specs = [{
                'req_client_start': 0,
                'req_client_end': (None if self.obj_length is None
                                   else self.obj_length - 1),
                'resp_client_start': 0,
                'resp_client_end': (None if self.obj_length is None
                                    else self.obj_length - 1),
                'req_segment_start': 0,
                'req_segment_end': (None if self.obj_length is None
                                    else self.obj_length - 1),
                'resp_segment_start': 0,
                'resp_segment_end': (None if self.obj_length is None
                                     else self.obj_length - 1),
                'req_fragment_start': 0,
                'req_fragment_end': self.fa_length - 1,
                'resp_fragment_start': 0,
                'resp_fragment_end': self.fa_length - 1,
                'satisfiable': self.obj_length > 0,
            }]
        else:
            client_asked_for_range = True
            range_specs = self.range_specs

        self._fill_out_range_specs_from_obj_length(range_specs)

        multipart = (len([rs for rs in range_specs if rs['satisfiable']]) > 1)
        # Multipart responses are not required to be in the same order as
        # the Range header; the parts may be in any order the server wants.
        # Further, if multiple ranges are requested and only some are
        # satisfiable, then only the satisfiable ones appear in the response
        # at all. Thus, we cannot simply iterate over range_specs in order;
        # we must use the Content-Range header from each part to figure out
        # what we've been given.
        #
        # We do, however, make the assumption that all the object-server
        # responses have their ranges in the same order. Otherwise, a
        # streaming decode would be impossible.

        def convert_ranges_iter():
            seen_first_headers = False
            ranges_for_resp = {}

            for headers, frag_iters in self._next_ranges():
                content_type = headers['Content-Type']

                content_range = headers.get('Content-Range')
                if content_range is not None:
                    fa_start, fa_end, fa_length = parse_content_range(
                        content_range)
                elif self.fa_length <= 0:
                    fa_start = None
                    fa_end = None
                    fa_length = 0
                else:
                    fa_start = 0
                    fa_end = self.fa_length - 1
                    fa_length = self.fa_length

                if not seen_first_headers:
                    # This is the earliest we can possibly do this. On a
                    # 200 or 206-single-byterange response, we can learn
                    # the FA's length from the HTTP response headers.
                    # However, on a 206-multiple-byteranges response, we
                    # don't learn it until the first part of the
                    # response body, in the headers of the first MIME
                    # part.
                    #
                    # Similarly, the content type of a
                    # 206-multiple-byteranges response is
                    # "multipart/byteranges", not the object's actual
                    # content type.
                    self._fill_out_range_specs_from_fa_length(
                        fa_length, range_specs)

                    satisfiable = False
                    for range_spec in range_specs:
                        satisfiable |= range_spec['satisfiable']
                        key = (range_spec['resp_fragment_start'],
                               range_spec['resp_fragment_end'])
                        ranges_for_resp.setdefault(key, []).append(range_spec)

                    # The client may have asked for an unsatisfiable set of
                    # ranges, but when converted to fragments, the object
                    # servers see it as satisfiable. For example, imagine a
                    # request for bytes 800-900 of a 750-byte object with a
                    # 1024-byte segment size. The object servers will see a
                    # request for bytes 0-${fragsize-1}, and that's
                    # satisfiable, so they return 206. It's not until we
                    # learn the object size that we can check for this
                    # condition.
                    #
                    # Note that some unsatisfiable ranges *will* be caught
                    # by the object servers, like bytes 1800-1900 of a
                    # 100-byte object with 1024-byte segments. That's not
                    # what we're dealing with here, though.
                    if client_asked_for_range and not satisfiable:
                        req.environ[
                            'swift.non_client_disconnect'] = True
                        raise HTTPRequestedRangeNotSatisfiable(
                            request=req, headers=resp_headers)
                    self.learned_content_type = content_type
                    seen_first_headers = True

                range_spec = ranges_for_resp[(fa_start, fa_end)].pop(0)
                seg_iter = self._decode_segments_from_fragments(frag_iters)
                if not range_spec['satisfiable']:
                    # This'll be small; just a single small segment. Discard
                    # it.
                    for x in seg_iter:
                        pass
                    continue

                byterange_iter = self._iter_one_range(range_spec, seg_iter)

                converted = {
                    "start_byte": range_spec["resp_client_start"],
                    "end_byte": range_spec["resp_client_end"],
                    "content_type": content_type,
                    "part_iter": byterange_iter}

                if self.obj_length is not None:
                    converted["entity_length"] = self.obj_length
                yield converted

        return document_iters_to_http_response_body(
            convert_ranges_iter(), self.mime_boundary, multipart, self.logger)

    def _iter_one_range(self, range_spec, segment_iter):
        client_start = range_spec['resp_client_start']
        client_end = range_spec['resp_client_end']
        segment_start = range_spec['resp_segment_start']
        segment_end = range_spec['resp_segment_end']

        # It's entirely possible that the client asked for a range that
        # includes some bytes we have and some we don't; for example, a
        # range of bytes 1000-20000000 on a 1500-byte object.
        segment_end = (min(segment_end, self.obj_length - 1)
                       if segment_end is not None
                       else self.obj_length - 1)
        client_end = (min(client_end, self.obj_length - 1)
                      if client_end is not None
                      else self.obj_length - 1)
        if segment_start is None:
            num_segments = 0
            start_overrun = 0
            end_overrun = 0
        else:
            num_segments = int(
                math.ceil(float(segment_end + 1 - segment_start)
                          / self.policy.ec_segment_size))
            # We get full segments here, but the client may have requested a
            # byte range that begins or ends in the middle of a segment.
            # Thus, we have some amount of overrun (extra decoded bytes)
            # that we trim off so the client gets exactly what they
            # requested.
            start_overrun = client_start - segment_start
            end_overrun = segment_end - client_end

        for i, next_seg in enumerate(segment_iter):
            # We may have a start_overrun of more than one segment in
            # the case of suffix-byte-range requests. However, we never
            # have an end_overrun of more than one segment.
            if start_overrun > 0:
                seglen = len(next_seg)
                if seglen <= start_overrun:
                    start_overrun -= seglen
                    continue
                else:
                    next_seg = next_seg[start_overrun:]
                    start_overrun = 0

            if i == (num_segments - 1) and end_overrun:
                next_seg = next_seg[:-end_overrun]

            yield next_seg

    def _decode_segments_from_fragments(self, fragment_iters):
        # Decodes the fragments from the object servers and yields one
        # segment at a time.
        queues = [Queue(1) for _junk in range(len(fragment_iters))]

        def put_fragments_in_queue(frag_iter, queue, logger_thread_locals):
            self.logger.thread_locals = logger_thread_locals
            try:
                for fragment in frag_iter:
                    if fragment.startswith(b' '):
                        raise Exception('Leading whitespace on fragment.')
                    queue.put(fragment)
            except GreenletExit:
                # killed by contextpool
                pass
            except ChunkReadTimeout:
                # unable to resume in ECFragGetter
                self.logger.exception(
                    "ChunkReadTimeout fetching fragments for %r",
                    quote(self.path))
            except ChunkWriteTimeout:
                # slow client disconnect
                self.logger.exception(
                    "ChunkWriteTimeout fetching fragments for %r",
                    quote(self.path))
            except:  # noqa
                self.logger.exception("Exception fetching fragments for %r",
                                      quote(self.path))
            finally:
                queue.resize(2)  # ensure there's room
                queue.put(None)
                frag_iter.close()

        with ContextPool(len(fragment_iters)) as pool:
            for frag_iter, queue in zip(fragment_iters, queues):
                pool.spawn(put_fragments_in_queue, frag_iter, queue,
                           self.logger.thread_locals)

            while True:
                fragments = []
                for queue in queues:
                    fragment = queue.get()
                    queue.task_done()
                    fragments.append(fragment)

                # If any object server connection yields out a None; we're
                # done.  Either they are all None, and we've finished
                # successfully; or some un-recoverable failure has left us
                # with an un-reconstructible list of fragments - so we'll
                # break out of the iter so WSGI can tear down the broken
                # connection.
                if not all(fragments):
                    break
                try:
                    segment = self.policy.pyeclib_driver.decode(fragments)
                except ECDriverError:
                    self.logger.exception("Error decoding fragments for %r",
                                          quote(self.path))
                    raise

                yield segment

    def app_iter_range(self, start, end):
        return self

    def app_iter_ranges(self, ranges, content_type, boundary, content_size):
        return self


def client_range_to_segment_range(client_start, client_end, segment_size):
    """
    Takes a byterange from the client and converts it into a byterange
    spanning the necessary segments.

    Handles prefix, suffix, and fully-specified byte ranges.

    Examples:
        client_range_to_segment_range(100, 700, 512) = (0, 1023)
        client_range_to_segment_range(100, 700, 256) = (0, 767)
        client_range_to_segment_range(300, None, 256) = (256, None)

    :param client_start: first byte of the range requested by the client
    :param client_end: last byte of the range requested by the client
    :param segment_size: size of an EC segment, in bytes

    :returns: a 2-tuple (seg_start, seg_end) where

      * seg_start is the first byte of the first segment, or None if this is
        a suffix byte range

      * seg_end is the last byte of the last segment, or None if this is a
        prefix byte range
    """
    # the index of the first byte of the first segment
    segment_start = (
        int(client_start // segment_size)
        * segment_size) if client_start is not None else None
    # the index of the last byte of the last segment
    segment_end = (
        # bytes M-
        None if client_end is None else
        # bytes M-N
        (((int(client_end // segment_size) + 1)
          * segment_size) - 1) if client_start is not None else
        # bytes -N: we get some extra bytes to make sure we
        # have all we need.
        #
        # To see why, imagine a 100-byte segment size, a
        # 340-byte object, and a request for the last 50
        # bytes. Naively requesting the last 100 bytes would
        # result in a truncated first segment and hence a
        # truncated download. (Of course, the actual
        # obj-server requests are for fragments, not
        # segments, but that doesn't change the
        # calculation.)
        #
        # This does mean that we fetch an extra segment if
        # the object size is an exact multiple of the
        # segment size. It's a little wasteful, but it's
        # better to be a little wasteful than to get some
        # range requests completely wrong.
        (int(math.ceil((
            float(client_end) / segment_size) + 1))  # nsegs
         * segment_size))
    return (segment_start, segment_end)


def segment_range_to_fragment_range(segment_start, segment_end, segment_size,
                                    fragment_size):
    """
    Takes a byterange spanning some segments and converts that into a
    byterange spanning the corresponding fragments within their fragment
    archives.

    Handles prefix, suffix, and fully-specified byte ranges.

    :param segment_start: first byte of the first segment
    :param segment_end: last byte of the last segment
    :param segment_size: size of an EC segment, in bytes
    :param fragment_size: size of an EC fragment, in bytes

    :returns: a 2-tuple (frag_start, frag_end) where

      * frag_start is the first byte of the first fragment, or None if this
        is a suffix byte range

      * frag_end is the last byte of the last fragment, or None if this is a
        prefix byte range
    """
    # Note: segment_start and (segment_end + 1) are
    # multiples of segment_size, so we don't have to worry
    # about integer math giving us rounding troubles.
    #
    # There's a whole bunch of +1 and -1 in here; that's because HTTP wants
    # byteranges to be inclusive of the start and end, so e.g. bytes 200-300
    # is a range containing 101 bytes. Python has half-inclusive ranges, of
    # course, so we have to convert back and forth. We try to keep things in
    # HTTP-style byteranges for consistency.

    # the index of the first byte of the first fragment
    fragment_start = ((
        segment_start // segment_size * fragment_size)
        if segment_start is not None else None)
    # the index of the last byte of the last fragment
    fragment_end = (
        # range unbounded on the right
        None if segment_end is None else
        # range unbounded on the left; no -1 since we're
        # asking for the last N bytes, not to have a
        # particular byte be the last one
        ((segment_end + 1) // segment_size
         * fragment_size) if segment_start is None else
        # range bounded on both sides; the -1 is because the
        # rest of the expression computes the length of the
        # fragment, and a range of N bytes starts at index M
        # and ends at M + N - 1.
        ((segment_end + 1) // segment_size * fragment_size) - 1)
    return (fragment_start, fragment_end)


NO_DATA_SENT = 1
SENDING_DATA = 2
DATA_SENT = 3
DATA_ACKED = 4
COMMIT_SENT = 5


class Putter(object):
    """
    Putter for backend PUT requests.

    Encapsulates all the actions required to establish a connection with a
    storage node and stream data to that node.

    :param conn: an HTTPConnection instance
    :param node: dict describing storage node
    :param resp: an HTTPResponse instance if connect() received final response
    :param path: the object path to send to the storage node
    :param connect_duration: time taken to initiate the HTTPConnection
    :param watchdog: a spawned Watchdog instance that will enforce timeouts
    :param write_timeout: time limit to write a chunk to the connection socket
    :param send_exception_handler: callback called when an exception occured
                                   writing to the connection socket
    :param logger: a Logger instance
    :param chunked: boolean indicating if the request encoding is chunked
    """
    def __init__(self, conn, node, resp, path, connect_duration, watchdog,
                 write_timeout, send_exception_handler, logger,
                 chunked=False):
        # Note: you probably want to call Putter.connect() instead of
        # instantiating one of these directly.
        self.conn = conn
        self.node = node
        self.resp = self.final_resp = resp
        self.path = path
        self.connect_duration = connect_duration
        self.watchdog = watchdog
        self.write_timeout = write_timeout
        self.send_exception_handler = send_exception_handler
        # for handoff nodes node_index is None
        self.node_index = node.get('index')

        self.failed = False
        self.state = NO_DATA_SENT
        self.chunked = chunked
        self.logger = logger

    def await_response(self, timeout, informational=False):
        """
        Get 100-continue response indicating the end of 1st phase of a 2-phase
        commit or the final response, i.e. the one with status >= 200.

        Might or might not actually wait for anything. If we said Expect:
        100-continue but got back a non-100 response, that'll be the thing
        returned, and we won't do any network IO to get it. OTOH, if we got
        a 100 Continue response and sent up the PUT request's body, then
        we'll actually read the 2xx-5xx response off the network here.

        :param timeout: time to wait for a response
        :param informational: if True then try to get a 100-continue response,
                              otherwise try to get a final response.
        :returns: HTTPResponse
        :raises Timeout: if the response took too long
        """
        # don't do this update of self.resp if the Expect response during
        # connect() was actually a final response
        if not self.final_resp:
            with Timeout(timeout):
                if informational:
                    self.resp = self.conn.getexpect()
                else:
                    self.resp = self.conn.getresponse()
        return self.resp

    def _start_object_data(self):
        # Called immediately before the first chunk of object data is sent.
        # Subclasses may implement custom behaviour
        pass

    def send_chunk(self, chunk, timeout_at=None):
        if not chunk:
            # If we're not using chunked transfer-encoding, sending a 0-byte
            # chunk is just wasteful. If we *are* using chunked
            # transfer-encoding, sending a 0-byte chunk terminates the
            # request body. Neither one of these is good.
            return
        elif self.state == DATA_SENT:
            raise ValueError("called send_chunk after end_of_object_data")

        if self.state == NO_DATA_SENT:
            self._start_object_data()
            self.state = SENDING_DATA

        self._send_chunk(chunk, timeout_at=timeout_at)

    def end_of_object_data(self, **kwargs):
        """
        Call when there is no more data to send.
        """
        if self.state == DATA_SENT:
            raise ValueError("called end_of_object_data twice")

        self._send_chunk(b'')
        self.state = DATA_SENT

    def _send_chunk(self, chunk, timeout_at=None):
        if not self.failed:
            if self.chunked:
                to_send = b"%x\r\n%s\r\n" % (len(chunk), chunk)
            else:
                to_send = chunk
            try:
                with WatchdogTimeout(self.watchdog, self.write_timeout,
                                     ChunkWriteTimeout, timeout_at=timeout_at):
                    self.conn.send(to_send)
            except (Exception, ChunkWriteTimeout):
                self.failed = True
                self.send_exception_handler(self.node, _('Object'),
                                            _('Trying to write to %s')
                                            % quote(self.path))

    def close(self):
        # release reference to response to ensure connection really does close,
        # see bug https://bugs.launchpad.net/swift/+bug/1594739
        self.resp = self.final_resp = None
        self.conn.close()

    @classmethod
    def _make_connection(cls, node, part, path, headers, conn_timeout,
                         node_timeout):
        ip, port = get_ip_port(node, headers)
        start_time = time.time()
        with ConnectionTimeout(conn_timeout):
            conn = http_connect(ip, port, node['device'],
                                part, 'PUT', path, headers)
        connect_duration = time.time() - start_time

        with ResponseTimeout(node_timeout):
            resp = conn.getexpect()

        if resp.status == HTTP_INSUFFICIENT_STORAGE:
            raise InsufficientStorage

        if is_server_error(resp.status):
            raise PutterConnectError(resp.status)

        final_resp = None
        if (is_success(resp.status) or
                resp.status in (HTTP_CONFLICT, HTTP_UNPROCESSABLE_ENTITY) or
                (headers.get('If-None-Match', None) is not None and
                 resp.status == HTTP_PRECONDITION_FAILED)):
            final_resp = resp

        return conn, resp, final_resp, connect_duration

    @classmethod
    def connect(cls, node, part, path, headers, watchdog, conn_timeout,
                node_timeout, write_timeout, send_exception_handler,
                logger=None, chunked=False, **kwargs):
        """
        Connect to a backend node and send the headers.

        :returns: Putter instance

        :raises ConnectionTimeout: if initial connection timed out
        :raises ResponseTimeout: if header retrieval timed out
        :raises InsufficientStorage: on 507 response from node
        :raises PutterConnectError: on non-507 server error response from node
        """
        conn, expect_resp, final_resp, connect_duration = cls._make_connection(
            node, part, path, headers, conn_timeout, node_timeout)
        return cls(conn, node, final_resp, path, connect_duration, watchdog,
                   write_timeout, send_exception_handler, logger,
                   chunked=chunked)


class MIMEPutter(Putter):
    """
    Putter for backend PUT requests that use MIME.

    This is here mostly to wrap up the fact that all multipart PUTs are
    chunked because of the mime boundary footer trick and the first
    half of the two-phase PUT conversation handling.

    An HTTP PUT request that supports streaming.
    """
    def __init__(self, conn, node, resp, req, connect_duration, watchdog,
                 write_timeout, send_exception_handler, logger, mime_boundary,
                 multiphase=False):
        super(MIMEPutter, self).__init__(conn, node, resp, req,
                                         connect_duration, watchdog,
                                         write_timeout, send_exception_handler,
                                         logger)
        # Note: you probably want to call MimePutter.connect() instead of
        # instantiating one of these directly.
        self.chunked = True  # MIME requests always send chunked body
        self.mime_boundary = mime_boundary
        self.multiphase = multiphase

    def _start_object_data(self):
        # We're sending the object plus other stuff in the same request
        # body, all wrapped up in multipart MIME, so we'd better start
        # off the MIME document before sending any object data.
        self._send_chunk(b"--%s\r\nX-Document: object body\r\n\r\n" %
                         (self.mime_boundary,))

    def end_of_object_data(self, footer_metadata=None):
        """
        Call when there is no more data to send.

        Overrides superclass implementation to send any footer metadata
        after object data.

        :param footer_metadata: dictionary of metadata items
                                to be sent as footers.
        """
        if self.state == DATA_SENT:
            raise ValueError("called end_of_object_data twice")
        elif self.state == NO_DATA_SENT and self.mime_boundary:
            self._start_object_data()

        footer_body = json.dumps(footer_metadata).encode('ascii')
        footer_md5 = md5(
            footer_body, usedforsecurity=False).hexdigest().encode('ascii')

        tail_boundary = (b"--%s" % (self.mime_boundary,))
        if not self.multiphase:
            # this will be the last part sent
            tail_boundary = tail_boundary + b"--"

        message_parts = [
            (b"\r\n--%s\r\n" % self.mime_boundary),
            b"X-Document: object metadata\r\n",
            b"Content-MD5: %s\r\n" % footer_md5,
            b"\r\n",
            footer_body, b"\r\n",
            tail_boundary, b"\r\n",
        ]
        self._send_chunk(b"".join(message_parts))

        self._send_chunk(b'')
        self.state = DATA_SENT

    def send_commit_confirmation(self):
        """
        Call when there are > quorum 2XX responses received.  Send commit
        confirmations to all object nodes to finalize the PUT.
        """
        if not self.multiphase:
            raise ValueError(
                "called send_commit_confirmation but multiphase is False")
        if self.state == COMMIT_SENT:
            raise ValueError("called send_commit_confirmation twice")

        self.state = DATA_ACKED

        if self.mime_boundary:
            body = b"put_commit_confirmation"
            tail_boundary = (b"--%s--" % (self.mime_boundary,))
            message_parts = [
                b"X-Document: put commit\r\n",
                b"\r\n",
                body, b"\r\n",
                tail_boundary,
            ]
            self._send_chunk(b"".join(message_parts))

        self._send_chunk(b'')
        self.state = COMMIT_SENT

    @classmethod
    def connect(cls, node, part, req, headers, watchdog, conn_timeout,
                node_timeout, write_timeout, send_exception_handler,
                logger=None, need_multiphase=True, **kwargs):
        """
        Connect to a backend node and send the headers.

        Override superclass method to notify object of need for support for
        multipart body with footers and optionally multiphase commit, and
        verify object server's capabilities.

        :param need_multiphase: if True then multiphase support is required of
                                the object server
        :raises FooterNotSupported: if need_metadata_footer is set but
                 backend node can't process footers
        :raises MultiphasePUTNotSupported: if need_multiphase is set but
                 backend node can't handle multiphase PUT
        """
        mime_boundary = b"%.64x" % random.randint(0, 16 ** 64)
        headers = HeaderKeyDict(headers)
        # when using a multipart mime request to backend the actual
        # content-length is not equal to the object content size, so move the
        # object content size to X-Backend-Obj-Content-Length if that has not
        # already been set by the EC PUT path.
        headers.setdefault('X-Backend-Obj-Content-Length',
                           headers.pop('Content-Length', None))
        # We're going to be adding some unknown amount of data to the
        # request, so we can't use an explicit content length, and thus
        # we must use chunked encoding.
        headers['Transfer-Encoding'] = 'chunked'
        headers['Expect'] = '100-continue'

        headers['X-Backend-Obj-Multipart-Mime-Boundary'] = mime_boundary

        headers['X-Backend-Obj-Metadata-Footer'] = 'yes'

        if need_multiphase:
            headers['X-Backend-Obj-Multiphase-Commit'] = 'yes'

        conn, expect_resp, final_resp, connect_duration = cls._make_connection(
            node, part, req, headers, conn_timeout, node_timeout)

        if is_informational(expect_resp.status):
            continue_headers = HeaderKeyDict(expect_resp.getheaders())
            can_send_metadata_footer = config_true_value(
                continue_headers.get('X-Obj-Metadata-Footer', 'no'))
            can_handle_multiphase_put = config_true_value(
                continue_headers.get('X-Obj-Multiphase-Commit', 'no'))

            if not can_send_metadata_footer:
                raise FooterNotSupported()

            if need_multiphase and not can_handle_multiphase_put:
                raise MultiphasePUTNotSupported()

        return cls(conn, node, final_resp, req, connect_duration, watchdog,
                   write_timeout, send_exception_handler, logger,
                   mime_boundary, multiphase=need_multiphase)


def chunk_transformer(policy):
    """
    A generator to transform a source chunk to erasure coded chunks for each
    `send` call. The number of erasure coded chunks is as
    policy.ec_n_unique_fragments.
    """
    segment_size = policy.ec_segment_size

    buf = collections.deque()
    total_buf_len = 0

    chunk = yield
    while chunk:
        buf.append(chunk)
        total_buf_len += len(chunk)
        if total_buf_len >= segment_size:
            chunks_to_encode = []
            # extract as many chunks as we can from the input buffer
            while total_buf_len >= segment_size:
                to_take = segment_size
                pieces = []
                while to_take > 0:
                    piece = buf.popleft()
                    if len(piece) > to_take:
                        buf.appendleft(piece[to_take:])
                        piece = piece[:to_take]
                    pieces.append(piece)
                    to_take -= len(piece)
                    total_buf_len -= len(piece)
                chunks_to_encode.append(b''.join(pieces))

            frags_by_byte_order = []
            for chunk_to_encode in chunks_to_encode:
                frags_by_byte_order.append(
                    policy.pyeclib_driver.encode(chunk_to_encode))
            # Sequential calls to encode() have given us a list that
            # looks like this:
            #
            # [[frag_A1, frag_B1, frag_C1, ...],
            #  [frag_A2, frag_B2, frag_C2, ...], ...]
            #
            # What we need is a list like this:
            #
            # [(frag_A1 + frag_A2 + ...),  # destined for node A
            #  (frag_B1 + frag_B2 + ...),  # destined for node B
            #  (frag_C1 + frag_C2 + ...),  # destined for node C
            #  ...]
            obj_data = [b''.join(frags)
                        for frags in zip(*frags_by_byte_order)]
            chunk = yield obj_data
        else:
            # didn't have enough data to encode
            chunk = yield None

    # Now we've gotten an empty chunk, which indicates end-of-input.
    # Take any leftover bytes and encode them.
    last_bytes = b''.join(buf)
    if last_bytes:
        last_frags = policy.pyeclib_driver.encode(last_bytes)
        yield last_frags
    else:
        yield [b''] * policy.ec_n_unique_fragments


def trailing_metadata(policy, client_obj_hasher,
                      bytes_transferred_from_client,
                      fragment_archive_index):
    return HeaderKeyDict({
        # etag and size values are being added twice here.
        # The container override header is used to update the container db
        # with these values as they represent the correct etag and size for
        # the whole object and not just the FA.
        # The object sysmeta headers will be saved on each FA of the object.
        'X-Object-Sysmeta-EC-Etag': client_obj_hasher.hexdigest(),
        'X-Object-Sysmeta-EC-Content-Length':
        str(bytes_transferred_from_client),
        # older style x-backend-container-update-override-* headers are used
        # here (rather than x-object-sysmeta-container-update-override-*
        # headers) for backwards compatibility: the request may be to an object
        # server that has not yet been upgraded to accept the newer style
        # x-object-sysmeta-container-update-override- headers.
        'X-Backend-Container-Update-Override-Etag':
        client_obj_hasher.hexdigest(),
        'X-Backend-Container-Update-Override-Size':
        str(bytes_transferred_from_client),
        'X-Object-Sysmeta-Ec-Frag-Index': str(fragment_archive_index),
        # These fields are for debuggability,
        # AKA "what is this thing?"
        'X-Object-Sysmeta-EC-Scheme': policy.ec_scheme_description,
        'X-Object-Sysmeta-EC-Segment-Size': str(policy.ec_segment_size),
    })


class ECGetResponseBucket(object):
    """
    A helper class to encapsulate the properties of buckets in which fragment
    getters and alternate nodes are collected.
    """
    def __init__(self, policy, timestamp):
        """
        :param policy: an instance of ECStoragePolicy
        :param timestamp: a Timestamp, or None for a bucket of error responses
        """
        self.policy = policy
        self.timestamp = timestamp
        # if no timestamp when init'd then the bucket will update its timestamp
        # as responses are added
        self.update_timestamp = timestamp is None
        self.gets = collections.defaultdict(list)
        self.alt_nodes = collections.defaultdict(list)
        self._durable = False
        self.status = self.headers = None

    def set_durable(self):
        self._durable = True

    @property
    def durable(self):
        return self._durable

    def add_response(self, getter, parts_iter):
        """
        Add another response to this bucket.  Response buckets can be for
        fragments with the same timestamp, or for errors with the same status.
        """
        headers = getter.last_headers
        timestamp_str = headers.get('X-Backend-Timestamp',
                                    headers.get('X-Timestamp'))
        if timestamp_str and self.update_timestamp:
            # 404s will keep the most recent timestamp
            self.timestamp = max(Timestamp(timestamp_str), self.timestamp)
        if not self.gets:
            # stash first set of backend headers, which will be used to
            # populate a client response
            self.status = getter.last_status
            # TODO: each bucket is for a single *data* timestamp, but sources
            # in the same bucket may have different *metadata* timestamps if
            # some backends have more recent .meta files than others. Currently
            # we just use the last received metadata headers - this behavior is
            # ok and is consistent with a replication policy GET which
            # similarly does not attempt to find the backend with the most
            # recent metadata. We could alternatively choose to the *newest*
            # metadata headers for self.headers by selecting the source with
            # the latest X-Timestamp.
            self.headers = headers
        elif headers.get('X-Object-Sysmeta-Ec-Etag') != \
                self.headers.get('X-Object-Sysmeta-Ec-Etag'):
            # Fragments at the same timestamp with different etags are never
            # expected and error buckets shouldn't have this header. If somehow
            # this happens then ignore those responses to avoid mixing
            # fragments that will not reconstruct otherwise an exception from
            # pyeclib is almost certain.
            raise ValueError("ETag mismatch")

        frag_index = headers.get('X-Object-Sysmeta-Ec-Frag-Index')
        frag_index = int(frag_index) if frag_index is not None else None
        self.gets[frag_index].append((getter, parts_iter))

    def get_responses(self):
        """
        Return a list of all useful sources. Where there are multiple sources
        associated with the same frag_index then only one is included.

        :return: a list of sources, each source being a tuple of form
                (ECFragGetter, iter)
        """
        all_sources = []
        for frag_index, sources in self.gets.items():
            if frag_index is None:
                # bad responses don't have a frag_index (and fake good
                # responses from some unit tests)
                all_sources.extend(sources)
            else:
                all_sources.extend(sources[:1])
        return all_sources

    def add_alternate_nodes(self, node, frag_indexes):
        for frag_index in frag_indexes:
            self.alt_nodes[frag_index].append(node)

    @property
    def shortfall(self):
        """
        The number of additional responses needed to complete this bucket;
        typically (ndata - resp_count).

        If the bucket has no durable responses, shortfall is extended out to
        replica count to ensure the proxy makes additional primary requests.
        """
        resp_count = len(self.get_responses())
        if self.durable or self.status == HTTP_REQUESTED_RANGE_NOT_SATISFIABLE:
            return max(self.policy.ec_ndata - resp_count, 0)
        alt_count = min(self.policy.object_ring.replica_count - resp_count,
                        self.policy.ec_nparity)
        return max([1, self.policy.ec_ndata - resp_count, alt_count])

    @property
    def shortfall_with_alts(self):
        # The shortfall that we expect to have if we were to send requests
        # for frags on the alt nodes.
        alts = set(self.alt_nodes.keys()).difference(set(self.gets.keys()))
        result = self.policy.ec_ndata - (len(self.get_responses()) + len(alts))
        return max(result, 0)

    def close_conns(self):
        """
        Close bucket's responses; they won't be used for a client response.
        """
        for getter, frag_iter in self.get_responses():
            if getattr(getter.source, 'swift_conn', None):
                close_swift_conn(getter.source)

    def __str__(self):
        # return a string summarising bucket state, useful for debugging.
        return '<%s, %s, %s, %s(%s), %s>' \
               % (self.timestamp.internal, self.status, self._durable,
                  self.shortfall, self.shortfall_with_alts, len(self.gets))


class ECGetResponseCollection(object):
    """
    Manages all successful EC GET responses gathered by ECFragGetters.

    A response comprises a tuple of (<getter instance>, <parts iterator>). All
    responses having the same data timestamp are placed in an
    ECGetResponseBucket for that timestamp. The buckets are stored in the
    'buckets' dict which maps timestamp-> bucket.

    This class encapsulates logic for selecting the best bucket from the
    collection, and for choosing alternate nodes.
    """
    def __init__(self, policy):
        """
        :param policy: an instance of ECStoragePolicy
        """
        self.policy = policy
        self.buckets = {}
        self.default_bad_bucket = ECGetResponseBucket(self.policy, None)
        self.bad_buckets = {}
        self.node_iter_count = 0

    def _get_bucket(self, timestamp):
        """
        :param timestamp: a Timestamp
        :return: ECGetResponseBucket for given timestamp
        """
        return self.buckets.setdefault(
            timestamp, ECGetResponseBucket(self.policy, timestamp))

    def _get_bad_bucket(self, status):
        """
        :param status: a representation of status
        :return: ECGetResponseBucket for given status
        """
        return self.bad_buckets.setdefault(
            status, ECGetResponseBucket(self.policy, None))

    def add_response(self, get, parts_iter):
        """
        Add a response to the collection.

        :param get: An instance of
                    :class:`~swift.proxy.controllers.obj.ECFragGetter`
        :param parts_iter: An iterator over response body parts
        :raises ValueError: if the response etag or status code values do not
            match any values previously received for the same timestamp
        """
        if is_success(get.last_status):
            self.add_good_response(get, parts_iter)
        else:
            self.add_bad_resp(get, parts_iter)

    def add_bad_resp(self, get, parts_iter):
        bad_bucket = self._get_bad_bucket(get.last_status)
        bad_bucket.add_response(get, parts_iter)

    def add_good_response(self, get, parts_iter):
        headers = get.last_headers
        # Add the response to the appropriate bucket keyed by data file
        # timestamp. Fall back to using X-Backend-Timestamp as key for object
        # servers that have not been upgraded.
        t_data_file = headers.get('X-Backend-Data-Timestamp')
        t_obj = headers.get('X-Backend-Timestamp', headers.get('X-Timestamp'))
        if t_data_file:
            timestamp = Timestamp(t_data_file)
        elif t_obj:
            timestamp = Timestamp(t_obj)
        else:
            # Don't think this should ever come up in practice,
            # but tests cover it
            timestamp = None
        self._get_bucket(timestamp).add_response(get, parts_iter)

        # The node may also have alternate fragments indexes (possibly at
        # different timestamps). For each list of alternate fragments indexes,
        # find the bucket for their data file timestamp and add the node and
        # list to that bucket's alternate nodes.
        frag_sets = safe_json_loads(headers.get('X-Backend-Fragments')) or {}
        for t_frag, frag_set in frag_sets.items():
            t_frag = Timestamp(t_frag)
            self._get_bucket(t_frag).add_alternate_nodes(get.node, frag_set)
        # If the response includes a durable timestamp then mark that bucket as
        # durable. Note that this may be a different bucket than the one this
        # response got added to, and that we may never go and get a durable
        # frag from this node; it is sufficient that we have been told that a
        # durable frag exists, somewhere, at t_durable.
        t_durable = headers.get('X-Backend-Durable-Timestamp')
        if not t_durable and not t_data_file:
            # obj server not upgraded so assume this response's frag is durable
            t_durable = t_obj
        if t_durable:
            self._get_bucket(Timestamp(t_durable)).set_durable()

    def _sort_buckets(self):
        def key_fn(bucket):
            # Returns a tuple to use for sort ordering:
            # durable buckets with no shortfall sort higher,
            # then durable buckets with no shortfall_with_alts,
            # then non-durable buckets with no shortfall,
            # otherwise buckets with lowest shortfall_with_alts sort higher,
            # finally buckets with newer timestamps sort higher.
            return (bucket.durable,
                    bucket.shortfall <= 0,
                    -1 * bucket.shortfall_with_alts,
                    bucket.timestamp)

        return sorted(self.buckets.values(), key=key_fn, reverse=True)

    @property
    def best_bucket(self):
        """
        Return the "best" bucket in the collection.

        The "best" bucket is the newest timestamp with sufficient getters, or
        the closest to having sufficient getters, unless it is bettered by a
        bucket with potential alternate nodes.

        If there are no good buckets we return the "least_bad" bucket.

        :return: An instance of :class:`~ECGetResponseBucket` or None if there
                 are no buckets in the collection.
        """
        sorted_buckets = self._sort_buckets()
        for bucket in sorted_buckets:
            # tombstones will set bad_bucket.timestamp
            not_found_bucket = self.bad_buckets.get(404)
            if not_found_bucket and not_found_bucket.timestamp and \
                    bucket.timestamp < not_found_bucket.timestamp:
                # "good bucket" is trumped by newer tombstone
                continue
            return bucket
        return self.least_bad_bucket

    def choose_best_bucket(self):
        best_bucket = self.best_bucket
        # it's now or never -- close down any other requests
        for bucket in self.buckets.values():
            if bucket is best_bucket:
                continue
            bucket.close_conns()
        return best_bucket

    @property
    def least_bad_bucket(self):
        """
        Return the bad_bucket with the smallest shortfall
        """
        if all(status == 404 for status in self.bad_buckets):
            # NB: also covers an empty self.bad_buckets
            return self.default_bad_bucket
        # we want "enough" 416s to prevent "extra" requests - but we keep
        # digging on 404s
        short, status = min((bucket.shortfall, status)
                            for status, bucket in self.bad_buckets.items()
                            if status != 404)
        return self.bad_buckets[status]

    @property
    def shortfall(self):
        best_bucket = self.best_bucket
        shortfall = best_bucket.shortfall
        return min(shortfall, self.least_bad_bucket.shortfall)

    @property
    def durable(self):
        return self.best_bucket.durable

    def _get_frag_prefs(self):
        # Construct the current frag_prefs list, with best_bucket prefs first.
        frag_prefs = []

        for bucket in self._sort_buckets():
            if bucket.timestamp:
                exclusions = [fi for fi in bucket.gets if fi is not None]
                prefs = {'timestamp': bucket.timestamp.internal,
                         'exclude': exclusions}
                frag_prefs.append(prefs)

        return frag_prefs

    def get_extra_headers(self):
        frag_prefs = self._get_frag_prefs()
        return {'X-Backend-Fragment-Preferences': json.dumps(frag_prefs)}

    def _get_alternate_nodes(self):
        if self.node_iter_count <= self.policy.ec_ndata:
            # It makes sense to wait before starting to use alternate nodes,
            # because if we find sufficient frags on *distinct* nodes then we
            # spread work across mode nodes. There's no formal proof that
            # waiting for ec_ndata GETs is the right answer, but it seems
            # reasonable to try *at least* that many primary nodes before
            # resorting to alternate nodes.
            return None

        bucket = self.best_bucket
        if (bucket is None) or (bucket.shortfall <= 0) or not bucket.durable:
            return None

        alt_frags = set(bucket.alt_nodes.keys())
        got_frags = set(bucket.gets.keys())
        wanted_frags = list(alt_frags.difference(got_frags))

        # We may have the same frag_index on more than one node so shuffle to
        # avoid using the same frag_index consecutively, since we may not get a
        # response from the last node provided before being asked to provide
        # another node.
        random.shuffle(wanted_frags)

        for frag_index in wanted_frags:
            nodes = bucket.alt_nodes.get(frag_index)
            if nodes:
                return nodes
        return None

    def has_alternate_node(self):
        return True if self._get_alternate_nodes() else False

    def provide_alternate_node(self):
        """
        Callback function that is installed in a NodeIter. Called on every call
        to NodeIter.next(), which means we can track the number of nodes to
        which GET requests have been made and selectively inject an alternate
        node, if we have one.

        :return: A dict describing a node to which the next GET request
                 should be made.
        """
        self.node_iter_count += 1
        nodes = self._get_alternate_nodes()
        if nodes:
            return nodes.pop(0).copy()


def is_good_source(status):
    """
    Indicates whether or not the request made to the backend found
    what it was looking for.

    :param status: the response from the backend
    :returns: True if found, False if not
    """
    if status == HTTP_REQUESTED_RANGE_NOT_SATISFIABLE:
        return True
    return is_success(status) or is_redirection(status)


class ECFragGetter(object):

    def __init__(self, app, req, node_iter, partition, policy, path,
                 backend_headers, header_provider, logger_thread_locals):
        self.app = app
        self.req = req
        self.node_iter = node_iter
        self.partition = partition
        self.path = path
        self.backend_headers = backend_headers
        self.header_provider = header_provider
        self.req_query_string = req.query_string
        self.client_chunk_size = policy.fragment_size
        self.skip_bytes = 0
        self.bytes_used_from_backend = 0
        self.source = None
        self.logger_thread_locals = logger_thread_locals

    def fast_forward(self, num_bytes):
        """
        Will skip num_bytes into the current ranges.

        :params num_bytes: the number of bytes that have already been read on
                           this request. This will change the Range header
                           so that the next req will start where it left off.

        :raises HTTPRequestedRangeNotSatisfiable: if begin + num_bytes
                                                  > end of range + 1
        :raises RangeAlreadyComplete: if begin + num_bytes == end of range + 1
        """
        try:
            req_range = Range(self.backend_headers.get('Range'))
        except ValueError:
            req_range = None

        if req_range:
            begin, end = req_range.ranges[0]
            if begin is None:
                # this is a -50 range req (last 50 bytes of file)
                end -= num_bytes
                if end == 0:
                    # we sent out exactly the first range's worth of bytes, so
                    # we're done with it
                    raise RangeAlreadyComplete()

                if end < 0:
                    raise HTTPRequestedRangeNotSatisfiable()

            else:
                begin += num_bytes
                if end is not None and begin == end + 1:
                    # we sent out exactly the first range's worth of bytes, so
                    # we're done with it
                    raise RangeAlreadyComplete()

                if end is not None and begin > end:
                    raise HTTPRequestedRangeNotSatisfiable()

            req_range.ranges = [(begin, end)] + req_range.ranges[1:]
            self.backend_headers['Range'] = str(req_range)
        else:
            self.backend_headers['Range'] = 'bytes=%d-' % num_bytes

        # Reset so if we need to do this more than once, we don't double-up
        self.bytes_used_from_backend = 0

    def pop_range(self):
        """
        Remove the first byterange from our Range header.

        This is used after a byterange has been completely sent to the
        client; this way, should we need to resume the download from another
        object server, we do not re-fetch byteranges that the client already
        has.

        If we have no Range header, this is a no-op.
        """
        if 'Range' in self.backend_headers:
            try:
                req_range = Range(self.backend_headers['Range'])
            except ValueError:
                # there's a Range header, but it's garbage, so get rid of it
                self.backend_headers.pop('Range')
                return
            begin, end = req_range.ranges.pop(0)
            if len(req_range.ranges) > 0:
                self.backend_headers['Range'] = str(req_range)
            else:
                self.backend_headers.pop('Range')

    def learn_size_from_content_range(self, start, end, length):
        """
        If client_chunk_size is set, makes sure we yield things starting on
        chunk boundaries based on the Content-Range header in the response.

        Sets our Range header's first byterange to the value learned from
        the Content-Range header in the response; if we were given a
        fully-specified range (e.g. "bytes=123-456"), this is a no-op.

        If we were given a half-specified range (e.g. "bytes=123-" or
        "bytes=-456"), then this changes the Range header to a
        semantically-equivalent one *and* it lets us resume on a proper
        boundary instead of just in the middle of a piece somewhere.
        """
        if length == 0:
            return

        if self.client_chunk_size:
            self.skip_bytes = bytes_to_skip(self.client_chunk_size, start)

        if 'Range' in self.backend_headers:
            try:
                req_range = Range(self.backend_headers['Range'])
                new_ranges = [(start, end)] + req_range.ranges[1:]
            except ValueError:
                new_ranges = [(start, end)]
        else:
            new_ranges = [(start, end)]

        self.backend_headers['Range'] = (
            "bytes=" + (",".join("%s-%s" % (s if s is not None else '',
                                            e if e is not None else '')
                                 for s, e in new_ranges)))

    def response_parts_iter(self, req):
        try:
            self.source, self.node = next(self.source_and_node_iter)
        except StopIteration:
            return
        it = None
        if self.source:
            it = self._get_response_parts_iter(req)
        return it

    def _get_response_parts_iter(self, req):
        try:
            client_chunk_size = self.client_chunk_size
            node_timeout = self.app.recoverable_node_timeout

            # This is safe; it sets up a generator but does not call next()
            # on it, so no IO is performed.
            parts_iter = [
                http_response_to_document_iters(
                    self.source, read_chunk_size=self.app.object_chunk_size)]

            def get_next_doc_part():
                while True:
                    # the loop here is to resume if trying to parse
                    # multipart/byteranges response raises a ChunkReadTimeout
                    # and resets the parts_iter
                    try:
                        with WatchdogTimeout(self.app.watchdog, node_timeout,
                                             ChunkReadTimeout):
                            # If we don't have a multipart/byteranges response,
                            # but just a 200 or a single-range 206, then this
                            # performs no IO, and just returns source (or
                            # raises StopIteration).
                            # Otherwise, this call to next() performs IO when
                            # we have a multipart/byteranges response; as it
                            # will read the MIME boundary and part headers.
                            start_byte, end_byte, length, headers, part = next(
                                parts_iter[0])
                        return (start_byte, end_byte, length, headers, part)
                    except ChunkReadTimeout:
                        new_source, new_node = self._dig_for_source_and_node()
<<<<<<< HEAD
                        if new_source:
                            self.app.error_occurred(
                                self.node, _('Trying to read object during '
                                             'GET (retrying)'))
                            # Close-out the connection as best as possible.
                            if getattr(self.source, 'swift_conn', None):
                                close_swift_conn(self.source)
                            self.source = new_source
                            self.node = new_node
                            # This is safe; it sets up a generator but does
                            # not call next() on it, so no IO is performed.
                            parts_iter[0] = http_response_to_document_iters(
                                new_source,
                                read_chunk_size=self.app.object_chunk_size)
                        else:
                            raise
=======
                        if not new_source:
                            raise
                        self.app.error_occurred(
                            self.node, 'Trying to read next part of '
                            'EC multi-part GET (retrying)')
                        # Close-out the connection as best as possible.
                        if getattr(self.source, 'swift_conn', None):
                            close_swift_conn(self.source)
                        self.source = new_source
                        self.node = new_node
                        # This is safe; it sets up a generator but does
                        # not call next() on it, so no IO is performed.
                        parts_iter[0] = http_response_to_document_iters(
                            new_source,
                            read_chunk_size=self.app.object_chunk_size)
>>>>>>> c32c9591

            def iter_bytes_from_response_part(part_file, nbytes):
                nchunks = 0
                buf = b''
                part_file = ByteCountEnforcer(part_file, nbytes)
                while True:
                    try:
                        with WatchdogTimeout(self.app.watchdog, node_timeout,
                                             ChunkReadTimeout):
                            chunk = part_file.read(self.app.object_chunk_size)
                            nchunks += 1
                            # NB: this append must be *inside* the context
                            # manager for test.unit.SlowBody to do its thing
                            buf += chunk
                            if nbytes is not None:
                                nbytes -= len(chunk)
                    except (ChunkReadTimeout, ShortReadError):
                        exc_type, exc_value, exc_traceback = sys.exc_info()
                        try:
                            self.fast_forward(self.bytes_used_from_backend)
                        except (HTTPException, ValueError):
                            self.app.logger.exception('Unable to fast forward')
                            six.reraise(exc_type, exc_value, exc_traceback)
                        except RangeAlreadyComplete:
                            break
                        buf = b''
                        new_source, new_node = self._dig_for_source_and_node()
                        if new_source:
                            self.app.error_occurred(
                                self.node, 'Trying to read EC fragment '
                                'during GET (retrying)')
                            # Close-out the connection as best as possible.
                            if getattr(self.source, 'swift_conn', None):
                                close_swift_conn(self.source)
                            self.source = new_source
                            self.node = new_node
                            # This is safe; it just sets up a generator but
                            # does not call next() on it, so no IO is
                            # performed.
                            parts_iter[0] = http_response_to_document_iters(
                                new_source,
                                read_chunk_size=self.app.object_chunk_size)
                            try:
                                _junk, _junk, _junk, _junk, part_file = \
                                    get_next_doc_part()
                            except StopIteration:
                                # it's not clear to me how to make
                                # get_next_doc_part raise StopIteration for the
                                # first doc part of a new request
                                six.reraise(exc_type, exc_value, exc_traceback)
                            part_file = ByteCountEnforcer(part_file, nbytes)
                        else:
                            six.reraise(exc_type, exc_value, exc_traceback)
                    else:
                        if buf and self.skip_bytes:
                            if self.skip_bytes < len(buf):
                                buf = buf[self.skip_bytes:]
                                self.bytes_used_from_backend += self.skip_bytes
                                self.skip_bytes = 0
                            else:
                                self.skip_bytes -= len(buf)
                                self.bytes_used_from_backend += len(buf)
                                buf = b''

                        if not chunk:
                            if buf:
                                with WatchdogTimeout(self.app.watchdog,
                                                     self.app.client_timeout,
                                                     ChunkWriteTimeout):
                                    self.bytes_used_from_backend += len(buf)
                                    yield buf
                                buf = b''
                            break

                        if client_chunk_size is not None:
                            while len(buf) >= client_chunk_size:
                                client_chunk = buf[:client_chunk_size]
                                buf = buf[client_chunk_size:]
                                with WatchdogTimeout(self.app.watchdog,
                                                     self.app.client_timeout,
                                                     ChunkWriteTimeout):
                                    self.bytes_used_from_backend += \
                                        len(client_chunk)
                                    yield client_chunk
                        else:
                            with WatchdogTimeout(self.app.watchdog,
                                                 self.app.client_timeout,
                                                 ChunkWriteTimeout):
                                self.bytes_used_from_backend += len(buf)
                                yield buf
                            buf = b''

                        # This is for fairness; if the network is outpacing
                        # the CPU, we'll always be able to read and write
                        # data without encountering an EWOULDBLOCK, and so
                        # eventlet will not switch greenthreads on its own.
                        # We do it manually so that clients don't starve.
                        #
                        # The number 5 here was chosen by making stuff up.
                        # It's not every single chunk, but it's not too big
                        # either, so it seemed like it would probably be an
                        # okay choice.
                        #
                        # Note that we may trampoline to other greenthreads
                        # more often than once every 5 chunks, depending on
                        # how blocking our network IO is; the explicit sleep
                        # here simply provides a lower bound on the rate of
                        # trampolining.
                        if nchunks % 5 == 0:
                            sleep()

            part_iter = None
            try:
                while True:
                    try:
                        start_byte, end_byte, length, headers, part = \
                            get_next_doc_part()
                    except StopIteration:
                        # it seems this is the only way out of the loop; not
                        # sure why the req.environ update is always needed
                        req.environ['swift.non_client_disconnect'] = True
                        break
                    # note: learn_size_from_content_range() sets
                    # self.skip_bytes
                    self.learn_size_from_content_range(
                        start_byte, end_byte, length)
                    self.bytes_used_from_backend = 0
                    # not length; that refers to the whole object, so is the
                    # wrong value to use for GET-range responses
                    byte_count = ((end_byte - start_byte + 1) - self.skip_bytes
                                  if (end_byte is not None
                                      and start_byte is not None)
                                  else None)
                    part_iter = iter_bytes_from_response_part(part, byte_count)
                    yield {'start_byte': start_byte, 'end_byte': end_byte,
                           'entity_length': length, 'headers': headers,
                           'part_iter': part_iter}
                    self.pop_range()
            finally:
                if part_iter:
                    part_iter.close()

        except ChunkReadTimeout:
            self.app.exception_occurred(self.node, 'Object',
                                        'Trying to read during GET')
            raise
        except ChunkWriteTimeout:
            self.app.logger.warning(
                _('Client did not read from proxy within %ss') %
                self.app.client_timeout)
            self.app.logger.increment('client_timeouts')
        except GeneratorExit:
            warn = True
            req_range = self.backend_headers['Range']
            if req_range:
                req_range = Range(req_range)
                if len(req_range.ranges) == 1:
                    begin, end = req_range.ranges[0]
                    if end is not None and begin is not None:
                        if end - begin + 1 == self.bytes_used_from_backend:
                            warn = False
            if not req.environ.get('swift.non_client_disconnect') and warn:
                self.app.logger.warning(
                    'Client disconnected on read of EC frag %r', self.path)
            raise
        except Exception:
            self.app.logger.exception(_('Trying to send to client'))
            raise
        finally:
            # Close-out the connection as best as possible.
            if getattr(self.source, 'swift_conn', None):
                close_swift_conn(self.source)

    @property
    def last_status(self):
        return self.status or HTTP_INTERNAL_SERVER_ERROR

    @property
    def last_headers(self):
        if self.source_headers:
            return HeaderKeyDict(self.source_headers)
        else:
            return HeaderKeyDict()

    def _make_node_request(self, node, node_timeout):
        self.app.logger.thread_locals = self.logger_thread_locals
        req_headers = dict(self.backend_headers)
        ip, port = get_ip_port(node, req_headers)
        req_headers.update(self.header_provider())
        start_node_timing = time.time()
        try:
            with ConnectionTimeout(self.app.conn_timeout):
                conn = http_connect(
                    ip, port, node['device'],
                    self.partition, 'GET', self.path,
                    headers=req_headers,
                    query_string=self.req_query_string)
            self.app.set_node_timing(node, time.time() - start_node_timing)

            with Timeout(node_timeout):
                possible_source = conn.getresponse()
                # See NOTE: swift_conn at top of file about this.
                possible_source.swift_conn = conn
        except (Exception, Timeout):
            self.app.exception_occurred(
                node, 'Object',
                'Trying to %(method)s %(path)s' %
                {'method': self.req.method, 'path': self.req.path})
            return None

        src_headers = dict(
            (k.lower(), v) for k, v in
            possible_source.getheaders())

        if 'handoff_index' in node and \
                (is_server_error(possible_source.status) or
                 possible_source.status == HTTP_NOT_FOUND) and \
                not Timestamp(src_headers.get('x-backend-timestamp', 0)):
            # throw out 5XX and 404s from handoff nodes unless the data is
            # really on disk and had been DELETEd
            self.app.logger.debug('Ignoring %s from handoff' %
                                  possible_source.status)
            conn.close()
            return None

        self.status = possible_source.status
        self.reason = possible_source.reason
        self.source_headers = possible_source.getheaders()
        if is_good_source(possible_source.status):
            self.body = None
            return possible_source
        else:
            self.body = possible_source.read()
            conn.close()

            if possible_source.status == HTTP_INSUFFICIENT_STORAGE:
                self.app.error_limit(node, _('ERROR Insufficient Storage'))
            elif is_server_error(possible_source.status):
                self.app.error_occurred(
                    node, _('ERROR %(status)d %(body)s '
                            'From Object Server') %
                    {'status': possible_source.status,
                     'body': self.body[:1024]})
            else:
                self.app.logger.debug(
                    'Ignoring %s from primary' % possible_source.status)

            return None

    @property
    def source_and_node_iter(self):
        if not hasattr(self, '_source_and_node_iter'):
            self._source_and_node_iter = self._source_and_node_gen()
        return self._source_and_node_iter

    def _source_and_node_gen(self):
        self.status = self.reason = self.body = self.source_headers = None
        for node in self.node_iter:
            source = self._make_node_request(
                node, self.app.recoverable_node_timeout)

            if source:
                self.node = node
                yield source, node
            else:
                yield None, None
            self.status = self.reason = self.body = self.source_headers = None

    def _dig_for_source_and_node(self):
        # capture last used etag before continuation
        used_etag = self.last_headers.get('X-Object-Sysmeta-EC-ETag')
        for source, node in self.source_and_node_iter:
            if not source:
                # _make_node_request only returns good sources
                continue
            if source.getheader('X-Object-Sysmeta-EC-ETag') != used_etag:
                self.app.logger.warning(
                    'Skipping source (etag mismatch: got %s, expected %s)',
                    source.getheader('X-Object-Sysmeta-EC-ETag'), used_etag)
            else:
                return source, node
        return None, None


@ObjectControllerRouter.register(EC_POLICY)
class ECObjectController(BaseObjectController):
    def _fragment_GET_request(
            self, req, node_iter, partition, policy,
            header_provider, logger_thread_locals):
        """
        Makes a GET request for a fragment.
        """
        self.app.logger.thread_locals = logger_thread_locals
        backend_headers = self.generate_request_headers(
            req, additional=req.headers)

        getter = ECFragGetter(self.app, req, node_iter, partition,
                              policy, req.swift_entity_path, backend_headers,
                              header_provider, logger_thread_locals)
        return (getter, getter.response_parts_iter(req))

    def _convert_range(self, req, policy):
        """
        Take the requested range(s) from the client and convert it to range(s)
        to be sent to the object servers.

        This includes widening requested ranges to full segments, then
        converting those ranges to fragments so that we retrieve the minimum
        number of fragments from the object server.

        Mutates the request passed in.

        Returns a list of range specs (dictionaries with the different byte
        indices in them).
        """
        # Since segments and fragments have different sizes, we need
        # to modify the Range header sent to the object servers to
        # make sure we get the right fragments out of the fragment
        # archives.
        segment_size = policy.ec_segment_size
        fragment_size = policy.fragment_size

        range_specs = []
        new_ranges = []
        for client_start, client_end in req.range.ranges:
            # TODO: coalesce ranges that overlap segments. For
            # example, "bytes=0-10,20-30,40-50" with a 64 KiB
            # segment size will result in a Range header in the
            # object request of "bytes=0-65535,0-65535,0-65535",
            # which is wasteful. We should be smarter and only
            # request that first segment once.
            segment_start, segment_end = client_range_to_segment_range(
                client_start, client_end, segment_size)

            fragment_start, fragment_end = \
                segment_range_to_fragment_range(
                    segment_start, segment_end,
                    segment_size, fragment_size)

            new_ranges.append((fragment_start, fragment_end))
            range_specs.append({'req_client_start': client_start,
                                'req_client_end': client_end,
                                'req_segment_start': segment_start,
                                'req_segment_end': segment_end,
                                'req_fragment_start': fragment_start,
                                'req_fragment_end': fragment_end})

        req.range = "bytes=" + ",".join(
            "%s-%s" % (s if s is not None else "",
                       e if e is not None else "")
            for s, e in new_ranges)
        return range_specs

    def feed_remaining_primaries(self, safe_iter, pile, req, partition, policy,
                                 buckets, feeder_q, logger_thread_locals):
        timeout = self.app.get_policy_options(policy).concurrency_timeout
        while True:
            try:
                feeder_q.get(timeout=timeout)
            except Empty:
                if safe_iter.unsafe_iter.primaries_left:
                    # this will run async, if it ends up taking the last
                    # primary we won't find out until the next pass
                    pile.spawn(self._fragment_GET_request,
                               req, safe_iter, partition,
                               policy, buckets.get_extra_headers,
                               logger_thread_locals)
                else:
                    # ran out of primaries
                    break
            else:
                # got a stop
                break

    def _get_or_head_response(self, req, node_iter, partition, policy):
        update_etag_is_at_header(req, "X-Object-Sysmeta-Ec-Etag")

        if req.method == 'HEAD':
            # no fancy EC decoding here, just one plain old HEAD request to
            # one object server because all fragments hold all metadata
            # information about the object.
            concurrency = policy.ec_ndata \
                if self.app.get_policy_options(policy).concurrent_gets else 1
            resp = self.GETorHEAD_base(
                req, _('Object'), node_iter, partition,
                req.swift_entity_path, concurrency, policy)
            self._fix_response(req, resp)
            return resp

        # GET request
        orig_range = None
        range_specs = []
        if req.range:
            orig_range = req.range
            range_specs = self._convert_range(req, policy)

        safe_iter = GreenthreadSafeIterator(node_iter)

        policy_options = self.app.get_policy_options(policy)
        ec_request_count = policy.ec_ndata
        if policy_options.concurrent_gets:
            ec_request_count += policy_options.concurrent_ec_extra_requests
        with ContextPool(policy.ec_n_unique_fragments) as pool:
            pile = GreenAsyncPile(pool)
            buckets = ECGetResponseCollection(policy)
            node_iter.set_node_provider(buckets.provide_alternate_node)

            for node_count in range(ec_request_count):
                pile.spawn(self._fragment_GET_request,
                           req, safe_iter, partition,
                           policy, buckets.get_extra_headers,
                           self.app.logger.thread_locals)

            feeder_q = None
            if policy_options.concurrent_gets:
                feeder_q = Queue()
                pool.spawn(self.feed_remaining_primaries, safe_iter, pile, req,
                           partition, policy, buckets, feeder_q,
                           self.app.logger.thread_locals)

            extra_requests = 0
            # max_extra_requests is an arbitrary hard limit for spawning extra
            # getters in case some unforeseen scenario, or a misbehaving object
            # server, causes us to otherwise make endless requests e.g. if an
            # object server were to ignore frag_prefs and always respond with
            # a frag that is already in a bucket. Now we're assuming it should
            # be limit at most 2 * replicas.
            max_extra_requests = (
                (policy.object_ring.replica_count * 2) - policy.ec_ndata)
            for get, parts_iter in pile:
                try:
                    buckets.add_response(get, parts_iter)
                except ValueError as err:
                    self.app.logger.error(
                        _("Problem with fragment response: %s"), err)
                best_bucket = buckets.best_bucket
                if best_bucket.durable and best_bucket.shortfall <= 0:
                    # good enough!
                    break
                requests_available = extra_requests < max_extra_requests and (
                    node_iter.nodes_left > 0 or buckets.has_alternate_node())
                bad_resp = not is_good_source(get.last_status)
                if requests_available and (
                        buckets.shortfall > pile._pending or bad_resp):
                    extra_requests += 1
                    pile.spawn(self._fragment_GET_request, req, safe_iter,
                               partition, policy, buckets.get_extra_headers,
                               self.app.logger.thread_locals)
            if feeder_q:
                feeder_q.put('stop')

        # Put this back, since we *may* need it for kickoff()/_fix_response()
        # (but note that _fix_ranges() may also pop it back off before then)
        req.range = orig_range
        best_bucket = buckets.choose_best_bucket()
        if best_bucket.shortfall <= 0 and best_bucket.durable:
            # headers can come from any of the getters
            resp_headers = best_bucket.headers
            resp_headers.pop('Content-Range', None)
            eccl = resp_headers.get('X-Object-Sysmeta-Ec-Content-Length')
            obj_length = int(eccl) if eccl is not None else None

            # This is only true if we didn't get a 206 response, but
            # that's the only time this is used anyway.
            fa_length = int(resp_headers['Content-Length'])
            app_iter = ECAppIter(
                req.swift_entity_path,
                policy,
                [p_iter for _getter, p_iter in best_bucket.get_responses()],
                range_specs, fa_length, obj_length,
                self.app.logger)
            resp = Response(
                request=req,
                conditional_response=True,
                app_iter=app_iter)
            update_headers(resp, resp_headers)
            self._fix_ranges(req, resp)
            try:
                app_iter.kickoff(req, resp)
            except HTTPException as err_resp:
                # catch any HTTPException response here so that we can
                # process response headers uniformly in _fix_response
                resp = err_resp
        else:
            # TODO: we can get here if all buckets are successful but none
            # have ec_ndata getters, so bad_bucket may have no gets and we will
            # return a 503 when a 404 may be more appropriate. We can also get
            # here with less than ec_ndata 416's and may then return a 416
            # which is also questionable because a non-range get for same
            # object would return 404 or 503.
            statuses = []
            reasons = []
            bodies = []
            headers = []
            best_bucket.close_conns()
            rebalance_missing_suppression_count = min(
                policy_options.rebalance_missing_suppression_count,
                node_iter.num_primary_nodes - 1)
            for status, bad_bucket in buckets.bad_buckets.items():
                for getter, _parts_iter in bad_bucket.get_responses():
                    if best_bucket.durable:
                        bad_resp_headers = getter.last_headers
                        t_data_file = bad_resp_headers.get(
                            'X-Backend-Data-Timestamp')
                        t_obj = bad_resp_headers.get(
                            'X-Backend-Timestamp',
                            bad_resp_headers.get('X-Timestamp'))
                        bad_ts = Timestamp(t_data_file or t_obj or '0')
                        if bad_ts <= best_bucket.timestamp:
                            # We have reason to believe there's still good data
                            # out there, it's just currently unavailable
                            continue
                    if getter.status:
                        timestamp = Timestamp(getter.last_headers.get(
                            'X-Backend-Timestamp',
                            getter.last_headers.get('X-Timestamp', 0)))
                        if (rebalance_missing_suppression_count > 0 and
                                getter.status == HTTP_NOT_FOUND and
                                not timestamp):
                            rebalance_missing_suppression_count -= 1
                            continue
                        statuses.append(getter.status)
                        reasons.append(getter.reason)
                        bodies.append(getter.body)
                        headers.append(getter.source_headers)

            if not statuses and is_success(best_bucket.status) and \
                    not best_bucket.durable:
                # pretend that non-durable bucket was 404s
                statuses.append(404)
                reasons.append('404 Not Found')
                bodies.append(b'')
                headers.append({})

            resp = self.best_response(
                req, statuses, reasons, bodies, 'Object',
                headers=headers)
        self._fix_response(req, resp)

        # For sure put this back before actually returning the response
        # to the rest of the pipeline, so we don't modify the client headers
        req.range = orig_range
        return resp

    def _fix_response(self, req, resp):
        # EC fragment archives each have different bytes, hence different
        # etags. However, they all have the original object's etag stored in
        # sysmeta, so we copy that here (if it exists) so the client gets it.
        resp.headers['Etag'] = resp.headers.get('X-Object-Sysmeta-Ec-Etag')
        # We're about to invoke conditional response checking so set the
        # correct conditional etag from wherever X-Backend-Etag-Is-At points,
        # if it exists at all.
        resp._conditional_etag = resolve_etag_is_at_header(req, resp.headers)
        if (is_success(resp.status_int) or is_redirection(resp.status_int) or
                resp.status_int == HTTP_REQUESTED_RANGE_NOT_SATISFIABLE):
            resp.accept_ranges = 'bytes'
        if is_success(resp.status_int):
            resp.headers['Content-Length'] = resp.headers.get(
                'X-Object-Sysmeta-Ec-Content-Length')
            resp.fix_conditional_response()
        if resp.status_int == HTTP_REQUESTED_RANGE_NOT_SATISFIABLE:
            resp.headers['Content-Range'] = 'bytes */%s' % resp.headers[
                'X-Object-Sysmeta-Ec-Content-Length']
        ec_headers = [header for header in resp.headers
                      if header.lower().startswith('x-object-sysmeta-ec-')]
        for header in ec_headers:
            # clients (including middlewares) shouldn't need to care about
            # this implementation detail
            del resp.headers[header]

    def _fix_ranges(self, req, resp):
        # Has to be called *before* kickoff()!
        if is_success(resp.status_int):
            ignore_range_headers = set(
                h.strip().lower()
                for h in req.headers.get(
                    'X-Backend-Ignore-Range-If-Metadata-Present',
                    '').split(','))
            if ignore_range_headers.intersection(
                    h.lower() for h in resp.headers):
                # If we leave the Range header around, swob (or somebody) will
                # try to "fix" things for us when we kickoff() the app_iter.
                req.headers.pop('Range', None)
                resp.app_iter.range_specs = []

    def _make_putter(self, node, part, req, headers):
        return MIMEPutter.connect(
            node, part, req.swift_entity_path, headers, self.app.watchdog,
            conn_timeout=self.app.conn_timeout,
            node_timeout=self.app.node_timeout,
            write_timeout=self.app.node_timeout,
            send_exception_handler=self.app.exception_occurred,
            logger=self.app.logger,
            need_multiphase=True)

    def _determine_chunk_destinations(self, putters, policy):
        """
        Given a list of putters, return a dict where the key is the putter
        and the value is the frag index to use.

        This is done so that we line up handoffs using the same frag index
        (in the primary part list) as the primary that the handoff is standing
        in for.  This lets erasure-code fragment archives wind up on the
        preferred local primary nodes when possible.

        :param putters: a list of swift.proxy.controllers.obj.MIMEPutter
                        instance
        :param policy: A policy instance which should be one of ECStoragePolicy
        """
        # Give each putter a "frag index": the index of the
        # transformed chunk that we'll send to it.
        #
        # For primary nodes, that's just its index (primary 0 gets
        # chunk 0, primary 1 gets chunk 1, and so on). For handoffs,
        # we assign the chunk index of a missing primary.
        handoff_conns = []
        putter_to_frag_index = {}
        for p in putters:
            if p.node_index is not None:
                putter_to_frag_index[p] = policy.get_backend_index(
                    p.node_index)
            else:
                handoff_conns.append(p)

        # Note: we may have more holes than handoffs. This is okay; it
        # just means that we failed to connect to one or more storage
        # nodes. Holes occur when a storage node is down, in which
        # case the connection is not replaced, and when a storage node
        # returns 507, in which case a handoff is used to replace it.

        # lack_list is a dict of list to keep hole indexes
        # e.g. if we have 2 holes for frag index 0 with ec_duplication_factor=2
        # lack_list is like {0: [0], 1: [0]}, and then, if 1 hole found
        # for frag index 1, lack_list will be {0: [0, 1], 1: [0]}.
        # After that, holes will be filled from bigger key
        # (i.e. 1:[0] at first)

        # Grouping all missing fragment indexes for each frag_index
        available_indexes = list(putter_to_frag_index.values())
        lack_list = collections.defaultdict(list)
        for frag_index in range(policy.ec_n_unique_fragments):
            # Set the missing index to lack_list
            available_count = available_indexes.count(frag_index)
            # N.B. it should be duplication_factor >= lack >= 0
            lack = policy.ec_duplication_factor - available_count
            # now we are missing one or more nodes to store the frag index
            for lack_tier in range(lack):
                lack_list[lack_tier].append(frag_index)

        # Extract the lack_list to a flat list
        holes = []
        for lack_tier, indexes in sorted(lack_list.items(), reverse=True):
            holes.extend(indexes)

        # Fill putter_to_frag_index list with the hole list
        for hole, p in zip(holes, handoff_conns):
            putter_to_frag_index[p] = hole
        return putter_to_frag_index

    def _transfer_data(self, req, policy, data_source, putters, nodes,
                       min_conns, etag_hasher):
        """
        Transfer data for an erasure coded object.

        This method was added in the PUT method extraction change
        """
        bytes_transferred = 0
        chunk_transform = chunk_transformer(policy)
        chunk_transform.send(None)
        frag_hashers = collections.defaultdict(
            lambda: md5(usedforsecurity=False))

        def send_chunk(chunk):
            # Note: there's two different hashers in here. etag_hasher is
            # hashing the original object so that we can validate the ETag
            # that the client sent (and etag_hasher is None if the client
            # didn't send one). The hasher in frag_hashers is hashing the
            # fragment archive being sent to the client; this lets us guard
            # against data corruption on the network between proxy and
            # object server.
            if etag_hasher:
                etag_hasher.update(chunk)
            backend_chunks = chunk_transform.send(chunk)
            if backend_chunks is None:
                # If there's not enough bytes buffered for erasure-encoding
                # or whatever we're doing, the transform will give us None.
                return

            updated_frag_indexes = set()
            timeout_at = time.time() + self.app.node_timeout
            for putter in list(putters):
                frag_index = putter_to_frag_index[putter]
                backend_chunk = backend_chunks[frag_index]
                if not putter.failed:
                    # N.B. same frag_index will appear when using
                    # ec_duplication_factor >= 2. So skip to feed the chunk
                    # to hasher if the frag was updated already.
                    if frag_index not in updated_frag_indexes:
                        frag_hashers[frag_index].update(backend_chunk)
                        updated_frag_indexes.add(frag_index)
                    putter.send_chunk(backend_chunk, timeout_at=timeout_at)
                else:
                    putter.close()
                    putters.remove(putter)
            self._check_min_conn(
                req, putters, min_conns,
                msg=_('Object PUT exceptions during send, '
                      '%(conns)s/%(nodes)s required connections'))

        try:
            # build our putter_to_frag_index dict to place handoffs in the
            # same part nodes index as the primaries they are covering
            putter_to_frag_index = self._determine_chunk_destinations(
                putters, policy)

            while True:
                with WatchdogTimeout(self.app.watchdog,
                                     self.app.client_timeout,
                                     ChunkReadTimeout):
                    try:
                        chunk = next(data_source)
                    except StopIteration:
                        break
                bytes_transferred += len(chunk)
                if bytes_transferred > constraints.MAX_FILE_SIZE:
                    raise HTTPRequestEntityTooLarge(request=req)

                send_chunk(chunk)

            ml = req.message_length()
            if ml and bytes_transferred < ml:
                self.app.logger.warning(
                    _('Client disconnected without sending enough data'))
                self.app.logger.increment('client_disconnects')
                raise HTTPClientDisconnect(request=req)

            send_chunk(b'')  # flush out any buffered data

            computed_etag = (etag_hasher.hexdigest()
                             if etag_hasher else None)
            footers = self._get_footers(req)
            received_etag = normalize_etag(footers.get(
                'etag', req.headers.get('etag', '')))
            if (computed_etag and received_etag and
                    computed_etag != received_etag):
                raise HTTPUnprocessableEntity(request=req)

            # Remove any EC reserved metadata names from footers
            footers = {(k, v) for k, v in footers.items()
                       if not k.lower().startswith('x-object-sysmeta-ec-')}
            for putter in putters:
                frag_index = putter_to_frag_index[putter]
                # Update any footers set by middleware with EC footers
                trail_md = trailing_metadata(
                    policy, etag_hasher,
                    bytes_transferred, frag_index)
                trail_md.update(footers)
                # Etag footer must always be hash of what we sent
                trail_md['Etag'] = frag_hashers[frag_index].hexdigest()
                putter.end_of_object_data(footer_metadata=trail_md)

            # for storage policies requiring 2-phase commit (e.g.
            # erasure coding), enforce >= 'quorum' number of
            # 100-continue responses - this indicates successful
            # object data and metadata commit and is a necessary
            # condition to be met before starting 2nd PUT phase
            final_phase = False
            statuses, reasons, bodies, _junk = \
                self._get_put_responses(
                    req, putters, len(nodes), final_phase=final_phase,
                    min_responses=min_conns)
            if not self.have_quorum(
                    statuses, len(nodes), quorum=min_conns):
                self.app.logger.error(
                    _('Not enough object servers ack\'ed (got %d)'),
                    statuses.count(HTTP_CONTINUE))
                raise HTTPServiceUnavailable(request=req)

            elif not self._have_adequate_informational(
                    statuses, min_conns):
                resp = self.best_response(req, statuses, reasons, bodies,
                                          _('Object PUT'),
                                          quorum_size=min_conns)
                if is_client_error(resp.status_int):
                    # if 4xx occurred in this state it is absolutely
                    # a bad conversation between proxy-server and
                    # object-server (even if it's
                    # HTTP_UNPROCESSABLE_ENTITY) so we should regard this
                    # as HTTPServiceUnavailable.
                    raise HTTPServiceUnavailable(request=req)
                else:
                    # Other errors should use raw best_response
                    raise resp

            # quorum achieved, start 2nd phase - send commit
            # confirmation to participating object servers
            # so they write a .durable state file indicating
            # a successful PUT
            for putter in putters:
                putter.send_commit_confirmation()
        except ChunkReadTimeout as err:
            self.app.logger.warning(
                _('ERROR Client read timeout (%ss)'), err.seconds)
            self.app.logger.increment('client_timeouts')
            raise HTTPRequestTimeout(request=req)
        except ChunkReadError:
            self.app.logger.warning(
                _('Client disconnected without sending last chunk'))
            self.app.logger.increment('client_disconnects')
            raise HTTPClientDisconnect(request=req)
        except HTTPException:
            raise
        except Timeout:
            self.app.logger.exception(
                _('ERROR Exception causing client disconnect'))
            raise HTTPClientDisconnect(request=req)
        except Exception:
            self.app.logger.exception(
                _('ERROR Exception transferring data to object servers %s'),
                {'path': req.path})
            raise HTTPInternalServerError(request=req)

    def _have_adequate_responses(
            self, statuses, min_responses, conditional_func):
        """
        Given a list of statuses from several requests, determine if a
        satisfactory number of nodes have responded with 1xx or 2xx statuses to
        deem the transaction for a successful response to the client.

        :param statuses: list of statuses returned so far
        :param min_responses: minimal pass criterion for number of successes
        :param conditional_func: a callable function to check http status code
        :returns: True or False, depending on current number of successes
        """
        if sum(1 for s in statuses if (conditional_func(s))) >= min_responses:
            return True
        return False

    def _have_adequate_successes(self, statuses, min_responses):
        """
        Partial method of _have_adequate_responses for 2xx
        """
        return self._have_adequate_responses(
            statuses, min_responses, is_success)

    def _have_adequate_informational(self, statuses, min_responses):
        """
        Partial method of _have_adequate_responses for 1xx
        """
        return self._have_adequate_responses(
            statuses, min_responses, is_informational)

    def _have_adequate_put_responses(self, statuses, num_nodes, min_responses):
        # For an EC PUT we require a quorum of responses with success statuses
        # in order to move on to next phase of PUT request handling without
        # having to wait for *all* responses.
        # TODO: this implies that in the first phase of the backend PUTs when
        # we are actually expecting 1xx responses that we will end up waiting
        # for *all* responses. That seems inefficient since we only need a
        # quorum of 1xx responses to proceed.
        return self._have_adequate_successes(statuses, min_responses)

    def _store_object(self, req, data_source, nodes, partition,
                      outgoing_headers):
        """
        Store an erasure coded object.
        """
        policy_index = int(req.headers.get('X-Backend-Storage-Policy-Index'))
        policy = POLICIES.get_by_index(policy_index)

        expected_frag_size = None
        ml = req.message_length()
        if ml:
            # TODO: PyECLib <= 1.2.0 looks to return the segment info
            # different from the input for aligned data efficiency but
            # Swift never does. So calculate the fragment length Swift
            # will actually send to object server by making two different
            # get_segment_info calls (until PyECLib fixed).
            # policy.fragment_size makes the call using segment size,
            # and the next call is to get info for the last segment

            # get number of fragments except the tail - use truncation //
            num_fragments = ml // policy.ec_segment_size
            expected_frag_size = policy.fragment_size * num_fragments

            # calculate the tail fragment_size by hand and add it to
            # expected_frag_size
            last_segment_size = ml % policy.ec_segment_size
            if last_segment_size:
                last_info = policy.pyeclib_driver.get_segment_info(
                    last_segment_size, policy.ec_segment_size)
                expected_frag_size += last_info['fragment_size']
        for headers in outgoing_headers:
            headers['X-Backend-Obj-Content-Length'] = expected_frag_size
            # the object server will get different bytes, so these
            # values do not apply.
            headers.pop('Content-Length', None)
            headers.pop('Etag', None)

        # Since the request body sent from client -> proxy is not
        # the same as the request body sent proxy -> object, we
        # can't rely on the object-server to do the etag checking -
        # so we have to do it here.
        etag_hasher = md5(usedforsecurity=False)

        min_conns = policy.quorum
        putters = self._get_put_connections(
            req, nodes, partition, outgoing_headers, policy)

        try:
            # check that a minimum number of connections were established and
            # meet all the correct conditions set in the request
            self._check_failure_put_connections(putters, req, min_conns)

            self._transfer_data(req, policy, data_source, putters,
                                nodes, min_conns, etag_hasher)
            # The durable state will propagate in a replicated fashion; if
            # one fragment is durable then the reconstructor will spread the
            # durable status around.
            # In order to avoid successfully writing an object, but refusing
            # to serve it on a subsequent GET because don't have enough
            # durable data fragments - we require the same number of durable
            # writes as quorum fragment writes.  If object servers are in the
            # future able to serve their non-durable fragment archives we may
            # be able to reduce this quorum count if needed.
            # ignore response etags
            statuses, reasons, bodies, _etags = \
                self._get_put_responses(req, putters, len(nodes),
                                        final_phase=True,
                                        min_responses=min_conns)
        except HTTPException as resp:
            return resp
        finally:
            for putter in putters:
                putter.close()

        etag = etag_hasher.hexdigest()
        resp = self.best_response(req, statuses, reasons, bodies,
                                  _('Object PUT'), etag=etag,
                                  quorum_size=min_conns)
        resp.last_modified = math.ceil(
            float(Timestamp(req.headers['X-Timestamp'])))
        return resp<|MERGE_RESOLUTION|>--- conflicted
+++ resolved
@@ -2528,24 +2528,6 @@
                         return (start_byte, end_byte, length, headers, part)
                     except ChunkReadTimeout:
                         new_source, new_node = self._dig_for_source_and_node()
-<<<<<<< HEAD
-                        if new_source:
-                            self.app.error_occurred(
-                                self.node, _('Trying to read object during '
-                                             'GET (retrying)'))
-                            # Close-out the connection as best as possible.
-                            if getattr(self.source, 'swift_conn', None):
-                                close_swift_conn(self.source)
-                            self.source = new_source
-                            self.node = new_node
-                            # This is safe; it sets up a generator but does
-                            # not call next() on it, so no IO is performed.
-                            parts_iter[0] = http_response_to_document_iters(
-                                new_source,
-                                read_chunk_size=self.app.object_chunk_size)
-                        else:
-                            raise
-=======
                         if not new_source:
                             raise
                         self.app.error_occurred(
@@ -2561,7 +2543,6 @@
                         parts_iter[0] = http_response_to_document_iters(
                             new_source,
                             read_chunk_size=self.app.object_chunk_size)
->>>>>>> c32c9591
 
             def iter_bytes_from_response_part(part_file, nbytes):
                 nchunks = 0

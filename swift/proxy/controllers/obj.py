# Copyright (c) 2010-2012 OpenStack Foundation
#
# Licensed under the Apache License, Version 2.0 (the "License");
# you may not use this file except in compliance with the License.
# You may obtain a copy of the License at
#
#    http://www.apache.org/licenses/LICENSE-2.0
#
# Unless required by applicable law or agreed to in writing, software
# distributed under the License is distributed on an "AS IS" BASIS,
# WITHOUT WARRANTIES OR CONDITIONS OF ANY KIND, either express or
# implied.
# See the License for the specific language governing permissions and
# limitations under the License.

# NOTE: swift_conn
# You'll see swift_conn passed around a few places in this file. This is the
# source bufferedhttp connection of whatever it is attached to.
#   It is used when early termination of reading from the connection should
# happen, such as when a range request is satisfied but there's still more the
# source connection would like to send. To prevent having to read all the data
# that could be left, the source connection can be .close() and then reads
# commence to empty out any buffers.
#   These shenanigans are to ensure all related objects can be garbage
# collected. We've seen objects hang around forever otherwise.

import six
from six.moves.urllib.parse import quote, unquote
from six.moves import zip

import collections
import itertools
import json
import mimetypes
import time
import math
import random
import sys

from greenlet import GreenletExit
from eventlet import GreenPile
from eventlet.queue import Queue, Empty
from eventlet.timeout import Timeout
from functools import partial

from swift.common.utils import (
    clean_content_type, config_true_value, ContextPool, csv_append,
    GreenAsyncPile, GreenthreadSafeIterator, Timestamp, WatchdogTimeout,
    normalize_delete_at_timestamp, public, get_expirer_container,
    document_iters_to_http_response_body, parse_content_range,
    quorum_size, reiterate, close_if_possible, safe_json_loads, md5,
    NamespaceBoundList, CooperativeIterator, cache_from_env,
    CooperativeCachePopulator)
from swift.common.bufferedhttp import http_connect
from swift.common.constraints import check_metadata, check_object_creation
from swift.common import constraints
from swift.common.exceptions import ChunkReadTimeout, \
    ChunkWriteTimeout, ConnectionTimeout, ResponseTimeout, \
    InsufficientStorage, FooterNotSupported, MultiphasePUTNotSupported, \
    PutterConnectError, ChunkReadError, RangeAlreadyComplete, ShortReadError
from swift.common.header_key_dict import HeaderKeyDict
from swift.common.http import (
    is_informational, is_success, is_client_error, is_server_error,
    is_redirection, HTTP_CONTINUE, HTTP_INTERNAL_SERVER_ERROR,
    HTTP_SERVICE_UNAVAILABLE, HTTP_INSUFFICIENT_STORAGE,
    HTTP_PRECONDITION_FAILED, HTTP_CONFLICT, HTTP_UNPROCESSABLE_ENTITY,
    HTTP_REQUESTED_RANGE_NOT_SATISFIABLE, HTTP_NOT_FOUND)
from swift.common.storage_policy import (POLICIES, REPL_POLICY, EC_POLICY,
                                         ECDriverError, PolicyError)
from swift.proxy.controllers.base import Controller, delay_denial, \
    cors_validation, update_headers, bytes_to_skip, ByteCountEnforcer, \
    record_cache_op_metrics, get_cache_key, GetterBase, GetterSource, \
    is_good_source, NodeIter, get_namespaces_from_cache, \
    set_namespaces_in_cache, namespace_bounds_to_list, \
    namespace_list_to_bounds, record_cooperative_token_metrics
from swift.common.swob import HTTPAccepted, HTTPBadRequest, HTTPNotFound, \
    HTTPPreconditionFailed, HTTPRequestEntityTooLarge, HTTPRequestTimeout, \
    HTTPServerError, HTTPServiceUnavailable, HTTPClientDisconnect, \
    HTTPUnprocessableEntity, Response, HTTPException, \
    HTTPRequestedRangeNotSatisfiable, Range, HTTPInternalServerError, \
    normalize_etag, str_to_wsgi
from swift.common.request_helpers import update_etag_is_at_header, \
    resolve_etag_is_at_header, validate_internal_obj, get_ip_port, \
    is_open_expired


def check_content_type(req):
    if not req.environ.get('swift.content_type_overridden') and \
            ';' in req.headers.get('content-type', ''):
        for param in req.headers['content-type'].split(';')[1:]:
            if param.lstrip().startswith('swift_'):
                return HTTPBadRequest("Invalid Content-Type, "
                                      "swift_* is not a valid parameter name.")
    return None


def num_container_updates(container_replicas, container_quorum,
                          object_replicas, object_quorum):
    """
    We need to send container updates via enough object servers such
    that, if the object PUT succeeds, then the container update is
    durable (either it's synchronously updated or written to async
    pendings).

    Define:
      Qc = the quorum size for the container ring
      Qo = the quorum size for the object ring
      Rc = the replica count for the container ring
      Ro = the replica count (or EC N+K) for the object ring

    A durable container update is one that's made it to at least Qc
    nodes. To always be durable, we have to send enough container
    updates so that, if only Qo object PUTs succeed, and all the
    failed object PUTs had container updates, at least Qc updates
    remain. Since (Ro - Qo) object PUTs may fail, we must have at
    least Qc + Ro - Qo container updates to ensure that Qc of them
    remain.

    Also, each container replica is named in at least one object PUT
    request so that, when all requests succeed, no work is generated
    for the container replicator. Thus, at least Rc updates are
    necessary.

    :param container_replicas: replica count for the container ring (Rc)
    :param container_quorum: quorum size for the container ring (Qc)
    :param object_replicas: replica count for the object ring (Ro)
    :param object_quorum: quorum size for the object ring (Qo)

    """
    return max(
        # Qc + Ro - Qo
        container_quorum + object_replicas - object_quorum,
        # Rc
        container_replicas)


class ObjectControllerRouter(object):

    policy_type_to_controller_map = {}

    @classmethod
    def register(cls, policy_type):
        """
        Decorator for Storage Policy implementations to register
        their ObjectController implementations.

        This also fills in a policy_type attribute on the class.
        """
        def register_wrapper(controller_cls):
            if policy_type in cls.policy_type_to_controller_map:
                raise PolicyError(
                    '%r is already registered for the policy_type %r' % (
                        cls.policy_type_to_controller_map[policy_type],
                        policy_type))
            cls.policy_type_to_controller_map[policy_type] = controller_cls
            controller_cls.policy_type = policy_type
            return controller_cls
        return register_wrapper

    def __init__(self):
        self.policy_to_controller_cls = {}
        for policy in POLICIES:
            self.policy_to_controller_cls[int(policy)] = \
                self.policy_type_to_controller_map[policy.policy_type]

    def __getitem__(self, policy):
        return self.policy_to_controller_cls[int(policy)]


class BaseObjectController(Controller):
    """Base WSGI controller for object requests."""
    server_type = 'Object'

    def __init__(self, app, account_name, container_name, object_name,
                 **kwargs):
        super(BaseObjectController, self).__init__(app)
        self.account_name = unquote(account_name)
        self.container_name = unquote(container_name)
        self.object_name = unquote(object_name)
        validate_internal_obj(
            self.account_name, self.container_name, self.object_name)

    def iter_nodes_local_first(self, ring, partition, request, policy=None,
                               local_handoffs_first=False):
        """
        Yields nodes for a ring partition.

        If the 'write_affinity' setting is non-empty, then this will yield N
        local nodes (as defined by the write_affinity setting) first, then the
        rest of the nodes as normal. It is a re-ordering of the nodes such
        that the local ones come first; no node is omitted. The effect is
        that the request will be serviced by local object servers first, but
        nonlocal ones will be employed if not enough local ones are available.

        :param ring: ring to get nodes from
        :param partition: ring partition to yield nodes for
        :param request: nodes will be annotated with `use_replication` based on
            the `request` headers
        :param policy: optional, an instance of
            :class:`~swift.common.storage_policy.BaseStoragePolicy`
        :param local_handoffs_first: optional, if True prefer primaries and
            local handoff nodes first before looking elsewhere.
        """
        policy_options = self.app.get_policy_options(policy)
        is_local = policy_options.write_affinity_is_local_fn
        if is_local is None:
            return NodeIter(
                'object', self.app, ring, partition, self.logger, request,
                policy=policy)

        primary_nodes = ring.get_part_nodes(partition)
        handoff_nodes = ring.get_more_nodes(partition)
        all_nodes = itertools.chain(primary_nodes, handoff_nodes)

        if local_handoffs_first:
            num_locals = policy_options.write_affinity_handoff_delete_count
            if num_locals is None:
                local_primaries = [node for node in primary_nodes
                                   if is_local(node)]
                num_locals = len(primary_nodes) - len(local_primaries)

            first_local_handoffs = list(itertools.islice(
                (node for node in handoff_nodes if is_local(node)), num_locals)
            )
            preferred_nodes = primary_nodes + first_local_handoffs
        else:
            num_locals = policy_options.write_affinity_node_count_fn(
                len(primary_nodes)
            )
            preferred_nodes = list(itertools.islice(
                (node for node in all_nodes if is_local(node)), num_locals)
            )
            # refresh it; it moved when we computed preferred_nodes
            handoff_nodes = ring.get_more_nodes(partition)
            all_nodes = itertools.chain(primary_nodes, handoff_nodes)

        node_iter = itertools.chain(
            preferred_nodes,
            (node for node in all_nodes if node not in preferred_nodes)
        )

        return NodeIter(
            'object', self.app, ring, partition, self.logger, request,
            node_iter=node_iter, policy=policy)

    def GETorHEAD(self, req):
        """Handle HTTP GET or HEAD requests."""
        container_info = self.container_info(
            self.account_name, self.container_name, req)
        req.acl = container_info['read_acl']
        # pass the policy index to storage nodes via req header
        policy_index = req.headers.get('X-Backend-Storage-Policy-Index',
                                       container_info['storage_policy'])
        policy = POLICIES.get_by_index(policy_index)
        obj_ring = self.app.get_object_ring(policy_index)
        req.headers['X-Backend-Storage-Policy-Index'] = policy_index
        if is_open_expired(self.app, req):
            req.headers['X-Backend-Open-Expired'] = 'true'
        if 'swift.authorize' in req.environ:
            aresp = req.environ['swift.authorize'](req)
            if aresp:
                return aresp
        partition = obj_ring.get_part(
            self.account_name, self.container_name, self.object_name)
        node_iter = NodeIter(
            'object', self.app, obj_ring, partition, self.logger, req,
            policy=policy)

        resp = self._get_or_head_response(req, node_iter, partition, policy)

        if ';' in resp.headers.get('content-type', ''):
            resp.content_type = clean_content_type(
                resp.headers['content-type'])
        return resp

    @public
    @cors_validation
    @delay_denial
    def GET(self, req):
        """Handler for HTTP GET requests."""
        return self.GETorHEAD(req)

    @public
    @cors_validation
    @delay_denial
    def HEAD(self, req):
        """Handler for HTTP HEAD requests."""
        return self.GETorHEAD(req)

    def _do_get_updating_namespaces(
            self, req, account, container, includes=None):
        """
        Fetch namespaces in 'updating' states from given `account/container`.
        If `includes` is given then the shard range for that object name is
        requested, otherwise all namespaces are requested.

        :param req: original Request instance.
        :param account: account from which namespaces should be fetched.
        :param container: container from which namespaces should be fetched.
        :param includes: (optional) restricts the list of fetched namespaces
            to those which include the given name.
        :return: a list of instances of :class:`swift.common.utils.Namespace`,
            or None if there was a problem fetching the namespaces.
        """
        params = req.params.copy()
        params.pop('limit', None)
        params['format'] = 'json'
        params['states'] = 'updating'
        headers = {'X-Backend-Record-Type': 'shard',
                   'X-Backend-Record-Shard-Format': 'namespace'}
        if includes:
            params['includes'] = str_to_wsgi(includes)
        listing, response = self._get_container_listing(
            req, account, container, headers=headers, params=params)
        return self._parse_namespaces(req, listing, response), response

    def _get_update_shard_caching_disabled(self, req, account, container, obj):
        """
        Fetch all updating shard ranges for the given root container when
        all caching is disabled.

        :param req: original Request instance.
        :param account: account from which shard ranges should be fetched.
        :param container: container from which shard ranges should be fetched.
        :param obj: object getting updated.
        :return: an instance of :class:`swift.common.utils.Namespace`,
            or None if the update should go back to the root
        """
        # legacy behavior requests container server for includes=obj
        namespaces, response = self._do_get_updating_namespaces(
            req, account, container, includes=obj)
        record_cache_op_metrics(
            self.logger, self.server_type.lower(), 'shard_updating',
            'disabled', response)
        # there will be only one Namespace in the list if any
        return namespaces[0] if namespaces else None

<<<<<<< HEAD
    def _cache_token_fetch_backend(self, req, account, container):
=======
    def _get_backend_updating_namespaces(self, req, account, container):
>>>>>>> 6bd40bdd
        """
        Retrieve the updating namespaces from the backend.

        :param req: original Request instance.
        :param account: account from which namespaces should be fetched.
        :param container: container from which namespaces should be fetched.
        :return: a tuple of (NamespaceBoundList, response).
        """
        # pull full set of updating namespaces from backend
<<<<<<< HEAD
        namespaces, backend_response = self._get_updating_namespaces(
=======
        namespaces, backend_response = self._do_get_updating_namespaces(
>>>>>>> 6bd40bdd
            req, account, container)
        ns_bound_list = NamespaceBoundList.parse(
            namespaces) if namespaces else None
        return ns_bound_list, backend_response

    def _populate_updating_namespaces(self, req, account,
                                      container, cache_key):
        """
        Fetch all updating namespaces from backend and set it into memcache.

        :param req: original Request instance.
        :param account: account from which shard ranges should be fetched.
        :param container: container from which shard ranges should be fetched.
        :param cache_key: the cache key for the updating namespaces.
        :return: a tuple of (ns_bound_list, response), ns_bound_list is an
            instance of :class:`swift.common.utils.NamespaceBoundList`,
            response is the backend response.
        """
<<<<<<< HEAD
        ns_bound_list = None
        namespaces, response = self._get_updating_namespaces(
            req, account, container)
        if namespaces:
            # only store the list of namespace lower bounds and names into
            # infocache and memcache.
            ns_bound_list = NamespaceBoundList.parse(namespaces)
=======
        ns_bound_list, response = self._get_backend_updating_namespaces(
            req, account, container)
        if ns_bound_list:
            # only store the list of namespace lower bounds and names into
            # infocache and memcache.
>>>>>>> 6bd40bdd
            set_cache_state = set_namespaces_in_cache(
                req, cache_key, ns_bound_list,
                self.app.recheck_updating_shard_ranges)
            record_cache_op_metrics(
                self.logger, self.server_type.lower(), 'shard_updating',
                set_cache_state, None)
            if set_cache_state == 'set':
                self.logger.info(
                    'Caching updating shards for %s (%d shards)',
<<<<<<< HEAD
                    cache_key, len(namespaces))
=======
                    cache_key, len(ns_bound_list))
>>>>>>> 6bd40bdd
        return ns_bound_list, response

    def _populate_updating_namespaces_cooperatively(self, req, account,
                                                    container, cache_key):
        """
        Fetch all updating namespaces from backend and set it into memcache,
        with usage of cooperative token.

        :param req: original Request instance.
        :param account: account from which shard ranges should be fetched.
        :param container: container from which shard ranges should be fetched.
        :param cache_key: the cache key for the updating namespaces.
        :return: a tuple of (ns_bound_list, response), ns_bound_list is an
            instance of :class:`swift.common.utils.NamespaceBoundList`,
            response is the backend response.
        """
        infocache = req.environ.setdefault('swift.infocache', {})
        memcache = cache_from_env(req.environ, True)
        do_fetch_backend = partial(
<<<<<<< HEAD
            self._cache_token_fetch_backend, req, account, container)
=======
            self._get_backend_updating_namespaces, req, account, container)
>>>>>>> 6bd40bdd
        cache_populator = CooperativeCachePopulator(
            infocache, memcache, cache_key,
            self.app.recheck_updating_shard_ranges, do_fetch_backend,
            self.app.namespace_cache_token_retry_interval,
            namespace_list_to_bounds, namespace_bounds_to_list)
        ns_bound_list = cache_populator.fetch_data()
        if cache_populator.set_cache_state:
            record_cache_op_metrics(
                self.logger, self.server_type.lower(), 'shard_updating',
                cache_populator.set_cache_state, None)
            if cache_populator.set_cache_state == 'set':
<<<<<<< HEAD
                self.logger.info(
                    'Cached updating shards for %s (%d shards)',
                    cache_key, len(ns_bound_list))
=======
                message = "Caching updating shards for %s (%d shards)" % (
                    cache_key, len(ns_bound_list))
                if cache_populator.token_acquired:
                    message += " with a finished token"
                self.logger.info(message)
>>>>>>> 6bd40bdd
        record_cooperative_token_metrics(
            self.logger, cache_populator, 'shard_updating')
        if cache_populator.req_served_from_cache:
            self.logger.debug(
                'Retrieved updating shards (%d shards) from cache instead '
                'of backend due to request coalescing by cooperative '
                'token for %s', len(ns_bound_list), cache_key)
<<<<<<< HEAD
        response = cache_populator.backend_response
        return ns_bound_list, response
=======
        return ns_bound_list, cache_populator.backend_response
>>>>>>> 6bd40bdd

    def _get_update_shard(self, req, account, container, obj):
        """
        Find the appropriate shard range for an object update.

        Note that this fetches and caches (in both the per-request infocache
        and memcache, if available) all shard ranges for the given root
        container so we won't have to contact the container DB for every write.

        :param req: original Request instance.
        :param account: account from which shard ranges should be fetched.
        :param container: container from which shard ranges should be fetched.
        :param obj: object getting updated.
        :return: an instance of :class:`swift.common.utils.Namespace`,
            or None if the update should go back to the root
        """
        if not self.app.recheck_updating_shard_ranges:
            # caching is disabled
            return self._get_update_shard_caching_disabled(
                req, account, container, obj)

        # caching is enabled, try to get from caches
        cache_key = get_cache_key(account, container, shard='updating')
        skip_chance = self.app.container_updating_shard_ranges_skip_cache
        ns_bound_list, get_cache_state = get_namespaces_from_cache(
            req, cache_key, skip_chance)
        response = None
        if not ns_bound_list:
            # namespaces not found in memcache or cache was skipped, so pull
            # the full set of updating shard ranges from the backend and set in
            # the memcache.
            if self.app.namespace_cache_use_token:
                (
                    ns_bound_list,
                    response,
                ) = self._populate_updating_namespaces_cooperatively(
                    req, account, container, cache_key
                )
            else:
                ns_bound_list, response = self._populate_updating_namespaces(
                    req, account, container, cache_key)
        record_cache_op_metrics(
            self.logger, self.server_type.lower(), 'shard_updating',
            get_cache_state, response)
        return ns_bound_list.get_namespace(obj) if ns_bound_list else None

    def _get_update_target(self, req, container_info):
        # find the sharded container to which we'll send the update
        db_state = container_info.get('sharding_state', 'unsharded')
        if db_state in ('sharded', 'sharding'):
            update_shard_ns = self._get_update_shard(
                req, self.account_name, self.container_name, self.object_name)
            if update_shard_ns:
                partition, nodes = self.app.container_ring.get_nodes(
                    update_shard_ns.account, update_shard_ns.container)
                return partition, nodes, update_shard_ns.name, db_state

        return (container_info['partition'], container_info['nodes'], None,
                db_state)

    @public
    @cors_validation
    @delay_denial
    def POST(self, req):
        """HTTP POST request handler."""
        container_info = self.container_info(
            self.account_name, self.container_name, req)
        req.acl = container_info['write_acl']
        if is_open_expired(self.app, req):
            req.headers['X-Backend-Open-Expired'] = 'true'
        if 'swift.authorize' in req.environ:
            aresp = req.environ['swift.authorize'](req)
            if aresp:
                return aresp
        if not is_success(container_info.get('status')):
            return HTTPNotFound(request=req)
        error_response = check_metadata(req, 'object')
        if error_response:
            return error_response

        req.ensure_x_timestamp()

        req, delete_at_container, delete_at_part, \
            delete_at_nodes = self._config_obj_expiration(req)

        # pass the policy index to storage nodes via req header
        policy_index = req.headers.get('X-Backend-Storage-Policy-Index',
                                       container_info['storage_policy'])
        obj_ring = self.app.get_object_ring(policy_index)
        req.headers['X-Backend-Storage-Policy-Index'] = policy_index
        next_part_power = getattr(obj_ring, 'next_part_power', None)
        if next_part_power:
            req.headers['X-Backend-Next-Part-Power'] = next_part_power
        partition, nodes = obj_ring.get_nodes(
            self.account_name, self.container_name, self.object_name)
        db_state = container_info.get('sharding_state', 'unsharded')

        headers = self._backend_requests(
            req, len(nodes), container_info, delete_at_container,
            delete_at_part, delete_at_nodes)
        return self._post_object(req, obj_ring, partition, headers)

    def _backend_requests(self, req, n_outgoing,
                          container_info, delete_at_container=None,
                          delete_at_partition=None, delete_at_nodes=None):
        policy_index = req.headers['X-Backend-Storage-Policy-Index']
        policy = POLICIES.get_by_index(policy_index)
        container_partition, containers, container_path, db_state = \
            self._get_update_target(req, container_info)
        headers = [self.generate_request_headers(req, additional=req.headers)
                   for _junk in range(n_outgoing)]

        def set_container_update(index, container_node):
            ip, port = get_ip_port(container_node, headers[index])
            headers[index]['X-Container-Partition'] = container_partition
            headers[index]['X-Container-Host'] = csv_append(
                headers[index].get('X-Container-Host'),
                '%(ip)s:%(port)s' % {'ip': ip, 'port': port})
            headers[index]['X-Container-Device'] = csv_append(
                headers[index].get('X-Container-Device'),
                container_node['device'])
            headers[index]['X-Container-Root-Db-State'] = db_state
            if container_path:
                headers[index]['X-Backend-Quoted-Container-Path'] = quote(
                    container_path)
                # NB: we used to send
                #    'X-Backend-Container-Path': container_path
                # but that isn't safe for container names with nulls or
                # newlines (or possibly some other characters). We consciously
                # *don't* make any attempt to set the old meta; during an
                # upgrade, old object-servers will talk to the root which
                # will eat the update and move it as a misplaced object.

        def set_delete_at_headers(index, delete_at_node):
            ip, port = get_ip_port(delete_at_node, headers[index])
            headers[index]['X-Delete-At-Container'] = delete_at_container
            headers[index]['X-Delete-At-Partition'] = delete_at_partition
            headers[index]['X-Delete-At-Host'] = csv_append(
                headers[index].get('X-Delete-At-Host'),
                '%(ip)s:%(port)s' % {'ip': ip, 'port': port})
            headers[index]['X-Delete-At-Device'] = csv_append(
                headers[index].get('X-Delete-At-Device'),
                delete_at_node['device'])

        n_updates_needed = num_container_updates(
            len(containers), quorum_size(len(containers)),
            n_outgoing, policy.quorum)

        container_iter = itertools.cycle(containers)
        dan_iter = itertools.cycle(delete_at_nodes or [])
        existing_updates = 0
        while existing_updates < n_updates_needed:
            index = existing_updates % n_outgoing
            set_container_update(index, next(container_iter))
            if delete_at_nodes:
                # We reverse the index in order to distribute the updates
                # across all nodes.
                set_delete_at_headers(n_outgoing - 1 - index, next(dan_iter))
            existing_updates += 1

        # Keep the number of expirer-queue deletes to a reasonable number.
        #
        # In the best case, at least one object server writes out an
        # async_pending for an expirer-queue update. In the worst case, no
        # object server does so, and an expirer-queue row remains that
        # refers to an already-deleted object. In this case, upon attempting
        # to delete the object, the object expirer will notice that the
        # object does not exist and then remove the row from the expirer
        # queue.
        #
        # In other words: expirer-queue updates on object DELETE are nice to
        # have, but not strictly necessary for correct operation.
        #
        # Also, each queue update results in an async_pending record, which
        # causes the object updater to talk to all container servers. If we
        # have N async_pendings and Rc container replicas, we cause N * Rc
        # requests from object updaters to container servers (possibly more,
        # depending on retries). Thus, it is helpful to keep this number
        # small.
        n_desired_queue_updates = 2
        for i in range(len(headers)):
            headers[i].setdefault('X-Backend-Clean-Expiring-Object-Queue',
                                  't' if i < n_desired_queue_updates else 'f')

        return headers

    def _get_conn_response(self, putter, path, logger_thread_locals,
                           final_phase, **kwargs):
        self.logger.thread_locals = logger_thread_locals
        try:
            resp = putter.await_response(
                self.app.node_timeout, not final_phase)
        except (Exception, Timeout):
            resp = None
            if final_phase:
                status_type = 'final'
            else:
                status_type = 'commit'
            self.app.exception_occurred(
                putter.node, 'Object',
                'Trying to get %(status_type)s status of PUT to %(path)s' %
                {'status_type': status_type, 'path': path})
        return (putter, resp)

    def _have_adequate_put_responses(self, statuses, num_nodes, min_responses):
        """
        Test for sufficient PUT responses from backend nodes to proceed with
        PUT handling.

        :param statuses: a list of response statuses.
        :param num_nodes: number of backend nodes to which PUT requests may be
                          issued.
        :param min_responses: (optional) minimum number of nodes required to
                              have responded with satisfactory status code.
        :return: True if sufficient backend responses have returned a
                 satisfactory status code.
        """
        raise NotImplementedError

    def _get_put_responses(self, req, putters, num_nodes, final_phase=True,
                           min_responses=None):
        """
        Collect object responses to a PUT request and determine if a
        satisfactory number of nodes have returned success.  Returns
        lists of accumulated status codes, reasons, bodies and etags.

        :param req: the request
        :param putters: list of putters for the request
        :param num_nodes: number of nodes involved
        :param final_phase: boolean indicating if this is the last phase
        :param min_responses: minimum needed when not requiring quorum
        :return: a tuple of lists of status codes, reasons, bodies and etags.
                 The list of bodies and etags is only populated for the final
                 phase of a PUT transaction.
        """
        statuses = []
        reasons = []
        bodies = []
        etags = set()

        pile = GreenAsyncPile(len(putters))
        for putter in putters:
            if putter.failed:
                continue
            pile.spawn(self._get_conn_response, putter, req.path,
                       self.logger.thread_locals, final_phase=final_phase)

        def _handle_response(putter, response):
            statuses.append(response.status)
            reasons.append(response.reason)
            if final_phase:
                body = response.read()
            else:
                body = b''
            bodies.append(body)
            if not self.app.check_response(putter.node, 'Object', response,
                                           req.method, req.path, body):
                putter.failed = True
            elif is_success(response.status):
                etags.add(normalize_etag(response.getheader('etag')))

        for (putter, response) in pile:
            if response:
                _handle_response(putter, response)
                if self._have_adequate_put_responses(
                        statuses, num_nodes, min_responses):
                    break
            else:
                putter.failed = True

        # give any pending requests *some* chance to finish
        finished_quickly = pile.waitall(self.app.post_quorum_timeout)
        for (putter, response) in finished_quickly:
            if response:
                _handle_response(putter, response)

        if final_phase:
            while len(statuses) < num_nodes:
                statuses.append(HTTP_SERVICE_UNAVAILABLE)
                reasons.append('')
                bodies.append(b'')

        return statuses, reasons, bodies, etags

    def _config_obj_expiration(self, req):
        delete_at_container = None
        delete_at_part = None
        delete_at_nodes = None

        req = constraints.check_delete_headers(req)

        if 'x-delete-at' in req.headers:
            req.headers['x-delete-at'] = normalize_delete_at_timestamp(
                int(req.headers['x-delete-at']))
            x_delete_at = int(req.headers['x-delete-at'])

            req.environ.setdefault('swift.log_info', []).append(
                'x-delete-at:%s' % x_delete_at)

            delete_at_container = get_expirer_container(
                x_delete_at, self.app.expiring_objects_container_divisor,
                self.account_name, self.container_name, self.object_name)

            delete_at_part, delete_at_nodes = \
                self.app.container_ring.get_nodes(
                    self.app.expiring_objects_account, delete_at_container)

        return req, delete_at_container, delete_at_part, delete_at_nodes

    def _update_content_type(self, req):
        # Sometimes the 'content-type' header exists, but is set to None.
        detect_content_type = \
            config_true_value(req.headers.get('x-detect-content-type'))
        if detect_content_type or not req.headers.get('content-type'):
            guessed_type, _junk = mimetypes.guess_type(req.path_info)
            req.headers['Content-Type'] = guessed_type or \
                'application/octet-stream'
            if detect_content_type:
                req.headers.pop('x-detect-content-type')

    def _check_failure_put_connections(self, putters, req, min_conns):
        """
        Identify any failed connections and check minimum connection count.

        :param putters: a list of Putter instances
        :param req: request
        :param min_conns: minimum number of putter connections required
        """
        if req.if_none_match is not None and '*' in req.if_none_match:
            statuses = [
                putter.resp.status for putter in putters if putter.resp]
            if HTTP_PRECONDITION_FAILED in statuses:
                # If we find any copy of the file, it shouldn't be uploaded
                self.logger.debug(
                    'Object PUT returning 412, %(statuses)r',
                    {'statuses': statuses})
                raise HTTPPreconditionFailed(request=req)

        if any(putter for putter in putters if putter.resp and
               putter.resp.status == HTTP_CONFLICT):
            status_times = ['%(status)s (%(timestamp)s)' % {
                'status': putter.resp.status,
                'timestamp': HeaderKeyDict(
                    putter.resp.getheaders()).get(
                        'X-Backend-Timestamp', 'unknown')
            } for putter in putters if putter.resp]
            self.logger.debug(
                'Object PUT returning 202 for 409: '
                '%(req_timestamp)s <= %(timestamps)r',
                {'req_timestamp': req.timestamp.internal,
                 'timestamps': ', '.join(status_times)})
            raise HTTPAccepted(request=req)

        self._check_min_conn(req, putters, min_conns)

    def _make_putter(self, node, part, req, headers):
        """
        Returns a putter object for handling streaming of object to object
        servers.

        Subclasses must implement this method.

        :param node: a storage node
        :param part: ring partition number
        :param req: a swob Request
        :param headers: request headers
        :return: an instance of a Putter
        """
        raise NotImplementedError

    def _connect_put_node(self, nodes, part, req, headers,
                          logger_thread_locals):
        """
        Make connection to storage nodes

        Connects to the first working node that it finds in nodes iter and
        sends over the request headers. Returns a Putter to handle the rest of
        the streaming, or None if no working nodes were found.

        :param nodes: an iterator of the target storage nodes
        :param part: ring partition number
        :param req: a swob Request
        :param headers: request headers
        :param logger_thread_locals: The thread local values to be set on the
                                     self.logger to retain transaction
                                     logging information.
        :return: an instance of a Putter
        """
        self.logger.thread_locals = logger_thread_locals
        for node in nodes:
            try:
                putter = self._make_putter(node, part, req, headers)
                self.app.set_node_timing(node, putter.connect_duration)
                return putter
            except InsufficientStorage:
                self.app.error_limit(node, 'ERROR Insufficient Storage')
            except PutterConnectError as e:
                msg = 'ERROR %d Expect: 100-continue From Object Server'
                self.app.error_occurred(node, msg % e.status)
            except (Exception, Timeout):
                self.app.exception_occurred(
                    node, 'Object',
                    'Expect: 100-continue on %s' %
                    quote(req.swift_entity_path))

    def _get_put_connections(self, req, nodes, partition, outgoing_headers,
                             policy):
        """
        Establish connections to storage nodes for PUT request
        """
        obj_ring = policy.object_ring
        node_iter = GreenthreadSafeIterator(
            self.iter_nodes_local_first(obj_ring, partition, req,
                                        policy=policy))
        pile = GreenPile(len(nodes))

        for nheaders in outgoing_headers:
            # RFC2616:8.2.3 disallows 100-continue without a body,
            # so switch to chunked request
            if nheaders.get('Content-Length') == '0':
                nheaders['Transfer-Encoding'] = 'chunked'
                del nheaders['Content-Length']
            nheaders['Expect'] = '100-continue'
            pile.spawn(self._connect_put_node, node_iter, partition,
                       req, nheaders, self.logger.thread_locals)

        putters = [putter for putter in pile if putter]

        return putters

    def _check_min_conn(self, req, putters, min_conns, msg=None):
        msg = msg or ('Object PUT returning 503, %(conns)s/%(nodes)s '
                      'required connections')

        if len(putters) < min_conns:
            self.logger.error(msg, {'conns': len(putters), 'nodes': min_conns})
            raise HTTPServiceUnavailable(request=req)

    def _get_footers(self, req):
        footers = HeaderKeyDict()
        footer_callback = req.environ.get(
            'swift.callback.update_footers', lambda _footer: None)
        footer_callback(footers)
        return footers

    def _store_object(self, req, data_source, nodes, partition,
                      outgoing_headers):
        """
        This method is responsible for establishing connection
        with storage nodes and sending the data to each one of those
        nodes. The process of transferring data is specific to each
        Storage Policy, thus it is required for each policy specific
        ObjectController to provide their own implementation of this method.

        :param req: the PUT Request
        :param data_source: an iterator of the source of the data
        :param nodes: an iterator of the target storage nodes
        :param partition: ring partition number
        :param outgoing_headers: system headers to storage nodes
        :return: Response object
        """
        raise NotImplementedError()

    def _delete_object(self, req, obj_ring, partition, headers,
                       node_count=None, node_iterator=None):
        """Delete object considering write-affinity.

        When deleting object in write affinity deployment, also take configured
        handoff nodes number into consideration, instead of just sending
        requests to primary nodes. Otherwise (write-affinity is disabled),
        go with the same way as before.

        :param req: the DELETE Request
        :param obj_ring: the object ring
        :param partition: ring partition number
        :param headers: system headers to storage nodes
        :return: Response object
        """
        status_overrides = {404: 204}
        resp = self.make_requests(req, obj_ring,
                                  partition, 'DELETE', req.swift_entity_path,
                                  headers, overrides=status_overrides,
                                  node_count=node_count,
                                  node_iterator=node_iterator)
        return resp

    def _post_object(self, req, obj_ring, partition, headers):
        """
        send object POST request to storage nodes.

        :param req: the POST Request
        :param obj_ring: the object ring
        :param partition: ring partition number
        :param headers: system headers to storage nodes
        :return: Response object
        """
        resp = self.make_requests(req, obj_ring, partition,
                                  'POST', req.swift_entity_path, headers)
        return resp

    @public
    @cors_validation
    @delay_denial
    def PUT(self, req):
        """HTTP PUT request handler."""
        if req.if_none_match is not None and '*' not in req.if_none_match:
            # Sending an etag with if-none-match isn't currently supported
            return HTTPBadRequest(request=req, content_type='text/plain',
                                  body='If-None-Match only supports *')
        container_info = self.container_info(
            self.account_name, self.container_name, req)
        policy_index = req.headers.get('X-Backend-Storage-Policy-Index',
                                       container_info['storage_policy'])
        obj_ring = self.app.get_object_ring(policy_index)
        partition, nodes = obj_ring.get_nodes(
            self.account_name, self.container_name, self.object_name)

        # pass the policy index to storage nodes via req header
        req.headers['X-Backend-Storage-Policy-Index'] = policy_index
        next_part_power = getattr(obj_ring, 'next_part_power', None)
        if next_part_power:
            req.headers['X-Backend-Next-Part-Power'] = next_part_power
        req.acl = container_info['write_acl']
        req.environ['swift_sync_key'] = container_info['sync_key']

        # is request authorized
        if 'swift.authorize' in req.environ:
            aresp = req.environ['swift.authorize'](req)
            if aresp:
                return aresp

        if not is_success(container_info.get('status')):
            return HTTPNotFound(request=req)

        # update content type in case it is missing
        self._update_content_type(req)

        req.ensure_x_timestamp()

        # check constraints on object name and request headers
        error_response = check_object_creation(req, self.object_name) or \
            check_content_type(req)
        if error_response:
            return error_response

        def reader():
            try:
                return req.environ['wsgi.input'].read(
                    self.app.client_chunk_size)
            except (ValueError, IOError) as e:
                raise ChunkReadError(str(e))
        data_source = iter(reader, b'')

        # check if object is set to be automatically deleted (i.e. expired)
        req, delete_at_container, delete_at_part, \
            delete_at_nodes = self._config_obj_expiration(req)

        # add special headers to be handled by storage nodes
        db_state = container_info.get('sharding_state', 'unsharded')
        outgoing_headers = self._backend_requests(
            req, len(nodes), container_info,
            delete_at_container, delete_at_part, delete_at_nodes)

        # send object to storage nodes
        resp = self._store_object(
            req, data_source, nodes, partition, outgoing_headers)
        return resp

    @public
    @cors_validation
    @delay_denial
    def DELETE(self, req):
        """HTTP DELETE request handler."""
        container_info = self.container_info(
            self.account_name, self.container_name, req)
        # pass the policy index to storage nodes via req header
        policy_index = req.headers.get('X-Backend-Storage-Policy-Index',
                                       container_info['storage_policy'])
        obj_ring = self.app.get_object_ring(policy_index)
        # pass the policy index to storage nodes via req header
        req.headers['X-Backend-Storage-Policy-Index'] = policy_index
        next_part_power = getattr(obj_ring, 'next_part_power', None)
        if next_part_power:
            req.headers['X-Backend-Next-Part-Power'] = next_part_power
        req.acl = container_info['write_acl']
        req.environ['swift_sync_key'] = container_info['sync_key']
        if 'swift.authorize' in req.environ:
            aresp = req.environ['swift.authorize'](req)
            if aresp:
                return aresp
        if not is_success(container_info.get('status')):
            return HTTPNotFound(request=req)
        partition, nodes = obj_ring.get_nodes(
            self.account_name, self.container_name, self.object_name)

        req.ensure_x_timestamp()

        # Include local handoff nodes if write-affinity is enabled.
        node_count = len(nodes)
        node_iterator = None
        policy = POLICIES.get_by_index(policy_index)
        policy_options = self.app.get_policy_options(policy)
        is_local = policy_options.write_affinity_is_local_fn
        if is_local is not None:
            local_handoffs = policy_options.write_affinity_handoff_delete_count
            if local_handoffs is None:
                local_primaries = [node for node in nodes if is_local(node)]
                local_handoffs = len(nodes) - len(local_primaries)
            node_count += local_handoffs
            node_iterator = self.iter_nodes_local_first(
                obj_ring, partition, req, policy=policy,
                local_handoffs_first=True)

        headers = self._backend_requests(req, node_count, container_info)
        return self._delete_object(req, obj_ring, partition, headers,
                                   node_count=node_count,
                                   node_iterator=node_iterator)


@ObjectControllerRouter.register(REPL_POLICY)
class ReplicatedObjectController(BaseObjectController):

    def _get_or_head_response(self, req, node_iter, partition, policy):
        concurrency = self.app.get_object_ring(policy.idx).replica_count \
            if self.app.get_policy_options(policy).concurrent_gets else 1
        resp = self.GETorHEAD_base(
            req, 'Object', node_iter, partition,
            req.swift_entity_path, concurrency, policy)
        return resp

    def _make_putter(self, node, part, req, headers):
        if req.environ.get('swift.callback.update_footers'):
            putter = MIMEPutter.connect(
                node, part, req.swift_entity_path, headers, self.app.watchdog,
                conn_timeout=self.app.conn_timeout,
                node_timeout=self.app.node_timeout,
                write_timeout=self.app.node_timeout,
                send_exception_handler=self.app.exception_occurred,
                logger=self.logger,
                need_multiphase=False)
        else:
            te = ',' + headers.get('Transfer-Encoding', '')
            putter = Putter.connect(
                node, part, req.swift_entity_path, headers, self.app.watchdog,
                conn_timeout=self.app.conn_timeout,
                node_timeout=self.app.node_timeout,
                write_timeout=self.app.node_timeout,
                send_exception_handler=self.app.exception_occurred,
                logger=self.logger,
                chunked=te.endswith(',chunked'))
        return putter

    def _transfer_data(self, req, data_source, putters, nodes):
        """
        Transfer data for a replicated object.

        This method was added in the PUT method extraction change
        """
        bytes_transferred = 0
        data_source = CooperativeIterator(data_source)

        def send_chunk(chunk):
            timeout_at = time.time() + self.app.node_timeout
            for putter in list(putters):
                if not putter.failed:
                    putter.send_chunk(chunk, timeout_at=timeout_at)
                else:
                    putter.close()
                    putters.remove(putter)
            self._check_min_conn(
                req, putters, min_conns,
                msg='Object PUT exceptions during send, '
                    '%(conns)s/%(nodes)s required connections')

        min_conns = quorum_size(len(nodes))
        try:
            while True:
                with WatchdogTimeout(self.app.watchdog,
                                     self.app.client_timeout,
                                     ChunkReadTimeout):
                    try:
                        chunk = next(data_source)
                    except StopIteration:
                        break
                bytes_transferred += len(chunk)
                if bytes_transferred > constraints.MAX_FILE_SIZE:
                    raise HTTPRequestEntityTooLarge(request=req)

                send_chunk(chunk)

            ml = req.message_length()
            if ml and bytes_transferred < ml:
                self.logger.warning(
                    'Client disconnected without sending enough data')
                self.logger.increment('object.client_disconnects')
                raise HTTPClientDisconnect(request=req)

            trail_md = self._get_footers(req)
            for putter in putters:
                # send any footers set by middleware
                putter.end_of_object_data(footer_metadata=trail_md)

            self._check_min_conn(
                req, [p for p in putters if not p.failed], min_conns,
                msg='Object PUT exceptions after last send, '
                    '%(conns)s/%(nodes)s required connections')
        except ChunkReadTimeout as err:
            self.logger.warning(
                'ERROR Client read timeout (%ss)', err.seconds)
            self.logger.increment('object.client_timeouts')
            raise HTTPRequestTimeout(request=req)
        except HTTPException:
            raise
        except ChunkReadError:
            self.logger.warning(
                'Client disconnected without sending last chunk')
            self.logger.increment('object.client_disconnects')
            raise HTTPClientDisconnect(request=req)
        except Timeout:
            self.logger.exception(
                'ERROR Exception causing client disconnect')
            raise HTTPClientDisconnect(request=req)
        except Exception:
            self.logger.exception(
                'ERROR Exception transferring data to object servers %s',
                {'path': req.path})
            raise HTTPInternalServerError(request=req)

    def _have_adequate_put_responses(self, statuses, num_nodes, min_responses):
        return self.have_quorum(statuses, num_nodes)

    def _store_object(self, req, data_source, nodes, partition,
                      outgoing_headers):
        """
        Store a replicated object.

        This method is responsible for establishing connection
        with storage nodes and sending object to each one of those
        nodes. After sending the data, the "best" response will be
        returned based on statuses from all connections
        """
        policy_index = req.headers.get('X-Backend-Storage-Policy-Index')
        policy = POLICIES.get_by_index(policy_index)
        if not nodes:
            return HTTPNotFound()

        putters = self._get_put_connections(
            req, nodes, partition, outgoing_headers, policy)
        min_conns = quorum_size(len(nodes))
        try:
            # check that a minimum number of connections were established and
            # meet all the correct conditions set in the request
            self._check_failure_put_connections(putters, req, min_conns)

            # transfer data
            self._transfer_data(req, data_source, putters, nodes)

            # get responses
            statuses, reasons, bodies, etags = \
                self._get_put_responses(req, putters, len(nodes))
        except HTTPException as resp:
            return resp
        finally:
            for putter in putters:
                putter.close()

        if len(etags) > 1:
            self.logger.error(
                'Object servers returned %s mismatched etags', len(etags))
            return HTTPServerError(request=req)
        etag = etags.pop() if len(etags) else None
        resp = self.best_response(req, statuses, reasons, bodies,
                                  'Object PUT', etag=etag)
        resp.last_modified = Timestamp(req.headers['X-Timestamp']).ceil()
        return resp


class ECAppIter(object):
    """
    WSGI iterable that decodes EC fragment archives (or portions thereof)
    into the original object (or portions thereof).

    :param path: object's path, sans v1 (e.g. /a/c/o)

    :param policy: storage policy for this object

    :param internal_parts_iters: list of the response-document-parts
        iterators for the backend GET responses. For an M+K erasure code,
        the caller must supply M such iterables.

    :param range_specs: list of dictionaries describing the ranges requested
        by the client. Each dictionary contains the start and end of the
        client's requested byte range as well as the start and end of the EC
        segments containing that byte range.

    :param fa_length: length of the fragment archive, in bytes, if the
        response is a 200. If it's a 206, then this is ignored.

    :param obj_length: length of the object, in bytes. Learned from the
        headers in the GET response from the object server.

    :param logger: a logger
    """
    def __init__(self, path, policy, internal_parts_iters, range_specs,
                 fa_length, obj_length, logger, force_metadata_checks=False):
        self.path = path
        self.policy = policy
        self.internal_parts_iters = internal_parts_iters
        self.range_specs = range_specs
        self.fa_length = fa_length
        self.obj_length = obj_length if obj_length is not None else 0
        self.boundary = b''
        self.logger = logger
        self.force_metadata_checks = force_metadata_checks

        self.mime_boundary = None
        self.learned_content_type = None
        self.stashed_iter = None
        self.pool = ContextPool(len(internal_parts_iters))

    def close(self):
        # close down the stashed iter and shutdown the context pool to
        # clean up the frag queue feeding coroutines that may be currently
        # executing the internal_parts_iters.
        if self.stashed_iter:
            close_if_possible(self.stashed_iter)
        self.pool.close()
        for it in self.internal_parts_iters:
            close_if_possible(it)

    def kickoff(self, req, resp):
        """
        Start pulling data from the backends so that we can learn things like
        the real Content-Type that might only be in the multipart/byteranges
        response body. Update our response accordingly.

        Also, this is the first point at which we can learn the MIME
        boundary that our response has in the headers. We grab that so we
        can also use it in the body.

        :returns: None
        :raises HTTPException: on error
        """
        self.mime_boundary = resp.boundary

        try:
            self.stashed_iter = reiterate(self._real_iter(req, resp.headers))
        except Exception:
            self.close()
            raise

        if self.learned_content_type is not None:
            resp.content_type = self.learned_content_type
        resp.content_length = self.obj_length

    def _next_ranges(self):
        # Each FA part should have approximately the same headers. We really
        # only care about Content-Range and Content-Type, and that'll be the
        # same for all the different FAs.
        for part_infos in zip(*self.internal_parts_iters):
            frag_iters = [pi['part_iter'] for pi in part_infos]
            headers = HeaderKeyDict(part_infos[0]['headers'])
            yield headers, frag_iters

    def _actual_range(self, req_start, req_end, entity_length):
        # Takes 3 args: (requested-first-byte, requested-last-byte,
        # actual-length).
        #
        # Returns a 3-tuple (first-byte, last-byte, satisfiable).
        #
        # It is possible to get (None, None, True). This means that the last
        # N>0 bytes of a 0-byte object were requested, and we are able to
        # satisfy that request by returning nothing.
        try:
            rng = Range("bytes=%s-%s" % (
                req_start if req_start is not None else '',
                req_end if req_end is not None else ''))
        except ValueError:
            return (None, None, False)

        rfl = rng.ranges_for_length(entity_length)
        if rfl and entity_length == 0:
            return (None, None, True)
        elif not rfl:
            return (None, None, False)
        else:
            # ranges_for_length() adds 1 to the last byte's position
            # because webob once made a mistake
            return (rfl[0][0], rfl[0][1] - 1, True)

    def _fill_out_range_specs_from_obj_length(self, range_specs):
        # Add a few fields to each range spec:
        #
        #  * resp_client_start, resp_client_end: the actual bytes that will
        #      be delivered to the client for the requested range. This may
        #      differ from the requested bytes if, say, the requested range
        #      overlaps the end of the object.
        #
        #  * resp_segment_start, resp_segment_end: the actual offsets of the
        #      segments that will be decoded for the requested range. These
        #      differ from resp_client_start/end in that these are aligned
        #      to segment boundaries, while resp_client_start/end are not
        #      necessarily so.
        #
        #  * satisfiable: a boolean indicating whether the range is
        #      satisfiable or not (i.e. the requested range overlaps the
        #      object in at least one byte).
        #
        # This is kept separate from _fill_out_range_specs_from_fa_length()
        # because this computation can be done with just the response
        # headers from the object servers (in particular
        # X-Object-Sysmeta-Ec-Content-Length), while the computation in
        # _fill_out_range_specs_from_fa_length() requires the beginnings of
        # the response bodies.
        for spec in range_specs:
            cstart, cend, csat = self._actual_range(
                spec['req_client_start'],
                spec['req_client_end'],
                self.obj_length)
            spec['resp_client_start'] = cstart
            spec['resp_client_end'] = cend
            spec['satisfiable'] = csat

            sstart, send, _junk = self._actual_range(
                spec['req_segment_start'],
                spec['req_segment_end'],
                self.obj_length)

            seg_size = self.policy.ec_segment_size
            if (spec['req_segment_start'] is None and
                    sstart is not None and
                    sstart % seg_size != 0):
                # Segment start may, in the case of a suffix request, need
                # to be rounded up (not down!) to the nearest segment boundary.
                # This reflects the trimming of leading garbage (partial
                # fragments) from the retrieved fragments.
                sstart += seg_size - (sstart % seg_size)

            spec['resp_segment_start'] = sstart
            spec['resp_segment_end'] = send

    def _fill_out_range_specs_from_fa_length(self, fa_length, range_specs):
        # Add two fields to each range spec:
        #
        #  * resp_fragment_start, resp_fragment_end: the start and end of
        #      the fragments that compose this byterange. These values are
        #      aligned to fragment boundaries.
        #
        # This way, ECAppIter has the knowledge it needs to correlate
        # response byteranges with requested ones for when some byteranges
        # are omitted from the response entirely and also to put the right
        # Content-Range headers in a multipart/byteranges response.
        for spec in range_specs:
            fstart, fend, _junk = self._actual_range(
                spec['req_fragment_start'],
                spec['req_fragment_end'],
                fa_length)
            spec['resp_fragment_start'] = fstart
            spec['resp_fragment_end'] = fend

    def __iter__(self):
        if self.stashed_iter is not None:
            return self
        else:
            raise ValueError("Failed to call kickoff() before __iter__()")

    def __next__(self):
        return next(self.stashed_iter)

    next = __next__  # py2

    def _real_iter(self, req, resp_headers):
        if not self.range_specs:
            client_asked_for_range = False
            range_specs = [{
                'req_client_start': 0,
                'req_client_end': (None if self.obj_length is None
                                   else self.obj_length - 1),
                'resp_client_start': 0,
                'resp_client_end': (None if self.obj_length is None
                                    else self.obj_length - 1),
                'req_segment_start': 0,
                'req_segment_end': (None if self.obj_length is None
                                    else self.obj_length - 1),
                'resp_segment_start': 0,
                'resp_segment_end': (None if self.obj_length is None
                                     else self.obj_length - 1),
                'req_fragment_start': 0,
                'req_fragment_end': self.fa_length - 1,
                'resp_fragment_start': 0,
                'resp_fragment_end': self.fa_length - 1,
                'satisfiable': self.obj_length > 0,
            }]
        else:
            client_asked_for_range = True
            range_specs = self.range_specs

        self._fill_out_range_specs_from_obj_length(range_specs)

        multipart = (len([rs for rs in range_specs if rs['satisfiable']]) > 1)
        # Multipart responses are not required to be in the same order as
        # the Range header; the parts may be in any order the server wants.
        # Further, if multiple ranges are requested and only some are
        # satisfiable, then only the satisfiable ones appear in the response
        # at all. Thus, we cannot simply iterate over range_specs in order;
        # we must use the Content-Range header from each part to figure out
        # what we've been given.
        #
        # We do, however, make the assumption that all the object-server
        # responses have their ranges in the same order. Otherwise, a
        # streaming decode would be impossible.

        def convert_ranges_iter():
            seen_first_headers = False
            ranges_for_resp = {}

            for headers, frag_iters in self._next_ranges():
                content_type = headers['Content-Type']

                content_range = headers.get('Content-Range')
                if content_range is not None:
                    fa_start, fa_end, fa_length = parse_content_range(
                        content_range)
                elif self.fa_length <= 0:
                    fa_start = None
                    fa_end = None
                    fa_length = 0
                else:
                    fa_start = 0
                    fa_end = self.fa_length - 1
                    fa_length = self.fa_length

                if not seen_first_headers:
                    # This is the earliest we can possibly do this. On a
                    # 200 or 206-single-byterange response, we can learn
                    # the FA's length from the HTTP response headers.
                    # However, on a 206-multiple-byteranges response, we
                    # don't learn it until the first part of the
                    # response body, in the headers of the first MIME
                    # part.
                    #
                    # Similarly, the content type of a
                    # 206-multiple-byteranges response is
                    # "multipart/byteranges", not the object's actual
                    # content type.
                    self._fill_out_range_specs_from_fa_length(
                        fa_length, range_specs)

                    satisfiable = False
                    for range_spec in range_specs:
                        satisfiable |= range_spec['satisfiable']
                        key = (range_spec['resp_fragment_start'],
                               range_spec['resp_fragment_end'])
                        ranges_for_resp.setdefault(key, []).append(range_spec)

                    # The client may have asked for an unsatisfiable set of
                    # ranges, but when converted to fragments, the object
                    # servers see it as satisfiable. For example, imagine a
                    # request for bytes 800-900 of a 750-byte object with a
                    # 1024-byte segment size. The object servers will see a
                    # request for bytes 0-${fragsize-1}, and that's
                    # satisfiable, so they return 206. It's not until we
                    # learn the object size that we can check for this
                    # condition.
                    #
                    # Note that some unsatisfiable ranges *will* be caught
                    # by the object servers, like bytes 1800-1900 of a
                    # 100-byte object with 1024-byte segments. That's not
                    # what we're dealing with here, though.
                    if client_asked_for_range and not satisfiable:
                        req.environ[
                            'swift.non_client_disconnect'] = True
                        raise HTTPRequestedRangeNotSatisfiable(
                            request=req, headers=resp_headers)
                    self.learned_content_type = content_type
                    seen_first_headers = True

                range_spec = ranges_for_resp[(fa_start, fa_end)].pop(0)
                seg_iter = self._decode_segments_from_fragments(frag_iters)
                if not range_spec['satisfiable']:
                    # This'll be small; just a single small segment. Discard
                    # it.
                    for x in seg_iter:
                        pass
                    continue

                byterange_iter = self._iter_one_range(range_spec, seg_iter)

                converted = {
                    "start_byte": range_spec["resp_client_start"],
                    "end_byte": range_spec["resp_client_end"],
                    "content_type": content_type,
                    "part_iter": byterange_iter}

                if self.obj_length is not None:
                    converted["entity_length"] = self.obj_length
                yield converted

        return document_iters_to_http_response_body(
            convert_ranges_iter(), self.mime_boundary, multipart, self.logger)

    def _iter_one_range(self, range_spec, segment_iter):
        client_start = range_spec['resp_client_start']
        client_end = range_spec['resp_client_end']
        segment_start = range_spec['resp_segment_start']
        segment_end = range_spec['resp_segment_end']

        # It's entirely possible that the client asked for a range that
        # includes some bytes we have and some we don't; for example, a
        # range of bytes 1000-20000000 on a 1500-byte object.
        segment_end = (min(segment_end, self.obj_length - 1)
                       if segment_end is not None
                       else self.obj_length - 1)
        client_end = (min(client_end, self.obj_length - 1)
                      if client_end is not None
                      else self.obj_length - 1)
        if segment_start is None:
            num_segments = 0
            start_overrun = 0
            end_overrun = 0
        else:
            num_segments = int(
                math.ceil(float(segment_end + 1 - segment_start)
                          / self.policy.ec_segment_size))
            # We get full segments here, but the client may have requested a
            # byte range that begins or ends in the middle of a segment.
            # Thus, we have some amount of overrun (extra decoded bytes)
            # that we trim off so the client gets exactly what they
            # requested.
            start_overrun = client_start - segment_start
            end_overrun = segment_end - client_end

        for i, next_seg in enumerate(segment_iter):
            # We may have a start_overrun of more than one segment in
            # the case of suffix-byte-range requests. However, we never
            # have an end_overrun of more than one segment.
            if start_overrun > 0:
                seglen = len(next_seg)
                if seglen <= start_overrun:
                    start_overrun -= seglen
                    continue
                else:
                    next_seg = next_seg[start_overrun:]
                    start_overrun = 0

            if i == (num_segments - 1) and end_overrun:
                next_seg = next_seg[:-end_overrun]

            yield next_seg

    def _decode_segments_from_fragments(self, fragment_iters):
        # Decodes the fragments from the object servers and yields one
        # segment at a time.
        queues = [Queue(1) for _junk in range(len(fragment_iters))]

        def put_fragments_in_queue(frag_iter, queue, logger_thread_locals):
            self.logger.thread_locals = logger_thread_locals
            try:
                for fragment in frag_iter:
                    if fragment.startswith(b' '):
                        raise Exception('Leading whitespace on fragment.')
                    queue.put(fragment)
            except GreenletExit:
                # killed by contextpool
                pass
            except ChunkReadTimeout:
                # unable to resume in ECFragGetter
                self.logger.exception(
                    "ChunkReadTimeout fetching fragments for %r",
                    quote(self.path))
            except ChunkWriteTimeout:
                # slow client disconnect
                self.logger.exception(
                    "ChunkWriteTimeout feeding fragments for %r",
                    quote(self.path))
            except:  # noqa
                self.logger.exception("Exception fetching fragments for %r",
                                      quote(self.path))
            finally:
                queue.resize(2)  # ensure there's room
                queue.put(None)
                frag_iter.close()

        segments_decoded = 0
        with self.pool as pool:
            for frag_iter, queue in zip(fragment_iters, queues):
                pool.spawn(put_fragments_in_queue, frag_iter, queue,
                           self.logger.thread_locals)

            while True:
                fragments = []
                for queue in queues:
                    fragment = queue.get()
                    queue.task_done()
                    fragments.append(fragment)

                # If any object server connection yields out a None; we're
                # done.  Either they are all None, and we've finished
                # successfully; or some un-recoverable failure has left us
                # with an un-reconstructible list of fragments - so we'll
                # break out of the iter so WSGI can tear down the broken
                # connection.
                frags_with_data = sum([1 for f in fragments if f])
                if frags_with_data < len(fragments):
                    if frags_with_data > 0:
                        self.logger.warning(
                            'Un-recoverable fragment rebuild. Only received '
                            '%d/%d fragments for %r', frags_with_data,
                            len(fragments), quote(self.path))
                    break
                try:
                    segment = self.policy.pyeclib_driver.decode(fragments)
                except ECDriverError as err:
                    self.logger.error(
                        "Error decoding fragments for %r. "
                        "Segments decoded: %d, "
                        "Lengths: [%s]: %s" % (
                            quote(self.path), segments_decoded,
                            ', '.join(map(str, map(len, fragments))),
                            str(err)))
                    raise

                segments_decoded += 1
                yield segment

    def app_iter_range(self, start, end):
        return self

    def app_iter_ranges(self, ranges, content_type, boundary, content_size):
        return self


def client_range_to_segment_range(client_start, client_end, segment_size):
    """
    Takes a byterange from the client and converts it into a byterange
    spanning the necessary segments.

    Handles prefix, suffix, and fully-specified byte ranges.

    Examples:
        client_range_to_segment_range(100, 700, 512) = (0, 1023)
        client_range_to_segment_range(100, 700, 256) = (0, 767)
        client_range_to_segment_range(300, None, 256) = (256, None)

    :param client_start: first byte of the range requested by the client
    :param client_end: last byte of the range requested by the client
    :param segment_size: size of an EC segment, in bytes

    :returns: a 2-tuple (seg_start, seg_end) where

      * seg_start is the first byte of the first segment, or None if this is
        a suffix byte range

      * seg_end is the last byte of the last segment, or None if this is a
        prefix byte range
    """
    # the index of the first byte of the first segment
    segment_start = (
        int(client_start // segment_size)
        * segment_size) if client_start is not None else None
    # the index of the last byte of the last segment
    segment_end = (
        # bytes M-
        None if client_end is None else
        # bytes M-N
        (((int(client_end // segment_size) + 1)
          * segment_size) - 1) if client_start is not None else
        # bytes -N: we get some extra bytes to make sure we
        # have all we need.
        #
        # To see why, imagine a 100-byte segment size, a
        # 340-byte object, and a request for the last 50
        # bytes. Naively requesting the last 100 bytes would
        # result in a truncated first segment and hence a
        # truncated download. (Of course, the actual
        # obj-server requests are for fragments, not
        # segments, but that doesn't change the
        # calculation.)
        #
        # This does mean that we fetch an extra segment if
        # the object size is an exact multiple of the
        # segment size. It's a little wasteful, but it's
        # better to be a little wasteful than to get some
        # range requests completely wrong.
        (int(math.ceil((
            float(client_end) / segment_size) + 1))  # nsegs
         * segment_size))
    return (segment_start, segment_end)


def segment_range_to_fragment_range(segment_start, segment_end, segment_size,
                                    fragment_size):
    """
    Takes a byterange spanning some segments and converts that into a
    byterange spanning the corresponding fragments within their fragment
    archives.

    Handles prefix, suffix, and fully-specified byte ranges.

    :param segment_start: first byte of the first segment
    :param segment_end: last byte of the last segment
    :param segment_size: size of an EC segment, in bytes
    :param fragment_size: size of an EC fragment, in bytes

    :returns: a 2-tuple (frag_start, frag_end) where

      * frag_start is the first byte of the first fragment, or None if this
        is a suffix byte range

      * frag_end is the last byte of the last fragment, or None if this is a
        prefix byte range
    """
    # Note: segment_start and (segment_end + 1) are
    # multiples of segment_size, so we don't have to worry
    # about integer math giving us rounding troubles.
    #
    # There's a whole bunch of +1 and -1 in here; that's because HTTP wants
    # byteranges to be inclusive of the start and end, so e.g. bytes 200-300
    # is a range containing 101 bytes. Python has half-inclusive ranges, of
    # course, so we have to convert back and forth. We try to keep things in
    # HTTP-style byteranges for consistency.

    # the index of the first byte of the first fragment
    fragment_start = ((
        segment_start // segment_size * fragment_size)
        if segment_start is not None else None)
    # the index of the last byte of the last fragment
    fragment_end = (
        # range unbounded on the right
        None if segment_end is None else
        # range unbounded on the left; no -1 since we're
        # asking for the last N bytes, not to have a
        # particular byte be the last one
        ((segment_end + 1) // segment_size
         * fragment_size) if segment_start is None else
        # range bounded on both sides; the -1 is because the
        # rest of the expression computes the length of the
        # fragment, and a range of N bytes starts at index M
        # and ends at M + N - 1.
        ((segment_end + 1) // segment_size * fragment_size) - 1)
    return (fragment_start, fragment_end)


NO_DATA_SENT = 1
SENDING_DATA = 2
DATA_SENT = 3
DATA_ACKED = 4
COMMIT_SENT = 5


class Putter(object):
    """
    Putter for backend PUT requests.

    Encapsulates all the actions required to establish a connection with a
    storage node and stream data to that node.

    :param conn: an HTTPConnection instance
    :param node: dict describing storage node
    :param resp: an HTTPResponse instance if connect() received final response
    :param path: the object path to send to the storage node
    :param connect_duration: time taken to initiate the HTTPConnection
    :param watchdog: a spawned Watchdog instance that will enforce timeouts
    :param write_timeout: time limit to write a chunk to the connection socket
    :param send_exception_handler: callback called when an exception occured
                                   writing to the connection socket
    :param logger: a Logger instance
    :param chunked: boolean indicating if the request encoding is chunked
    """
    def __init__(self, conn, node, resp, path, connect_duration, watchdog,
                 write_timeout, send_exception_handler, logger,
                 chunked=False):
        # Note: you probably want to call Putter.connect() instead of
        # instantiating one of these directly.
        self.conn = conn
        self.node = node
        self.resp = self.final_resp = resp
        self.path = path
        self.connect_duration = connect_duration
        self.watchdog = watchdog
        self.write_timeout = write_timeout
        self.send_exception_handler = send_exception_handler
        # for handoff nodes node_index is None
        self.node_index = node.get('index')

        self.failed = False
        self.state = NO_DATA_SENT
        self.chunked = chunked
        self.logger = logger

    def await_response(self, timeout, informational=False):
        """
        Get 100-continue response indicating the end of 1st phase of a 2-phase
        commit or the final response, i.e. the one with status >= 200.

        Might or might not actually wait for anything. If we said Expect:
        100-continue but got back a non-100 response, that'll be the thing
        returned, and we won't do any network IO to get it. OTOH, if we got
        a 100 Continue response and sent up the PUT request's body, then
        we'll actually read the 2xx-5xx response off the network here.

        :param timeout: time to wait for a response
        :param informational: if True then try to get a 100-continue response,
                              otherwise try to get a final response.
        :returns: HTTPResponse
        :raises Timeout: if the response took too long
        """
        # don't do this update of self.resp if the Expect response during
        # connect() was actually a final response
        if not self.final_resp:
            with Timeout(timeout):
                if informational:
                    self.resp = self.conn.getexpect()
                else:
                    self.resp = self.conn.getresponse()
        return self.resp

    def _start_object_data(self):
        # Called immediately before the first chunk of object data is sent.
        # Subclasses may implement custom behaviour
        pass

    def send_chunk(self, chunk, timeout_at=None):
        if not chunk:
            # If we're not using chunked transfer-encoding, sending a 0-byte
            # chunk is just wasteful. If we *are* using chunked
            # transfer-encoding, sending a 0-byte chunk terminates the
            # request body. Neither one of these is good.
            return
        elif self.state == DATA_SENT:
            raise ValueError("called send_chunk after end_of_object_data")

        if self.state == NO_DATA_SENT:
            self._start_object_data()
            self.state = SENDING_DATA

        self._send_chunk(chunk, timeout_at=timeout_at)

    def end_of_object_data(self, **kwargs):
        """
        Call when there is no more data to send.
        """
        if self.state == DATA_SENT:
            raise ValueError("called end_of_object_data twice")

        self._send_chunk(b'')
        self.state = DATA_SENT

    def _send_chunk(self, chunk, timeout_at=None):
        if not self.failed:
            if self.chunked:
                to_send = b"%x\r\n%s\r\n" % (len(chunk), chunk)
            else:
                to_send = chunk
            try:
                with WatchdogTimeout(self.watchdog, self.write_timeout,
                                     ChunkWriteTimeout, timeout_at=timeout_at):
                    self.conn.send(to_send)
            except (Exception, ChunkWriteTimeout):
                self.failed = True
                self.send_exception_handler(self.node, 'Object',
                                            'Trying to write to %s'
                                            % quote(self.path))

    def close(self):
        # release reference to response to ensure connection really does close,
        # see bug https://bugs.launchpad.net/swift/+bug/1594739
        self.resp = self.final_resp = None
        self.conn.close()

    @classmethod
    def _make_connection(cls, node, part, path, headers, conn_timeout,
                         node_timeout):
        ip, port = get_ip_port(node, headers)
        start_time = time.time()
        with ConnectionTimeout(conn_timeout):
            conn = http_connect(ip, port, node['device'],
                                part, 'PUT', path, headers)
        connect_duration = time.time() - start_time

        with ResponseTimeout(node_timeout):
            resp = conn.getexpect()

        if resp.status == HTTP_INSUFFICIENT_STORAGE:
            raise InsufficientStorage

        if is_server_error(resp.status):
            raise PutterConnectError(resp.status)

        final_resp = None
        if (is_success(resp.status) or
                resp.status in (HTTP_CONFLICT, HTTP_UNPROCESSABLE_ENTITY) or
                (headers.get('If-None-Match', None) is not None and
                 resp.status == HTTP_PRECONDITION_FAILED)):
            final_resp = resp

        return conn, resp, final_resp, connect_duration

    @classmethod
    def connect(cls, node, part, path, headers, watchdog, conn_timeout,
                node_timeout, write_timeout, send_exception_handler,
                logger=None, chunked=False, **kwargs):
        """
        Connect to a backend node and send the headers.

        :returns: Putter instance

        :raises ConnectionTimeout: if initial connection timed out
        :raises ResponseTimeout: if header retrieval timed out
        :raises InsufficientStorage: on 507 response from node
        :raises PutterConnectError: on non-507 server error response from node
        """
        conn, expect_resp, final_resp, connect_duration = cls._make_connection(
            node, part, path, headers, conn_timeout, node_timeout)
        return cls(conn, node, final_resp, path, connect_duration, watchdog,
                   write_timeout, send_exception_handler, logger,
                   chunked=chunked)


class MIMEPutter(Putter):
    """
    Putter for backend PUT requests that use MIME.

    This is here mostly to wrap up the fact that all multipart PUTs are
    chunked because of the mime boundary footer trick and the first
    half of the two-phase PUT conversation handling.

    An HTTP PUT request that supports streaming.
    """
    def __init__(self, conn, node, resp, req, connect_duration, watchdog,
                 write_timeout, send_exception_handler, logger, mime_boundary,
                 multiphase=False):
        super(MIMEPutter, self).__init__(conn, node, resp, req,
                                         connect_duration, watchdog,
                                         write_timeout, send_exception_handler,
                                         logger)
        # Note: you probably want to call MimePutter.connect() instead of
        # instantiating one of these directly.
        self.chunked = True  # MIME requests always send chunked body
        self.mime_boundary = mime_boundary
        self.multiphase = multiphase

    def _start_object_data(self):
        # We're sending the object plus other stuff in the same request
        # body, all wrapped up in multipart MIME, so we'd better start
        # off the MIME document before sending any object data.
        self._send_chunk(b"--%s\r\nX-Document: object body\r\n\r\n" %
                         (self.mime_boundary,))

    def end_of_object_data(self, footer_metadata=None):
        """
        Call when there is no more data to send.

        Overrides superclass implementation to send any footer metadata
        after object data.

        :param footer_metadata: dictionary of metadata items
                                to be sent as footers.
        """
        if self.state == DATA_SENT:
            raise ValueError("called end_of_object_data twice")
        elif self.state == NO_DATA_SENT and self.mime_boundary:
            self._start_object_data()

        footer_body = json.dumps(footer_metadata).encode('ascii')
        footer_md5 = md5(
            footer_body, usedforsecurity=False).hexdigest().encode('ascii')

        tail_boundary = (b"--%s" % (self.mime_boundary,))
        if not self.multiphase:
            # this will be the last part sent
            tail_boundary = tail_boundary + b"--"

        message_parts = [
            (b"\r\n--%s\r\n" % self.mime_boundary),
            b"X-Document: object metadata\r\n",
            b"Content-MD5: %s\r\n" % footer_md5,
            b"\r\n",
            footer_body, b"\r\n",
            tail_boundary, b"\r\n",
        ]
        self._send_chunk(b"".join(message_parts))

        self._send_chunk(b'')
        self.state = DATA_SENT

    def send_commit_confirmation(self):
        """
        Call when there are > quorum 2XX responses received.  Send commit
        confirmations to all object nodes to finalize the PUT.
        """
        if not self.multiphase:
            raise ValueError(
                "called send_commit_confirmation but multiphase is False")
        if self.state == COMMIT_SENT:
            raise ValueError("called send_commit_confirmation twice")

        self.state = DATA_ACKED

        if self.mime_boundary:
            body = b"put_commit_confirmation"
            tail_boundary = (b"--%s--" % (self.mime_boundary,))
            message_parts = [
                b"X-Document: put commit\r\n",
                b"\r\n",
                body, b"\r\n",
                tail_boundary,
            ]
            self._send_chunk(b"".join(message_parts))

        self._send_chunk(b'')
        self.state = COMMIT_SENT

    @classmethod
    def connect(cls, node, part, req, headers, watchdog, conn_timeout,
                node_timeout, write_timeout, send_exception_handler,
                logger=None, need_multiphase=True, **kwargs):
        """
        Connect to a backend node and send the headers.

        Override superclass method to notify object of need for support for
        multipart body with footers and optionally multiphase commit, and
        verify object server's capabilities.

        :param need_multiphase: if True then multiphase support is required of
                                the object server
        :raises FooterNotSupported: if need_metadata_footer is set but
                 backend node can't process footers
        :raises MultiphasePUTNotSupported: if need_multiphase is set but
                 backend node can't handle multiphase PUT
        """
        mime_boundary = b"%.64x" % random.randint(0, 16 ** 64)
        headers = HeaderKeyDict(headers)
        # when using a multipart mime request to backend the actual
        # content-length is not equal to the object content size, so move the
        # object content size to X-Backend-Obj-Content-Length if that has not
        # already been set by the EC PUT path.
        headers.setdefault('X-Backend-Obj-Content-Length',
                           headers.pop('Content-Length', None))
        # We're going to be adding some unknown amount of data to the
        # request, so we can't use an explicit content length, and thus
        # we must use chunked encoding.
        headers['Transfer-Encoding'] = 'chunked'
        headers['Expect'] = '100-continue'

        headers['X-Backend-Obj-Multipart-Mime-Boundary'] = mime_boundary

        headers['X-Backend-Obj-Metadata-Footer'] = 'yes'

        if need_multiphase:
            headers['X-Backend-Obj-Multiphase-Commit'] = 'yes'

        conn, expect_resp, final_resp, connect_duration = cls._make_connection(
            node, part, req, headers, conn_timeout, node_timeout)

        if is_informational(expect_resp.status):
            continue_headers = HeaderKeyDict(expect_resp.getheaders())
            can_send_metadata_footer = config_true_value(
                continue_headers.get('X-Obj-Metadata-Footer', 'no'))
            can_handle_multiphase_put = config_true_value(
                continue_headers.get('X-Obj-Multiphase-Commit', 'no'))

            if not can_send_metadata_footer:
                raise FooterNotSupported()

            if need_multiphase and not can_handle_multiphase_put:
                raise MultiphasePUTNotSupported()

        return cls(conn, node, final_resp, req, connect_duration, watchdog,
                   write_timeout, send_exception_handler, logger,
                   mime_boundary, multiphase=need_multiphase)


def chunk_transformer(policy):
    """
    A generator to transform a source chunk to erasure coded chunks for each
    `send` call. The number of erasure coded chunks is as
    policy.ec_n_unique_fragments.
    """
    segment_size = policy.ec_segment_size

    buf = collections.deque()
    total_buf_len = 0

    chunk = yield
    while chunk:
        buf.append(chunk)
        total_buf_len += len(chunk)
        if total_buf_len >= segment_size:
            chunks_to_encode = []
            # extract as many chunks as we can from the input buffer
            while total_buf_len >= segment_size:
                to_take = segment_size
                pieces = []
                while to_take > 0:
                    piece = buf.popleft()
                    if len(piece) > to_take:
                        buf.appendleft(piece[to_take:])
                        piece = piece[:to_take]
                    pieces.append(piece)
                    to_take -= len(piece)
                    total_buf_len -= len(piece)
                chunks_to_encode.append(b''.join(pieces))

            frags_by_byte_order = []
            for chunk_to_encode in chunks_to_encode:
                frags_by_byte_order.append(
                    policy.pyeclib_driver.encode(chunk_to_encode))
            # Sequential calls to encode() have given us a list that
            # looks like this:
            #
            # [[frag_A1, frag_B1, frag_C1, ...],
            #  [frag_A2, frag_B2, frag_C2, ...], ...]
            #
            # What we need is a list like this:
            #
            # [(frag_A1 + frag_A2 + ...),  # destined for node A
            #  (frag_B1 + frag_B2 + ...),  # destined for node B
            #  (frag_C1 + frag_C2 + ...),  # destined for node C
            #  ...]
            obj_data = [b''.join(frags)
                        for frags in zip(*frags_by_byte_order)]
            chunk = yield obj_data
        else:
            # didn't have enough data to encode
            chunk = yield None

    # Now we've gotten an empty chunk, which indicates end-of-input.
    # Take any leftover bytes and encode them.
    last_bytes = b''.join(buf)
    if last_bytes:
        last_frags = policy.pyeclib_driver.encode(last_bytes)
        yield last_frags
    else:
        yield [b''] * policy.ec_n_unique_fragments


def trailing_metadata(policy, client_obj_hasher,
                      bytes_transferred_from_client,
                      fragment_archive_index):
    return HeaderKeyDict({
        # etag and size values are being added twice here.
        # The container override header is used to update the container db
        # with these values as they represent the correct etag and size for
        # the whole object and not just the FA.
        # The object sysmeta headers will be saved on each FA of the object.
        'X-Object-Sysmeta-EC-Etag': client_obj_hasher.hexdigest(),
        'X-Object-Sysmeta-EC-Content-Length':
        str(bytes_transferred_from_client),
        # older style x-backend-container-update-override-* headers are used
        # here (rather than x-object-sysmeta-container-update-override-*
        # headers) for backwards compatibility: the request may be to an object
        # server that has not yet been upgraded to accept the newer style
        # x-object-sysmeta-container-update-override- headers.
        'X-Backend-Container-Update-Override-Etag':
        client_obj_hasher.hexdigest(),
        'X-Backend-Container-Update-Override-Size':
        str(bytes_transferred_from_client),
        'X-Object-Sysmeta-Ec-Frag-Index': str(fragment_archive_index),
        # These fields are for debuggability,
        # AKA "what is this thing?"
        'X-Object-Sysmeta-EC-Scheme': policy.ec_scheme_description,
        'X-Object-Sysmeta-EC-Segment-Size': str(policy.ec_segment_size),
    })


class ECGetResponseBucket(object):
    """
    A helper class to encapsulate the properties of buckets in which fragment
    getters and alternate nodes are collected.
    """
    def __init__(self, policy, timestamp):
        """
        :param policy: an instance of ECStoragePolicy
        :param timestamp: a Timestamp, or None for a bucket of error responses
        """
        self.policy = policy
        self.timestamp = timestamp
        # if no timestamp when init'd then the bucket will update its timestamp
        # as responses are added
        self.update_timestamp = timestamp is None
        self.gets = collections.defaultdict(list)
        self.alt_nodes = collections.defaultdict(list)
        self._durable = False
        self.status = self.headers = None

    def __repr__(self):
        return '%s(%s)' % (
            type(self).__name__,
            ', '.join(
                '%s: %r' % (a, getattr(self, a)) for a in (
                    'policy', 'timestamp', 'gets',
                    'durable', 'status', 'headers')
            ),
        )

    def set_durable(self):
        self._durable = True

    @property
    def durable(self):
        return self._durable

    def add_response(self, getter, parts_iter):
        """
        Add another response to this bucket.  Response buckets can be for
        fragments with the same timestamp, or for errors with the same status.
        """
        headers = getter.last_headers
        timestamp_str = headers.get('X-Backend-Timestamp',
                                    headers.get('X-Timestamp'))
        if timestamp_str and self.update_timestamp:
            # 404s will keep the most recent timestamp
            self.timestamp = max(Timestamp(timestamp_str), self.timestamp)
        if not self.gets:
            # stash first set of backend headers, which will be used to
            # populate a client response
            self.status = getter.last_status
            # TODO: each bucket is for a single *data* timestamp, but sources
            # in the same bucket may have different *metadata* timestamps if
            # some backends have more recent .meta files than others. Currently
            # we just use the last received metadata headers - this behavior is
            # ok and is consistent with a replication policy GET which
            # similarly does not attempt to find the backend with the most
            # recent metadata. We could alternatively choose to the *newest*
            # metadata headers for self.headers by selecting the source with
            # the latest X-Timestamp.
            self.headers = headers
        elif headers.get('X-Object-Sysmeta-Ec-Etag') != \
                self.headers.get('X-Object-Sysmeta-Ec-Etag'):
            # Fragments at the same timestamp with different etags are never
            # expected and error buckets shouldn't have this header. If somehow
            # this happens then ignore those responses to avoid mixing
            # fragments that will not reconstruct otherwise an exception from
            # pyeclib is almost certain.
            raise ValueError("ETag mismatch")

        frag_index = headers.get('X-Object-Sysmeta-Ec-Frag-Index')
        frag_index = int(frag_index) if frag_index is not None else None
        self.gets[frag_index].append((getter, parts_iter))

    def get_responses(self):
        """
        Return a list of all useful sources. Where there are multiple sources
        associated with the same frag_index then only one is included.

        :return: a list of sources, each source being a tuple of form
                (ECFragGetter, iter)
        """
        all_sources = []
        for frag_index, sources in self.gets.items():
            if frag_index is None:
                # bad responses don't have a frag_index (and fake good
                # responses from some unit tests)
                all_sources.extend(sources)
            else:
                all_sources.extend(sources[:1])
        return all_sources

    def add_alternate_nodes(self, node, frag_indexes):
        for frag_index in frag_indexes:
            self.alt_nodes[frag_index].append(node)

    @property
    def shortfall(self):
        """
        The number of additional responses needed to complete this bucket;
        typically (ndata - resp_count).

        If the bucket has no durable responses, shortfall is extended out to
        replica count to ensure the proxy makes additional primary requests.
        """
        resp_count = len(self.get_responses())
        if self.durable or self.status == HTTP_REQUESTED_RANGE_NOT_SATISFIABLE:
            return max(self.policy.ec_ndata - resp_count, 0)
        alt_count = min(self.policy.object_ring.replica_count - resp_count,
                        self.policy.ec_nparity)
        return max([1, self.policy.ec_ndata - resp_count, alt_count])

    @property
    def shortfall_with_alts(self):
        # The shortfall that we expect to have if we were to send requests
        # for frags on the alt nodes.
        alts = set(self.alt_nodes.keys()).difference(set(self.gets.keys()))
        result = self.policy.ec_ndata - (len(self.get_responses()) + len(alts))
        return max(result, 0)

    def close_conns(self):
        """
        Close bucket's responses; they won't be used for a client response.
        """
        for getter, frag_iter in self.get_responses():
            if getter.source:
                getter.source.close()

    def __str__(self):
        # return a string summarising bucket state, useful for debugging.
        return '<%s, %s, %s, %s(%s), %s>' \
               % (self.timestamp.internal, self.status, self._durable,
                  self.shortfall, self.shortfall_with_alts, len(self.gets))


class ECGetResponseCollection(object):
    """
    Manages all successful EC GET responses gathered by ECFragGetters.

    A response comprises a tuple of (<getter instance>, <parts iterator>). All
    responses having the same data timestamp are placed in an
    ECGetResponseBucket for that timestamp. The buckets are stored in the
    'buckets' dict which maps timestamp-> bucket.

    This class encapsulates logic for selecting the best bucket from the
    collection, and for choosing alternate nodes.
    """
    def __init__(self, policy):
        """
        :param policy: an instance of ECStoragePolicy
        """
        self.policy = policy
        self.buckets = {}
        self.default_bad_bucket = ECGetResponseBucket(self.policy, None)
        self.bad_buckets = {}
        self.node_iter_count = 0

    def __repr__(self):
        return '%s(%s)' % (
            type(self).__name__,
            ', '.join(
                '%s: %r' % (a, getattr(self, a)) for a in (
                    'policy', 'buckets', 'bad_buckets', 'node_iter_count')
            ),
        )

    def _get_bucket(self, timestamp):
        """
        :param timestamp: a Timestamp
        :return: ECGetResponseBucket for given timestamp
        """
        return self.buckets.setdefault(
            timestamp, ECGetResponseBucket(self.policy, timestamp))

    def _get_bad_bucket(self, status):
        """
        :param status: a representation of status
        :return: ECGetResponseBucket for given status
        """
        return self.bad_buckets.setdefault(
            status, ECGetResponseBucket(self.policy, None))

    def add_response(self, get, parts_iter):
        """
        Add a response to the collection.

        :param get: An instance of
                    :class:`~swift.proxy.controllers.obj.ECFragGetter`
        :param parts_iter: An iterator over response body parts
        :raises ValueError: if the response etag or status code values do not
            match any values previously received for the same timestamp
        """
        if is_success(get.last_status):
            self.add_good_response(get, parts_iter)
        else:
            self.add_bad_resp(get, parts_iter)

    def add_bad_resp(self, get, parts_iter):
        bad_bucket = self._get_bad_bucket(get.last_status)
        bad_bucket.add_response(get, parts_iter)

    def add_good_response(self, get, parts_iter):
        headers = get.last_headers
        # Add the response to the appropriate bucket keyed by data file
        # timestamp. Fall back to using X-Backend-Timestamp as key for object
        # servers that have not been upgraded.
        t_data_file = headers.get('X-Backend-Data-Timestamp')
        t_obj = headers.get('X-Backend-Timestamp', headers.get('X-Timestamp'))
        if t_data_file:
            timestamp = Timestamp(t_data_file)
        elif t_obj:
            timestamp = Timestamp(t_obj)
        else:
            # Don't think this should ever come up in practice,
            # but tests cover it
            timestamp = None
        self._get_bucket(timestamp).add_response(get, parts_iter)

        # The node may also have alternate fragments indexes (possibly at
        # different timestamps). For each list of alternate fragments indexes,
        # find the bucket for their data file timestamp and add the node and
        # list to that bucket's alternate nodes.
        frag_sets = safe_json_loads(headers.get('X-Backend-Fragments')) or {}
        for t_frag, frag_set in frag_sets.items():
            t_frag = Timestamp(t_frag)
            self._get_bucket(t_frag).add_alternate_nodes(
                get.source.node, frag_set)
        # If the response includes a durable timestamp then mark that bucket as
        # durable. Note that this may be a different bucket than the one this
        # response got added to, and that we may never go and get a durable
        # frag from this node; it is sufficient that we have been told that a
        # durable frag exists, somewhere, at t_durable.
        t_durable = headers.get('X-Backend-Durable-Timestamp')
        if not t_durable and not t_data_file:
            # obj server not upgraded so assume this response's frag is durable
            t_durable = t_obj
        if t_durable:
            self._get_bucket(Timestamp(t_durable)).set_durable()

    def _sort_buckets(self):
        def key_fn(bucket):
            # Returns a tuple to use for sort ordering:
            # durable buckets with no shortfall sort higher,
            # then durable buckets with no shortfall_with_alts,
            # then non-durable buckets with no shortfall,
            # otherwise buckets with lowest shortfall_with_alts sort higher,
            # finally buckets with newer timestamps sort higher.
            return (bucket.durable,
                    bucket.shortfall <= 0,
                    -1 * bucket.shortfall_with_alts,
                    bucket.timestamp)

        return sorted(self.buckets.values(), key=key_fn, reverse=True)

    @property
    def best_bucket(self):
        """
        Return the "best" bucket in the collection.

        The "best" bucket is the newest timestamp with sufficient getters, or
        the closest to having sufficient getters, unless it is bettered by a
        bucket with potential alternate nodes.

        If there are no good buckets we return the "least_bad" bucket.

        :return: An instance of :class:`~ECGetResponseBucket` or None if there
                 are no buckets in the collection.
        """
        sorted_buckets = self._sort_buckets()
        for bucket in sorted_buckets:
            # tombstones will set bad_bucket.timestamp
            not_found_bucket = self.bad_buckets.get(404)
            if not_found_bucket and not_found_bucket.timestamp and \
                    bucket.timestamp < not_found_bucket.timestamp:
                # "good bucket" is trumped by newer tombstone
                continue
            return bucket
        return self.least_bad_bucket

    def choose_best_bucket(self):
        best_bucket = self.best_bucket
        # it's now or never -- close down any other requests
        for bucket in self.buckets.values():
            if bucket is best_bucket:
                continue
            bucket.close_conns()
        return best_bucket

    @property
    def least_bad_bucket(self):
        """
        Return the bad_bucket with the smallest shortfall
        """
        if all(status == 404 for status in self.bad_buckets):
            # NB: also covers an empty self.bad_buckets
            return self.default_bad_bucket
        # we want "enough" 416s to prevent "extra" requests - but we keep
        # digging on 404s
        short, status = min((bucket.shortfall, status)
                            for status, bucket in self.bad_buckets.items()
                            if status != 404)
        return self.bad_buckets[status]

    @property
    def shortfall(self):
        best_bucket = self.best_bucket
        shortfall = best_bucket.shortfall
        return min(shortfall, self.least_bad_bucket.shortfall)

    @property
    def durable(self):
        return self.best_bucket.durable

    def _get_frag_prefs(self):
        # Construct the current frag_prefs list, with best_bucket prefs first.
        frag_prefs = []

        for bucket in self._sort_buckets():
            if bucket.timestamp:
                exclusions = [fi for fi in bucket.gets if fi is not None]
                prefs = {'timestamp': bucket.timestamp.internal,
                         'exclude': exclusions}
                frag_prefs.append(prefs)

        return frag_prefs

    def get_extra_headers(self):
        frag_prefs = self._get_frag_prefs()
        return {'X-Backend-Fragment-Preferences': json.dumps(frag_prefs)}

    def _get_alternate_nodes(self):
        if self.node_iter_count <= self.policy.ec_ndata:
            # It makes sense to wait before starting to use alternate nodes,
            # because if we find sufficient frags on *distinct* nodes then we
            # spread work across mode nodes. There's no formal proof that
            # waiting for ec_ndata GETs is the right answer, but it seems
            # reasonable to try *at least* that many primary nodes before
            # resorting to alternate nodes.
            return None

        bucket = self.best_bucket
        if (bucket is None) or (bucket.shortfall <= 0) or not bucket.durable:
            return None

        alt_frags = set(bucket.alt_nodes.keys())
        got_frags = set(bucket.gets.keys())
        wanted_frags = list(alt_frags.difference(got_frags))

        # We may have the same frag_index on more than one node so shuffle to
        # avoid using the same frag_index consecutively, since we may not get a
        # response from the last node provided before being asked to provide
        # another node.
        random.shuffle(wanted_frags)

        for frag_index in wanted_frags:
            nodes = bucket.alt_nodes.get(frag_index)
            if nodes:
                return nodes
        return None

    def has_alternate_node(self):
        return True if self._get_alternate_nodes() else False

    def provide_alternate_node(self):
        """
        Callback function that is installed in a NodeIter. Called on every call
        to NodeIter.next(), which means we can track the number of nodes to
        which GET requests have been made and selectively inject an alternate
        node, if we have one.

        :return: A dict describing a node to which the next GET request
                 should be made.
        """
        self.node_iter_count += 1
        nodes = self._get_alternate_nodes()
        if nodes:
            return nodes.pop(0).copy()


class ECFragGetter(GetterBase):

    def __init__(self, app, req, node_iter, partition, policy, path,
                 backend_headers, header_provider, logger_thread_locals,
                 logger):
        super(ECFragGetter, self).__init__(
            app=app, req=req, node_iter=node_iter, partition=partition,
            policy=policy, path=path, backend_headers=backend_headers,
            node_timeout=app.recoverable_node_timeout,
            resource_type='EC fragment', logger=logger)
        self.header_provider = header_provider
        self.fragment_size = policy.fragment_size
        self.skip_bytes = 0
        self.logger_thread_locals = logger_thread_locals
        self.status = self.reason = self.body = self.source_headers = None
        self._source_iter = None

    def _iter_bytes_from_response_part(self, part_file, nbytes):
        buf = b''
        part_file = ByteCountEnforcer(part_file, nbytes)
        while True:
            try:
                with WatchdogTimeout(self.app.watchdog,
                                     self.node_timeout,
                                     ChunkReadTimeout):
                    chunk = part_file.read(self.app.object_chunk_size)
                    # NB: this append must be *inside* the context
                    # manager for test.unit.SlowBody to do its thing
                    buf += chunk
                    if nbytes is not None:
                        nbytes -= len(chunk)
            except (ChunkReadTimeout, ShortReadError):
                exc_type, exc_value, exc_traceback = sys.exc_info()
                try:
                    self.fast_forward(self.bytes_used_from_backend)
                except (HTTPException, ValueError):
                    self.logger.exception('Unable to fast forward')
                    six.reraise(exc_type, exc_value, exc_traceback)
                except RangeAlreadyComplete:
                    break
                buf = b''
                if self._replace_source(
                        'Trying to read EC fragment during GET (retrying)'):
                    try:
                        _junk, _junk, _junk, _junk, part_file = \
                            self._get_next_response_part()
                    except StopIteration:
                        # it's not clear to me how to make
                        # _get_next_response_part raise StopIteration for the
                        # first doc part of a new request
                        six.reraise(exc_type, exc_value, exc_traceback)
                    part_file = ByteCountEnforcer(part_file, nbytes)
                else:
                    six.reraise(exc_type, exc_value, exc_traceback)
            else:
                if buf and self.skip_bytes:
                    if self.skip_bytes < len(buf):
                        buf = buf[self.skip_bytes:]
                        self.bytes_used_from_backend += self.skip_bytes
                        self.skip_bytes = 0
                    else:
                        self.skip_bytes -= len(buf)
                        self.bytes_used_from_backend += len(buf)
                        buf = b''

                while buf and (len(buf) >= self.fragment_size or not chunk):
                    client_chunk = buf[:self.fragment_size]
                    buf = buf[self.fragment_size:]
                    with WatchdogTimeout(self.app.watchdog,
                                         self.app.client_timeout,
                                         ChunkWriteTimeout):
                        self.bytes_used_from_backend += len(client_chunk)
                        yield client_chunk

                if not chunk:
                    break

    def _iter_parts_from_response(self):
        try:
            part_iter = None
            try:
                while True:
                    try:
                        start_byte, end_byte, length, headers, part = \
                            self._get_next_response_part()
                    except StopIteration:
                        # it seems this is the only way out of the loop; not
                        # sure why the req.environ update is always needed
                        self.req.environ['swift.non_client_disconnect'] = True
                        break
                    # skip_bytes compensates for the backend request range
                    # expansion done in _convert_range
                    self.skip_bytes = bytes_to_skip(
                        self.fragment_size, start_byte)
                    self.learn_size_from_content_range(
                        start_byte, end_byte, length)
                    self.bytes_used_from_backend = 0
                    # not length; that refers to the whole object, so is the
                    # wrong value to use for GET-range responses
                    byte_count = ((end_byte - start_byte + 1) - self.skip_bytes
                                  if (end_byte is not None
                                      and start_byte is not None)
                                  else None)
                    part_iter = CooperativeIterator(
                        self._iter_bytes_from_response_part(part, byte_count))
                    yield {'start_byte': start_byte, 'end_byte': end_byte,
                           'entity_length': length, 'headers': headers,
                           'part_iter': part_iter}
                    self.pop_range()
            finally:
                if part_iter:
                    part_iter.close()

        except ChunkReadTimeout:
            self.app.exception_occurred(self.source.node, 'Object',
                                        'Trying to read during GET')
            raise
        except ChunkWriteTimeout:
            self.logger.warning(
                'Client did not read from proxy within %ss' %
                self.app.client_timeout)
            self.logger.increment('object.client_timeouts')
        except GeneratorExit:
            warn = True
            req_range = self.backend_headers['Range']
            if req_range:
                req_range = Range(req_range)
                if len(req_range.ranges) == 1:
                    begin, end = req_range.ranges[0]
                    if end is not None and begin is not None:
                        if end - begin + 1 == self.bytes_used_from_backend:
                            warn = False
            if (warn and
                    not self.req.environ.get('swift.non_client_disconnect')):
                self.logger.warning(
                    'Client disconnected on read of EC frag %r', self.path)
            pass
        except Exception:
            self.logger.exception('Trying to send to client')
            raise
        finally:
            self.source.close()

    @property
    def last_status(self):
        return self.status or HTTP_INTERNAL_SERVER_ERROR

    @property
    def last_headers(self):
        if self.source_headers:
            return HeaderKeyDict(self.source_headers)
        else:
            return HeaderKeyDict()

    def _make_node_request(self, node):
        # make a backend request; return a response if it has an acceptable
        # status code, otherwise None
        self.logger.thread_locals = self.logger_thread_locals
        req_headers = dict(self.backend_headers)
        ip, port = get_ip_port(node, req_headers)
        req_headers.update(self.header_provider())
        start_node_timing = time.time()
        try:
            with ConnectionTimeout(self.app.conn_timeout):
                conn = http_connect(
                    ip, port, node['device'],
                    self.partition, 'GET', self.path,
                    headers=req_headers,
                    query_string=self.req.query_string)
            self.app.set_node_timing(node, time.time() - start_node_timing)

            with Timeout(self.node_timeout):
                possible_source = conn.getresponse()
                # See NOTE: swift_conn at top of file about this.
                possible_source.swift_conn = conn
        except (Exception, Timeout):
            self.app.exception_occurred(
                node, 'Object',
                'Trying to %(method)s %(path)s' %
                {'method': self.req.method, 'path': self.req.path})
            return None

        src_headers = dict(
            (k.lower(), v) for k, v in
            possible_source.getheaders())

        if 'handoff_index' in node and \
                (is_server_error(possible_source.status) or
                 possible_source.status == HTTP_NOT_FOUND) and \
                not Timestamp(src_headers.get('x-backend-timestamp', 0)):
            # throw out 5XX and 404s from handoff nodes unless the data is
            # really on disk and had been DELETEd
            self.logger.debug('Ignoring %s from handoff' %
                              possible_source.status)
            conn.close()
            return None

        self.status = possible_source.status
        self.reason = possible_source.reason
        self.source_headers = possible_source.getheaders()
        if is_good_source(possible_source.status, server_type='Object'):
            self.body = None
            return possible_source
        else:
            self.body = possible_source.read()
            conn.close()

            if self.app.check_response(node, 'Object', possible_source, 'GET',
                                       self.path):
                self.logger.debug(
                    'Ignoring %s from primary' % possible_source.status)

            return None

    @property
    def source_iter(self):
        """
        An iterator over responses to backend fragment GETs. Yields an
        instance of ``GetterSource`` if a response is good, otherwise ``None``.
        """
        if self._source_iter is None:
            self._source_iter = self._source_gen()
        return self._source_iter

    def _source_gen(self):
        self.status = self.reason = self.body = self.source_headers = None
        for node in self.node_iter:
            source = self._make_node_request(node)
            if source:
                yield GetterSource(self.app, source, node)
            else:
                yield None
            self.status = self.reason = self.body = self.source_headers = None

    def _find_source(self):
        # capture last used etag before continuation
        used_etag = self.last_headers.get('X-Object-Sysmeta-EC-ETag')
        for source in self.source_iter:
            if not source:
                # _make_node_request only returns good sources
                continue
            if source.resp.getheader('X-Object-Sysmeta-EC-ETag') != used_etag:
                self.logger.warning(
                    'Skipping source (etag mismatch: got %s, expected %s)',
                    source.resp.getheader('X-Object-Sysmeta-EC-ETag'),
                    used_etag)
            else:
                self.source = source
                return True
        return False

    def response_parts_iter(self):
        """
        Create an iterator over a single fragment response body.

        :return: an interator that yields chunks of bytes from a fragment
            response body.
        """
        it = None
        try:
            source = next(self.source_iter)
        except StopIteration:
            pass
        else:
            if source:
                self.source = source
                it = self._iter_parts_from_response()
        return it


@ObjectControllerRouter.register(EC_POLICY)
class ECObjectController(BaseObjectController):
    def _fragment_GET_request(
            self, req, node_iter, partition, policy,
            header_provider, logger_thread_locals):
        """
        Makes a GET request for a fragment.
        """
        self.logger.thread_locals = logger_thread_locals
        backend_headers = self.generate_request_headers(
            req, additional=req.headers)

        getter = ECFragGetter(self.app, req, node_iter, partition,
                              policy, req.swift_entity_path, backend_headers,
                              header_provider, logger_thread_locals,
                              self.logger)
        return getter, getter.response_parts_iter()

    def _convert_range(self, req, policy):
        """
        Take the requested range(s) from the client and convert it to range(s)
        to be sent to the object servers.

        This includes widening requested ranges to full segments, then
        converting those ranges to fragments so that we retrieve the minimum
        number of fragments from the object server.

        Mutates the request passed in.

        Returns a list of range specs (dictionaries with the different byte
        indices in them).
        """
        # Since segments and fragments have different sizes, we need
        # to modify the Range header sent to the object servers to
        # make sure we get the right fragments out of the fragment
        # archives.
        segment_size = policy.ec_segment_size
        fragment_size = policy.fragment_size

        range_specs = []
        new_ranges = []
        for client_start, client_end in req.range.ranges:
            # TODO: coalesce ranges that overlap segments. For
            # example, "bytes=0-10,20-30,40-50" with a 64 KiB
            # segment size will result in a Range header in the
            # object request of "bytes=0-65535,0-65535,0-65535",
            # which is wasteful. We should be smarter and only
            # request that first segment once.
            segment_start, segment_end = client_range_to_segment_range(
                client_start, client_end, segment_size)

            fragment_start, fragment_end = \
                segment_range_to_fragment_range(
                    segment_start, segment_end,
                    segment_size, fragment_size)

            new_ranges.append((fragment_start, fragment_end))
            range_specs.append({'req_client_start': client_start,
                                'req_client_end': client_end,
                                'req_segment_start': segment_start,
                                'req_segment_end': segment_end,
                                'req_fragment_start': fragment_start,
                                'req_fragment_end': fragment_end})

        req.range = "bytes=" + ",".join(
            "%s-%s" % (s if s is not None else "",
                       e if e is not None else "")
            for s, e in new_ranges)
        return range_specs

    def feed_remaining_primaries(self, safe_iter, pile, req, partition, policy,
                                 buckets, feeder_q, logger_thread_locals):
        timeout = self.app.get_policy_options(policy).concurrency_timeout
        while True:
            try:
                feeder_q.get(timeout=timeout)
            except Empty:
                if safe_iter.unsafe_iter.primaries_left:
                    # this will run async, if it ends up taking the last
                    # primary we won't find out until the next pass
                    pile.spawn(self._fragment_GET_request,
                               req, safe_iter, partition,
                               policy, buckets.get_extra_headers,
                               logger_thread_locals)
                else:
                    # ran out of primaries
                    break
            else:
                # got a stop
                break

    def _get_or_head_response(self, req, node_iter, partition, policy):
        update_etag_is_at_header(req, "X-Object-Sysmeta-Ec-Etag")

        if req.method == 'HEAD':
            # no fancy EC decoding here, just one plain old HEAD request to
            # one object server because all fragments hold all metadata
            # information about the object.
            concurrency = policy.ec_ndata \
                if self.app.get_policy_options(policy).concurrent_gets else 1
            resp = self.GETorHEAD_base(
                req, 'Object', node_iter, partition,
                req.swift_entity_path, concurrency, policy)
            self._fix_response(req, resp)
            return resp

        # GET request
        orig_range = None
        range_specs = []
        if req.range:
            orig_range = req.range
            range_specs = self._convert_range(req, policy)

        safe_iter = GreenthreadSafeIterator(node_iter)

        policy_options = self.app.get_policy_options(policy)
        ec_request_count = policy.ec_ndata
        if policy_options.concurrent_gets:
            ec_request_count += policy_options.concurrent_ec_extra_requests
        with ContextPool(policy.ec_n_unique_fragments) as pool:
            pile = GreenAsyncPile(pool)
            buckets = ECGetResponseCollection(policy)
            node_iter.set_node_provider(buckets.provide_alternate_node)

            for node_count in range(ec_request_count):
                pile.spawn(self._fragment_GET_request,
                           req, safe_iter, partition,
                           policy, buckets.get_extra_headers,
                           self.logger.thread_locals)

            feeder_q = None
            if policy_options.concurrent_gets:
                feeder_q = Queue()
                pool.spawn(self.feed_remaining_primaries, safe_iter, pile, req,
                           partition, policy, buckets, feeder_q,
                           self.logger.thread_locals)

            extra_requests = 0
            # max_extra_requests is an arbitrary hard limit for spawning extra
            # getters in case some unforeseen scenario, or a misbehaving object
            # server, causes us to otherwise make endless requests e.g. if an
            # object server were to ignore frag_prefs and always respond with
            # a frag that is already in a bucket. Now we're assuming it should
            # be limit at most 2 * replicas.
            max_extra_requests = (
                (policy.object_ring.replica_count * 2) - policy.ec_ndata)
            for get, parts_iter in pile:
                try:
                    buckets.add_response(get, parts_iter)
                except ValueError as err:
                    self.logger.error(
                        "Problem with fragment response: %s", err)
                best_bucket = buckets.best_bucket
                if best_bucket.durable and best_bucket.shortfall <= 0:
                    # good enough!
                    break
                requests_available = extra_requests < max_extra_requests and (
                    node_iter.nodes_left > 0 or buckets.has_alternate_node())
                if requests_available and (
                        buckets.shortfall > pile._pending or
                        not is_good_source(get.last_status, self.server_type)):
                    extra_requests += 1
                    pile.spawn(self._fragment_GET_request, req, safe_iter,
                               partition, policy, buckets.get_extra_headers,
                               self.logger.thread_locals)
            if feeder_q:
                feeder_q.put('stop')

        # Put this back, since we *may* need it for kickoff()/_fix_response()
        # (but note that _fix_ranges() may also pop it back off before then)
        req.range = orig_range
        best_bucket = buckets.choose_best_bucket()
        if best_bucket.shortfall <= 0 and best_bucket.durable:
            # headers can come from any of the getters
            resp_headers = best_bucket.headers
            resp_headers.pop('Content-Range', None)
            eccl = resp_headers.get('X-Object-Sysmeta-Ec-Content-Length')
            obj_length = int(eccl) if eccl is not None else None

            # This is only true if we didn't get a 206 response, but
            # that's the only time this is used anyway.
            fa_length = int(resp_headers['Content-Length'])
            app_iter = ECAppIter(
                req.swift_entity_path,
                policy,
                [p_iter for _getter, p_iter in best_bucket.get_responses()],
                range_specs, fa_length, obj_length,
                self.logger)
            resp = Response(
                request=req,
                conditional_response=True,
                app_iter=app_iter)
            update_headers(resp, resp_headers)
            self._fix_ranges(req, resp)
            try:
                app_iter.kickoff(req, resp)
            except HTTPException as err_resp:
                # catch any HTTPException response here so that we can
                # process response headers uniformly in _fix_response
                resp = err_resp
        else:
            # TODO: we can get here if all buckets are successful but none
            # have ec_ndata getters, so bad_bucket may have no gets and we will
            # return a 503 when a 404 may be more appropriate. We can also get
            # here with less than ec_ndata 416's and may then return a 416
            # which is also questionable because a non-range get for same
            # object would return 404 or 503.
            statuses = []
            reasons = []
            bodies = []
            headers = []
            best_bucket.close_conns()
            rebalance_missing_suppression_count = min(
                policy_options.rebalance_missing_suppression_count,
                node_iter.num_primary_nodes - 1)
            for status, bad_bucket in buckets.bad_buckets.items():
                for getter, _parts_iter in bad_bucket.get_responses():
                    if best_bucket.durable:
                        bad_resp_headers = getter.last_headers
                        t_data_file = bad_resp_headers.get(
                            'X-Backend-Data-Timestamp')
                        t_obj = bad_resp_headers.get(
                            'X-Backend-Timestamp',
                            bad_resp_headers.get('X-Timestamp'))
                        bad_ts = Timestamp(t_data_file or t_obj or '0')
                        if bad_ts <= best_bucket.timestamp:
                            # We have reason to believe there's still good data
                            # out there, it's just currently unavailable
                            continue
                    if getter.status:
                        timestamp = Timestamp(getter.last_headers.get(
                            'X-Backend-Timestamp',
                            getter.last_headers.get('X-Timestamp', 0)))
                        if (rebalance_missing_suppression_count > 0 and
                                getter.status == HTTP_NOT_FOUND and
                                not timestamp):
                            rebalance_missing_suppression_count -= 1
                            continue
                        statuses.append(getter.status)
                        reasons.append(getter.reason)
                        bodies.append(getter.body)
                        headers.append(getter.source_headers)

            if not statuses:
                best_status = best_bucket.status
                if best_status is None:
                    # WTF
                    self.logger.error(
                        'best_bucket.status is None?? buckets=%r', buckets)
                elif is_success(best_status) and not best_bucket.durable:
                    # pretend that non-durable bucket was 404s
                    statuses.append(404)
                    reasons.append('404 Not Found')
                    bodies.append(b'')
                    headers.append({})

            resp = self.best_response(
                req, statuses, reasons, bodies, 'Object',
                headers=headers)
        self._fix_response(req, resp)

        # For sure put this back before actually returning the response
        # to the rest of the pipeline, so we don't modify the client headers
        req.range = orig_range
        return resp

    def _fix_response(self, req, resp):
        # EC fragment archives each have different bytes, hence different
        # etags. However, they all have the original object's etag stored in
        # sysmeta, so we copy that here (if it exists) so the client gets it.
        resp.headers['Etag'] = resp.headers.get('X-Object-Sysmeta-Ec-Etag')
        # We're about to invoke conditional response checking so set the
        # correct conditional etag from wherever X-Backend-Etag-Is-At points,
        # if it exists at all.
        resp._conditional_etag = resolve_etag_is_at_header(req, resp.headers)
        if (is_success(resp.status_int) or is_redirection(resp.status_int) or
                resp.status_int == HTTP_REQUESTED_RANGE_NOT_SATISFIABLE):
            resp.accept_ranges = 'bytes'
        if is_success(resp.status_int):
            resp.headers['Content-Length'] = resp.headers.get(
                'X-Object-Sysmeta-Ec-Content-Length')
            resp.fix_conditional_response()
        if resp.status_int == HTTP_REQUESTED_RANGE_NOT_SATISFIABLE:
            resp.headers['Content-Range'] = 'bytes */%s' % resp.headers[
                'X-Object-Sysmeta-Ec-Content-Length']
        ec_headers = [header for header in resp.headers
                      if header.lower().startswith('x-object-sysmeta-ec-')]
        for header in ec_headers:
            # clients (including middlewares) shouldn't need to care about
            # this implementation detail
            del resp.headers[header]

    def _fix_ranges(self, req, resp):
        # Has to be called *before* kickoff()!
        if is_success(resp.status_int):
            ignore_range_headers = set(
                h.strip().lower()
                for h in req.headers.get(
                    'X-Backend-Ignore-Range-If-Metadata-Present',
                    '').split(','))
            if ignore_range_headers.intersection(
                    h.lower() for h in resp.headers):
                # If we leave the Range header around, swob (or somebody) will
                # try to "fix" things for us when we kickoff() the app_iter.
                req.headers.pop('Range', None)
                resp.app_iter.range_specs = []

    def _make_putter(self, node, part, req, headers):
        return MIMEPutter.connect(
            node, part, req.swift_entity_path, headers, self.app.watchdog,
            conn_timeout=self.app.conn_timeout,
            node_timeout=self.app.node_timeout,
            write_timeout=self.app.node_timeout,
            send_exception_handler=self.app.exception_occurred,
            logger=self.logger,
            need_multiphase=True)

    def _determine_chunk_destinations(self, putters, policy):
        """
        Given a list of putters, return a dict where the key is the putter
        and the value is the frag index to use.

        This is done so that we line up handoffs using the same frag index
        (in the primary part list) as the primary that the handoff is standing
        in for.  This lets erasure-code fragment archives wind up on the
        preferred local primary nodes when possible.

        :param putters: a list of swift.proxy.controllers.obj.MIMEPutter
                        instance
        :param policy: A policy instance which should be one of ECStoragePolicy
        """
        # Give each putter a "frag index": the index of the
        # transformed chunk that we'll send to it.
        #
        # For primary nodes, that's just its index (primary 0 gets
        # chunk 0, primary 1 gets chunk 1, and so on). For handoffs,
        # we assign the chunk index of a missing primary.
        handoff_conns = []
        putter_to_frag_index = {}
        for p in putters:
            if p.node_index is not None:
                putter_to_frag_index[p] = policy.get_backend_index(
                    p.node_index)
            else:
                handoff_conns.append(p)

        # Note: we may have more holes than handoffs. This is okay; it
        # just means that we failed to connect to one or more storage
        # nodes. Holes occur when a storage node is down, in which
        # case the connection is not replaced, and when a storage node
        # returns 507, in which case a handoff is used to replace it.

        # lack_list is a dict of list to keep hole indexes
        # e.g. if we have 2 holes for frag index 0 with ec_duplication_factor=2
        # lack_list is like {0: [0], 1: [0]}, and then, if 1 hole found
        # for frag index 1, lack_list will be {0: [0, 1], 1: [0]}.
        # After that, holes will be filled from bigger key
        # (i.e. 1:[0] at first)

        # Grouping all missing fragment indexes for each frag_index
        available_indexes = list(putter_to_frag_index.values())
        lack_list = collections.defaultdict(list)
        for frag_index in range(policy.ec_n_unique_fragments):
            # Set the missing index to lack_list
            available_count = available_indexes.count(frag_index)
            # N.B. it should be duplication_factor >= lack >= 0
            lack = policy.ec_duplication_factor - available_count
            # now we are missing one or more nodes to store the frag index
            for lack_tier in range(lack):
                lack_list[lack_tier].append(frag_index)

        # Extract the lack_list to a flat list
        holes = []
        for lack_tier, indexes in sorted(lack_list.items(), reverse=True):
            holes.extend(indexes)

        # Fill putter_to_frag_index list with the hole list
        for hole, p in zip(holes, handoff_conns):
            putter_to_frag_index[p] = hole
        return putter_to_frag_index

    def _transfer_data(self, req, policy, data_source, putters, nodes,
                       min_conns, etag_hasher):
        """
        Transfer data for an erasure coded object.

        This method was added in the PUT method extraction change
        """
        bytes_transferred = 0
        chunk_transform = chunk_transformer(policy)
        chunk_transform.send(None)
        frag_hashers = collections.defaultdict(
            lambda: md5(usedforsecurity=False))

        def send_chunk(chunk):
            # Note: there's two different hashers in here. etag_hasher is
            # hashing the original object so that we can validate the ETag
            # that the client sent (and etag_hasher is None if the client
            # didn't send one). The hasher in frag_hashers is hashing the
            # fragment archive being sent to the client; this lets us guard
            # against data corruption on the network between proxy and
            # object server.
            if etag_hasher:
                etag_hasher.update(chunk)
            backend_chunks = chunk_transform.send(chunk)
            if backend_chunks is None:
                # If there's not enough bytes buffered for erasure-encoding
                # or whatever we're doing, the transform will give us None.
                return

            updated_frag_indexes = set()
            timeout_at = time.time() + self.app.node_timeout
            for putter in list(putters):
                frag_index = putter_to_frag_index[putter]
                backend_chunk = backend_chunks[frag_index]
                if not putter.failed:
                    # N.B. same frag_index will appear when using
                    # ec_duplication_factor >= 2. So skip to feed the chunk
                    # to hasher if the frag was updated already.
                    if frag_index not in updated_frag_indexes:
                        frag_hashers[frag_index].update(backend_chunk)
                        updated_frag_indexes.add(frag_index)
                    putter.send_chunk(backend_chunk, timeout_at=timeout_at)
                else:
                    putter.close()
                    putters.remove(putter)
            self._check_min_conn(
                req, putters, min_conns,
                msg='Object PUT exceptions during send, '
                    '%(conns)s/%(nodes)s required connections')

        try:
            # build our putter_to_frag_index dict to place handoffs in the
            # same part nodes index as the primaries they are covering
            putter_to_frag_index = self._determine_chunk_destinations(
                putters, policy)
            data_source = CooperativeIterator(data_source)

            while True:
                with WatchdogTimeout(self.app.watchdog,
                                     self.app.client_timeout,
                                     ChunkReadTimeout):
                    try:
                        chunk = next(data_source)
                    except StopIteration:
                        break
                bytes_transferred += len(chunk)
                if bytes_transferred > constraints.MAX_FILE_SIZE:
                    raise HTTPRequestEntityTooLarge(request=req)

                send_chunk(chunk)

            ml = req.message_length()
            if ml and bytes_transferred < ml:
                self.logger.warning(
                    'Client disconnected without sending enough data')
                self.logger.increment('object.client_disconnects')
                raise HTTPClientDisconnect(request=req)

            send_chunk(b'')  # flush out any buffered data

            computed_etag = (etag_hasher.hexdigest()
                             if etag_hasher else None)
            footers = self._get_footers(req)
            received_etag = normalize_etag(footers.get(
                'etag', req.headers.get('etag', '')))
            if (computed_etag and received_etag and
                    computed_etag != received_etag):
                raise HTTPUnprocessableEntity(request=req)

            # Remove any EC reserved metadata names from footers
            footers = {(k, v) for k, v in footers.items()
                       if not k.lower().startswith('x-object-sysmeta-ec-')}
            for putter in putters:
                frag_index = putter_to_frag_index[putter]
                # Update any footers set by middleware with EC footers
                trail_md = trailing_metadata(
                    policy, etag_hasher,
                    bytes_transferred, frag_index)
                trail_md.update(footers)
                # Etag footer must always be hash of what we sent
                trail_md['Etag'] = frag_hashers[frag_index].hexdigest()
                putter.end_of_object_data(footer_metadata=trail_md)

            # for storage policies requiring 2-phase commit (e.g.
            # erasure coding), enforce >= 'quorum' number of
            # 100-continue responses - this indicates successful
            # object data and metadata commit and is a necessary
            # condition to be met before starting 2nd PUT phase
            final_phase = False
            statuses, reasons, bodies, _junk = \
                self._get_put_responses(
                    req, putters, len(nodes), final_phase=final_phase,
                    min_responses=min_conns)
            if not self.have_quorum(
                    statuses, len(nodes), quorum=min_conns):
                self.logger.error(
                    'Not enough object servers ack\'ed (got %d)',
                    statuses.count(HTTP_CONTINUE))
                raise HTTPServiceUnavailable(request=req)

            elif not self._have_adequate_informational(
                    statuses, min_conns):
                resp = self.best_response(req, statuses, reasons, bodies,
                                          'Object PUT',
                                          quorum_size=min_conns)
                if is_client_error(resp.status_int):
                    # if 4xx occurred in this state it is absolutely
                    # a bad conversation between proxy-server and
                    # object-server (even if it's
                    # HTTP_UNPROCESSABLE_ENTITY) so we should regard this
                    # as HTTPServiceUnavailable.
                    raise HTTPServiceUnavailable(request=req)
                else:
                    # Other errors should use raw best_response
                    raise resp

            # quorum achieved, start 2nd phase - send commit
            # confirmation to participating object servers
            # so they write a .durable state file indicating
            # a successful PUT
            for putter in putters:
                putter.send_commit_confirmation()
        except ChunkReadTimeout as err:
            self.logger.warning(
                'ERROR Client read timeout (%ss)', err.seconds)
            self.logger.increment('object.client_timeouts')
            raise HTTPRequestTimeout(request=req)
        except ChunkReadError:
            self.logger.warning(
                'Client disconnected without sending last chunk')
            self.logger.increment('object.client_disconnects')
            raise HTTPClientDisconnect(request=req)
        except HTTPException:
            raise
        except Timeout:
            self.logger.exception(
                'ERROR Exception causing client disconnect')
            raise HTTPClientDisconnect(request=req)
        except Exception:
            self.logger.exception(
                'ERROR Exception transferring data to object servers %s',
                {'path': req.path})
            raise HTTPInternalServerError(request=req)

    def _have_adequate_responses(
            self, statuses, min_responses, conditional_func):
        """
        Given a list of statuses from several requests, determine if a
        satisfactory number of nodes have responded with 1xx or 2xx statuses to
        deem the transaction for a successful response to the client.

        :param statuses: list of statuses returned so far
        :param min_responses: minimal pass criterion for number of successes
        :param conditional_func: a callable function to check http status code
        :returns: True or False, depending on current number of successes
        """
        if sum(1 for s in statuses if (conditional_func(s))) >= min_responses:
            return True
        return False

    def _have_adequate_successes(self, statuses, min_responses):
        """
        Partial method of _have_adequate_responses for 2xx
        """
        return self._have_adequate_responses(
            statuses, min_responses, is_success)

    def _have_adequate_informational(self, statuses, min_responses):
        """
        Partial method of _have_adequate_responses for 1xx
        """
        return self._have_adequate_responses(
            statuses, min_responses, is_informational)

    def _have_adequate_put_responses(self, statuses, num_nodes, min_responses):
        # For an EC PUT we require a quorum of responses with success statuses
        # in order to move on to next phase of PUT request handling without
        # having to wait for *all* responses.
        # TODO: this implies that in the first phase of the backend PUTs when
        # we are actually expecting 1xx responses that we will end up waiting
        # for *all* responses. That seems inefficient since we only need a
        # quorum of 1xx responses to proceed.
        return self._have_adequate_successes(statuses, min_responses)

    def _store_object(self, req, data_source, nodes, partition,
                      outgoing_headers):
        """
        Store an erasure coded object.
        """
        policy_index = int(req.headers.get('X-Backend-Storage-Policy-Index'))
        policy = POLICIES.get_by_index(policy_index)

        expected_frag_size = None
        ml = req.message_length()
        if ml:
            # TODO: PyECLib <= 1.2.0 looks to return the segment info
            # different from the input for aligned data efficiency but
            # Swift never does. So calculate the fragment length Swift
            # will actually send to object server by making two different
            # get_segment_info calls (until PyECLib fixed).
            # policy.fragment_size makes the call using segment size,
            # and the next call is to get info for the last segment

            # get number of fragments except the tail - use truncation //
            num_fragments = ml // policy.ec_segment_size
            expected_frag_size = policy.fragment_size * num_fragments

            # calculate the tail fragment_size by hand and add it to
            # expected_frag_size
            last_segment_size = ml % policy.ec_segment_size
            if last_segment_size:
                last_info = policy.pyeclib_driver.get_segment_info(
                    last_segment_size, policy.ec_segment_size)
                expected_frag_size += last_info['fragment_size']
        for headers in outgoing_headers:
            headers['X-Backend-Obj-Content-Length'] = expected_frag_size
            # the object server will get different bytes, so these
            # values do not apply.
            headers.pop('Content-Length', None)
            headers.pop('Etag', None)

        # Since the request body sent from client -> proxy is not
        # the same as the request body sent proxy -> object, we
        # can't rely on the object-server to do the etag checking -
        # so we have to do it here.
        etag_hasher = md5(usedforsecurity=False)

        min_conns = policy.quorum
        putters = self._get_put_connections(
            req, nodes, partition, outgoing_headers, policy)

        try:
            # check that a minimum number of connections were established and
            # meet all the correct conditions set in the request
            self._check_failure_put_connections(putters, req, min_conns)

            self._transfer_data(req, policy, data_source, putters,
                                nodes, min_conns, etag_hasher)
            # The durable state will propagate in a replicated fashion; if
            # one fragment is durable then the reconstructor will spread the
            # durable status around.
            # In order to avoid successfully writing an object, but refusing
            # to serve it on a subsequent GET because don't have enough
            # durable data fragments - we require the same number of durable
            # writes as quorum fragment writes.  If object servers are in the
            # future able to serve their non-durable fragment archives we may
            # be able to reduce this quorum count if needed.
            # ignore response etags
            statuses, reasons, bodies, _etags = \
                self._get_put_responses(req, putters, len(nodes),
                                        final_phase=True,
                                        min_responses=min_conns)
        except HTTPException as resp:
            return resp
        finally:
            for putter in putters:
                putter.close()

        etag = etag_hasher.hexdigest()
        resp = self.best_response(req, statuses, reasons, bodies,
                                  'Object PUT', etag=etag,
                                  quorum_size=min_conns)
        resp.last_modified = Timestamp(req.headers['X-Timestamp']).ceil()
        return resp<|MERGE_RESOLUTION|>--- conflicted
+++ resolved
@@ -335,11 +335,7 @@
         # there will be only one Namespace in the list if any
         return namespaces[0] if namespaces else None
 
-<<<<<<< HEAD
-    def _cache_token_fetch_backend(self, req, account, container):
-=======
     def _get_backend_updating_namespaces(self, req, account, container):
->>>>>>> 6bd40bdd
         """
         Retrieve the updating namespaces from the backend.
 
@@ -349,11 +345,7 @@
         :return: a tuple of (NamespaceBoundList, response).
         """
         # pull full set of updating namespaces from backend
-<<<<<<< HEAD
-        namespaces, backend_response = self._get_updating_namespaces(
-=======
         namespaces, backend_response = self._do_get_updating_namespaces(
->>>>>>> 6bd40bdd
             req, account, container)
         ns_bound_list = NamespaceBoundList.parse(
             namespaces) if namespaces else None
@@ -372,21 +364,11 @@
             instance of :class:`swift.common.utils.NamespaceBoundList`,
             response is the backend response.
         """
-<<<<<<< HEAD
-        ns_bound_list = None
-        namespaces, response = self._get_updating_namespaces(
-            req, account, container)
-        if namespaces:
-            # only store the list of namespace lower bounds and names into
-            # infocache and memcache.
-            ns_bound_list = NamespaceBoundList.parse(namespaces)
-=======
         ns_bound_list, response = self._get_backend_updating_namespaces(
             req, account, container)
         if ns_bound_list:
             # only store the list of namespace lower bounds and names into
             # infocache and memcache.
->>>>>>> 6bd40bdd
             set_cache_state = set_namespaces_in_cache(
                 req, cache_key, ns_bound_list,
                 self.app.recheck_updating_shard_ranges)
@@ -396,11 +378,7 @@
             if set_cache_state == 'set':
                 self.logger.info(
                     'Caching updating shards for %s (%d shards)',
-<<<<<<< HEAD
-                    cache_key, len(namespaces))
-=======
                     cache_key, len(ns_bound_list))
->>>>>>> 6bd40bdd
         return ns_bound_list, response
 
     def _populate_updating_namespaces_cooperatively(self, req, account,
@@ -420,11 +398,7 @@
         infocache = req.environ.setdefault('swift.infocache', {})
         memcache = cache_from_env(req.environ, True)
         do_fetch_backend = partial(
-<<<<<<< HEAD
-            self._cache_token_fetch_backend, req, account, container)
-=======
             self._get_backend_updating_namespaces, req, account, container)
->>>>>>> 6bd40bdd
         cache_populator = CooperativeCachePopulator(
             infocache, memcache, cache_key,
             self.app.recheck_updating_shard_ranges, do_fetch_backend,
@@ -436,17 +410,11 @@
                 self.logger, self.server_type.lower(), 'shard_updating',
                 cache_populator.set_cache_state, None)
             if cache_populator.set_cache_state == 'set':
-<<<<<<< HEAD
-                self.logger.info(
-                    'Cached updating shards for %s (%d shards)',
-                    cache_key, len(ns_bound_list))
-=======
                 message = "Caching updating shards for %s (%d shards)" % (
                     cache_key, len(ns_bound_list))
                 if cache_populator.token_acquired:
                     message += " with a finished token"
                 self.logger.info(message)
->>>>>>> 6bd40bdd
         record_cooperative_token_metrics(
             self.logger, cache_populator, 'shard_updating')
         if cache_populator.req_served_from_cache:
@@ -454,12 +422,7 @@
                 'Retrieved updating shards (%d shards) from cache instead '
                 'of backend due to request coalescing by cooperative '
                 'token for %s', len(ns_bound_list), cache_key)
-<<<<<<< HEAD
-        response = cache_populator.backend_response
-        return ns_bound_list, response
-=======
         return ns_bound_list, cache_populator.backend_response
->>>>>>> 6bd40bdd
 
     def _get_update_shard(self, req, account, container, obj):
         """

# Copyright (c) 2010-2012 OpenStack Foundation
#
# Licensed under the Apache License, Version 2.0 (the "License");
# you may not use this file except in compliance with the License.
# You may obtain a copy of the License at
#
#    http://www.apache.org/licenses/LICENSE-2.0
#
# Unless required by applicable law or agreed to in writing, software
# distributed under the License is distributed on an "AS IS" BASIS,
# WITHOUT WARRANTIES OR CONDITIONS OF ANY KIND, either express or
# implied.
# See the License for the specific language governing permissions and
# limitations under the License.

# NOTE: swift_conn
# You'll see swift_conn passed around a few places in this file. This is the
# source bufferedhttp connection of whatever it is attached to.
#   It is used when early termination of reading from the connection should
# happen, such as when a range request is satisfied but there's still more the
# source connection would like to send. To prevent having to read all the data
# that could be left, the source connection can be .close() and then reads
# commence to empty out any buffers.
#   These shenanigans are to ensure all related objects can be garbage
# collected. We've seen objects hang around forever otherwise.

import six
from six.moves.urllib.parse import quote, unquote
from six.moves import zip

import collections
import itertools
import json
import mimetypes
import time
import math
import random
from hashlib import md5
import sys

from greenlet import GreenletExit
from eventlet import GreenPile, sleep
from eventlet.queue import Queue, Empty
from eventlet.timeout import Timeout

from swift import gettext_ as _
from swift.common.utils import (
    clean_content_type, config_true_value, ContextPool, csv_append,
    GreenAsyncPile, GreenthreadSafeIterator, Timestamp, WatchdogTimeout,
    normalize_delete_at_timestamp, public, get_expirer_container,
    document_iters_to_http_response_body, parse_content_range,
    quorum_size, reiterate, close_if_possible, safe_json_loads)
from swift.common.bufferedhttp import http_connect
from swift.common.constraints import check_metadata, check_object_creation
from swift.common import constraints
from swift.common.exceptions import ChunkReadTimeout, \
    ChunkWriteTimeout, ConnectionTimeout, ResponseTimeout, \
    InsufficientStorage, FooterNotSupported, MultiphasePUTNotSupported, \
    PutterConnectError, ChunkReadError, RangeAlreadyComplete, ShortReadError
from swift.common.header_key_dict import HeaderKeyDict
from swift.common.http import (
    is_informational, is_success, is_client_error, is_server_error,
    is_redirection, HTTP_CONTINUE, HTTP_INTERNAL_SERVER_ERROR,
    HTTP_SERVICE_UNAVAILABLE, HTTP_INSUFFICIENT_STORAGE,
    HTTP_PRECONDITION_FAILED, HTTP_CONFLICT, HTTP_UNPROCESSABLE_ENTITY,
    HTTP_REQUESTED_RANGE_NOT_SATISFIABLE, HTTP_NOT_FOUND)
from swift.common.storage_policy import (POLICIES, REPL_POLICY, EC_POLICY,
                                         ECDriverError, PolicyError)
from swift.proxy.controllers.base import Controller, delay_denial, \
    cors_validation, update_headers, bytes_to_skip, close_swift_conn, \
    ByteCountEnforcer
from swift.common.swob import HTTPAccepted, HTTPBadRequest, HTTPNotFound, \
    HTTPPreconditionFailed, HTTPRequestEntityTooLarge, HTTPRequestTimeout, \
    HTTPServerError, HTTPServiceUnavailable, HTTPClientDisconnect, \
    HTTPUnprocessableEntity, Response, HTTPException, \
    HTTPRequestedRangeNotSatisfiable, Range, HTTPInternalServerError, \
    normalize_etag
from swift.common.request_helpers import update_etag_is_at_header, \
    resolve_etag_is_at_header, validate_internal_obj, get_ip_port, \
    http_response_to_document_iters


def check_content_type(req):
    if not req.environ.get('swift.content_type_overridden') and \
            ';' in req.headers.get('content-type', ''):
        for param in req.headers['content-type'].split(';')[1:]:
            if param.lstrip().startswith('swift_'):
                return HTTPBadRequest("Invalid Content-Type, "
                                      "swift_* is not a valid parameter name.")
    return None


def num_container_updates(container_replicas, container_quorum,
                          object_replicas, object_quorum):
    """
    We need to send container updates via enough object servers such
    that, if the object PUT succeeds, then the container update is
    durable (either it's synchronously updated or written to async
    pendings).

    Define:
      Qc = the quorum size for the container ring
      Qo = the quorum size for the object ring
      Rc = the replica count for the container ring
      Ro = the replica count (or EC N+K) for the object ring

    A durable container update is one that's made it to at least Qc
    nodes. To always be durable, we have to send enough container
    updates so that, if only Qo object PUTs succeed, and all the
    failed object PUTs had container updates, at least Qc updates
    remain. Since (Ro - Qo) object PUTs may fail, we must have at
    least Qc + Ro - Qo container updates to ensure that Qc of them
    remain.

    Also, each container replica is named in at least one object PUT
    request so that, when all requests succeed, no work is generated
    for the container replicator. Thus, at least Rc updates are
    necessary.

    :param container_replicas: replica count for the container ring (Rc)
    :param container_quorum: quorum size for the container ring (Qc)
    :param object_replicas: replica count for the object ring (Ro)
    :param object_quorum: quorum size for the object ring (Qo)

    """
    return max(
        # Qc + Ro - Qo
        container_quorum + object_replicas - object_quorum,
        # Rc
        container_replicas)


class ObjectControllerRouter(object):

    policy_type_to_controller_map = {}

    @classmethod
    def register(cls, policy_type):
        """
        Decorator for Storage Policy implementations to register
        their ObjectController implementations.

        This also fills in a policy_type attribute on the class.
        """
        def register_wrapper(controller_cls):
            if policy_type in cls.policy_type_to_controller_map:
                raise PolicyError(
                    '%r is already registered for the policy_type %r' % (
                        cls.policy_type_to_controller_map[policy_type],
                        policy_type))
            cls.policy_type_to_controller_map[policy_type] = controller_cls
            controller_cls.policy_type = policy_type
            return controller_cls
        return register_wrapper

    def __init__(self):
        self.policy_to_controller_cls = {}
        for policy in POLICIES:
            self.policy_to_controller_cls[int(policy)] = \
                self.policy_type_to_controller_map[policy.policy_type]

    def __getitem__(self, policy):
        return self.policy_to_controller_cls[int(policy)]


class BaseObjectController(Controller):
    """Base WSGI controller for object requests."""
    server_type = 'Object'

    def __init__(self, app, account_name, container_name, object_name,
                 **kwargs):
        super(BaseObjectController, self).__init__(app)
        self.account_name = unquote(account_name)
        self.container_name = unquote(container_name)
        self.object_name = unquote(object_name)
        validate_internal_obj(
            self.account_name, self.container_name, self.object_name)

    def iter_nodes_local_first(self, ring, partition, policy=None,
                               local_handoffs_first=False):
        """
        Yields nodes for a ring partition.

        If the 'write_affinity' setting is non-empty, then this will yield N
        local nodes (as defined by the write_affinity setting) first, then the
        rest of the nodes as normal. It is a re-ordering of the nodes such
        that the local ones come first; no node is omitted. The effect is
        that the request will be serviced by local object servers first, but
        nonlocal ones will be employed if not enough local ones are available.

        :param ring: ring to get nodes from
        :param partition: ring partition to yield nodes for
        :param policy: optional, an instance of
            :class:`~swift.common.storage_policy.BaseStoragePolicy`
        :param local_handoffs_first: optional, if True prefer primaries and
            local handoff nodes first before looking elsewhere.
        """
        policy_options = self.app.get_policy_options(policy)
        is_local = policy_options.write_affinity_is_local_fn
        if is_local is None:
            return self.app.iter_nodes(ring, partition, policy=policy)

        primary_nodes = ring.get_part_nodes(partition)
        handoff_nodes = ring.get_more_nodes(partition)
        all_nodes = itertools.chain(primary_nodes, handoff_nodes)

        if local_handoffs_first:
            num_locals = policy_options.write_affinity_handoff_delete_count
            if num_locals is None:
                local_primaries = [node for node in primary_nodes
                                   if is_local(node)]
                num_locals = len(primary_nodes) - len(local_primaries)

            first_local_handoffs = list(itertools.islice(
                (node for node in handoff_nodes if is_local(node)), num_locals)
            )
            preferred_nodes = primary_nodes + first_local_handoffs
        else:
            num_locals = policy_options.write_affinity_node_count_fn(
                len(primary_nodes)
            )
            preferred_nodes = list(itertools.islice(
                (node for node in all_nodes if is_local(node)), num_locals)
            )
            # refresh it; it moved when we computed preferred_nodes
            handoff_nodes = ring.get_more_nodes(partition)
            all_nodes = itertools.chain(primary_nodes, handoff_nodes)

        node_iter = itertools.chain(
            preferred_nodes,
            (node for node in all_nodes if node not in preferred_nodes)
        )

        return self.app.iter_nodes(ring, partition, node_iter=node_iter,
                                   policy=policy)

    def GETorHEAD(self, req):
        """Handle HTTP GET or HEAD requests."""
        container_info = self.container_info(
            self.account_name, self.container_name, req)
        req.acl = container_info['read_acl']
        # pass the policy index to storage nodes via req header
        policy_index = req.headers.get('X-Backend-Storage-Policy-Index',
                                       container_info['storage_policy'])
        policy = POLICIES.get_by_index(policy_index)
        obj_ring = self.app.get_object_ring(policy_index)
        req.headers['X-Backend-Storage-Policy-Index'] = policy_index
        if 'swift.authorize' in req.environ:
            aresp = req.environ['swift.authorize'](req)
            if aresp:
                return aresp
        partition = obj_ring.get_part(
            self.account_name, self.container_name, self.object_name)
        node_iter = self.app.iter_nodes(obj_ring, partition, policy=policy)

        resp = self._get_or_head_response(req, node_iter, partition, policy)

        if ';' in resp.headers.get('content-type', ''):
            resp.content_type = clean_content_type(
                resp.headers['content-type'])
        return resp

    @public
    @cors_validation
    @delay_denial
    def GET(self, req):
        """Handler for HTTP GET requests."""
        return self.GETorHEAD(req)

    @public
    @cors_validation
    @delay_denial
    def HEAD(self, req):
        """Handler for HTTP HEAD requests."""
        return self.GETorHEAD(req)

    def _get_update_target(self, req, container_info):
        # find the sharded container to which we'll send the update
        db_state = container_info.get('sharding_state', 'unsharded')
        if db_state in ('sharded', 'sharding'):
            shard_range = self._get_update_shard(
                req, self.account_name, self.container_name, self.object_name)
            if shard_range:
                partition, nodes = self.app.container_ring.get_nodes(
                    shard_range.account, shard_range.container)
                return partition, nodes, shard_range.name

        return container_info['partition'], container_info['nodes'], None

    @public
    @cors_validation
    @delay_denial
    def POST(self, req):
        """HTTP POST request handler."""
        container_info = self.container_info(
            self.account_name, self.container_name, req)
        container_partition, container_nodes, container_path = \
            self._get_update_target(req, container_info)
        req.acl = container_info['write_acl']
        if 'swift.authorize' in req.environ:
            aresp = req.environ['swift.authorize'](req)
            if aresp:
                return aresp
        if not container_nodes:
            return HTTPNotFound(request=req)
        error_response = check_metadata(req, 'object')
        if error_response:
            return error_response

        req.ensure_x_timestamp()

        req, delete_at_container, delete_at_part, \
            delete_at_nodes = self._config_obj_expiration(req)

        # pass the policy index to storage nodes via req header
        policy_index = req.headers.get('X-Backend-Storage-Policy-Index',
                                       container_info['storage_policy'])
        obj_ring = self.app.get_object_ring(policy_index)
        req.headers['X-Backend-Storage-Policy-Index'] = policy_index
        next_part_power = getattr(obj_ring, 'next_part_power', None)
        if next_part_power:
            req.headers['X-Backend-Next-Part-Power'] = next_part_power
        partition, nodes = obj_ring.get_nodes(
            self.account_name, self.container_name, self.object_name)

        headers = self._backend_requests(
            req, len(nodes), container_partition, container_nodes,
            delete_at_container, delete_at_part, delete_at_nodes,
            container_path=container_path)
        return self._post_object(req, obj_ring, partition, headers)

    def _backend_requests(self, req, n_outgoing,
                          container_partition, containers,
                          delete_at_container=None, delete_at_partition=None,
                          delete_at_nodes=None, container_path=None):
        policy_index = req.headers['X-Backend-Storage-Policy-Index']
        policy = POLICIES.get_by_index(policy_index)
        headers = [self.generate_request_headers(req, additional=req.headers)
                   for _junk in range(n_outgoing)]

        def set_container_update(index, container):
            headers[index]['X-Container-Partition'] = container_partition
            headers[index]['X-Container-Host'] = csv_append(
                headers[index].get('X-Container-Host'),
                '%(ip)s:%(port)s' % container)
            headers[index]['X-Container-Device'] = csv_append(
                headers[index].get('X-Container-Device'),
                container['device'])
            if container_path:
                headers[index]['X-Backend-Quoted-Container-Path'] = quote(
                    container_path)
                # NB: we used to send
                #    'X-Backend-Container-Path': container_path
                # but that isn't safe for container names with nulls or
                # newlines (or possibly some other characters). We consciously
                # *don't* make any attempt to set the old meta; during an
                # upgrade, old object-servers will talk to the root which
                # will eat the update and move it as a misplaced object.

        def set_delete_at_headers(index, delete_at_node):
            headers[index]['X-Delete-At-Container'] = delete_at_container
            headers[index]['X-Delete-At-Partition'] = delete_at_partition
            headers[index]['X-Delete-At-Host'] = csv_append(
                headers[index].get('X-Delete-At-Host'),
                '%(ip)s:%(port)s' % delete_at_node)
            headers[index]['X-Delete-At-Device'] = csv_append(
                headers[index].get('X-Delete-At-Device'),
                delete_at_node['device'])

        n_updates_needed = num_container_updates(
            len(containers), quorum_size(len(containers)),
            n_outgoing, policy.quorum)

        container_iter = itertools.cycle(containers)
        dan_iter = itertools.cycle(delete_at_nodes or [])
        existing_updates = 0
        while existing_updates < n_updates_needed:
            index = existing_updates % n_outgoing
            set_container_update(index, next(container_iter))
            if delete_at_nodes:
                # We reverse the index in order to distribute the updates
                # across all nodes.
                set_delete_at_headers(n_outgoing - 1 - index, next(dan_iter))
            existing_updates += 1

        # Keep the number of expirer-queue deletes to a reasonable number.
        #
        # In the best case, at least one object server writes out an
        # async_pending for an expirer-queue update. In the worst case, no
        # object server does so, and an expirer-queue row remains that
        # refers to an already-deleted object. In this case, upon attempting
        # to delete the object, the object expirer will notice that the
        # object does not exist and then remove the row from the expirer
        # queue.
        #
        # In other words: expirer-queue updates on object DELETE are nice to
        # have, but not strictly necessary for correct operation.
        #
        # Also, each queue update results in an async_pending record, which
        # causes the object updater to talk to all container servers. If we
        # have N async_pendings and Rc container replicas, we cause N * Rc
        # requests from object updaters to container servers (possibly more,
        # depending on retries). Thus, it is helpful to keep this number
        # small.
        n_desired_queue_updates = 2
        for i in range(len(headers)):
            headers[i].setdefault('X-Backend-Clean-Expiring-Object-Queue',
                                  't' if i < n_desired_queue_updates else 'f')

        return headers

    def _get_conn_response(self, putter, path, logger_thread_locals,
                           final_phase, **kwargs):
        self.app.logger.thread_locals = logger_thread_locals
        try:
            resp = putter.await_response(
                self.app.node_timeout, not final_phase)
        except (Exception, Timeout):
            resp = None
            if final_phase:
                status_type = 'final'
            else:
                status_type = 'commit'
            self.app.exception_occurred(
                putter.node, _('Object'),
                _('Trying to get %(status_type)s status of PUT to %(path)s') %
                {'status_type': status_type, 'path': path})
        return (putter, resp)

    def _have_adequate_put_responses(self, statuses, num_nodes, min_responses):
        """
        Test for sufficient PUT responses from backend nodes to proceed with
        PUT handling.

        :param statuses: a list of response statuses.
        :param num_nodes: number of backend nodes to which PUT requests may be
                          issued.
        :param min_responses: (optional) minimum number of nodes required to
                              have responded with satisfactory status code.
        :return: True if sufficient backend responses have returned a
                 satisfactory status code.
        """
        raise NotImplementedError

    def _get_put_responses(self, req, putters, num_nodes, final_phase=True,
                           min_responses=None):
        """
        Collect object responses to a PUT request and determine if a
        satisfactory number of nodes have returned success.  Returns
        lists of accumulated status codes, reasons, bodies and etags.

        :param req: the request
        :param putters: list of putters for the request
        :param num_nodes: number of nodes involved
        :param final_phase: boolean indicating if this is the last phase
        :param min_responses: minimum needed when not requiring quorum
        :return: a tuple of lists of status codes, reasons, bodies and etags.
                 The list of bodies and etags is only populated for the final
                 phase of a PUT transaction.
        """
        statuses = []
        reasons = []
        bodies = []
        etags = set()

        pile = GreenAsyncPile(len(putters))
        for putter in putters:
            if putter.failed:
                continue
            pile.spawn(self._get_conn_response, putter, req.path,
                       self.app.logger.thread_locals, final_phase=final_phase)

        def _handle_response(putter, response):
            statuses.append(response.status)
            reasons.append(response.reason)
            if final_phase:
                body = response.read()
            else:
                body = b''
            bodies.append(body)
            if response.status == HTTP_INSUFFICIENT_STORAGE:
                putter.failed = True
                self.app.error_limit(putter.node,
                                     _('ERROR Insufficient Storage'))
            elif response.status >= HTTP_INTERNAL_SERVER_ERROR:
                putter.failed = True
                self.app.error_occurred(
                    putter.node,
                    _('ERROR %(status)d %(body)s From Object Server '
                      're: %(path)s') %
                    {'status': response.status,
                     'body': body[:1024], 'path': req.path})
            elif is_success(response.status):
                etags.add(normalize_etag(response.getheader('etag')))

        for (putter, response) in pile:
            if response:
                _handle_response(putter, response)
                if self._have_adequate_put_responses(
                        statuses, num_nodes, min_responses):
                    break
            else:
                putter.failed = True

        # give any pending requests *some* chance to finish
        finished_quickly = pile.waitall(self.app.post_quorum_timeout)
        for (putter, response) in finished_quickly:
            if response:
                _handle_response(putter, response)

        if final_phase:
            while len(statuses) < num_nodes:
                statuses.append(HTTP_SERVICE_UNAVAILABLE)
                reasons.append('')
                bodies.append(b'')

        return statuses, reasons, bodies, etags

    def _config_obj_expiration(self, req):
        delete_at_container = None
        delete_at_part = None
        delete_at_nodes = None

        req = constraints.check_delete_headers(req)

        if 'x-delete-at' in req.headers:
            req.headers['x-delete-at'] = normalize_delete_at_timestamp(
                int(req.headers['x-delete-at']))
            x_delete_at = int(req.headers['x-delete-at'])

            req.environ.setdefault('swift.log_info', []).append(
                'x-delete-at:%s' % x_delete_at)

            delete_at_container = get_expirer_container(
                x_delete_at, self.app.expiring_objects_container_divisor,
                self.account_name, self.container_name, self.object_name)

            delete_at_part, delete_at_nodes = \
                self.app.container_ring.get_nodes(
                    self.app.expiring_objects_account, delete_at_container)

        return req, delete_at_container, delete_at_part, delete_at_nodes

    def _update_content_type(self, req):
        # Sometimes the 'content-type' header exists, but is set to None.
        detect_content_type = \
            config_true_value(req.headers.get('x-detect-content-type'))
        if detect_content_type or not req.headers.get('content-type'):
            guessed_type, _junk = mimetypes.guess_type(req.path_info)
            req.headers['Content-Type'] = guessed_type or \
                'application/octet-stream'
            if detect_content_type:
                req.headers.pop('x-detect-content-type')

    def _check_failure_put_connections(self, putters, req, min_conns):
        """
        Identify any failed connections and check minimum connection count.

        :param putters: a list of Putter instances
        :param req: request
        :param min_conns: minimum number of putter connections required
        """
        if req.if_none_match is not None and '*' in req.if_none_match:
            statuses = [
                putter.resp.status for putter in putters if putter.resp]
            if HTTP_PRECONDITION_FAILED in statuses:
                # If we find any copy of the file, it shouldn't be uploaded
                self.app.logger.debug(
                    _('Object PUT returning 412, %(statuses)r'),
                    {'statuses': statuses})
                raise HTTPPreconditionFailed(request=req)

        if any(putter for putter in putters if putter.resp and
               putter.resp.status == HTTP_CONFLICT):
            status_times = ['%(status)s (%(timestamp)s)' % {
                'status': putter.resp.status,
                'timestamp': HeaderKeyDict(
                    putter.resp.getheaders()).get(
                        'X-Backend-Timestamp', 'unknown')
            } for putter in putters if putter.resp]
            self.app.logger.debug(
                _('Object PUT returning 202 for 409: '
                  '%(req_timestamp)s <= %(timestamps)r'),
                {'req_timestamp': req.timestamp.internal,
                 'timestamps': ', '.join(status_times)})
            raise HTTPAccepted(request=req)

        self._check_min_conn(req, putters, min_conns)

    def _make_putter(self, node, part, req, headers):
        """
        Returns a putter object for handling streaming of object to object
        servers.

        Subclasses must implement this method.

        :param node: a storage node
        :param part: ring partition number
        :param req: a swob Request
        :param headers: request headers
        :return: an instance of a Putter
        """
        raise NotImplementedError

    def _connect_put_node(self, nodes, part, req, headers,
                          logger_thread_locals):
        """
        Make connection to storage nodes

        Connects to the first working node that it finds in nodes iter and
        sends over the request headers. Returns a Putter to handle the rest of
        the streaming, or None if no working nodes were found.

        :param nodes: an iterator of the target storage nodes
        :param part: ring partition number
        :param req: a swob Request
        :param headers: request headers
        :param logger_thread_locals: The thread local values to be set on the
                                     self.app.logger to retain transaction
                                     logging information.
        :return: an instance of a Putter
        """
        self.app.logger.thread_locals = logger_thread_locals
        for node in nodes:
            try:
                putter = self._make_putter(node, part, req, headers)
                self.app.set_node_timing(node, putter.connect_duration)
                return putter
            except InsufficientStorage:
                self.app.error_limit(node, _('ERROR Insufficient Storage'))
            except PutterConnectError as e:
                self.app.error_occurred(
                    node, _('ERROR %(status)d Expect: 100-continue '
                            'From Object Server') % {
                                'status': e.status})
            except (Exception, Timeout):
                self.app.exception_occurred(
                    node, _('Object'),
                    _('Expect: 100-continue on %s') %
                    quote(req.swift_entity_path))

    def _get_put_connections(self, req, nodes, partition, outgoing_headers,
                             policy):
        """
        Establish connections to storage nodes for PUT request
        """
        obj_ring = policy.object_ring
        node_iter = GreenthreadSafeIterator(
            self.iter_nodes_local_first(obj_ring, partition, policy=policy))
        pile = GreenPile(len(nodes))

        for nheaders in outgoing_headers:
            # RFC2616:8.2.3 disallows 100-continue without a body,
            # so switch to chunked request
            if nheaders.get('Content-Length') == '0':
                nheaders['Transfer-Encoding'] = 'chunked'
                del nheaders['Content-Length']
            nheaders['Expect'] = '100-continue'
            pile.spawn(self._connect_put_node, node_iter, partition,
                       req, nheaders, self.app.logger.thread_locals)

        putters = [putter for putter in pile if putter]

        return putters

    def _check_min_conn(self, req, putters, min_conns, msg=None):
        msg = msg or _('Object PUT returning 503, %(conns)s/%(nodes)s '
                       'required connections')

        if len(putters) < min_conns:
            self.app.logger.error((msg),
                                  {'conns': len(putters), 'nodes': min_conns})
            raise HTTPServiceUnavailable(request=req)

    def _get_footers(self, req):
        footers = HeaderKeyDict()
        footer_callback = req.environ.get(
            'swift.callback.update_footers', lambda _footer: None)
        footer_callback(footers)
        return footers

    def _store_object(self, req, data_source, nodes, partition,
                      outgoing_headers):
        """
        This method is responsible for establishing connection
        with storage nodes and sending the data to each one of those
        nodes. The process of transferring data is specific to each
        Storage Policy, thus it is required for each policy specific
        ObjectController to provide their own implementation of this method.

        :param req: the PUT Request
        :param data_source: an iterator of the source of the data
        :param nodes: an iterator of the target storage nodes
        :param partition: ring partition number
        :param outgoing_headers: system headers to storage nodes
        :return: Response object
        """
        raise NotImplementedError()

    def _delete_object(self, req, obj_ring, partition, headers,
                       node_count=None, node_iterator=None):
        """Delete object considering write-affinity.

        When deleting object in write affinity deployment, also take configured
        handoff nodes number into consideration, instead of just sending
        requests to primary nodes. Otherwise (write-affinity is disabled),
        go with the same way as before.

        :param req: the DELETE Request
        :param obj_ring: the object ring
        :param partition: ring partition number
        :param headers: system headers to storage nodes
        :return: Response object
        """
        status_overrides = {404: 204}
        resp = self.make_requests(req, obj_ring,
                                  partition, 'DELETE', req.swift_entity_path,
                                  headers, overrides=status_overrides,
                                  node_count=node_count,
                                  node_iterator=node_iterator)
        return resp

    def _post_object(self, req, obj_ring, partition, headers):
        """
        send object POST request to storage nodes.

        :param req: the POST Request
        :param obj_ring: the object ring
        :param partition: ring partition number
        :param headers: system headers to storage nodes
        :return: Response object
        """
        resp = self.make_requests(req, obj_ring, partition,
                                  'POST', req.swift_entity_path, headers)
        return resp

    @public
    @cors_validation
    @delay_denial
    def PUT(self, req):
        """HTTP PUT request handler."""
        if req.if_none_match is not None and '*' not in req.if_none_match:
            # Sending an etag with if-none-match isn't currently supported
            return HTTPBadRequest(request=req, content_type='text/plain',
                                  body='If-None-Match only supports *')
        container_info = self.container_info(
            self.account_name, self.container_name, req)
        policy_index = req.headers.get('X-Backend-Storage-Policy-Index',
                                       container_info['storage_policy'])
        obj_ring = self.app.get_object_ring(policy_index)
        container_partition, container_nodes, container_path = \
            self._get_update_target(req, container_info)
        partition, nodes = obj_ring.get_nodes(
            self.account_name, self.container_name, self.object_name)

        # pass the policy index to storage nodes via req header
        req.headers['X-Backend-Storage-Policy-Index'] = policy_index
        next_part_power = getattr(obj_ring, 'next_part_power', None)
        if next_part_power:
            req.headers['X-Backend-Next-Part-Power'] = next_part_power
        req.acl = container_info['write_acl']
        req.environ['swift_sync_key'] = container_info['sync_key']

        # is request authorized
        if 'swift.authorize' in req.environ:
            aresp = req.environ['swift.authorize'](req)
            if aresp:
                return aresp

        if not container_nodes:
            return HTTPNotFound(request=req)

        # update content type in case it is missing
        self._update_content_type(req)

        req.ensure_x_timestamp()

        # check constraints on object name and request headers
        error_response = check_object_creation(req, self.object_name) or \
            check_content_type(req)
        if error_response:
            return error_response

        def reader():
            try:
                return req.environ['wsgi.input'].read(
                    self.app.client_chunk_size)
            except (ValueError, IOError) as e:
                raise ChunkReadError(str(e))
        data_source = iter(reader, b'')

        # check if object is set to be automatically deleted (i.e. expired)
        req, delete_at_container, delete_at_part, \
            delete_at_nodes = self._config_obj_expiration(req)

        # add special headers to be handled by storage nodes
        outgoing_headers = self._backend_requests(
            req, len(nodes), container_partition, container_nodes,
            delete_at_container, delete_at_part, delete_at_nodes,
            container_path=container_path)

        # send object to storage nodes
        resp = self._store_object(
            req, data_source, nodes, partition, outgoing_headers)
        return resp

    @public
    @cors_validation
    @delay_denial
    def DELETE(self, req):
        """HTTP DELETE request handler."""
        container_info = self.container_info(
            self.account_name, self.container_name, req)
        # pass the policy index to storage nodes via req header
        policy_index = req.headers.get('X-Backend-Storage-Policy-Index',
                                       container_info['storage_policy'])
        obj_ring = self.app.get_object_ring(policy_index)
        # pass the policy index to storage nodes via req header
        req.headers['X-Backend-Storage-Policy-Index'] = policy_index
        next_part_power = getattr(obj_ring, 'next_part_power', None)
        if next_part_power:
            req.headers['X-Backend-Next-Part-Power'] = next_part_power
        container_partition, container_nodes, container_path = \
            self._get_update_target(req, container_info)
        req.acl = container_info['write_acl']
        req.environ['swift_sync_key'] = container_info['sync_key']
        if 'swift.authorize' in req.environ:
            aresp = req.environ['swift.authorize'](req)
            if aresp:
                return aresp
        if not container_nodes:
            return HTTPNotFound(request=req)
        partition, nodes = obj_ring.get_nodes(
            self.account_name, self.container_name, self.object_name)

        req.ensure_x_timestamp()

        # Include local handoff nodes if write-affinity is enabled.
        node_count = len(nodes)
        node_iterator = None
        policy = POLICIES.get_by_index(policy_index)
        policy_options = self.app.get_policy_options(policy)
        is_local = policy_options.write_affinity_is_local_fn
        if is_local is not None:
            local_handoffs = policy_options.write_affinity_handoff_delete_count
            if local_handoffs is None:
                local_primaries = [node for node in nodes if is_local(node)]
                local_handoffs = len(nodes) - len(local_primaries)
            node_count += local_handoffs
            node_iterator = self.iter_nodes_local_first(
                obj_ring, partition, policy=policy, local_handoffs_first=True
            )

        headers = self._backend_requests(
            req, node_count, container_partition, container_nodes,
            container_path=container_path)
        return self._delete_object(req, obj_ring, partition, headers,
                                   node_count=node_count,
                                   node_iterator=node_iterator)


@ObjectControllerRouter.register(REPL_POLICY)
class ReplicatedObjectController(BaseObjectController):

    def _get_or_head_response(self, req, node_iter, partition, policy):
        concurrency = self.app.get_object_ring(policy.idx).replica_count \
            if self.app.get_policy_options(policy).concurrent_gets else 1
        resp = self.GETorHEAD_base(
            req, _('Object'), node_iter, partition,
            req.swift_entity_path, concurrency, policy)
        return resp

    def _make_putter(self, node, part, req, headers):
        if req.environ.get('swift.callback.update_footers'):
            putter = MIMEPutter.connect(
                node, part, req.swift_entity_path, headers, self.app.watchdog,
                conn_timeout=self.app.conn_timeout,
                node_timeout=self.app.node_timeout,
                write_timeout=self.app.node_timeout,
                send_exception_handler=self.app.exception_occurred,
                logger=self.app.logger,
                need_multiphase=False)
        else:
            te = ',' + headers.get('Transfer-Encoding', '')
            putter = Putter.connect(
                node, part, req.swift_entity_path, headers, self.app.watchdog,
                conn_timeout=self.app.conn_timeout,
                node_timeout=self.app.node_timeout,
                write_timeout=self.app.node_timeout,
                send_exception_handler=self.app.exception_occurred,
                logger=self.app.logger,
                chunked=te.endswith(',chunked'))
        return putter

    def _transfer_data(self, req, data_source, putters, nodes):
        """
        Transfer data for a replicated object.

        This method was added in the PUT method extraction change
        """
        bytes_transferred = 0

        def send_chunk(chunk):
            timeout_at = time.time() + self.app.node_timeout
            for putter in list(putters):
                if not putter.failed:
                    putter.send_chunk(chunk, timeout_at=timeout_at)
                else:
                    putter.close()
                    putters.remove(putter)
            self._check_min_conn(
                req, putters, min_conns,
                msg=_('Object PUT exceptions during send, '
                      '%(conns)s/%(nodes)s required connections'))

        min_conns = quorum_size(len(nodes))
        try:
            while True:
                with WatchdogTimeout(self.app.watchdog,
                                     self.app.client_timeout,
                                     ChunkReadTimeout):
                    try:
                        chunk = next(data_source)
                    except StopIteration:
                        break
                bytes_transferred += len(chunk)
                if bytes_transferred > constraints.MAX_FILE_SIZE:
                    raise HTTPRequestEntityTooLarge(request=req)

                send_chunk(chunk)

            ml = req.message_length()
            if ml and bytes_transferred < ml:
                self.app.logger.warning(
                    _('Client disconnected without sending enough data'))
                self.app.logger.increment('client_disconnects')
                raise HTTPClientDisconnect(request=req)

            trail_md = self._get_footers(req)
            for putter in putters:
                # send any footers set by middleware
                putter.end_of_object_data(footer_metadata=trail_md)

            self._check_min_conn(
                req, [p for p in putters if not p.failed], min_conns,
                msg=_('Object PUT exceptions after last send, '
                      '%(conns)s/%(nodes)s required connections'))
        except ChunkReadTimeout as err:
            self.app.logger.warning(
                _('ERROR Client read timeout (%ss)'), err.seconds)
            self.app.logger.increment('client_timeouts')
            raise HTTPRequestTimeout(request=req)
        except HTTPException:
            raise
        except ChunkReadError:
            self.app.logger.warning(
                _('Client disconnected without sending last chunk'))
            self.app.logger.increment('client_disconnects')
            raise HTTPClientDisconnect(request=req)
        except Timeout:
            self.app.logger.exception(
                _('ERROR Exception causing client disconnect'))
            raise HTTPClientDisconnect(request=req)
        except Exception:
            self.app.logger.exception(
                _('ERROR Exception transferring data to object servers %s'),
                {'path': req.path})
            raise HTTPInternalServerError(request=req)

    def _have_adequate_put_responses(self, statuses, num_nodes, min_responses):
        return self.have_quorum(statuses, num_nodes)

    def _store_object(self, req, data_source, nodes, partition,
                      outgoing_headers):
        """
        Store a replicated object.

        This method is responsible for establishing connection
        with storage nodes and sending object to each one of those
        nodes. After sending the data, the "best" response will be
        returned based on statuses from all connections
        """
        policy_index = req.headers.get('X-Backend-Storage-Policy-Index')
        policy = POLICIES.get_by_index(policy_index)
        if not nodes:
            return HTTPNotFound()

        putters = self._get_put_connections(
            req, nodes, partition, outgoing_headers, policy)
        min_conns = quorum_size(len(nodes))
        try:
            # check that a minimum number of connections were established and
            # meet all the correct conditions set in the request
            self._check_failure_put_connections(putters, req, min_conns)

            # transfer data
            self._transfer_data(req, data_source, putters, nodes)

            # get responses
            statuses, reasons, bodies, etags = \
                self._get_put_responses(req, putters, len(nodes))
        except HTTPException as resp:
            return resp
        finally:
            for putter in putters:
                putter.close()

        if len(etags) > 1:
            self.app.logger.error(
                _('Object servers returned %s mismatched etags'), len(etags))
            return HTTPServerError(request=req)
        etag = etags.pop() if len(etags) else None
        resp = self.best_response(req, statuses, reasons, bodies,
                                  _('Object PUT'), etag=etag)
        resp.last_modified = math.ceil(
            float(Timestamp(req.headers['X-Timestamp'])))
        return resp


class ECAppIter(object):
    """
    WSGI iterable that decodes EC fragment archives (or portions thereof)
    into the original object (or portions thereof).

    :param path: object's path, sans v1 (e.g. /a/c/o)

    :param policy: storage policy for this object

    :param internal_parts_iters: list of the response-document-parts
        iterators for the backend GET responses. For an M+K erasure code,
        the caller must supply M such iterables.

    :param range_specs: list of dictionaries describing the ranges requested
        by the client. Each dictionary contains the start and end of the
        client's requested byte range as well as the start and end of the EC
        segments containing that byte range.

    :param fa_length: length of the fragment archive, in bytes, if the
        response is a 200. If it's a 206, then this is ignored.

    :param obj_length: length of the object, in bytes. Learned from the
        headers in the GET response from the object server.

    :param logger: a logger
    """
    def __init__(self, path, policy, internal_parts_iters, range_specs,
                 fa_length, obj_length, logger):
        self.path = path
        self.policy = policy
        self.internal_parts_iters = internal_parts_iters
        self.range_specs = range_specs
        self.fa_length = fa_length
        self.obj_length = obj_length if obj_length is not None else 0
        self.boundary = b''
        self.logger = logger

        self.mime_boundary = None
        self.learned_content_type = None
        self.stashed_iter = None

    def close(self):
        # close down the stashed iter first so the ContextPool can
        # cleanup the frag queue feeding coros that may be currently
        # executing the internal_parts_iters.
        if self.stashed_iter:
            close_if_possible(self.stashed_iter)
        sleep()  # Give the per-frag threads a chance to clean up
        for it in self.internal_parts_iters:
            close_if_possible(it)

    def kickoff(self, req, resp):
        """
        Start pulling data from the backends so that we can learn things like
        the real Content-Type that might only be in the multipart/byteranges
        response body. Update our response accordingly.

        Also, this is the first point at which we can learn the MIME
        boundary that our response has in the headers. We grab that so we
        can also use it in the body.

        :returns: None
        :raises HTTPException: on error
        """
        self.mime_boundary = resp.boundary

        try:
            self.stashed_iter = reiterate(self._real_iter(req, resp.headers))
        except Exception:
            self.close()
            raise

        if self.learned_content_type is not None:
            resp.content_type = self.learned_content_type
        resp.content_length = self.obj_length

    def _next_ranges(self):
        # Each FA part should have approximately the same headers. We really
        # only care about Content-Range and Content-Type, and that'll be the
        # same for all the different FAs.
        for part_infos in zip(*self.internal_parts_iters):
            frag_iters = [pi['part_iter'] for pi in part_infos]
            headers = HeaderKeyDict(part_infos[0]['headers'])
            yield headers, frag_iters

    def _actual_range(self, req_start, req_end, entity_length):
        # Takes 3 args: (requested-first-byte, requested-last-byte,
        # actual-length).
        #
        # Returns a 3-tuple (first-byte, last-byte, satisfiable).
        #
        # It is possible to get (None, None, True). This means that the last
        # N>0 bytes of a 0-byte object were requested, and we are able to
        # satisfy that request by returning nothing.
        try:
            rng = Range("bytes=%s-%s" % (
                req_start if req_start is not None else '',
                req_end if req_end is not None else ''))
        except ValueError:
            return (None, None, False)

        rfl = rng.ranges_for_length(entity_length)
        if rfl and entity_length == 0:
            return (None, None, True)
        elif not rfl:
            return (None, None, False)
        else:
            # ranges_for_length() adds 1 to the last byte's position
            # because webob once made a mistake
            return (rfl[0][0], rfl[0][1] - 1, True)

    def _fill_out_range_specs_from_obj_length(self, range_specs):
        # Add a few fields to each range spec:
        #
        #  * resp_client_start, resp_client_end: the actual bytes that will
        #      be delivered to the client for the requested range. This may
        #      differ from the requested bytes if, say, the requested range
        #      overlaps the end of the object.
        #
        #  * resp_segment_start, resp_segment_end: the actual offsets of the
        #      segments that will be decoded for the requested range. These
        #      differ from resp_client_start/end in that these are aligned
        #      to segment boundaries, while resp_client_start/end are not
        #      necessarily so.
        #
        #  * satisfiable: a boolean indicating whether the range is
        #      satisfiable or not (i.e. the requested range overlaps the
        #      object in at least one byte).
        #
        # This is kept separate from _fill_out_range_specs_from_fa_length()
        # because this computation can be done with just the response
        # headers from the object servers (in particular
        # X-Object-Sysmeta-Ec-Content-Length), while the computation in
        # _fill_out_range_specs_from_fa_length() requires the beginnings of
        # the response bodies.
        for spec in range_specs:
            cstart, cend, csat = self._actual_range(
                spec['req_client_start'],
                spec['req_client_end'],
                self.obj_length)
            spec['resp_client_start'] = cstart
            spec['resp_client_end'] = cend
            spec['satisfiable'] = csat

            sstart, send, _junk = self._actual_range(
                spec['req_segment_start'],
                spec['req_segment_end'],
                self.obj_length)

            seg_size = self.policy.ec_segment_size
            if (spec['req_segment_start'] is None and
                    sstart is not None and
                    sstart % seg_size != 0):
                # Segment start may, in the case of a suffix request, need
                # to be rounded up (not down!) to the nearest segment boundary.
                # This reflects the trimming of leading garbage (partial
                # fragments) from the retrieved fragments.
                sstart += seg_size - (sstart % seg_size)

            spec['resp_segment_start'] = sstart
            spec['resp_segment_end'] = send

    def _fill_out_range_specs_from_fa_length(self, fa_length, range_specs):
        # Add two fields to each range spec:
        #
        #  * resp_fragment_start, resp_fragment_end: the start and end of
        #      the fragments that compose this byterange. These values are
        #      aligned to fragment boundaries.
        #
        # This way, ECAppIter has the knowledge it needs to correlate
        # response byteranges with requested ones for when some byteranges
        # are omitted from the response entirely and also to put the right
        # Content-Range headers in a multipart/byteranges response.
        for spec in range_specs:
            fstart, fend, _junk = self._actual_range(
                spec['req_fragment_start'],
                spec['req_fragment_end'],
                fa_length)
            spec['resp_fragment_start'] = fstart
            spec['resp_fragment_end'] = fend

    def __iter__(self):
        if self.stashed_iter is not None:
            return self
        else:
            raise ValueError("Failed to call kickoff() before __iter__()")

    def __next__(self):
        return next(self.stashed_iter)

    next = __next__  # py2

    def _real_iter(self, req, resp_headers):
        if not self.range_specs:
            client_asked_for_range = False
            range_specs = [{
                'req_client_start': 0,
                'req_client_end': (None if self.obj_length is None
                                   else self.obj_length - 1),
                'resp_client_start': 0,
                'resp_client_end': (None if self.obj_length is None
                                    else self.obj_length - 1),
                'req_segment_start': 0,
                'req_segment_end': (None if self.obj_length is None
                                    else self.obj_length - 1),
                'resp_segment_start': 0,
                'resp_segment_end': (None if self.obj_length is None
                                     else self.obj_length - 1),
                'req_fragment_start': 0,
                'req_fragment_end': self.fa_length - 1,
                'resp_fragment_start': 0,
                'resp_fragment_end': self.fa_length - 1,
                'satisfiable': self.obj_length > 0,
            }]
        else:
            client_asked_for_range = True
            range_specs = self.range_specs

        self._fill_out_range_specs_from_obj_length(range_specs)

        multipart = (len([rs for rs in range_specs if rs['satisfiable']]) > 1)
        # Multipart responses are not required to be in the same order as
        # the Range header; the parts may be in any order the server wants.
        # Further, if multiple ranges are requested and only some are
        # satisfiable, then only the satisfiable ones appear in the response
        # at all. Thus, we cannot simply iterate over range_specs in order;
        # we must use the Content-Range header from each part to figure out
        # what we've been given.
        #
        # We do, however, make the assumption that all the object-server
        # responses have their ranges in the same order. Otherwise, a
        # streaming decode would be impossible.

        def convert_ranges_iter():
            seen_first_headers = False
            ranges_for_resp = {}

            for headers, frag_iters in self._next_ranges():
                content_type = headers['Content-Type']

                content_range = headers.get('Content-Range')
                if content_range is not None:
                    fa_start, fa_end, fa_length = parse_content_range(
                        content_range)
                elif self.fa_length <= 0:
                    fa_start = None
                    fa_end = None
                    fa_length = 0
                else:
                    fa_start = 0
                    fa_end = self.fa_length - 1
                    fa_length = self.fa_length

                if not seen_first_headers:
                    # This is the earliest we can possibly do this. On a
                    # 200 or 206-single-byterange response, we can learn
                    # the FA's length from the HTTP response headers.
                    # However, on a 206-multiple-byteranges response, we
                    # don't learn it until the first part of the
                    # response body, in the headers of the first MIME
                    # part.
                    #
                    # Similarly, the content type of a
                    # 206-multiple-byteranges response is
                    # "multipart/byteranges", not the object's actual
                    # content type.
                    self._fill_out_range_specs_from_fa_length(
                        fa_length, range_specs)

                    satisfiable = False
                    for range_spec in range_specs:
                        satisfiable |= range_spec['satisfiable']
                        key = (range_spec['resp_fragment_start'],
                               range_spec['resp_fragment_end'])
                        ranges_for_resp.setdefault(key, []).append(range_spec)

                    # The client may have asked for an unsatisfiable set of
                    # ranges, but when converted to fragments, the object
                    # servers see it as satisfiable. For example, imagine a
                    # request for bytes 800-900 of a 750-byte object with a
                    # 1024-byte segment size. The object servers will see a
                    # request for bytes 0-${fragsize-1}, and that's
                    # satisfiable, so they return 206. It's not until we
                    # learn the object size that we can check for this
                    # condition.
                    #
                    # Note that some unsatisfiable ranges *will* be caught
                    # by the object servers, like bytes 1800-1900 of a
                    # 100-byte object with 1024-byte segments. That's not
                    # what we're dealing with here, though.
                    if client_asked_for_range and not satisfiable:
                        req.environ[
                            'swift.non_client_disconnect'] = True
                        raise HTTPRequestedRangeNotSatisfiable(
                            request=req, headers=resp_headers)
                    self.learned_content_type = content_type
                    seen_first_headers = True

                range_spec = ranges_for_resp[(fa_start, fa_end)].pop(0)
                seg_iter = self._decode_segments_from_fragments(frag_iters)
                if not range_spec['satisfiable']:
                    # This'll be small; just a single small segment. Discard
                    # it.
                    for x in seg_iter:
                        pass
                    continue

                byterange_iter = self._iter_one_range(range_spec, seg_iter)

                converted = {
                    "start_byte": range_spec["resp_client_start"],
                    "end_byte": range_spec["resp_client_end"],
                    "content_type": content_type,
                    "part_iter": byterange_iter}

                if self.obj_length is not None:
                    converted["entity_length"] = self.obj_length
                yield converted

        return document_iters_to_http_response_body(
            convert_ranges_iter(), self.mime_boundary, multipart, self.logger)

    def _iter_one_range(self, range_spec, segment_iter):
        client_start = range_spec['resp_client_start']
        client_end = range_spec['resp_client_end']
        segment_start = range_spec['resp_segment_start']
        segment_end = range_spec['resp_segment_end']

        # It's entirely possible that the client asked for a range that
        # includes some bytes we have and some we don't; for example, a
        # range of bytes 1000-20000000 on a 1500-byte object.
        segment_end = (min(segment_end, self.obj_length - 1)
                       if segment_end is not None
                       else self.obj_length - 1)
        client_end = (min(client_end, self.obj_length - 1)
                      if client_end is not None
                      else self.obj_length - 1)
        if segment_start is None:
            num_segments = 0
            start_overrun = 0
            end_overrun = 0
        else:
            num_segments = int(
                math.ceil(float(segment_end + 1 - segment_start)
                          / self.policy.ec_segment_size))
            # We get full segments here, but the client may have requested a
            # byte range that begins or ends in the middle of a segment.
            # Thus, we have some amount of overrun (extra decoded bytes)
            # that we trim off so the client gets exactly what they
            # requested.
            start_overrun = client_start - segment_start
            end_overrun = segment_end - client_end

        for i, next_seg in enumerate(segment_iter):
            # We may have a start_overrun of more than one segment in
            # the case of suffix-byte-range requests. However, we never
            # have an end_overrun of more than one segment.
            if start_overrun > 0:
                seglen = len(next_seg)
                if seglen <= start_overrun:
                    start_overrun -= seglen
                    continue
                else:
                    next_seg = next_seg[start_overrun:]
                    start_overrun = 0

            if i == (num_segments - 1) and end_overrun:
                next_seg = next_seg[:-end_overrun]

            yield next_seg

    def _decode_segments_from_fragments(self, fragment_iters):
        # Decodes the fragments from the object servers and yields one
        # segment at a time.
        queues = [Queue(1) for _junk in range(len(fragment_iters))]

        def put_fragments_in_queue(frag_iter, queue, logger_thread_locals):
            self.logger.thread_locals = logger_thread_locals
            try:
                for fragment in frag_iter:
                    if fragment.startswith(b' '):
                        raise Exception('Leading whitespace on fragment.')
                    queue.put(fragment)
            except GreenletExit:
                # killed by contextpool
                pass
            except ChunkReadTimeout:
                # unable to resume in ECFragGetter
                self.logger.exception(_("Timeout fetching fragments for %r"),
                                      quote(self.path))
            except:  # noqa
                self.logger.exception("Exception fetching fragments for %r",
                                      quote(self.path))
            finally:
                queue.resize(2)  # ensure there's room
                queue.put(None)
                frag_iter.close()

        with ContextPool(len(fragment_iters)) as pool:
            for frag_iter, queue in zip(fragment_iters, queues):
                pool.spawn(put_fragments_in_queue, frag_iter, queue,
                           self.logger.thread_locals)

            while True:
                fragments = []
                for queue in queues:
                    fragment = queue.get()
                    queue.task_done()
                    fragments.append(fragment)

                # If any object server connection yields out a None; we're
                # done.  Either they are all None, and we've finished
                # successfully; or some un-recoverable failure has left us
                # with an un-reconstructible list of fragments - so we'll
                # break out of the iter so WSGI can tear down the broken
                # connection.
                if not all(fragments):
                    break
                try:
                    segment = self.policy.pyeclib_driver.decode(fragments)
                except ECDriverError:
                    self.logger.exception(_("Error decoding fragments for"
                                            " %r"), quote(self.path))
                    raise

                yield segment

    def app_iter_range(self, start, end):
        return self

    def app_iter_ranges(self, ranges, content_type, boundary, content_size):
        return self


def client_range_to_segment_range(client_start, client_end, segment_size):
    """
    Takes a byterange from the client and converts it into a byterange
    spanning the necessary segments.

    Handles prefix, suffix, and fully-specified byte ranges.

    Examples:
        client_range_to_segment_range(100, 700, 512) = (0, 1023)
        client_range_to_segment_range(100, 700, 256) = (0, 767)
        client_range_to_segment_range(300, None, 256) = (256, None)

    :param client_start: first byte of the range requested by the client
    :param client_end: last byte of the range requested by the client
    :param segment_size: size of an EC segment, in bytes

    :returns: a 2-tuple (seg_start, seg_end) where

      * seg_start is the first byte of the first segment, or None if this is
        a suffix byte range

      * seg_end is the last byte of the last segment, or None if this is a
        prefix byte range
    """
    # the index of the first byte of the first segment
    segment_start = (
        int(client_start // segment_size)
        * segment_size) if client_start is not None else None
    # the index of the last byte of the last segment
    segment_end = (
        # bytes M-
        None if client_end is None else
        # bytes M-N
        (((int(client_end // segment_size) + 1)
          * segment_size) - 1) if client_start is not None else
        # bytes -N: we get some extra bytes to make sure we
        # have all we need.
        #
        # To see why, imagine a 100-byte segment size, a
        # 340-byte object, and a request for the last 50
        # bytes. Naively requesting the last 100 bytes would
        # result in a truncated first segment and hence a
        # truncated download. (Of course, the actual
        # obj-server requests are for fragments, not
        # segments, but that doesn't change the
        # calculation.)
        #
        # This does mean that we fetch an extra segment if
        # the object size is an exact multiple of the
        # segment size. It's a little wasteful, but it's
        # better to be a little wasteful than to get some
        # range requests completely wrong.
        (int(math.ceil((
            float(client_end) / segment_size) + 1))  # nsegs
         * segment_size))
    return (segment_start, segment_end)


def segment_range_to_fragment_range(segment_start, segment_end, segment_size,
                                    fragment_size):
    """
    Takes a byterange spanning some segments and converts that into a
    byterange spanning the corresponding fragments within their fragment
    archives.

    Handles prefix, suffix, and fully-specified byte ranges.

    :param segment_start: first byte of the first segment
    :param segment_end: last byte of the last segment
    :param segment_size: size of an EC segment, in bytes
    :param fragment_size: size of an EC fragment, in bytes

    :returns: a 2-tuple (frag_start, frag_end) where

      * frag_start is the first byte of the first fragment, or None if this
        is a suffix byte range

      * frag_end is the last byte of the last fragment, or None if this is a
        prefix byte range
    """
    # Note: segment_start and (segment_end + 1) are
    # multiples of segment_size, so we don't have to worry
    # about integer math giving us rounding troubles.
    #
    # There's a whole bunch of +1 and -1 in here; that's because HTTP wants
    # byteranges to be inclusive of the start and end, so e.g. bytes 200-300
    # is a range containing 101 bytes. Python has half-inclusive ranges, of
    # course, so we have to convert back and forth. We try to keep things in
    # HTTP-style byteranges for consistency.

    # the index of the first byte of the first fragment
    fragment_start = ((
        segment_start // segment_size * fragment_size)
        if segment_start is not None else None)
    # the index of the last byte of the last fragment
    fragment_end = (
        # range unbounded on the right
        None if segment_end is None else
        # range unbounded on the left; no -1 since we're
        # asking for the last N bytes, not to have a
        # particular byte be the last one
        ((segment_end + 1) // segment_size
         * fragment_size) if segment_start is None else
        # range bounded on both sides; the -1 is because the
        # rest of the expression computes the length of the
        # fragment, and a range of N bytes starts at index M
        # and ends at M + N - 1.
        ((segment_end + 1) // segment_size * fragment_size) - 1)
    return (fragment_start, fragment_end)


NO_DATA_SENT = 1
SENDING_DATA = 2
DATA_SENT = 3
DATA_ACKED = 4
COMMIT_SENT = 5


class Putter(object):
    """
    Putter for backend PUT requests.

    Encapsulates all the actions required to establish a connection with a
    storage node and stream data to that node.

    :param conn: an HTTPConnection instance
    :param node: dict describing storage node
    :param resp: an HTTPResponse instance if connect() received final response
    :param path: the object path to send to the storage node
    :param connect_duration: time taken to initiate the HTTPConnection
    :param watchdog: a spawned Watchdog instance that will enforce timeouts
    :param write_timeout: time limit to write a chunk to the connection socket
    :param send_exception_handler: callback called when an exception occured
                                   writing to the connection socket
    :param logger: a Logger instance
    :param chunked: boolean indicating if the request encoding is chunked
    """
    def __init__(self, conn, node, resp, path, connect_duration, watchdog,
                 write_timeout, send_exception_handler, logger,
                 chunked=False):
        # Note: you probably want to call Putter.connect() instead of
        # instantiating one of these directly.
        self.conn = conn
        self.node = node
        self.resp = self.final_resp = resp
        self.path = path
        self.connect_duration = connect_duration
        self.watchdog = watchdog
        self.write_timeout = write_timeout
        self.send_exception_handler = send_exception_handler
        # for handoff nodes node_index is None
        self.node_index = node.get('index')

        self.failed = False
        self.state = NO_DATA_SENT
        self.chunked = chunked
        self.logger = logger

    def await_response(self, timeout, informational=False):
        """
        Get 100-continue response indicating the end of 1st phase of a 2-phase
        commit or the final response, i.e. the one with status >= 200.

        Might or might not actually wait for anything. If we said Expect:
        100-continue but got back a non-100 response, that'll be the thing
        returned, and we won't do any network IO to get it. OTOH, if we got
        a 100 Continue response and sent up the PUT request's body, then
        we'll actually read the 2xx-5xx response off the network here.

        :param timeout: time to wait for a response
        :param informational: if True then try to get a 100-continue response,
                              otherwise try to get a final response.
        :returns: HTTPResponse
        :raises Timeout: if the response took too long
        """
        # don't do this update of self.resp if the Expect response during
        # connect() was actually a final response
        if not self.final_resp:
            with Timeout(timeout):
                if informational:
                    self.resp = self.conn.getexpect()
                else:
                    self.resp = self.conn.getresponse()
        return self.resp

    def _start_object_data(self):
        # Called immediately before the first chunk of object data is sent.
        # Subclasses may implement custom behaviour
        pass

    def send_chunk(self, chunk, timeout_at=None):
        if not chunk:
            # If we're not using chunked transfer-encoding, sending a 0-byte
            # chunk is just wasteful. If we *are* using chunked
            # transfer-encoding, sending a 0-byte chunk terminates the
            # request body. Neither one of these is good.
            return
        elif self.state == DATA_SENT:
            raise ValueError("called send_chunk after end_of_object_data")

        if self.state == NO_DATA_SENT:
            self._start_object_data()
            self.state = SENDING_DATA

        self._send_chunk(chunk, timeout_at=timeout_at)

    def end_of_object_data(self, **kwargs):
        """
        Call when there is no more data to send.
        """
        if self.state == DATA_SENT:
            raise ValueError("called end_of_object_data twice")

        self._send_chunk(b'')
        self.state = DATA_SENT

    def _send_chunk(self, chunk, timeout_at=None):
        if not self.failed:
            if self.chunked:
                to_send = b"%x\r\n%s\r\n" % (len(chunk), chunk)
            else:
                to_send = chunk
            try:
                with WatchdogTimeout(self.watchdog, self.write_timeout,
                                     ChunkWriteTimeout, timeout_at=timeout_at):
                    self.conn.send(to_send)
            except (Exception, ChunkWriteTimeout):
                self.failed = True
                self.send_exception_handler(self.node, _('Object'),
                                            _('Trying to write to %s')
                                            % quote(self.path))

    def close(self):
        # release reference to response to ensure connection really does close,
        # see bug https://bugs.launchpad.net/swift/+bug/1594739
        self.resp = self.final_resp = None
        self.conn.close()

    @classmethod
    def _make_connection(cls, node, part, path, headers, conn_timeout,
                         node_timeout):
        ip, port = get_ip_port(node, headers)
        start_time = time.time()
        with ConnectionTimeout(conn_timeout):
            conn = http_connect(ip, port, node['device'],
                                part, 'PUT', path, headers)
        connect_duration = time.time() - start_time

        with ResponseTimeout(node_timeout):
            resp = conn.getexpect()

        if resp.status == HTTP_INSUFFICIENT_STORAGE:
            raise InsufficientStorage

        if is_server_error(resp.status):
            raise PutterConnectError(resp.status)

        final_resp = None
        if (is_success(resp.status) or
                resp.status in (HTTP_CONFLICT, HTTP_UNPROCESSABLE_ENTITY) or
                (headers.get('If-None-Match', None) is not None and
                 resp.status == HTTP_PRECONDITION_FAILED)):
            final_resp = resp

        return conn, resp, final_resp, connect_duration

    @classmethod
    def connect(cls, node, part, path, headers, watchdog, conn_timeout,
                node_timeout, write_timeout, send_exception_handler,
                logger=None, chunked=False, **kwargs):
        """
        Connect to a backend node and send the headers.

        :returns: Putter instance

        :raises ConnectionTimeout: if initial connection timed out
        :raises ResponseTimeout: if header retrieval timed out
        :raises InsufficientStorage: on 507 response from node
        :raises PutterConnectError: on non-507 server error response from node
        """
        conn, expect_resp, final_resp, connect_duration = cls._make_connection(
            node, part, path, headers, conn_timeout, node_timeout)
        return cls(conn, node, final_resp, path, connect_duration, watchdog,
                   write_timeout, send_exception_handler, logger,
                   chunked=chunked)


class MIMEPutter(Putter):
    """
    Putter for backend PUT requests that use MIME.

    This is here mostly to wrap up the fact that all multipart PUTs are
    chunked because of the mime boundary footer trick and the first
    half of the two-phase PUT conversation handling.

    An HTTP PUT request that supports streaming.
    """
    def __init__(self, conn, node, resp, req, connect_duration, watchdog,
                 write_timeout, send_exception_handler, logger, mime_boundary,
                 multiphase=False):
        super(MIMEPutter, self).__init__(conn, node, resp, req,
                                         connect_duration, watchdog,
                                         write_timeout, send_exception_handler,
                                         logger)
        # Note: you probably want to call MimePutter.connect() instead of
        # instantiating one of these directly.
        self.chunked = True  # MIME requests always send chunked body
        self.mime_boundary = mime_boundary
        self.multiphase = multiphase

    def _start_object_data(self):
        # We're sending the object plus other stuff in the same request
        # body, all wrapped up in multipart MIME, so we'd better start
        # off the MIME document before sending any object data.
        self._send_chunk(b"--%s\r\nX-Document: object body\r\n\r\n" %
                         (self.mime_boundary,))

    def end_of_object_data(self, footer_metadata=None):
        """
        Call when there is no more data to send.

        Overrides superclass implementation to send any footer metadata
        after object data.

        :param footer_metadata: dictionary of metadata items
                                to be sent as footers.
        """
        if self.state == DATA_SENT:
            raise ValueError("called end_of_object_data twice")
        elif self.state == NO_DATA_SENT and self.mime_boundary:
            self._start_object_data()

        footer_body = json.dumps(footer_metadata).encode('ascii')
        footer_md5 = md5(footer_body).hexdigest().encode('ascii')

        tail_boundary = (b"--%s" % (self.mime_boundary,))
        if not self.multiphase:
            # this will be the last part sent
            tail_boundary = tail_boundary + b"--"

        message_parts = [
            (b"\r\n--%s\r\n" % self.mime_boundary),
            b"X-Document: object metadata\r\n",
            b"Content-MD5: %s\r\n" % footer_md5,
            b"\r\n",
            footer_body, b"\r\n",
            tail_boundary, b"\r\n",
        ]
        self._send_chunk(b"".join(message_parts))

        self._send_chunk(b'')
        self.state = DATA_SENT

    def send_commit_confirmation(self):
        """
        Call when there are > quorum 2XX responses received.  Send commit
        confirmations to all object nodes to finalize the PUT.
        """
        if not self.multiphase:
            raise ValueError(
                "called send_commit_confirmation but multiphase is False")
        if self.state == COMMIT_SENT:
            raise ValueError("called send_commit_confirmation twice")

        self.state = DATA_ACKED

        if self.mime_boundary:
            body = b"put_commit_confirmation"
            tail_boundary = (b"--%s--" % (self.mime_boundary,))
            message_parts = [
                b"X-Document: put commit\r\n",
                b"\r\n",
                body, b"\r\n",
                tail_boundary,
            ]
            self._send_chunk(b"".join(message_parts))

        self._send_chunk(b'')
        self.state = COMMIT_SENT

    @classmethod
    def connect(cls, node, part, req, headers, watchdog, conn_timeout,
                node_timeout, write_timeout, send_exception_handler,
                logger=None, need_multiphase=True, **kwargs):
        """
        Connect to a backend node and send the headers.

        Override superclass method to notify object of need for support for
        multipart body with footers and optionally multiphase commit, and
        verify object server's capabilities.

        :param need_multiphase: if True then multiphase support is required of
                                the object server
        :raises FooterNotSupported: if need_metadata_footer is set but
                 backend node can't process footers
        :raises MultiphasePUTNotSupported: if need_multiphase is set but
                 backend node can't handle multiphase PUT
        """
        mime_boundary = b"%.64x" % random.randint(0, 16 ** 64)
        headers = HeaderKeyDict(headers)
        # when using a multipart mime request to backend the actual
        # content-length is not equal to the object content size, so move the
        # object content size to X-Backend-Obj-Content-Length if that has not
        # already been set by the EC PUT path.
        headers.setdefault('X-Backend-Obj-Content-Length',
                           headers.pop('Content-Length', None))
        # We're going to be adding some unknown amount of data to the
        # request, so we can't use an explicit content length, and thus
        # we must use chunked encoding.
        headers['Transfer-Encoding'] = 'chunked'
        headers['Expect'] = '100-continue'

        headers['X-Backend-Obj-Multipart-Mime-Boundary'] = mime_boundary

        headers['X-Backend-Obj-Metadata-Footer'] = 'yes'

        if need_multiphase:
            headers['X-Backend-Obj-Multiphase-Commit'] = 'yes'

        conn, expect_resp, final_resp, connect_duration = cls._make_connection(
            node, part, req, headers, conn_timeout, node_timeout)

        if is_informational(expect_resp.status):
            continue_headers = HeaderKeyDict(expect_resp.getheaders())
            can_send_metadata_footer = config_true_value(
                continue_headers.get('X-Obj-Metadata-Footer', 'no'))
            can_handle_multiphase_put = config_true_value(
                continue_headers.get('X-Obj-Multiphase-Commit', 'no'))

            if not can_send_metadata_footer:
                raise FooterNotSupported()

            if need_multiphase and not can_handle_multiphase_put:
                raise MultiphasePUTNotSupported()

        return cls(conn, node, final_resp, req, connect_duration, watchdog,
                   write_timeout, send_exception_handler, logger,
                   mime_boundary, multiphase=need_multiphase)


def chunk_transformer(policy):
    """
    A generator to transform a source chunk to erasure coded chunks for each
    `send` call. The number of erasure coded chunks is as
    policy.ec_n_unique_fragments.
    """
    segment_size = policy.ec_segment_size

    buf = collections.deque()
    total_buf_len = 0

    chunk = yield
    while chunk:
        buf.append(chunk)
        total_buf_len += len(chunk)
        if total_buf_len >= segment_size:
            chunks_to_encode = []
            # extract as many chunks as we can from the input buffer
            while total_buf_len >= segment_size:
                to_take = segment_size
                pieces = []
                while to_take > 0:
                    piece = buf.popleft()
                    if len(piece) > to_take:
                        buf.appendleft(piece[to_take:])
                        piece = piece[:to_take]
                    pieces.append(piece)
                    to_take -= len(piece)
                    total_buf_len -= len(piece)
                chunks_to_encode.append(b''.join(pieces))

            frags_by_byte_order = []
            for chunk_to_encode in chunks_to_encode:
                frags_by_byte_order.append(
                    policy.pyeclib_driver.encode(chunk_to_encode))
            # Sequential calls to encode() have given us a list that
            # looks like this:
            #
            # [[frag_A1, frag_B1, frag_C1, ...],
            #  [frag_A2, frag_B2, frag_C2, ...], ...]
            #
            # What we need is a list like this:
            #
            # [(frag_A1 + frag_A2 + ...),  # destined for node A
            #  (frag_B1 + frag_B2 + ...),  # destined for node B
            #  (frag_C1 + frag_C2 + ...),  # destined for node C
            #  ...]
            obj_data = [b''.join(frags)
                        for frags in zip(*frags_by_byte_order)]
            chunk = yield obj_data
        else:
            # didn't have enough data to encode
            chunk = yield None

    # Now we've gotten an empty chunk, which indicates end-of-input.
    # Take any leftover bytes and encode them.
    last_bytes = b''.join(buf)
    if last_bytes:
        last_frags = policy.pyeclib_driver.encode(last_bytes)
        yield last_frags
    else:
        yield [b''] * policy.ec_n_unique_fragments


def trailing_metadata(policy, client_obj_hasher,
                      bytes_transferred_from_client,
                      fragment_archive_index):
    return HeaderKeyDict({
        # etag and size values are being added twice here.
        # The container override header is used to update the container db
        # with these values as they represent the correct etag and size for
        # the whole object and not just the FA.
        # The object sysmeta headers will be saved on each FA of the object.
        'X-Object-Sysmeta-EC-Etag': client_obj_hasher.hexdigest(),
        'X-Object-Sysmeta-EC-Content-Length':
        str(bytes_transferred_from_client),
        # older style x-backend-container-update-override-* headers are used
        # here (rather than x-object-sysmeta-container-update-override-*
        # headers) for backwards compatibility: the request may be to an object
        # server that has not yet been upgraded to accept the newer style
        # x-object-sysmeta-container-update-override- headers.
        'X-Backend-Container-Update-Override-Etag':
        client_obj_hasher.hexdigest(),
        'X-Backend-Container-Update-Override-Size':
        str(bytes_transferred_from_client),
        'X-Object-Sysmeta-Ec-Frag-Index': str(fragment_archive_index),
        # These fields are for debuggability,
        # AKA "what is this thing?"
        'X-Object-Sysmeta-EC-Scheme': policy.ec_scheme_description,
        'X-Object-Sysmeta-EC-Segment-Size': str(policy.ec_segment_size),
    })


class ECGetResponseBucket(object):
    """
    A helper class to encapsulate the properties of buckets in which fragment
    getters and alternate nodes are collected.
    """
    def __init__(self, policy, timestamp):
        """
        :param policy: an instance of ECStoragePolicy
        :param timestamp: a Timestamp, or None for a bucket of error reponses
        """
        self.policy = policy
        self.timestamp = timestamp
        self.gets = collections.defaultdict(list)
        self.alt_nodes = collections.defaultdict(list)
        self._durable = False
        self.status = self.headers = None

    def set_durable(self):
        self._durable = True

    @property
    def durable(self):
        return self._durable

    def add_response(self, getter, parts_iter):
        """
        Add another response to this bucket.  Response buckets can be for
        fragments with the same timestamp, or for errors with the same status.
        """
        headers = getter.last_headers
        timestamp_str = headers.get('X-Backend-Timestamp',
                                    headers.get('X-Timestamp'))
        if timestamp_str:
            # 404s will keep the most recent timestamp
            self.timestamp = max(Timestamp(timestamp_str), self.timestamp)
        if not self.gets:
            # stash first set of backend headers, which will be used to
            # populate a client response
            self.status = getter.last_status
            # TODO: each bucket is for a single *data* timestamp, but sources
            # in the same bucket may have different *metadata* timestamps if
            # some backends have more recent .meta files than others. Currently
            # we just use the last received metadata headers - this behavior is
            # ok and is consistent with a replication policy GET which
            # similarly does not attempt to find the backend with the most
            # recent metadata. We could alternatively choose to the *newest*
            # metadata headers for self.headers by selecting the source with
            # the latest X-Timestamp.
            self.headers = headers
        elif headers.get('X-Object-Sysmeta-Ec-Etag') != \
                self.headers.get('X-Object-Sysmeta-Ec-Etag'):
            # Fragments at the same timestamp with different etags are never
            # expected and error buckets shouldn't have this header. If somehow
            # this happens then ignore those responses to avoid mixing
            # fragments that will not reconstruct otherwise an exception from
            # pyeclib is almost certain.
            raise ValueError("ETag mismatch")

        frag_index = headers.get('X-Object-Sysmeta-Ec-Frag-Index')
        frag_index = int(frag_index) if frag_index is not None else None
        self.gets[frag_index].append((getter, parts_iter))

    def get_responses(self):
        """
        Return a list of all useful sources. Where there are multiple sources
        associated with the same frag_index then only one is included.

        :return: a list of sources, each source being a tuple of form
                (ECFragGetter, iter)
        """
        all_sources = []
        for frag_index, sources in self.gets.items():
            if frag_index is None:
                # bad responses don't have a frag_index (and fake good
                # responses from some unit tests)
                all_sources.extend(sources)
            else:
                all_sources.extend(sources[:1])
        return all_sources

    def add_alternate_nodes(self, node, frag_indexes):
        for frag_index in frag_indexes:
            self.alt_nodes[frag_index].append(node)

    @property
    def shortfall(self):
        """
        The number of additional responses needed to complete this bucket;
        typically (ndata - resp_count).

        If the bucket has no durable responses, shortfall is extended out to
        replica count to ensure the proxy makes additional primary requests.
        """
        resp_count = len(self.get_responses())
        if self.durable or self.status == HTTP_REQUESTED_RANGE_NOT_SATISFIABLE:
            return max(self.policy.ec_ndata - resp_count, 0)
        alt_count = min(self.policy.object_ring.replica_count - resp_count,
                        self.policy.ec_nparity)
        return max([1, self.policy.ec_ndata - resp_count, alt_count])

    @property
    def shortfall_with_alts(self):
        # The shortfall that we expect to have if we were to send requests
        # for frags on the alt nodes.
        alts = set(self.alt_nodes.keys()).difference(set(self.gets.keys()))
        result = self.policy.ec_ndata - (len(self.get_responses()) + len(alts))
        return max(result, 0)

    def close_conns(self):
        """
        Close bucket's responses; they won't be used for a client response.
        """
        for getter, frag_iter in self.get_responses():
            if getattr(getter.source, 'swift_conn', None):
                close_swift_conn(getter.source)

    def __str__(self):
        # return a string summarising bucket state, useful for debugging.
        return '<%s, %s, %s, %s(%s), %s>' \
               % (self.timestamp.internal, self.status, self._durable,
                  self.shortfall, self.shortfall_with_alts, len(self.gets))


class ECGetResponseCollection(object):
    """
    Manages all successful EC GET responses gathered by ECFragGetters.

    A response comprises a tuple of (<getter instance>, <parts iterator>). All
    responses having the same data timestamp are placed in an
    ECGetResponseBucket for that timestamp. The buckets are stored in the
    'buckets' dict which maps timestamp-> bucket.

    This class encapsulates logic for selecting the best bucket from the
    collection, and for choosing alternate nodes.
    """
    def __init__(self, policy):
        """
        :param policy: an instance of ECStoragePolicy
        """
        self.policy = policy
        self.buckets = {}
        self.bad_buckets = {None: ECGetResponseBucket(self.policy, None)}
        self.node_iter_count = 0

    def _get_bucket(self, timestamp):
        """
        :param timestamp: a Timestamp
        :return: ECGetResponseBucket for given timestamp
        """
        return self.buckets.setdefault(
            timestamp, ECGetResponseBucket(self.policy, timestamp))

    def _get_bad_bucket(self, status):
        """
        :param status: a representation of status
        :return: ECGetResponseBucket for given status
        """
        return self.bad_buckets.setdefault(
            status, ECGetResponseBucket(self.policy, None))

    def add_response(self, get, parts_iter):
        """
        Add a response to the collection.

        :param get: An instance of
                    :class:`~swift.proxy.controllers.obj.ECFragGetter`
        :param parts_iter: An iterator over response body parts
        :raises ValueError: if the response etag or status code values do not
            match any values previously received for the same timestamp
        """
        if is_success(get.last_status):
            self.add_good_response(get, parts_iter)
        else:
            self.add_bad_resp(get, parts_iter)

    def add_bad_resp(self, get, parts_iter):
        bad_bucket = self._get_bad_bucket(get.last_status)
        bad_bucket.add_response(get, parts_iter)

    def add_good_response(self, get, parts_iter):
        headers = get.last_headers
        # Add the response to the appropriate bucket keyed by data file
        # timestamp. Fall back to using X-Backend-Timestamp as key for object
        # servers that have not been upgraded.
        t_data_file = headers.get('X-Backend-Data-Timestamp')
        t_obj = headers.get('X-Backend-Timestamp', headers.get('X-Timestamp'))
        if t_data_file:
            timestamp = Timestamp(t_data_file)
        elif t_obj:
            timestamp = Timestamp(t_obj)
        else:
            # Don't think this should ever come up in practice,
            # but tests cover it
            timestamp = None
        self._get_bucket(timestamp).add_response(get, parts_iter)

        # The node may also have alternate fragments indexes (possibly at
        # different timestamps). For each list of alternate fragments indexes,
        # find the bucket for their data file timestamp and add the node and
        # list to that bucket's alternate nodes.
        frag_sets = safe_json_loads(headers.get('X-Backend-Fragments')) or {}
        for t_frag, frag_set in frag_sets.items():
            t_frag = Timestamp(t_frag)
            self._get_bucket(t_frag).add_alternate_nodes(get.node, frag_set)
        # If the response includes a durable timestamp then mark that bucket as
        # durable. Note that this may be a different bucket than the one this
        # response got added to, and that we may never go and get a durable
        # frag from this node; it is sufficient that we have been told that a
        # durable frag exists, somewhere, at t_durable.
        t_durable = headers.get('X-Backend-Durable-Timestamp')
        if not t_durable and not t_data_file:
            # obj server not upgraded so assume this response's frag is durable
            t_durable = t_obj
        if t_durable:
            self._get_bucket(Timestamp(t_durable)).set_durable()

    def _sort_buckets(self):
        def key_fn(bucket):
            # Returns a tuple to use for sort ordering:
            # durable buckets with no shortfall sort higher,
            # then durable buckets with no shortfall_with_alts,
            # then non-durable buckets with no shortfall,
            # otherwise buckets with lowest shortfall_with_alts sort higher,
            # finally buckets with newer timestamps sort higher.
            return (bucket.durable,
                    bucket.shortfall <= 0,
                    -1 * bucket.shortfall_with_alts,
                    bucket.timestamp)

        return sorted(self.buckets.values(), key=key_fn, reverse=True)

    @property
    def best_bucket(self):
        """
        Return the "best" bucket in the collection.

        The "best" bucket is the newest timestamp with sufficient getters, or
        the closest to having sufficient getters, unless it is bettered by a
        bucket with potential alternate nodes.

        If there are no good buckets we return the "least_bad" bucket.

        :return: An instance of :class:`~ECGetResponseBucket` or None if there
                 are no buckets in the collection.
        """
        sorted_buckets = self._sort_buckets()
        for bucket in sorted_buckets:
            # tombstones will set bad_bucket.timestamp
            not_found_bucket = self.bad_buckets.get(404)
            if not_found_bucket and not_found_bucket.timestamp and \
                    bucket.timestamp < not_found_bucket.timestamp:
                # "good bucket" is trumped by newer tombstone
                continue
            return bucket
        return self.least_bad_bucket

    def choose_best_bucket(self):
        best_bucket = self.best_bucket
        # it's now or never -- close down any other requests
        for bucket in self.buckets.values():
            if bucket is best_bucket:
                continue
            bucket.close_conns()
        return best_bucket

    @property
    def least_bad_bucket(self):
        """
        Return the bad_bucket with the smallest shortfall
        """
        # we want "enough" 416s to prevent "extra" requests - but we keep
        # digging on 404s
        short, status = min((bucket.shortfall, status)
                            for status, bucket in self.bad_buckets.items()
                            if status != 404)
        return self.bad_buckets[status]

    @property
    def shortfall(self):
        best_bucket = self.best_bucket
        shortfall = best_bucket.shortfall
        return min(shortfall, self.least_bad_bucket.shortfall)

    @property
    def durable(self):
        return self.best_bucket.durable

    def _get_frag_prefs(self):
        # Construct the current frag_prefs list, with best_bucket prefs first.
        frag_prefs = []

        for bucket in self._sort_buckets():
            if bucket.timestamp:
                exclusions = [fi for fi in bucket.gets if fi is not None]
                prefs = {'timestamp': bucket.timestamp.internal,
                         'exclude': exclusions}
                frag_prefs.append(prefs)

        return frag_prefs

    def get_extra_headers(self):
        frag_prefs = self._get_frag_prefs()
        return {'X-Backend-Fragment-Preferences': json.dumps(frag_prefs)}

    def _get_alternate_nodes(self):
        if self.node_iter_count <= self.policy.ec_ndata:
            # It makes sense to wait before starting to use alternate nodes,
            # because if we find sufficient frags on *distinct* nodes then we
            # spread work across mode nodes. There's no formal proof that
            # waiting for ec_ndata GETs is the right answer, but it seems
            # reasonable to try *at least* that many primary nodes before
            # resorting to alternate nodes.
            return None

        bucket = self.best_bucket
        if (bucket is None) or (bucket.shortfall <= 0) or not bucket.durable:
            return None

        alt_frags = set(bucket.alt_nodes.keys())
        got_frags = set(bucket.gets.keys())
        wanted_frags = list(alt_frags.difference(got_frags))

        # We may have the same frag_index on more than one node so shuffle to
        # avoid using the same frag_index consecutively, since we may not get a
        # response from the last node provided before being asked to provide
        # another node.
        random.shuffle(wanted_frags)

        for frag_index in wanted_frags:
            nodes = bucket.alt_nodes.get(frag_index)
            if nodes:
                return nodes
        return None

    def has_alternate_node(self):
        return True if self._get_alternate_nodes() else False

    def provide_alternate_node(self):
        """
        Callback function that is installed in a NodeIter. Called on every call
        to NodeIter.next(), which means we can track the number of nodes to
        which GET requests have been made and selectively inject an alternate
        node, if we have one.

        :return: A dict describing a node to which the next GET request
                 should be made.
        """
        self.node_iter_count += 1
        nodes = self._get_alternate_nodes()
        if nodes:
            return nodes.pop(0).copy()


def is_good_source(status):
    """
    Indicates whether or not the request made to the backend found
    what it was looking for.

    :param status: the response from the backend
    :returns: True if found, False if not
    """
    if status == HTTP_REQUESTED_RANGE_NOT_SATISFIABLE:
        return True
    return is_success(status) or is_redirection(status)


class ECFragGetter(object):

    def __init__(self, app, req, node_iter, partition, policy, path,
                 backend_headers, header_provider, logger_thread_locals):
        self.app = app
        self.req = req
        self.node_iter = node_iter
        self.partition = partition
        self.path = path
        self.backend_headers = backend_headers
        self.header_provider = header_provider
        self.req_query_string = req.query_string
        self.client_chunk_size = policy.fragment_size
        self.skip_bytes = 0
        self.bytes_used_from_backend = 0
        self.source = None
        self.logger_thread_locals = logger_thread_locals

    def fast_forward(self, num_bytes):
        """
        Will skip num_bytes into the current ranges.

        :params num_bytes: the number of bytes that have already been read on
                           this request. This will change the Range header
                           so that the next req will start where it left off.

        :raises HTTPRequestedRangeNotSatisfiable: if begin + num_bytes
                                                  > end of range + 1
        :raises RangeAlreadyComplete: if begin + num_bytes == end of range + 1
        """
        try:
            req_range = Range(self.backend_headers.get('Range'))
        except ValueError:
            req_range = None

        if req_range:
            begin, end = req_range.ranges[0]
            if begin is None:
                # this is a -50 range req (last 50 bytes of file)
                end -= num_bytes
                if end == 0:
                    # we sent out exactly the first range's worth of bytes, so
                    # we're done with it
                    raise RangeAlreadyComplete()

                if end < 0:
                    raise HTTPRequestedRangeNotSatisfiable()

            else:
                begin += num_bytes
                if end is not None and begin == end + 1:
                    # we sent out exactly the first range's worth of bytes, so
                    # we're done with it
                    raise RangeAlreadyComplete()

                if end is not None and begin > end:
                    raise HTTPRequestedRangeNotSatisfiable()

            req_range.ranges = [(begin, end)] + req_range.ranges[1:]
            self.backend_headers['Range'] = str(req_range)
        else:
            self.backend_headers['Range'] = 'bytes=%d-' % num_bytes

        # Reset so if we need to do this more than once, we don't double-up
        self.bytes_used_from_backend = 0

    def pop_range(self):
        """
        Remove the first byterange from our Range header.

        This is used after a byterange has been completely sent to the
        client; this way, should we need to resume the download from another
        object server, we do not re-fetch byteranges that the client already
        has.

        If we have no Range header, this is a no-op.
        """
        if 'Range' in self.backend_headers:
            try:
                req_range = Range(self.backend_headers['Range'])
            except ValueError:
                # there's a Range header, but it's garbage, so get rid of it
                self.backend_headers.pop('Range')
                return
            begin, end = req_range.ranges.pop(0)
            if len(req_range.ranges) > 0:
                self.backend_headers['Range'] = str(req_range)
            else:
                self.backend_headers.pop('Range')

    def learn_size_from_content_range(self, start, end, length):
        """
        If client_chunk_size is set, makes sure we yield things starting on
        chunk boundaries based on the Content-Range header in the response.

        Sets our Range header's first byterange to the value learned from
        the Content-Range header in the response; if we were given a
        fully-specified range (e.g. "bytes=123-456"), this is a no-op.

        If we were given a half-specified range (e.g. "bytes=123-" or
        "bytes=-456"), then this changes the Range header to a
        semantically-equivalent one *and* it lets us resume on a proper
        boundary instead of just in the middle of a piece somewhere.
        """
        if length == 0:
            return

        if self.client_chunk_size:
            self.skip_bytes = bytes_to_skip(self.client_chunk_size, start)

        if 'Range' in self.backend_headers:
            try:
                req_range = Range(self.backend_headers['Range'])
                new_ranges = [(start, end)] + req_range.ranges[1:]
            except ValueError:
                new_ranges = [(start, end)]
        else:
            new_ranges = [(start, end)]

        self.backend_headers['Range'] = (
            "bytes=" + (",".join("%s-%s" % (s if s is not None else '',
                                            e if e is not None else '')
                                 for s, e in new_ranges)))

    def response_parts_iter(self, req):
        try:
            self.source, self.node = next(self.source_and_node_iter)
        except StopIteration:
            return
        it = None
        if self.source:
            it = self._get_response_parts_iter(req)
        return it

    def _get_response_parts_iter(self, req):
        try:
            client_chunk_size = self.client_chunk_size
            node_timeout = self.app.recoverable_node_timeout

            # This is safe; it sets up a generator but does not call next()
            # on it, so no IO is performed.
            parts_iter = [
                http_response_to_document_iters(
                    self.source, read_chunk_size=self.app.object_chunk_size)]

            def get_next_doc_part():
                while True:
                    # the loop here is to resume if trying to parse
                    # multipart/byteranges response raises a ChunkReadTimeout
                    # and resets the parts_iter
                    try:
                        with WatchdogTimeout(self.app.watchdog, node_timeout,
                                             ChunkReadTimeout):
                            # If we don't have a multipart/byteranges response,
                            # but just a 200 or a single-range 206, then this
                            # performs no IO, and just returns source (or
                            # raises StopIteration).
                            # Otherwise, this call to next() performs IO when
                            # we have a multipart/byteranges response; as it
                            # will read the MIME boundary and part headers.
                            start_byte, end_byte, length, headers, part = next(
                                parts_iter[0])
                        return (start_byte, end_byte, length, headers, part)
                    except ChunkReadTimeout:
                        new_source, new_node = self._dig_for_source_and_node()
                        if new_source:
                            self.app.error_occurred(
                                self.node, _('Trying to read object during '
                                             'GET (retrying)'))
                            # Close-out the connection as best as possible.
                            if getattr(self.source, 'swift_conn', None):
                                close_swift_conn(self.source)
                            self.source = new_source
                            self.node = new_node
                            # This is safe; it sets up a generator but does
                            # not call next() on it, so no IO is performed.
                            parts_iter[0] = http_response_to_document_iters(
                                new_source,
                                read_chunk_size=self.app.object_chunk_size)
                        else:
                            raise

            def iter_bytes_from_response_part(part_file, nbytes):
                nchunks = 0
                buf = b''
                part_file = ByteCountEnforcer(part_file, nbytes)
                while True:
                    try:
                        with WatchdogTimeout(self.app.watchdog, node_timeout,
                                             ChunkReadTimeout):
                            chunk = part_file.read(self.app.object_chunk_size)
                            nchunks += 1
                            # NB: this append must be *inside* the context
                            # manager for test.unit.SlowBody to do its thing
                            buf += chunk
                            if nbytes is not None:
                                nbytes -= len(chunk)
                    except (ChunkReadTimeout, ShortReadError):
                        exc_type, exc_value, exc_traceback = sys.exc_info()
                        try:
                            self.fast_forward(self.bytes_used_from_backend)
                        except (HTTPException, ValueError):
                            self.app.logger.exception('Unable to fast forward')
                            six.reraise(exc_type, exc_value, exc_traceback)
                        except RangeAlreadyComplete:
                            break
                        buf = b''
                        new_source, new_node = self._dig_for_source_and_node()
                        if new_source:
                            self.app.error_occurred(
                                self.node, _('Trying to read object during '
                                             'GET (retrying)'))
                            # Close-out the connection as best as possible.
                            if getattr(self.source, 'swift_conn', None):
                                close_swift_conn(self.source)
                            self.source = new_source
                            self.node = new_node
                            # This is safe; it just sets up a generator but
                            # does not call next() on it, so no IO is
                            # performed.
                            parts_iter[0] = http_response_to_document_iters(
                                new_source,
                                read_chunk_size=self.app.object_chunk_size)
                            try:
                                _junk, _junk, _junk, _junk, part_file = \
                                    get_next_doc_part()
                            except StopIteration:
                                # it's not clear to me how to make
                                # get_next_doc_part raise StopIteration for the
                                # first doc part of a new request
                                six.reraise(exc_type, exc_value, exc_traceback)
                            part_file = ByteCountEnforcer(part_file, nbytes)
                        else:
                            six.reraise(exc_type, exc_value, exc_traceback)
                    else:
                        if buf and self.skip_bytes:
                            if self.skip_bytes < len(buf):
                                buf = buf[self.skip_bytes:]
                                self.bytes_used_from_backend += self.skip_bytes
                                self.skip_bytes = 0
                            else:
                                self.skip_bytes -= len(buf)
                                self.bytes_used_from_backend += len(buf)
                                buf = b''

                        if not chunk:
                            if buf:
                                with WatchdogTimeout(self.app.watchdog,
                                                     self.app.client_timeout,
                                                     ChunkWriteTimeout):
                                    self.bytes_used_from_backend += len(buf)
                                    yield buf
                                buf = b''
                            break

                        if client_chunk_size is not None:
                            while len(buf) >= client_chunk_size:
                                client_chunk = buf[:client_chunk_size]
                                buf = buf[client_chunk_size:]
                                with WatchdogTimeout(self.app.watchdog,
                                                     self.app.client_timeout,
                                                     ChunkWriteTimeout):
                                    self.bytes_used_from_backend += \
                                        len(client_chunk)
                                    yield client_chunk
                        else:
                            with WatchdogTimeout(self.app.watchdog,
                                                 self.app.client_timeout,
                                                 ChunkWriteTimeout):
                                self.bytes_used_from_backend += len(buf)
                                yield buf
                            buf = b''

                        # This is for fairness; if the network is outpacing
                        # the CPU, we'll always be able to read and write
                        # data without encountering an EWOULDBLOCK, and so
                        # eventlet will not switch greenthreads on its own.
                        # We do it manually so that clients don't starve.
                        #
                        # The number 5 here was chosen by making stuff up.
                        # It's not every single chunk, but it's not too big
                        # either, so it seemed like it would probably be an
                        # okay choice.
                        #
                        # Note that we may trampoline to other greenthreads
                        # more often than once every 5 chunks, depending on
                        # how blocking our network IO is; the explicit sleep
                        # here simply provides a lower bound on the rate of
                        # trampolining.
                        if nchunks % 5 == 0:
                            sleep()

            part_iter = None
            try:
                while True:
                    try:
                        start_byte, end_byte, length, headers, part = \
                            get_next_doc_part()
                    except StopIteration:
                        # it seems this is the only way out of the loop; not
                        # sure why the req.environ update is always needed
                        req.environ['swift.non_client_disconnect'] = True
                        break
                    # note: learn_size_from_content_range() sets
                    # self.skip_bytes
                    self.learn_size_from_content_range(
                        start_byte, end_byte, length)
                    self.bytes_used_from_backend = 0
                    # not length; that refers to the whole object, so is the
                    # wrong value to use for GET-range responses
                    byte_count = ((end_byte - start_byte + 1) - self.skip_bytes
                                  if (end_byte is not None
                                      and start_byte is not None)
                                  else None)
                    part_iter = iter_bytes_from_response_part(part, byte_count)
                    yield {'start_byte': start_byte, 'end_byte': end_byte,
                           'entity_length': length, 'headers': headers,
                           'part_iter': part_iter}
                    self.pop_range()
            finally:
                if part_iter:
                    part_iter.close()

        except ChunkReadTimeout:
            self.app.exception_occurred(self.node, 'Object',
                                        'Trying to read during GET')
            raise
        except ChunkWriteTimeout:
            self.app.logger.warning(
                _('Client did not read from proxy within %ss') %
                self.app.client_timeout)
            self.app.logger.increment('client_timeouts')
        except GeneratorExit:
            warn = True
            req_range = self.backend_headers['Range']
            if req_range:
                req_range = Range(req_range)
                if len(req_range.ranges) == 1:
                    begin, end = req_range.ranges[0]
                    if end is not None and begin is not None:
                        if end - begin + 1 == self.bytes_used_from_backend:
                            warn = False
            if not req.environ.get('swift.non_client_disconnect') and warn:
                self.app.logger.warning(
                    'Client disconnected on read of EC frag %r', self.path)
            raise
        except Exception:
            self.app.logger.exception(_('Trying to send to client'))
            raise
        finally:
            # Close-out the connection as best as possible.
            if getattr(self.source, 'swift_conn', None):
                close_swift_conn(self.source)

    @property
    def last_status(self):
        return self.status or HTTP_INTERNAL_SERVER_ERROR

    @property
    def last_headers(self):
        if self.source_headers:
            return HeaderKeyDict(self.source_headers)
        else:
            return HeaderKeyDict()

    def _make_node_request(self, node, node_timeout):
        self.app.logger.thread_locals = self.logger_thread_locals
        req_headers = dict(self.backend_headers)
        ip, port = get_ip_port(node, req_headers)
        req_headers.update(self.header_provider())
        start_node_timing = time.time()
        try:
            with ConnectionTimeout(self.app.conn_timeout):
                conn = http_connect(
                    ip, port, node['device'],
                    self.partition, 'GET', self.path,
                    headers=req_headers,
                    query_string=self.req_query_string)
            self.app.set_node_timing(node, time.time() - start_node_timing)

            with Timeout(node_timeout):
                possible_source = conn.getresponse()
                # See NOTE: swift_conn at top of file about this.
                possible_source.swift_conn = conn
        except (Exception, Timeout):
            self.app.exception_occurred(
                node, 'Object',
                _('Trying to %(method)s %(path)s') %
                {'method': self.req.method, 'path': self.req.path})
            return None

        src_headers = dict(
            (k.lower(), v) for k, v in
            possible_source.getheaders())

        if 'handoff_index' in node and \
                (is_server_error(possible_source.status) or
                 possible_source.status == HTTP_NOT_FOUND) and \
                not Timestamp(src_headers.get('x-backend-timestamp', 0)):
            # throw out 5XX and 404s from handoff nodes unless the data is
            # really on disk and had been DELETEd
<<<<<<< HEAD
            self.app.logger.info(
                'Ignoring %s from handoff' % possible_source.status)
=======
            self.app.logger.debug('Ignoring %s from handoff' %
                                  possible_source.status)
>>>>>>> 094f90b8
            conn.close()
            return None

        self.status = possible_source.status
        self.reason = possible_source.reason
        self.source_headers = possible_source.getheaders()
        if is_good_source(possible_source.status):
            self.body = None
            return possible_source
        else:
            self.body = possible_source.read()
            conn.close()

            if possible_source.status == HTTP_INSUFFICIENT_STORAGE:
                self.app.error_limit(node, _('ERROR Insufficient Storage'))
            elif is_server_error(possible_source.status):
                self.app.error_occurred(
                    node, _('ERROR %(status)d %(body)s '
                            'From Object Server') %
                    {'status': possible_source.status,
                     'body': self.body[:1024]})
            else:
<<<<<<< HEAD
                self.app.logger.info(
=======
                self.app.logger.debug(
>>>>>>> 094f90b8
                    'Ignoring %s from primary' % possible_source.status)

            return None

    @property
    def source_and_node_iter(self):
        if not hasattr(self, '_source_and_node_iter'):
            self._source_and_node_iter = self._source_and_node_gen()
        return self._source_and_node_iter

    def _source_and_node_gen(self):
        self.status = self.reason = self.body = self.source_headers = None
        for node in self.node_iter:
            source = self._make_node_request(
                node, self.app.recoverable_node_timeout)

            if source:
                self.node = node
                yield source, node
            else:
                yield None, None
            self.status = self.reason = self.body = self.source_headers = None

    def _dig_for_source_and_node(self):
        # capture last used etag before continuation
        used_etag = self.last_headers.get('X-Object-Sysmeta-EC-ETag')
        for source, node in self.source_and_node_iter:
            if not source:
                # _make_node_request only returns good sources
                continue
            if source.getheader('X-Object-Sysmeta-EC-ETag') != used_etag:
                self.app.logger.warning(
                    'Skipping source (etag mismatch: got %s, expected %s)',
                    source.getheader('X-Object-Sysmeta-EC-ETag'), used_etag)
            else:
                return source, node
        return None, None


@ObjectControllerRouter.register(EC_POLICY)
class ECObjectController(BaseObjectController):
    def _fragment_GET_request(
            self, req, node_iter, partition, policy,
            header_provider, logger_thread_locals):
        """
        Makes a GET request for a fragment.
        """
        self.app.logger.thread_locals = logger_thread_locals
        backend_headers = self.generate_request_headers(
            req, additional=req.headers)

        getter = ECFragGetter(self.app, req, node_iter, partition,
                              policy, req.swift_entity_path, backend_headers,
                              header_provider, logger_thread_locals)
        return (getter, getter.response_parts_iter(req))

    def _convert_range(self, req, policy):
        """
        Take the requested range(s) from the client and convert it to range(s)
        to be sent to the object servers.

        This includes widening requested ranges to full segments, then
        converting those ranges to fragments so that we retrieve the minimum
        number of fragments from the object server.

        Mutates the request passed in.

        Returns a list of range specs (dictionaries with the different byte
        indices in them).
        """
        # Since segments and fragments have different sizes, we need
        # to modify the Range header sent to the object servers to
        # make sure we get the right fragments out of the fragment
        # archives.
        segment_size = policy.ec_segment_size
        fragment_size = policy.fragment_size

        range_specs = []
        new_ranges = []
        for client_start, client_end in req.range.ranges:
            # TODO: coalesce ranges that overlap segments. For
            # example, "bytes=0-10,20-30,40-50" with a 64 KiB
            # segment size will result in a Range header in the
            # object request of "bytes=0-65535,0-65535,0-65535",
            # which is wasteful. We should be smarter and only
            # request that first segment once.
            segment_start, segment_end = client_range_to_segment_range(
                client_start, client_end, segment_size)

            fragment_start, fragment_end = \
                segment_range_to_fragment_range(
                    segment_start, segment_end,
                    segment_size, fragment_size)

            new_ranges.append((fragment_start, fragment_end))
            range_specs.append({'req_client_start': client_start,
                                'req_client_end': client_end,
                                'req_segment_start': segment_start,
                                'req_segment_end': segment_end,
                                'req_fragment_start': fragment_start,
                                'req_fragment_end': fragment_end})

        req.range = "bytes=" + ",".join(
            "%s-%s" % (s if s is not None else "",
                       e if e is not None else "")
            for s, e in new_ranges)
        return range_specs

    def feed_remaining_primaries(self, safe_iter, pile, req, partition, policy,
                                 buckets, feeder_q, logger_thread_locals):
        timeout = self.app.get_policy_options(policy).concurrency_timeout
        while True:
            try:
                feeder_q.get(timeout=timeout)
            except Empty:
                if safe_iter.unsafe_iter.primaries_left:
                    # this will run async, if it ends up taking the last
                    # primary we won't find out until the next pass
                    pile.spawn(self._fragment_GET_request,
                               req, safe_iter, partition,
                               policy, buckets.get_extra_headers,
                               logger_thread_locals)
                else:
                    # ran out of primaries
                    break
            else:
                # got a stop
                break

    def _get_or_head_response(self, req, node_iter, partition, policy):
        update_etag_is_at_header(req, "X-Object-Sysmeta-Ec-Etag")

        if req.method == 'HEAD':
            # no fancy EC decoding here, just one plain old HEAD request to
            # one object server because all fragments hold all metadata
            # information about the object.
            concurrency = policy.ec_ndata \
                if self.app.get_policy_options(policy).concurrent_gets else 1
            resp = self.GETorHEAD_base(
                req, _('Object'), node_iter, partition,
                req.swift_entity_path, concurrency, policy)
            self._fix_response(req, resp)
            return resp

        # GET request
        orig_range = None
        range_specs = []
        if req.range:
            orig_range = req.range
            range_specs = self._convert_range(req, policy)

        safe_iter = GreenthreadSafeIterator(node_iter)

        policy_options = self.app.get_policy_options(policy)
        ec_request_count = policy.ec_ndata
        if policy_options.concurrent_gets:
            ec_request_count += policy_options.concurrent_ec_extra_requests
        with ContextPool(policy.ec_n_unique_fragments) as pool:
            pile = GreenAsyncPile(pool)
            buckets = ECGetResponseCollection(policy)
            node_iter.set_node_provider(buckets.provide_alternate_node)

            for node_count in range(ec_request_count):
                pile.spawn(self._fragment_GET_request,
                           req, safe_iter, partition,
                           policy, buckets.get_extra_headers,
                           self.app.logger.thread_locals)

            feeder_q = None
            if policy_options.concurrent_gets:
                feeder_q = Queue()
                pool.spawn(self.feed_remaining_primaries, safe_iter, pile, req,
                           partition, policy, buckets, feeder_q,
                           self.app.logger.thread_locals)

            extra_requests = 0
            # max_extra_requests is an arbitrary hard limit for spawning extra
            # getters in case some unforeseen scenario, or a misbehaving object
            # server, causes us to otherwise make endless requests e.g. if an
            # object server were to ignore frag_prefs and always respond with
            # a frag that is already in a bucket. Now we're assuming it should
            # be limit at most 2 * replicas.
            max_extra_requests = (
                (policy.object_ring.replica_count * 2) - policy.ec_ndata)
            for get, parts_iter in pile:
                try:
                    buckets.add_response(get, parts_iter)
                except ValueError as err:
                    self.app.logger.error(
                        _("Problem with fragment response: %s"), err)
                best_bucket = buckets.best_bucket
                if best_bucket.durable and best_bucket.shortfall <= 0:
                    # good enough!
                    break
                requests_available = extra_requests < max_extra_requests and (
                    node_iter.nodes_left > 0 or buckets.has_alternate_node())
                bad_resp = not is_good_source(get.last_status)
                if requests_available and (
                        buckets.shortfall > pile._pending or bad_resp):
                    extra_requests += 1
                    pile.spawn(self._fragment_GET_request, req, safe_iter,
                               partition, policy, buckets.get_extra_headers,
                               self.app.logger.thread_locals)
            if feeder_q:
                feeder_q.put('stop')

        # Put this back, since we *may* need it for kickoff()/_fix_response()
        # (but note that _fix_ranges() may also pop it back off before then)
        req.range = orig_range
        best_bucket = buckets.choose_best_bucket()
        if best_bucket.shortfall <= 0 and best_bucket.durable:
            # headers can come from any of the getters
            resp_headers = best_bucket.headers
            resp_headers.pop('Content-Range', None)
            eccl = resp_headers.get('X-Object-Sysmeta-Ec-Content-Length')
            obj_length = int(eccl) if eccl is not None else None

            # This is only true if we didn't get a 206 response, but
            # that's the only time this is used anyway.
            fa_length = int(resp_headers['Content-Length'])
            app_iter = ECAppIter(
                req.swift_entity_path,
                policy,
                [p_iter for _getter, p_iter in best_bucket.get_responses()],
                range_specs, fa_length, obj_length,
                self.app.logger)
            resp = Response(
                request=req,
                conditional_response=True,
                app_iter=app_iter)
            update_headers(resp, resp_headers)
            self._fix_ranges(req, resp)
            try:
                app_iter.kickoff(req, resp)
            except HTTPException as err_resp:
                # catch any HTTPException response here so that we can
                # process response headers uniformly in _fix_response
                resp = err_resp
        else:
            # TODO: we can get here if all buckets are successful but none
            # have ec_ndata getters, so bad_bucket may have no gets and we will
            # return a 503 when a 404 may be more appropriate. We can also get
            # here with less than ec_ndata 416's and may then return a 416
            # which is also questionable because a non-range get for same
            # object would return 404 or 503.
            statuses = []
            reasons = []
            bodies = []
            headers = []
            best_bucket.close_conns()
            rebalance_missing_suppression_count = min(
                policy_options.rebalance_missing_suppression_count,
                node_iter.num_primary_nodes - 1)
            for status, bad_bucket in buckets.bad_buckets.items():
                for getter, _parts_iter in bad_bucket.get_responses():
                    if best_bucket.durable:
                        bad_resp_headers = getter.last_headers
                        t_data_file = bad_resp_headers.get(
                            'X-Backend-Data-Timestamp')
                        t_obj = bad_resp_headers.get(
                            'X-Backend-Timestamp',
                            bad_resp_headers.get('X-Timestamp'))
                        bad_ts = Timestamp(t_data_file or t_obj or '0')
                        if bad_ts <= best_bucket.timestamp:
                            # We have reason to believe there's still good data
                            # out there, it's just currently unavailable
                            continue
                    if getter.status:
                        timestamp = Timestamp(getter.last_headers.get(
                            'X-Backend-Timestamp',
                            getter.last_headers.get('X-Timestamp', 0)))
                        if (rebalance_missing_suppression_count > 0 and
                                getter.status == HTTP_NOT_FOUND and
                                not timestamp):
                            rebalance_missing_suppression_count -= 1
                            continue
                        statuses.append(getter.status)
                        reasons.append(getter.reason)
                        bodies.append(getter.body)
                        headers.append(getter.source_headers)

            if not statuses and is_success(best_bucket.status) and \
                    not best_bucket.durable:
                # pretend that non-durable bucket was 404s
                statuses.append(404)
                reasons.append('404 Not Found')
                bodies.append(b'')
                headers.append({})

            resp = self.best_response(
                req, statuses, reasons, bodies, 'Object',
                headers=headers)
        self._fix_response(req, resp)

        # For sure put this back before actually returning the response
        # to the rest of the pipeline, so we don't modify the client headers
        req.range = orig_range
        return resp

    def _fix_response(self, req, resp):
        # EC fragment archives each have different bytes, hence different
        # etags. However, they all have the original object's etag stored in
        # sysmeta, so we copy that here (if it exists) so the client gets it.
        resp.headers['Etag'] = resp.headers.get('X-Object-Sysmeta-Ec-Etag')
        # We're about to invoke conditional response checking so set the
        # correct conditional etag from wherever X-Backend-Etag-Is-At points,
        # if it exists at all.
        resp._conditional_etag = resolve_etag_is_at_header(req, resp.headers)
        if (is_success(resp.status_int) or is_redirection(resp.status_int) or
                resp.status_int == HTTP_REQUESTED_RANGE_NOT_SATISFIABLE):
            resp.accept_ranges = 'bytes'
        if is_success(resp.status_int):
            resp.headers['Content-Length'] = resp.headers.get(
                'X-Object-Sysmeta-Ec-Content-Length')
            resp.fix_conditional_response()
        if resp.status_int == HTTP_REQUESTED_RANGE_NOT_SATISFIABLE:
            resp.headers['Content-Range'] = 'bytes */%s' % resp.headers[
                'X-Object-Sysmeta-Ec-Content-Length']

    def _fix_ranges(self, req, resp):
        # Has to be called *before* kickoff()!
        if is_success(resp.status_int):
            ignore_range_headers = set(
                h.strip().lower()
                for h in req.headers.get(
                    'X-Backend-Ignore-Range-If-Metadata-Present',
                    '').split(','))
            if ignore_range_headers.intersection(
                    h.lower() for h in resp.headers):
                # If we leave the Range header around, swob (or somebody) will
                # try to "fix" things for us when we kickoff() the app_iter.
                req.headers.pop('Range', None)
                resp.app_iter.range_specs = []

    def _make_putter(self, node, part, req, headers):
        return MIMEPutter.connect(
            node, part, req.swift_entity_path, headers, self.app.watchdog,
            conn_timeout=self.app.conn_timeout,
            node_timeout=self.app.node_timeout,
            write_timeout=self.app.node_timeout,
            send_exception_handler=self.app.exception_occurred,
            logger=self.app.logger,
            need_multiphase=True)

    def _determine_chunk_destinations(self, putters, policy):
        """
        Given a list of putters, return a dict where the key is the putter
        and the value is the frag index to use.

        This is done so that we line up handoffs using the same frag index
        (in the primary part list) as the primary that the handoff is standing
        in for.  This lets erasure-code fragment archives wind up on the
        preferred local primary nodes when possible.

        :param putters: a list of swift.proxy.controllers.obj.MIMEPutter
                        instance
        :param policy: A policy instance which should be one of ECStoragePolicy
        """
        # Give each putter a "frag index": the index of the
        # transformed chunk that we'll send to it.
        #
        # For primary nodes, that's just its index (primary 0 gets
        # chunk 0, primary 1 gets chunk 1, and so on). For handoffs,
        # we assign the chunk index of a missing primary.
        handoff_conns = []
        putter_to_frag_index = {}
        for p in putters:
            if p.node_index is not None:
                putter_to_frag_index[p] = policy.get_backend_index(
                    p.node_index)
            else:
                handoff_conns.append(p)

        # Note: we may have more holes than handoffs. This is okay; it
        # just means that we failed to connect to one or more storage
        # nodes. Holes occur when a storage node is down, in which
        # case the connection is not replaced, and when a storage node
        # returns 507, in which case a handoff is used to replace it.

        # lack_list is a dict of list to keep hole indexes
        # e.g. if we have 2 holes for frag index 0 with ec_duplication_factor=2
        # lack_list is like {0: [0], 1: [0]}, and then, if 1 hole found
        # for frag index 1, lack_list will be {0: [0, 1], 1: [0]}.
        # After that, holes will be filled from bigger key
        # (i.e. 1:[0] at first)

        # Grouping all missing fragment indexes for each frag_index
        available_indexes = list(putter_to_frag_index.values())
        lack_list = collections.defaultdict(list)
        for frag_index in range(policy.ec_n_unique_fragments):
            # Set the missing index to lack_list
            available_count = available_indexes.count(frag_index)
            # N.B. it should be duplication_factor >= lack >= 0
            lack = policy.ec_duplication_factor - available_count
            # now we are missing one or more nodes to store the frag index
            for lack_tier in range(lack):
                lack_list[lack_tier].append(frag_index)

        # Extract the lack_list to a flat list
        holes = []
        for lack_tier, indexes in sorted(lack_list.items(), reverse=True):
            holes.extend(indexes)

        # Fill putter_to_frag_index list with the hole list
        for hole, p in zip(holes, handoff_conns):
            putter_to_frag_index[p] = hole
        return putter_to_frag_index

    def _transfer_data(self, req, policy, data_source, putters, nodes,
                       min_conns, etag_hasher):
        """
        Transfer data for an erasure coded object.

        This method was added in the PUT method extraction change
        """
        bytes_transferred = 0
        chunk_transform = chunk_transformer(policy)
        chunk_transform.send(None)
        frag_hashers = collections.defaultdict(md5)

        def send_chunk(chunk):
            # Note: there's two different hashers in here. etag_hasher is
            # hashing the original object so that we can validate the ETag
            # that the client sent (and etag_hasher is None if the client
            # didn't send one). The hasher in frag_hashers is hashing the
            # fragment archive being sent to the client; this lets us guard
            # against data corruption on the network between proxy and
            # object server.
            if etag_hasher:
                etag_hasher.update(chunk)
            backend_chunks = chunk_transform.send(chunk)
            if backend_chunks is None:
                # If there's not enough bytes buffered for erasure-encoding
                # or whatever we're doing, the transform will give us None.
                return

            updated_frag_indexes = set()
            timeout_at = time.time() + self.app.node_timeout
            for putter in list(putters):
                frag_index = putter_to_frag_index[putter]
                backend_chunk = backend_chunks[frag_index]
                if not putter.failed:
                    # N.B. same frag_index will appear when using
                    # ec_duplication_factor >= 2. So skip to feed the chunk
                    # to hasher if the frag was updated already.
                    if frag_index not in updated_frag_indexes:
                        frag_hashers[frag_index].update(backend_chunk)
                        updated_frag_indexes.add(frag_index)
                    putter.send_chunk(backend_chunk, timeout_at=timeout_at)
                else:
                    putter.close()
                    putters.remove(putter)
            self._check_min_conn(
                req, putters, min_conns,
                msg=_('Object PUT exceptions during send, '
                      '%(conns)s/%(nodes)s required connections'))

        try:
            # build our putter_to_frag_index dict to place handoffs in the
            # same part nodes index as the primaries they are covering
            putter_to_frag_index = self._determine_chunk_destinations(
                putters, policy)

            while True:
                with WatchdogTimeout(self.app.watchdog,
                                     self.app.client_timeout,
                                     ChunkReadTimeout):
                    try:
                        chunk = next(data_source)
                    except StopIteration:
                        break
                bytes_transferred += len(chunk)
                if bytes_transferred > constraints.MAX_FILE_SIZE:
                    raise HTTPRequestEntityTooLarge(request=req)

                send_chunk(chunk)

            ml = req.message_length()
            if ml and bytes_transferred < ml:
                self.app.logger.warning(
                    _('Client disconnected without sending enough data'))
                self.app.logger.increment('client_disconnects')
                raise HTTPClientDisconnect(request=req)

            send_chunk(b'')  # flush out any buffered data

            computed_etag = (etag_hasher.hexdigest()
                             if etag_hasher else None)
            footers = self._get_footers(req)
            received_etag = normalize_etag(footers.get(
                'etag', req.headers.get('etag', '')))
            if (computed_etag and received_etag and
                    computed_etag != received_etag):
                raise HTTPUnprocessableEntity(request=req)

            # Remove any EC reserved metadata names from footers
            footers = {(k, v) for k, v in footers.items()
                       if not k.lower().startswith('x-object-sysmeta-ec-')}
            for putter in putters:
                frag_index = putter_to_frag_index[putter]
                # Update any footers set by middleware with EC footers
                trail_md = trailing_metadata(
                    policy, etag_hasher,
                    bytes_transferred, frag_index)
                trail_md.update(footers)
                # Etag footer must always be hash of what we sent
                trail_md['Etag'] = frag_hashers[frag_index].hexdigest()
                putter.end_of_object_data(footer_metadata=trail_md)

            # for storage policies requiring 2-phase commit (e.g.
            # erasure coding), enforce >= 'quorum' number of
            # 100-continue responses - this indicates successful
            # object data and metadata commit and is a necessary
            # condition to be met before starting 2nd PUT phase
            final_phase = False
            statuses, reasons, bodies, _junk = \
                self._get_put_responses(
                    req, putters, len(nodes), final_phase=final_phase,
                    min_responses=min_conns)
            if not self.have_quorum(
                    statuses, len(nodes), quorum=min_conns):
                self.app.logger.error(
                    _('Not enough object servers ack\'ed (got %d)'),
                    statuses.count(HTTP_CONTINUE))
                raise HTTPServiceUnavailable(request=req)

            elif not self._have_adequate_informational(
                    statuses, min_conns):
                resp = self.best_response(req, statuses, reasons, bodies,
                                          _('Object PUT'),
                                          quorum_size=min_conns)
                if is_client_error(resp.status_int):
                    # if 4xx occurred in this state it is absolutely
                    # a bad conversation between proxy-server and
                    # object-server (even if it's
                    # HTTP_UNPROCESSABLE_ENTITY) so we should regard this
                    # as HTTPServiceUnavailable.
                    raise HTTPServiceUnavailable(request=req)
                else:
                    # Other errors should use raw best_response
                    raise resp

            # quorum achieved, start 2nd phase - send commit
            # confirmation to participating object servers
            # so they write a .durable state file indicating
            # a successful PUT
            for putter in putters:
                putter.send_commit_confirmation()
        except ChunkReadTimeout as err:
            self.app.logger.warning(
                _('ERROR Client read timeout (%ss)'), err.seconds)
            self.app.logger.increment('client_timeouts')
            raise HTTPRequestTimeout(request=req)
        except ChunkReadError:
            self.app.logger.warning(
                _('Client disconnected without sending last chunk'))
            self.app.logger.increment('client_disconnects')
            raise HTTPClientDisconnect(request=req)
        except HTTPException:
            raise
        except Timeout:
            self.app.logger.exception(
                _('ERROR Exception causing client disconnect'))
            raise HTTPClientDisconnect(request=req)
        except Exception:
            self.app.logger.exception(
                _('ERROR Exception transferring data to object servers %s'),
                {'path': req.path})
            raise HTTPInternalServerError(request=req)

    def _have_adequate_responses(
            self, statuses, min_responses, conditional_func):
        """
        Given a list of statuses from several requests, determine if a
        satisfactory number of nodes have responded with 1xx or 2xx statuses to
        deem the transaction for a successful response to the client.

        :param statuses: list of statuses returned so far
        :param min_responses: minimal pass criterion for number of successes
        :param conditional_func: a callable function to check http status code
        :returns: True or False, depending on current number of successes
        """
        if sum(1 for s in statuses if (conditional_func(s))) >= min_responses:
            return True
        return False

    def _have_adequate_successes(self, statuses, min_responses):
        """
        Partial method of _have_adequate_responses for 2xx
        """
        return self._have_adequate_responses(
            statuses, min_responses, is_success)

    def _have_adequate_informational(self, statuses, min_responses):
        """
        Partial method of _have_adequate_responses for 1xx
        """
        return self._have_adequate_responses(
            statuses, min_responses, is_informational)

    def _have_adequate_put_responses(self, statuses, num_nodes, min_responses):
        # For an EC PUT we require a quorum of responses with success statuses
        # in order to move on to next phase of PUT request handling without
        # having to wait for *all* responses.
        # TODO: this implies that in the first phase of the backend PUTs when
        # we are actually expecting 1xx responses that we will end up waiting
        # for *all* responses. That seems inefficient since we only need a
        # quorum of 1xx responses to proceed.
        return self._have_adequate_successes(statuses, min_responses)

    def _store_object(self, req, data_source, nodes, partition,
                      outgoing_headers):
        """
        Store an erasure coded object.
        """
        policy_index = int(req.headers.get('X-Backend-Storage-Policy-Index'))
        policy = POLICIES.get_by_index(policy_index)

        expected_frag_size = None
        ml = req.message_length()
        if ml:
            # TODO: PyECLib <= 1.2.0 looks to return the segment info
            # different from the input for aligned data efficiency but
            # Swift never does. So calculate the fragment length Swift
            # will actually send to object server by making two different
            # get_segment_info calls (until PyECLib fixed).
            # policy.fragment_size makes the call using segment size,
            # and the next call is to get info for the last segment

            # get number of fragments except the tail - use truncation //
            num_fragments = ml // policy.ec_segment_size
            expected_frag_size = policy.fragment_size * num_fragments

            # calculate the tail fragment_size by hand and add it to
            # expected_frag_size
            last_segment_size = ml % policy.ec_segment_size
            if last_segment_size:
                last_info = policy.pyeclib_driver.get_segment_info(
                    last_segment_size, policy.ec_segment_size)
                expected_frag_size += last_info['fragment_size']
        for headers in outgoing_headers:
            headers['X-Backend-Obj-Content-Length'] = expected_frag_size
            # the object server will get different bytes, so these
            # values do not apply.
            headers.pop('Content-Length', None)
            headers.pop('Etag', None)

        # Since the request body sent from client -> proxy is not
        # the same as the request body sent proxy -> object, we
        # can't rely on the object-server to do the etag checking -
        # so we have to do it here.
        etag_hasher = md5()

        min_conns = policy.quorum
        putters = self._get_put_connections(
            req, nodes, partition, outgoing_headers, policy)

        try:
            # check that a minimum number of connections were established and
            # meet all the correct conditions set in the request
            self._check_failure_put_connections(putters, req, min_conns)

            self._transfer_data(req, policy, data_source, putters,
                                nodes, min_conns, etag_hasher)
            # The durable state will propagate in a replicated fashion; if
            # one fragment is durable then the reconstructor will spread the
            # durable status around.
            # In order to avoid successfully writing an object, but refusing
            # to serve it on a subsequent GET because don't have enough
            # durable data fragments - we require the same number of durable
            # writes as quorum fragment writes.  If object servers are in the
            # future able to serve their non-durable fragment archives we may
            # be able to reduce this quorum count if needed.
            # ignore response etags
            statuses, reasons, bodies, _etags = \
                self._get_put_responses(req, putters, len(nodes),
                                        final_phase=True,
                                        min_responses=min_conns)
        except HTTPException as resp:
            return resp
        finally:
            for putter in putters:
                putter.close()

        etag = etag_hasher.hexdigest()
        resp = self.best_response(req, statuses, reasons, bodies,
                                  _('Object PUT'), etag=etag,
                                  quorum_size=min_conns)
        resp.last_modified = math.ceil(
            float(Timestamp(req.headers['X-Timestamp'])))
        return resp<|MERGE_RESOLUTION|>--- conflicted
+++ resolved
@@ -2751,13 +2751,8 @@
                 not Timestamp(src_headers.get('x-backend-timestamp', 0)):
             # throw out 5XX and 404s from handoff nodes unless the data is
             # really on disk and had been DELETEd
-<<<<<<< HEAD
-            self.app.logger.info(
-                'Ignoring %s from handoff' % possible_source.status)
-=======
             self.app.logger.debug('Ignoring %s from handoff' %
                                   possible_source.status)
->>>>>>> 094f90b8
             conn.close()
             return None
 
@@ -2780,11 +2775,7 @@
                     {'status': possible_source.status,
                      'body': self.body[:1024]})
             else:
-<<<<<<< HEAD
-                self.app.logger.info(
-=======
                 self.app.logger.debug(
->>>>>>> 094f90b8
                     'Ignoring %s from primary' % possible_source.status)
 
             return None

# Copyright (c) 2010-2012 OpenStack Foundation
#
# Licensed under the Apache License, Version 2.0 (the "License");
# you may not use this file except in compliance with the License.
# You may obtain a copy of the License at
#
#    http://www.apache.org/licenses/LICENSE-2.0
#
# Unless required by applicable law or agreed to in writing, software
# distributed under the License is distributed on an "AS IS" BASIS,
# WITHOUT WARRANTIES OR CONDITIONS OF ANY KIND, either express or
# implied.
# See the License for the specific language governing permissions and
# limitations under the License.

# NOTE: swift_conn
# You'll see swift_conn passed around a few places in this file. This is the
# source bufferedhttp connection of whatever it is attached to.
#   It is used when early termination of reading from the connection should
# happen, such as when a range request is satisfied but there's still more the
# source connection would like to send. To prevent having to read all the data
# that could be left, the source connection can be .close() and then reads
# commence to empty out any buffers.
#   These shenanigans are to ensure all related objects can be garbage
# collected. We've seen objects hang around forever otherwise.

import six
from six.moves.urllib.parse import quote, unquote
from six.moves import zip

import collections
import itertools
import json
import mimetypes
import time
import math
import random
import sys

from greenlet import GreenletExit
from eventlet import GreenPile
from eventlet.queue import Queue, Empty
from eventlet.timeout import Timeout

from swift.common.utils import (
    clean_content_type, config_true_value, ContextPool, csv_append,
    GreenAsyncPile, GreenthreadSafeIterator, Timestamp, WatchdogTimeout,
    normalize_delete_at_timestamp, public, get_expirer_container,
    document_iters_to_http_response_body, parse_content_range,
    quorum_size, reiterate, close_if_possible, safe_json_loads, md5,
    find_namespace, NamespaceBoundList, CooperativeIterator, ShardRange)
from swift.common.bufferedhttp import http_connect
from swift.common.constraints import check_metadata, check_object_creation
from swift.common import constraints
from swift.common.exceptions import ChunkReadTimeout, \
    ChunkWriteTimeout, ConnectionTimeout, ResponseTimeout, \
    InsufficientStorage, FooterNotSupported, MultiphasePUTNotSupported, \
    PutterConnectError, ChunkReadError, RangeAlreadyComplete, ShortReadError
from swift.common.header_key_dict import HeaderKeyDict
from swift.common.http import (
    is_informational, is_success, is_client_error, is_server_error,
    is_redirection, HTTP_CONTINUE, HTTP_INTERNAL_SERVER_ERROR,
    HTTP_SERVICE_UNAVAILABLE, HTTP_INSUFFICIENT_STORAGE,
    HTTP_PRECONDITION_FAILED, HTTP_CONFLICT, HTTP_UNPROCESSABLE_ENTITY,
    HTTP_REQUESTED_RANGE_NOT_SATISFIABLE, HTTP_NOT_FOUND)
from swift.common.storage_policy import (POLICIES, REPL_POLICY, EC_POLICY,
                                         ECDriverError, PolicyError)
from swift.proxy.controllers.base import Controller, delay_denial, \
    cors_validation, update_headers, bytes_to_skip, ByteCountEnforcer, \
    record_cache_op_metrics, get_cache_key, GetterBase, GetterSource, \
    is_good_source, NodeIter, get_namespaces_from_cache, \
    set_namespaces_in_cache
from swift.common.swob import HTTPAccepted, HTTPBadRequest, HTTPNotFound, \
    HTTPPreconditionFailed, HTTPRequestEntityTooLarge, HTTPRequestTimeout, \
    HTTPServerError, HTTPServiceUnavailable, HTTPClientDisconnect, \
    HTTPUnprocessableEntity, Response, HTTPException, \
    HTTPRequestedRangeNotSatisfiable, Range, HTTPInternalServerError, \
    normalize_etag, str_to_wsgi
from swift.common.request_helpers import update_etag_is_at_header, \
    resolve_etag_is_at_header, validate_internal_obj, get_ip_port


def check_content_type(req):
    if not req.environ.get('swift.content_type_overridden') and \
            ';' in req.headers.get('content-type', ''):
        for param in req.headers['content-type'].split(';')[1:]:
            if param.lstrip().startswith('swift_'):
                return HTTPBadRequest("Invalid Content-Type, "
                                      "swift_* is not a valid parameter name.")
    return None


def num_container_updates(container_replicas, container_quorum,
                          object_replicas, object_quorum):
    """
    We need to send container updates via enough object servers such
    that, if the object PUT succeeds, then the container update is
    durable (either it's synchronously updated or written to async
    pendings).

    Define:
      Qc = the quorum size for the container ring
      Qo = the quorum size for the object ring
      Rc = the replica count for the container ring
      Ro = the replica count (or EC N+K) for the object ring

    A durable container update is one that's made it to at least Qc
    nodes. To always be durable, we have to send enough container
    updates so that, if only Qo object PUTs succeed, and all the
    failed object PUTs had container updates, at least Qc updates
    remain. Since (Ro - Qo) object PUTs may fail, we must have at
    least Qc + Ro - Qo container updates to ensure that Qc of them
    remain.

    Also, each container replica is named in at least one object PUT
    request so that, when all requests succeed, no work is generated
    for the container replicator. Thus, at least Rc updates are
    necessary.

    :param container_replicas: replica count for the container ring (Rc)
    :param container_quorum: quorum size for the container ring (Qc)
    :param object_replicas: replica count for the object ring (Ro)
    :param object_quorum: quorum size for the object ring (Qo)

    """
    return max(
        # Qc + Ro - Qo
        container_quorum + object_replicas - object_quorum,
        # Rc
        container_replicas)


class ObjectControllerRouter(object):

    policy_type_to_controller_map = {}

    @classmethod
    def register(cls, policy_type):
        """
        Decorator for Storage Policy implementations to register
        their ObjectController implementations.

        This also fills in a policy_type attribute on the class.
        """
        def register_wrapper(controller_cls):
            if policy_type in cls.policy_type_to_controller_map:
                raise PolicyError(
                    '%r is already registered for the policy_type %r' % (
                        cls.policy_type_to_controller_map[policy_type],
                        policy_type))
            cls.policy_type_to_controller_map[policy_type] = controller_cls
            controller_cls.policy_type = policy_type
            return controller_cls
        return register_wrapper

    def __init__(self):
        self.policy_to_controller_cls = {}
        for policy in POLICIES:
            self.policy_to_controller_cls[int(policy)] = \
                self.policy_type_to_controller_map[policy.policy_type]

    def __getitem__(self, policy):
        return self.policy_to_controller_cls[int(policy)]


class BaseObjectController(Controller):
    """Base WSGI controller for object requests."""
    server_type = 'Object'

    def __init__(self, app, account_name, container_name, object_name,
                 **kwargs):
        super(BaseObjectController, self).__init__(app)
        self.account_name = unquote(account_name)
        self.container_name = unquote(container_name)
        self.object_name = unquote(object_name)
        validate_internal_obj(
            self.account_name, self.container_name, self.object_name)

    def iter_nodes_local_first(self, ring, partition, request, policy=None,
                               local_handoffs_first=False):
        """
        Yields nodes for a ring partition.

        If the 'write_affinity' setting is non-empty, then this will yield N
        local nodes (as defined by the write_affinity setting) first, then the
        rest of the nodes as normal. It is a re-ordering of the nodes such
        that the local ones come first; no node is omitted. The effect is
        that the request will be serviced by local object servers first, but
        nonlocal ones will be employed if not enough local ones are available.

        :param ring: ring to get nodes from
        :param partition: ring partition to yield nodes for
        :param request: nodes will be annotated with `use_replication` based on
            the `request` headers
        :param policy: optional, an instance of
            :class:`~swift.common.storage_policy.BaseStoragePolicy`
        :param local_handoffs_first: optional, if True prefer primaries and
            local handoff nodes first before looking elsewhere.
        """
        policy_options = self.app.get_policy_options(policy)
        is_local = policy_options.write_affinity_is_local_fn
        if is_local is None:
            return NodeIter(
                'object', self.app, ring, partition, self.logger, request,
                policy=policy)

        primary_nodes = ring.get_part_nodes(partition)
        handoff_nodes = ring.get_more_nodes(partition)
        all_nodes = itertools.chain(primary_nodes, handoff_nodes)

        if local_handoffs_first:
            num_locals = policy_options.write_affinity_handoff_delete_count
            if num_locals is None:
                local_primaries = [node for node in primary_nodes
                                   if is_local(node)]
                num_locals = len(primary_nodes) - len(local_primaries)

            first_local_handoffs = list(itertools.islice(
                (node for node in handoff_nodes if is_local(node)), num_locals)
            )
            preferred_nodes = primary_nodes + first_local_handoffs
        else:
            num_locals = policy_options.write_affinity_node_count_fn(
                len(primary_nodes)
            )
            preferred_nodes = list(itertools.islice(
                (node for node in all_nodes if is_local(node)), num_locals)
            )
            # refresh it; it moved when we computed preferred_nodes
            handoff_nodes = ring.get_more_nodes(partition)
            all_nodes = itertools.chain(primary_nodes, handoff_nodes)

        node_iter = itertools.chain(
            preferred_nodes,
            (node for node in all_nodes if node not in preferred_nodes)
        )

        return NodeIter(
            'object', self.app, ring, partition, self.logger, request,
            node_iter=node_iter, policy=policy)

    def GETorHEAD(self, req):
        """Handle HTTP GET or HEAD requests."""
        container_info = self.container_info(
            self.account_name, self.container_name, req)
        req.acl = container_info['read_acl']
        # pass the policy index to storage nodes via req header
        policy_index = req.headers.get('X-Backend-Storage-Policy-Index',
                                       container_info['storage_policy'])
        policy = POLICIES.get_by_index(policy_index)
        obj_ring = self.app.get_object_ring(policy_index)
        req.headers['X-Backend-Storage-Policy-Index'] = policy_index
        if config_true_value(req.headers.get('x-open-expired')):
            req.headers['X-Backend-Open-Expired'] = 'true'
        if 'swift.authorize' in req.environ:
            aresp = req.environ['swift.authorize'](req)
            if aresp:
                return aresp
        partition = obj_ring.get_part(
            self.account_name, self.container_name, self.object_name)
        node_iter = NodeIter(
            'object', self.app, obj_ring, partition, self.logger, req,
            policy=policy)

        resp = self._get_or_head_response(req, node_iter, partition, policy)

        if ';' in resp.headers.get('content-type', ''):
            resp.content_type = clean_content_type(
                resp.headers['content-type'])
        return resp

    @public
    @cors_validation
    @delay_denial
    def GET(self, req):
        """Handler for HTTP GET requests."""
        return self.GETorHEAD(req)

    @public
    @cors_validation
    @delay_denial
    def HEAD(self, req):
        """Handler for HTTP HEAD requests."""
        return self.GETorHEAD(req)

    def _get_updating_shard_ranges(
            self, req, account, container, includes=None):
        """
        Fetch shard ranges in 'updating' states from given `account/container`.
        If `includes` is given then the shard range for that object name is
        requested, otherwise all shard ranges are requested.

        :param req: original Request instance.
        :param account: account from which shard ranges should be fetched.
        :param container: container from which shard ranges should be fetched.
        :param includes: (optional) restricts the list of fetched shard ranges
            to those which include the given name.
        :return: a list of instances of :class:`swift.common.utils.ShardRange`,
            or None if there was a problem fetching the shard ranges
        """
        params = req.params.copy()
        params.pop('limit', None)
        params['format'] = 'json'
        params['states'] = 'updating'
        headers = {'X-Backend-Record-Type': 'shard',
                   'X-Backend-Record-Shard-Format': 'namespace'}
        if includes:
            params['includes'] = str_to_wsgi(includes)
            # this line can be removed as soon as the container server
            # supports get_namespaces api with 'includes'.
            headers['X-Backend-Record-Shard-Format'] = 'full'
        listing, response = self._get_container_listing(
            req, account, container, headers=headers, params=params)
        return self._parse_shard_ranges(req, listing, response), response

    def _get_update_shard_caching_disabled(self, req, account, container, obj):
        """
        Fetch all updating shard ranges for the given root container when
        all caching is disabled.

        :param req: original Request instance.
        :param account: account from which shard ranges should be fetched.
        :param container: container from which shard ranges should be fetched.
        :param obj: object getting updated.
        :return: an instance of :class:`swift.common.utils.ShardRange`,
            or None if the update should go back to the root
        """
        # legacy behavior requests container server for includes=obj
        shard_ranges, response = self._get_updating_shard_ranges(
            req, account, container, includes=obj)
        record_cache_op_metrics(
            self.logger, self.server_type.lower(), 'shard_updating',
            'disabled', response)
        # there will be only one shard range in the list if any
        return shard_ranges[0] if shard_ranges else None

    def _get_update_shard(self, req, account, container, obj):
        """
        Find the appropriate shard range for an object update.

        Note that this fetches and caches (in both the per-request infocache
        and memcache, if available) all shard ranges for the given root
        container so we won't have to contact the container DB for every write.

        :param req: original Request instance.
        :param account: account from which shard ranges should be fetched.
        :param container: container from which shard ranges should be fetched.
        :param obj: object getting updated.
        :return: an instance of :class:`swift.common.utils.ShardRange`,
            or None if the update should go back to the root
        """
        if not self.app.recheck_updating_shard_ranges:
            # caching is disabled
            return self._get_update_shard_caching_disabled(
                req, account, container, obj)

        # caching is enabled, try to get from caches
        response = None
        cache_key = get_cache_key(account, container, shard='updating')
        skip_chance = self.app.container_updating_shard_ranges_skip_cache
        ns_bound_list, get_cache_state = get_namespaces_from_cache(
            req, cache_key, skip_chance)
        if ns_bound_list:
            # found cached namespaces in either infocache or memcache
            namespace = ns_bound_list.get_namespace(obj)
            update_shard = ShardRange(
                name=namespace.name, timestamp=0, lower=namespace.lower,
                upper=namespace.upper)
        else:
            # pull full set of updating shard ranges from backend
            shard_ranges, response = self._get_updating_shard_ranges(
                req, account, container)
            if shard_ranges:
                # only store the list of namespace lower bounds and names into
                # infocache and memcache.
                ns_bound_list = NamespaceBoundList.parse(shard_ranges)
                set_cache_state = set_namespaces_in_cache(
                    req, cache_key, ns_bound_list,
                    self.app.recheck_updating_shard_ranges)
                record_cache_op_metrics(
                    self.logger, self.server_type.lower(), 'shard_updating',
                    set_cache_state, None)
                if set_cache_state == 'set':
                    self.logger.info(
                        'Caching updating shards for %s (%d shards)',
                        cache_key, len(shard_ranges))
            update_shard = find_namespace(obj, shard_ranges or [])
        record_cache_op_metrics(
            self.logger, self.server_type.lower(), 'shard_updating',
            get_cache_state, response)
        return update_shard

    def _get_update_target(self, req, container_info):
        # find the sharded container to which we'll send the update
        db_state = container_info.get('sharding_state', 'unsharded')
        if db_state in ('sharded', 'sharding'):
            shard_range = self._get_update_shard(
                req, self.account_name, self.container_name, self.object_name)
            if shard_range:
                partition, nodes = self.app.container_ring.get_nodes(
                    shard_range.account, shard_range.container)
                return partition, nodes, shard_range.name

        return container_info['partition'], container_info['nodes'], None

    @public
    @cors_validation
    @delay_denial
    def POST(self, req):
        """HTTP POST request handler."""
        container_info = self.container_info(
            self.account_name, self.container_name, req)
        container_partition, container_nodes, container_path = \
            self._get_update_target(req, container_info)
        req.acl = container_info['write_acl']
        if config_true_value(req.headers.get('x-open-expired')):
            req.headers['X-Backend-Open-Expired'] = 'true'
        if 'swift.authorize' in req.environ:
            aresp = req.environ['swift.authorize'](req)
            if aresp:
                return aresp
        if not container_nodes:
            return HTTPNotFound(request=req)
        error_response = check_metadata(req, 'object')
        if error_response:
            return error_response

        req.ensure_x_timestamp()

        req, delete_at_container, delete_at_part, \
            delete_at_nodes = self._config_obj_expiration(req)

        # pass the policy index to storage nodes via req header
        policy_index = req.headers.get('X-Backend-Storage-Policy-Index',
                                       container_info['storage_policy'])
        obj_ring = self.app.get_object_ring(policy_index)
        req.headers['X-Backend-Storage-Policy-Index'] = policy_index
        next_part_power = getattr(obj_ring, 'next_part_power', None)
        if next_part_power:
            req.headers['X-Backend-Next-Part-Power'] = next_part_power
        partition, nodes = obj_ring.get_nodes(
            self.account_name, self.container_name, self.object_name)
        db_state = container_info.get('sharding_state', 'unsharded')

        headers = self._backend_requests(
            req, len(nodes), container_partition, container_nodes,
            delete_at_container, delete_at_part, delete_at_nodes,
            db_state, container_path=container_path)
        return self._post_object(req, obj_ring, partition, headers)

    def _backend_requests(self, req, n_outgoing,
                          container_partition, containers,
                          delete_at_container=None, delete_at_partition=None,
                          delete_at_nodes=None, db_state=None,
                          container_path=None):
        policy_index = req.headers['X-Backend-Storage-Policy-Index']
        policy = POLICIES.get_by_index(policy_index)
        headers = [self.generate_request_headers(req, additional=req.headers)
                   for _junk in range(n_outgoing)]

        def set_container_update(index, container_node):
            ip, port = get_ip_port(container_node, headers[index])
            headers[index]['X-Container-Partition'] = container_partition
            headers[index]['X-Container-Host'] = csv_append(
                headers[index].get('X-Container-Host'),
                '%(ip)s:%(port)s' % {'ip': ip, 'port': port})
            headers[index]['X-Container-Device'] = csv_append(
                headers[index].get('X-Container-Device'),
<<<<<<< HEAD
                container['device'])
=======
                container_node['device'])
>>>>>>> fdde94d9
            headers[index]['X-Container-Db-State'] = db_state
            if container_path:
                headers[index]['X-Backend-Quoted-Container-Path'] = quote(
                    container_path)
                # NB: we used to send
                #    'X-Backend-Container-Path': container_path
                # but that isn't safe for container names with nulls or
                # newlines (or possibly some other characters). We consciously
                # *don't* make any attempt to set the old meta; during an
                # upgrade, old object-servers will talk to the root which
                # will eat the update and move it as a misplaced object.

        def set_delete_at_headers(index, delete_at_node):
            ip, port = get_ip_port(delete_at_node, headers[index])
            headers[index]['X-Delete-At-Container'] = delete_at_container
            headers[index]['X-Delete-At-Partition'] = delete_at_partition
            headers[index]['X-Delete-At-Host'] = csv_append(
                headers[index].get('X-Delete-At-Host'),
                '%(ip)s:%(port)s' % {'ip': ip, 'port': port})
            headers[index]['X-Delete-At-Device'] = csv_append(
                headers[index].get('X-Delete-At-Device'),
                delete_at_node['device'])

        n_updates_needed = num_container_updates(
            len(containers), quorum_size(len(containers)),
            n_outgoing, policy.quorum)

        container_iter = itertools.cycle(containers)
        dan_iter = itertools.cycle(delete_at_nodes or [])
        existing_updates = 0
        while existing_updates < n_updates_needed:
            index = existing_updates % n_outgoing
            set_container_update(index, next(container_iter))
            if delete_at_nodes:
                # We reverse the index in order to distribute the updates
                # across all nodes.
                set_delete_at_headers(n_outgoing - 1 - index, next(dan_iter))
            existing_updates += 1

        # Keep the number of expirer-queue deletes to a reasonable number.
        #
        # In the best case, at least one object server writes out an
        # async_pending for an expirer-queue update. In the worst case, no
        # object server does so, and an expirer-queue row remains that
        # refers to an already-deleted object. In this case, upon attempting
        # to delete the object, the object expirer will notice that the
        # object does not exist and then remove the row from the expirer
        # queue.
        #
        # In other words: expirer-queue updates on object DELETE are nice to
        # have, but not strictly necessary for correct operation.
        #
        # Also, each queue update results in an async_pending record, which
        # causes the object updater to talk to all container servers. If we
        # have N async_pendings and Rc container replicas, we cause N * Rc
        # requests from object updaters to container servers (possibly more,
        # depending on retries). Thus, it is helpful to keep this number
        # small.
        n_desired_queue_updates = 2
        for i in range(len(headers)):
            headers[i].setdefault('X-Backend-Clean-Expiring-Object-Queue',
                                  't' if i < n_desired_queue_updates else 'f')

        return headers

    def _get_conn_response(self, putter, path, logger_thread_locals,
                           final_phase, **kwargs):
        self.logger.thread_locals = logger_thread_locals
        try:
            resp = putter.await_response(
                self.app.node_timeout, not final_phase)
        except (Exception, Timeout):
            resp = None
            if final_phase:
                status_type = 'final'
            else:
                status_type = 'commit'
            self.app.exception_occurred(
                putter.node, 'Object',
                'Trying to get %(status_type)s status of PUT to %(path)s' %
                {'status_type': status_type, 'path': path})
        return (putter, resp)

    def _have_adequate_put_responses(self, statuses, num_nodes, min_responses):
        """
        Test for sufficient PUT responses from backend nodes to proceed with
        PUT handling.

        :param statuses: a list of response statuses.
        :param num_nodes: number of backend nodes to which PUT requests may be
                          issued.
        :param min_responses: (optional) minimum number of nodes required to
                              have responded with satisfactory status code.
        :return: True if sufficient backend responses have returned a
                 satisfactory status code.
        """
        raise NotImplementedError

    def _get_put_responses(self, req, putters, num_nodes, final_phase=True,
                           min_responses=None):
        """
        Collect object responses to a PUT request and determine if a
        satisfactory number of nodes have returned success.  Returns
        lists of accumulated status codes, reasons, bodies and etags.

        :param req: the request
        :param putters: list of putters for the request
        :param num_nodes: number of nodes involved
        :param final_phase: boolean indicating if this is the last phase
        :param min_responses: minimum needed when not requiring quorum
        :return: a tuple of lists of status codes, reasons, bodies and etags.
                 The list of bodies and etags is only populated for the final
                 phase of a PUT transaction.
        """
        statuses = []
        reasons = []
        bodies = []
        etags = set()

        pile = GreenAsyncPile(len(putters))
        for putter in putters:
            if putter.failed:
                continue
            pile.spawn(self._get_conn_response, putter, req.path,
                       self.logger.thread_locals, final_phase=final_phase)

        def _handle_response(putter, response):
            statuses.append(response.status)
            reasons.append(response.reason)
            if final_phase:
                body = response.read()
            else:
                body = b''
            bodies.append(body)
            if not self.app.check_response(putter.node, 'Object', response,
                                           req.method, req.path, body):
                putter.failed = True
            elif is_success(response.status):
                etags.add(normalize_etag(response.getheader('etag')))

        for (putter, response) in pile:
            if response:
                _handle_response(putter, response)
                if self._have_adequate_put_responses(
                        statuses, num_nodes, min_responses):
                    break
            else:
                putter.failed = True

        # give any pending requests *some* chance to finish
        finished_quickly = pile.waitall(self.app.post_quorum_timeout)
        for (putter, response) in finished_quickly:
            if response:
                _handle_response(putter, response)

        if final_phase:
            while len(statuses) < num_nodes:
                statuses.append(HTTP_SERVICE_UNAVAILABLE)
                reasons.append('')
                bodies.append(b'')

        return statuses, reasons, bodies, etags

    def _config_obj_expiration(self, req):
        delete_at_container = None
        delete_at_part = None
        delete_at_nodes = None

        req = constraints.check_delete_headers(req)

        if 'x-delete-at' in req.headers:
            req.headers['x-delete-at'] = normalize_delete_at_timestamp(
                int(req.headers['x-delete-at']))
            x_delete_at = int(req.headers['x-delete-at'])

            req.environ.setdefault('swift.log_info', []).append(
                'x-delete-at:%s' % x_delete_at)

            delete_at_container = get_expirer_container(
                x_delete_at, self.app.expiring_objects_container_divisor,
                self.account_name, self.container_name, self.object_name)

            delete_at_part, delete_at_nodes = \
                self.app.container_ring.get_nodes(
                    self.app.expiring_objects_account, delete_at_container)

        return req, delete_at_container, delete_at_part, delete_at_nodes

    def _update_content_type(self, req):
        # Sometimes the 'content-type' header exists, but is set to None.
        detect_content_type = \
            config_true_value(req.headers.get('x-detect-content-type'))
        if detect_content_type or not req.headers.get('content-type'):
            guessed_type, _junk = mimetypes.guess_type(req.path_info)
            req.headers['Content-Type'] = guessed_type or \
                'application/octet-stream'
            if detect_content_type:
                req.headers.pop('x-detect-content-type')

    def _check_failure_put_connections(self, putters, req, min_conns):
        """
        Identify any failed connections and check minimum connection count.

        :param putters: a list of Putter instances
        :param req: request
        :param min_conns: minimum number of putter connections required
        """
        if req.if_none_match is not None and '*' in req.if_none_match:
            statuses = [
                putter.resp.status for putter in putters if putter.resp]
            if HTTP_PRECONDITION_FAILED in statuses:
                # If we find any copy of the file, it shouldn't be uploaded
                self.logger.debug(
                    'Object PUT returning 412, %(statuses)r',
                    {'statuses': statuses})
                raise HTTPPreconditionFailed(request=req)

        if any(putter for putter in putters if putter.resp and
               putter.resp.status == HTTP_CONFLICT):
            status_times = ['%(status)s (%(timestamp)s)' % {
                'status': putter.resp.status,
                'timestamp': HeaderKeyDict(
                    putter.resp.getheaders()).get(
                        'X-Backend-Timestamp', 'unknown')
            } for putter in putters if putter.resp]
            self.logger.debug(
                'Object PUT returning 202 for 409: '
                '%(req_timestamp)s <= %(timestamps)r',
                {'req_timestamp': req.timestamp.internal,
                 'timestamps': ', '.join(status_times)})
            raise HTTPAccepted(request=req)

        self._check_min_conn(req, putters, min_conns)

    def _make_putter(self, node, part, req, headers):
        """
        Returns a putter object for handling streaming of object to object
        servers.

        Subclasses must implement this method.

        :param node: a storage node
        :param part: ring partition number
        :param req: a swob Request
        :param headers: request headers
        :return: an instance of a Putter
        """
        raise NotImplementedError

    def _connect_put_node(self, nodes, part, req, headers,
                          logger_thread_locals):
        """
        Make connection to storage nodes

        Connects to the first working node that it finds in nodes iter and
        sends over the request headers. Returns a Putter to handle the rest of
        the streaming, or None if no working nodes were found.

        :param nodes: an iterator of the target storage nodes
        :param part: ring partition number
        :param req: a swob Request
        :param headers: request headers
        :param logger_thread_locals: The thread local values to be set on the
                                     self.logger to retain transaction
                                     logging information.
        :return: an instance of a Putter
        """
        self.logger.thread_locals = logger_thread_locals
        for node in nodes:
            try:
                putter = self._make_putter(node, part, req, headers)
                self.app.set_node_timing(node, putter.connect_duration)
                return putter
            except InsufficientStorage:
                self.app.error_limit(node, 'ERROR Insufficient Storage')
            except PutterConnectError as e:
                msg = 'ERROR %d Expect: 100-continue From Object Server'
                self.app.error_occurred(node, msg % e.status)
            except (Exception, Timeout):
                self.app.exception_occurred(
                    node, 'Object',
                    'Expect: 100-continue on %s' %
                    quote(req.swift_entity_path))

    def _get_put_connections(self, req, nodes, partition, outgoing_headers,
                             policy):
        """
        Establish connections to storage nodes for PUT request
        """
        obj_ring = policy.object_ring
        node_iter = GreenthreadSafeIterator(
            self.iter_nodes_local_first(obj_ring, partition, req,
                                        policy=policy))
        pile = GreenPile(len(nodes))

        for nheaders in outgoing_headers:
            # RFC2616:8.2.3 disallows 100-continue without a body,
            # so switch to chunked request
            if nheaders.get('Content-Length') == '0':
                nheaders['Transfer-Encoding'] = 'chunked'
                del nheaders['Content-Length']
            nheaders['Expect'] = '100-continue'
            pile.spawn(self._connect_put_node, node_iter, partition,
                       req, nheaders, self.logger.thread_locals)

        putters = [putter for putter in pile if putter]

        return putters

    def _check_min_conn(self, req, putters, min_conns, msg=None):
        msg = msg or ('Object PUT returning 503, %(conns)s/%(nodes)s '
                      'required connections')

        if len(putters) < min_conns:
            self.logger.error(msg, {'conns': len(putters), 'nodes': min_conns})
            raise HTTPServiceUnavailable(request=req)

    def _get_footers(self, req):
        footers = HeaderKeyDict()
        footer_callback = req.environ.get(
            'swift.callback.update_footers', lambda _footer: None)
        footer_callback(footers)
        return footers

    def _store_object(self, req, data_source, nodes, partition,
                      outgoing_headers):
        """
        This method is responsible for establishing connection
        with storage nodes and sending the data to each one of those
        nodes. The process of transferring data is specific to each
        Storage Policy, thus it is required for each policy specific
        ObjectController to provide their own implementation of this method.

        :param req: the PUT Request
        :param data_source: an iterator of the source of the data
        :param nodes: an iterator of the target storage nodes
        :param partition: ring partition number
        :param outgoing_headers: system headers to storage nodes
        :return: Response object
        """
        raise NotImplementedError()

    def _delete_object(self, req, obj_ring, partition, headers,
                       node_count=None, node_iterator=None):
        """Delete object considering write-affinity.

        When deleting object in write affinity deployment, also take configured
        handoff nodes number into consideration, instead of just sending
        requests to primary nodes. Otherwise (write-affinity is disabled),
        go with the same way as before.

        :param req: the DELETE Request
        :param obj_ring: the object ring
        :param partition: ring partition number
        :param headers: system headers to storage nodes
        :return: Response object
        """
        status_overrides = {404: 204}
        resp = self.make_requests(req, obj_ring,
                                  partition, 'DELETE', req.swift_entity_path,
                                  headers, overrides=status_overrides,
                                  node_count=node_count,
                                  node_iterator=node_iterator)
        return resp

    def _post_object(self, req, obj_ring, partition, headers):
        """
        send object POST request to storage nodes.

        :param req: the POST Request
        :param obj_ring: the object ring
        :param partition: ring partition number
        :param headers: system headers to storage nodes
        :return: Response object
        """
        resp = self.make_requests(req, obj_ring, partition,
                                  'POST', req.swift_entity_path, headers)
        return resp

    @public
    @cors_validation
    @delay_denial
    def PUT(self, req):
        """HTTP PUT request handler."""
        if req.if_none_match is not None and '*' not in req.if_none_match:
            # Sending an etag with if-none-match isn't currently supported
            return HTTPBadRequest(request=req, content_type='text/plain',
                                  body='If-None-Match only supports *')
        container_info = self.container_info(
            self.account_name, self.container_name, req)
        policy_index = req.headers.get('X-Backend-Storage-Policy-Index',
                                       container_info['storage_policy'])
        obj_ring = self.app.get_object_ring(policy_index)
        container_partition, container_nodes, container_path = \
            self._get_update_target(req, container_info)
        partition, nodes = obj_ring.get_nodes(
            self.account_name, self.container_name, self.object_name)

        # pass the policy index to storage nodes via req header
        req.headers['X-Backend-Storage-Policy-Index'] = policy_index
        next_part_power = getattr(obj_ring, 'next_part_power', None)
        if next_part_power:
            req.headers['X-Backend-Next-Part-Power'] = next_part_power
        req.acl = container_info['write_acl']
        req.environ['swift_sync_key'] = container_info['sync_key']

        # is request authorized
        if 'swift.authorize' in req.environ:
            aresp = req.environ['swift.authorize'](req)
            if aresp:
                return aresp

        if not container_nodes:
            return HTTPNotFound(request=req)

        # update content type in case it is missing
        self._update_content_type(req)

        req.ensure_x_timestamp()

        # check constraints on object name and request headers
        error_response = check_object_creation(req, self.object_name) or \
            check_content_type(req)
        if error_response:
            return error_response

        def reader():
            try:
                return req.environ['wsgi.input'].read(
                    self.app.client_chunk_size)
            except (ValueError, IOError) as e:
                raise ChunkReadError(str(e))
        data_source = iter(reader, b'')

        # check if object is set to be automatically deleted (i.e. expired)
        req, delete_at_container, delete_at_part, \
            delete_at_nodes = self._config_obj_expiration(req)

        # add special headers to be handled by storage nodes
        db_state = container_info.get('sharding_state', 'unsharded')
        outgoing_headers = self._backend_requests(
            req, len(nodes), container_partition, container_nodes,
            delete_at_container, delete_at_part, delete_at_nodes,
            db_state, container_path=container_path)

        # send object to storage nodes
        resp = self._store_object(
            req, data_source, nodes, partition, outgoing_headers)
        return resp

    @public
    @cors_validation
    @delay_denial
    def DELETE(self, req):
        """HTTP DELETE request handler."""
        container_info = self.container_info(
            self.account_name, self.container_name, req)
        # pass the policy index to storage nodes via req header
        policy_index = req.headers.get('X-Backend-Storage-Policy-Index',
                                       container_info['storage_policy'])
        obj_ring = self.app.get_object_ring(policy_index)
        # pass the policy index to storage nodes via req header
        req.headers['X-Backend-Storage-Policy-Index'] = policy_index
        next_part_power = getattr(obj_ring, 'next_part_power', None)
        if next_part_power:
            req.headers['X-Backend-Next-Part-Power'] = next_part_power
        container_partition, container_nodes, container_path = \
            self._get_update_target(req, container_info)
        req.acl = container_info['write_acl']
        req.environ['swift_sync_key'] = container_info['sync_key']
        if 'swift.authorize' in req.environ:
            aresp = req.environ['swift.authorize'](req)
            if aresp:
                return aresp
        if not container_nodes:
            return HTTPNotFound(request=req)
        partition, nodes = obj_ring.get_nodes(
            self.account_name, self.container_name, self.object_name)

        req.ensure_x_timestamp()

        # Include local handoff nodes if write-affinity is enabled.
        node_count = len(nodes)
        node_iterator = None
        policy = POLICIES.get_by_index(policy_index)
        policy_options = self.app.get_policy_options(policy)
        is_local = policy_options.write_affinity_is_local_fn
        if is_local is not None:
            local_handoffs = policy_options.write_affinity_handoff_delete_count
            if local_handoffs is None:
                local_primaries = [node for node in nodes if is_local(node)]
                local_handoffs = len(nodes) - len(local_primaries)
            node_count += local_handoffs
            node_iterator = self.iter_nodes_local_first(
                obj_ring, partition, req, policy=policy,
                local_handoffs_first=True)

        db_state = container_info.get('sharding_state', 'unsharded')
        headers = self._backend_requests(
            req, node_count, container_partition, container_nodes,
            db_state=db_state, container_path=container_path)
        return self._delete_object(req, obj_ring, partition, headers,
                                   node_count=node_count,
                                   node_iterator=node_iterator)


@ObjectControllerRouter.register(REPL_POLICY)
class ReplicatedObjectController(BaseObjectController):

    def _get_or_head_response(self, req, node_iter, partition, policy):
        concurrency = self.app.get_object_ring(policy.idx).replica_count \
            if self.app.get_policy_options(policy).concurrent_gets else 1
        resp = self.GETorHEAD_base(
            req, 'Object', node_iter, partition,
            req.swift_entity_path, concurrency, policy)
        return resp

    def _make_putter(self, node, part, req, headers):
        if req.environ.get('swift.callback.update_footers'):
            putter = MIMEPutter.connect(
                node, part, req.swift_entity_path, headers, self.app.watchdog,
                conn_timeout=self.app.conn_timeout,
                node_timeout=self.app.node_timeout,
                write_timeout=self.app.node_timeout,
                send_exception_handler=self.app.exception_occurred,
                logger=self.logger,
                need_multiphase=False)
        else:
            te = ',' + headers.get('Transfer-Encoding', '')
            putter = Putter.connect(
                node, part, req.swift_entity_path, headers, self.app.watchdog,
                conn_timeout=self.app.conn_timeout,
                node_timeout=self.app.node_timeout,
                write_timeout=self.app.node_timeout,
                send_exception_handler=self.app.exception_occurred,
                logger=self.logger,
                chunked=te.endswith(',chunked'))
        return putter

    def _transfer_data(self, req, data_source, putters, nodes):
        """
        Transfer data for a replicated object.

        This method was added in the PUT method extraction change
        """
        bytes_transferred = 0
        data_source = CooperativeIterator(data_source)

        def send_chunk(chunk):
            timeout_at = time.time() + self.app.node_timeout
            for putter in list(putters):
                if not putter.failed:
                    putter.send_chunk(chunk, timeout_at=timeout_at)
                else:
                    putter.close()
                    putters.remove(putter)
            self._check_min_conn(
                req, putters, min_conns,
                msg='Object PUT exceptions during send, '
                    '%(conns)s/%(nodes)s required connections')

        min_conns = quorum_size(len(nodes))
        try:
            while True:
                with WatchdogTimeout(self.app.watchdog,
                                     self.app.client_timeout,
                                     ChunkReadTimeout):
                    try:
                        chunk = next(data_source)
                    except StopIteration:
                        break
                bytes_transferred += len(chunk)
                if bytes_transferred > constraints.MAX_FILE_SIZE:
                    raise HTTPRequestEntityTooLarge(request=req)

                send_chunk(chunk)

            ml = req.message_length()
            if ml and bytes_transferred < ml:
                self.logger.warning(
                    'Client disconnected without sending enough data')
                self.logger.increment('object.client_disconnects')
                raise HTTPClientDisconnect(request=req)

            trail_md = self._get_footers(req)
            for putter in putters:
                # send any footers set by middleware
                putter.end_of_object_data(footer_metadata=trail_md)

            self._check_min_conn(
                req, [p for p in putters if not p.failed], min_conns,
                msg='Object PUT exceptions after last send, '
                    '%(conns)s/%(nodes)s required connections')
        except ChunkReadTimeout as err:
            self.logger.warning(
                'ERROR Client read timeout (%ss)', err.seconds)
            self.logger.increment('object.client_timeouts')
            raise HTTPRequestTimeout(request=req)
        except HTTPException:
            raise
        except ChunkReadError:
            self.logger.warning(
                'Client disconnected without sending last chunk')
            self.logger.increment('object.client_disconnects')
            raise HTTPClientDisconnect(request=req)
        except Timeout:
            self.logger.exception(
                'ERROR Exception causing client disconnect')
            raise HTTPClientDisconnect(request=req)
        except Exception:
            self.logger.exception(
                'ERROR Exception transferring data to object servers %s',
                {'path': req.path})
            raise HTTPInternalServerError(request=req)

    def _have_adequate_put_responses(self, statuses, num_nodes, min_responses):
        return self.have_quorum(statuses, num_nodes)

    def _store_object(self, req, data_source, nodes, partition,
                      outgoing_headers):
        """
        Store a replicated object.

        This method is responsible for establishing connection
        with storage nodes and sending object to each one of those
        nodes. After sending the data, the "best" response will be
        returned based on statuses from all connections
        """
        policy_index = req.headers.get('X-Backend-Storage-Policy-Index')
        policy = POLICIES.get_by_index(policy_index)
        if not nodes:
            return HTTPNotFound()

        putters = self._get_put_connections(
            req, nodes, partition, outgoing_headers, policy)
        min_conns = quorum_size(len(nodes))
        try:
            # check that a minimum number of connections were established and
            # meet all the correct conditions set in the request
            self._check_failure_put_connections(putters, req, min_conns)

            # transfer data
            self._transfer_data(req, data_source, putters, nodes)

            # get responses
            statuses, reasons, bodies, etags = \
                self._get_put_responses(req, putters, len(nodes))
        except HTTPException as resp:
            return resp
        finally:
            for putter in putters:
                putter.close()

        if len(etags) > 1:
            self.logger.error(
                'Object servers returned %s mismatched etags', len(etags))
            return HTTPServerError(request=req)
        etag = etags.pop() if len(etags) else None
        resp = self.best_response(req, statuses, reasons, bodies,
                                  'Object PUT', etag=etag)
        resp.last_modified = Timestamp(req.headers['X-Timestamp']).ceil()
        return resp


class ECAppIter(object):
    """
    WSGI iterable that decodes EC fragment archives (or portions thereof)
    into the original object (or portions thereof).

    :param path: object's path, sans v1 (e.g. /a/c/o)

    :param policy: storage policy for this object

    :param internal_parts_iters: list of the response-document-parts
        iterators for the backend GET responses. For an M+K erasure code,
        the caller must supply M such iterables.

    :param range_specs: list of dictionaries describing the ranges requested
        by the client. Each dictionary contains the start and end of the
        client's requested byte range as well as the start and end of the EC
        segments containing that byte range.

    :param fa_length: length of the fragment archive, in bytes, if the
        response is a 200. If it's a 206, then this is ignored.

    :param obj_length: length of the object, in bytes. Learned from the
        headers in the GET response from the object server.

    :param logger: a logger
    """
    def __init__(self, path, policy, internal_parts_iters, range_specs,
                 fa_length, obj_length, logger, force_metadata_checks=False):
        self.path = path
        self.policy = policy
        self.internal_parts_iters = internal_parts_iters
        self.range_specs = range_specs
        self.fa_length = fa_length
        self.obj_length = obj_length if obj_length is not None else 0
        self.boundary = b''
        self.logger = logger
        self.force_metadata_checks = force_metadata_checks

        self.mime_boundary = None
        self.learned_content_type = None
        self.stashed_iter = None
        self.pool = ContextPool(len(internal_parts_iters))

    def close(self):
        # close down the stashed iter and shutdown the context pool to
        # clean up the frag queue feeding coroutines that may be currently
        # executing the internal_parts_iters.
        if self.stashed_iter:
            close_if_possible(self.stashed_iter)
        self.pool.close()
        for it in self.internal_parts_iters:
            close_if_possible(it)

    def kickoff(self, req, resp):
        """
        Start pulling data from the backends so that we can learn things like
        the real Content-Type that might only be in the multipart/byteranges
        response body. Update our response accordingly.

        Also, this is the first point at which we can learn the MIME
        boundary that our response has in the headers. We grab that so we
        can also use it in the body.

        :returns: None
        :raises HTTPException: on error
        """
        self.mime_boundary = resp.boundary

        try:
            self.stashed_iter = reiterate(self._real_iter(req, resp.headers))
        except Exception:
            self.close()
            raise

        if self.learned_content_type is not None:
            resp.content_type = self.learned_content_type
        resp.content_length = self.obj_length

    def _next_ranges(self):
        # Each FA part should have approximately the same headers. We really
        # only care about Content-Range and Content-Type, and that'll be the
        # same for all the different FAs.
        for part_infos in zip(*self.internal_parts_iters):
            frag_iters = [pi['part_iter'] for pi in part_infos]
            headers = HeaderKeyDict(part_infos[0]['headers'])
            yield headers, frag_iters

    def _actual_range(self, req_start, req_end, entity_length):
        # Takes 3 args: (requested-first-byte, requested-last-byte,
        # actual-length).
        #
        # Returns a 3-tuple (first-byte, last-byte, satisfiable).
        #
        # It is possible to get (None, None, True). This means that the last
        # N>0 bytes of a 0-byte object were requested, and we are able to
        # satisfy that request by returning nothing.
        try:
            rng = Range("bytes=%s-%s" % (
                req_start if req_start is not None else '',
                req_end if req_end is not None else ''))
        except ValueError:
            return (None, None, False)

        rfl = rng.ranges_for_length(entity_length)
        if rfl and entity_length == 0:
            return (None, None, True)
        elif not rfl:
            return (None, None, False)
        else:
            # ranges_for_length() adds 1 to the last byte's position
            # because webob once made a mistake
            return (rfl[0][0], rfl[0][1] - 1, True)

    def _fill_out_range_specs_from_obj_length(self, range_specs):
        # Add a few fields to each range spec:
        #
        #  * resp_client_start, resp_client_end: the actual bytes that will
        #      be delivered to the client for the requested range. This may
        #      differ from the requested bytes if, say, the requested range
        #      overlaps the end of the object.
        #
        #  * resp_segment_start, resp_segment_end: the actual offsets of the
        #      segments that will be decoded for the requested range. These
        #      differ from resp_client_start/end in that these are aligned
        #      to segment boundaries, while resp_client_start/end are not
        #      necessarily so.
        #
        #  * satisfiable: a boolean indicating whether the range is
        #      satisfiable or not (i.e. the requested range overlaps the
        #      object in at least one byte).
        #
        # This is kept separate from _fill_out_range_specs_from_fa_length()
        # because this computation can be done with just the response
        # headers from the object servers (in particular
        # X-Object-Sysmeta-Ec-Content-Length), while the computation in
        # _fill_out_range_specs_from_fa_length() requires the beginnings of
        # the response bodies.
        for spec in range_specs:
            cstart, cend, csat = self._actual_range(
                spec['req_client_start'],
                spec['req_client_end'],
                self.obj_length)
            spec['resp_client_start'] = cstart
            spec['resp_client_end'] = cend
            spec['satisfiable'] = csat

            sstart, send, _junk = self._actual_range(
                spec['req_segment_start'],
                spec['req_segment_end'],
                self.obj_length)

            seg_size = self.policy.ec_segment_size
            if (spec['req_segment_start'] is None and
                    sstart is not None and
                    sstart % seg_size != 0):
                # Segment start may, in the case of a suffix request, need
                # to be rounded up (not down!) to the nearest segment boundary.
                # This reflects the trimming of leading garbage (partial
                # fragments) from the retrieved fragments.
                sstart += seg_size - (sstart % seg_size)

            spec['resp_segment_start'] = sstart
            spec['resp_segment_end'] = send

    def _fill_out_range_specs_from_fa_length(self, fa_length, range_specs):
        # Add two fields to each range spec:
        #
        #  * resp_fragment_start, resp_fragment_end: the start and end of
        #      the fragments that compose this byterange. These values are
        #      aligned to fragment boundaries.
        #
        # This way, ECAppIter has the knowledge it needs to correlate
        # response byteranges with requested ones for when some byteranges
        # are omitted from the response entirely and also to put the right
        # Content-Range headers in a multipart/byteranges response.
        for spec in range_specs:
            fstart, fend, _junk = self._actual_range(
                spec['req_fragment_start'],
                spec['req_fragment_end'],
                fa_length)
            spec['resp_fragment_start'] = fstart
            spec['resp_fragment_end'] = fend

    def __iter__(self):
        if self.stashed_iter is not None:
            return self
        else:
            raise ValueError("Failed to call kickoff() before __iter__()")

    def __next__(self):
        return next(self.stashed_iter)

    next = __next__  # py2

    def _real_iter(self, req, resp_headers):
        if not self.range_specs:
            client_asked_for_range = False
            range_specs = [{
                'req_client_start': 0,
                'req_client_end': (None if self.obj_length is None
                                   else self.obj_length - 1),
                'resp_client_start': 0,
                'resp_client_end': (None if self.obj_length is None
                                    else self.obj_length - 1),
                'req_segment_start': 0,
                'req_segment_end': (None if self.obj_length is None
                                    else self.obj_length - 1),
                'resp_segment_start': 0,
                'resp_segment_end': (None if self.obj_length is None
                                     else self.obj_length - 1),
                'req_fragment_start': 0,
                'req_fragment_end': self.fa_length - 1,
                'resp_fragment_start': 0,
                'resp_fragment_end': self.fa_length - 1,
                'satisfiable': self.obj_length > 0,
            }]
        else:
            client_asked_for_range = True
            range_specs = self.range_specs

        self._fill_out_range_specs_from_obj_length(range_specs)

        multipart = (len([rs for rs in range_specs if rs['satisfiable']]) > 1)
        # Multipart responses are not required to be in the same order as
        # the Range header; the parts may be in any order the server wants.
        # Further, if multiple ranges are requested and only some are
        # satisfiable, then only the satisfiable ones appear in the response
        # at all. Thus, we cannot simply iterate over range_specs in order;
        # we must use the Content-Range header from each part to figure out
        # what we've been given.
        #
        # We do, however, make the assumption that all the object-server
        # responses have their ranges in the same order. Otherwise, a
        # streaming decode would be impossible.

        def convert_ranges_iter():
            seen_first_headers = False
            ranges_for_resp = {}

            for headers, frag_iters in self._next_ranges():
                content_type = headers['Content-Type']

                content_range = headers.get('Content-Range')
                if content_range is not None:
                    fa_start, fa_end, fa_length = parse_content_range(
                        content_range)
                elif self.fa_length <= 0:
                    fa_start = None
                    fa_end = None
                    fa_length = 0
                else:
                    fa_start = 0
                    fa_end = self.fa_length - 1
                    fa_length = self.fa_length

                if not seen_first_headers:
                    # This is the earliest we can possibly do this. On a
                    # 200 or 206-single-byterange response, we can learn
                    # the FA's length from the HTTP response headers.
                    # However, on a 206-multiple-byteranges response, we
                    # don't learn it until the first part of the
                    # response body, in the headers of the first MIME
                    # part.
                    #
                    # Similarly, the content type of a
                    # 206-multiple-byteranges response is
                    # "multipart/byteranges", not the object's actual
                    # content type.
                    self._fill_out_range_specs_from_fa_length(
                        fa_length, range_specs)

                    satisfiable = False
                    for range_spec in range_specs:
                        satisfiable |= range_spec['satisfiable']
                        key = (range_spec['resp_fragment_start'],
                               range_spec['resp_fragment_end'])
                        ranges_for_resp.setdefault(key, []).append(range_spec)

                    # The client may have asked for an unsatisfiable set of
                    # ranges, but when converted to fragments, the object
                    # servers see it as satisfiable. For example, imagine a
                    # request for bytes 800-900 of a 750-byte object with a
                    # 1024-byte segment size. The object servers will see a
                    # request for bytes 0-${fragsize-1}, and that's
                    # satisfiable, so they return 206. It's not until we
                    # learn the object size that we can check for this
                    # condition.
                    #
                    # Note that some unsatisfiable ranges *will* be caught
                    # by the object servers, like bytes 1800-1900 of a
                    # 100-byte object with 1024-byte segments. That's not
                    # what we're dealing with here, though.
                    if client_asked_for_range and not satisfiable:
                        req.environ[
                            'swift.non_client_disconnect'] = True
                        raise HTTPRequestedRangeNotSatisfiable(
                            request=req, headers=resp_headers)
                    self.learned_content_type = content_type
                    seen_first_headers = True

                range_spec = ranges_for_resp[(fa_start, fa_end)].pop(0)
                seg_iter = self._decode_segments_from_fragments(frag_iters)
                if not range_spec['satisfiable']:
                    # This'll be small; just a single small segment. Discard
                    # it.
                    for x in seg_iter:
                        pass
                    continue

                byterange_iter = self._iter_one_range(range_spec, seg_iter)

                converted = {
                    "start_byte": range_spec["resp_client_start"],
                    "end_byte": range_spec["resp_client_end"],
                    "content_type": content_type,
                    "part_iter": byterange_iter}

                if self.obj_length is not None:
                    converted["entity_length"] = self.obj_length
                yield converted

        return document_iters_to_http_response_body(
            convert_ranges_iter(), self.mime_boundary, multipart, self.logger)

    def _iter_one_range(self, range_spec, segment_iter):
        client_start = range_spec['resp_client_start']
        client_end = range_spec['resp_client_end']
        segment_start = range_spec['resp_segment_start']
        segment_end = range_spec['resp_segment_end']

        # It's entirely possible that the client asked for a range that
        # includes some bytes we have and some we don't; for example, a
        # range of bytes 1000-20000000 on a 1500-byte object.
        segment_end = (min(segment_end, self.obj_length - 1)
                       if segment_end is not None
                       else self.obj_length - 1)
        client_end = (min(client_end, self.obj_length - 1)
                      if client_end is not None
                      else self.obj_length - 1)
        if segment_start is None:
            num_segments = 0
            start_overrun = 0
            end_overrun = 0
        else:
            num_segments = int(
                math.ceil(float(segment_end + 1 - segment_start)
                          / self.policy.ec_segment_size))
            # We get full segments here, but the client may have requested a
            # byte range that begins or ends in the middle of a segment.
            # Thus, we have some amount of overrun (extra decoded bytes)
            # that we trim off so the client gets exactly what they
            # requested.
            start_overrun = client_start - segment_start
            end_overrun = segment_end - client_end

        for i, next_seg in enumerate(segment_iter):
            # We may have a start_overrun of more than one segment in
            # the case of suffix-byte-range requests. However, we never
            # have an end_overrun of more than one segment.
            if start_overrun > 0:
                seglen = len(next_seg)
                if seglen <= start_overrun:
                    start_overrun -= seglen
                    continue
                else:
                    next_seg = next_seg[start_overrun:]
                    start_overrun = 0

            if i == (num_segments - 1) and end_overrun:
                next_seg = next_seg[:-end_overrun]

            yield next_seg

    def _decode_segments_from_fragments(self, fragment_iters):
        # Decodes the fragments from the object servers and yields one
        # segment at a time.
        queues = [Queue(1) for _junk in range(len(fragment_iters))]

        def put_fragments_in_queue(frag_iter, queue, logger_thread_locals):
            self.logger.thread_locals = logger_thread_locals
            try:
                for fragment in frag_iter:
                    if fragment.startswith(b' '):
                        raise Exception('Leading whitespace on fragment.')
                    queue.put(fragment)
            except GreenletExit:
                # killed by contextpool
                pass
            except ChunkReadTimeout:
                # unable to resume in ECFragGetter
                self.logger.exception(
                    "ChunkReadTimeout fetching fragments for %r",
                    quote(self.path))
            except ChunkWriteTimeout:
                # slow client disconnect
                self.logger.exception(
                    "ChunkWriteTimeout feeding fragments for %r",
                    quote(self.path))
            except:  # noqa
                self.logger.exception("Exception fetching fragments for %r",
                                      quote(self.path))
            finally:
                queue.resize(2)  # ensure there's room
                queue.put(None)
                frag_iter.close()

        segments_decoded = 0
        with self.pool as pool:
            for frag_iter, queue in zip(fragment_iters, queues):
                pool.spawn(put_fragments_in_queue, frag_iter, queue,
                           self.logger.thread_locals)

            while True:
                fragments = []
                for queue in queues:
                    fragment = queue.get()
                    queue.task_done()
                    fragments.append(fragment)

                # If any object server connection yields out a None; we're
                # done.  Either they are all None, and we've finished
                # successfully; or some un-recoverable failure has left us
                # with an un-reconstructible list of fragments - so we'll
                # break out of the iter so WSGI can tear down the broken
                # connection.
                frags_with_data = sum([1 for f in fragments if f])
                if frags_with_data < len(fragments):
                    if frags_with_data > 0:
                        self.logger.warning(
                            'Un-recoverable fragment rebuild. Only received '
                            '%d/%d fragments for %r', frags_with_data,
                            len(fragments), quote(self.path))
                    break
                try:
                    segment = self.policy.pyeclib_driver.decode(fragments)
                except ECDriverError as err:
                    self.logger.error(
                        "Error decoding fragments for %r. "
                        "Segments decoded: %d, "
                        "Lengths: [%s]: %s" % (
                            quote(self.path), segments_decoded,
                            ', '.join(map(str, map(len, fragments))),
                            str(err)))
                    raise

                segments_decoded += 1
                yield segment

    def app_iter_range(self, start, end):
        return self

    def app_iter_ranges(self, ranges, content_type, boundary, content_size):
        return self


def client_range_to_segment_range(client_start, client_end, segment_size):
    """
    Takes a byterange from the client and converts it into a byterange
    spanning the necessary segments.

    Handles prefix, suffix, and fully-specified byte ranges.

    Examples:
        client_range_to_segment_range(100, 700, 512) = (0, 1023)
        client_range_to_segment_range(100, 700, 256) = (0, 767)
        client_range_to_segment_range(300, None, 256) = (256, None)

    :param client_start: first byte of the range requested by the client
    :param client_end: last byte of the range requested by the client
    :param segment_size: size of an EC segment, in bytes

    :returns: a 2-tuple (seg_start, seg_end) where

      * seg_start is the first byte of the first segment, or None if this is
        a suffix byte range

      * seg_end is the last byte of the last segment, or None if this is a
        prefix byte range
    """
    # the index of the first byte of the first segment
    segment_start = (
        int(client_start // segment_size)
        * segment_size) if client_start is not None else None
    # the index of the last byte of the last segment
    segment_end = (
        # bytes M-
        None if client_end is None else
        # bytes M-N
        (((int(client_end // segment_size) + 1)
          * segment_size) - 1) if client_start is not None else
        # bytes -N: we get some extra bytes to make sure we
        # have all we need.
        #
        # To see why, imagine a 100-byte segment size, a
        # 340-byte object, and a request for the last 50
        # bytes. Naively requesting the last 100 bytes would
        # result in a truncated first segment and hence a
        # truncated download. (Of course, the actual
        # obj-server requests are for fragments, not
        # segments, but that doesn't change the
        # calculation.)
        #
        # This does mean that we fetch an extra segment if
        # the object size is an exact multiple of the
        # segment size. It's a little wasteful, but it's
        # better to be a little wasteful than to get some
        # range requests completely wrong.
        (int(math.ceil((
            float(client_end) / segment_size) + 1))  # nsegs
         * segment_size))
    return (segment_start, segment_end)


def segment_range_to_fragment_range(segment_start, segment_end, segment_size,
                                    fragment_size):
    """
    Takes a byterange spanning some segments and converts that into a
    byterange spanning the corresponding fragments within their fragment
    archives.

    Handles prefix, suffix, and fully-specified byte ranges.

    :param segment_start: first byte of the first segment
    :param segment_end: last byte of the last segment
    :param segment_size: size of an EC segment, in bytes
    :param fragment_size: size of an EC fragment, in bytes

    :returns: a 2-tuple (frag_start, frag_end) where

      * frag_start is the first byte of the first fragment, or None if this
        is a suffix byte range

      * frag_end is the last byte of the last fragment, or None if this is a
        prefix byte range
    """
    # Note: segment_start and (segment_end + 1) are
    # multiples of segment_size, so we don't have to worry
    # about integer math giving us rounding troubles.
    #
    # There's a whole bunch of +1 and -1 in here; that's because HTTP wants
    # byteranges to be inclusive of the start and end, so e.g. bytes 200-300
    # is a range containing 101 bytes. Python has half-inclusive ranges, of
    # course, so we have to convert back and forth. We try to keep things in
    # HTTP-style byteranges for consistency.

    # the index of the first byte of the first fragment
    fragment_start = ((
        segment_start // segment_size * fragment_size)
        if segment_start is not None else None)
    # the index of the last byte of the last fragment
    fragment_end = (
        # range unbounded on the right
        None if segment_end is None else
        # range unbounded on the left; no -1 since we're
        # asking for the last N bytes, not to have a
        # particular byte be the last one
        ((segment_end + 1) // segment_size
         * fragment_size) if segment_start is None else
        # range bounded on both sides; the -1 is because the
        # rest of the expression computes the length of the
        # fragment, and a range of N bytes starts at index M
        # and ends at M + N - 1.
        ((segment_end + 1) // segment_size * fragment_size) - 1)
    return (fragment_start, fragment_end)


NO_DATA_SENT = 1
SENDING_DATA = 2
DATA_SENT = 3
DATA_ACKED = 4
COMMIT_SENT = 5


class Putter(object):
    """
    Putter for backend PUT requests.

    Encapsulates all the actions required to establish a connection with a
    storage node and stream data to that node.

    :param conn: an HTTPConnection instance
    :param node: dict describing storage node
    :param resp: an HTTPResponse instance if connect() received final response
    :param path: the object path to send to the storage node
    :param connect_duration: time taken to initiate the HTTPConnection
    :param watchdog: a spawned Watchdog instance that will enforce timeouts
    :param write_timeout: time limit to write a chunk to the connection socket
    :param send_exception_handler: callback called when an exception occured
                                   writing to the connection socket
    :param logger: a Logger instance
    :param chunked: boolean indicating if the request encoding is chunked
    """
    def __init__(self, conn, node, resp, path, connect_duration, watchdog,
                 write_timeout, send_exception_handler, logger,
                 chunked=False):
        # Note: you probably want to call Putter.connect() instead of
        # instantiating one of these directly.
        self.conn = conn
        self.node = node
        self.resp = self.final_resp = resp
        self.path = path
        self.connect_duration = connect_duration
        self.watchdog = watchdog
        self.write_timeout = write_timeout
        self.send_exception_handler = send_exception_handler
        # for handoff nodes node_index is None
        self.node_index = node.get('index')

        self.failed = False
        self.state = NO_DATA_SENT
        self.chunked = chunked
        self.logger = logger

    def await_response(self, timeout, informational=False):
        """
        Get 100-continue response indicating the end of 1st phase of a 2-phase
        commit or the final response, i.e. the one with status >= 200.

        Might or might not actually wait for anything. If we said Expect:
        100-continue but got back a non-100 response, that'll be the thing
        returned, and we won't do any network IO to get it. OTOH, if we got
        a 100 Continue response and sent up the PUT request's body, then
        we'll actually read the 2xx-5xx response off the network here.

        :param timeout: time to wait for a response
        :param informational: if True then try to get a 100-continue response,
                              otherwise try to get a final response.
        :returns: HTTPResponse
        :raises Timeout: if the response took too long
        """
        # don't do this update of self.resp if the Expect response during
        # connect() was actually a final response
        if not self.final_resp:
            with Timeout(timeout):
                if informational:
                    self.resp = self.conn.getexpect()
                else:
                    self.resp = self.conn.getresponse()
        return self.resp

    def _start_object_data(self):
        # Called immediately before the first chunk of object data is sent.
        # Subclasses may implement custom behaviour
        pass

    def send_chunk(self, chunk, timeout_at=None):
        if not chunk:
            # If we're not using chunked transfer-encoding, sending a 0-byte
            # chunk is just wasteful. If we *are* using chunked
            # transfer-encoding, sending a 0-byte chunk terminates the
            # request body. Neither one of these is good.
            return
        elif self.state == DATA_SENT:
            raise ValueError("called send_chunk after end_of_object_data")

        if self.state == NO_DATA_SENT:
            self._start_object_data()
            self.state = SENDING_DATA

        self._send_chunk(chunk, timeout_at=timeout_at)

    def end_of_object_data(self, **kwargs):
        """
        Call when there is no more data to send.
        """
        if self.state == DATA_SENT:
            raise ValueError("called end_of_object_data twice")

        self._send_chunk(b'')
        self.state = DATA_SENT

    def _send_chunk(self, chunk, timeout_at=None):
        if not self.failed:
            if self.chunked:
                to_send = b"%x\r\n%s\r\n" % (len(chunk), chunk)
            else:
                to_send = chunk
            try:
                with WatchdogTimeout(self.watchdog, self.write_timeout,
                                     ChunkWriteTimeout, timeout_at=timeout_at):
                    self.conn.send(to_send)
            except (Exception, ChunkWriteTimeout):
                self.failed = True
                self.send_exception_handler(self.node, 'Object',
                                            'Trying to write to %s'
                                            % quote(self.path))

    def close(self):
        # release reference to response to ensure connection really does close,
        # see bug https://bugs.launchpad.net/swift/+bug/1594739
        self.resp = self.final_resp = None
        self.conn.close()

    @classmethod
    def _make_connection(cls, node, part, path, headers, conn_timeout,
                         node_timeout):
        ip, port = get_ip_port(node, headers)
        start_time = time.time()
        with ConnectionTimeout(conn_timeout):
            conn = http_connect(ip, port, node['device'],
                                part, 'PUT', path, headers)
        connect_duration = time.time() - start_time

        with ResponseTimeout(node_timeout):
            resp = conn.getexpect()

        if resp.status == HTTP_INSUFFICIENT_STORAGE:
            raise InsufficientStorage

        if is_server_error(resp.status):
            raise PutterConnectError(resp.status)

        final_resp = None
        if (is_success(resp.status) or
                resp.status in (HTTP_CONFLICT, HTTP_UNPROCESSABLE_ENTITY) or
                (headers.get('If-None-Match', None) is not None and
                 resp.status == HTTP_PRECONDITION_FAILED)):
            final_resp = resp

        return conn, resp, final_resp, connect_duration

    @classmethod
    def connect(cls, node, part, path, headers, watchdog, conn_timeout,
                node_timeout, write_timeout, send_exception_handler,
                logger=None, chunked=False, **kwargs):
        """
        Connect to a backend node and send the headers.

        :returns: Putter instance

        :raises ConnectionTimeout: if initial connection timed out
        :raises ResponseTimeout: if header retrieval timed out
        :raises InsufficientStorage: on 507 response from node
        :raises PutterConnectError: on non-507 server error response from node
        """
        conn, expect_resp, final_resp, connect_duration = cls._make_connection(
            node, part, path, headers, conn_timeout, node_timeout)
        return cls(conn, node, final_resp, path, connect_duration, watchdog,
                   write_timeout, send_exception_handler, logger,
                   chunked=chunked)


class MIMEPutter(Putter):
    """
    Putter for backend PUT requests that use MIME.

    This is here mostly to wrap up the fact that all multipart PUTs are
    chunked because of the mime boundary footer trick and the first
    half of the two-phase PUT conversation handling.

    An HTTP PUT request that supports streaming.
    """
    def __init__(self, conn, node, resp, req, connect_duration, watchdog,
                 write_timeout, send_exception_handler, logger, mime_boundary,
                 multiphase=False):
        super(MIMEPutter, self).__init__(conn, node, resp, req,
                                         connect_duration, watchdog,
                                         write_timeout, send_exception_handler,
                                         logger)
        # Note: you probably want to call MimePutter.connect() instead of
        # instantiating one of these directly.
        self.chunked = True  # MIME requests always send chunked body
        self.mime_boundary = mime_boundary
        self.multiphase = multiphase

    def _start_object_data(self):
        # We're sending the object plus other stuff in the same request
        # body, all wrapped up in multipart MIME, so we'd better start
        # off the MIME document before sending any object data.
        self._send_chunk(b"--%s\r\nX-Document: object body\r\n\r\n" %
                         (self.mime_boundary,))

    def end_of_object_data(self, footer_metadata=None):
        """
        Call when there is no more data to send.

        Overrides superclass implementation to send any footer metadata
        after object data.

        :param footer_metadata: dictionary of metadata items
                                to be sent as footers.
        """
        if self.state == DATA_SENT:
            raise ValueError("called end_of_object_data twice")
        elif self.state == NO_DATA_SENT and self.mime_boundary:
            self._start_object_data()

        footer_body = json.dumps(footer_metadata).encode('ascii')
        footer_md5 = md5(
            footer_body, usedforsecurity=False).hexdigest().encode('ascii')

        tail_boundary = (b"--%s" % (self.mime_boundary,))
        if not self.multiphase:
            # this will be the last part sent
            tail_boundary = tail_boundary + b"--"

        message_parts = [
            (b"\r\n--%s\r\n" % self.mime_boundary),
            b"X-Document: object metadata\r\n",
            b"Content-MD5: %s\r\n" % footer_md5,
            b"\r\n",
            footer_body, b"\r\n",
            tail_boundary, b"\r\n",
        ]
        self._send_chunk(b"".join(message_parts))

        self._send_chunk(b'')
        self.state = DATA_SENT

    def send_commit_confirmation(self):
        """
        Call when there are > quorum 2XX responses received.  Send commit
        confirmations to all object nodes to finalize the PUT.
        """
        if not self.multiphase:
            raise ValueError(
                "called send_commit_confirmation but multiphase is False")
        if self.state == COMMIT_SENT:
            raise ValueError("called send_commit_confirmation twice")

        self.state = DATA_ACKED

        if self.mime_boundary:
            body = b"put_commit_confirmation"
            tail_boundary = (b"--%s--" % (self.mime_boundary,))
            message_parts = [
                b"X-Document: put commit\r\n",
                b"\r\n",
                body, b"\r\n",
                tail_boundary,
            ]
            self._send_chunk(b"".join(message_parts))

        self._send_chunk(b'')
        self.state = COMMIT_SENT

    @classmethod
    def connect(cls, node, part, req, headers, watchdog, conn_timeout,
                node_timeout, write_timeout, send_exception_handler,
                logger=None, need_multiphase=True, **kwargs):
        """
        Connect to a backend node and send the headers.

        Override superclass method to notify object of need for support for
        multipart body with footers and optionally multiphase commit, and
        verify object server's capabilities.

        :param need_multiphase: if True then multiphase support is required of
                                the object server
        :raises FooterNotSupported: if need_metadata_footer is set but
                 backend node can't process footers
        :raises MultiphasePUTNotSupported: if need_multiphase is set but
                 backend node can't handle multiphase PUT
        """
        mime_boundary = b"%.64x" % random.randint(0, 16 ** 64)
        headers = HeaderKeyDict(headers)
        # when using a multipart mime request to backend the actual
        # content-length is not equal to the object content size, so move the
        # object content size to X-Backend-Obj-Content-Length if that has not
        # already been set by the EC PUT path.
        headers.setdefault('X-Backend-Obj-Content-Length',
                           headers.pop('Content-Length', None))
        # We're going to be adding some unknown amount of data to the
        # request, so we can't use an explicit content length, and thus
        # we must use chunked encoding.
        headers['Transfer-Encoding'] = 'chunked'
        headers['Expect'] = '100-continue'

        headers['X-Backend-Obj-Multipart-Mime-Boundary'] = mime_boundary

        headers['X-Backend-Obj-Metadata-Footer'] = 'yes'

        if need_multiphase:
            headers['X-Backend-Obj-Multiphase-Commit'] = 'yes'

        conn, expect_resp, final_resp, connect_duration = cls._make_connection(
            node, part, req, headers, conn_timeout, node_timeout)

        if is_informational(expect_resp.status):
            continue_headers = HeaderKeyDict(expect_resp.getheaders())
            can_send_metadata_footer = config_true_value(
                continue_headers.get('X-Obj-Metadata-Footer', 'no'))
            can_handle_multiphase_put = config_true_value(
                continue_headers.get('X-Obj-Multiphase-Commit', 'no'))

            if not can_send_metadata_footer:
                raise FooterNotSupported()

            if need_multiphase and not can_handle_multiphase_put:
                raise MultiphasePUTNotSupported()

        return cls(conn, node, final_resp, req, connect_duration, watchdog,
                   write_timeout, send_exception_handler, logger,
                   mime_boundary, multiphase=need_multiphase)


def chunk_transformer(policy):
    """
    A generator to transform a source chunk to erasure coded chunks for each
    `send` call. The number of erasure coded chunks is as
    policy.ec_n_unique_fragments.
    """
    segment_size = policy.ec_segment_size

    buf = collections.deque()
    total_buf_len = 0

    chunk = yield
    while chunk:
        buf.append(chunk)
        total_buf_len += len(chunk)
        if total_buf_len >= segment_size:
            chunks_to_encode = []
            # extract as many chunks as we can from the input buffer
            while total_buf_len >= segment_size:
                to_take = segment_size
                pieces = []
                while to_take > 0:
                    piece = buf.popleft()
                    if len(piece) > to_take:
                        buf.appendleft(piece[to_take:])
                        piece = piece[:to_take]
                    pieces.append(piece)
                    to_take -= len(piece)
                    total_buf_len -= len(piece)
                chunks_to_encode.append(b''.join(pieces))

            frags_by_byte_order = []
            for chunk_to_encode in chunks_to_encode:
                frags_by_byte_order.append(
                    policy.pyeclib_driver.encode(chunk_to_encode))
            # Sequential calls to encode() have given us a list that
            # looks like this:
            #
            # [[frag_A1, frag_B1, frag_C1, ...],
            #  [frag_A2, frag_B2, frag_C2, ...], ...]
            #
            # What we need is a list like this:
            #
            # [(frag_A1 + frag_A2 + ...),  # destined for node A
            #  (frag_B1 + frag_B2 + ...),  # destined for node B
            #  (frag_C1 + frag_C2 + ...),  # destined for node C
            #  ...]
            obj_data = [b''.join(frags)
                        for frags in zip(*frags_by_byte_order)]
            chunk = yield obj_data
        else:
            # didn't have enough data to encode
            chunk = yield None

    # Now we've gotten an empty chunk, which indicates end-of-input.
    # Take any leftover bytes and encode them.
    last_bytes = b''.join(buf)
    if last_bytes:
        last_frags = policy.pyeclib_driver.encode(last_bytes)
        yield last_frags
    else:
        yield [b''] * policy.ec_n_unique_fragments


def trailing_metadata(policy, client_obj_hasher,
                      bytes_transferred_from_client,
                      fragment_archive_index):
    return HeaderKeyDict({
        # etag and size values are being added twice here.
        # The container override header is used to update the container db
        # with these values as they represent the correct etag and size for
        # the whole object and not just the FA.
        # The object sysmeta headers will be saved on each FA of the object.
        'X-Object-Sysmeta-EC-Etag': client_obj_hasher.hexdigest(),
        'X-Object-Sysmeta-EC-Content-Length':
        str(bytes_transferred_from_client),
        # older style x-backend-container-update-override-* headers are used
        # here (rather than x-object-sysmeta-container-update-override-*
        # headers) for backwards compatibility: the request may be to an object
        # server that has not yet been upgraded to accept the newer style
        # x-object-sysmeta-container-update-override- headers.
        'X-Backend-Container-Update-Override-Etag':
        client_obj_hasher.hexdigest(),
        'X-Backend-Container-Update-Override-Size':
        str(bytes_transferred_from_client),
        'X-Object-Sysmeta-Ec-Frag-Index': str(fragment_archive_index),
        # These fields are for debuggability,
        # AKA "what is this thing?"
        'X-Object-Sysmeta-EC-Scheme': policy.ec_scheme_description,
        'X-Object-Sysmeta-EC-Segment-Size': str(policy.ec_segment_size),
    })


class ECGetResponseBucket(object):
    """
    A helper class to encapsulate the properties of buckets in which fragment
    getters and alternate nodes are collected.
    """
    def __init__(self, policy, timestamp):
        """
        :param policy: an instance of ECStoragePolicy
        :param timestamp: a Timestamp, or None for a bucket of error responses
        """
        self.policy = policy
        self.timestamp = timestamp
        # if no timestamp when init'd then the bucket will update its timestamp
        # as responses are added
        self.update_timestamp = timestamp is None
        self.gets = collections.defaultdict(list)
        self.alt_nodes = collections.defaultdict(list)
        self._durable = False
        self.status = self.headers = None

    def set_durable(self):
        self._durable = True

    @property
    def durable(self):
        return self._durable

    def add_response(self, getter, parts_iter):
        """
        Add another response to this bucket.  Response buckets can be for
        fragments with the same timestamp, or for errors with the same status.
        """
        headers = getter.last_headers
        timestamp_str = headers.get('X-Backend-Timestamp',
                                    headers.get('X-Timestamp'))
        if timestamp_str and self.update_timestamp:
            # 404s will keep the most recent timestamp
            self.timestamp = max(Timestamp(timestamp_str), self.timestamp)
        if not self.gets:
            # stash first set of backend headers, which will be used to
            # populate a client response
            self.status = getter.last_status
            # TODO: each bucket is for a single *data* timestamp, but sources
            # in the same bucket may have different *metadata* timestamps if
            # some backends have more recent .meta files than others. Currently
            # we just use the last received metadata headers - this behavior is
            # ok and is consistent with a replication policy GET which
            # similarly does not attempt to find the backend with the most
            # recent metadata. We could alternatively choose to the *newest*
            # metadata headers for self.headers by selecting the source with
            # the latest X-Timestamp.
            self.headers = headers
        elif headers.get('X-Object-Sysmeta-Ec-Etag') != \
                self.headers.get('X-Object-Sysmeta-Ec-Etag'):
            # Fragments at the same timestamp with different etags are never
            # expected and error buckets shouldn't have this header. If somehow
            # this happens then ignore those responses to avoid mixing
            # fragments that will not reconstruct otherwise an exception from
            # pyeclib is almost certain.
            raise ValueError("ETag mismatch")

        frag_index = headers.get('X-Object-Sysmeta-Ec-Frag-Index')
        frag_index = int(frag_index) if frag_index is not None else None
        self.gets[frag_index].append((getter, parts_iter))

    def get_responses(self):
        """
        Return a list of all useful sources. Where there are multiple sources
        associated with the same frag_index then only one is included.

        :return: a list of sources, each source being a tuple of form
                (ECFragGetter, iter)
        """
        all_sources = []
        for frag_index, sources in self.gets.items():
            if frag_index is None:
                # bad responses don't have a frag_index (and fake good
                # responses from some unit tests)
                all_sources.extend(sources)
            else:
                all_sources.extend(sources[:1])
        return all_sources

    def add_alternate_nodes(self, node, frag_indexes):
        for frag_index in frag_indexes:
            self.alt_nodes[frag_index].append(node)

    @property
    def shortfall(self):
        """
        The number of additional responses needed to complete this bucket;
        typically (ndata - resp_count).

        If the bucket has no durable responses, shortfall is extended out to
        replica count to ensure the proxy makes additional primary requests.
        """
        resp_count = len(self.get_responses())
        if self.durable or self.status == HTTP_REQUESTED_RANGE_NOT_SATISFIABLE:
            return max(self.policy.ec_ndata - resp_count, 0)
        alt_count = min(self.policy.object_ring.replica_count - resp_count,
                        self.policy.ec_nparity)
        return max([1, self.policy.ec_ndata - resp_count, alt_count])

    @property
    def shortfall_with_alts(self):
        # The shortfall that we expect to have if we were to send requests
        # for frags on the alt nodes.
        alts = set(self.alt_nodes.keys()).difference(set(self.gets.keys()))
        result = self.policy.ec_ndata - (len(self.get_responses()) + len(alts))
        return max(result, 0)

    def close_conns(self):
        """
        Close bucket's responses; they won't be used for a client response.
        """
        for getter, frag_iter in self.get_responses():
            if getter.source:
                getter.source.close()

    def __str__(self):
        # return a string summarising bucket state, useful for debugging.
        return '<%s, %s, %s, %s(%s), %s>' \
               % (self.timestamp.internal, self.status, self._durable,
                  self.shortfall, self.shortfall_with_alts, len(self.gets))


class ECGetResponseCollection(object):
    """
    Manages all successful EC GET responses gathered by ECFragGetters.

    A response comprises a tuple of (<getter instance>, <parts iterator>). All
    responses having the same data timestamp are placed in an
    ECGetResponseBucket for that timestamp. The buckets are stored in the
    'buckets' dict which maps timestamp-> bucket.

    This class encapsulates logic for selecting the best bucket from the
    collection, and for choosing alternate nodes.
    """
    def __init__(self, policy):
        """
        :param policy: an instance of ECStoragePolicy
        """
        self.policy = policy
        self.buckets = {}
        self.default_bad_bucket = ECGetResponseBucket(self.policy, None)
        self.bad_buckets = {}
        self.node_iter_count = 0

    def _get_bucket(self, timestamp):
        """
        :param timestamp: a Timestamp
        :return: ECGetResponseBucket for given timestamp
        """
        return self.buckets.setdefault(
            timestamp, ECGetResponseBucket(self.policy, timestamp))

    def _get_bad_bucket(self, status):
        """
        :param status: a representation of status
        :return: ECGetResponseBucket for given status
        """
        return self.bad_buckets.setdefault(
            status, ECGetResponseBucket(self.policy, None))

    def add_response(self, get, parts_iter):
        """
        Add a response to the collection.

        :param get: An instance of
                    :class:`~swift.proxy.controllers.obj.ECFragGetter`
        :param parts_iter: An iterator over response body parts
        :raises ValueError: if the response etag or status code values do not
            match any values previously received for the same timestamp
        """
        if is_success(get.last_status):
            self.add_good_response(get, parts_iter)
        else:
            self.add_bad_resp(get, parts_iter)

    def add_bad_resp(self, get, parts_iter):
        bad_bucket = self._get_bad_bucket(get.last_status)
        bad_bucket.add_response(get, parts_iter)

    def add_good_response(self, get, parts_iter):
        headers = get.last_headers
        # Add the response to the appropriate bucket keyed by data file
        # timestamp. Fall back to using X-Backend-Timestamp as key for object
        # servers that have not been upgraded.
        t_data_file = headers.get('X-Backend-Data-Timestamp')
        t_obj = headers.get('X-Backend-Timestamp', headers.get('X-Timestamp'))
        if t_data_file:
            timestamp = Timestamp(t_data_file)
        elif t_obj:
            timestamp = Timestamp(t_obj)
        else:
            # Don't think this should ever come up in practice,
            # but tests cover it
            timestamp = None
        self._get_bucket(timestamp).add_response(get, parts_iter)

        # The node may also have alternate fragments indexes (possibly at
        # different timestamps). For each list of alternate fragments indexes,
        # find the bucket for their data file timestamp and add the node and
        # list to that bucket's alternate nodes.
        frag_sets = safe_json_loads(headers.get('X-Backend-Fragments')) or {}
        for t_frag, frag_set in frag_sets.items():
            t_frag = Timestamp(t_frag)
            self._get_bucket(t_frag).add_alternate_nodes(
                get.source.node, frag_set)
        # If the response includes a durable timestamp then mark that bucket as
        # durable. Note that this may be a different bucket than the one this
        # response got added to, and that we may never go and get a durable
        # frag from this node; it is sufficient that we have been told that a
        # durable frag exists, somewhere, at t_durable.
        t_durable = headers.get('X-Backend-Durable-Timestamp')
        if not t_durable and not t_data_file:
            # obj server not upgraded so assume this response's frag is durable
            t_durable = t_obj
        if t_durable:
            self._get_bucket(Timestamp(t_durable)).set_durable()

    def _sort_buckets(self):
        def key_fn(bucket):
            # Returns a tuple to use for sort ordering:
            # durable buckets with no shortfall sort higher,
            # then durable buckets with no shortfall_with_alts,
            # then non-durable buckets with no shortfall,
            # otherwise buckets with lowest shortfall_with_alts sort higher,
            # finally buckets with newer timestamps sort higher.
            return (bucket.durable,
                    bucket.shortfall <= 0,
                    -1 * bucket.shortfall_with_alts,
                    bucket.timestamp)

        return sorted(self.buckets.values(), key=key_fn, reverse=True)

    @property
    def best_bucket(self):
        """
        Return the "best" bucket in the collection.

        The "best" bucket is the newest timestamp with sufficient getters, or
        the closest to having sufficient getters, unless it is bettered by a
        bucket with potential alternate nodes.

        If there are no good buckets we return the "least_bad" bucket.

        :return: An instance of :class:`~ECGetResponseBucket` or None if there
                 are no buckets in the collection.
        """
        sorted_buckets = self._sort_buckets()
        for bucket in sorted_buckets:
            # tombstones will set bad_bucket.timestamp
            not_found_bucket = self.bad_buckets.get(404)
            if not_found_bucket and not_found_bucket.timestamp and \
                    bucket.timestamp < not_found_bucket.timestamp:
                # "good bucket" is trumped by newer tombstone
                continue
            return bucket
        return self.least_bad_bucket

    def choose_best_bucket(self):
        best_bucket = self.best_bucket
        # it's now or never -- close down any other requests
        for bucket in self.buckets.values():
            if bucket is best_bucket:
                continue
            bucket.close_conns()
        return best_bucket

    @property
    def least_bad_bucket(self):
        """
        Return the bad_bucket with the smallest shortfall
        """
        if all(status == 404 for status in self.bad_buckets):
            # NB: also covers an empty self.bad_buckets
            return self.default_bad_bucket
        # we want "enough" 416s to prevent "extra" requests - but we keep
        # digging on 404s
        short, status = min((bucket.shortfall, status)
                            for status, bucket in self.bad_buckets.items()
                            if status != 404)
        return self.bad_buckets[status]

    @property
    def shortfall(self):
        best_bucket = self.best_bucket
        shortfall = best_bucket.shortfall
        return min(shortfall, self.least_bad_bucket.shortfall)

    @property
    def durable(self):
        return self.best_bucket.durable

    def _get_frag_prefs(self):
        # Construct the current frag_prefs list, with best_bucket prefs first.
        frag_prefs = []

        for bucket in self._sort_buckets():
            if bucket.timestamp:
                exclusions = [fi for fi in bucket.gets if fi is not None]
                prefs = {'timestamp': bucket.timestamp.internal,
                         'exclude': exclusions}
                frag_prefs.append(prefs)

        return frag_prefs

    def get_extra_headers(self):
        frag_prefs = self._get_frag_prefs()
        return {'X-Backend-Fragment-Preferences': json.dumps(frag_prefs)}

    def _get_alternate_nodes(self):
        if self.node_iter_count <= self.policy.ec_ndata:
            # It makes sense to wait before starting to use alternate nodes,
            # because if we find sufficient frags on *distinct* nodes then we
            # spread work across mode nodes. There's no formal proof that
            # waiting for ec_ndata GETs is the right answer, but it seems
            # reasonable to try *at least* that many primary nodes before
            # resorting to alternate nodes.
            return None

        bucket = self.best_bucket
        if (bucket is None) or (bucket.shortfall <= 0) or not bucket.durable:
            return None

        alt_frags = set(bucket.alt_nodes.keys())
        got_frags = set(bucket.gets.keys())
        wanted_frags = list(alt_frags.difference(got_frags))

        # We may have the same frag_index on more than one node so shuffle to
        # avoid using the same frag_index consecutively, since we may not get a
        # response from the last node provided before being asked to provide
        # another node.
        random.shuffle(wanted_frags)

        for frag_index in wanted_frags:
            nodes = bucket.alt_nodes.get(frag_index)
            if nodes:
                return nodes
        return None

    def has_alternate_node(self):
        return True if self._get_alternate_nodes() else False

    def provide_alternate_node(self):
        """
        Callback function that is installed in a NodeIter. Called on every call
        to NodeIter.next(), which means we can track the number of nodes to
        which GET requests have been made and selectively inject an alternate
        node, if we have one.

        :return: A dict describing a node to which the next GET request
                 should be made.
        """
        self.node_iter_count += 1
        nodes = self._get_alternate_nodes()
        if nodes:
            return nodes.pop(0).copy()


class ECFragGetter(GetterBase):

    def __init__(self, app, req, node_iter, partition, policy, path,
                 backend_headers, header_provider, logger_thread_locals,
                 logger):
        super(ECFragGetter, self).__init__(
            app=app, req=req, node_iter=node_iter,
            partition=partition, policy=policy, path=path,
            backend_headers=backend_headers, logger=logger)
        self.header_provider = header_provider
        self.fragment_size = policy.fragment_size
        self.skip_bytes = 0
        self.logger_thread_locals = logger_thread_locals
        self.status = self.reason = self.body = self.source_headers = None
        self._source_iter = None

    def _get_next_response_part(self):
        node_timeout = self.app.recoverable_node_timeout

        while True:
            # the loop here is to resume if trying to parse
            # multipart/byteranges response raises a ChunkReadTimeout
            # and resets the source_parts_iter
            try:
                with WatchdogTimeout(self.app.watchdog, node_timeout,
                                     ChunkReadTimeout):
                    # If we don't have a multipart/byteranges response,
                    # but just a 200 or a single-range 206, then this
                    # performs no IO, and just returns source (or
                    # raises StopIteration).
                    # Otherwise, this call to next() performs IO when
                    # we have a multipart/byteranges response; as it
                    # will read the MIME boundary and part headers.
                    start_byte, end_byte, length, headers, part = next(
                        self.source.parts_iter)
                return (start_byte, end_byte, length, headers, part)
            except ChunkReadTimeout:
                if not self._replace_source(
                        'Trying to read next part of EC multi-part GET '
                        '(retrying)'):
                    raise

    def _iter_bytes_from_response_part(self, part_file, nbytes):
        buf = b''
        part_file = ByteCountEnforcer(part_file, nbytes)
        while True:
            try:
                with WatchdogTimeout(self.app.watchdog,
                                     self.app.recoverable_node_timeout,
                                     ChunkReadTimeout):
                    chunk = part_file.read(self.app.object_chunk_size)
                    # NB: this append must be *inside* the context
                    # manager for test.unit.SlowBody to do its thing
                    buf += chunk
                    if nbytes is not None:
                        nbytes -= len(chunk)
            except (ChunkReadTimeout, ShortReadError):
                exc_type, exc_value, exc_traceback = sys.exc_info()
                try:
                    self.fast_forward(self.bytes_used_from_backend)
                except (HTTPException, ValueError):
                    self.logger.exception('Unable to fast forward')
                    six.reraise(exc_type, exc_value, exc_traceback)
                except RangeAlreadyComplete:
                    break
                buf = b''
                if self._replace_source(
                        'Trying to read EC fragment during GET (retrying)'):
                    try:
                        _junk, _junk, _junk, _junk, part_file = \
                            self._get_next_response_part()
                    except StopIteration:
                        # it's not clear to me how to make
                        # _get_next_response_part raise StopIteration for the
                        # first doc part of a new request
                        six.reraise(exc_type, exc_value, exc_traceback)
                    part_file = ByteCountEnforcer(part_file, nbytes)
                else:
                    six.reraise(exc_type, exc_value, exc_traceback)
            else:
                if buf and self.skip_bytes:
                    if self.skip_bytes < len(buf):
                        buf = buf[self.skip_bytes:]
                        self.bytes_used_from_backend += self.skip_bytes
                        self.skip_bytes = 0
                    else:
                        self.skip_bytes -= len(buf)
                        self.bytes_used_from_backend += len(buf)
                        buf = b''

                while buf and (len(buf) >= self.fragment_size or not chunk):
                    client_chunk = buf[:self.fragment_size]
                    buf = buf[self.fragment_size:]
                    with WatchdogTimeout(self.app.watchdog,
                                         self.app.client_timeout,
                                         ChunkWriteTimeout):
                        self.bytes_used_from_backend += len(client_chunk)
                        yield client_chunk

                if not chunk:
                    break

    def _iter_parts_from_response(self, req):
        try:
            part_iter = None
            try:
                while True:
                    try:
                        start_byte, end_byte, length, headers, part = \
                            self._get_next_response_part()
                    except StopIteration:
                        # it seems this is the only way out of the loop; not
                        # sure why the req.environ update is always needed
                        req.environ['swift.non_client_disconnect'] = True
                        break
                    # skip_bytes compensates for the backend request range
                    # expansion done in _convert_range
                    self.skip_bytes = bytes_to_skip(
                        self.fragment_size, start_byte)
                    self.learn_size_from_content_range(
                        start_byte, end_byte, length)
                    self.bytes_used_from_backend = 0
                    # not length; that refers to the whole object, so is the
                    # wrong value to use for GET-range responses
                    byte_count = ((end_byte - start_byte + 1) - self.skip_bytes
                                  if (end_byte is not None
                                      and start_byte is not None)
                                  else None)
                    part_iter = CooperativeIterator(
                        self._iter_bytes_from_response_part(part, byte_count))
                    yield {'start_byte': start_byte, 'end_byte': end_byte,
                           'entity_length': length, 'headers': headers,
                           'part_iter': part_iter}
                    self.pop_range()
            finally:
                if part_iter:
                    part_iter.close()

        except ChunkReadTimeout:
            self.app.exception_occurred(self.source.node, 'Object',
                                        'Trying to read during GET')
            raise
        except ChunkWriteTimeout:
            self.logger.warning(
                'Client did not read from proxy within %ss' %
                self.app.client_timeout)
            self.logger.increment('object.client_timeouts')
        except GeneratorExit:
            warn = True
            req_range = self.backend_headers['Range']
            if req_range:
                req_range = Range(req_range)
                if len(req_range.ranges) == 1:
                    begin, end = req_range.ranges[0]
                    if end is not None and begin is not None:
                        if end - begin + 1 == self.bytes_used_from_backend:
                            warn = False
            if not req.environ.get('swift.non_client_disconnect') and warn:
                self.logger.warning(
                    'Client disconnected on read of EC frag %r', self.path)
            pass
        except Exception:
            self.logger.exception('Trying to send to client')
            raise
        finally:
            self.source.close()

    @property
    def last_status(self):
        return self.status or HTTP_INTERNAL_SERVER_ERROR

    @property
    def last_headers(self):
        if self.source_headers:
            return HeaderKeyDict(self.source_headers)
        else:
            return HeaderKeyDict()

    def _make_node_request(self, node, node_timeout):
        # make a backend request; return a response if it has an acceptable
        # status code, otherwise None
        self.logger.thread_locals = self.logger_thread_locals
        req_headers = dict(self.backend_headers)
        ip, port = get_ip_port(node, req_headers)
        req_headers.update(self.header_provider())
        start_node_timing = time.time()
        try:
            with ConnectionTimeout(self.app.conn_timeout):
                conn = http_connect(
                    ip, port, node['device'],
                    self.partition, 'GET', self.path,
                    headers=req_headers,
                    query_string=self.req.query_string)
            self.app.set_node_timing(node, time.time() - start_node_timing)

            with Timeout(node_timeout):
                possible_source = conn.getresponse()
                # See NOTE: swift_conn at top of file about this.
                possible_source.swift_conn = conn
        except (Exception, Timeout):
            self.app.exception_occurred(
                node, 'Object',
                'Trying to %(method)s %(path)s' %
                {'method': self.req.method, 'path': self.req.path})
            return None

        src_headers = dict(
            (k.lower(), v) for k, v in
            possible_source.getheaders())

        if 'handoff_index' in node and \
                (is_server_error(possible_source.status) or
                 possible_source.status == HTTP_NOT_FOUND) and \
                not Timestamp(src_headers.get('x-backend-timestamp', 0)):
            # throw out 5XX and 404s from handoff nodes unless the data is
            # really on disk and had been DELETEd
            self.logger.debug('Ignoring %s from handoff' %
                              possible_source.status)
            conn.close()
            return None

        self.status = possible_source.status
        self.reason = possible_source.reason
        self.source_headers = possible_source.getheaders()
        if is_good_source(possible_source.status, server_type='Object'):
            self.body = None
            return possible_source
        else:
            self.body = possible_source.read()
            conn.close()

            if self.app.check_response(node, 'Object', possible_source, 'GET',
                                       self.path):
                self.logger.debug(
                    'Ignoring %s from primary' % possible_source.status)

            return None

    @property
    def source_iter(self):
        """
        An iterator over responses to backend fragment GETs. Yields an
        instance of ``GetterSource`` if a response is good, otherwise ``None``.
        """
        if self._source_iter is None:
            self._source_iter = self._source_gen()
        return self._source_iter

    def _source_gen(self):
        self.status = self.reason = self.body = self.source_headers = None
        for node in self.node_iter:
            source = self._make_node_request(
                node, self.app.recoverable_node_timeout)

            if source:
                yield GetterSource(self.app, source, node)
            else:
                yield None
            self.status = self.reason = self.body = self.source_headers = None

    def _find_source(self):
        # capture last used etag before continuation
        used_etag = self.last_headers.get('X-Object-Sysmeta-EC-ETag')
        for source in self.source_iter:
            if not source:
                # _make_node_request only returns good sources
                continue
            if source.resp.getheader('X-Object-Sysmeta-EC-ETag') != used_etag:
                self.logger.warning(
                    'Skipping source (etag mismatch: got %s, expected %s)',
                    source.resp.getheader('X-Object-Sysmeta-EC-ETag'),
                    used_etag)
            else:
                self.source = source
                return True
        return False

    def response_parts_iter(self, req):
        """
        Create an iterator over a single fragment response body.

        :param req: a ``swob.Request``.
        :return: an interator that yields chunks of bytes from a fragment
            response body.
        """
        it = None
        try:
            source = next(self.source_iter)
        except StopIteration:
            pass
        else:
            if source:
                self.source = source
                it = self._iter_parts_from_response(req)
        return it


@ObjectControllerRouter.register(EC_POLICY)
class ECObjectController(BaseObjectController):
    def _fragment_GET_request(
            self, req, node_iter, partition, policy,
            header_provider, logger_thread_locals):
        """
        Makes a GET request for a fragment.
        """
        self.logger.thread_locals = logger_thread_locals
        backend_headers = self.generate_request_headers(
            req, additional=req.headers)

        getter = ECFragGetter(self.app, req, node_iter, partition,
                              policy, req.swift_entity_path, backend_headers,
                              header_provider, logger_thread_locals,
                              self.logger)
        return (getter, getter.response_parts_iter(req))

    def _convert_range(self, req, policy):
        """
        Take the requested range(s) from the client and convert it to range(s)
        to be sent to the object servers.

        This includes widening requested ranges to full segments, then
        converting those ranges to fragments so that we retrieve the minimum
        number of fragments from the object server.

        Mutates the request passed in.

        Returns a list of range specs (dictionaries with the different byte
        indices in them).
        """
        # Since segments and fragments have different sizes, we need
        # to modify the Range header sent to the object servers to
        # make sure we get the right fragments out of the fragment
        # archives.
        segment_size = policy.ec_segment_size
        fragment_size = policy.fragment_size

        range_specs = []
        new_ranges = []
        for client_start, client_end in req.range.ranges:
            # TODO: coalesce ranges that overlap segments. For
            # example, "bytes=0-10,20-30,40-50" with a 64 KiB
            # segment size will result in a Range header in the
            # object request of "bytes=0-65535,0-65535,0-65535",
            # which is wasteful. We should be smarter and only
            # request that first segment once.
            segment_start, segment_end = client_range_to_segment_range(
                client_start, client_end, segment_size)

            fragment_start, fragment_end = \
                segment_range_to_fragment_range(
                    segment_start, segment_end,
                    segment_size, fragment_size)

            new_ranges.append((fragment_start, fragment_end))
            range_specs.append({'req_client_start': client_start,
                                'req_client_end': client_end,
                                'req_segment_start': segment_start,
                                'req_segment_end': segment_end,
                                'req_fragment_start': fragment_start,
                                'req_fragment_end': fragment_end})

        req.range = "bytes=" + ",".join(
            "%s-%s" % (s if s is not None else "",
                       e if e is not None else "")
            for s, e in new_ranges)
        return range_specs

    def feed_remaining_primaries(self, safe_iter, pile, req, partition, policy,
                                 buckets, feeder_q, logger_thread_locals):
        timeout = self.app.get_policy_options(policy).concurrency_timeout
        while True:
            try:
                feeder_q.get(timeout=timeout)
            except Empty:
                if safe_iter.unsafe_iter.primaries_left:
                    # this will run async, if it ends up taking the last
                    # primary we won't find out until the next pass
                    pile.spawn(self._fragment_GET_request,
                               req, safe_iter, partition,
                               policy, buckets.get_extra_headers,
                               logger_thread_locals)
                else:
                    # ran out of primaries
                    break
            else:
                # got a stop
                break

    def _get_or_head_response(self, req, node_iter, partition, policy):
        update_etag_is_at_header(req, "X-Object-Sysmeta-Ec-Etag")

        if req.method == 'HEAD':
            # no fancy EC decoding here, just one plain old HEAD request to
            # one object server because all fragments hold all metadata
            # information about the object.
            concurrency = policy.ec_ndata \
                if self.app.get_policy_options(policy).concurrent_gets else 1
            resp = self.GETorHEAD_base(
                req, 'Object', node_iter, partition,
                req.swift_entity_path, concurrency, policy)
            self._fix_response(req, resp)
            return resp

        # GET request
        orig_range = None
        range_specs = []
        if req.range:
            orig_range = req.range
            range_specs = self._convert_range(req, policy)

        safe_iter = GreenthreadSafeIterator(node_iter)

        policy_options = self.app.get_policy_options(policy)
        ec_request_count = policy.ec_ndata
        if policy_options.concurrent_gets:
            ec_request_count += policy_options.concurrent_ec_extra_requests
        with ContextPool(policy.ec_n_unique_fragments) as pool:
            pile = GreenAsyncPile(pool)
            buckets = ECGetResponseCollection(policy)
            node_iter.set_node_provider(buckets.provide_alternate_node)

            for node_count in range(ec_request_count):
                pile.spawn(self._fragment_GET_request,
                           req, safe_iter, partition,
                           policy, buckets.get_extra_headers,
                           self.logger.thread_locals)

            feeder_q = None
            if policy_options.concurrent_gets:
                feeder_q = Queue()
                pool.spawn(self.feed_remaining_primaries, safe_iter, pile, req,
                           partition, policy, buckets, feeder_q,
                           self.logger.thread_locals)

            extra_requests = 0
            # max_extra_requests is an arbitrary hard limit for spawning extra
            # getters in case some unforeseen scenario, or a misbehaving object
            # server, causes us to otherwise make endless requests e.g. if an
            # object server were to ignore frag_prefs and always respond with
            # a frag that is already in a bucket. Now we're assuming it should
            # be limit at most 2 * replicas.
            max_extra_requests = (
                (policy.object_ring.replica_count * 2) - policy.ec_ndata)
            for get, parts_iter in pile:
                try:
                    buckets.add_response(get, parts_iter)
                except ValueError as err:
                    self.logger.error(
                        "Problem with fragment response: %s", err)
                best_bucket = buckets.best_bucket
                if best_bucket.durable and best_bucket.shortfall <= 0:
                    # good enough!
                    break
                requests_available = extra_requests < max_extra_requests and (
                    node_iter.nodes_left > 0 or buckets.has_alternate_node())
                if requests_available and (
                        buckets.shortfall > pile._pending or
                        not is_good_source(get.last_status, self.server_type)):
                    extra_requests += 1
                    pile.spawn(self._fragment_GET_request, req, safe_iter,
                               partition, policy, buckets.get_extra_headers,
                               self.logger.thread_locals)
            if feeder_q:
                feeder_q.put('stop')

        # Put this back, since we *may* need it for kickoff()/_fix_response()
        # (but note that _fix_ranges() may also pop it back off before then)
        req.range = orig_range
        best_bucket = buckets.choose_best_bucket()
        if best_bucket.shortfall <= 0 and best_bucket.durable:
            # headers can come from any of the getters
            resp_headers = best_bucket.headers
            resp_headers.pop('Content-Range', None)
            eccl = resp_headers.get('X-Object-Sysmeta-Ec-Content-Length')
            obj_length = int(eccl) if eccl is not None else None

            # This is only true if we didn't get a 206 response, but
            # that's the only time this is used anyway.
            fa_length = int(resp_headers['Content-Length'])
            app_iter = ECAppIter(
                req.swift_entity_path,
                policy,
                [p_iter for _getter, p_iter in best_bucket.get_responses()],
                range_specs, fa_length, obj_length,
                self.logger)
            resp = Response(
                request=req,
                conditional_response=True,
                app_iter=app_iter)
            update_headers(resp, resp_headers)
            self._fix_ranges(req, resp)
            try:
                app_iter.kickoff(req, resp)
            except HTTPException as err_resp:
                # catch any HTTPException response here so that we can
                # process response headers uniformly in _fix_response
                resp = err_resp
        else:
            # TODO: we can get here if all buckets are successful but none
            # have ec_ndata getters, so bad_bucket may have no gets and we will
            # return a 503 when a 404 may be more appropriate. We can also get
            # here with less than ec_ndata 416's and may then return a 416
            # which is also questionable because a non-range get for same
            # object would return 404 or 503.
            statuses = []
            reasons = []
            bodies = []
            headers = []
            best_bucket.close_conns()
            rebalance_missing_suppression_count = min(
                policy_options.rebalance_missing_suppression_count,
                node_iter.num_primary_nodes - 1)
            for status, bad_bucket in buckets.bad_buckets.items():
                for getter, _parts_iter in bad_bucket.get_responses():
                    if best_bucket.durable:
                        bad_resp_headers = getter.last_headers
                        t_data_file = bad_resp_headers.get(
                            'X-Backend-Data-Timestamp')
                        t_obj = bad_resp_headers.get(
                            'X-Backend-Timestamp',
                            bad_resp_headers.get('X-Timestamp'))
                        bad_ts = Timestamp(t_data_file or t_obj or '0')
                        if bad_ts <= best_bucket.timestamp:
                            # We have reason to believe there's still good data
                            # out there, it's just currently unavailable
                            continue
                    if getter.status:
                        timestamp = Timestamp(getter.last_headers.get(
                            'X-Backend-Timestamp',
                            getter.last_headers.get('X-Timestamp', 0)))
                        if (rebalance_missing_suppression_count > 0 and
                                getter.status == HTTP_NOT_FOUND and
                                not timestamp):
                            rebalance_missing_suppression_count -= 1
                            continue
                        statuses.append(getter.status)
                        reasons.append(getter.reason)
                        bodies.append(getter.body)
                        headers.append(getter.source_headers)

            if not statuses and is_success(best_bucket.status) and \
                    not best_bucket.durable:
                # pretend that non-durable bucket was 404s
                statuses.append(404)
                reasons.append('404 Not Found')
                bodies.append(b'')
                headers.append({})

            resp = self.best_response(
                req, statuses, reasons, bodies, 'Object',
                headers=headers)
        self._fix_response(req, resp)

        # For sure put this back before actually returning the response
        # to the rest of the pipeline, so we don't modify the client headers
        req.range = orig_range
        return resp

    def _fix_response(self, req, resp):
        # EC fragment archives each have different bytes, hence different
        # etags. However, they all have the original object's etag stored in
        # sysmeta, so we copy that here (if it exists) so the client gets it.
        resp.headers['Etag'] = resp.headers.get('X-Object-Sysmeta-Ec-Etag')
        # We're about to invoke conditional response checking so set the
        # correct conditional etag from wherever X-Backend-Etag-Is-At points,
        # if it exists at all.
        resp._conditional_etag = resolve_etag_is_at_header(req, resp.headers)
        if (is_success(resp.status_int) or is_redirection(resp.status_int) or
                resp.status_int == HTTP_REQUESTED_RANGE_NOT_SATISFIABLE):
            resp.accept_ranges = 'bytes'
        if is_success(resp.status_int):
            resp.headers['Content-Length'] = resp.headers.get(
                'X-Object-Sysmeta-Ec-Content-Length')
            resp.fix_conditional_response()
        if resp.status_int == HTTP_REQUESTED_RANGE_NOT_SATISFIABLE:
            resp.headers['Content-Range'] = 'bytes */%s' % resp.headers[
                'X-Object-Sysmeta-Ec-Content-Length']
        ec_headers = [header for header in resp.headers
                      if header.lower().startswith('x-object-sysmeta-ec-')]
        for header in ec_headers:
            # clients (including middlewares) shouldn't need to care about
            # this implementation detail
            del resp.headers[header]

    def _fix_ranges(self, req, resp):
        # Has to be called *before* kickoff()!
        if is_success(resp.status_int):
            ignore_range_headers = set(
                h.strip().lower()
                for h in req.headers.get(
                    'X-Backend-Ignore-Range-If-Metadata-Present',
                    '').split(','))
            if ignore_range_headers.intersection(
                    h.lower() for h in resp.headers):
                # If we leave the Range header around, swob (or somebody) will
                # try to "fix" things for us when we kickoff() the app_iter.
                req.headers.pop('Range', None)
                resp.app_iter.range_specs = []

    def _make_putter(self, node, part, req, headers):
        return MIMEPutter.connect(
            node, part, req.swift_entity_path, headers, self.app.watchdog,
            conn_timeout=self.app.conn_timeout,
            node_timeout=self.app.node_timeout,
            write_timeout=self.app.node_timeout,
            send_exception_handler=self.app.exception_occurred,
            logger=self.logger,
            need_multiphase=True)

    def _determine_chunk_destinations(self, putters, policy):
        """
        Given a list of putters, return a dict where the key is the putter
        and the value is the frag index to use.

        This is done so that we line up handoffs using the same frag index
        (in the primary part list) as the primary that the handoff is standing
        in for.  This lets erasure-code fragment archives wind up on the
        preferred local primary nodes when possible.

        :param putters: a list of swift.proxy.controllers.obj.MIMEPutter
                        instance
        :param policy: A policy instance which should be one of ECStoragePolicy
        """
        # Give each putter a "frag index": the index of the
        # transformed chunk that we'll send to it.
        #
        # For primary nodes, that's just its index (primary 0 gets
        # chunk 0, primary 1 gets chunk 1, and so on). For handoffs,
        # we assign the chunk index of a missing primary.
        handoff_conns = []
        putter_to_frag_index = {}
        for p in putters:
            if p.node_index is not None:
                putter_to_frag_index[p] = policy.get_backend_index(
                    p.node_index)
            else:
                handoff_conns.append(p)

        # Note: we may have more holes than handoffs. This is okay; it
        # just means that we failed to connect to one or more storage
        # nodes. Holes occur when a storage node is down, in which
        # case the connection is not replaced, and when a storage node
        # returns 507, in which case a handoff is used to replace it.

        # lack_list is a dict of list to keep hole indexes
        # e.g. if we have 2 holes for frag index 0 with ec_duplication_factor=2
        # lack_list is like {0: [0], 1: [0]}, and then, if 1 hole found
        # for frag index 1, lack_list will be {0: [0, 1], 1: [0]}.
        # After that, holes will be filled from bigger key
        # (i.e. 1:[0] at first)

        # Grouping all missing fragment indexes for each frag_index
        available_indexes = list(putter_to_frag_index.values())
        lack_list = collections.defaultdict(list)
        for frag_index in range(policy.ec_n_unique_fragments):
            # Set the missing index to lack_list
            available_count = available_indexes.count(frag_index)
            # N.B. it should be duplication_factor >= lack >= 0
            lack = policy.ec_duplication_factor - available_count
            # now we are missing one or more nodes to store the frag index
            for lack_tier in range(lack):
                lack_list[lack_tier].append(frag_index)

        # Extract the lack_list to a flat list
        holes = []
        for lack_tier, indexes in sorted(lack_list.items(), reverse=True):
            holes.extend(indexes)

        # Fill putter_to_frag_index list with the hole list
        for hole, p in zip(holes, handoff_conns):
            putter_to_frag_index[p] = hole
        return putter_to_frag_index

    def _transfer_data(self, req, policy, data_source, putters, nodes,
                       min_conns, etag_hasher):
        """
        Transfer data for an erasure coded object.

        This method was added in the PUT method extraction change
        """
        bytes_transferred = 0
        chunk_transform = chunk_transformer(policy)
        chunk_transform.send(None)
        frag_hashers = collections.defaultdict(
            lambda: md5(usedforsecurity=False))

        def send_chunk(chunk):
            # Note: there's two different hashers in here. etag_hasher is
            # hashing the original object so that we can validate the ETag
            # that the client sent (and etag_hasher is None if the client
            # didn't send one). The hasher in frag_hashers is hashing the
            # fragment archive being sent to the client; this lets us guard
            # against data corruption on the network between proxy and
            # object server.
            if etag_hasher:
                etag_hasher.update(chunk)
            backend_chunks = chunk_transform.send(chunk)
            if backend_chunks is None:
                # If there's not enough bytes buffered for erasure-encoding
                # or whatever we're doing, the transform will give us None.
                return

            updated_frag_indexes = set()
            timeout_at = time.time() + self.app.node_timeout
            for putter in list(putters):
                frag_index = putter_to_frag_index[putter]
                backend_chunk = backend_chunks[frag_index]
                if not putter.failed:
                    # N.B. same frag_index will appear when using
                    # ec_duplication_factor >= 2. So skip to feed the chunk
                    # to hasher if the frag was updated already.
                    if frag_index not in updated_frag_indexes:
                        frag_hashers[frag_index].update(backend_chunk)
                        updated_frag_indexes.add(frag_index)
                    putter.send_chunk(backend_chunk, timeout_at=timeout_at)
                else:
                    putter.close()
                    putters.remove(putter)
            self._check_min_conn(
                req, putters, min_conns,
                msg='Object PUT exceptions during send, '
                    '%(conns)s/%(nodes)s required connections')

        try:
            # build our putter_to_frag_index dict to place handoffs in the
            # same part nodes index as the primaries they are covering
            putter_to_frag_index = self._determine_chunk_destinations(
                putters, policy)
            data_source = CooperativeIterator(data_source)

            while True:
                with WatchdogTimeout(self.app.watchdog,
                                     self.app.client_timeout,
                                     ChunkReadTimeout):
                    try:
                        chunk = next(data_source)
                    except StopIteration:
                        break
                bytes_transferred += len(chunk)
                if bytes_transferred > constraints.MAX_FILE_SIZE:
                    raise HTTPRequestEntityTooLarge(request=req)

                send_chunk(chunk)

            ml = req.message_length()
            if ml and bytes_transferred < ml:
                self.logger.warning(
                    'Client disconnected without sending enough data')
                self.logger.increment('object.client_disconnects')
                raise HTTPClientDisconnect(request=req)

            send_chunk(b'')  # flush out any buffered data

            computed_etag = (etag_hasher.hexdigest()
                             if etag_hasher else None)
            footers = self._get_footers(req)
            received_etag = normalize_etag(footers.get(
                'etag', req.headers.get('etag', '')))
            if (computed_etag and received_etag and
                    computed_etag != received_etag):
                raise HTTPUnprocessableEntity(request=req)

            # Remove any EC reserved metadata names from footers
            footers = {(k, v) for k, v in footers.items()
                       if not k.lower().startswith('x-object-sysmeta-ec-')}
            for putter in putters:
                frag_index = putter_to_frag_index[putter]
                # Update any footers set by middleware with EC footers
                trail_md = trailing_metadata(
                    policy, etag_hasher,
                    bytes_transferred, frag_index)
                trail_md.update(footers)
                # Etag footer must always be hash of what we sent
                trail_md['Etag'] = frag_hashers[frag_index].hexdigest()
                putter.end_of_object_data(footer_metadata=trail_md)

            # for storage policies requiring 2-phase commit (e.g.
            # erasure coding), enforce >= 'quorum' number of
            # 100-continue responses - this indicates successful
            # object data and metadata commit and is a necessary
            # condition to be met before starting 2nd PUT phase
            final_phase = False
            statuses, reasons, bodies, _junk = \
                self._get_put_responses(
                    req, putters, len(nodes), final_phase=final_phase,
                    min_responses=min_conns)
            if not self.have_quorum(
                    statuses, len(nodes), quorum=min_conns):
                self.logger.error(
                    'Not enough object servers ack\'ed (got %d)',
                    statuses.count(HTTP_CONTINUE))
                raise HTTPServiceUnavailable(request=req)

            elif not self._have_adequate_informational(
                    statuses, min_conns):
                resp = self.best_response(req, statuses, reasons, bodies,
                                          'Object PUT',
                                          quorum_size=min_conns)
                if is_client_error(resp.status_int):
                    # if 4xx occurred in this state it is absolutely
                    # a bad conversation between proxy-server and
                    # object-server (even if it's
                    # HTTP_UNPROCESSABLE_ENTITY) so we should regard this
                    # as HTTPServiceUnavailable.
                    raise HTTPServiceUnavailable(request=req)
                else:
                    # Other errors should use raw best_response
                    raise resp

            # quorum achieved, start 2nd phase - send commit
            # confirmation to participating object servers
            # so they write a .durable state file indicating
            # a successful PUT
            for putter in putters:
                putter.send_commit_confirmation()
        except ChunkReadTimeout as err:
            self.logger.warning(
                'ERROR Client read timeout (%ss)', err.seconds)
            self.logger.increment('object.client_timeouts')
            raise HTTPRequestTimeout(request=req)
        except ChunkReadError:
            self.logger.warning(
                'Client disconnected without sending last chunk')
            self.logger.increment('object.client_disconnects')
            raise HTTPClientDisconnect(request=req)
        except HTTPException:
            raise
        except Timeout:
            self.logger.exception(
                'ERROR Exception causing client disconnect')
            raise HTTPClientDisconnect(request=req)
        except Exception:
            self.logger.exception(
                'ERROR Exception transferring data to object servers %s',
                {'path': req.path})
            raise HTTPInternalServerError(request=req)

    def _have_adequate_responses(
            self, statuses, min_responses, conditional_func):
        """
        Given a list of statuses from several requests, determine if a
        satisfactory number of nodes have responded with 1xx or 2xx statuses to
        deem the transaction for a successful response to the client.

        :param statuses: list of statuses returned so far
        :param min_responses: minimal pass criterion for number of successes
        :param conditional_func: a callable function to check http status code
        :returns: True or False, depending on current number of successes
        """
        if sum(1 for s in statuses if (conditional_func(s))) >= min_responses:
            return True
        return False

    def _have_adequate_successes(self, statuses, min_responses):
        """
        Partial method of _have_adequate_responses for 2xx
        """
        return self._have_adequate_responses(
            statuses, min_responses, is_success)

    def _have_adequate_informational(self, statuses, min_responses):
        """
        Partial method of _have_adequate_responses for 1xx
        """
        return self._have_adequate_responses(
            statuses, min_responses, is_informational)

    def _have_adequate_put_responses(self, statuses, num_nodes, min_responses):
        # For an EC PUT we require a quorum of responses with success statuses
        # in order to move on to next phase of PUT request handling without
        # having to wait for *all* responses.
        # TODO: this implies that in the first phase of the backend PUTs when
        # we are actually expecting 1xx responses that we will end up waiting
        # for *all* responses. That seems inefficient since we only need a
        # quorum of 1xx responses to proceed.
        return self._have_adequate_successes(statuses, min_responses)

    def _store_object(self, req, data_source, nodes, partition,
                      outgoing_headers):
        """
        Store an erasure coded object.
        """
        policy_index = int(req.headers.get('X-Backend-Storage-Policy-Index'))
        policy = POLICIES.get_by_index(policy_index)

        expected_frag_size = None
        ml = req.message_length()
        if ml:
            # TODO: PyECLib <= 1.2.0 looks to return the segment info
            # different from the input for aligned data efficiency but
            # Swift never does. So calculate the fragment length Swift
            # will actually send to object server by making two different
            # get_segment_info calls (until PyECLib fixed).
            # policy.fragment_size makes the call using segment size,
            # and the next call is to get info for the last segment

            # get number of fragments except the tail - use truncation //
            num_fragments = ml // policy.ec_segment_size
            expected_frag_size = policy.fragment_size * num_fragments

            # calculate the tail fragment_size by hand and add it to
            # expected_frag_size
            last_segment_size = ml % policy.ec_segment_size
            if last_segment_size:
                last_info = policy.pyeclib_driver.get_segment_info(
                    last_segment_size, policy.ec_segment_size)
                expected_frag_size += last_info['fragment_size']
        for headers in outgoing_headers:
            headers['X-Backend-Obj-Content-Length'] = expected_frag_size
            # the object server will get different bytes, so these
            # values do not apply.
            headers.pop('Content-Length', None)
            headers.pop('Etag', None)

        # Since the request body sent from client -> proxy is not
        # the same as the request body sent proxy -> object, we
        # can't rely on the object-server to do the etag checking -
        # so we have to do it here.
        etag_hasher = md5(usedforsecurity=False)

        min_conns = policy.quorum
        putters = self._get_put_connections(
            req, nodes, partition, outgoing_headers, policy)

        try:
            # check that a minimum number of connections were established and
            # meet all the correct conditions set in the request
            self._check_failure_put_connections(putters, req, min_conns)

            self._transfer_data(req, policy, data_source, putters,
                                nodes, min_conns, etag_hasher)
            # The durable state will propagate in a replicated fashion; if
            # one fragment is durable then the reconstructor will spread the
            # durable status around.
            # In order to avoid successfully writing an object, but refusing
            # to serve it on a subsequent GET because don't have enough
            # durable data fragments - we require the same number of durable
            # writes as quorum fragment writes.  If object servers are in the
            # future able to serve their non-durable fragment archives we may
            # be able to reduce this quorum count if needed.
            # ignore response etags
            statuses, reasons, bodies, _etags = \
                self._get_put_responses(req, putters, len(nodes),
                                        final_phase=True,
                                        min_responses=min_conns)
        except HTTPException as resp:
            return resp
        finally:
            for putter in putters:
                putter.close()

        etag = etag_hasher.hexdigest()
        resp = self.best_response(req, statuses, reasons, bodies,
                                  'Object PUT', etag=etag,
                                  quorum_size=min_conns)
        resp.last_modified = Timestamp(req.headers['X-Timestamp']).ceil()
        return resp<|MERGE_RESOLUTION|>--- conflicted
+++ resolved
@@ -466,11 +466,7 @@
                 '%(ip)s:%(port)s' % {'ip': ip, 'port': port})
             headers[index]['X-Container-Device'] = csv_append(
                 headers[index].get('X-Container-Device'),
-<<<<<<< HEAD
-                container['device'])
-=======
                 container_node['device'])
->>>>>>> fdde94d9
             headers[index]['X-Container-Db-State'] = db_state
             if container_path:
                 headers[index]['X-Backend-Quoted-Container-Path'] = quote(

--- conflicted
+++ resolved
@@ -2709,59 +2709,6 @@
                             new_source,
                             read_chunk_size=self.app.object_chunk_size)
                     try:
-<<<<<<< HEAD
-                        with WatchdogTimeout(self.app.watchdog, node_timeout,
-                                             ChunkReadTimeout):
-                            chunk = part_file.read(self.app.object_chunk_size)
-                            nchunks += 1
-                            # NB: this append must be *inside* the context
-                            # manager for test.unit.SlowBody to do its thing
-                            buf += chunk
-                            if nbytes is not None:
-                                nbytes -= len(chunk)
-                    except (ChunkReadTimeout, ShortReadError):
-                        if req.environ.get('swift.client_disconnect', False):
-                            self.app.logger.debug(
-                                'Client disconnected, will not retry')
-                            raise
-                        exc_type, exc_value, exc_traceback = sys.exc_info()
-                        try:
-                            self.fast_forward(self.bytes_used_from_backend)
-                        except (HTTPException, ValueError):
-                            self.logger.exception('Unable to fast forward')
-                            six.reraise(exc_type, exc_value, exc_traceback)
-                        except RangeAlreadyComplete:
-                            break
-                        buf = b''
-                        old_node = self.node
-                        new_source, new_node = self._dig_for_source_and_node()
-                        if new_source:
-                            self.app.error_occurred(
-                                old_node, 'Trying to read EC fragment '
-                                'during GET (retrying)')
-                            # Close-out the connection as best as possible.
-                            if getattr(self.source, 'swift_conn', None):
-                                close_swift_conn(self.source)
-                            self.source = new_source
-                            self.node = new_node
-                            # This is safe; it just sets up a generator but
-                            # does not call next() on it, so no IO is
-                            # performed.
-                            parts_iter[0] = http_response_to_document_iters(
-                                new_source,
-                                read_chunk_size=self.app.object_chunk_size)
-                            try:
-                                _junk, _junk, _junk, _junk, part_file = \
-                                    get_next_doc_part()
-                            except StopIteration:
-                                # it's not clear to me how to make
-                                # get_next_doc_part raise StopIteration for the
-                                # first doc part of a new request
-                                six.reraise(exc_type, exc_value, exc_traceback)
-                            part_file = ByteCountEnforcer(part_file, nbytes)
-                        else:
-                            six.reraise(exc_type, exc_value, exc_traceback)
-=======
                         _junk, _junk, _junk, _junk, part_file = \
                             self.get_next_doc_part()
                     except StopIteration:
@@ -2778,7 +2725,6 @@
                         buf = buf[self.skip_bytes:]
                         self.bytes_used_from_backend += self.skip_bytes
                         self.skip_bytes = 0
->>>>>>> b512c926
                     else:
                         self.skip_bytes -= len(buf)
                         self.bytes_used_from_backend += len(buf)

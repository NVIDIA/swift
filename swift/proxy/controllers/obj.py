--- conflicted
+++ resolved
@@ -251,12 +251,7 @@
         policy = POLICIES.get_by_index(policy_index)
         obj_ring = self.app.get_object_ring(policy_index)
         req.headers['X-Backend-Storage-Policy-Index'] = policy_index
-<<<<<<< HEAD
-        if (config_true_value(self.app.enable_open_expired) and
-                config_true_value(req.headers.get('x-open-expired'))):
-=======
         if is_open_expired(self.app, req):
->>>>>>> e46672ca
             req.headers['X-Backend-Open-Expired'] = 'true'
         if 'swift.authorize' in req.environ:
             aresp = req.environ['swift.authorize'](req)
@@ -409,12 +404,7 @@
         container_info = self.container_info(
             self.account_name, self.container_name, req)
         req.acl = container_info['write_acl']
-<<<<<<< HEAD
-        if (config_true_value(self.app.enable_open_expired) and
-                config_true_value(req.headers.get('x-open-expired'))):
-=======
         if is_open_expired(self.app, req):
->>>>>>> e46672ca
             req.headers['X-Backend-Open-Expired'] = 'true'
         if 'swift.authorize' in req.environ:
             aresp = req.environ['swift.authorize'](req)

--- conflicted
+++ resolved
@@ -1446,13 +1446,7 @@
                             len(fragments), quote(self.path))
                     break
                 try:
-<<<<<<< HEAD
-                    segment = self.policy.pyeclib_driver.decode(
-                        fragments,
-                        force_metadata_checks=self.force_metadata_checks)
-=======
                     segment = self.policy.pyeclib_driver.decode(fragments)
->>>>>>> d0027d4d
                 except ECDriverError as err:
                     self.logger.error(
                         "Error decoding fragments for %r. "

--- conflicted
+++ resolved
@@ -250,12 +250,8 @@
         policy = POLICIES.get_by_index(policy_index)
         obj_ring = self.app.get_object_ring(policy_index)
         req.headers['X-Backend-Storage-Policy-Index'] = policy_index
-<<<<<<< HEAD
-        if config_true_value(req.headers.get('x-open-expired')):
-=======
         if (config_true_value(self.app.enable_open_expired) and
                 config_true_value(req.headers.get('x-open-expired'))):
->>>>>>> b73eb6c7
             req.headers['X-Backend-Open-Expired'] = 'true'
         if 'swift.authorize' in req.environ:
             aresp = req.environ['swift.authorize'](req)
@@ -408,12 +404,8 @@
         container_info = self.container_info(
             self.account_name, self.container_name, req)
         req.acl = container_info['write_acl']
-<<<<<<< HEAD
-        if config_true_value(req.headers.get('x-open-expired')):
-=======
         if (config_true_value(self.app.enable_open_expired) and
                 config_true_value(req.headers.get('x-open-expired'))):
->>>>>>> b73eb6c7
             req.headers['X-Backend-Open-Expired'] = 'true'
         if 'swift.authorize' in req.environ:
             aresp = req.environ['swift.authorize'](req)

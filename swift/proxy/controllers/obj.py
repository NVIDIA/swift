# Copyright (c) 2010-2012 OpenStack Foundation
#
# Licensed under the Apache License, Version 2.0 (the "License");
# you may not use this file except in compliance with the License.
# You may obtain a copy of the License at
#
#    http://www.apache.org/licenses/LICENSE-2.0
#
# Unless required by applicable law or agreed to in writing, software
# distributed under the License is distributed on an "AS IS" BASIS,
# WITHOUT WARRANTIES OR CONDITIONS OF ANY KIND, either express or
# implied.
# See the License for the specific language governing permissions and
# limitations under the License.

# NOTE: swift_conn
# You'll see swift_conn passed around a few places in this file. This is the
# source bufferedhttp connection of whatever it is attached to.
#   It is used when early termination of reading from the connection should
# happen, such as when a range request is satisfied but there's still more the
# source connection would like to send. To prevent having to read all the data
# that could be left, the source connection can be .close() and then reads
# commence to empty out any buffers.
#   These shenanigans are to ensure all related objects can be garbage
# collected. We've seen objects hang around forever otherwise.

import six
from six.moves.urllib.parse import quote, unquote
from six.moves import zip

import collections
import itertools
import json
import mimetypes
import time
import math
import random
import sys

from greenlet import GreenletExit
from eventlet import GreenPile, sleep
from eventlet.queue import Queue, Empty
from eventlet.timeout import Timeout

from swift.common.utils import (
    clean_content_type, config_true_value, ContextPool, csv_append,
    GreenAsyncPile, GreenthreadSafeIterator, Timestamp, WatchdogTimeout,
    normalize_delete_at_timestamp, public, get_expirer_container,
    document_iters_to_http_response_body, parse_content_range,
    quorum_size, reiterate, close_if_possible, safe_json_loads, md5,
    ShardRange, find_shard_range, cache_from_env, NamespaceBoundList)
from swift.common.bufferedhttp import http_connect
from swift.common.constraints import check_metadata, check_object_creation
from swift.common import constraints
from swift.common.exceptions import ChunkReadTimeout, \
    ChunkWriteTimeout, ConnectionTimeout, ResponseTimeout, \
    InsufficientStorage, FooterNotSupported, MultiphasePUTNotSupported, \
    PutterConnectError, ChunkReadError, RangeAlreadyComplete, ShortReadError
from swift.common.header_key_dict import HeaderKeyDict
from swift.common.http import (
    is_informational, is_success, is_client_error, is_server_error,
    is_redirection, HTTP_CONTINUE, HTTP_INTERNAL_SERVER_ERROR,
    HTTP_SERVICE_UNAVAILABLE, HTTP_INSUFFICIENT_STORAGE,
    HTTP_PRECONDITION_FAILED, HTTP_CONFLICT, HTTP_UNPROCESSABLE_ENTITY,
    HTTP_REQUESTED_RANGE_NOT_SATISFIABLE, HTTP_NOT_FOUND)
from swift.common.memcached import MemcacheConnectionError
from swift.common.storage_policy import (POLICIES, REPL_POLICY, EC_POLICY,
                                         ECDriverError, PolicyError)
from swift.proxy.controllers.base import Controller, delay_denial, \
    cors_validation, update_headers, bytes_to_skip, close_swift_conn, \
    ByteCountEnforcer, record_cache_op_metrics, get_cache_key
from swift.common.swob import HTTPAccepted, HTTPBadRequest, HTTPNotFound, \
    HTTPPreconditionFailed, HTTPRequestEntityTooLarge, HTTPRequestTimeout, \
    HTTPServerError, HTTPServiceUnavailable, HTTPClientDisconnect, \
    HTTPUnprocessableEntity, Response, HTTPException, \
    HTTPRequestedRangeNotSatisfiable, Range, HTTPInternalServerError, \
    normalize_etag
from swift.common.request_helpers import update_etag_is_at_header, \
    resolve_etag_is_at_header, validate_internal_obj, get_ip_port, \
    http_response_to_document_iters


def check_content_type(req):
    if not req.environ.get('swift.content_type_overridden') and \
            ';' in req.headers.get('content-type', ''):
        for param in req.headers['content-type'].split(';')[1:]:
            if param.lstrip().startswith('swift_'):
                return HTTPBadRequest("Invalid Content-Type, "
                                      "swift_* is not a valid parameter name.")
    return None


def num_container_updates(container_replicas, container_quorum,
                          object_replicas, object_quorum):
    """
    We need to send container updates via enough object servers such
    that, if the object PUT succeeds, then the container update is
    durable (either it's synchronously updated or written to async
    pendings).

    Define:
      Qc = the quorum size for the container ring
      Qo = the quorum size for the object ring
      Rc = the replica count for the container ring
      Ro = the replica count (or EC N+K) for the object ring

    A durable container update is one that's made it to at least Qc
    nodes. To always be durable, we have to send enough container
    updates so that, if only Qo object PUTs succeed, and all the
    failed object PUTs had container updates, at least Qc updates
    remain. Since (Ro - Qo) object PUTs may fail, we must have at
    least Qc + Ro - Qo container updates to ensure that Qc of them
    remain.

    Also, each container replica is named in at least one object PUT
    request so that, when all requests succeed, no work is generated
    for the container replicator. Thus, at least Rc updates are
    necessary.

    :param container_replicas: replica count for the container ring (Rc)
    :param container_quorum: quorum size for the container ring (Qc)
    :param object_replicas: replica count for the object ring (Ro)
    :param object_quorum: quorum size for the object ring (Qo)

    """
    return max(
        # Qc + Ro - Qo
        container_quorum + object_replicas - object_quorum,
        # Rc
        container_replicas)


class ObjectControllerRouter(object):

    policy_type_to_controller_map = {}

    @classmethod
    def register(cls, policy_type):
        """
        Decorator for Storage Policy implementations to register
        their ObjectController implementations.

        This also fills in a policy_type attribute on the class.
        """
        def register_wrapper(controller_cls):
            if policy_type in cls.policy_type_to_controller_map:
                raise PolicyError(
                    '%r is already registered for the policy_type %r' % (
                        cls.policy_type_to_controller_map[policy_type],
                        policy_type))
            cls.policy_type_to_controller_map[policy_type] = controller_cls
            controller_cls.policy_type = policy_type
            return controller_cls
        return register_wrapper

    def __init__(self):
        self.policy_to_controller_cls = {}
        for policy in POLICIES:
            self.policy_to_controller_cls[int(policy)] = \
                self.policy_type_to_controller_map[policy.policy_type]

    def __getitem__(self, policy):
        return self.policy_to_controller_cls[int(policy)]


class BaseObjectController(Controller):
    """Base WSGI controller for object requests."""
    server_type = 'Object'

    def __init__(self, app, account_name, container_name, object_name,
                 **kwargs):
        super(BaseObjectController, self).__init__(app)
        self.account_name = unquote(account_name)
        self.container_name = unquote(container_name)
        self.object_name = unquote(object_name)
        validate_internal_obj(
            self.account_name, self.container_name, self.object_name)

    def iter_nodes_local_first(self, ring, partition, request, policy=None,
                               local_handoffs_first=False):
        """
        Yields nodes for a ring partition.

        If the 'write_affinity' setting is non-empty, then this will yield N
        local nodes (as defined by the write_affinity setting) first, then the
        rest of the nodes as normal. It is a re-ordering of the nodes such
        that the local ones come first; no node is omitted. The effect is
        that the request will be serviced by local object servers first, but
        nonlocal ones will be employed if not enough local ones are available.

        :param ring: ring to get nodes from
        :param partition: ring partition to yield nodes for
        :param request: nodes will be annotated with `use_replication` based on
            the `request` headers
        :param policy: optional, an instance of
            :class:`~swift.common.storage_policy.BaseStoragePolicy`
        :param local_handoffs_first: optional, if True prefer primaries and
            local handoff nodes first before looking elsewhere.
        """
        policy_options = self.app.get_policy_options(policy)
        is_local = policy_options.write_affinity_is_local_fn
        if is_local is None:
            return self.app.iter_nodes(ring, partition, self.logger, request,
                                       policy=policy)

        primary_nodes = ring.get_part_nodes(partition)
        handoff_nodes = ring.get_more_nodes(partition)
        all_nodes = itertools.chain(primary_nodes, handoff_nodes)

        if local_handoffs_first:
            num_locals = policy_options.write_affinity_handoff_delete_count
            if num_locals is None:
                local_primaries = [node for node in primary_nodes
                                   if is_local(node)]
                num_locals = len(primary_nodes) - len(local_primaries)

            first_local_handoffs = list(itertools.islice(
                (node for node in handoff_nodes if is_local(node)), num_locals)
            )
            preferred_nodes = primary_nodes + first_local_handoffs
        else:
            num_locals = policy_options.write_affinity_node_count_fn(
                len(primary_nodes)
            )
            preferred_nodes = list(itertools.islice(
                (node for node in all_nodes if is_local(node)), num_locals)
            )
            # refresh it; it moved when we computed preferred_nodes
            handoff_nodes = ring.get_more_nodes(partition)
            all_nodes = itertools.chain(primary_nodes, handoff_nodes)

        node_iter = itertools.chain(
            preferred_nodes,
            (node for node in all_nodes if node not in preferred_nodes)
        )

        return self.app.iter_nodes(ring, partition, self.logger, request,
                                   node_iter=node_iter, policy=policy)

    def GETorHEAD(self, req):
        """Handle HTTP GET or HEAD requests."""
        container_info = self.container_info(
            self.account_name, self.container_name, req)
        req.acl = container_info['read_acl']
        # pass the policy index to storage nodes via req header
        policy_index = req.headers.get('X-Backend-Storage-Policy-Index',
                                       container_info['storage_policy'])
        policy = POLICIES.get_by_index(policy_index)
        obj_ring = self.app.get_object_ring(policy_index)
        req.headers['X-Backend-Storage-Policy-Index'] = policy_index
        if 'x-open-expired' in req.headers:
            req.headers['X-Backend-Open-Expired'] = 'true'
        if 'swift.authorize' in req.environ:
            aresp = req.environ['swift.authorize'](req)
            if aresp:
                return aresp
        partition = obj_ring.get_part(
            self.account_name, self.container_name, self.object_name)
        node_iter = self.app.iter_nodes(obj_ring, partition, self.logger, req,
                                        policy=policy)

        resp = self._get_or_head_response(req, node_iter, partition, policy)

        if ';' in resp.headers.get('content-type', ''):
            resp.content_type = clean_content_type(
                resp.headers['content-type'])
        return resp

    @public
    @cors_validation
    @delay_denial
    def GET(self, req):
        """Handler for HTTP GET requests."""
        return self.GETorHEAD(req)

    @public
    @cors_validation
    @delay_denial
    def HEAD(self, req):
        """Handler for HTTP HEAD requests."""
        return self.GETorHEAD(req)

    def _get_cached_updating_namespaces(
            self, infocache, memcache, cache_key):
        """
        Fetch cached updating namespaces of updating shard ranges from
        infocache and memcache.

        :param infocache: the infocache instance.
        :param memcache: an instance of a memcache client,
                         :class:`swift.common.memcached.MemcacheRing`.
        :param cache_key: the cache key for both infocache and memcache.
        :return: a tuple of (an instance of NamespaceBoundList, cache state)
        """
        # try get namespaces from infocache first
        namespace_list = infocache.get(cache_key)
        if namespace_list:
            return namespace_list, 'infocache_hit'

        # then try get them from memcache
        if not memcache:
            return None, 'disabled'
        skip_chance = self.app.container_updating_shard_ranges_skip_cache
        if skip_chance and random.random() < skip_chance:
            return None, 'skip'
        try:
            namespaces = memcache.get(cache_key, raise_on_error=True)
            cache_state = 'hit' if namespaces else 'miss'
        except MemcacheConnectionError:
            namespaces = None
            cache_state = 'error'

        if namespaces:
            if six.PY2:
                # json.loads() in memcache.get will convert json 'string' to
                # 'unicode' with python2, here we cast 'unicode' back to 'str'
                namespaces = [
                    [lower.encode('utf-8'), name.encode('utf-8')]
                    for lower, name in namespaces]
            namespace_list = NamespaceBoundList(namespaces)
        else:
            namespace_list = None
        return namespace_list, cache_state

    def _get_update_shard_caching_disabled(self, req, account, container, obj):
        """
        Fetch all updating shard ranges for the given root container when
        all caching is disabled.

        :param req: original Request instance.
        :param account: account from which shard ranges should be fetched.
        :param container: container from which shard ranges should be fetched.
        :param obj: object getting updated.
        :return: an instance of :class:`swift.common.utils.ShardRange`,
            or None if the update should go back to the root
        """
        # legacy behavior requests container server for includes=obj
        shard_ranges, response = self._get_shard_ranges(
            req, account, container, states='updating', includes=obj)
        record_cache_op_metrics(
            self.logger, 'shard_updating', 'disabled', response)
<<<<<<< HEAD
        if not shard_ranges:
            return None
        return shard_ranges[0]
=======
        # there will be only one shard range in the list if any
        return shard_ranges[0] if shard_ranges else None
>>>>>>> c3e22093

    def _get_update_shard(self, req, account, container, obj):
        """
        Find the appropriate shard range for an object update.

        Note that this fetches and caches (in both the per-request infocache
        and memcache, if available) all shard ranges for the given root
        container so we won't have to contact the container DB for every write.

        :param req: original Request instance.
        :param account: account from which shard ranges should be fetched.
        :param container: container from which shard ranges should be fetched.
        :param obj: object getting updated.
        :return: an instance of :class:`swift.common.utils.ShardRange`,
            or None if the update should go back to the root
        """
        if not self.app.recheck_updating_shard_ranges:
            # caching is disabled
            return self._get_update_shard_caching_disabled(
                req, account, container, obj)

        # caching is enabled, try to get from caches
        response = None
        cache_key = get_cache_key(account, container, shard='updating')
        infocache = req.environ.setdefault('swift.infocache', {})
        memcache = cache_from_env(req.environ, True)
        cached_namespaces, cache_state = self._get_cached_updating_namespaces(
            infocache, memcache, cache_key)
        if cached_namespaces:
            # found cached namespaces in either infocache or memcache
            infocache[cache_key] = cached_namespaces
            namespace = cached_namespaces.get_namespace(obj)
            update_shard = ShardRange(
                name=namespace.name, timestamp=0, lower=namespace.lower,
                upper=namespace.upper)
        else:
<<<<<<< HEAD
            # pull full set of updating shards from backend
            shard_ranges, response = self._get_shard_ranges(
                req, account, container, states='updating')
            if shard_ranges:
                cached_namespaces = NamespaceBoundList.from_namespaces(
=======
            # pull full set of updating shard ranges from backend
            shard_ranges, response = self._get_shard_ranges(
                req, account, container, states='updating')
            if shard_ranges:
                # only store the list of namespace lower bounds and names into
                # infocache and memcache.
                cached_namespaces = NamespaceBoundList.parse(
>>>>>>> c3e22093
                    shard_ranges)
                infocache[cache_key] = cached_namespaces
                if memcache:
                    memcache.set(
                        cache_key, cached_namespaces.bounds,
                        time=self.app.recheck_updating_shard_ranges)
            update_shard = find_shard_range(obj, shard_ranges or [])
        record_cache_op_metrics(
            self.logger, 'shard_updating', cache_state, response)
        return update_shard

    def _get_update_target(self, req, container_info):
        # find the sharded container to which we'll send the update
        db_state = container_info.get('sharding_state', 'unsharded')
        if db_state in ('sharded', 'sharding'):
            shard_range = self._get_update_shard(
                req, self.account_name, self.container_name, self.object_name)
            if shard_range:
                partition, nodes = self.app.container_ring.get_nodes(
                    shard_range.account, shard_range.container)
                return partition, nodes, shard_range.name

        return container_info['partition'], container_info['nodes'], None

    @public
    @cors_validation
    @delay_denial
    def POST(self, req):
        """HTTP POST request handler."""
        container_info = self.container_info(
            self.account_name, self.container_name, req)
        container_partition, container_nodes, container_path = \
            self._get_update_target(req, container_info)
        req.acl = container_info['write_acl']
        if 'swift.authorize' in req.environ:
            aresp = req.environ['swift.authorize'](req)
            if aresp:
                return aresp
        if not container_nodes:
            return HTTPNotFound(request=req)
        error_response = check_metadata(req, 'object')
        if error_response:
            return error_response

        req.ensure_x_timestamp()

        req, delete_at_container, delete_at_part, \
            delete_at_nodes = self._config_obj_expiration(req)

        # pass the policy index to storage nodes via req header
        policy_index = req.headers.get('X-Backend-Storage-Policy-Index',
                                       container_info['storage_policy'])
        obj_ring = self.app.get_object_ring(policy_index)
        req.headers['X-Backend-Storage-Policy-Index'] = policy_index
        next_part_power = getattr(obj_ring, 'next_part_power', None)
        if next_part_power:
            req.headers['X-Backend-Next-Part-Power'] = next_part_power
        partition, nodes = obj_ring.get_nodes(
            self.account_name, self.container_name, self.object_name)

        headers = self._backend_requests(
            req, len(nodes), container_partition, container_nodes,
            delete_at_container, delete_at_part, delete_at_nodes,
            container_path=container_path)
        return self._post_object(req, obj_ring, partition, headers)

    def _backend_requests(self, req, n_outgoing,
                          container_partition, containers,
                          delete_at_container=None, delete_at_partition=None,
                          delete_at_nodes=None, container_path=None):
        policy_index = req.headers['X-Backend-Storage-Policy-Index']
        policy = POLICIES.get_by_index(policy_index)
        headers = [self.generate_request_headers(req, additional=req.headers)
                   for _junk in range(n_outgoing)]

        def set_container_update(index, container):
            headers[index]['X-Container-Partition'] = container_partition
            headers[index]['X-Container-Host'] = csv_append(
                headers[index].get('X-Container-Host'),
                '%(ip)s:%(port)s' % container)
            headers[index]['X-Container-Device'] = csv_append(
                headers[index].get('X-Container-Device'),
                container['device'])
            if container_path:
                headers[index]['X-Backend-Quoted-Container-Path'] = quote(
                    container_path)
                # NB: we used to send
                #    'X-Backend-Container-Path': container_path
                # but that isn't safe for container names with nulls or
                # newlines (or possibly some other characters). We consciously
                # *don't* make any attempt to set the old meta; during an
                # upgrade, old object-servers will talk to the root which
                # will eat the update and move it as a misplaced object.

        def set_delete_at_headers(index, delete_at_node):
            headers[index]['X-Delete-At-Container'] = delete_at_container
            headers[index]['X-Delete-At-Partition'] = delete_at_partition
            headers[index]['X-Delete-At-Host'] = csv_append(
                headers[index].get('X-Delete-At-Host'),
                '%(ip)s:%(port)s' % delete_at_node)
            headers[index]['X-Delete-At-Device'] = csv_append(
                headers[index].get('X-Delete-At-Device'),
                delete_at_node['device'])

        n_updates_needed = num_container_updates(
            len(containers), quorum_size(len(containers)),
            n_outgoing, policy.quorum)

        container_iter = itertools.cycle(containers)
        dan_iter = itertools.cycle(delete_at_nodes or [])
        existing_updates = 0
        while existing_updates < n_updates_needed:
            index = existing_updates % n_outgoing
            set_container_update(index, next(container_iter))
            if delete_at_nodes:
                # We reverse the index in order to distribute the updates
                # across all nodes.
                set_delete_at_headers(n_outgoing - 1 - index, next(dan_iter))
            existing_updates += 1

        # Keep the number of expirer-queue deletes to a reasonable number.
        #
        # In the best case, at least one object server writes out an
        # async_pending for an expirer-queue update. In the worst case, no
        # object server does so, and an expirer-queue row remains that
        # refers to an already-deleted object. In this case, upon attempting
        # to delete the object, the object expirer will notice that the
        # object does not exist and then remove the row from the expirer
        # queue.
        #
        # In other words: expirer-queue updates on object DELETE are nice to
        # have, but not strictly necessary for correct operation.
        #
        # Also, each queue update results in an async_pending record, which
        # causes the object updater to talk to all container servers. If we
        # have N async_pendings and Rc container replicas, we cause N * Rc
        # requests from object updaters to container servers (possibly more,
        # depending on retries). Thus, it is helpful to keep this number
        # small.
        n_desired_queue_updates = 2
        for i in range(len(headers)):
            headers[i].setdefault('X-Backend-Clean-Expiring-Object-Queue',
                                  't' if i < n_desired_queue_updates else 'f')

        return headers

    def _get_conn_response(self, putter, path, logger_thread_locals,
                           final_phase, **kwargs):
        self.logger.thread_locals = logger_thread_locals
        try:
            resp = putter.await_response(
                self.app.node_timeout, not final_phase)
        except (Exception, Timeout):
            resp = None
            if final_phase:
                status_type = 'final'
            else:
                status_type = 'commit'
            self.app.exception_occurred(
                putter.node, 'Object',
                'Trying to get %(status_type)s status of PUT to %(path)s' %
                {'status_type': status_type, 'path': path})
        return (putter, resp)

    def _have_adequate_put_responses(self, statuses, num_nodes, min_responses):
        """
        Test for sufficient PUT responses from backend nodes to proceed with
        PUT handling.

        :param statuses: a list of response statuses.
        :param num_nodes: number of backend nodes to which PUT requests may be
                          issued.
        :param min_responses: (optional) minimum number of nodes required to
                              have responded with satisfactory status code.
        :return: True if sufficient backend responses have returned a
                 satisfactory status code.
        """
        raise NotImplementedError

    def _get_put_responses(self, req, putters, num_nodes, final_phase=True,
                           min_responses=None):
        """
        Collect object responses to a PUT request and determine if a
        satisfactory number of nodes have returned success.  Returns
        lists of accumulated status codes, reasons, bodies and etags.

        :param req: the request
        :param putters: list of putters for the request
        :param num_nodes: number of nodes involved
        :param final_phase: boolean indicating if this is the last phase
        :param min_responses: minimum needed when not requiring quorum
        :return: a tuple of lists of status codes, reasons, bodies and etags.
                 The list of bodies and etags is only populated for the final
                 phase of a PUT transaction.
        """
        statuses = []
        reasons = []
        bodies = []
        etags = set()

        pile = GreenAsyncPile(len(putters))
        for putter in putters:
            if putter.failed:
                continue
            pile.spawn(self._get_conn_response, putter, req.path,
                       self.logger.thread_locals, final_phase=final_phase)

        def _handle_response(putter, response):
            statuses.append(response.status)
            reasons.append(response.reason)
            if final_phase:
                body = response.read()
            else:
                body = b''
            bodies.append(body)
            if not self.app.check_response(putter.node, 'Object', response,
                                           req.method, req.path, body):
                putter.failed = True
            elif is_success(response.status):
                etags.add(normalize_etag(response.getheader('etag')))

        for (putter, response) in pile:
            if response:
                _handle_response(putter, response)
                if self._have_adequate_put_responses(
                        statuses, num_nodes, min_responses):
                    break
            else:
                putter.failed = True

        # give any pending requests *some* chance to finish
        finished_quickly = pile.waitall(self.app.post_quorum_timeout)
        for (putter, response) in finished_quickly:
            if response:
                _handle_response(putter, response)

        if final_phase:
            while len(statuses) < num_nodes:
                statuses.append(HTTP_SERVICE_UNAVAILABLE)
                reasons.append('')
                bodies.append(b'')

        return statuses, reasons, bodies, etags

    def _config_obj_expiration(self, req):
        delete_at_container = None
        delete_at_part = None
        delete_at_nodes = None

        req = constraints.check_delete_headers(req)

        if 'x-delete-at' in req.headers:
            req.headers['x-delete-at'] = normalize_delete_at_timestamp(
                int(req.headers['x-delete-at']))
            x_delete_at = int(req.headers['x-delete-at'])

            req.environ.setdefault('swift.log_info', []).append(
                'x-delete-at:%s' % x_delete_at)

            delete_at_container = get_expirer_container(
                x_delete_at, self.app.expiring_objects_container_divisor,
                self.account_name, self.container_name, self.object_name)

            delete_at_part, delete_at_nodes = \
                self.app.container_ring.get_nodes(
                    self.app.expiring_objects_account, delete_at_container)

        return req, delete_at_container, delete_at_part, delete_at_nodes

    def _update_content_type(self, req):
        # Sometimes the 'content-type' header exists, but is set to None.
        detect_content_type = \
            config_true_value(req.headers.get('x-detect-content-type'))
        if detect_content_type or not req.headers.get('content-type'):
            guessed_type, _junk = mimetypes.guess_type(req.path_info)
            req.headers['Content-Type'] = guessed_type or \
                'application/octet-stream'
            if detect_content_type:
                req.headers.pop('x-detect-content-type')

    def _check_failure_put_connections(self, putters, req, min_conns):
        """
        Identify any failed connections and check minimum connection count.

        :param putters: a list of Putter instances
        :param req: request
        :param min_conns: minimum number of putter connections required
        """
        if req.if_none_match is not None and '*' in req.if_none_match:
            statuses = [
                putter.resp.status for putter in putters if putter.resp]
            if HTTP_PRECONDITION_FAILED in statuses:
                # If we find any copy of the file, it shouldn't be uploaded
                self.logger.debug(
                    'Object PUT returning 412, %(statuses)r',
                    {'statuses': statuses})
                raise HTTPPreconditionFailed(request=req)

        if any(putter for putter in putters if putter.resp and
               putter.resp.status == HTTP_CONFLICT):
            status_times = ['%(status)s (%(timestamp)s)' % {
                'status': putter.resp.status,
                'timestamp': HeaderKeyDict(
                    putter.resp.getheaders()).get(
                        'X-Backend-Timestamp', 'unknown')
            } for putter in putters if putter.resp]
            self.logger.debug(
                'Object PUT returning 202 for 409: '
                '%(req_timestamp)s <= %(timestamps)r',
                {'req_timestamp': req.timestamp.internal,
                 'timestamps': ', '.join(status_times)})
            raise HTTPAccepted(request=req)

        self._check_min_conn(req, putters, min_conns)

    def _make_putter(self, node, part, req, headers):
        """
        Returns a putter object for handling streaming of object to object
        servers.

        Subclasses must implement this method.

        :param node: a storage node
        :param part: ring partition number
        :param req: a swob Request
        :param headers: request headers
        :return: an instance of a Putter
        """
        raise NotImplementedError

    def _connect_put_node(self, nodes, part, req, headers,
                          logger_thread_locals):
        """
        Make connection to storage nodes

        Connects to the first working node that it finds in nodes iter and
        sends over the request headers. Returns a Putter to handle the rest of
        the streaming, or None if no working nodes were found.

        :param nodes: an iterator of the target storage nodes
        :param part: ring partition number
        :param req: a swob Request
        :param headers: request headers
        :param logger_thread_locals: The thread local values to be set on the
                                     self.logger to retain transaction
                                     logging information.
        :return: an instance of a Putter
        """
        self.logger.thread_locals = logger_thread_locals
        for node in nodes:
            try:
                putter = self._make_putter(node, part, req, headers)
                self.app.set_node_timing(node, putter.connect_duration)
                return putter
            except InsufficientStorage:
                self.app.error_limit(node, 'ERROR Insufficient Storage')
            except PutterConnectError as e:
                msg = 'ERROR %d Expect: 100-continue From Object Server'
                self.app.error_occurred(node, msg % e.status)
            except (Exception, Timeout):
                self.app.exception_occurred(
                    node, 'Object',
                    'Expect: 100-continue on %s' %
                    quote(req.swift_entity_path))

    def _get_put_connections(self, req, nodes, partition, outgoing_headers,
                             policy):
        """
        Establish connections to storage nodes for PUT request
        """
        obj_ring = policy.object_ring
        node_iter = GreenthreadSafeIterator(
            self.iter_nodes_local_first(obj_ring, partition, req,
                                        policy=policy))
        pile = GreenPile(len(nodes))

        for nheaders in outgoing_headers:
            # RFC2616:8.2.3 disallows 100-continue without a body,
            # so switch to chunked request
            if nheaders.get('Content-Length') == '0':
                nheaders['Transfer-Encoding'] = 'chunked'
                del nheaders['Content-Length']
            nheaders['Expect'] = '100-continue'
            pile.spawn(self._connect_put_node, node_iter, partition,
                       req, nheaders, self.logger.thread_locals)

        putters = [putter for putter in pile if putter]

        return putters

    def _check_min_conn(self, req, putters, min_conns, msg=None):
        msg = msg or ('Object PUT returning 503, %(conns)s/%(nodes)s '
                      'required connections')

        if len(putters) < min_conns:
            self.logger.error(msg, {'conns': len(putters), 'nodes': min_conns})
            raise HTTPServiceUnavailable(request=req)

    def _get_footers(self, req):
        footers = HeaderKeyDict()
        footer_callback = req.environ.get(
            'swift.callback.update_footers', lambda _footer: None)
        footer_callback(footers)
        return footers

    def _store_object(self, req, data_source, nodes, partition,
                      outgoing_headers):
        """
        This method is responsible for establishing connection
        with storage nodes and sending the data to each one of those
        nodes. The process of transferring data is specific to each
        Storage Policy, thus it is required for each policy specific
        ObjectController to provide their own implementation of this method.

        :param req: the PUT Request
        :param data_source: an iterator of the source of the data
        :param nodes: an iterator of the target storage nodes
        :param partition: ring partition number
        :param outgoing_headers: system headers to storage nodes
        :return: Response object
        """
        raise NotImplementedError()

    def _delete_object(self, req, obj_ring, partition, headers,
                       node_count=None, node_iterator=None):
        """Delete object considering write-affinity.

        When deleting object in write affinity deployment, also take configured
        handoff nodes number into consideration, instead of just sending
        requests to primary nodes. Otherwise (write-affinity is disabled),
        go with the same way as before.

        :param req: the DELETE Request
        :param obj_ring: the object ring
        :param partition: ring partition number
        :param headers: system headers to storage nodes
        :return: Response object
        """
        status_overrides = {404: 204}
        resp = self.make_requests(req, obj_ring,
                                  partition, 'DELETE', req.swift_entity_path,
                                  headers, overrides=status_overrides,
                                  node_count=node_count,
                                  node_iterator=node_iterator)
        return resp

    def _post_object(self, req, obj_ring, partition, headers):
        """
        send object POST request to storage nodes.

        :param req: the POST Request
        :param obj_ring: the object ring
        :param partition: ring partition number
        :param headers: system headers to storage nodes
        :return: Response object
        """
        resp = self.make_requests(req, obj_ring, partition,
                                  'POST', req.swift_entity_path, headers)
        return resp

    @public
    @cors_validation
    @delay_denial
    def PUT(self, req):
        """HTTP PUT request handler."""
        if req.if_none_match is not None and '*' not in req.if_none_match:
            # Sending an etag with if-none-match isn't currently supported
            return HTTPBadRequest(request=req, content_type='text/plain',
                                  body='If-None-Match only supports *')
        container_info = self.container_info(
            self.account_name, self.container_name, req)
        policy_index = req.headers.get('X-Backend-Storage-Policy-Index',
                                       container_info['storage_policy'])
        obj_ring = self.app.get_object_ring(policy_index)
        container_partition, container_nodes, container_path = \
            self._get_update_target(req, container_info)
        partition, nodes = obj_ring.get_nodes(
            self.account_name, self.container_name, self.object_name)

        # pass the policy index to storage nodes via req header
        req.headers['X-Backend-Storage-Policy-Index'] = policy_index
        next_part_power = getattr(obj_ring, 'next_part_power', None)
        if next_part_power:
            req.headers['X-Backend-Next-Part-Power'] = next_part_power
        req.acl = container_info['write_acl']
        req.environ['swift_sync_key'] = container_info['sync_key']

        # is request authorized
        if 'swift.authorize' in req.environ:
            aresp = req.environ['swift.authorize'](req)
            if aresp:
                return aresp

        if not container_nodes:
            return HTTPNotFound(request=req)

        # update content type in case it is missing
        self._update_content_type(req)

        req.ensure_x_timestamp()

        # check constraints on object name and request headers
        error_response = check_object_creation(req, self.object_name) or \
            check_content_type(req)
        if error_response:
            return error_response

        def reader():
            try:
                return req.environ['wsgi.input'].read(
                    self.app.client_chunk_size)
            except (ValueError, IOError) as e:
                raise ChunkReadError(str(e))
        data_source = iter(reader, b'')

        # check if object is set to be automatically deleted (i.e. expired)
        req, delete_at_container, delete_at_part, \
            delete_at_nodes = self._config_obj_expiration(req)

        # add special headers to be handled by storage nodes
        outgoing_headers = self._backend_requests(
            req, len(nodes), container_partition, container_nodes,
            delete_at_container, delete_at_part, delete_at_nodes,
            container_path=container_path)

        # send object to storage nodes
        resp = self._store_object(
            req, data_source, nodes, partition, outgoing_headers)
        return resp

    @public
    @cors_validation
    @delay_denial
    def DELETE(self, req):
        """HTTP DELETE request handler."""
        container_info = self.container_info(
            self.account_name, self.container_name, req)
        # pass the policy index to storage nodes via req header
        policy_index = req.headers.get('X-Backend-Storage-Policy-Index',
                                       container_info['storage_policy'])
        obj_ring = self.app.get_object_ring(policy_index)
        # pass the policy index to storage nodes via req header
        req.headers['X-Backend-Storage-Policy-Index'] = policy_index
        next_part_power = getattr(obj_ring, 'next_part_power', None)
        if next_part_power:
            req.headers['X-Backend-Next-Part-Power'] = next_part_power
        container_partition, container_nodes, container_path = \
            self._get_update_target(req, container_info)
        req.acl = container_info['write_acl']
        req.environ['swift_sync_key'] = container_info['sync_key']
        if 'swift.authorize' in req.environ:
            aresp = req.environ['swift.authorize'](req)
            if aresp:
                return aresp
        if not container_nodes:
            return HTTPNotFound(request=req)
        partition, nodes = obj_ring.get_nodes(
            self.account_name, self.container_name, self.object_name)

        req.ensure_x_timestamp()

        # Include local handoff nodes if write-affinity is enabled.
        node_count = len(nodes)
        node_iterator = None
        policy = POLICIES.get_by_index(policy_index)
        policy_options = self.app.get_policy_options(policy)
        is_local = policy_options.write_affinity_is_local_fn
        if is_local is not None:
            local_handoffs = policy_options.write_affinity_handoff_delete_count
            if local_handoffs is None:
                local_primaries = [node for node in nodes if is_local(node)]
                local_handoffs = len(nodes) - len(local_primaries)
            node_count += local_handoffs
            node_iterator = self.iter_nodes_local_first(
                obj_ring, partition, req, policy=policy,
                local_handoffs_first=True)

        headers = self._backend_requests(
            req, node_count, container_partition, container_nodes,
            container_path=container_path)
        return self._delete_object(req, obj_ring, partition, headers,
                                   node_count=node_count,
                                   node_iterator=node_iterator)


@ObjectControllerRouter.register(REPL_POLICY)
class ReplicatedObjectController(BaseObjectController):

    def _get_or_head_response(self, req, node_iter, partition, policy):
        concurrency = self.app.get_object_ring(policy.idx).replica_count \
            if self.app.get_policy_options(policy).concurrent_gets else 1
        resp = self.GETorHEAD_base(
            req, 'Object', node_iter, partition,
            req.swift_entity_path, concurrency, policy)
        return resp

    def _make_putter(self, node, part, req, headers):
        if req.environ.get('swift.callback.update_footers'):
            putter = MIMEPutter.connect(
                node, part, req.swift_entity_path, headers, self.app.watchdog,
                conn_timeout=self.app.conn_timeout,
                node_timeout=self.app.node_timeout,
                write_timeout=self.app.node_timeout,
                send_exception_handler=self.app.exception_occurred,
                logger=self.logger,
                need_multiphase=False)
        else:
            te = ',' + headers.get('Transfer-Encoding', '')
            putter = Putter.connect(
                node, part, req.swift_entity_path, headers, self.app.watchdog,
                conn_timeout=self.app.conn_timeout,
                node_timeout=self.app.node_timeout,
                write_timeout=self.app.node_timeout,
                send_exception_handler=self.app.exception_occurred,
                logger=self.logger,
                chunked=te.endswith(',chunked'))
        return putter

    def _transfer_data(self, req, data_source, putters, nodes):
        """
        Transfer data for a replicated object.

        This method was added in the PUT method extraction change
        """
        bytes_transferred = 0

        def send_chunk(chunk):
            timeout_at = time.time() + self.app.node_timeout
            for putter in list(putters):
                if not putter.failed:
                    putter.send_chunk(chunk, timeout_at=timeout_at)
                else:
                    putter.close()
                    putters.remove(putter)
            self._check_min_conn(
                req, putters, min_conns,
                msg='Object PUT exceptions during send, '
                    '%(conns)s/%(nodes)s required connections')

        min_conns = quorum_size(len(nodes))
        try:
            while True:
                with WatchdogTimeout(self.app.watchdog,
                                     self.app.client_timeout,
                                     ChunkReadTimeout):
                    try:
                        chunk = next(data_source)
                    except StopIteration:
                        break
                bytes_transferred += len(chunk)
                if bytes_transferred > constraints.MAX_FILE_SIZE:
                    raise HTTPRequestEntityTooLarge(request=req)

                send_chunk(chunk)

            ml = req.message_length()
            if ml and bytes_transferred < ml:
                self.logger.warning(
                    'Client disconnected without sending enough data')
                self.logger.increment('client_disconnects')
                raise HTTPClientDisconnect(request=req)

            trail_md = self._get_footers(req)
            for putter in putters:
                # send any footers set by middleware
                putter.end_of_object_data(footer_metadata=trail_md)

            self._check_min_conn(
                req, [p for p in putters if not p.failed], min_conns,
                msg='Object PUT exceptions after last send, '
                    '%(conns)s/%(nodes)s required connections')
        except ChunkReadTimeout as err:
            self.logger.warning(
                'ERROR Client read timeout (%ss)', err.seconds)
            self.logger.increment('client_timeouts')
            raise HTTPRequestTimeout(request=req)
        except HTTPException:
            raise
        except ChunkReadError:
            self.logger.warning(
                'Client disconnected without sending last chunk')
            self.logger.increment('client_disconnects')
            raise HTTPClientDisconnect(request=req)
        except Timeout:
            self.logger.exception(
                'ERROR Exception causing client disconnect')
            raise HTTPClientDisconnect(request=req)
        except Exception:
            self.logger.exception(
                'ERROR Exception transferring data to object servers %s',
                {'path': req.path})
            raise HTTPInternalServerError(request=req)

    def _have_adequate_put_responses(self, statuses, num_nodes, min_responses):
        return self.have_quorum(statuses, num_nodes)

    def _store_object(self, req, data_source, nodes, partition,
                      outgoing_headers):
        """
        Store a replicated object.

        This method is responsible for establishing connection
        with storage nodes and sending object to each one of those
        nodes. After sending the data, the "best" response will be
        returned based on statuses from all connections
        """
        policy_index = req.headers.get('X-Backend-Storage-Policy-Index')
        policy = POLICIES.get_by_index(policy_index)
        if not nodes:
            return HTTPNotFound()

        putters = self._get_put_connections(
            req, nodes, partition, outgoing_headers, policy)
        min_conns = quorum_size(len(nodes))
        try:
            # check that a minimum number of connections were established and
            # meet all the correct conditions set in the request
            self._check_failure_put_connections(putters, req, min_conns)

            # transfer data
            self._transfer_data(req, data_source, putters, nodes)

            # get responses
            statuses, reasons, bodies, etags = \
                self._get_put_responses(req, putters, len(nodes))
        except HTTPException as resp:
            return resp
        finally:
            for putter in putters:
                putter.close()

        if len(etags) > 1:
            self.logger.error(
                'Object servers returned %s mismatched etags', len(etags))
            return HTTPServerError(request=req)
        etag = etags.pop() if len(etags) else None
        resp = self.best_response(req, statuses, reasons, bodies,
                                  'Object PUT', etag=etag)
        resp.last_modified = Timestamp(req.headers['X-Timestamp']).ceil()
        return resp


class ECAppIter(object):
    """
    WSGI iterable that decodes EC fragment archives (or portions thereof)
    into the original object (or portions thereof).

    :param path: object's path, sans v1 (e.g. /a/c/o)

    :param policy: storage policy for this object

    :param internal_parts_iters: list of the response-document-parts
        iterators for the backend GET responses. For an M+K erasure code,
        the caller must supply M such iterables.

    :param range_specs: list of dictionaries describing the ranges requested
        by the client. Each dictionary contains the start and end of the
        client's requested byte range as well as the start and end of the EC
        segments containing that byte range.

    :param fa_length: length of the fragment archive, in bytes, if the
        response is a 200. If it's a 206, then this is ignored.

    :param obj_length: length of the object, in bytes. Learned from the
        headers in the GET response from the object server.

    :param logger: a logger
    """
    def __init__(self, path, policy, internal_parts_iters, range_specs,
                 fa_length, obj_length, logger, force_metadata_checks=False):
        self.path = path
        self.policy = policy
        self.internal_parts_iters = internal_parts_iters
        self.range_specs = range_specs
        self.fa_length = fa_length
        self.obj_length = obj_length if obj_length is not None else 0
        self.boundary = b''
        self.logger = logger
        self.force_metadata_checks = force_metadata_checks

        self.mime_boundary = None
        self.learned_content_type = None
        self.stashed_iter = None

    def close(self):
        # close down the stashed iter first so the ContextPool can
        # cleanup the frag queue feeding coros that may be currently
        # executing the internal_parts_iters.
        if self.stashed_iter:
            close_if_possible(self.stashed_iter)
        sleep()  # Give the per-frag threads a chance to clean up
        for it in self.internal_parts_iters:
            close_if_possible(it)

    def kickoff(self, req, resp):
        """
        Start pulling data from the backends so that we can learn things like
        the real Content-Type that might only be in the multipart/byteranges
        response body. Update our response accordingly.

        Also, this is the first point at which we can learn the MIME
        boundary that our response has in the headers. We grab that so we
        can also use it in the body.

        :returns: None
        :raises HTTPException: on error
        """
        self.mime_boundary = resp.boundary

        try:
            self.stashed_iter = reiterate(self._real_iter(req, resp.headers))
        except Exception:
            self.close()
            raise

        if self.learned_content_type is not None:
            resp.content_type = self.learned_content_type
        resp.content_length = self.obj_length

    def _next_ranges(self):
        # Each FA part should have approximately the same headers. We really
        # only care about Content-Range and Content-Type, and that'll be the
        # same for all the different FAs.
        for part_infos in zip(*self.internal_parts_iters):
            frag_iters = [pi['part_iter'] for pi in part_infos]
            headers = HeaderKeyDict(part_infos[0]['headers'])
            yield headers, frag_iters

    def _actual_range(self, req_start, req_end, entity_length):
        # Takes 3 args: (requested-first-byte, requested-last-byte,
        # actual-length).
        #
        # Returns a 3-tuple (first-byte, last-byte, satisfiable).
        #
        # It is possible to get (None, None, True). This means that the last
        # N>0 bytes of a 0-byte object were requested, and we are able to
        # satisfy that request by returning nothing.
        try:
            rng = Range("bytes=%s-%s" % (
                req_start if req_start is not None else '',
                req_end if req_end is not None else ''))
        except ValueError:
            return (None, None, False)

        rfl = rng.ranges_for_length(entity_length)
        if rfl and entity_length == 0:
            return (None, None, True)
        elif not rfl:
            return (None, None, False)
        else:
            # ranges_for_length() adds 1 to the last byte's position
            # because webob once made a mistake
            return (rfl[0][0], rfl[0][1] - 1, True)

    def _fill_out_range_specs_from_obj_length(self, range_specs):
        # Add a few fields to each range spec:
        #
        #  * resp_client_start, resp_client_end: the actual bytes that will
        #      be delivered to the client for the requested range. This may
        #      differ from the requested bytes if, say, the requested range
        #      overlaps the end of the object.
        #
        #  * resp_segment_start, resp_segment_end: the actual offsets of the
        #      segments that will be decoded for the requested range. These
        #      differ from resp_client_start/end in that these are aligned
        #      to segment boundaries, while resp_client_start/end are not
        #      necessarily so.
        #
        #  * satisfiable: a boolean indicating whether the range is
        #      satisfiable or not (i.e. the requested range overlaps the
        #      object in at least one byte).
        #
        # This is kept separate from _fill_out_range_specs_from_fa_length()
        # because this computation can be done with just the response
        # headers from the object servers (in particular
        # X-Object-Sysmeta-Ec-Content-Length), while the computation in
        # _fill_out_range_specs_from_fa_length() requires the beginnings of
        # the response bodies.
        for spec in range_specs:
            cstart, cend, csat = self._actual_range(
                spec['req_client_start'],
                spec['req_client_end'],
                self.obj_length)
            spec['resp_client_start'] = cstart
            spec['resp_client_end'] = cend
            spec['satisfiable'] = csat

            sstart, send, _junk = self._actual_range(
                spec['req_segment_start'],
                spec['req_segment_end'],
                self.obj_length)

            seg_size = self.policy.ec_segment_size
            if (spec['req_segment_start'] is None and
                    sstart is not None and
                    sstart % seg_size != 0):
                # Segment start may, in the case of a suffix request, need
                # to be rounded up (not down!) to the nearest segment boundary.
                # This reflects the trimming of leading garbage (partial
                # fragments) from the retrieved fragments.
                sstart += seg_size - (sstart % seg_size)

            spec['resp_segment_start'] = sstart
            spec['resp_segment_end'] = send

    def _fill_out_range_specs_from_fa_length(self, fa_length, range_specs):
        # Add two fields to each range spec:
        #
        #  * resp_fragment_start, resp_fragment_end: the start and end of
        #      the fragments that compose this byterange. These values are
        #      aligned to fragment boundaries.
        #
        # This way, ECAppIter has the knowledge it needs to correlate
        # response byteranges with requested ones for when some byteranges
        # are omitted from the response entirely and also to put the right
        # Content-Range headers in a multipart/byteranges response.
        for spec in range_specs:
            fstart, fend, _junk = self._actual_range(
                spec['req_fragment_start'],
                spec['req_fragment_end'],
                fa_length)
            spec['resp_fragment_start'] = fstart
            spec['resp_fragment_end'] = fend

    def __iter__(self):
        if self.stashed_iter is not None:
            return self
        else:
            raise ValueError("Failed to call kickoff() before __iter__()")

    def __next__(self):
        return next(self.stashed_iter)

    next = __next__  # py2

    def _real_iter(self, req, resp_headers):
        if not self.range_specs:
            client_asked_for_range = False
            range_specs = [{
                'req_client_start': 0,
                'req_client_end': (None if self.obj_length is None
                                   else self.obj_length - 1),
                'resp_client_start': 0,
                'resp_client_end': (None if self.obj_length is None
                                    else self.obj_length - 1),
                'req_segment_start': 0,
                'req_segment_end': (None if self.obj_length is None
                                    else self.obj_length - 1),
                'resp_segment_start': 0,
                'resp_segment_end': (None if self.obj_length is None
                                     else self.obj_length - 1),
                'req_fragment_start': 0,
                'req_fragment_end': self.fa_length - 1,
                'resp_fragment_start': 0,
                'resp_fragment_end': self.fa_length - 1,
                'satisfiable': self.obj_length > 0,
            }]
        else:
            client_asked_for_range = True
            range_specs = self.range_specs

        self._fill_out_range_specs_from_obj_length(range_specs)

        multipart = (len([rs for rs in range_specs if rs['satisfiable']]) > 1)
        # Multipart responses are not required to be in the same order as
        # the Range header; the parts may be in any order the server wants.
        # Further, if multiple ranges are requested and only some are
        # satisfiable, then only the satisfiable ones appear in the response
        # at all. Thus, we cannot simply iterate over range_specs in order;
        # we must use the Content-Range header from each part to figure out
        # what we've been given.
        #
        # We do, however, make the assumption that all the object-server
        # responses have their ranges in the same order. Otherwise, a
        # streaming decode would be impossible.

        def convert_ranges_iter():
            seen_first_headers = False
            ranges_for_resp = {}

            for headers, frag_iters in self._next_ranges():
                content_type = headers['Content-Type']

                content_range = headers.get('Content-Range')
                if content_range is not None:
                    fa_start, fa_end, fa_length = parse_content_range(
                        content_range)
                elif self.fa_length <= 0:
                    fa_start = None
                    fa_end = None
                    fa_length = 0
                else:
                    fa_start = 0
                    fa_end = self.fa_length - 1
                    fa_length = self.fa_length

                if not seen_first_headers:
                    # This is the earliest we can possibly do this. On a
                    # 200 or 206-single-byterange response, we can learn
                    # the FA's length from the HTTP response headers.
                    # However, on a 206-multiple-byteranges response, we
                    # don't learn it until the first part of the
                    # response body, in the headers of the first MIME
                    # part.
                    #
                    # Similarly, the content type of a
                    # 206-multiple-byteranges response is
                    # "multipart/byteranges", not the object's actual
                    # content type.
                    self._fill_out_range_specs_from_fa_length(
                        fa_length, range_specs)

                    satisfiable = False
                    for range_spec in range_specs:
                        satisfiable |= range_spec['satisfiable']
                        key = (range_spec['resp_fragment_start'],
                               range_spec['resp_fragment_end'])
                        ranges_for_resp.setdefault(key, []).append(range_spec)

                    # The client may have asked for an unsatisfiable set of
                    # ranges, but when converted to fragments, the object
                    # servers see it as satisfiable. For example, imagine a
                    # request for bytes 800-900 of a 750-byte object with a
                    # 1024-byte segment size. The object servers will see a
                    # request for bytes 0-${fragsize-1}, and that's
                    # satisfiable, so they return 206. It's not until we
                    # learn the object size that we can check for this
                    # condition.
                    #
                    # Note that some unsatisfiable ranges *will* be caught
                    # by the object servers, like bytes 1800-1900 of a
                    # 100-byte object with 1024-byte segments. That's not
                    # what we're dealing with here, though.
                    if client_asked_for_range and not satisfiable:
                        req.environ[
                            'swift.non_client_disconnect'] = True
                        raise HTTPRequestedRangeNotSatisfiable(
                            request=req, headers=resp_headers)
                    self.learned_content_type = content_type
                    seen_first_headers = True

                range_spec = ranges_for_resp[(fa_start, fa_end)].pop(0)
                seg_iter = self._decode_segments_from_fragments(frag_iters)
                if not range_spec['satisfiable']:
                    # This'll be small; just a single small segment. Discard
                    # it.
                    for x in seg_iter:
                        pass
                    continue

                byterange_iter = self._iter_one_range(range_spec, seg_iter)

                converted = {
                    "start_byte": range_spec["resp_client_start"],
                    "end_byte": range_spec["resp_client_end"],
                    "content_type": content_type,
                    "part_iter": byterange_iter}

                if self.obj_length is not None:
                    converted["entity_length"] = self.obj_length
                yield converted

        return document_iters_to_http_response_body(
            convert_ranges_iter(), self.mime_boundary, multipart, self.logger)

    def _iter_one_range(self, range_spec, segment_iter):
        client_start = range_spec['resp_client_start']
        client_end = range_spec['resp_client_end']
        segment_start = range_spec['resp_segment_start']
        segment_end = range_spec['resp_segment_end']

        # It's entirely possible that the client asked for a range that
        # includes some bytes we have and some we don't; for example, a
        # range of bytes 1000-20000000 on a 1500-byte object.
        segment_end = (min(segment_end, self.obj_length - 1)
                       if segment_end is not None
                       else self.obj_length - 1)
        client_end = (min(client_end, self.obj_length - 1)
                      if client_end is not None
                      else self.obj_length - 1)
        if segment_start is None:
            num_segments = 0
            start_overrun = 0
            end_overrun = 0
        else:
            num_segments = int(
                math.ceil(float(segment_end + 1 - segment_start)
                          / self.policy.ec_segment_size))
            # We get full segments here, but the client may have requested a
            # byte range that begins or ends in the middle of a segment.
            # Thus, we have some amount of overrun (extra decoded bytes)
            # that we trim off so the client gets exactly what they
            # requested.
            start_overrun = client_start - segment_start
            end_overrun = segment_end - client_end

        for i, next_seg in enumerate(segment_iter):
            # We may have a start_overrun of more than one segment in
            # the case of suffix-byte-range requests. However, we never
            # have an end_overrun of more than one segment.
            if start_overrun > 0:
                seglen = len(next_seg)
                if seglen <= start_overrun:
                    start_overrun -= seglen
                    continue
                else:
                    next_seg = next_seg[start_overrun:]
                    start_overrun = 0

            if i == (num_segments - 1) and end_overrun:
                next_seg = next_seg[:-end_overrun]

            yield next_seg

    def _decode_segments_from_fragments(self, fragment_iters):
        # Decodes the fragments from the object servers and yields one
        # segment at a time.
        queues = [Queue(1) for _junk in range(len(fragment_iters))]

        def put_fragments_in_queue(frag_iter, queue, logger_thread_locals):
            self.logger.thread_locals = logger_thread_locals
            try:
                for fragment in frag_iter:
                    if fragment.startswith(b' '):
                        raise Exception('Leading whitespace on fragment.')
                    queue.put(fragment)
            except GreenletExit:
                # killed by contextpool
                pass
            except ChunkReadTimeout:
                # unable to resume in ECFragGetter
                self.logger.exception(
                    "ChunkReadTimeout fetching fragments for %r",
                    quote(self.path))
            except ChunkWriteTimeout:
                # slow client disconnect
                self.logger.exception(
                    "ChunkWriteTimeout fetching fragments for %r",
                    quote(self.path))
            except:  # noqa
                self.logger.exception("Exception fetching fragments for %r",
                                      quote(self.path))
            finally:
                queue.resize(2)  # ensure there's room
                queue.put(None)
                frag_iter.close()

        segments_decoded = 0
        with ContextPool(len(fragment_iters)) as pool:
            for frag_iter, queue in zip(fragment_iters, queues):
                pool.spawn(put_fragments_in_queue, frag_iter, queue,
                           self.logger.thread_locals)

            while True:
                fragments = []
                for queue in queues:
                    fragment = queue.get()
                    queue.task_done()
                    fragments.append(fragment)

                # If any object server connection yields out a None; we're
                # done.  Either they are all None, and we've finished
                # successfully; or some un-recoverable failure has left us
                # with an un-reconstructible list of fragments - so we'll
                # break out of the iter so WSGI can tear down the broken
                # connection.
                frags_with_data = sum([1 for f in fragments if f])
                if frags_with_data < len(fragments):
                    if frags_with_data > 0:
                        self.logger.warning(
                            'Un-recoverable fragment rebuild. Only received '
                            '%d/%d fragments for %r', frags_with_data,
                            len(fragments), quote(self.path))
                    break
                try:
                    segment = self.policy.pyeclib_driver.decode(fragments)
                except ECDriverError as err:
                    self.logger.error(
                        "Error decoding fragments for %r. "
                        "Segments decoded: %d, "
                        "Lengths: [%s]: %s" % (
                            quote(self.path), segments_decoded,
                            ', '.join(map(str, map(len, fragments))),
                            str(err)))
                    raise

                segments_decoded += 1
                yield segment

    def app_iter_range(self, start, end):
        return self

    def app_iter_ranges(self, ranges, content_type, boundary, content_size):
        return self


def client_range_to_segment_range(client_start, client_end, segment_size):
    """
    Takes a byterange from the client and converts it into a byterange
    spanning the necessary segments.

    Handles prefix, suffix, and fully-specified byte ranges.

    Examples:
        client_range_to_segment_range(100, 700, 512) = (0, 1023)
        client_range_to_segment_range(100, 700, 256) = (0, 767)
        client_range_to_segment_range(300, None, 256) = (256, None)

    :param client_start: first byte of the range requested by the client
    :param client_end: last byte of the range requested by the client
    :param segment_size: size of an EC segment, in bytes

    :returns: a 2-tuple (seg_start, seg_end) where

      * seg_start is the first byte of the first segment, or None if this is
        a suffix byte range

      * seg_end is the last byte of the last segment, or None if this is a
        prefix byte range
    """
    # the index of the first byte of the first segment
    segment_start = (
        int(client_start // segment_size)
        * segment_size) if client_start is not None else None
    # the index of the last byte of the last segment
    segment_end = (
        # bytes M-
        None if client_end is None else
        # bytes M-N
        (((int(client_end // segment_size) + 1)
          * segment_size) - 1) if client_start is not None else
        # bytes -N: we get some extra bytes to make sure we
        # have all we need.
        #
        # To see why, imagine a 100-byte segment size, a
        # 340-byte object, and a request for the last 50
        # bytes. Naively requesting the last 100 bytes would
        # result in a truncated first segment and hence a
        # truncated download. (Of course, the actual
        # obj-server requests are for fragments, not
        # segments, but that doesn't change the
        # calculation.)
        #
        # This does mean that we fetch an extra segment if
        # the object size is an exact multiple of the
        # segment size. It's a little wasteful, but it's
        # better to be a little wasteful than to get some
        # range requests completely wrong.
        (int(math.ceil((
            float(client_end) / segment_size) + 1))  # nsegs
         * segment_size))
    return (segment_start, segment_end)


def segment_range_to_fragment_range(segment_start, segment_end, segment_size,
                                    fragment_size):
    """
    Takes a byterange spanning some segments and converts that into a
    byterange spanning the corresponding fragments within their fragment
    archives.

    Handles prefix, suffix, and fully-specified byte ranges.

    :param segment_start: first byte of the first segment
    :param segment_end: last byte of the last segment
    :param segment_size: size of an EC segment, in bytes
    :param fragment_size: size of an EC fragment, in bytes

    :returns: a 2-tuple (frag_start, frag_end) where

      * frag_start is the first byte of the first fragment, or None if this
        is a suffix byte range

      * frag_end is the last byte of the last fragment, or None if this is a
        prefix byte range
    """
    # Note: segment_start and (segment_end + 1) are
    # multiples of segment_size, so we don't have to worry
    # about integer math giving us rounding troubles.
    #
    # There's a whole bunch of +1 and -1 in here; that's because HTTP wants
    # byteranges to be inclusive of the start and end, so e.g. bytes 200-300
    # is a range containing 101 bytes. Python has half-inclusive ranges, of
    # course, so we have to convert back and forth. We try to keep things in
    # HTTP-style byteranges for consistency.

    # the index of the first byte of the first fragment
    fragment_start = ((
        segment_start // segment_size * fragment_size)
        if segment_start is not None else None)
    # the index of the last byte of the last fragment
    fragment_end = (
        # range unbounded on the right
        None if segment_end is None else
        # range unbounded on the left; no -1 since we're
        # asking for the last N bytes, not to have a
        # particular byte be the last one
        ((segment_end + 1) // segment_size
         * fragment_size) if segment_start is None else
        # range bounded on both sides; the -1 is because the
        # rest of the expression computes the length of the
        # fragment, and a range of N bytes starts at index M
        # and ends at M + N - 1.
        ((segment_end + 1) // segment_size * fragment_size) - 1)
    return (fragment_start, fragment_end)


NO_DATA_SENT = 1
SENDING_DATA = 2
DATA_SENT = 3
DATA_ACKED = 4
COMMIT_SENT = 5


class Putter(object):
    """
    Putter for backend PUT requests.

    Encapsulates all the actions required to establish a connection with a
    storage node and stream data to that node.

    :param conn: an HTTPConnection instance
    :param node: dict describing storage node
    :param resp: an HTTPResponse instance if connect() received final response
    :param path: the object path to send to the storage node
    :param connect_duration: time taken to initiate the HTTPConnection
    :param watchdog: a spawned Watchdog instance that will enforce timeouts
    :param write_timeout: time limit to write a chunk to the connection socket
    :param send_exception_handler: callback called when an exception occured
                                   writing to the connection socket
    :param logger: a Logger instance
    :param chunked: boolean indicating if the request encoding is chunked
    """
    def __init__(self, conn, node, resp, path, connect_duration, watchdog,
                 write_timeout, send_exception_handler, logger,
                 chunked=False):
        # Note: you probably want to call Putter.connect() instead of
        # instantiating one of these directly.
        self.conn = conn
        self.node = node
        self.resp = self.final_resp = resp
        self.path = path
        self.connect_duration = connect_duration
        self.watchdog = watchdog
        self.write_timeout = write_timeout
        self.send_exception_handler = send_exception_handler
        # for handoff nodes node_index is None
        self.node_index = node.get('index')

        self.failed = False
        self.state = NO_DATA_SENT
        self.chunked = chunked
        self.logger = logger

    def await_response(self, timeout, informational=False):
        """
        Get 100-continue response indicating the end of 1st phase of a 2-phase
        commit or the final response, i.e. the one with status >= 200.

        Might or might not actually wait for anything. If we said Expect:
        100-continue but got back a non-100 response, that'll be the thing
        returned, and we won't do any network IO to get it. OTOH, if we got
        a 100 Continue response and sent up the PUT request's body, then
        we'll actually read the 2xx-5xx response off the network here.

        :param timeout: time to wait for a response
        :param informational: if True then try to get a 100-continue response,
                              otherwise try to get a final response.
        :returns: HTTPResponse
        :raises Timeout: if the response took too long
        """
        # don't do this update of self.resp if the Expect response during
        # connect() was actually a final response
        if not self.final_resp:
            with Timeout(timeout):
                if informational:
                    self.resp = self.conn.getexpect()
                else:
                    self.resp = self.conn.getresponse()
        return self.resp

    def _start_object_data(self):
        # Called immediately before the first chunk of object data is sent.
        # Subclasses may implement custom behaviour
        pass

    def send_chunk(self, chunk, timeout_at=None):
        if not chunk:
            # If we're not using chunked transfer-encoding, sending a 0-byte
            # chunk is just wasteful. If we *are* using chunked
            # transfer-encoding, sending a 0-byte chunk terminates the
            # request body. Neither one of these is good.
            return
        elif self.state == DATA_SENT:
            raise ValueError("called send_chunk after end_of_object_data")

        if self.state == NO_DATA_SENT:
            self._start_object_data()
            self.state = SENDING_DATA

        self._send_chunk(chunk, timeout_at=timeout_at)

    def end_of_object_data(self, **kwargs):
        """
        Call when there is no more data to send.
        """
        if self.state == DATA_SENT:
            raise ValueError("called end_of_object_data twice")

        self._send_chunk(b'')
        self.state = DATA_SENT

    def _send_chunk(self, chunk, timeout_at=None):
        if not self.failed:
            if self.chunked:
                to_send = b"%x\r\n%s\r\n" % (len(chunk), chunk)
            else:
                to_send = chunk
            try:
                with WatchdogTimeout(self.watchdog, self.write_timeout,
                                     ChunkWriteTimeout, timeout_at=timeout_at):
                    self.conn.send(to_send)
            except (Exception, ChunkWriteTimeout):
                self.failed = True
                self.send_exception_handler(self.node, 'Object',
                                            'Trying to write to %s'
                                            % quote(self.path))

    def close(self):
        # release reference to response to ensure connection really does close,
        # see bug https://bugs.launchpad.net/swift/+bug/1594739
        self.resp = self.final_resp = None
        self.conn.close()

    @classmethod
    def _make_connection(cls, node, part, path, headers, conn_timeout,
                         node_timeout):
        ip, port = get_ip_port(node, headers)
        start_time = time.time()
        with ConnectionTimeout(conn_timeout):
            conn = http_connect(ip, port, node['device'],
                                part, 'PUT', path, headers)
        connect_duration = time.time() - start_time

        with ResponseTimeout(node_timeout):
            resp = conn.getexpect()

        if resp.status == HTTP_INSUFFICIENT_STORAGE:
            raise InsufficientStorage

        if is_server_error(resp.status):
            raise PutterConnectError(resp.status)

        final_resp = None
        if (is_success(resp.status) or
                resp.status in (HTTP_CONFLICT, HTTP_UNPROCESSABLE_ENTITY) or
                (headers.get('If-None-Match', None) is not None and
                 resp.status == HTTP_PRECONDITION_FAILED)):
            final_resp = resp

        return conn, resp, final_resp, connect_duration

    @classmethod
    def connect(cls, node, part, path, headers, watchdog, conn_timeout,
                node_timeout, write_timeout, send_exception_handler,
                logger=None, chunked=False, **kwargs):
        """
        Connect to a backend node and send the headers.

        :returns: Putter instance

        :raises ConnectionTimeout: if initial connection timed out
        :raises ResponseTimeout: if header retrieval timed out
        :raises InsufficientStorage: on 507 response from node
        :raises PutterConnectError: on non-507 server error response from node
        """
        conn, expect_resp, final_resp, connect_duration = cls._make_connection(
            node, part, path, headers, conn_timeout, node_timeout)
        return cls(conn, node, final_resp, path, connect_duration, watchdog,
                   write_timeout, send_exception_handler, logger,
                   chunked=chunked)


class MIMEPutter(Putter):
    """
    Putter for backend PUT requests that use MIME.

    This is here mostly to wrap up the fact that all multipart PUTs are
    chunked because of the mime boundary footer trick and the first
    half of the two-phase PUT conversation handling.

    An HTTP PUT request that supports streaming.
    """
    def __init__(self, conn, node, resp, req, connect_duration, watchdog,
                 write_timeout, send_exception_handler, logger, mime_boundary,
                 multiphase=False):
        super(MIMEPutter, self).__init__(conn, node, resp, req,
                                         connect_duration, watchdog,
                                         write_timeout, send_exception_handler,
                                         logger)
        # Note: you probably want to call MimePutter.connect() instead of
        # instantiating one of these directly.
        self.chunked = True  # MIME requests always send chunked body
        self.mime_boundary = mime_boundary
        self.multiphase = multiphase

    def _start_object_data(self):
        # We're sending the object plus other stuff in the same request
        # body, all wrapped up in multipart MIME, so we'd better start
        # off the MIME document before sending any object data.
        self._send_chunk(b"--%s\r\nX-Document: object body\r\n\r\n" %
                         (self.mime_boundary,))

    def end_of_object_data(self, footer_metadata=None):
        """
        Call when there is no more data to send.

        Overrides superclass implementation to send any footer metadata
        after object data.

        :param footer_metadata: dictionary of metadata items
                                to be sent as footers.
        """
        if self.state == DATA_SENT:
            raise ValueError("called end_of_object_data twice")
        elif self.state == NO_DATA_SENT and self.mime_boundary:
            self._start_object_data()

        footer_body = json.dumps(footer_metadata).encode('ascii')
        footer_md5 = md5(
            footer_body, usedforsecurity=False).hexdigest().encode('ascii')

        tail_boundary = (b"--%s" % (self.mime_boundary,))
        if not self.multiphase:
            # this will be the last part sent
            tail_boundary = tail_boundary + b"--"

        message_parts = [
            (b"\r\n--%s\r\n" % self.mime_boundary),
            b"X-Document: object metadata\r\n",
            b"Content-MD5: %s\r\n" % footer_md5,
            b"\r\n",
            footer_body, b"\r\n",
            tail_boundary, b"\r\n",
        ]
        self._send_chunk(b"".join(message_parts))

        self._send_chunk(b'')
        self.state = DATA_SENT

    def send_commit_confirmation(self):
        """
        Call when there are > quorum 2XX responses received.  Send commit
        confirmations to all object nodes to finalize the PUT.
        """
        if not self.multiphase:
            raise ValueError(
                "called send_commit_confirmation but multiphase is False")
        if self.state == COMMIT_SENT:
            raise ValueError("called send_commit_confirmation twice")

        self.state = DATA_ACKED

        if self.mime_boundary:
            body = b"put_commit_confirmation"
            tail_boundary = (b"--%s--" % (self.mime_boundary,))
            message_parts = [
                b"X-Document: put commit\r\n",
                b"\r\n",
                body, b"\r\n",
                tail_boundary,
            ]
            self._send_chunk(b"".join(message_parts))

        self._send_chunk(b'')
        self.state = COMMIT_SENT

    @classmethod
    def connect(cls, node, part, req, headers, watchdog, conn_timeout,
                node_timeout, write_timeout, send_exception_handler,
                logger=None, need_multiphase=True, **kwargs):
        """
        Connect to a backend node and send the headers.

        Override superclass method to notify object of need for support for
        multipart body with footers and optionally multiphase commit, and
        verify object server's capabilities.

        :param need_multiphase: if True then multiphase support is required of
                                the object server
        :raises FooterNotSupported: if need_metadata_footer is set but
                 backend node can't process footers
        :raises MultiphasePUTNotSupported: if need_multiphase is set but
                 backend node can't handle multiphase PUT
        """
        mime_boundary = b"%.64x" % random.randint(0, 16 ** 64)
        headers = HeaderKeyDict(headers)
        # when using a multipart mime request to backend the actual
        # content-length is not equal to the object content size, so move the
        # object content size to X-Backend-Obj-Content-Length if that has not
        # already been set by the EC PUT path.
        headers.setdefault('X-Backend-Obj-Content-Length',
                           headers.pop('Content-Length', None))
        # We're going to be adding some unknown amount of data to the
        # request, so we can't use an explicit content length, and thus
        # we must use chunked encoding.
        headers['Transfer-Encoding'] = 'chunked'
        headers['Expect'] = '100-continue'

        headers['X-Backend-Obj-Multipart-Mime-Boundary'] = mime_boundary

        headers['X-Backend-Obj-Metadata-Footer'] = 'yes'

        if need_multiphase:
            headers['X-Backend-Obj-Multiphase-Commit'] = 'yes'

        conn, expect_resp, final_resp, connect_duration = cls._make_connection(
            node, part, req, headers, conn_timeout, node_timeout)

        if is_informational(expect_resp.status):
            continue_headers = HeaderKeyDict(expect_resp.getheaders())
            can_send_metadata_footer = config_true_value(
                continue_headers.get('X-Obj-Metadata-Footer', 'no'))
            can_handle_multiphase_put = config_true_value(
                continue_headers.get('X-Obj-Multiphase-Commit', 'no'))

            if not can_send_metadata_footer:
                raise FooterNotSupported()

            if need_multiphase and not can_handle_multiphase_put:
                raise MultiphasePUTNotSupported()

        return cls(conn, node, final_resp, req, connect_duration, watchdog,
                   write_timeout, send_exception_handler, logger,
                   mime_boundary, multiphase=need_multiphase)


def chunk_transformer(policy):
    """
    A generator to transform a source chunk to erasure coded chunks for each
    `send` call. The number of erasure coded chunks is as
    policy.ec_n_unique_fragments.
    """
    segment_size = policy.ec_segment_size

    buf = collections.deque()
    total_buf_len = 0

    chunk = yield
    while chunk:
        buf.append(chunk)
        total_buf_len += len(chunk)
        if total_buf_len >= segment_size:
            chunks_to_encode = []
            # extract as many chunks as we can from the input buffer
            while total_buf_len >= segment_size:
                to_take = segment_size
                pieces = []
                while to_take > 0:
                    piece = buf.popleft()
                    if len(piece) > to_take:
                        buf.appendleft(piece[to_take:])
                        piece = piece[:to_take]
                    pieces.append(piece)
                    to_take -= len(piece)
                    total_buf_len -= len(piece)
                chunks_to_encode.append(b''.join(pieces))

            frags_by_byte_order = []
            for chunk_to_encode in chunks_to_encode:
                frags_by_byte_order.append(
                    policy.pyeclib_driver.encode(chunk_to_encode))
            # Sequential calls to encode() have given us a list that
            # looks like this:
            #
            # [[frag_A1, frag_B1, frag_C1, ...],
            #  [frag_A2, frag_B2, frag_C2, ...], ...]
            #
            # What we need is a list like this:
            #
            # [(frag_A1 + frag_A2 + ...),  # destined for node A
            #  (frag_B1 + frag_B2 + ...),  # destined for node B
            #  (frag_C1 + frag_C2 + ...),  # destined for node C
            #  ...]
            obj_data = [b''.join(frags)
                        for frags in zip(*frags_by_byte_order)]
            chunk = yield obj_data
        else:
            # didn't have enough data to encode
            chunk = yield None

    # Now we've gotten an empty chunk, which indicates end-of-input.
    # Take any leftover bytes and encode them.
    last_bytes = b''.join(buf)
    if last_bytes:
        last_frags = policy.pyeclib_driver.encode(last_bytes)
        yield last_frags
    else:
        yield [b''] * policy.ec_n_unique_fragments


def trailing_metadata(policy, client_obj_hasher,
                      bytes_transferred_from_client,
                      fragment_archive_index):
    return HeaderKeyDict({
        # etag and size values are being added twice here.
        # The container override header is used to update the container db
        # with these values as they represent the correct etag and size for
        # the whole object and not just the FA.
        # The object sysmeta headers will be saved on each FA of the object.
        'X-Object-Sysmeta-EC-Etag': client_obj_hasher.hexdigest(),
        'X-Object-Sysmeta-EC-Content-Length':
        str(bytes_transferred_from_client),
        # older style x-backend-container-update-override-* headers are used
        # here (rather than x-object-sysmeta-container-update-override-*
        # headers) for backwards compatibility: the request may be to an object
        # server that has not yet been upgraded to accept the newer style
        # x-object-sysmeta-container-update-override- headers.
        'X-Backend-Container-Update-Override-Etag':
        client_obj_hasher.hexdigest(),
        'X-Backend-Container-Update-Override-Size':
        str(bytes_transferred_from_client),
        'X-Object-Sysmeta-Ec-Frag-Index': str(fragment_archive_index),
        # These fields are for debuggability,
        # AKA "what is this thing?"
        'X-Object-Sysmeta-EC-Scheme': policy.ec_scheme_description,
        'X-Object-Sysmeta-EC-Segment-Size': str(policy.ec_segment_size),
    })


class ECGetResponseBucket(object):
    """
    A helper class to encapsulate the properties of buckets in which fragment
    getters and alternate nodes are collected.
    """
    def __init__(self, policy, timestamp):
        """
        :param policy: an instance of ECStoragePolicy
        :param timestamp: a Timestamp, or None for a bucket of error responses
        """
        self.policy = policy
        self.timestamp = timestamp
        # if no timestamp when init'd then the bucket will update its timestamp
        # as responses are added
        self.update_timestamp = timestamp is None
        self.gets = collections.defaultdict(list)
        self.alt_nodes = collections.defaultdict(list)
        self._durable = False
        self.status = self.headers = None

    def set_durable(self):
        self._durable = True

    @property
    def durable(self):
        return self._durable

    def add_response(self, getter, parts_iter):
        """
        Add another response to this bucket.  Response buckets can be for
        fragments with the same timestamp, or for errors with the same status.
        """
        headers = getter.last_headers
        timestamp_str = headers.get('X-Backend-Timestamp',
                                    headers.get('X-Timestamp'))
        if timestamp_str and self.update_timestamp:
            # 404s will keep the most recent timestamp
            self.timestamp = max(Timestamp(timestamp_str), self.timestamp)
        if not self.gets:
            # stash first set of backend headers, which will be used to
            # populate a client response
            self.status = getter.last_status
            # TODO: each bucket is for a single *data* timestamp, but sources
            # in the same bucket may have different *metadata* timestamps if
            # some backends have more recent .meta files than others. Currently
            # we just use the last received metadata headers - this behavior is
            # ok and is consistent with a replication policy GET which
            # similarly does not attempt to find the backend with the most
            # recent metadata. We could alternatively choose to the *newest*
            # metadata headers for self.headers by selecting the source with
            # the latest X-Timestamp.
            self.headers = headers
        elif headers.get('X-Object-Sysmeta-Ec-Etag') != \
                self.headers.get('X-Object-Sysmeta-Ec-Etag'):
            # Fragments at the same timestamp with different etags are never
            # expected and error buckets shouldn't have this header. If somehow
            # this happens then ignore those responses to avoid mixing
            # fragments that will not reconstruct otherwise an exception from
            # pyeclib is almost certain.
            raise ValueError("ETag mismatch")

        frag_index = headers.get('X-Object-Sysmeta-Ec-Frag-Index')
        frag_index = int(frag_index) if frag_index is not None else None
        self.gets[frag_index].append((getter, parts_iter))

    def get_responses(self):
        """
        Return a list of all useful sources. Where there are multiple sources
        associated with the same frag_index then only one is included.

        :return: a list of sources, each source being a tuple of form
                (ECFragGetter, iter)
        """
        all_sources = []
        for frag_index, sources in self.gets.items():
            if frag_index is None:
                # bad responses don't have a frag_index (and fake good
                # responses from some unit tests)
                all_sources.extend(sources)
            else:
                all_sources.extend(sources[:1])
        return all_sources

    def add_alternate_nodes(self, node, frag_indexes):
        for frag_index in frag_indexes:
            self.alt_nodes[frag_index].append(node)

    @property
    def shortfall(self):
        """
        The number of additional responses needed to complete this bucket;
        typically (ndata - resp_count).

        If the bucket has no durable responses, shortfall is extended out to
        replica count to ensure the proxy makes additional primary requests.
        """
        resp_count = len(self.get_responses())
        if self.durable or self.status == HTTP_REQUESTED_RANGE_NOT_SATISFIABLE:
            return max(self.policy.ec_ndata - resp_count, 0)
        alt_count = min(self.policy.object_ring.replica_count - resp_count,
                        self.policy.ec_nparity)
        return max([1, self.policy.ec_ndata - resp_count, alt_count])

    @property
    def shortfall_with_alts(self):
        # The shortfall that we expect to have if we were to send requests
        # for frags on the alt nodes.
        alts = set(self.alt_nodes.keys()).difference(set(self.gets.keys()))
        result = self.policy.ec_ndata - (len(self.get_responses()) + len(alts))
        return max(result, 0)

    def close_conns(self):
        """
        Close bucket's responses; they won't be used for a client response.
        """
        for getter, frag_iter in self.get_responses():
            if getattr(getter.source, 'swift_conn', None):
                close_swift_conn(getter.source)

    def __str__(self):
        # return a string summarising bucket state, useful for debugging.
        return '<%s, %s, %s, %s(%s), %s>' \
               % (self.timestamp.internal, self.status, self._durable,
                  self.shortfall, self.shortfall_with_alts, len(self.gets))


class ECGetResponseCollection(object):
    """
    Manages all successful EC GET responses gathered by ECFragGetters.

    A response comprises a tuple of (<getter instance>, <parts iterator>). All
    responses having the same data timestamp are placed in an
    ECGetResponseBucket for that timestamp. The buckets are stored in the
    'buckets' dict which maps timestamp-> bucket.

    This class encapsulates logic for selecting the best bucket from the
    collection, and for choosing alternate nodes.
    """
    def __init__(self, policy):
        """
        :param policy: an instance of ECStoragePolicy
        """
        self.policy = policy
        self.buckets = {}
        self.default_bad_bucket = ECGetResponseBucket(self.policy, None)
        self.bad_buckets = {}
        self.node_iter_count = 0

    def _get_bucket(self, timestamp):
        """
        :param timestamp: a Timestamp
        :return: ECGetResponseBucket for given timestamp
        """
        return self.buckets.setdefault(
            timestamp, ECGetResponseBucket(self.policy, timestamp))

    def _get_bad_bucket(self, status):
        """
        :param status: a representation of status
        :return: ECGetResponseBucket for given status
        """
        return self.bad_buckets.setdefault(
            status, ECGetResponseBucket(self.policy, None))

    def add_response(self, get, parts_iter):
        """
        Add a response to the collection.

        :param get: An instance of
                    :class:`~swift.proxy.controllers.obj.ECFragGetter`
        :param parts_iter: An iterator over response body parts
        :raises ValueError: if the response etag or status code values do not
            match any values previously received for the same timestamp
        """
        if is_success(get.last_status):
            self.add_good_response(get, parts_iter)
        else:
            self.add_bad_resp(get, parts_iter)

    def add_bad_resp(self, get, parts_iter):
        bad_bucket = self._get_bad_bucket(get.last_status)
        bad_bucket.add_response(get, parts_iter)

    def add_good_response(self, get, parts_iter):
        headers = get.last_headers
        # Add the response to the appropriate bucket keyed by data file
        # timestamp. Fall back to using X-Backend-Timestamp as key for object
        # servers that have not been upgraded.
        t_data_file = headers.get('X-Backend-Data-Timestamp')
        t_obj = headers.get('X-Backend-Timestamp', headers.get('X-Timestamp'))
        if t_data_file:
            timestamp = Timestamp(t_data_file)
        elif t_obj:
            timestamp = Timestamp(t_obj)
        else:
            # Don't think this should ever come up in practice,
            # but tests cover it
            timestamp = None
        self._get_bucket(timestamp).add_response(get, parts_iter)

        # The node may also have alternate fragments indexes (possibly at
        # different timestamps). For each list of alternate fragments indexes,
        # find the bucket for their data file timestamp and add the node and
        # list to that bucket's alternate nodes.
        frag_sets = safe_json_loads(headers.get('X-Backend-Fragments')) or {}
        for t_frag, frag_set in frag_sets.items():
            t_frag = Timestamp(t_frag)
            self._get_bucket(t_frag).add_alternate_nodes(get.node, frag_set)
        # If the response includes a durable timestamp then mark that bucket as
        # durable. Note that this may be a different bucket than the one this
        # response got added to, and that we may never go and get a durable
        # frag from this node; it is sufficient that we have been told that a
        # durable frag exists, somewhere, at t_durable.
        t_durable = headers.get('X-Backend-Durable-Timestamp')
        if not t_durable and not t_data_file:
            # obj server not upgraded so assume this response's frag is durable
            t_durable = t_obj
        if t_durable:
            self._get_bucket(Timestamp(t_durable)).set_durable()

    def _sort_buckets(self):
        def key_fn(bucket):
            # Returns a tuple to use for sort ordering:
            # durable buckets with no shortfall sort higher,
            # then durable buckets with no shortfall_with_alts,
            # then non-durable buckets with no shortfall,
            # otherwise buckets with lowest shortfall_with_alts sort higher,
            # finally buckets with newer timestamps sort higher.
            return (bucket.durable,
                    bucket.shortfall <= 0,
                    -1 * bucket.shortfall_with_alts,
                    bucket.timestamp)

        return sorted(self.buckets.values(), key=key_fn, reverse=True)

    @property
    def best_bucket(self):
        """
        Return the "best" bucket in the collection.

        The "best" bucket is the newest timestamp with sufficient getters, or
        the closest to having sufficient getters, unless it is bettered by a
        bucket with potential alternate nodes.

        If there are no good buckets we return the "least_bad" bucket.

        :return: An instance of :class:`~ECGetResponseBucket` or None if there
                 are no buckets in the collection.
        """
        sorted_buckets = self._sort_buckets()
        for bucket in sorted_buckets:
            # tombstones will set bad_bucket.timestamp
            not_found_bucket = self.bad_buckets.get(404)
            if not_found_bucket and not_found_bucket.timestamp and \
                    bucket.timestamp < not_found_bucket.timestamp:
                # "good bucket" is trumped by newer tombstone
                continue
            return bucket
        return self.least_bad_bucket

    def choose_best_bucket(self):
        best_bucket = self.best_bucket
        # it's now or never -- close down any other requests
        for bucket in self.buckets.values():
            if bucket is best_bucket:
                continue
            bucket.close_conns()
        return best_bucket

    @property
    def least_bad_bucket(self):
        """
        Return the bad_bucket with the smallest shortfall
        """
        if all(status == 404 for status in self.bad_buckets):
            # NB: also covers an empty self.bad_buckets
            return self.default_bad_bucket
        # we want "enough" 416s to prevent "extra" requests - but we keep
        # digging on 404s
        short, status = min((bucket.shortfall, status)
                            for status, bucket in self.bad_buckets.items()
                            if status != 404)
        return self.bad_buckets[status]

    @property
    def shortfall(self):
        best_bucket = self.best_bucket
        shortfall = best_bucket.shortfall
        return min(shortfall, self.least_bad_bucket.shortfall)

    @property
    def durable(self):
        return self.best_bucket.durable

    def _get_frag_prefs(self):
        # Construct the current frag_prefs list, with best_bucket prefs first.
        frag_prefs = []

        for bucket in self._sort_buckets():
            if bucket.timestamp:
                exclusions = [fi for fi in bucket.gets if fi is not None]
                prefs = {'timestamp': bucket.timestamp.internal,
                         'exclude': exclusions}
                frag_prefs.append(prefs)

        return frag_prefs

    def get_extra_headers(self):
        frag_prefs = self._get_frag_prefs()
        return {'X-Backend-Fragment-Preferences': json.dumps(frag_prefs)}

    def _get_alternate_nodes(self):
        if self.node_iter_count <= self.policy.ec_ndata:
            # It makes sense to wait before starting to use alternate nodes,
            # because if we find sufficient frags on *distinct* nodes then we
            # spread work across mode nodes. There's no formal proof that
            # waiting for ec_ndata GETs is the right answer, but it seems
            # reasonable to try *at least* that many primary nodes before
            # resorting to alternate nodes.
            return None

        bucket = self.best_bucket
        if (bucket is None) or (bucket.shortfall <= 0) or not bucket.durable:
            return None

        alt_frags = set(bucket.alt_nodes.keys())
        got_frags = set(bucket.gets.keys())
        wanted_frags = list(alt_frags.difference(got_frags))

        # We may have the same frag_index on more than one node so shuffle to
        # avoid using the same frag_index consecutively, since we may not get a
        # response from the last node provided before being asked to provide
        # another node.
        random.shuffle(wanted_frags)

        for frag_index in wanted_frags:
            nodes = bucket.alt_nodes.get(frag_index)
            if nodes:
                return nodes
        return None

    def has_alternate_node(self):
        return True if self._get_alternate_nodes() else False

    def provide_alternate_node(self):
        """
        Callback function that is installed in a NodeIter. Called on every call
        to NodeIter.next(), which means we can track the number of nodes to
        which GET requests have been made and selectively inject an alternate
        node, if we have one.

        :return: A dict describing a node to which the next GET request
                 should be made.
        """
        self.node_iter_count += 1
        nodes = self._get_alternate_nodes()
        if nodes:
            return nodes.pop(0).copy()


def is_good_source(status):
    """
    Indicates whether or not the request made to the backend found
    what it was looking for.

    :param status: the response from the backend
    :returns: True if found, False if not
    """
    if status == HTTP_REQUESTED_RANGE_NOT_SATISFIABLE:
        return True
    return is_success(status) or is_redirection(status)


class ECFragGetter(object):

    def __init__(self, app, req, node_iter, partition, policy, path,
                 backend_headers, header_provider, logger_thread_locals,
                 logger):
        self.app = app
        self.req = req
        self.node_iter = node_iter
        self.partition = partition
        self.path = path
        self.backend_headers = backend_headers
        self.header_provider = header_provider
        self.req_query_string = req.query_string
        self.client_chunk_size = policy.fragment_size
        self.skip_bytes = 0
        self.bytes_used_from_backend = 0
        self.source = None
        self.logger_thread_locals = logger_thread_locals
        self.logger = logger

    def fast_forward(self, num_bytes):
        """
        Will skip num_bytes into the current ranges.

        :params num_bytes: the number of bytes that have already been read on
                           this request. This will change the Range header
                           so that the next req will start where it left off.

        :raises HTTPRequestedRangeNotSatisfiable: if begin + num_bytes
                                                  > end of range + 1
        :raises RangeAlreadyComplete: if begin + num_bytes == end of range + 1
        """
        try:
            req_range = Range(self.backend_headers.get('Range'))
        except ValueError:
            req_range = None

        if req_range:
            begin, end = req_range.ranges[0]
            if begin is None:
                # this is a -50 range req (last 50 bytes of file)
                end -= num_bytes
                if end == 0:
                    # we sent out exactly the first range's worth of bytes, so
                    # we're done with it
                    raise RangeAlreadyComplete()

                if end < 0:
                    raise HTTPRequestedRangeNotSatisfiable()

            else:
                begin += num_bytes
                if end is not None and begin == end + 1:
                    # we sent out exactly the first range's worth of bytes, so
                    # we're done with it
                    raise RangeAlreadyComplete()

                if end is not None and begin > end:
                    raise HTTPRequestedRangeNotSatisfiable()

            req_range.ranges = [(begin, end)] + req_range.ranges[1:]
            self.backend_headers['Range'] = str(req_range)
        else:
            self.backend_headers['Range'] = 'bytes=%d-' % num_bytes

        # Reset so if we need to do this more than once, we don't double-up
        self.bytes_used_from_backend = 0

    def pop_range(self):
        """
        Remove the first byterange from our Range header.

        This is used after a byterange has been completely sent to the
        client; this way, should we need to resume the download from another
        object server, we do not re-fetch byteranges that the client already
        has.

        If we have no Range header, this is a no-op.
        """
        if 'Range' in self.backend_headers:
            try:
                req_range = Range(self.backend_headers['Range'])
            except ValueError:
                # there's a Range header, but it's garbage, so get rid of it
                self.backend_headers.pop('Range')
                return
            begin, end = req_range.ranges.pop(0)
            if len(req_range.ranges) > 0:
                self.backend_headers['Range'] = str(req_range)
            else:
                self.backend_headers.pop('Range')

    def learn_size_from_content_range(self, start, end, length):
        """
        If client_chunk_size is set, makes sure we yield things starting on
        chunk boundaries based on the Content-Range header in the response.

        Sets our Range header's first byterange to the value learned from
        the Content-Range header in the response; if we were given a
        fully-specified range (e.g. "bytes=123-456"), this is a no-op.

        If we were given a half-specified range (e.g. "bytes=123-" or
        "bytes=-456"), then this changes the Range header to a
        semantically-equivalent one *and* it lets us resume on a proper
        boundary instead of just in the middle of a piece somewhere.
        """
        if length == 0:
            return

        if self.client_chunk_size:
            self.skip_bytes = bytes_to_skip(self.client_chunk_size, start)

        if 'Range' in self.backend_headers:
            try:
                req_range = Range(self.backend_headers['Range'])
                new_ranges = [(start, end)] + req_range.ranges[1:]
            except ValueError:
                new_ranges = [(start, end)]
        else:
            new_ranges = [(start, end)]

        self.backend_headers['Range'] = (
            "bytes=" + (",".join("%s-%s" % (s if s is not None else '',
                                            e if e is not None else '')
                                 for s, e in new_ranges)))

    def response_parts_iter(self, req):
        try:
            self.source, self.node = next(self.source_and_node_iter)
        except StopIteration:
            return
        it = None
        if self.source:
            it = self._get_response_parts_iter(req)
        return it

    def _get_response_parts_iter(self, req):
        try:
            client_chunk_size = self.client_chunk_size
            node_timeout = self.app.recoverable_node_timeout

            # This is safe; it sets up a generator but does not call next()
            # on it, so no IO is performed.
            parts_iter = [
                http_response_to_document_iters(
                    self.source, read_chunk_size=self.app.object_chunk_size)]

            def get_next_doc_part():
                while True:
                    # the loop here is to resume if trying to parse
                    # multipart/byteranges response raises a ChunkReadTimeout
                    # and resets the parts_iter
                    try:
                        with WatchdogTimeout(self.app.watchdog, node_timeout,
                                             ChunkReadTimeout):
                            # If we don't have a multipart/byteranges response,
                            # but just a 200 or a single-range 206, then this
                            # performs no IO, and just returns source (or
                            # raises StopIteration).
                            # Otherwise, this call to next() performs IO when
                            # we have a multipart/byteranges response; as it
                            # will read the MIME boundary and part headers.
                            start_byte, end_byte, length, headers, part = next(
                                parts_iter[0])
                        return (start_byte, end_byte, length, headers, part)
                    except ChunkReadTimeout:
                        new_source, new_node = self._dig_for_source_and_node()
                        if not new_source:
                            raise
                        self.app.error_occurred(
                            self.node, 'Trying to read next part of '
                            'EC multi-part GET (retrying)')
                        # Close-out the connection as best as possible.
                        if getattr(self.source, 'swift_conn', None):
                            close_swift_conn(self.source)
                        self.source = new_source
                        self.node = new_node
                        # This is safe; it sets up a generator but does
                        # not call next() on it, so no IO is performed.
                        parts_iter[0] = http_response_to_document_iters(
                            new_source,
                            read_chunk_size=self.app.object_chunk_size)

            def iter_bytes_from_response_part(part_file, nbytes):
                nchunks = 0
                buf = b''
                part_file = ByteCountEnforcer(part_file, nbytes)
                while True:
                    try:
                        with WatchdogTimeout(self.app.watchdog, node_timeout,
                                             ChunkReadTimeout):
                            chunk = part_file.read(self.app.object_chunk_size)
                            nchunks += 1
                            # NB: this append must be *inside* the context
                            # manager for test.unit.SlowBody to do its thing
                            buf += chunk
                            if nbytes is not None:
                                nbytes -= len(chunk)
                    except (ChunkReadTimeout, ShortReadError):
                        if req.environ.get('swift.client_disconnect', False):
                            self.app.logger.debug(
                                'Client disconnected, will not retry')
                            raise
                        exc_type, exc_value, exc_traceback = sys.exc_info()
                        try:
                            self.fast_forward(self.bytes_used_from_backend)
                        except (HTTPException, ValueError):
                            self.logger.exception('Unable to fast forward')
                            six.reraise(exc_type, exc_value, exc_traceback)
                        except RangeAlreadyComplete:
                            break
                        buf = b''
                        old_node = self.node
                        new_source, new_node = self._dig_for_source_and_node()
                        if new_source:
                            self.app.error_occurred(
                                old_node, 'Trying to read EC fragment '
                                'during GET (retrying)')
                            # Close-out the connection as best as possible.
                            if getattr(self.source, 'swift_conn', None):
                                close_swift_conn(self.source)
                            self.source = new_source
                            self.node = new_node
                            # This is safe; it just sets up a generator but
                            # does not call next() on it, so no IO is
                            # performed.
                            parts_iter[0] = http_response_to_document_iters(
                                new_source,
                                read_chunk_size=self.app.object_chunk_size)
                            try:
                                _junk, _junk, _junk, _junk, part_file = \
                                    get_next_doc_part()
                            except StopIteration:
                                # it's not clear to me how to make
                                # get_next_doc_part raise StopIteration for the
                                # first doc part of a new request
                                six.reraise(exc_type, exc_value, exc_traceback)
                            part_file = ByteCountEnforcer(part_file, nbytes)
                        else:
                            six.reraise(exc_type, exc_value, exc_traceback)
                    else:
                        if buf and self.skip_bytes:
                            if self.skip_bytes < len(buf):
                                buf = buf[self.skip_bytes:]
                                self.bytes_used_from_backend += self.skip_bytes
                                self.skip_bytes = 0
                            else:
                                self.skip_bytes -= len(buf)
                                self.bytes_used_from_backend += len(buf)
                                buf = b''

                        if not chunk:
                            if buf:
                                with WatchdogTimeout(self.app.watchdog,
                                                     self.app.client_timeout,
                                                     ChunkWriteTimeout):
                                    self.bytes_used_from_backend += len(buf)
                                    yield buf
                                buf = b''
                            break

                        if client_chunk_size is not None:
                            while len(buf) >= client_chunk_size:
                                client_chunk = buf[:client_chunk_size]
                                buf = buf[client_chunk_size:]
                                with WatchdogTimeout(self.app.watchdog,
                                                     self.app.client_timeout,
                                                     ChunkWriteTimeout):
                                    self.bytes_used_from_backend += \
                                        len(client_chunk)
                                    yield client_chunk
                        else:
                            with WatchdogTimeout(self.app.watchdog,
                                                 self.app.client_timeout,
                                                 ChunkWriteTimeout):
                                self.bytes_used_from_backend += len(buf)
                                yield buf
                            buf = b''

                        # This is for fairness; if the network is outpacing
                        # the CPU, we'll always be able to read and write
                        # data without encountering an EWOULDBLOCK, and so
                        # eventlet will not switch greenthreads on its own.
                        # We do it manually so that clients don't starve.
                        #
                        # The number 5 here was chosen by making stuff up.
                        # It's not every single chunk, but it's not too big
                        # either, so it seemed like it would probably be an
                        # okay choice.
                        #
                        # Note that we may trampoline to other greenthreads
                        # more often than once every 5 chunks, depending on
                        # how blocking our network IO is; the explicit sleep
                        # here simply provides a lower bound on the rate of
                        # trampolining.
                        if nchunks % 5 == 0:
                            sleep()

            part_iter = None
            try:
                while True:
                    try:
                        start_byte, end_byte, length, headers, part = \
                            get_next_doc_part()
                    except StopIteration:
                        # it seems this is the only way out of the loop; not
                        # sure why the req.environ update is always needed
                        req.environ['swift.non_client_disconnect'] = True
                        break
                    # note: learn_size_from_content_range() sets
                    # self.skip_bytes
                    self.learn_size_from_content_range(
                        start_byte, end_byte, length)
                    self.bytes_used_from_backend = 0
                    # not length; that refers to the whole object, so is the
                    # wrong value to use for GET-range responses
                    byte_count = ((end_byte - start_byte + 1) - self.skip_bytes
                                  if (end_byte is not None
                                      and start_byte is not None)
                                  else None)
                    part_iter = iter_bytes_from_response_part(part, byte_count)
                    yield {'start_byte': start_byte, 'end_byte': end_byte,
                           'entity_length': length, 'headers': headers,
                           'part_iter': part_iter}
                    self.pop_range()
            finally:
                if part_iter:
                    part_iter.close()

        except ChunkReadTimeout:
            self.app.exception_occurred(self.node, 'Object',
                                        'Trying to read during GET')
            raise
        except ChunkWriteTimeout:
            self.logger.warning(
                'Client did not read from proxy within %ss' %
                self.app.client_timeout)
            self.logger.increment('client_timeouts')
        except GeneratorExit:
            warn = True
            req_range = self.backend_headers['Range']
            if req_range:
                req_range = Range(req_range)
                if len(req_range.ranges) == 1:
                    begin, end = req_range.ranges[0]
                    if end is not None and begin is not None:
                        if end - begin + 1 == self.bytes_used_from_backend:
                            warn = False
            if not req.environ.get('swift.non_client_disconnect') and warn:
                self.logger.warning(
                    'Client disconnected on read of EC frag %r', self.path)
            raise
        except Exception:
            self.logger.exception('Trying to send to client')
            raise
        finally:
            # Close-out the connection as best as possible.
            if getattr(self.source, 'swift_conn', None):
                close_swift_conn(self.source)

    @property
    def last_status(self):
        return self.status or HTTP_INTERNAL_SERVER_ERROR

    @property
    def last_headers(self):
        if self.source_headers:
            return HeaderKeyDict(self.source_headers)
        else:
            return HeaderKeyDict()

    def _make_node_request(self, node, node_timeout):
        self.logger.thread_locals = self.logger_thread_locals
        req_headers = dict(self.backend_headers)
        ip, port = get_ip_port(node, req_headers)
        req_headers.update(self.header_provider())
        start_node_timing = time.time()
        try:
            with ConnectionTimeout(self.app.conn_timeout):
                conn = http_connect(
                    ip, port, node['device'],
                    self.partition, 'GET', self.path,
                    headers=req_headers,
                    query_string=self.req_query_string)
            self.app.set_node_timing(node, time.time() - start_node_timing)

            with Timeout(node_timeout):
                possible_source = conn.getresponse()
                # See NOTE: swift_conn at top of file about this.
                possible_source.swift_conn = conn
        except (Exception, Timeout):
            self.app.exception_occurred(
                node, 'Object',
                'Trying to %(method)s %(path)s' %
                {'method': self.req.method, 'path': self.req.path})
            return None

        src_headers = dict(
            (k.lower(), v) for k, v in
            possible_source.getheaders())

        if 'handoff_index' in node and \
                (is_server_error(possible_source.status) or
                 possible_source.status == HTTP_NOT_FOUND) and \
                not Timestamp(src_headers.get('x-backend-timestamp', 0)):
            # throw out 5XX and 404s from handoff nodes unless the data is
            # really on disk and had been DELETEd
            self.logger.debug('Ignoring %s from handoff' %
                              possible_source.status)
            conn.close()
            return None

        self.status = possible_source.status
        self.reason = possible_source.reason
        self.source_headers = possible_source.getheaders()
        if is_good_source(possible_source.status):
            self.body = None
            return possible_source
        else:
            self.body = possible_source.read()
            conn.close()

            if self.app.check_response(node, 'Object', possible_source, 'GET',
                                       self.path):
                self.logger.debug(
                    'Ignoring %s from primary' % possible_source.status)

            return None

    @property
    def source_and_node_iter(self):
        if not hasattr(self, '_source_and_node_iter'):
            self._source_and_node_iter = self._source_and_node_gen()
        return self._source_and_node_iter

    def _source_and_node_gen(self):
        self.status = self.reason = self.body = self.source_headers = None
        for node in self.node_iter:
            source = self._make_node_request(
                node, self.app.recoverable_node_timeout)

            if source:
                self.node = node
                yield source, node
            else:
                yield None, None
            self.status = self.reason = self.body = self.source_headers = None

    def _dig_for_source_and_node(self):
        # capture last used etag before continuation
        used_etag = self.last_headers.get('X-Object-Sysmeta-EC-ETag')
        for source, node in self.source_and_node_iter:
            if not source:
                # _make_node_request only returns good sources
                continue
            if source.getheader('X-Object-Sysmeta-EC-ETag') != used_etag:
                self.logger.warning(
                    'Skipping source (etag mismatch: got %s, expected %s)',
                    source.getheader('X-Object-Sysmeta-EC-ETag'), used_etag)
            else:
                return source, node
        return None, None


@ObjectControllerRouter.register(EC_POLICY)
class ECObjectController(BaseObjectController):
    def _fragment_GET_request(
            self, req, node_iter, partition, policy,
            header_provider, logger_thread_locals):
        """
        Makes a GET request for a fragment.
        """
        self.logger.thread_locals = logger_thread_locals
        backend_headers = self.generate_request_headers(
            req, additional=req.headers)

        getter = ECFragGetter(self.app, req, node_iter, partition,
                              policy, req.swift_entity_path, backend_headers,
                              header_provider, logger_thread_locals,
                              self.logger)
        return (getter, getter.response_parts_iter(req))

    def _convert_range(self, req, policy):
        """
        Take the requested range(s) from the client and convert it to range(s)
        to be sent to the object servers.

        This includes widening requested ranges to full segments, then
        converting those ranges to fragments so that we retrieve the minimum
        number of fragments from the object server.

        Mutates the request passed in.

        Returns a list of range specs (dictionaries with the different byte
        indices in them).
        """
        # Since segments and fragments have different sizes, we need
        # to modify the Range header sent to the object servers to
        # make sure we get the right fragments out of the fragment
        # archives.
        segment_size = policy.ec_segment_size
        fragment_size = policy.fragment_size

        range_specs = []
        new_ranges = []
        for client_start, client_end in req.range.ranges:
            # TODO: coalesce ranges that overlap segments. For
            # example, "bytes=0-10,20-30,40-50" with a 64 KiB
            # segment size will result in a Range header in the
            # object request of "bytes=0-65535,0-65535,0-65535",
            # which is wasteful. We should be smarter and only
            # request that first segment once.
            segment_start, segment_end = client_range_to_segment_range(
                client_start, client_end, segment_size)

            fragment_start, fragment_end = \
                segment_range_to_fragment_range(
                    segment_start, segment_end,
                    segment_size, fragment_size)

            new_ranges.append((fragment_start, fragment_end))
            range_specs.append({'req_client_start': client_start,
                                'req_client_end': client_end,
                                'req_segment_start': segment_start,
                                'req_segment_end': segment_end,
                                'req_fragment_start': fragment_start,
                                'req_fragment_end': fragment_end})

        req.range = "bytes=" + ",".join(
            "%s-%s" % (s if s is not None else "",
                       e if e is not None else "")
            for s, e in new_ranges)
        return range_specs

    def feed_remaining_primaries(self, safe_iter, pile, req, partition, policy,
                                 buckets, feeder_q, logger_thread_locals):
        timeout = self.app.get_policy_options(policy).concurrency_timeout
        while True:
            try:
                feeder_q.get(timeout=timeout)
            except Empty:
                if safe_iter.unsafe_iter.primaries_left:
                    # this will run async, if it ends up taking the last
                    # primary we won't find out until the next pass
                    pile.spawn(self._fragment_GET_request,
                               req, safe_iter, partition,
                               policy, buckets.get_extra_headers,
                               logger_thread_locals)
                else:
                    # ran out of primaries
                    break
            else:
                # got a stop
                break

    def _get_or_head_response(self, req, node_iter, partition, policy):
        update_etag_is_at_header(req, "X-Object-Sysmeta-Ec-Etag")

        if req.method == 'HEAD':
            # no fancy EC decoding here, just one plain old HEAD request to
            # one object server because all fragments hold all metadata
            # information about the object.
            concurrency = policy.ec_ndata \
                if self.app.get_policy_options(policy).concurrent_gets else 1
            resp = self.GETorHEAD_base(
                req, 'Object', node_iter, partition,
                req.swift_entity_path, concurrency, policy)
            self._fix_response(req, resp)
            return resp

        # GET request
        orig_range = None
        range_specs = []
        if req.range:
            orig_range = req.range
            range_specs = self._convert_range(req, policy)

        safe_iter = GreenthreadSafeIterator(node_iter)

        policy_options = self.app.get_policy_options(policy)
        ec_request_count = policy.ec_ndata
        if policy_options.concurrent_gets:
            ec_request_count += policy_options.concurrent_ec_extra_requests
        with ContextPool(policy.ec_n_unique_fragments) as pool:
            pile = GreenAsyncPile(pool)
            buckets = ECGetResponseCollection(policy)
            node_iter.set_node_provider(buckets.provide_alternate_node)

            for node_count in range(ec_request_count):
                pile.spawn(self._fragment_GET_request,
                           req, safe_iter, partition,
                           policy, buckets.get_extra_headers,
                           self.logger.thread_locals)

            feeder_q = None
            if policy_options.concurrent_gets:
                feeder_q = Queue()
                pool.spawn(self.feed_remaining_primaries, safe_iter, pile, req,
                           partition, policy, buckets, feeder_q,
                           self.logger.thread_locals)

            extra_requests = 0
            # max_extra_requests is an arbitrary hard limit for spawning extra
            # getters in case some unforeseen scenario, or a misbehaving object
            # server, causes us to otherwise make endless requests e.g. if an
            # object server were to ignore frag_prefs and always respond with
            # a frag that is already in a bucket. Now we're assuming it should
            # be limit at most 2 * replicas.
            max_extra_requests = (
                (policy.object_ring.replica_count * 2) - policy.ec_ndata)
            for get, parts_iter in pile:
                try:
                    buckets.add_response(get, parts_iter)
                except ValueError as err:
                    self.logger.error(
                        "Problem with fragment response: %s", err)
                best_bucket = buckets.best_bucket
                if best_bucket.durable and best_bucket.shortfall <= 0:
                    # good enough!
                    break
                requests_available = extra_requests < max_extra_requests and (
                    node_iter.nodes_left > 0 or buckets.has_alternate_node())
                bad_resp = not is_good_source(get.last_status)
                if requests_available and (
                        buckets.shortfall > pile._pending or bad_resp):
                    extra_requests += 1
                    pile.spawn(self._fragment_GET_request, req, safe_iter,
                               partition, policy, buckets.get_extra_headers,
                               self.logger.thread_locals)
            if feeder_q:
                feeder_q.put('stop')

        # Put this back, since we *may* need it for kickoff()/_fix_response()
        # (but note that _fix_ranges() may also pop it back off before then)
        req.range = orig_range
        best_bucket = buckets.choose_best_bucket()
        if best_bucket.shortfall <= 0 and best_bucket.durable:
            # headers can come from any of the getters
            resp_headers = best_bucket.headers
            resp_headers.pop('Content-Range', None)
            eccl = resp_headers.get('X-Object-Sysmeta-Ec-Content-Length')
            obj_length = int(eccl) if eccl is not None else None

            # This is only true if we didn't get a 206 response, but
            # that's the only time this is used anyway.
            fa_length = int(resp_headers['Content-Length'])
            app_iter = ECAppIter(
                req.swift_entity_path,
                policy,
                [p_iter for _getter, p_iter in best_bucket.get_responses()],
                range_specs, fa_length, obj_length,
                self.logger)
            resp = Response(
                request=req,
                conditional_response=True,
                app_iter=app_iter)
            update_headers(resp, resp_headers)
            self._fix_ranges(req, resp)
            try:
                app_iter.kickoff(req, resp)
            except HTTPException as err_resp:
                # catch any HTTPException response here so that we can
                # process response headers uniformly in _fix_response
                resp = err_resp
        else:
            # TODO: we can get here if all buckets are successful but none
            # have ec_ndata getters, so bad_bucket may have no gets and we will
            # return a 503 when a 404 may be more appropriate. We can also get
            # here with less than ec_ndata 416's and may then return a 416
            # which is also questionable because a non-range get for same
            # object would return 404 or 503.
            statuses = []
            reasons = []
            bodies = []
            headers = []
            best_bucket.close_conns()
            rebalance_missing_suppression_count = min(
                policy_options.rebalance_missing_suppression_count,
                node_iter.num_primary_nodes - 1)
            for status, bad_bucket in buckets.bad_buckets.items():
                for getter, _parts_iter in bad_bucket.get_responses():
                    if best_bucket.durable:
                        bad_resp_headers = getter.last_headers
                        t_data_file = bad_resp_headers.get(
                            'X-Backend-Data-Timestamp')
                        t_obj = bad_resp_headers.get(
                            'X-Backend-Timestamp',
                            bad_resp_headers.get('X-Timestamp'))
                        bad_ts = Timestamp(t_data_file or t_obj or '0')
                        if bad_ts <= best_bucket.timestamp:
                            # We have reason to believe there's still good data
                            # out there, it's just currently unavailable
                            continue
                    if getter.status:
                        timestamp = Timestamp(getter.last_headers.get(
                            'X-Backend-Timestamp',
                            getter.last_headers.get('X-Timestamp', 0)))
                        if (rebalance_missing_suppression_count > 0 and
                                getter.status == HTTP_NOT_FOUND and
                                not timestamp):
                            rebalance_missing_suppression_count -= 1
                            continue
                        statuses.append(getter.status)
                        reasons.append(getter.reason)
                        bodies.append(getter.body)
                        headers.append(getter.source_headers)

            if not statuses and is_success(best_bucket.status) and \
                    not best_bucket.durable:
                # pretend that non-durable bucket was 404s
                statuses.append(404)
                reasons.append('404 Not Found')
                bodies.append(b'')
                headers.append({})

            resp = self.best_response(
                req, statuses, reasons, bodies, 'Object',
                headers=headers)
        self._fix_response(req, resp)

        # For sure put this back before actually returning the response
        # to the rest of the pipeline, so we don't modify the client headers
        req.range = orig_range
        return resp

    def _fix_response(self, req, resp):
        # EC fragment archives each have different bytes, hence different
        # etags. However, they all have the original object's etag stored in
        # sysmeta, so we copy that here (if it exists) so the client gets it.
        resp.headers['Etag'] = resp.headers.get('X-Object-Sysmeta-Ec-Etag')
        # We're about to invoke conditional response checking so set the
        # correct conditional etag from wherever X-Backend-Etag-Is-At points,
        # if it exists at all.
        resp._conditional_etag = resolve_etag_is_at_header(req, resp.headers)
        if (is_success(resp.status_int) or is_redirection(resp.status_int) or
                resp.status_int == HTTP_REQUESTED_RANGE_NOT_SATISFIABLE):
            resp.accept_ranges = 'bytes'
        if is_success(resp.status_int):
            resp.headers['Content-Length'] = resp.headers.get(
                'X-Object-Sysmeta-Ec-Content-Length')
            resp.fix_conditional_response()
        if resp.status_int == HTTP_REQUESTED_RANGE_NOT_SATISFIABLE:
            resp.headers['Content-Range'] = 'bytes */%s' % resp.headers[
                'X-Object-Sysmeta-Ec-Content-Length']
        ec_headers = [header for header in resp.headers
                      if header.lower().startswith('x-object-sysmeta-ec-')]
        for header in ec_headers:
            # clients (including middlewares) shouldn't need to care about
            # this implementation detail
            del resp.headers[header]

    def _fix_ranges(self, req, resp):
        # Has to be called *before* kickoff()!
        if is_success(resp.status_int):
            ignore_range_headers = set(
                h.strip().lower()
                for h in req.headers.get(
                    'X-Backend-Ignore-Range-If-Metadata-Present',
                    '').split(','))
            if ignore_range_headers.intersection(
                    h.lower() for h in resp.headers):
                # If we leave the Range header around, swob (or somebody) will
                # try to "fix" things for us when we kickoff() the app_iter.
                req.headers.pop('Range', None)
                resp.app_iter.range_specs = []

    def _make_putter(self, node, part, req, headers):
        return MIMEPutter.connect(
            node, part, req.swift_entity_path, headers, self.app.watchdog,
            conn_timeout=self.app.conn_timeout,
            node_timeout=self.app.node_timeout,
            write_timeout=self.app.node_timeout,
            send_exception_handler=self.app.exception_occurred,
            logger=self.logger,
            need_multiphase=True)

    def _determine_chunk_destinations(self, putters, policy):
        """
        Given a list of putters, return a dict where the key is the putter
        and the value is the frag index to use.

        This is done so that we line up handoffs using the same frag index
        (in the primary part list) as the primary that the handoff is standing
        in for.  This lets erasure-code fragment archives wind up on the
        preferred local primary nodes when possible.

        :param putters: a list of swift.proxy.controllers.obj.MIMEPutter
                        instance
        :param policy: A policy instance which should be one of ECStoragePolicy
        """
        # Give each putter a "frag index": the index of the
        # transformed chunk that we'll send to it.
        #
        # For primary nodes, that's just its index (primary 0 gets
        # chunk 0, primary 1 gets chunk 1, and so on). For handoffs,
        # we assign the chunk index of a missing primary.
        handoff_conns = []
        putter_to_frag_index = {}
        for p in putters:
            if p.node_index is not None:
                putter_to_frag_index[p] = policy.get_backend_index(
                    p.node_index)
            else:
                handoff_conns.append(p)

        # Note: we may have more holes than handoffs. This is okay; it
        # just means that we failed to connect to one or more storage
        # nodes. Holes occur when a storage node is down, in which
        # case the connection is not replaced, and when a storage node
        # returns 507, in which case a handoff is used to replace it.

        # lack_list is a dict of list to keep hole indexes
        # e.g. if we have 2 holes for frag index 0 with ec_duplication_factor=2
        # lack_list is like {0: [0], 1: [0]}, and then, if 1 hole found
        # for frag index 1, lack_list will be {0: [0, 1], 1: [0]}.
        # After that, holes will be filled from bigger key
        # (i.e. 1:[0] at first)

        # Grouping all missing fragment indexes for each frag_index
        available_indexes = list(putter_to_frag_index.values())
        lack_list = collections.defaultdict(list)
        for frag_index in range(policy.ec_n_unique_fragments):
            # Set the missing index to lack_list
            available_count = available_indexes.count(frag_index)
            # N.B. it should be duplication_factor >= lack >= 0
            lack = policy.ec_duplication_factor - available_count
            # now we are missing one or more nodes to store the frag index
            for lack_tier in range(lack):
                lack_list[lack_tier].append(frag_index)

        # Extract the lack_list to a flat list
        holes = []
        for lack_tier, indexes in sorted(lack_list.items(), reverse=True):
            holes.extend(indexes)

        # Fill putter_to_frag_index list with the hole list
        for hole, p in zip(holes, handoff_conns):
            putter_to_frag_index[p] = hole
        return putter_to_frag_index

    def _transfer_data(self, req, policy, data_source, putters, nodes,
                       min_conns, etag_hasher):
        """
        Transfer data for an erasure coded object.

        This method was added in the PUT method extraction change
        """
        bytes_transferred = 0
        chunk_transform = chunk_transformer(policy)
        chunk_transform.send(None)
        frag_hashers = collections.defaultdict(
            lambda: md5(usedforsecurity=False))

        def send_chunk(chunk):
            # Note: there's two different hashers in here. etag_hasher is
            # hashing the original object so that we can validate the ETag
            # that the client sent (and etag_hasher is None if the client
            # didn't send one). The hasher in frag_hashers is hashing the
            # fragment archive being sent to the client; this lets us guard
            # against data corruption on the network between proxy and
            # object server.
            if etag_hasher:
                etag_hasher.update(chunk)
            backend_chunks = chunk_transform.send(chunk)
            if backend_chunks is None:
                # If there's not enough bytes buffered for erasure-encoding
                # or whatever we're doing, the transform will give us None.
                return

            updated_frag_indexes = set()
            timeout_at = time.time() + self.app.node_timeout
            for putter in list(putters):
                frag_index = putter_to_frag_index[putter]
                backend_chunk = backend_chunks[frag_index]
                if not putter.failed:
                    # N.B. same frag_index will appear when using
                    # ec_duplication_factor >= 2. So skip to feed the chunk
                    # to hasher if the frag was updated already.
                    if frag_index not in updated_frag_indexes:
                        frag_hashers[frag_index].update(backend_chunk)
                        updated_frag_indexes.add(frag_index)
                    putter.send_chunk(backend_chunk, timeout_at=timeout_at)
                else:
                    putter.close()
                    putters.remove(putter)
            self._check_min_conn(
                req, putters, min_conns,
                msg='Object PUT exceptions during send, '
                    '%(conns)s/%(nodes)s required connections')

        try:
            # build our putter_to_frag_index dict to place handoffs in the
            # same part nodes index as the primaries they are covering
            putter_to_frag_index = self._determine_chunk_destinations(
                putters, policy)

            while True:
                with WatchdogTimeout(self.app.watchdog,
                                     self.app.client_timeout,
                                     ChunkReadTimeout):
                    try:
                        chunk = next(data_source)
                    except StopIteration:
                        break
                bytes_transferred += len(chunk)
                if bytes_transferred > constraints.MAX_FILE_SIZE:
                    raise HTTPRequestEntityTooLarge(request=req)

                send_chunk(chunk)

            ml = req.message_length()
            if ml and bytes_transferred < ml:
                self.logger.warning(
                    'Client disconnected without sending enough data')
                self.logger.increment('client_disconnects')
                raise HTTPClientDisconnect(request=req)

            send_chunk(b'')  # flush out any buffered data

            computed_etag = (etag_hasher.hexdigest()
                             if etag_hasher else None)
            footers = self._get_footers(req)
            received_etag = normalize_etag(footers.get(
                'etag', req.headers.get('etag', '')))
            if (computed_etag and received_etag and
                    computed_etag != received_etag):
                raise HTTPUnprocessableEntity(request=req)

            # Remove any EC reserved metadata names from footers
            footers = {(k, v) for k, v in footers.items()
                       if not k.lower().startswith('x-object-sysmeta-ec-')}
            for putter in putters:
                frag_index = putter_to_frag_index[putter]
                # Update any footers set by middleware with EC footers
                trail_md = trailing_metadata(
                    policy, etag_hasher,
                    bytes_transferred, frag_index)
                trail_md.update(footers)
                # Etag footer must always be hash of what we sent
                trail_md['Etag'] = frag_hashers[frag_index].hexdigest()
                putter.end_of_object_data(footer_metadata=trail_md)

            # for storage policies requiring 2-phase commit (e.g.
            # erasure coding), enforce >= 'quorum' number of
            # 100-continue responses - this indicates successful
            # object data and metadata commit and is a necessary
            # condition to be met before starting 2nd PUT phase
            final_phase = False
            statuses, reasons, bodies, _junk = \
                self._get_put_responses(
                    req, putters, len(nodes), final_phase=final_phase,
                    min_responses=min_conns)
            if not self.have_quorum(
                    statuses, len(nodes), quorum=min_conns):
                self.logger.error(
                    'Not enough object servers ack\'ed (got %d)',
                    statuses.count(HTTP_CONTINUE))
                raise HTTPServiceUnavailable(request=req)

            elif not self._have_adequate_informational(
                    statuses, min_conns):
                resp = self.best_response(req, statuses, reasons, bodies,
                                          'Object PUT',
                                          quorum_size=min_conns)
                if is_client_error(resp.status_int):
                    # if 4xx occurred in this state it is absolutely
                    # a bad conversation between proxy-server and
                    # object-server (even if it's
                    # HTTP_UNPROCESSABLE_ENTITY) so we should regard this
                    # as HTTPServiceUnavailable.
                    raise HTTPServiceUnavailable(request=req)
                else:
                    # Other errors should use raw best_response
                    raise resp

            # quorum achieved, start 2nd phase - send commit
            # confirmation to participating object servers
            # so they write a .durable state file indicating
            # a successful PUT
            for putter in putters:
                putter.send_commit_confirmation()
        except ChunkReadTimeout as err:
            self.logger.warning(
                'ERROR Client read timeout (%ss)', err.seconds)
            self.logger.increment('client_timeouts')
            raise HTTPRequestTimeout(request=req)
        except ChunkReadError:
            self.logger.warning(
                'Client disconnected without sending last chunk')
            self.logger.increment('client_disconnects')
            raise HTTPClientDisconnect(request=req)
        except HTTPException:
            raise
        except Timeout:
            self.logger.exception(
                'ERROR Exception causing client disconnect')
            raise HTTPClientDisconnect(request=req)
        except Exception:
            self.logger.exception(
                'ERROR Exception transferring data to object servers %s',
                {'path': req.path})
            raise HTTPInternalServerError(request=req)

    def _have_adequate_responses(
            self, statuses, min_responses, conditional_func):
        """
        Given a list of statuses from several requests, determine if a
        satisfactory number of nodes have responded with 1xx or 2xx statuses to
        deem the transaction for a successful response to the client.

        :param statuses: list of statuses returned so far
        :param min_responses: minimal pass criterion for number of successes
        :param conditional_func: a callable function to check http status code
        :returns: True or False, depending on current number of successes
        """
        if sum(1 for s in statuses if (conditional_func(s))) >= min_responses:
            return True
        return False

    def _have_adequate_successes(self, statuses, min_responses):
        """
        Partial method of _have_adequate_responses for 2xx
        """
        return self._have_adequate_responses(
            statuses, min_responses, is_success)

    def _have_adequate_informational(self, statuses, min_responses):
        """
        Partial method of _have_adequate_responses for 1xx
        """
        return self._have_adequate_responses(
            statuses, min_responses, is_informational)

    def _have_adequate_put_responses(self, statuses, num_nodes, min_responses):
        # For an EC PUT we require a quorum of responses with success statuses
        # in order to move on to next phase of PUT request handling without
        # having to wait for *all* responses.
        # TODO: this implies that in the first phase of the backend PUTs when
        # we are actually expecting 1xx responses that we will end up waiting
        # for *all* responses. That seems inefficient since we only need a
        # quorum of 1xx responses to proceed.
        return self._have_adequate_successes(statuses, min_responses)

    def _store_object(self, req, data_source, nodes, partition,
                      outgoing_headers):
        """
        Store an erasure coded object.
        """
        policy_index = int(req.headers.get('X-Backend-Storage-Policy-Index'))
        policy = POLICIES.get_by_index(policy_index)

        expected_frag_size = None
        ml = req.message_length()
        if ml:
            # TODO: PyECLib <= 1.2.0 looks to return the segment info
            # different from the input for aligned data efficiency but
            # Swift never does. So calculate the fragment length Swift
            # will actually send to object server by making two different
            # get_segment_info calls (until PyECLib fixed).
            # policy.fragment_size makes the call using segment size,
            # and the next call is to get info for the last segment

            # get number of fragments except the tail - use truncation //
            num_fragments = ml // policy.ec_segment_size
            expected_frag_size = policy.fragment_size * num_fragments

            # calculate the tail fragment_size by hand and add it to
            # expected_frag_size
            last_segment_size = ml % policy.ec_segment_size
            if last_segment_size:
                last_info = policy.pyeclib_driver.get_segment_info(
                    last_segment_size, policy.ec_segment_size)
                expected_frag_size += last_info['fragment_size']
        for headers in outgoing_headers:
            headers['X-Backend-Obj-Content-Length'] = expected_frag_size
            # the object server will get different bytes, so these
            # values do not apply.
            headers.pop('Content-Length', None)
            headers.pop('Etag', None)

        # Since the request body sent from client -> proxy is not
        # the same as the request body sent proxy -> object, we
        # can't rely on the object-server to do the etag checking -
        # so we have to do it here.
        etag_hasher = md5(usedforsecurity=False)

        min_conns = policy.quorum
        putters = self._get_put_connections(
            req, nodes, partition, outgoing_headers, policy)

        try:
            # check that a minimum number of connections were established and
            # meet all the correct conditions set in the request
            self._check_failure_put_connections(putters, req, min_conns)

            self._transfer_data(req, policy, data_source, putters,
                                nodes, min_conns, etag_hasher)
            # The durable state will propagate in a replicated fashion; if
            # one fragment is durable then the reconstructor will spread the
            # durable status around.
            # In order to avoid successfully writing an object, but refusing
            # to serve it on a subsequent GET because don't have enough
            # durable data fragments - we require the same number of durable
            # writes as quorum fragment writes.  If object servers are in the
            # future able to serve their non-durable fragment archives we may
            # be able to reduce this quorum count if needed.
            # ignore response etags
            statuses, reasons, bodies, _etags = \
                self._get_put_responses(req, putters, len(nodes),
                                        final_phase=True,
                                        min_responses=min_conns)
        except HTTPException as resp:
            return resp
        finally:
            for putter in putters:
                putter.close()

        etag = etag_hasher.hexdigest()
        resp = self.best_response(req, statuses, reasons, bodies,
                                  'Object PUT', etag=etag,
                                  quorum_size=min_conns)
        resp.last_modified = Timestamp(req.headers['X-Timestamp']).ceil()
        return resp<|MERGE_RESOLUTION|>--- conflicted
+++ resolved
@@ -339,14 +339,8 @@
             req, account, container, states='updating', includes=obj)
         record_cache_op_metrics(
             self.logger, 'shard_updating', 'disabled', response)
-<<<<<<< HEAD
-        if not shard_ranges:
-            return None
-        return shard_ranges[0]
-=======
         # there will be only one shard range in the list if any
         return shard_ranges[0] if shard_ranges else None
->>>>>>> c3e22093
 
     def _get_update_shard(self, req, account, container, obj):
         """
@@ -383,13 +377,6 @@
                 name=namespace.name, timestamp=0, lower=namespace.lower,
                 upper=namespace.upper)
         else:
-<<<<<<< HEAD
-            # pull full set of updating shards from backend
-            shard_ranges, response = self._get_shard_ranges(
-                req, account, container, states='updating')
-            if shard_ranges:
-                cached_namespaces = NamespaceBoundList.from_namespaces(
-=======
             # pull full set of updating shard ranges from backend
             shard_ranges, response = self._get_shard_ranges(
                 req, account, container, states='updating')
@@ -397,7 +384,6 @@
                 # only store the list of namespace lower bounds and names into
                 # infocache and memcache.
                 cached_namespaces = NamespaceBoundList.parse(
->>>>>>> c3e22093
                     shard_ranges)
                 infocache[cache_key] = cached_namespaces
                 if memcache:

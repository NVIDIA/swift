--- conflicted
+++ resolved
@@ -390,12 +390,7 @@
                 if memcache:
                     self.logger.info(
                         'Caching %d updating shards for %s',
-<<<<<<< HEAD
-                        len(cached_namespaces.bounds),
-                        cache_key)
-=======
                         len(cached_namespaces.bounds), cache_key)
->>>>>>> f37d33cf
                     memcache.set(
                         cache_key, cached_namespaces.bounds,
                         time=self.app.recheck_updating_shard_ranges)

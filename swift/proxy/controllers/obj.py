--- conflicted
+++ resolved
@@ -197,12 +197,6 @@
         cache_ttl = ctrl.app.recheck_updating_shard_ranges
         avg_backend_fetch_time = ctrl.app.namespace_avg_backend_fetch_time
         num_tokens = ctrl.app.namespace_cache_tokens_per_session
-<<<<<<< HEAD
-        super().__init__(
-            ctrl.app.logger, 'shard_updating',
-            infocache, memcache, cache_key, cache_ttl,
-            avg_backend_fetch_time, num_tokens
-=======
         labels = {
             'resource': 'shard_updating',
         }
@@ -213,7 +207,6 @@
         super().__init__(
             ctrl.app, infocache, memcache, cache_key, cache_ttl,
             avg_backend_fetch_time, num_tokens, labels=labels
->>>>>>> 641cf452
         )
         self.ctrl = ctrl
         self.account = account

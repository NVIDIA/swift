# Copyright (c) 2010-2012 OpenStack Foundation
#
# Licensed under the Apache License, Version 2.0 (the "License");
# you may not use this file except in compliance with the License.
# You may obtain a copy of the License at
#
#    http://www.apache.org/licenses/LICENSE-2.0
#
# Unless required by applicable law or agreed to in writing, software
# distributed under the License is distributed on an "AS IS" BASIS,
# WITHOUT WARRANTIES OR CONDITIONS OF ANY KIND, either express or
# implied.
# See the License for the specific language governing permissions and
# limitations under the License.

# NOTE: swift_conn
# You'll see swift_conn passed around a few places in this file. This is the
# source bufferedhttp connection of whatever it is attached to.
#   It is used when early termination of reading from the connection should
# happen, such as when a range request is satisfied but there's still more the
# source connection would like to send. To prevent having to read all the data
# that could be left, the source connection can be .close() and then reads
# commence to empty out any buffers.
#   These shenanigans are to ensure all related objects can be garbage
# collected. We've seen objects hang around forever otherwise.

import six
from six.moves.urllib.parse import quote, unquote
from six.moves import zip

import collections
import itertools
import json
import mimetypes
import time
import math
import random
import sys

from greenlet import GreenletExit
from eventlet import GreenPile, sleep
from eventlet.queue import Queue, Empty
from eventlet.timeout import Timeout

from swift.common.utils import (
    clean_content_type, config_true_value, ContextPool, csv_append,
    GreenAsyncPile, GreenthreadSafeIterator, Timestamp, WatchdogTimeout,
    normalize_delete_at_timestamp, public, get_expirer_container,
    document_iters_to_http_response_body, parse_content_range,
    quorum_size, reiterate, close_if_possible, safe_json_loads, md5)
from swift.common.bufferedhttp import http_connect
from swift.common.constraints import check_metadata, check_object_creation
from swift.common import constraints
from swift.common.exceptions import ChunkReadTimeout, \
    ChunkWriteTimeout, ConnectionTimeout, ResponseTimeout, \
    InsufficientStorage, FooterNotSupported, MultiphasePUTNotSupported, \
    PutterConnectError, ChunkReadError, RangeAlreadyComplete, ShortReadError
from swift.common.header_key_dict import HeaderKeyDict
from swift.common.http import (
    is_informational, is_success, is_client_error, is_server_error,
    is_redirection, HTTP_CONTINUE, HTTP_INTERNAL_SERVER_ERROR,
    HTTP_SERVICE_UNAVAILABLE, HTTP_INSUFFICIENT_STORAGE,
    HTTP_PRECONDITION_FAILED, HTTP_CONFLICT, HTTP_UNPROCESSABLE_ENTITY,
    HTTP_REQUESTED_RANGE_NOT_SATISFIABLE, HTTP_NOT_FOUND)
from swift.common.storage_policy import (POLICIES, REPL_POLICY, EC_POLICY,
                                         ECDriverError, PolicyError)
from swift.proxy.controllers.base import Controller, delay_denial, \
    cors_validation, update_headers, bytes_to_skip, close_swift_conn, \
    ByteCountEnforcer
from swift.common.swob import HTTPAccepted, HTTPBadRequest, HTTPNotFound, \
    HTTPPreconditionFailed, HTTPRequestEntityTooLarge, HTTPRequestTimeout, \
    HTTPServerError, HTTPServiceUnavailable, HTTPClientDisconnect, \
    HTTPUnprocessableEntity, Response, HTTPException, \
    HTTPRequestedRangeNotSatisfiable, Range, HTTPInternalServerError, \
    normalize_etag
from swift.common.request_helpers import update_etag_is_at_header, \
    resolve_etag_is_at_header, validate_internal_obj, get_ip_port, \
    http_response_to_document_iters


def check_content_type(req):
    if not req.environ.get('swift.content_type_overridden') and \
            ';' in req.headers.get('content-type', ''):
        for param in req.headers['content-type'].split(';')[1:]:
            if param.lstrip().startswith('swift_'):
                return HTTPBadRequest("Invalid Content-Type, "
                                      "swift_* is not a valid parameter name.")
    return None


def num_container_updates(container_replicas, container_quorum,
                          object_replicas, object_quorum):
    """
    We need to send container updates via enough object servers such
    that, if the object PUT succeeds, then the container update is
    durable (either it's synchronously updated or written to async
    pendings).

    Define:
      Qc = the quorum size for the container ring
      Qo = the quorum size for the object ring
      Rc = the replica count for the container ring
      Ro = the replica count (or EC N+K) for the object ring

    A durable container update is one that's made it to at least Qc
    nodes. To always be durable, we have to send enough container
    updates so that, if only Qo object PUTs succeed, and all the
    failed object PUTs had container updates, at least Qc updates
    remain. Since (Ro - Qo) object PUTs may fail, we must have at
    least Qc + Ro - Qo container updates to ensure that Qc of them
    remain.

    Also, each container replica is named in at least one object PUT
    request so that, when all requests succeed, no work is generated
    for the container replicator. Thus, at least Rc updates are
    necessary.

    :param container_replicas: replica count for the container ring (Rc)
    :param container_quorum: quorum size for the container ring (Qc)
    :param object_replicas: replica count for the object ring (Ro)
    :param object_quorum: quorum size for the object ring (Qo)

    """
    return max(
        # Qc + Ro - Qo
        container_quorum + object_replicas - object_quorum,
        # Rc
        container_replicas)


class ObjectControllerRouter(object):

    policy_type_to_controller_map = {}

    @classmethod
    def register(cls, policy_type):
        """
        Decorator for Storage Policy implementations to register
        their ObjectController implementations.

        This also fills in a policy_type attribute on the class.
        """
        def register_wrapper(controller_cls):
            if policy_type in cls.policy_type_to_controller_map:
                raise PolicyError(
                    '%r is already registered for the policy_type %r' % (
                        cls.policy_type_to_controller_map[policy_type],
                        policy_type))
            cls.policy_type_to_controller_map[policy_type] = controller_cls
            controller_cls.policy_type = policy_type
            return controller_cls
        return register_wrapper

    def __init__(self):
        self.policy_to_controller_cls = {}
        for policy in POLICIES:
            self.policy_to_controller_cls[int(policy)] = \
                self.policy_type_to_controller_map[policy.policy_type]

    def __getitem__(self, policy):
        return self.policy_to_controller_cls[int(policy)]


class BaseObjectController(Controller):
    """Base WSGI controller for object requests."""
    server_type = 'Object'

    def __init__(self, app, account_name, container_name, object_name,
                 **kwargs):
        super(BaseObjectController, self).__init__(app)
        self.account_name = unquote(account_name)
        self.container_name = unquote(container_name)
        self.object_name = unquote(object_name)
        validate_internal_obj(
            self.account_name, self.container_name, self.object_name)

    def iter_nodes_local_first(self, ring, partition, policy=None,
                               local_handoffs_first=False):
        """
        Yields nodes for a ring partition.

        If the 'write_affinity' setting is non-empty, then this will yield N
        local nodes (as defined by the write_affinity setting) first, then the
        rest of the nodes as normal. It is a re-ordering of the nodes such
        that the local ones come first; no node is omitted. The effect is
        that the request will be serviced by local object servers first, but
        nonlocal ones will be employed if not enough local ones are available.

        :param ring: ring to get nodes from
        :param partition: ring partition to yield nodes for
        :param policy: optional, an instance of
            :class:`~swift.common.storage_policy.BaseStoragePolicy`
        :param local_handoffs_first: optional, if True prefer primaries and
            local handoff nodes first before looking elsewhere.
        """
        policy_options = self.app.get_policy_options(policy)
        is_local = policy_options.write_affinity_is_local_fn
        if is_local is None:
<<<<<<< HEAD
            return self.app.iter_nodes(ring, partition, policy=policy,
                                       logger=self.logger)
=======
            return self.app.iter_nodes(ring, partition, self.logger,
                                       policy=policy)
>>>>>>> 32b306c7

        primary_nodes = ring.get_part_nodes(partition)
        handoff_nodes = ring.get_more_nodes(partition)
        all_nodes = itertools.chain(primary_nodes, handoff_nodes)

        if local_handoffs_first:
            num_locals = policy_options.write_affinity_handoff_delete_count
            if num_locals is None:
                local_primaries = [node for node in primary_nodes
                                   if is_local(node)]
                num_locals = len(primary_nodes) - len(local_primaries)

            first_local_handoffs = list(itertools.islice(
                (node for node in handoff_nodes if is_local(node)), num_locals)
            )
            preferred_nodes = primary_nodes + first_local_handoffs
        else:
            num_locals = policy_options.write_affinity_node_count_fn(
                len(primary_nodes)
            )
            preferred_nodes = list(itertools.islice(
                (node for node in all_nodes if is_local(node)), num_locals)
            )
            # refresh it; it moved when we computed preferred_nodes
            handoff_nodes = ring.get_more_nodes(partition)
            all_nodes = itertools.chain(primary_nodes, handoff_nodes)

        node_iter = itertools.chain(
            preferred_nodes,
            (node for node in all_nodes if node not in preferred_nodes)
        )

<<<<<<< HEAD
        return self.app.iter_nodes(ring, partition, node_iter=node_iter,
                                   policy=policy, logger=self.logger)
=======
        return self.app.iter_nodes(ring, partition, self.logger,
                                   node_iter=node_iter, policy=policy)
>>>>>>> 32b306c7

    def GETorHEAD(self, req):
        """Handle HTTP GET or HEAD requests."""
        container_info = self.container_info(
            self.account_name, self.container_name, req)
        req.acl = container_info['read_acl']
        # pass the policy index to storage nodes via req header
        policy_index = req.headers.get('X-Backend-Storage-Policy-Index',
                                       container_info['storage_policy'])
        policy = POLICIES.get_by_index(policy_index)
        obj_ring = self.app.get_object_ring(policy_index)
        req.headers['X-Backend-Storage-Policy-Index'] = policy_index
        if 'swift.authorize' in req.environ:
            aresp = req.environ['swift.authorize'](req)
            if aresp:
                return aresp
        partition = obj_ring.get_part(
            self.account_name, self.container_name, self.object_name)
<<<<<<< HEAD
        node_iter = self.app.iter_nodes(obj_ring, partition, policy=policy,
                                        logger=self.logger)
=======
        node_iter = self.app.iter_nodes(obj_ring, partition, self.logger,
                                        policy=policy)
>>>>>>> 32b306c7

        resp = self._get_or_head_response(req, node_iter, partition, policy)

        if ';' in resp.headers.get('content-type', ''):
            resp.content_type = clean_content_type(
                resp.headers['content-type'])
        return resp

    @public
    @cors_validation
    @delay_denial
    def GET(self, req):
        """Handler for HTTP GET requests."""
        return self.GETorHEAD(req)

    @public
    @cors_validation
    @delay_denial
    def HEAD(self, req):
        """Handler for HTTP HEAD requests."""
        return self.GETorHEAD(req)

    def _get_update_target(self, req, container_info):
        # find the sharded container to which we'll send the update
        db_state = container_info.get('sharding_state', 'unsharded')
        if db_state in ('sharded', 'sharding'):
            shard_range = self._get_update_shard(
                req, self.account_name, self.container_name, self.object_name)
            if shard_range:
                partition, nodes = self.app.container_ring.get_nodes(
                    shard_range.account, shard_range.container)
                return partition, nodes, shard_range.name

        return container_info['partition'], container_info['nodes'], None

    @public
    @cors_validation
    @delay_denial
    def POST(self, req):
        """HTTP POST request handler."""
        container_info = self.container_info(
            self.account_name, self.container_name, req)
        container_partition, container_nodes, container_path = \
            self._get_update_target(req, container_info)
        req.acl = container_info['write_acl']
        if 'swift.authorize' in req.environ:
            aresp = req.environ['swift.authorize'](req)
            if aresp:
                return aresp
        if not container_nodes:
            return HTTPNotFound(request=req)
        error_response = check_metadata(req, 'object')
        if error_response:
            return error_response

        req.ensure_x_timestamp()

        req, delete_at_container, delete_at_part, \
            delete_at_nodes = self._config_obj_expiration(req)

        # pass the policy index to storage nodes via req header
        policy_index = req.headers.get('X-Backend-Storage-Policy-Index',
                                       container_info['storage_policy'])
        obj_ring = self.app.get_object_ring(policy_index)
        req.headers['X-Backend-Storage-Policy-Index'] = policy_index
        next_part_power = getattr(obj_ring, 'next_part_power', None)
        if next_part_power:
            req.headers['X-Backend-Next-Part-Power'] = next_part_power
        partition, nodes = obj_ring.get_nodes(
            self.account_name, self.container_name, self.object_name)

        headers = self._backend_requests(
            req, len(nodes), container_partition, container_nodes,
            delete_at_container, delete_at_part, delete_at_nodes,
            container_path=container_path)
        return self._post_object(req, obj_ring, partition, headers)

    def _backend_requests(self, req, n_outgoing,
                          container_partition, containers,
                          delete_at_container=None, delete_at_partition=None,
                          delete_at_nodes=None, container_path=None):
        policy_index = req.headers['X-Backend-Storage-Policy-Index']
        policy = POLICIES.get_by_index(policy_index)
        headers = [self.generate_request_headers(req, additional=req.headers)
                   for _junk in range(n_outgoing)]

        def set_container_update(index, container):
            headers[index]['X-Container-Partition'] = container_partition
            headers[index]['X-Container-Host'] = csv_append(
                headers[index].get('X-Container-Host'),
                '%(ip)s:%(port)s' % container)
            headers[index]['X-Container-Device'] = csv_append(
                headers[index].get('X-Container-Device'),
                container['device'])
            if container_path:
                headers[index]['X-Backend-Quoted-Container-Path'] = quote(
                    container_path)
                # NB: we used to send
                #    'X-Backend-Container-Path': container_path
                # but that isn't safe for container names with nulls or
                # newlines (or possibly some other characters). We consciously
                # *don't* make any attempt to set the old meta; during an
                # upgrade, old object-servers will talk to the root which
                # will eat the update and move it as a misplaced object.

        def set_delete_at_headers(index, delete_at_node):
            headers[index]['X-Delete-At-Container'] = delete_at_container
            headers[index]['X-Delete-At-Partition'] = delete_at_partition
            headers[index]['X-Delete-At-Host'] = csv_append(
                headers[index].get('X-Delete-At-Host'),
                '%(ip)s:%(port)s' % delete_at_node)
            headers[index]['X-Delete-At-Device'] = csv_append(
                headers[index].get('X-Delete-At-Device'),
                delete_at_node['device'])

        n_updates_needed = num_container_updates(
            len(containers), quorum_size(len(containers)),
            n_outgoing, policy.quorum)

        container_iter = itertools.cycle(containers)
        dan_iter = itertools.cycle(delete_at_nodes or [])
        existing_updates = 0
        while existing_updates < n_updates_needed:
            index = existing_updates % n_outgoing
            set_container_update(index, next(container_iter))
            if delete_at_nodes:
                # We reverse the index in order to distribute the updates
                # across all nodes.
                set_delete_at_headers(n_outgoing - 1 - index, next(dan_iter))
            existing_updates += 1

        # Keep the number of expirer-queue deletes to a reasonable number.
        #
        # In the best case, at least one object server writes out an
        # async_pending for an expirer-queue update. In the worst case, no
        # object server does so, and an expirer-queue row remains that
        # refers to an already-deleted object. In this case, upon attempting
        # to delete the object, the object expirer will notice that the
        # object does not exist and then remove the row from the expirer
        # queue.
        #
        # In other words: expirer-queue updates on object DELETE are nice to
        # have, but not strictly necessary for correct operation.
        #
        # Also, each queue update results in an async_pending record, which
        # causes the object updater to talk to all container servers. If we
        # have N async_pendings and Rc container replicas, we cause N * Rc
        # requests from object updaters to container servers (possibly more,
        # depending on retries). Thus, it is helpful to keep this number
        # small.
        n_desired_queue_updates = 2
        for i in range(len(headers)):
            headers[i].setdefault('X-Backend-Clean-Expiring-Object-Queue',
                                  't' if i < n_desired_queue_updates else 'f')

        return headers

    def _get_conn_response(self, putter, path, logger_thread_locals,
                           final_phase, **kwargs):
        self.logger.thread_locals = logger_thread_locals
        try:
            resp = putter.await_response(
                self.app.node_timeout, not final_phase)
        except (Exception, Timeout):
            resp = None
            if final_phase:
                status_type = 'final'
            else:
                status_type = 'commit'
            self.app.exception_occurred(
                putter.node, 'Object',
                'Trying to get %(status_type)s status of PUT to %(path)s' %
                {'status_type': status_type, 'path': path})
        return (putter, resp)

    def _have_adequate_put_responses(self, statuses, num_nodes, min_responses):
        """
        Test for sufficient PUT responses from backend nodes to proceed with
        PUT handling.

        :param statuses: a list of response statuses.
        :param num_nodes: number of backend nodes to which PUT requests may be
                          issued.
        :param min_responses: (optional) minimum number of nodes required to
                              have responded with satisfactory status code.
        :return: True if sufficient backend responses have returned a
                 satisfactory status code.
        """
        raise NotImplementedError

    def _get_put_responses(self, req, putters, num_nodes, final_phase=True,
                           min_responses=None):
        """
        Collect object responses to a PUT request and determine if a
        satisfactory number of nodes have returned success.  Returns
        lists of accumulated status codes, reasons, bodies and etags.

        :param req: the request
        :param putters: list of putters for the request
        :param num_nodes: number of nodes involved
        :param final_phase: boolean indicating if this is the last phase
        :param min_responses: minimum needed when not requiring quorum
        :return: a tuple of lists of status codes, reasons, bodies and etags.
                 The list of bodies and etags is only populated for the final
                 phase of a PUT transaction.
        """
        statuses = []
        reasons = []
        bodies = []
        etags = set()

        pile = GreenAsyncPile(len(putters))
        for putter in putters:
            if putter.failed:
                continue
            pile.spawn(self._get_conn_response, putter, req.path,
                       self.logger.thread_locals, final_phase=final_phase)

        def _handle_response(putter, response):
            statuses.append(response.status)
            reasons.append(response.reason)
            if final_phase:
                body = response.read()
            else:
                body = b''
            bodies.append(body)
            if response.status == HTTP_INSUFFICIENT_STORAGE:
                putter.failed = True
                self.app.error_limit(putter.node,
                                     'ERROR Insufficient Storage')
            elif response.status >= HTTP_INTERNAL_SERVER_ERROR:
                putter.failed = True
                self.app.error_occurred(
                    putter.node,
                    'ERROR %(status)d %(body)s From Object Server '
                    're: %(path)s' %
                    {'status': response.status,
                     'body': body[:1024], 'path': req.path})
            elif is_success(response.status):
                etags.add(normalize_etag(response.getheader('etag')))

        for (putter, response) in pile:
            if response:
                _handle_response(putter, response)
                if self._have_adequate_put_responses(
                        statuses, num_nodes, min_responses):
                    break
            else:
                putter.failed = True

        # give any pending requests *some* chance to finish
        finished_quickly = pile.waitall(self.app.post_quorum_timeout)
        for (putter, response) in finished_quickly:
            if response:
                _handle_response(putter, response)

        if final_phase:
            while len(statuses) < num_nodes:
                statuses.append(HTTP_SERVICE_UNAVAILABLE)
                reasons.append('')
                bodies.append(b'')

        return statuses, reasons, bodies, etags

    def _config_obj_expiration(self, req):
        delete_at_container = None
        delete_at_part = None
        delete_at_nodes = None

        req = constraints.check_delete_headers(req)

        if 'x-delete-at' in req.headers:
            req.headers['x-delete-at'] = normalize_delete_at_timestamp(
                int(req.headers['x-delete-at']))
            x_delete_at = int(req.headers['x-delete-at'])

            req.environ.setdefault('swift.log_info', []).append(
                'x-delete-at:%s' % x_delete_at)

            delete_at_container = get_expirer_container(
                x_delete_at, self.app.expiring_objects_container_divisor,
                self.account_name, self.container_name, self.object_name)

            delete_at_part, delete_at_nodes = \
                self.app.container_ring.get_nodes(
                    self.app.expiring_objects_account, delete_at_container)

        return req, delete_at_container, delete_at_part, delete_at_nodes

    def _update_content_type(self, req):
        # Sometimes the 'content-type' header exists, but is set to None.
        detect_content_type = \
            config_true_value(req.headers.get('x-detect-content-type'))
        if detect_content_type or not req.headers.get('content-type'):
            guessed_type, _junk = mimetypes.guess_type(req.path_info)
            req.headers['Content-Type'] = guessed_type or \
                'application/octet-stream'
            if detect_content_type:
                req.headers.pop('x-detect-content-type')

    def _check_failure_put_connections(self, putters, req, min_conns):
        """
        Identify any failed connections and check minimum connection count.

        :param putters: a list of Putter instances
        :param req: request
        :param min_conns: minimum number of putter connections required
        """
        if req.if_none_match is not None and '*' in req.if_none_match:
            statuses = [
                putter.resp.status for putter in putters if putter.resp]
            if HTTP_PRECONDITION_FAILED in statuses:
                # If we find any copy of the file, it shouldn't be uploaded
                self.logger.debug(
                    'Object PUT returning 412, %(statuses)r',
                    {'statuses': statuses})
                raise HTTPPreconditionFailed(request=req)

        if any(putter for putter in putters if putter.resp and
               putter.resp.status == HTTP_CONFLICT):
            status_times = ['%(status)s (%(timestamp)s)' % {
                'status': putter.resp.status,
                'timestamp': HeaderKeyDict(
                    putter.resp.getheaders()).get(
                        'X-Backend-Timestamp', 'unknown')
            } for putter in putters if putter.resp]
            self.logger.debug(
                'Object PUT returning 202 for 409: '
                '%(req_timestamp)s <= %(timestamps)r',
                {'req_timestamp': req.timestamp.internal,
                 'timestamps': ', '.join(status_times)})
            raise HTTPAccepted(request=req)

        self._check_min_conn(req, putters, min_conns)

    def _make_putter(self, node, part, req, headers):
        """
        Returns a putter object for handling streaming of object to object
        servers.

        Subclasses must implement this method.

        :param node: a storage node
        :param part: ring partition number
        :param req: a swob Request
        :param headers: request headers
        :return: an instance of a Putter
        """
        raise NotImplementedError

    def _connect_put_node(self, nodes, part, req, headers,
                          logger_thread_locals):
        """
        Make connection to storage nodes

        Connects to the first working node that it finds in nodes iter and
        sends over the request headers. Returns a Putter to handle the rest of
        the streaming, or None if no working nodes were found.

        :param nodes: an iterator of the target storage nodes
        :param part: ring partition number
        :param req: a swob Request
        :param headers: request headers
        :param logger_thread_locals: The thread local values to be set on the
                                     self.logger to retain transaction
                                     logging information.
        :return: an instance of a Putter
        """
        self.logger.thread_locals = logger_thread_locals
        for node in nodes:
            try:
                putter = self._make_putter(node, part, req, headers)
                self.app.set_node_timing(node, putter.connect_duration)
                return putter
            except InsufficientStorage:
                self.app.error_limit(node, 'ERROR Insufficient Storage')
            except PutterConnectError as e:
                msg = 'ERROR %d Expect: 100-continue From Object Server'
                self.app.error_occurred(node, msg % e.status)
            except (Exception, Timeout):
                self.app.exception_occurred(
                    node, 'Object',
                    'Expect: 100-continue on %s' %
                    quote(req.swift_entity_path))

    def _get_put_connections(self, req, nodes, partition, outgoing_headers,
                             policy):
        """
        Establish connections to storage nodes for PUT request
        """
        obj_ring = policy.object_ring
        node_iter = GreenthreadSafeIterator(
            self.iter_nodes_local_first(obj_ring, partition, policy=policy))
        pile = GreenPile(len(nodes))

        for nheaders in outgoing_headers:
            # RFC2616:8.2.3 disallows 100-continue without a body,
            # so switch to chunked request
            if nheaders.get('Content-Length') == '0':
                nheaders['Transfer-Encoding'] = 'chunked'
                del nheaders['Content-Length']
            nheaders['Expect'] = '100-continue'
            pile.spawn(self._connect_put_node, node_iter, partition,
                       req, nheaders, self.logger.thread_locals)

        putters = [putter for putter in pile if putter]

        return putters

    def _check_min_conn(self, req, putters, min_conns, msg=None):
        msg = msg or ('Object PUT returning 503, %(conns)s/%(nodes)s '
                      'required connections')

        if len(putters) < min_conns:
            self.logger.error(msg, {'conns': len(putters), 'nodes': min_conns})
            raise HTTPServiceUnavailable(request=req)

    def _get_footers(self, req):
        footers = HeaderKeyDict()
        footer_callback = req.environ.get(
            'swift.callback.update_footers', lambda _footer: None)
        footer_callback(footers)
        return footers

    def _store_object(self, req, data_source, nodes, partition,
                      outgoing_headers):
        """
        This method is responsible for establishing connection
        with storage nodes and sending the data to each one of those
        nodes. The process of transferring data is specific to each
        Storage Policy, thus it is required for each policy specific
        ObjectController to provide their own implementation of this method.

        :param req: the PUT Request
        :param data_source: an iterator of the source of the data
        :param nodes: an iterator of the target storage nodes
        :param partition: ring partition number
        :param outgoing_headers: system headers to storage nodes
        :return: Response object
        """
        raise NotImplementedError()

    def _delete_object(self, req, obj_ring, partition, headers,
                       node_count=None, node_iterator=None):
        """Delete object considering write-affinity.

        When deleting object in write affinity deployment, also take configured
        handoff nodes number into consideration, instead of just sending
        requests to primary nodes. Otherwise (write-affinity is disabled),
        go with the same way as before.

        :param req: the DELETE Request
        :param obj_ring: the object ring
        :param partition: ring partition number
        :param headers: system headers to storage nodes
        :return: Response object
        """
        status_overrides = {404: 204}
        resp = self.make_requests(req, obj_ring,
                                  partition, 'DELETE', req.swift_entity_path,
                                  headers, overrides=status_overrides,
                                  node_count=node_count,
                                  node_iterator=node_iterator)
        return resp

    def _post_object(self, req, obj_ring, partition, headers):
        """
        send object POST request to storage nodes.

        :param req: the POST Request
        :param obj_ring: the object ring
        :param partition: ring partition number
        :param headers: system headers to storage nodes
        :return: Response object
        """
        resp = self.make_requests(req, obj_ring, partition,
                                  'POST', req.swift_entity_path, headers)
        return resp

    @public
    @cors_validation
    @delay_denial
    def PUT(self, req):
        """HTTP PUT request handler."""
        if req.if_none_match is not None and '*' not in req.if_none_match:
            # Sending an etag with if-none-match isn't currently supported
            return HTTPBadRequest(request=req, content_type='text/plain',
                                  body='If-None-Match only supports *')
        container_info = self.container_info(
            self.account_name, self.container_name, req)
        policy_index = req.headers.get('X-Backend-Storage-Policy-Index',
                                       container_info['storage_policy'])
        obj_ring = self.app.get_object_ring(policy_index)
        container_partition, container_nodes, container_path = \
            self._get_update_target(req, container_info)
        partition, nodes = obj_ring.get_nodes(
            self.account_name, self.container_name, self.object_name)

        # pass the policy index to storage nodes via req header
        req.headers['X-Backend-Storage-Policy-Index'] = policy_index
        next_part_power = getattr(obj_ring, 'next_part_power', None)
        if next_part_power:
            req.headers['X-Backend-Next-Part-Power'] = next_part_power
        req.acl = container_info['write_acl']
        req.environ['swift_sync_key'] = container_info['sync_key']

        # is request authorized
        if 'swift.authorize' in req.environ:
            aresp = req.environ['swift.authorize'](req)
            if aresp:
                return aresp

        if not container_nodes:
            return HTTPNotFound(request=req)

        # update content type in case it is missing
        self._update_content_type(req)

        req.ensure_x_timestamp()

        # check constraints on object name and request headers
        error_response = check_object_creation(req, self.object_name) or \
            check_content_type(req)
        if error_response:
            return error_response

        def reader():
            try:
                return req.environ['wsgi.input'].read(
                    self.app.client_chunk_size)
            except (ValueError, IOError) as e:
                raise ChunkReadError(str(e))
        data_source = iter(reader, b'')

        # check if object is set to be automatically deleted (i.e. expired)
        req, delete_at_container, delete_at_part, \
            delete_at_nodes = self._config_obj_expiration(req)

        # add special headers to be handled by storage nodes
        outgoing_headers = self._backend_requests(
            req, len(nodes), container_partition, container_nodes,
            delete_at_container, delete_at_part, delete_at_nodes,
            container_path=container_path)

        # send object to storage nodes
        resp = self._store_object(
            req, data_source, nodes, partition, outgoing_headers)
        return resp

    @public
    @cors_validation
    @delay_denial
    def DELETE(self, req):
        """HTTP DELETE request handler."""
        container_info = self.container_info(
            self.account_name, self.container_name, req)
        # pass the policy index to storage nodes via req header
        policy_index = req.headers.get('X-Backend-Storage-Policy-Index',
                                       container_info['storage_policy'])
        obj_ring = self.app.get_object_ring(policy_index)
        # pass the policy index to storage nodes via req header
        req.headers['X-Backend-Storage-Policy-Index'] = policy_index
        next_part_power = getattr(obj_ring, 'next_part_power', None)
        if next_part_power:
            req.headers['X-Backend-Next-Part-Power'] = next_part_power
        container_partition, container_nodes, container_path = \
            self._get_update_target(req, container_info)
        req.acl = container_info['write_acl']
        req.environ['swift_sync_key'] = container_info['sync_key']
        if 'swift.authorize' in req.environ:
            aresp = req.environ['swift.authorize'](req)
            if aresp:
                return aresp
        if not container_nodes:
            return HTTPNotFound(request=req)
        partition, nodes = obj_ring.get_nodes(
            self.account_name, self.container_name, self.object_name)

        req.ensure_x_timestamp()

        # Include local handoff nodes if write-affinity is enabled.
        node_count = len(nodes)
        node_iterator = None
        policy = POLICIES.get_by_index(policy_index)
        policy_options = self.app.get_policy_options(policy)
        is_local = policy_options.write_affinity_is_local_fn
        if is_local is not None:
            local_handoffs = policy_options.write_affinity_handoff_delete_count
            if local_handoffs is None:
                local_primaries = [node for node in nodes if is_local(node)]
                local_handoffs = len(nodes) - len(local_primaries)
            node_count += local_handoffs
            node_iterator = self.iter_nodes_local_first(
                obj_ring, partition, policy=policy, local_handoffs_first=True
            )

        headers = self._backend_requests(
            req, node_count, container_partition, container_nodes,
            container_path=container_path)
        return self._delete_object(req, obj_ring, partition, headers,
                                   node_count=node_count,
                                   node_iterator=node_iterator)


@ObjectControllerRouter.register(REPL_POLICY)
class ReplicatedObjectController(BaseObjectController):

    def _get_or_head_response(self, req, node_iter, partition, policy):
        concurrency = self.app.get_object_ring(policy.idx).replica_count \
            if self.app.get_policy_options(policy).concurrent_gets else 1
        resp = self.GETorHEAD_base(
            req, 'Object', node_iter, partition,
            req.swift_entity_path, concurrency, policy)
        return resp

    def _make_putter(self, node, part, req, headers):
        if req.environ.get('swift.callback.update_footers'):
            putter = MIMEPutter.connect(
                node, part, req.swift_entity_path, headers, self.app.watchdog,
                conn_timeout=self.app.conn_timeout,
                node_timeout=self.app.node_timeout,
                write_timeout=self.app.node_timeout,
                send_exception_handler=self.app.exception_occurred,
                logger=self.logger,
                need_multiphase=False)
        else:
            te = ',' + headers.get('Transfer-Encoding', '')
            putter = Putter.connect(
                node, part, req.swift_entity_path, headers, self.app.watchdog,
                conn_timeout=self.app.conn_timeout,
                node_timeout=self.app.node_timeout,
                write_timeout=self.app.node_timeout,
                send_exception_handler=self.app.exception_occurred,
                logger=self.logger,
                chunked=te.endswith(',chunked'))
        return putter

    def _transfer_data(self, req, data_source, putters, nodes):
        """
        Transfer data for a replicated object.

        This method was added in the PUT method extraction change
        """
        bytes_transferred = 0

        def send_chunk(chunk):
            timeout_at = time.time() + self.app.node_timeout
            for putter in list(putters):
                if not putter.failed:
                    putter.send_chunk(chunk, timeout_at=timeout_at)
                else:
                    putter.close()
                    putters.remove(putter)
            self._check_min_conn(
                req, putters, min_conns,
                msg='Object PUT exceptions during send, '
                    '%(conns)s/%(nodes)s required connections')

        min_conns = quorum_size(len(nodes))
        try:
            while True:
                with WatchdogTimeout(self.app.watchdog,
                                     self.app.client_timeout,
                                     ChunkReadTimeout):
                    try:
                        chunk = next(data_source)
                    except StopIteration:
                        break
                bytes_transferred += len(chunk)
                if bytes_transferred > constraints.MAX_FILE_SIZE:
                    raise HTTPRequestEntityTooLarge(request=req)

                send_chunk(chunk)

            ml = req.message_length()
            if ml and bytes_transferred < ml:
                self.logger.warning(
                    'Client disconnected without sending enough data')
                self.logger.increment('client_disconnects')
                raise HTTPClientDisconnect(request=req)

            trail_md = self._get_footers(req)
            for putter in putters:
                # send any footers set by middleware
                putter.end_of_object_data(footer_metadata=trail_md)

            self._check_min_conn(
                req, [p for p in putters if not p.failed], min_conns,
                msg='Object PUT exceptions after last send, '
                    '%(conns)s/%(nodes)s required connections')
        except ChunkReadTimeout as err:
            self.logger.warning(
                'ERROR Client read timeout (%ss)', err.seconds)
            self.logger.increment('client_timeouts')
            raise HTTPRequestTimeout(request=req)
        except HTTPException:
            raise
        except ChunkReadError:
            self.logger.warning(
                'Client disconnected without sending last chunk')
            self.logger.increment('client_disconnects')
            raise HTTPClientDisconnect(request=req)
        except Timeout:
            self.logger.exception(
                'ERROR Exception causing client disconnect')
            raise HTTPClientDisconnect(request=req)
        except Exception:
            self.logger.exception(
                'ERROR Exception transferring data to object servers %s',
                {'path': req.path})
            raise HTTPInternalServerError(request=req)

    def _have_adequate_put_responses(self, statuses, num_nodes, min_responses):
        return self.have_quorum(statuses, num_nodes)

    def _store_object(self, req, data_source, nodes, partition,
                      outgoing_headers):
        """
        Store a replicated object.

        This method is responsible for establishing connection
        with storage nodes and sending object to each one of those
        nodes. After sending the data, the "best" response will be
        returned based on statuses from all connections
        """
        policy_index = req.headers.get('X-Backend-Storage-Policy-Index')
        policy = POLICIES.get_by_index(policy_index)
        if not nodes:
            return HTTPNotFound()

        putters = self._get_put_connections(
            req, nodes, partition, outgoing_headers, policy)
        min_conns = quorum_size(len(nodes))
        try:
            # check that a minimum number of connections were established and
            # meet all the correct conditions set in the request
            self._check_failure_put_connections(putters, req, min_conns)

            # transfer data
            self._transfer_data(req, data_source, putters, nodes)

            # get responses
            statuses, reasons, bodies, etags = \
                self._get_put_responses(req, putters, len(nodes))
        except HTTPException as resp:
            return resp
        finally:
            for putter in putters:
                putter.close()

        if len(etags) > 1:
            self.logger.error(
                'Object servers returned %s mismatched etags', len(etags))
            return HTTPServerError(request=req)
        etag = etags.pop() if len(etags) else None
        resp = self.best_response(req, statuses, reasons, bodies,
                                  'Object PUT', etag=etag)
        resp.last_modified = math.ceil(
            float(Timestamp(req.headers['X-Timestamp'])))
        return resp


class ECAppIter(object):
    """
    WSGI iterable that decodes EC fragment archives (or portions thereof)
    into the original object (or portions thereof).

    :param path: object's path, sans v1 (e.g. /a/c/o)

    :param policy: storage policy for this object

    :param internal_parts_iters: list of the response-document-parts
        iterators for the backend GET responses. For an M+K erasure code,
        the caller must supply M such iterables.

    :param range_specs: list of dictionaries describing the ranges requested
        by the client. Each dictionary contains the start and end of the
        client's requested byte range as well as the start and end of the EC
        segments containing that byte range.

    :param fa_length: length of the fragment archive, in bytes, if the
        response is a 200. If it's a 206, then this is ignored.

    :param obj_length: length of the object, in bytes. Learned from the
        headers in the GET response from the object server.

    :param logger: a logger
    """
    def __init__(self, path, policy, internal_parts_iters, range_specs,
                 fa_length, obj_length, logger, force_metadata_checks=False):
        self.path = path
        self.policy = policy
        self.internal_parts_iters = internal_parts_iters
        self.range_specs = range_specs
        self.fa_length = fa_length
        self.obj_length = obj_length if obj_length is not None else 0
        self.boundary = b''
        self.logger = logger
        self.force_metadata_checks = force_metadata_checks

        self.mime_boundary = None
        self.learned_content_type = None
        self.stashed_iter = None

    def close(self):
        # close down the stashed iter first so the ContextPool can
        # cleanup the frag queue feeding coros that may be currently
        # executing the internal_parts_iters.
        if self.stashed_iter:
            close_if_possible(self.stashed_iter)
        sleep()  # Give the per-frag threads a chance to clean up
        for it in self.internal_parts_iters:
            close_if_possible(it)

    def kickoff(self, req, resp):
        """
        Start pulling data from the backends so that we can learn things like
        the real Content-Type that might only be in the multipart/byteranges
        response body. Update our response accordingly.

        Also, this is the first point at which we can learn the MIME
        boundary that our response has in the headers. We grab that so we
        can also use it in the body.

        :returns: None
        :raises HTTPException: on error
        """
        self.mime_boundary = resp.boundary

        try:
            self.stashed_iter = reiterate(self._real_iter(req, resp.headers))
        except Exception:
            self.close()
            raise

        if self.learned_content_type is not None:
            resp.content_type = self.learned_content_type
        resp.content_length = self.obj_length

    def _next_ranges(self):
        # Each FA part should have approximately the same headers. We really
        # only care about Content-Range and Content-Type, and that'll be the
        # same for all the different FAs.
        for part_infos in zip(*self.internal_parts_iters):
            frag_iters = [pi['part_iter'] for pi in part_infos]
            headers = HeaderKeyDict(part_infos[0]['headers'])
            yield headers, frag_iters

    def _actual_range(self, req_start, req_end, entity_length):
        # Takes 3 args: (requested-first-byte, requested-last-byte,
        # actual-length).
        #
        # Returns a 3-tuple (first-byte, last-byte, satisfiable).
        #
        # It is possible to get (None, None, True). This means that the last
        # N>0 bytes of a 0-byte object were requested, and we are able to
        # satisfy that request by returning nothing.
        try:
            rng = Range("bytes=%s-%s" % (
                req_start if req_start is not None else '',
                req_end if req_end is not None else ''))
        except ValueError:
            return (None, None, False)

        rfl = rng.ranges_for_length(entity_length)
        if rfl and entity_length == 0:
            return (None, None, True)
        elif not rfl:
            return (None, None, False)
        else:
            # ranges_for_length() adds 1 to the last byte's position
            # because webob once made a mistake
            return (rfl[0][0], rfl[0][1] - 1, True)

    def _fill_out_range_specs_from_obj_length(self, range_specs):
        # Add a few fields to each range spec:
        #
        #  * resp_client_start, resp_client_end: the actual bytes that will
        #      be delivered to the client for the requested range. This may
        #      differ from the requested bytes if, say, the requested range
        #      overlaps the end of the object.
        #
        #  * resp_segment_start, resp_segment_end: the actual offsets of the
        #      segments that will be decoded for the requested range. These
        #      differ from resp_client_start/end in that these are aligned
        #      to segment boundaries, while resp_client_start/end are not
        #      necessarily so.
        #
        #  * satisfiable: a boolean indicating whether the range is
        #      satisfiable or not (i.e. the requested range overlaps the
        #      object in at least one byte).
        #
        # This is kept separate from _fill_out_range_specs_from_fa_length()
        # because this computation can be done with just the response
        # headers from the object servers (in particular
        # X-Object-Sysmeta-Ec-Content-Length), while the computation in
        # _fill_out_range_specs_from_fa_length() requires the beginnings of
        # the response bodies.
        for spec in range_specs:
            cstart, cend, csat = self._actual_range(
                spec['req_client_start'],
                spec['req_client_end'],
                self.obj_length)
            spec['resp_client_start'] = cstart
            spec['resp_client_end'] = cend
            spec['satisfiable'] = csat

            sstart, send, _junk = self._actual_range(
                spec['req_segment_start'],
                spec['req_segment_end'],
                self.obj_length)

            seg_size = self.policy.ec_segment_size
            if (spec['req_segment_start'] is None and
                    sstart is not None and
                    sstart % seg_size != 0):
                # Segment start may, in the case of a suffix request, need
                # to be rounded up (not down!) to the nearest segment boundary.
                # This reflects the trimming of leading garbage (partial
                # fragments) from the retrieved fragments.
                sstart += seg_size - (sstart % seg_size)

            spec['resp_segment_start'] = sstart
            spec['resp_segment_end'] = send

    def _fill_out_range_specs_from_fa_length(self, fa_length, range_specs):
        # Add two fields to each range spec:
        #
        #  * resp_fragment_start, resp_fragment_end: the start and end of
        #      the fragments that compose this byterange. These values are
        #      aligned to fragment boundaries.
        #
        # This way, ECAppIter has the knowledge it needs to correlate
        # response byteranges with requested ones for when some byteranges
        # are omitted from the response entirely and also to put the right
        # Content-Range headers in a multipart/byteranges response.
        for spec in range_specs:
            fstart, fend, _junk = self._actual_range(
                spec['req_fragment_start'],
                spec['req_fragment_end'],
                fa_length)
            spec['resp_fragment_start'] = fstart
            spec['resp_fragment_end'] = fend

    def __iter__(self):
        if self.stashed_iter is not None:
            return self
        else:
            raise ValueError("Failed to call kickoff() before __iter__()")

    def __next__(self):
        return next(self.stashed_iter)

    next = __next__  # py2

    def _real_iter(self, req, resp_headers):
        if not self.range_specs:
            client_asked_for_range = False
            range_specs = [{
                'req_client_start': 0,
                'req_client_end': (None if self.obj_length is None
                                   else self.obj_length - 1),
                'resp_client_start': 0,
                'resp_client_end': (None if self.obj_length is None
                                    else self.obj_length - 1),
                'req_segment_start': 0,
                'req_segment_end': (None if self.obj_length is None
                                    else self.obj_length - 1),
                'resp_segment_start': 0,
                'resp_segment_end': (None if self.obj_length is None
                                     else self.obj_length - 1),
                'req_fragment_start': 0,
                'req_fragment_end': self.fa_length - 1,
                'resp_fragment_start': 0,
                'resp_fragment_end': self.fa_length - 1,
                'satisfiable': self.obj_length > 0,
            }]
        else:
            client_asked_for_range = True
            range_specs = self.range_specs

        self._fill_out_range_specs_from_obj_length(range_specs)

        multipart = (len([rs for rs in range_specs if rs['satisfiable']]) > 1)
        # Multipart responses are not required to be in the same order as
        # the Range header; the parts may be in any order the server wants.
        # Further, if multiple ranges are requested and only some are
        # satisfiable, then only the satisfiable ones appear in the response
        # at all. Thus, we cannot simply iterate over range_specs in order;
        # we must use the Content-Range header from each part to figure out
        # what we've been given.
        #
        # We do, however, make the assumption that all the object-server
        # responses have their ranges in the same order. Otherwise, a
        # streaming decode would be impossible.

        def convert_ranges_iter():
            seen_first_headers = False
            ranges_for_resp = {}

            for headers, frag_iters in self._next_ranges():
                content_type = headers['Content-Type']

                content_range = headers.get('Content-Range')
                if content_range is not None:
                    fa_start, fa_end, fa_length = parse_content_range(
                        content_range)
                elif self.fa_length <= 0:
                    fa_start = None
                    fa_end = None
                    fa_length = 0
                else:
                    fa_start = 0
                    fa_end = self.fa_length - 1
                    fa_length = self.fa_length

                if not seen_first_headers:
                    # This is the earliest we can possibly do this. On a
                    # 200 or 206-single-byterange response, we can learn
                    # the FA's length from the HTTP response headers.
                    # However, on a 206-multiple-byteranges response, we
                    # don't learn it until the first part of the
                    # response body, in the headers of the first MIME
                    # part.
                    #
                    # Similarly, the content type of a
                    # 206-multiple-byteranges response is
                    # "multipart/byteranges", not the object's actual
                    # content type.
                    self._fill_out_range_specs_from_fa_length(
                        fa_length, range_specs)

                    satisfiable = False
                    for range_spec in range_specs:
                        satisfiable |= range_spec['satisfiable']
                        key = (range_spec['resp_fragment_start'],
                               range_spec['resp_fragment_end'])
                        ranges_for_resp.setdefault(key, []).append(range_spec)

                    # The client may have asked for an unsatisfiable set of
                    # ranges, but when converted to fragments, the object
                    # servers see it as satisfiable. For example, imagine a
                    # request for bytes 800-900 of a 750-byte object with a
                    # 1024-byte segment size. The object servers will see a
                    # request for bytes 0-${fragsize-1}, and that's
                    # satisfiable, so they return 206. It's not until we
                    # learn the object size that we can check for this
                    # condition.
                    #
                    # Note that some unsatisfiable ranges *will* be caught
                    # by the object servers, like bytes 1800-1900 of a
                    # 100-byte object with 1024-byte segments. That's not
                    # what we're dealing with here, though.
                    if client_asked_for_range and not satisfiable:
                        req.environ[
                            'swift.non_client_disconnect'] = True
                        raise HTTPRequestedRangeNotSatisfiable(
                            request=req, headers=resp_headers)
                    self.learned_content_type = content_type
                    seen_first_headers = True

                range_spec = ranges_for_resp[(fa_start, fa_end)].pop(0)
                seg_iter = self._decode_segments_from_fragments(frag_iters)
                if not range_spec['satisfiable']:
                    # This'll be small; just a single small segment. Discard
                    # it.
                    for x in seg_iter:
                        pass
                    continue

                byterange_iter = self._iter_one_range(range_spec, seg_iter)

                converted = {
                    "start_byte": range_spec["resp_client_start"],
                    "end_byte": range_spec["resp_client_end"],
                    "content_type": content_type,
                    "part_iter": byterange_iter}

                if self.obj_length is not None:
                    converted["entity_length"] = self.obj_length
                yield converted

        return document_iters_to_http_response_body(
            convert_ranges_iter(), self.mime_boundary, multipart, self.logger)

    def _iter_one_range(self, range_spec, segment_iter):
        client_start = range_spec['resp_client_start']
        client_end = range_spec['resp_client_end']
        segment_start = range_spec['resp_segment_start']
        segment_end = range_spec['resp_segment_end']

        # It's entirely possible that the client asked for a range that
        # includes some bytes we have and some we don't; for example, a
        # range of bytes 1000-20000000 on a 1500-byte object.
        segment_end = (min(segment_end, self.obj_length - 1)
                       if segment_end is not None
                       else self.obj_length - 1)
        client_end = (min(client_end, self.obj_length - 1)
                      if client_end is not None
                      else self.obj_length - 1)
        if segment_start is None:
            num_segments = 0
            start_overrun = 0
            end_overrun = 0
        else:
            num_segments = int(
                math.ceil(float(segment_end + 1 - segment_start)
                          / self.policy.ec_segment_size))
            # We get full segments here, but the client may have requested a
            # byte range that begins or ends in the middle of a segment.
            # Thus, we have some amount of overrun (extra decoded bytes)
            # that we trim off so the client gets exactly what they
            # requested.
            start_overrun = client_start - segment_start
            end_overrun = segment_end - client_end

        for i, next_seg in enumerate(segment_iter):
            # We may have a start_overrun of more than one segment in
            # the case of suffix-byte-range requests. However, we never
            # have an end_overrun of more than one segment.
            if start_overrun > 0:
                seglen = len(next_seg)
                if seglen <= start_overrun:
                    start_overrun -= seglen
                    continue
                else:
                    next_seg = next_seg[start_overrun:]
                    start_overrun = 0

            if i == (num_segments - 1) and end_overrun:
                next_seg = next_seg[:-end_overrun]

            yield next_seg

    def _decode_segments_from_fragments(self, fragment_iters):
        # Decodes the fragments from the object servers and yields one
        # segment at a time.
        queues = [Queue(1) for _junk in range(len(fragment_iters))]

        def put_fragments_in_queue(frag_iter, queue, logger_thread_locals):
            self.logger.thread_locals = logger_thread_locals
            try:
                for fragment in frag_iter:
                    if fragment.startswith(b' '):
                        raise Exception('Leading whitespace on fragment.')
                    queue.put(fragment)
            except GreenletExit:
                # killed by contextpool
                pass
            except ChunkReadTimeout:
                # unable to resume in ECFragGetter
                self.logger.exception(
                    "ChunkReadTimeout fetching fragments for %r",
                    quote(self.path))
            except ChunkWriteTimeout:
                # slow client disconnect
                self.logger.exception(
                    "ChunkWriteTimeout fetching fragments for %r",
                    quote(self.path))
            except:  # noqa
                self.logger.exception("Exception fetching fragments for %r",
                                      quote(self.path))
            finally:
                queue.resize(2)  # ensure there's room
                queue.put(None)
                frag_iter.close()

        segments_decoded = 0
        with ContextPool(len(fragment_iters)) as pool:
            for frag_iter, queue in zip(fragment_iters, queues):
                pool.spawn(put_fragments_in_queue, frag_iter, queue,
                           self.logger.thread_locals)

            while True:
                fragments = []
                for queue in queues:
                    fragment = queue.get()
                    queue.task_done()
                    fragments.append(fragment)

                # If any object server connection yields out a None; we're
                # done.  Either they are all None, and we've finished
                # successfully; or some un-recoverable failure has left us
                # with an un-reconstructible list of fragments - so we'll
                # break out of the iter so WSGI can tear down the broken
                # connection.
                frags_with_data = sum([1 for f in fragments if f])
                if frags_with_data < len(fragments):
                    if frags_with_data > 0:
                        self.logger.warning(
                            'Un-recoverable fragment rebuild. Only received '
                            '%d/%d fragments for %r', frags_with_data,
                            len(fragments), quote(self.path))
                    break
                try:
                    segment = self.policy.pyeclib_driver.decode(fragments)
                except ECDriverError as err:
                    self.logger.error(
                        "Error decoding fragments for %r. "
                        "Segments decoded: %d, "
                        "Lengths: [%s]: %s" % (
                            quote(self.path), segments_decoded,
                            ', '.join(map(str, map(len, fragments))),
                            str(err)))
                    raise

                segments_decoded += 1
                yield segment

    def app_iter_range(self, start, end):
        return self

    def app_iter_ranges(self, ranges, content_type, boundary, content_size):
        return self


def client_range_to_segment_range(client_start, client_end, segment_size):
    """
    Takes a byterange from the client and converts it into a byterange
    spanning the necessary segments.

    Handles prefix, suffix, and fully-specified byte ranges.

    Examples:
        client_range_to_segment_range(100, 700, 512) = (0, 1023)
        client_range_to_segment_range(100, 700, 256) = (0, 767)
        client_range_to_segment_range(300, None, 256) = (256, None)

    :param client_start: first byte of the range requested by the client
    :param client_end: last byte of the range requested by the client
    :param segment_size: size of an EC segment, in bytes

    :returns: a 2-tuple (seg_start, seg_end) where

      * seg_start is the first byte of the first segment, or None if this is
        a suffix byte range

      * seg_end is the last byte of the last segment, or None if this is a
        prefix byte range
    """
    # the index of the first byte of the first segment
    segment_start = (
        int(client_start // segment_size)
        * segment_size) if client_start is not None else None
    # the index of the last byte of the last segment
    segment_end = (
        # bytes M-
        None if client_end is None else
        # bytes M-N
        (((int(client_end // segment_size) + 1)
          * segment_size) - 1) if client_start is not None else
        # bytes -N: we get some extra bytes to make sure we
        # have all we need.
        #
        # To see why, imagine a 100-byte segment size, a
        # 340-byte object, and a request for the last 50
        # bytes. Naively requesting the last 100 bytes would
        # result in a truncated first segment and hence a
        # truncated download. (Of course, the actual
        # obj-server requests are for fragments, not
        # segments, but that doesn't change the
        # calculation.)
        #
        # This does mean that we fetch an extra segment if
        # the object size is an exact multiple of the
        # segment size. It's a little wasteful, but it's
        # better to be a little wasteful than to get some
        # range requests completely wrong.
        (int(math.ceil((
            float(client_end) / segment_size) + 1))  # nsegs
         * segment_size))
    return (segment_start, segment_end)


def segment_range_to_fragment_range(segment_start, segment_end, segment_size,
                                    fragment_size):
    """
    Takes a byterange spanning some segments and converts that into a
    byterange spanning the corresponding fragments within their fragment
    archives.

    Handles prefix, suffix, and fully-specified byte ranges.

    :param segment_start: first byte of the first segment
    :param segment_end: last byte of the last segment
    :param segment_size: size of an EC segment, in bytes
    :param fragment_size: size of an EC fragment, in bytes

    :returns: a 2-tuple (frag_start, frag_end) where

      * frag_start is the first byte of the first fragment, or None if this
        is a suffix byte range

      * frag_end is the last byte of the last fragment, or None if this is a
        prefix byte range
    """
    # Note: segment_start and (segment_end + 1) are
    # multiples of segment_size, so we don't have to worry
    # about integer math giving us rounding troubles.
    #
    # There's a whole bunch of +1 and -1 in here; that's because HTTP wants
    # byteranges to be inclusive of the start and end, so e.g. bytes 200-300
    # is a range containing 101 bytes. Python has half-inclusive ranges, of
    # course, so we have to convert back and forth. We try to keep things in
    # HTTP-style byteranges for consistency.

    # the index of the first byte of the first fragment
    fragment_start = ((
        segment_start // segment_size * fragment_size)
        if segment_start is not None else None)
    # the index of the last byte of the last fragment
    fragment_end = (
        # range unbounded on the right
        None if segment_end is None else
        # range unbounded on the left; no -1 since we're
        # asking for the last N bytes, not to have a
        # particular byte be the last one
        ((segment_end + 1) // segment_size
         * fragment_size) if segment_start is None else
        # range bounded on both sides; the -1 is because the
        # rest of the expression computes the length of the
        # fragment, and a range of N bytes starts at index M
        # and ends at M + N - 1.
        ((segment_end + 1) // segment_size * fragment_size) - 1)
    return (fragment_start, fragment_end)


NO_DATA_SENT = 1
SENDING_DATA = 2
DATA_SENT = 3
DATA_ACKED = 4
COMMIT_SENT = 5


class Putter(object):
    """
    Putter for backend PUT requests.

    Encapsulates all the actions required to establish a connection with a
    storage node and stream data to that node.

    :param conn: an HTTPConnection instance
    :param node: dict describing storage node
    :param resp: an HTTPResponse instance if connect() received final response
    :param path: the object path to send to the storage node
    :param connect_duration: time taken to initiate the HTTPConnection
    :param watchdog: a spawned Watchdog instance that will enforce timeouts
    :param write_timeout: time limit to write a chunk to the connection socket
    :param send_exception_handler: callback called when an exception occured
                                   writing to the connection socket
    :param logger: a Logger instance
    :param chunked: boolean indicating if the request encoding is chunked
    """
    def __init__(self, conn, node, resp, path, connect_duration, watchdog,
                 write_timeout, send_exception_handler, logger,
                 chunked=False):
        # Note: you probably want to call Putter.connect() instead of
        # instantiating one of these directly.
        self.conn = conn
        self.node = node
        self.resp = self.final_resp = resp
        self.path = path
        self.connect_duration = connect_duration
        self.watchdog = watchdog
        self.write_timeout = write_timeout
        self.send_exception_handler = send_exception_handler
        # for handoff nodes node_index is None
        self.node_index = node.get('index')

        self.failed = False
        self.state = NO_DATA_SENT
        self.chunked = chunked
        self.logger = logger

    def await_response(self, timeout, informational=False):
        """
        Get 100-continue response indicating the end of 1st phase of a 2-phase
        commit or the final response, i.e. the one with status >= 200.

        Might or might not actually wait for anything. If we said Expect:
        100-continue but got back a non-100 response, that'll be the thing
        returned, and we won't do any network IO to get it. OTOH, if we got
        a 100 Continue response and sent up the PUT request's body, then
        we'll actually read the 2xx-5xx response off the network here.

        :param timeout: time to wait for a response
        :param informational: if True then try to get a 100-continue response,
                              otherwise try to get a final response.
        :returns: HTTPResponse
        :raises Timeout: if the response took too long
        """
        # don't do this update of self.resp if the Expect response during
        # connect() was actually a final response
        if not self.final_resp:
            with Timeout(timeout):
                if informational:
                    self.resp = self.conn.getexpect()
                else:
                    self.resp = self.conn.getresponse()
        return self.resp

    def _start_object_data(self):
        # Called immediately before the first chunk of object data is sent.
        # Subclasses may implement custom behaviour
        pass

    def send_chunk(self, chunk, timeout_at=None):
        if not chunk:
            # If we're not using chunked transfer-encoding, sending a 0-byte
            # chunk is just wasteful. If we *are* using chunked
            # transfer-encoding, sending a 0-byte chunk terminates the
            # request body. Neither one of these is good.
            return
        elif self.state == DATA_SENT:
            raise ValueError("called send_chunk after end_of_object_data")

        if self.state == NO_DATA_SENT:
            self._start_object_data()
            self.state = SENDING_DATA

        self._send_chunk(chunk, timeout_at=timeout_at)

    def end_of_object_data(self, **kwargs):
        """
        Call when there is no more data to send.
        """
        if self.state == DATA_SENT:
            raise ValueError("called end_of_object_data twice")

        self._send_chunk(b'')
        self.state = DATA_SENT

    def _send_chunk(self, chunk, timeout_at=None):
        if not self.failed:
            if self.chunked:
                to_send = b"%x\r\n%s\r\n" % (len(chunk), chunk)
            else:
                to_send = chunk
            try:
                with WatchdogTimeout(self.watchdog, self.write_timeout,
                                     ChunkWriteTimeout, timeout_at=timeout_at):
                    self.conn.send(to_send)
            except (Exception, ChunkWriteTimeout):
                self.failed = True
                self.send_exception_handler(self.node, 'Object',
                                            'Trying to write to %s'
                                            % quote(self.path))

    def close(self):
        # release reference to response to ensure connection really does close,
        # see bug https://bugs.launchpad.net/swift/+bug/1594739
        self.resp = self.final_resp = None
        self.conn.close()

    @classmethod
    def _make_connection(cls, node, part, path, headers, conn_timeout,
                         node_timeout):
        ip, port = get_ip_port(node, headers)
        start_time = time.time()
        with ConnectionTimeout(conn_timeout):
            conn = http_connect(ip, port, node['device'],
                                part, 'PUT', path, headers)
        connect_duration = time.time() - start_time

        with ResponseTimeout(node_timeout):
            resp = conn.getexpect()

        if resp.status == HTTP_INSUFFICIENT_STORAGE:
            raise InsufficientStorage

        if is_server_error(resp.status):
            raise PutterConnectError(resp.status)

        final_resp = None
        if (is_success(resp.status) or
                resp.status in (HTTP_CONFLICT, HTTP_UNPROCESSABLE_ENTITY) or
                (headers.get('If-None-Match', None) is not None and
                 resp.status == HTTP_PRECONDITION_FAILED)):
            final_resp = resp

        return conn, resp, final_resp, connect_duration

    @classmethod
    def connect(cls, node, part, path, headers, watchdog, conn_timeout,
                node_timeout, write_timeout, send_exception_handler,
                logger=None, chunked=False, **kwargs):
        """
        Connect to a backend node and send the headers.

        :returns: Putter instance

        :raises ConnectionTimeout: if initial connection timed out
        :raises ResponseTimeout: if header retrieval timed out
        :raises InsufficientStorage: on 507 response from node
        :raises PutterConnectError: on non-507 server error response from node
        """
        conn, expect_resp, final_resp, connect_duration = cls._make_connection(
            node, part, path, headers, conn_timeout, node_timeout)
        return cls(conn, node, final_resp, path, connect_duration, watchdog,
                   write_timeout, send_exception_handler, logger,
                   chunked=chunked)


class MIMEPutter(Putter):
    """
    Putter for backend PUT requests that use MIME.

    This is here mostly to wrap up the fact that all multipart PUTs are
    chunked because of the mime boundary footer trick and the first
    half of the two-phase PUT conversation handling.

    An HTTP PUT request that supports streaming.
    """
    def __init__(self, conn, node, resp, req, connect_duration, watchdog,
                 write_timeout, send_exception_handler, logger, mime_boundary,
                 multiphase=False):
        super(MIMEPutter, self).__init__(conn, node, resp, req,
                                         connect_duration, watchdog,
                                         write_timeout, send_exception_handler,
                                         logger)
        # Note: you probably want to call MimePutter.connect() instead of
        # instantiating one of these directly.
        self.chunked = True  # MIME requests always send chunked body
        self.mime_boundary = mime_boundary
        self.multiphase = multiphase

    def _start_object_data(self):
        # We're sending the object plus other stuff in the same request
        # body, all wrapped up in multipart MIME, so we'd better start
        # off the MIME document before sending any object data.
        self._send_chunk(b"--%s\r\nX-Document: object body\r\n\r\n" %
                         (self.mime_boundary,))

    def end_of_object_data(self, footer_metadata=None):
        """
        Call when there is no more data to send.

        Overrides superclass implementation to send any footer metadata
        after object data.

        :param footer_metadata: dictionary of metadata items
                                to be sent as footers.
        """
        if self.state == DATA_SENT:
            raise ValueError("called end_of_object_data twice")
        elif self.state == NO_DATA_SENT and self.mime_boundary:
            self._start_object_data()

        footer_body = json.dumps(footer_metadata).encode('ascii')
        footer_md5 = md5(
            footer_body, usedforsecurity=False).hexdigest().encode('ascii')

        tail_boundary = (b"--%s" % (self.mime_boundary,))
        if not self.multiphase:
            # this will be the last part sent
            tail_boundary = tail_boundary + b"--"

        message_parts = [
            (b"\r\n--%s\r\n" % self.mime_boundary),
            b"X-Document: object metadata\r\n",
            b"Content-MD5: %s\r\n" % footer_md5,
            b"\r\n",
            footer_body, b"\r\n",
            tail_boundary, b"\r\n",
        ]
        self._send_chunk(b"".join(message_parts))

        self._send_chunk(b'')
        self.state = DATA_SENT

    def send_commit_confirmation(self):
        """
        Call when there are > quorum 2XX responses received.  Send commit
        confirmations to all object nodes to finalize the PUT.
        """
        if not self.multiphase:
            raise ValueError(
                "called send_commit_confirmation but multiphase is False")
        if self.state == COMMIT_SENT:
            raise ValueError("called send_commit_confirmation twice")

        self.state = DATA_ACKED

        if self.mime_boundary:
            body = b"put_commit_confirmation"
            tail_boundary = (b"--%s--" % (self.mime_boundary,))
            message_parts = [
                b"X-Document: put commit\r\n",
                b"\r\n",
                body, b"\r\n",
                tail_boundary,
            ]
            self._send_chunk(b"".join(message_parts))

        self._send_chunk(b'')
        self.state = COMMIT_SENT

    @classmethod
    def connect(cls, node, part, req, headers, watchdog, conn_timeout,
                node_timeout, write_timeout, send_exception_handler,
                logger=None, need_multiphase=True, **kwargs):
        """
        Connect to a backend node and send the headers.

        Override superclass method to notify object of need for support for
        multipart body with footers and optionally multiphase commit, and
        verify object server's capabilities.

        :param need_multiphase: if True then multiphase support is required of
                                the object server
        :raises FooterNotSupported: if need_metadata_footer is set but
                 backend node can't process footers
        :raises MultiphasePUTNotSupported: if need_multiphase is set but
                 backend node can't handle multiphase PUT
        """
        mime_boundary = b"%.64x" % random.randint(0, 16 ** 64)
        headers = HeaderKeyDict(headers)
        # when using a multipart mime request to backend the actual
        # content-length is not equal to the object content size, so move the
        # object content size to X-Backend-Obj-Content-Length if that has not
        # already been set by the EC PUT path.
        headers.setdefault('X-Backend-Obj-Content-Length',
                           headers.pop('Content-Length', None))
        # We're going to be adding some unknown amount of data to the
        # request, so we can't use an explicit content length, and thus
        # we must use chunked encoding.
        headers['Transfer-Encoding'] = 'chunked'
        headers['Expect'] = '100-continue'

        headers['X-Backend-Obj-Multipart-Mime-Boundary'] = mime_boundary

        headers['X-Backend-Obj-Metadata-Footer'] = 'yes'

        if need_multiphase:
            headers['X-Backend-Obj-Multiphase-Commit'] = 'yes'

        conn, expect_resp, final_resp, connect_duration = cls._make_connection(
            node, part, req, headers, conn_timeout, node_timeout)

        if is_informational(expect_resp.status):
            continue_headers = HeaderKeyDict(expect_resp.getheaders())
            can_send_metadata_footer = config_true_value(
                continue_headers.get('X-Obj-Metadata-Footer', 'no'))
            can_handle_multiphase_put = config_true_value(
                continue_headers.get('X-Obj-Multiphase-Commit', 'no'))

            if not can_send_metadata_footer:
                raise FooterNotSupported()

            if need_multiphase and not can_handle_multiphase_put:
                raise MultiphasePUTNotSupported()

        return cls(conn, node, final_resp, req, connect_duration, watchdog,
                   write_timeout, send_exception_handler, logger,
                   mime_boundary, multiphase=need_multiphase)


def chunk_transformer(policy):
    """
    A generator to transform a source chunk to erasure coded chunks for each
    `send` call. The number of erasure coded chunks is as
    policy.ec_n_unique_fragments.
    """
    segment_size = policy.ec_segment_size

    buf = collections.deque()
    total_buf_len = 0

    chunk = yield
    while chunk:
        buf.append(chunk)
        total_buf_len += len(chunk)
        if total_buf_len >= segment_size:
            chunks_to_encode = []
            # extract as many chunks as we can from the input buffer
            while total_buf_len >= segment_size:
                to_take = segment_size
                pieces = []
                while to_take > 0:
                    piece = buf.popleft()
                    if len(piece) > to_take:
                        buf.appendleft(piece[to_take:])
                        piece = piece[:to_take]
                    pieces.append(piece)
                    to_take -= len(piece)
                    total_buf_len -= len(piece)
                chunks_to_encode.append(b''.join(pieces))

            frags_by_byte_order = []
            for chunk_to_encode in chunks_to_encode:
                frags_by_byte_order.append(
                    policy.pyeclib_driver.encode(chunk_to_encode))
            # Sequential calls to encode() have given us a list that
            # looks like this:
            #
            # [[frag_A1, frag_B1, frag_C1, ...],
            #  [frag_A2, frag_B2, frag_C2, ...], ...]
            #
            # What we need is a list like this:
            #
            # [(frag_A1 + frag_A2 + ...),  # destined for node A
            #  (frag_B1 + frag_B2 + ...),  # destined for node B
            #  (frag_C1 + frag_C2 + ...),  # destined for node C
            #  ...]
            obj_data = [b''.join(frags)
                        for frags in zip(*frags_by_byte_order)]
            chunk = yield obj_data
        else:
            # didn't have enough data to encode
            chunk = yield None

    # Now we've gotten an empty chunk, which indicates end-of-input.
    # Take any leftover bytes and encode them.
    last_bytes = b''.join(buf)
    if last_bytes:
        last_frags = policy.pyeclib_driver.encode(last_bytes)
        yield last_frags
    else:
        yield [b''] * policy.ec_n_unique_fragments


def trailing_metadata(policy, client_obj_hasher,
                      bytes_transferred_from_client,
                      fragment_archive_index):
    return HeaderKeyDict({
        # etag and size values are being added twice here.
        # The container override header is used to update the container db
        # with these values as they represent the correct etag and size for
        # the whole object and not just the FA.
        # The object sysmeta headers will be saved on each FA of the object.
        'X-Object-Sysmeta-EC-Etag': client_obj_hasher.hexdigest(),
        'X-Object-Sysmeta-EC-Content-Length':
        str(bytes_transferred_from_client),
        # older style x-backend-container-update-override-* headers are used
        # here (rather than x-object-sysmeta-container-update-override-*
        # headers) for backwards compatibility: the request may be to an object
        # server that has not yet been upgraded to accept the newer style
        # x-object-sysmeta-container-update-override- headers.
        'X-Backend-Container-Update-Override-Etag':
        client_obj_hasher.hexdigest(),
        'X-Backend-Container-Update-Override-Size':
        str(bytes_transferred_from_client),
        'X-Object-Sysmeta-Ec-Frag-Index': str(fragment_archive_index),
        # These fields are for debuggability,
        # AKA "what is this thing?"
        'X-Object-Sysmeta-EC-Scheme': policy.ec_scheme_description,
        'X-Object-Sysmeta-EC-Segment-Size': str(policy.ec_segment_size),
    })


class ECGetResponseBucket(object):
    """
    A helper class to encapsulate the properties of buckets in which fragment
    getters and alternate nodes are collected.
    """
    def __init__(self, policy, timestamp):
        """
        :param policy: an instance of ECStoragePolicy
        :param timestamp: a Timestamp, or None for a bucket of error responses
        """
        self.policy = policy
        self.timestamp = timestamp
        # if no timestamp when init'd then the bucket will update its timestamp
        # as responses are added
        self.update_timestamp = timestamp is None
        self.gets = collections.defaultdict(list)
        self.alt_nodes = collections.defaultdict(list)
        self._durable = False
        self.status = self.headers = None

    def set_durable(self):
        self._durable = True

    @property
    def durable(self):
        return self._durable

    def add_response(self, getter, parts_iter):
        """
        Add another response to this bucket.  Response buckets can be for
        fragments with the same timestamp, or for errors with the same status.
        """
        headers = getter.last_headers
        timestamp_str = headers.get('X-Backend-Timestamp',
                                    headers.get('X-Timestamp'))
        if timestamp_str and self.update_timestamp:
            # 404s will keep the most recent timestamp
            self.timestamp = max(Timestamp(timestamp_str), self.timestamp)
        if not self.gets:
            # stash first set of backend headers, which will be used to
            # populate a client response
            self.status = getter.last_status
            # TODO: each bucket is for a single *data* timestamp, but sources
            # in the same bucket may have different *metadata* timestamps if
            # some backends have more recent .meta files than others. Currently
            # we just use the last received metadata headers - this behavior is
            # ok and is consistent with a replication policy GET which
            # similarly does not attempt to find the backend with the most
            # recent metadata. We could alternatively choose to the *newest*
            # metadata headers for self.headers by selecting the source with
            # the latest X-Timestamp.
            self.headers = headers
        elif headers.get('X-Object-Sysmeta-Ec-Etag') != \
                self.headers.get('X-Object-Sysmeta-Ec-Etag'):
            # Fragments at the same timestamp with different etags are never
            # expected and error buckets shouldn't have this header. If somehow
            # this happens then ignore those responses to avoid mixing
            # fragments that will not reconstruct otherwise an exception from
            # pyeclib is almost certain.
            raise ValueError("ETag mismatch")

        frag_index = headers.get('X-Object-Sysmeta-Ec-Frag-Index')
        frag_index = int(frag_index) if frag_index is not None else None
        self.gets[frag_index].append((getter, parts_iter))

    def get_responses(self):
        """
        Return a list of all useful sources. Where there are multiple sources
        associated with the same frag_index then only one is included.

        :return: a list of sources, each source being a tuple of form
                (ECFragGetter, iter)
        """
        all_sources = []
        for frag_index, sources in self.gets.items():
            if frag_index is None:
                # bad responses don't have a frag_index (and fake good
                # responses from some unit tests)
                all_sources.extend(sources)
            else:
                all_sources.extend(sources[:1])
        return all_sources

    def add_alternate_nodes(self, node, frag_indexes):
        for frag_index in frag_indexes:
            self.alt_nodes[frag_index].append(node)

    @property
    def shortfall(self):
        """
        The number of additional responses needed to complete this bucket;
        typically (ndata - resp_count).

        If the bucket has no durable responses, shortfall is extended out to
        replica count to ensure the proxy makes additional primary requests.
        """
        resp_count = len(self.get_responses())
        if self.durable or self.status == HTTP_REQUESTED_RANGE_NOT_SATISFIABLE:
            return max(self.policy.ec_ndata - resp_count, 0)
        alt_count = min(self.policy.object_ring.replica_count - resp_count,
                        self.policy.ec_nparity)
        return max([1, self.policy.ec_ndata - resp_count, alt_count])

    @property
    def shortfall_with_alts(self):
        # The shortfall that we expect to have if we were to send requests
        # for frags on the alt nodes.
        alts = set(self.alt_nodes.keys()).difference(set(self.gets.keys()))
        result = self.policy.ec_ndata - (len(self.get_responses()) + len(alts))
        return max(result, 0)

    def close_conns(self):
        """
        Close bucket's responses; they won't be used for a client response.
        """
        for getter, frag_iter in self.get_responses():
            if getattr(getter.source, 'swift_conn', None):
                close_swift_conn(getter.source)

    def __str__(self):
        # return a string summarising bucket state, useful for debugging.
        return '<%s, %s, %s, %s(%s), %s>' \
               % (self.timestamp.internal, self.status, self._durable,
                  self.shortfall, self.shortfall_with_alts, len(self.gets))


class ECGetResponseCollection(object):
    """
    Manages all successful EC GET responses gathered by ECFragGetters.

    A response comprises a tuple of (<getter instance>, <parts iterator>). All
    responses having the same data timestamp are placed in an
    ECGetResponseBucket for that timestamp. The buckets are stored in the
    'buckets' dict which maps timestamp-> bucket.

    This class encapsulates logic for selecting the best bucket from the
    collection, and for choosing alternate nodes.
    """
    def __init__(self, policy):
        """
        :param policy: an instance of ECStoragePolicy
        """
        self.policy = policy
        self.buckets = {}
        self.default_bad_bucket = ECGetResponseBucket(self.policy, None)
        self.bad_buckets = {}
        self.node_iter_count = 0

    def _get_bucket(self, timestamp):
        """
        :param timestamp: a Timestamp
        :return: ECGetResponseBucket for given timestamp
        """
        return self.buckets.setdefault(
            timestamp, ECGetResponseBucket(self.policy, timestamp))

    def _get_bad_bucket(self, status):
        """
        :param status: a representation of status
        :return: ECGetResponseBucket for given status
        """
        return self.bad_buckets.setdefault(
            status, ECGetResponseBucket(self.policy, None))

    def add_response(self, get, parts_iter):
        """
        Add a response to the collection.

        :param get: An instance of
                    :class:`~swift.proxy.controllers.obj.ECFragGetter`
        :param parts_iter: An iterator over response body parts
        :raises ValueError: if the response etag or status code values do not
            match any values previously received for the same timestamp
        """
        if is_success(get.last_status):
            self.add_good_response(get, parts_iter)
        else:
            self.add_bad_resp(get, parts_iter)

    def add_bad_resp(self, get, parts_iter):
        bad_bucket = self._get_bad_bucket(get.last_status)
        bad_bucket.add_response(get, parts_iter)

    def add_good_response(self, get, parts_iter):
        headers = get.last_headers
        # Add the response to the appropriate bucket keyed by data file
        # timestamp. Fall back to using X-Backend-Timestamp as key for object
        # servers that have not been upgraded.
        t_data_file = headers.get('X-Backend-Data-Timestamp')
        t_obj = headers.get('X-Backend-Timestamp', headers.get('X-Timestamp'))
        if t_data_file:
            timestamp = Timestamp(t_data_file)
        elif t_obj:
            timestamp = Timestamp(t_obj)
        else:
            # Don't think this should ever come up in practice,
            # but tests cover it
            timestamp = None
        self._get_bucket(timestamp).add_response(get, parts_iter)

        # The node may also have alternate fragments indexes (possibly at
        # different timestamps). For each list of alternate fragments indexes,
        # find the bucket for their data file timestamp and add the node and
        # list to that bucket's alternate nodes.
        frag_sets = safe_json_loads(headers.get('X-Backend-Fragments')) or {}
        for t_frag, frag_set in frag_sets.items():
            t_frag = Timestamp(t_frag)
            self._get_bucket(t_frag).add_alternate_nodes(get.node, frag_set)
        # If the response includes a durable timestamp then mark that bucket as
        # durable. Note that this may be a different bucket than the one this
        # response got added to, and that we may never go and get a durable
        # frag from this node; it is sufficient that we have been told that a
        # durable frag exists, somewhere, at t_durable.
        t_durable = headers.get('X-Backend-Durable-Timestamp')
        if not t_durable and not t_data_file:
            # obj server not upgraded so assume this response's frag is durable
            t_durable = t_obj
        if t_durable:
            self._get_bucket(Timestamp(t_durable)).set_durable()

    def _sort_buckets(self):
        def key_fn(bucket):
            # Returns a tuple to use for sort ordering:
            # durable buckets with no shortfall sort higher,
            # then durable buckets with no shortfall_with_alts,
            # then non-durable buckets with no shortfall,
            # otherwise buckets with lowest shortfall_with_alts sort higher,
            # finally buckets with newer timestamps sort higher.
            return (bucket.durable,
                    bucket.shortfall <= 0,
                    -1 * bucket.shortfall_with_alts,
                    bucket.timestamp)

        return sorted(self.buckets.values(), key=key_fn, reverse=True)

    @property
    def best_bucket(self):
        """
        Return the "best" bucket in the collection.

        The "best" bucket is the newest timestamp with sufficient getters, or
        the closest to having sufficient getters, unless it is bettered by a
        bucket with potential alternate nodes.

        If there are no good buckets we return the "least_bad" bucket.

        :return: An instance of :class:`~ECGetResponseBucket` or None if there
                 are no buckets in the collection.
        """
        sorted_buckets = self._sort_buckets()
        for bucket in sorted_buckets:
            # tombstones will set bad_bucket.timestamp
            not_found_bucket = self.bad_buckets.get(404)
            if not_found_bucket and not_found_bucket.timestamp and \
                    bucket.timestamp < not_found_bucket.timestamp:
                # "good bucket" is trumped by newer tombstone
                continue
            return bucket
        return self.least_bad_bucket

    def choose_best_bucket(self):
        best_bucket = self.best_bucket
        # it's now or never -- close down any other requests
        for bucket in self.buckets.values():
            if bucket is best_bucket:
                continue
            bucket.close_conns()
        return best_bucket

    @property
    def least_bad_bucket(self):
        """
        Return the bad_bucket with the smallest shortfall
        """
        if all(status == 404 for status in self.bad_buckets):
            # NB: also covers an empty self.bad_buckets
            return self.default_bad_bucket
        # we want "enough" 416s to prevent "extra" requests - but we keep
        # digging on 404s
        short, status = min((bucket.shortfall, status)
                            for status, bucket in self.bad_buckets.items()
                            if status != 404)
        return self.bad_buckets[status]

    @property
    def shortfall(self):
        best_bucket = self.best_bucket
        shortfall = best_bucket.shortfall
        return min(shortfall, self.least_bad_bucket.shortfall)

    @property
    def durable(self):
        return self.best_bucket.durable

    def _get_frag_prefs(self):
        # Construct the current frag_prefs list, with best_bucket prefs first.
        frag_prefs = []

        for bucket in self._sort_buckets():
            if bucket.timestamp:
                exclusions = [fi for fi in bucket.gets if fi is not None]
                prefs = {'timestamp': bucket.timestamp.internal,
                         'exclude': exclusions}
                frag_prefs.append(prefs)

        return frag_prefs

    def get_extra_headers(self):
        frag_prefs = self._get_frag_prefs()
        return {'X-Backend-Fragment-Preferences': json.dumps(frag_prefs)}

    def _get_alternate_nodes(self):
        if self.node_iter_count <= self.policy.ec_ndata:
            # It makes sense to wait before starting to use alternate nodes,
            # because if we find sufficient frags on *distinct* nodes then we
            # spread work across mode nodes. There's no formal proof that
            # waiting for ec_ndata GETs is the right answer, but it seems
            # reasonable to try *at least* that many primary nodes before
            # resorting to alternate nodes.
            return None

        bucket = self.best_bucket
        if (bucket is None) or (bucket.shortfall <= 0) or not bucket.durable:
            return None

        alt_frags = set(bucket.alt_nodes.keys())
        got_frags = set(bucket.gets.keys())
        wanted_frags = list(alt_frags.difference(got_frags))

        # We may have the same frag_index on more than one node so shuffle to
        # avoid using the same frag_index consecutively, since we may not get a
        # response from the last node provided before being asked to provide
        # another node.
        random.shuffle(wanted_frags)

        for frag_index in wanted_frags:
            nodes = bucket.alt_nodes.get(frag_index)
            if nodes:
                return nodes
        return None

    def has_alternate_node(self):
        return True if self._get_alternate_nodes() else False

    def provide_alternate_node(self):
        """
        Callback function that is installed in a NodeIter. Called on every call
        to NodeIter.next(), which means we can track the number of nodes to
        which GET requests have been made and selectively inject an alternate
        node, if we have one.

        :return: A dict describing a node to which the next GET request
                 should be made.
        """
        self.node_iter_count += 1
        nodes = self._get_alternate_nodes()
        if nodes:
            return nodes.pop(0).copy()


def is_good_source(status):
    """
    Indicates whether or not the request made to the backend found
    what it was looking for.

    :param status: the response from the backend
    :returns: True if found, False if not
    """
    if status == HTTP_REQUESTED_RANGE_NOT_SATISFIABLE:
        return True
    return is_success(status) or is_redirection(status)


class ECFragGetter(object):

    def __init__(self, app, req, node_iter, partition, policy, path,
                 backend_headers, header_provider, logger_thread_locals,
<<<<<<< HEAD
                 logger=None):
=======
                 logger):
>>>>>>> 32b306c7
        self.app = app
        self.req = req
        self.node_iter = node_iter
        self.partition = partition
        self.path = path
        self.backend_headers = backend_headers
        self.header_provider = header_provider
        self.req_query_string = req.query_string
        self.client_chunk_size = policy.fragment_size
        self.skip_bytes = 0
        self.bytes_used_from_backend = 0
        self.source = None
        self.logger_thread_locals = logger_thread_locals
<<<<<<< HEAD
        self.logger = logger if logger else app.logger
=======
        self.logger = logger
>>>>>>> 32b306c7

    def fast_forward(self, num_bytes):
        """
        Will skip num_bytes into the current ranges.

        :params num_bytes: the number of bytes that have already been read on
                           this request. This will change the Range header
                           so that the next req will start where it left off.

        :raises HTTPRequestedRangeNotSatisfiable: if begin + num_bytes
                                                  > end of range + 1
        :raises RangeAlreadyComplete: if begin + num_bytes == end of range + 1
        """
        try:
            req_range = Range(self.backend_headers.get('Range'))
        except ValueError:
            req_range = None

        if req_range:
            begin, end = req_range.ranges[0]
            if begin is None:
                # this is a -50 range req (last 50 bytes of file)
                end -= num_bytes
                if end == 0:
                    # we sent out exactly the first range's worth of bytes, so
                    # we're done with it
                    raise RangeAlreadyComplete()

                if end < 0:
                    raise HTTPRequestedRangeNotSatisfiable()

            else:
                begin += num_bytes
                if end is not None and begin == end + 1:
                    # we sent out exactly the first range's worth of bytes, so
                    # we're done with it
                    raise RangeAlreadyComplete()

                if end is not None and begin > end:
                    raise HTTPRequestedRangeNotSatisfiable()

            req_range.ranges = [(begin, end)] + req_range.ranges[1:]
            self.backend_headers['Range'] = str(req_range)
        else:
            self.backend_headers['Range'] = 'bytes=%d-' % num_bytes

        # Reset so if we need to do this more than once, we don't double-up
        self.bytes_used_from_backend = 0

    def pop_range(self):
        """
        Remove the first byterange from our Range header.

        This is used after a byterange has been completely sent to the
        client; this way, should we need to resume the download from another
        object server, we do not re-fetch byteranges that the client already
        has.

        If we have no Range header, this is a no-op.
        """
        if 'Range' in self.backend_headers:
            try:
                req_range = Range(self.backend_headers['Range'])
            except ValueError:
                # there's a Range header, but it's garbage, so get rid of it
                self.backend_headers.pop('Range')
                return
            begin, end = req_range.ranges.pop(0)
            if len(req_range.ranges) > 0:
                self.backend_headers['Range'] = str(req_range)
            else:
                self.backend_headers.pop('Range')

    def learn_size_from_content_range(self, start, end, length):
        """
        If client_chunk_size is set, makes sure we yield things starting on
        chunk boundaries based on the Content-Range header in the response.

        Sets our Range header's first byterange to the value learned from
        the Content-Range header in the response; if we were given a
        fully-specified range (e.g. "bytes=123-456"), this is a no-op.

        If we were given a half-specified range (e.g. "bytes=123-" or
        "bytes=-456"), then this changes the Range header to a
        semantically-equivalent one *and* it lets us resume on a proper
        boundary instead of just in the middle of a piece somewhere.
        """
        if length == 0:
            return

        if self.client_chunk_size:
            self.skip_bytes = bytes_to_skip(self.client_chunk_size, start)

        if 'Range' in self.backend_headers:
            try:
                req_range = Range(self.backend_headers['Range'])
                new_ranges = [(start, end)] + req_range.ranges[1:]
            except ValueError:
                new_ranges = [(start, end)]
        else:
            new_ranges = [(start, end)]

        self.backend_headers['Range'] = (
            "bytes=" + (",".join("%s-%s" % (s if s is not None else '',
                                            e if e is not None else '')
                                 for s, e in new_ranges)))

    def response_parts_iter(self, req):
        try:
            self.source, self.node = next(self.source_and_node_iter)
        except StopIteration:
            return
        it = None
        if self.source:
            it = self._get_response_parts_iter(req)
        return it

    def _get_response_parts_iter(self, req):
        try:
            client_chunk_size = self.client_chunk_size
            node_timeout = self.app.recoverable_node_timeout

            # This is safe; it sets up a generator but does not call next()
            # on it, so no IO is performed.
            parts_iter = [
                http_response_to_document_iters(
                    self.source, read_chunk_size=self.app.object_chunk_size)]

            def get_next_doc_part():
                while True:
                    # the loop here is to resume if trying to parse
                    # multipart/byteranges response raises a ChunkReadTimeout
                    # and resets the parts_iter
                    try:
                        with WatchdogTimeout(self.app.watchdog, node_timeout,
                                             ChunkReadTimeout):
                            # If we don't have a multipart/byteranges response,
                            # but just a 200 or a single-range 206, then this
                            # performs no IO, and just returns source (or
                            # raises StopIteration).
                            # Otherwise, this call to next() performs IO when
                            # we have a multipart/byteranges response; as it
                            # will read the MIME boundary and part headers.
                            start_byte, end_byte, length, headers, part = next(
                                parts_iter[0])
                        return (start_byte, end_byte, length, headers, part)
                    except ChunkReadTimeout:
                        new_source, new_node = self._dig_for_source_and_node()
                        if not new_source:
                            raise
                        self.app.error_occurred(
                            self.node, 'Trying to read next part of '
                            'EC multi-part GET (retrying)')
                        # Close-out the connection as best as possible.
                        if getattr(self.source, 'swift_conn', None):
                            close_swift_conn(self.source)
                        self.source = new_source
                        self.node = new_node
                        # This is safe; it sets up a generator but does
                        # not call next() on it, so no IO is performed.
                        parts_iter[0] = http_response_to_document_iters(
                            new_source,
                            read_chunk_size=self.app.object_chunk_size)

            def iter_bytes_from_response_part(part_file, nbytes):
                nchunks = 0
                buf = b''
                part_file = ByteCountEnforcer(part_file, nbytes)
                while True:
                    try:
                        with WatchdogTimeout(self.app.watchdog, node_timeout,
                                             ChunkReadTimeout):
                            chunk = part_file.read(self.app.object_chunk_size)
                            nchunks += 1
                            # NB: this append must be *inside* the context
                            # manager for test.unit.SlowBody to do its thing
                            buf += chunk
                            if nbytes is not None:
                                nbytes -= len(chunk)
                    except (ChunkReadTimeout, ShortReadError):
                        if req.environ.get('swift.client_disconnect', False):
                            self.app.logger.debug(
                                'Client disconnected, will not retry')
                            raise
                        exc_type, exc_value, exc_traceback = sys.exc_info()
                        try:
                            self.fast_forward(self.bytes_used_from_backend)
                        except (HTTPException, ValueError):
                            self.logger.exception('Unable to fast forward')
                            six.reraise(exc_type, exc_value, exc_traceback)
                        except RangeAlreadyComplete:
                            break
                        buf = b''
                        old_node = self.node
                        new_source, new_node = self._dig_for_source_and_node()
                        if new_source:
                            self.app.error_occurred(
                                old_node, 'Trying to read EC fragment '
                                'during GET (retrying)')
                            # Close-out the connection as best as possible.
                            if getattr(self.source, 'swift_conn', None):
                                close_swift_conn(self.source)
                            self.source = new_source
                            self.node = new_node
                            # This is safe; it just sets up a generator but
                            # does not call next() on it, so no IO is
                            # performed.
                            parts_iter[0] = http_response_to_document_iters(
                                new_source,
                                read_chunk_size=self.app.object_chunk_size)
                            try:
                                _junk, _junk, _junk, _junk, part_file = \
                                    get_next_doc_part()
                            except StopIteration:
                                # it's not clear to me how to make
                                # get_next_doc_part raise StopIteration for the
                                # first doc part of a new request
                                six.reraise(exc_type, exc_value, exc_traceback)
                            part_file = ByteCountEnforcer(part_file, nbytes)
                        else:
                            six.reraise(exc_type, exc_value, exc_traceback)
                    else:
                        if buf and self.skip_bytes:
                            if self.skip_bytes < len(buf):
                                buf = buf[self.skip_bytes:]
                                self.bytes_used_from_backend += self.skip_bytes
                                self.skip_bytes = 0
                            else:
                                self.skip_bytes -= len(buf)
                                self.bytes_used_from_backend += len(buf)
                                buf = b''

                        if not chunk:
                            if buf:
                                with WatchdogTimeout(self.app.watchdog,
                                                     self.app.client_timeout,
                                                     ChunkWriteTimeout):
                                    self.bytes_used_from_backend += len(buf)
                                    yield buf
                                buf = b''
                            break

                        if client_chunk_size is not None:
                            while len(buf) >= client_chunk_size:
                                client_chunk = buf[:client_chunk_size]
                                buf = buf[client_chunk_size:]
                                with WatchdogTimeout(self.app.watchdog,
                                                     self.app.client_timeout,
                                                     ChunkWriteTimeout):
                                    self.bytes_used_from_backend += \
                                        len(client_chunk)
                                    yield client_chunk
                        else:
                            with WatchdogTimeout(self.app.watchdog,
                                                 self.app.client_timeout,
                                                 ChunkWriteTimeout):
                                self.bytes_used_from_backend += len(buf)
                                yield buf
                            buf = b''

                        # This is for fairness; if the network is outpacing
                        # the CPU, we'll always be able to read and write
                        # data without encountering an EWOULDBLOCK, and so
                        # eventlet will not switch greenthreads on its own.
                        # We do it manually so that clients don't starve.
                        #
                        # The number 5 here was chosen by making stuff up.
                        # It's not every single chunk, but it's not too big
                        # either, so it seemed like it would probably be an
                        # okay choice.
                        #
                        # Note that we may trampoline to other greenthreads
                        # more often than once every 5 chunks, depending on
                        # how blocking our network IO is; the explicit sleep
                        # here simply provides a lower bound on the rate of
                        # trampolining.
                        if nchunks % 5 == 0:
                            sleep()

            part_iter = None
            try:
                while True:
                    try:
                        start_byte, end_byte, length, headers, part = \
                            get_next_doc_part()
                    except StopIteration:
                        # it seems this is the only way out of the loop; not
                        # sure why the req.environ update is always needed
                        req.environ['swift.non_client_disconnect'] = True
                        break
                    # note: learn_size_from_content_range() sets
                    # self.skip_bytes
                    self.learn_size_from_content_range(
                        start_byte, end_byte, length)
                    self.bytes_used_from_backend = 0
                    # not length; that refers to the whole object, so is the
                    # wrong value to use for GET-range responses
                    byte_count = ((end_byte - start_byte + 1) - self.skip_bytes
                                  if (end_byte is not None
                                      and start_byte is not None)
                                  else None)
                    part_iter = iter_bytes_from_response_part(part, byte_count)
                    yield {'start_byte': start_byte, 'end_byte': end_byte,
                           'entity_length': length, 'headers': headers,
                           'part_iter': part_iter}
                    self.pop_range()
            finally:
                if part_iter:
                    part_iter.close()

        except ChunkReadTimeout:
            self.app.exception_occurred(self.node, 'Object',
                                        'Trying to read during GET')
            raise
        except ChunkWriteTimeout:
            self.logger.warning(
                'Client did not read from proxy within %ss' %
                self.app.client_timeout)
            self.logger.increment('client_timeouts')
        except GeneratorExit:
            warn = True
            req_range = self.backend_headers['Range']
            if req_range:
                req_range = Range(req_range)
                if len(req_range.ranges) == 1:
                    begin, end = req_range.ranges[0]
                    if end is not None and begin is not None:
                        if end - begin + 1 == self.bytes_used_from_backend:
                            warn = False
            if not req.environ.get('swift.non_client_disconnect') and warn:
                self.logger.warning(
                    'Client disconnected on read of EC frag %r', self.path)
            raise
        except Exception:
            self.logger.exception('Trying to send to client')
            raise
        finally:
            # Close-out the connection as best as possible.
            if getattr(self.source, 'swift_conn', None):
                close_swift_conn(self.source)

    @property
    def last_status(self):
        return self.status or HTTP_INTERNAL_SERVER_ERROR

    @property
    def last_headers(self):
        if self.source_headers:
            return HeaderKeyDict(self.source_headers)
        else:
            return HeaderKeyDict()

    def _make_node_request(self, node, node_timeout):
        self.logger.thread_locals = self.logger_thread_locals
        req_headers = dict(self.backend_headers)
        ip, port = get_ip_port(node, req_headers)
        req_headers.update(self.header_provider())
        start_node_timing = time.time()
        try:
            with ConnectionTimeout(self.app.conn_timeout):
                conn = http_connect(
                    ip, port, node['device'],
                    self.partition, 'GET', self.path,
                    headers=req_headers,
                    query_string=self.req_query_string)
            self.app.set_node_timing(node, time.time() - start_node_timing)

            with Timeout(node_timeout):
                possible_source = conn.getresponse()
                # See NOTE: swift_conn at top of file about this.
                possible_source.swift_conn = conn
        except (Exception, Timeout):
            self.app.exception_occurred(
                node, 'Object',
                'Trying to %(method)s %(path)s' %
                {'method': self.req.method, 'path': self.req.path})
            return None

        src_headers = dict(
            (k.lower(), v) for k, v in
            possible_source.getheaders())

        if 'handoff_index' in node and \
                (is_server_error(possible_source.status) or
                 possible_source.status == HTTP_NOT_FOUND) and \
                not Timestamp(src_headers.get('x-backend-timestamp', 0)):
            # throw out 5XX and 404s from handoff nodes unless the data is
            # really on disk and had been DELETEd
            self.logger.debug('Ignoring %s from handoff' %
                              possible_source.status)
            conn.close()
            return None

        self.status = possible_source.status
        self.reason = possible_source.reason
        self.source_headers = possible_source.getheaders()
        if is_good_source(possible_source.status):
            self.body = None
            return possible_source
        else:
            self.body = possible_source.read()
            conn.close()

            if possible_source.status == HTTP_INSUFFICIENT_STORAGE:
                self.app.error_limit(node, 'ERROR Insufficient Storage')
            elif is_server_error(possible_source.status):
                self.app.error_occurred(
                    node, 'ERROR %(status)d %(body)s '
                          'From Object Server' %
                    {'status': possible_source.status,
                     'body': self.body[:1024]})
            else:
                self.logger.debug(
                    'Ignoring %s from primary' % possible_source.status)

            return None

    @property
    def source_and_node_iter(self):
        if not hasattr(self, '_source_and_node_iter'):
            self._source_and_node_iter = self._source_and_node_gen()
        return self._source_and_node_iter

    def _source_and_node_gen(self):
        self.status = self.reason = self.body = self.source_headers = None
        for node in self.node_iter:
            source = self._make_node_request(
                node, self.app.recoverable_node_timeout)

            if source:
                self.node = node
                yield source, node
            else:
                yield None, None
            self.status = self.reason = self.body = self.source_headers = None

    def _dig_for_source_and_node(self):
        # capture last used etag before continuation
        used_etag = self.last_headers.get('X-Object-Sysmeta-EC-ETag')
        for source, node in self.source_and_node_iter:
            if not source:
                # _make_node_request only returns good sources
                continue
            if source.getheader('X-Object-Sysmeta-EC-ETag') != used_etag:
                self.logger.warning(
                    'Skipping source (etag mismatch: got %s, expected %s)',
                    source.getheader('X-Object-Sysmeta-EC-ETag'), used_etag)
            else:
                return source, node
        return None, None


@ObjectControllerRouter.register(EC_POLICY)
class ECObjectController(BaseObjectController):
    def _fragment_GET_request(
            self, req, node_iter, partition, policy,
            header_provider, logger_thread_locals):
        """
        Makes a GET request for a fragment.
        """
        self.logger.thread_locals = logger_thread_locals
        backend_headers = self.generate_request_headers(
            req, additional=req.headers)

        getter = ECFragGetter(self.app, req, node_iter, partition,
                              policy, req.swift_entity_path, backend_headers,
                              header_provider, logger_thread_locals,
                              self.logger)
        return (getter, getter.response_parts_iter(req))

    def _convert_range(self, req, policy):
        """
        Take the requested range(s) from the client and convert it to range(s)
        to be sent to the object servers.

        This includes widening requested ranges to full segments, then
        converting those ranges to fragments so that we retrieve the minimum
        number of fragments from the object server.

        Mutates the request passed in.

        Returns a list of range specs (dictionaries with the different byte
        indices in them).
        """
        # Since segments and fragments have different sizes, we need
        # to modify the Range header sent to the object servers to
        # make sure we get the right fragments out of the fragment
        # archives.
        segment_size = policy.ec_segment_size
        fragment_size = policy.fragment_size

        range_specs = []
        new_ranges = []
        for client_start, client_end in req.range.ranges:
            # TODO: coalesce ranges that overlap segments. For
            # example, "bytes=0-10,20-30,40-50" with a 64 KiB
            # segment size will result in a Range header in the
            # object request of "bytes=0-65535,0-65535,0-65535",
            # which is wasteful. We should be smarter and only
            # request that first segment once.
            segment_start, segment_end = client_range_to_segment_range(
                client_start, client_end, segment_size)

            fragment_start, fragment_end = \
                segment_range_to_fragment_range(
                    segment_start, segment_end,
                    segment_size, fragment_size)

            new_ranges.append((fragment_start, fragment_end))
            range_specs.append({'req_client_start': client_start,
                                'req_client_end': client_end,
                                'req_segment_start': segment_start,
                                'req_segment_end': segment_end,
                                'req_fragment_start': fragment_start,
                                'req_fragment_end': fragment_end})

        req.range = "bytes=" + ",".join(
            "%s-%s" % (s if s is not None else "",
                       e if e is not None else "")
            for s, e in new_ranges)
        return range_specs

    def feed_remaining_primaries(self, safe_iter, pile, req, partition, policy,
                                 buckets, feeder_q, logger_thread_locals):
        timeout = self.app.get_policy_options(policy).concurrency_timeout
        while True:
            try:
                feeder_q.get(timeout=timeout)
            except Empty:
                if safe_iter.unsafe_iter.primaries_left:
                    # this will run async, if it ends up taking the last
                    # primary we won't find out until the next pass
                    pile.spawn(self._fragment_GET_request,
                               req, safe_iter, partition,
                               policy, buckets.get_extra_headers,
                               logger_thread_locals)
                else:
                    # ran out of primaries
                    break
            else:
                # got a stop
                break

    def _get_or_head_response(self, req, node_iter, partition, policy):
        update_etag_is_at_header(req, "X-Object-Sysmeta-Ec-Etag")

        if req.method == 'HEAD':
            # no fancy EC decoding here, just one plain old HEAD request to
            # one object server because all fragments hold all metadata
            # information about the object.
            concurrency = policy.ec_ndata \
                if self.app.get_policy_options(policy).concurrent_gets else 1
            resp = self.GETorHEAD_base(
                req, 'Object', node_iter, partition,
                req.swift_entity_path, concurrency, policy)
            self._fix_response(req, resp)
            return resp

        # GET request
        orig_range = None
        range_specs = []
        if req.range:
            orig_range = req.range
            range_specs = self._convert_range(req, policy)

        safe_iter = GreenthreadSafeIterator(node_iter)

        policy_options = self.app.get_policy_options(policy)
        ec_request_count = policy.ec_ndata
        if policy_options.concurrent_gets:
            ec_request_count += policy_options.concurrent_ec_extra_requests
        with ContextPool(policy.ec_n_unique_fragments) as pool:
            pile = GreenAsyncPile(pool)
            buckets = ECGetResponseCollection(policy)
            node_iter.set_node_provider(buckets.provide_alternate_node)

            for node_count in range(ec_request_count):
                pile.spawn(self._fragment_GET_request,
                           req, safe_iter, partition,
                           policy, buckets.get_extra_headers,
                           self.logger.thread_locals)

            feeder_q = None
            if policy_options.concurrent_gets:
                feeder_q = Queue()
                pool.spawn(self.feed_remaining_primaries, safe_iter, pile, req,
                           partition, policy, buckets, feeder_q,
                           self.logger.thread_locals)

            extra_requests = 0
            # max_extra_requests is an arbitrary hard limit for spawning extra
            # getters in case some unforeseen scenario, or a misbehaving object
            # server, causes us to otherwise make endless requests e.g. if an
            # object server were to ignore frag_prefs and always respond with
            # a frag that is already in a bucket. Now we're assuming it should
            # be limit at most 2 * replicas.
            max_extra_requests = (
                (policy.object_ring.replica_count * 2) - policy.ec_ndata)
            for get, parts_iter in pile:
                try:
                    buckets.add_response(get, parts_iter)
                except ValueError as err:
                    self.logger.error(
                        "Problem with fragment response: %s", err)
                best_bucket = buckets.best_bucket
                if best_bucket.durable and best_bucket.shortfall <= 0:
                    # good enough!
                    break
                requests_available = extra_requests < max_extra_requests and (
                    node_iter.nodes_left > 0 or buckets.has_alternate_node())
                bad_resp = not is_good_source(get.last_status)
                if requests_available and (
                        buckets.shortfall > pile._pending or bad_resp):
                    extra_requests += 1
                    pile.spawn(self._fragment_GET_request, req, safe_iter,
                               partition, policy, buckets.get_extra_headers,
                               self.logger.thread_locals)
            if feeder_q:
                feeder_q.put('stop')

        # Put this back, since we *may* need it for kickoff()/_fix_response()
        # (but note that _fix_ranges() may also pop it back off before then)
        req.range = orig_range
        best_bucket = buckets.choose_best_bucket()
        if best_bucket.shortfall <= 0 and best_bucket.durable:
            # headers can come from any of the getters
            resp_headers = best_bucket.headers
            resp_headers.pop('Content-Range', None)
            eccl = resp_headers.get('X-Object-Sysmeta-Ec-Content-Length')
            obj_length = int(eccl) if eccl is not None else None

            # This is only true if we didn't get a 206 response, but
            # that's the only time this is used anyway.
            fa_length = int(resp_headers['Content-Length'])
            app_iter = ECAppIter(
                req.swift_entity_path,
                policy,
                [p_iter for _getter, p_iter in best_bucket.get_responses()],
                range_specs, fa_length, obj_length,
                self.logger)
            resp = Response(
                request=req,
                conditional_response=True,
                app_iter=app_iter)
            update_headers(resp, resp_headers)
            self._fix_ranges(req, resp)
            try:
                app_iter.kickoff(req, resp)
            except HTTPException as err_resp:
                # catch any HTTPException response here so that we can
                # process response headers uniformly in _fix_response
                resp = err_resp
        else:
            # TODO: we can get here if all buckets are successful but none
            # have ec_ndata getters, so bad_bucket may have no gets and we will
            # return a 503 when a 404 may be more appropriate. We can also get
            # here with less than ec_ndata 416's and may then return a 416
            # which is also questionable because a non-range get for same
            # object would return 404 or 503.
            statuses = []
            reasons = []
            bodies = []
            headers = []
            best_bucket.close_conns()
            rebalance_missing_suppression_count = min(
                policy_options.rebalance_missing_suppression_count,
                node_iter.num_primary_nodes - 1)
            for status, bad_bucket in buckets.bad_buckets.items():
                for getter, _parts_iter in bad_bucket.get_responses():
                    if best_bucket.durable:
                        bad_resp_headers = getter.last_headers
                        t_data_file = bad_resp_headers.get(
                            'X-Backend-Data-Timestamp')
                        t_obj = bad_resp_headers.get(
                            'X-Backend-Timestamp',
                            bad_resp_headers.get('X-Timestamp'))
                        bad_ts = Timestamp(t_data_file or t_obj or '0')
                        if bad_ts <= best_bucket.timestamp:
                            # We have reason to believe there's still good data
                            # out there, it's just currently unavailable
                            continue
                    if getter.status:
                        timestamp = Timestamp(getter.last_headers.get(
                            'X-Backend-Timestamp',
                            getter.last_headers.get('X-Timestamp', 0)))
                        if (rebalance_missing_suppression_count > 0 and
                                getter.status == HTTP_NOT_FOUND and
                                not timestamp):
                            rebalance_missing_suppression_count -= 1
                            continue
                        statuses.append(getter.status)
                        reasons.append(getter.reason)
                        bodies.append(getter.body)
                        headers.append(getter.source_headers)

            if not statuses and is_success(best_bucket.status) and \
                    not best_bucket.durable:
                # pretend that non-durable bucket was 404s
                statuses.append(404)
                reasons.append('404 Not Found')
                bodies.append(b'')
                headers.append({})

            resp = self.best_response(
                req, statuses, reasons, bodies, 'Object',
                headers=headers)
        self._fix_response(req, resp)

        # For sure put this back before actually returning the response
        # to the rest of the pipeline, so we don't modify the client headers
        req.range = orig_range
        return resp

    def _fix_response(self, req, resp):
        # EC fragment archives each have different bytes, hence different
        # etags. However, they all have the original object's etag stored in
        # sysmeta, so we copy that here (if it exists) so the client gets it.
        resp.headers['Etag'] = resp.headers.get('X-Object-Sysmeta-Ec-Etag')
        # We're about to invoke conditional response checking so set the
        # correct conditional etag from wherever X-Backend-Etag-Is-At points,
        # if it exists at all.
        resp._conditional_etag = resolve_etag_is_at_header(req, resp.headers)
        if (is_success(resp.status_int) or is_redirection(resp.status_int) or
                resp.status_int == HTTP_REQUESTED_RANGE_NOT_SATISFIABLE):
            resp.accept_ranges = 'bytes'
        if is_success(resp.status_int):
            resp.headers['Content-Length'] = resp.headers.get(
                'X-Object-Sysmeta-Ec-Content-Length')
            resp.fix_conditional_response()
        if resp.status_int == HTTP_REQUESTED_RANGE_NOT_SATISFIABLE:
            resp.headers['Content-Range'] = 'bytes */%s' % resp.headers[
                'X-Object-Sysmeta-Ec-Content-Length']
        ec_headers = [header for header in resp.headers
                      if header.lower().startswith('x-object-sysmeta-ec-')]
        for header in ec_headers:
            # clients (including middlewares) shouldn't need to care about
            # this implementation detail
            del resp.headers[header]

    def _fix_ranges(self, req, resp):
        # Has to be called *before* kickoff()!
        if is_success(resp.status_int):
            ignore_range_headers = set(
                h.strip().lower()
                for h in req.headers.get(
                    'X-Backend-Ignore-Range-If-Metadata-Present',
                    '').split(','))
            if ignore_range_headers.intersection(
                    h.lower() for h in resp.headers):
                # If we leave the Range header around, swob (or somebody) will
                # try to "fix" things for us when we kickoff() the app_iter.
                req.headers.pop('Range', None)
                resp.app_iter.range_specs = []

    def _make_putter(self, node, part, req, headers):
        return MIMEPutter.connect(
            node, part, req.swift_entity_path, headers, self.app.watchdog,
            conn_timeout=self.app.conn_timeout,
            node_timeout=self.app.node_timeout,
            write_timeout=self.app.node_timeout,
            send_exception_handler=self.app.exception_occurred,
            logger=self.logger,
            need_multiphase=True)

    def _determine_chunk_destinations(self, putters, policy):
        """
        Given a list of putters, return a dict where the key is the putter
        and the value is the frag index to use.

        This is done so that we line up handoffs using the same frag index
        (in the primary part list) as the primary that the handoff is standing
        in for.  This lets erasure-code fragment archives wind up on the
        preferred local primary nodes when possible.

        :param putters: a list of swift.proxy.controllers.obj.MIMEPutter
                        instance
        :param policy: A policy instance which should be one of ECStoragePolicy
        """
        # Give each putter a "frag index": the index of the
        # transformed chunk that we'll send to it.
        #
        # For primary nodes, that's just its index (primary 0 gets
        # chunk 0, primary 1 gets chunk 1, and so on). For handoffs,
        # we assign the chunk index of a missing primary.
        handoff_conns = []
        putter_to_frag_index = {}
        for p in putters:
            if p.node_index is not None:
                putter_to_frag_index[p] = policy.get_backend_index(
                    p.node_index)
            else:
                handoff_conns.append(p)

        # Note: we may have more holes than handoffs. This is okay; it
        # just means that we failed to connect to one or more storage
        # nodes. Holes occur when a storage node is down, in which
        # case the connection is not replaced, and when a storage node
        # returns 507, in which case a handoff is used to replace it.

        # lack_list is a dict of list to keep hole indexes
        # e.g. if we have 2 holes for frag index 0 with ec_duplication_factor=2
        # lack_list is like {0: [0], 1: [0]}, and then, if 1 hole found
        # for frag index 1, lack_list will be {0: [0, 1], 1: [0]}.
        # After that, holes will be filled from bigger key
        # (i.e. 1:[0] at first)

        # Grouping all missing fragment indexes for each frag_index
        available_indexes = list(putter_to_frag_index.values())
        lack_list = collections.defaultdict(list)
        for frag_index in range(policy.ec_n_unique_fragments):
            # Set the missing index to lack_list
            available_count = available_indexes.count(frag_index)
            # N.B. it should be duplication_factor >= lack >= 0
            lack = policy.ec_duplication_factor - available_count
            # now we are missing one or more nodes to store the frag index
            for lack_tier in range(lack):
                lack_list[lack_tier].append(frag_index)

        # Extract the lack_list to a flat list
        holes = []
        for lack_tier, indexes in sorted(lack_list.items(), reverse=True):
            holes.extend(indexes)

        # Fill putter_to_frag_index list with the hole list
        for hole, p in zip(holes, handoff_conns):
            putter_to_frag_index[p] = hole
        return putter_to_frag_index

    def _transfer_data(self, req, policy, data_source, putters, nodes,
                       min_conns, etag_hasher):
        """
        Transfer data for an erasure coded object.

        This method was added in the PUT method extraction change
        """
        bytes_transferred = 0
        chunk_transform = chunk_transformer(policy)
        chunk_transform.send(None)
        frag_hashers = collections.defaultdict(
            lambda: md5(usedforsecurity=False))

        def send_chunk(chunk):
            # Note: there's two different hashers in here. etag_hasher is
            # hashing the original object so that we can validate the ETag
            # that the client sent (and etag_hasher is None if the client
            # didn't send one). The hasher in frag_hashers is hashing the
            # fragment archive being sent to the client; this lets us guard
            # against data corruption on the network between proxy and
            # object server.
            if etag_hasher:
                etag_hasher.update(chunk)
            backend_chunks = chunk_transform.send(chunk)
            if backend_chunks is None:
                # If there's not enough bytes buffered for erasure-encoding
                # or whatever we're doing, the transform will give us None.
                return

            updated_frag_indexes = set()
            timeout_at = time.time() + self.app.node_timeout
            for putter in list(putters):
                frag_index = putter_to_frag_index[putter]
                backend_chunk = backend_chunks[frag_index]
                if not putter.failed:
                    # N.B. same frag_index will appear when using
                    # ec_duplication_factor >= 2. So skip to feed the chunk
                    # to hasher if the frag was updated already.
                    if frag_index not in updated_frag_indexes:
                        frag_hashers[frag_index].update(backend_chunk)
                        updated_frag_indexes.add(frag_index)
                    putter.send_chunk(backend_chunk, timeout_at=timeout_at)
                else:
                    putter.close()
                    putters.remove(putter)
            self._check_min_conn(
                req, putters, min_conns,
                msg='Object PUT exceptions during send, '
                    '%(conns)s/%(nodes)s required connections')

        try:
            # build our putter_to_frag_index dict to place handoffs in the
            # same part nodes index as the primaries they are covering
            putter_to_frag_index = self._determine_chunk_destinations(
                putters, policy)

            while True:
                with WatchdogTimeout(self.app.watchdog,
                                     self.app.client_timeout,
                                     ChunkReadTimeout):
                    try:
                        chunk = next(data_source)
                    except StopIteration:
                        break
                bytes_transferred += len(chunk)
                if bytes_transferred > constraints.MAX_FILE_SIZE:
                    raise HTTPRequestEntityTooLarge(request=req)

                send_chunk(chunk)

            ml = req.message_length()
            if ml and bytes_transferred < ml:
                self.logger.warning(
                    'Client disconnected without sending enough data')
                self.logger.increment('client_disconnects')
                raise HTTPClientDisconnect(request=req)

            send_chunk(b'')  # flush out any buffered data

            computed_etag = (etag_hasher.hexdigest()
                             if etag_hasher else None)
            footers = self._get_footers(req)
            received_etag = normalize_etag(footers.get(
                'etag', req.headers.get('etag', '')))
            if (computed_etag and received_etag and
                    computed_etag != received_etag):
                raise HTTPUnprocessableEntity(request=req)

            # Remove any EC reserved metadata names from footers
            footers = {(k, v) for k, v in footers.items()
                       if not k.lower().startswith('x-object-sysmeta-ec-')}
            for putter in putters:
                frag_index = putter_to_frag_index[putter]
                # Update any footers set by middleware with EC footers
                trail_md = trailing_metadata(
                    policy, etag_hasher,
                    bytes_transferred, frag_index)
                trail_md.update(footers)
                # Etag footer must always be hash of what we sent
                trail_md['Etag'] = frag_hashers[frag_index].hexdigest()
                putter.end_of_object_data(footer_metadata=trail_md)

            # for storage policies requiring 2-phase commit (e.g.
            # erasure coding), enforce >= 'quorum' number of
            # 100-continue responses - this indicates successful
            # object data and metadata commit and is a necessary
            # condition to be met before starting 2nd PUT phase
            final_phase = False
            statuses, reasons, bodies, _junk = \
                self._get_put_responses(
                    req, putters, len(nodes), final_phase=final_phase,
                    min_responses=min_conns)
            if not self.have_quorum(
                    statuses, len(nodes), quorum=min_conns):
                self.logger.error(
                    'Not enough object servers ack\'ed (got %d)',
                    statuses.count(HTTP_CONTINUE))
                raise HTTPServiceUnavailable(request=req)

            elif not self._have_adequate_informational(
                    statuses, min_conns):
                resp = self.best_response(req, statuses, reasons, bodies,
                                          'Object PUT',
                                          quorum_size=min_conns)
                if is_client_error(resp.status_int):
                    # if 4xx occurred in this state it is absolutely
                    # a bad conversation between proxy-server and
                    # object-server (even if it's
                    # HTTP_UNPROCESSABLE_ENTITY) so we should regard this
                    # as HTTPServiceUnavailable.
                    raise HTTPServiceUnavailable(request=req)
                else:
                    # Other errors should use raw best_response
                    raise resp

            # quorum achieved, start 2nd phase - send commit
            # confirmation to participating object servers
            # so they write a .durable state file indicating
            # a successful PUT
            for putter in putters:
                putter.send_commit_confirmation()
        except ChunkReadTimeout as err:
            self.logger.warning(
                'ERROR Client read timeout (%ss)', err.seconds)
            self.logger.increment('client_timeouts')
            raise HTTPRequestTimeout(request=req)
        except ChunkReadError:
            self.logger.warning(
                'Client disconnected without sending last chunk')
            self.logger.increment('client_disconnects')
            raise HTTPClientDisconnect(request=req)
        except HTTPException:
            raise
        except Timeout:
            self.logger.exception(
                'ERROR Exception causing client disconnect')
            raise HTTPClientDisconnect(request=req)
        except Exception:
            self.logger.exception(
                'ERROR Exception transferring data to object servers %s',
                {'path': req.path})
            raise HTTPInternalServerError(request=req)

    def _have_adequate_responses(
            self, statuses, min_responses, conditional_func):
        """
        Given a list of statuses from several requests, determine if a
        satisfactory number of nodes have responded with 1xx or 2xx statuses to
        deem the transaction for a successful response to the client.

        :param statuses: list of statuses returned so far
        :param min_responses: minimal pass criterion for number of successes
        :param conditional_func: a callable function to check http status code
        :returns: True or False, depending on current number of successes
        """
        if sum(1 for s in statuses if (conditional_func(s))) >= min_responses:
            return True
        return False

    def _have_adequate_successes(self, statuses, min_responses):
        """
        Partial method of _have_adequate_responses for 2xx
        """
        return self._have_adequate_responses(
            statuses, min_responses, is_success)

    def _have_adequate_informational(self, statuses, min_responses):
        """
        Partial method of _have_adequate_responses for 1xx
        """
        return self._have_adequate_responses(
            statuses, min_responses, is_informational)

    def _have_adequate_put_responses(self, statuses, num_nodes, min_responses):
        # For an EC PUT we require a quorum of responses with success statuses
        # in order to move on to next phase of PUT request handling without
        # having to wait for *all* responses.
        # TODO: this implies that in the first phase of the backend PUTs when
        # we are actually expecting 1xx responses that we will end up waiting
        # for *all* responses. That seems inefficient since we only need a
        # quorum of 1xx responses to proceed.
        return self._have_adequate_successes(statuses, min_responses)

    def _store_object(self, req, data_source, nodes, partition,
                      outgoing_headers):
        """
        Store an erasure coded object.
        """
        policy_index = int(req.headers.get('X-Backend-Storage-Policy-Index'))
        policy = POLICIES.get_by_index(policy_index)

        expected_frag_size = None
        ml = req.message_length()
        if ml:
            # TODO: PyECLib <= 1.2.0 looks to return the segment info
            # different from the input for aligned data efficiency but
            # Swift never does. So calculate the fragment length Swift
            # will actually send to object server by making two different
            # get_segment_info calls (until PyECLib fixed).
            # policy.fragment_size makes the call using segment size,
            # and the next call is to get info for the last segment

            # get number of fragments except the tail - use truncation //
            num_fragments = ml // policy.ec_segment_size
            expected_frag_size = policy.fragment_size * num_fragments

            # calculate the tail fragment_size by hand and add it to
            # expected_frag_size
            last_segment_size = ml % policy.ec_segment_size
            if last_segment_size:
                last_info = policy.pyeclib_driver.get_segment_info(
                    last_segment_size, policy.ec_segment_size)
                expected_frag_size += last_info['fragment_size']
        for headers in outgoing_headers:
            headers['X-Backend-Obj-Content-Length'] = expected_frag_size
            # the object server will get different bytes, so these
            # values do not apply.
            headers.pop('Content-Length', None)
            headers.pop('Etag', None)

        # Since the request body sent from client -> proxy is not
        # the same as the request body sent proxy -> object, we
        # can't rely on the object-server to do the etag checking -
        # so we have to do it here.
        etag_hasher = md5(usedforsecurity=False)

        min_conns = policy.quorum
        putters = self._get_put_connections(
            req, nodes, partition, outgoing_headers, policy)

        try:
            # check that a minimum number of connections were established and
            # meet all the correct conditions set in the request
            self._check_failure_put_connections(putters, req, min_conns)

            self._transfer_data(req, policy, data_source, putters,
                                nodes, min_conns, etag_hasher)
            # The durable state will propagate in a replicated fashion; if
            # one fragment is durable then the reconstructor will spread the
            # durable status around.
            # In order to avoid successfully writing an object, but refusing
            # to serve it on a subsequent GET because don't have enough
            # durable data fragments - we require the same number of durable
            # writes as quorum fragment writes.  If object servers are in the
            # future able to serve their non-durable fragment archives we may
            # be able to reduce this quorum count if needed.
            # ignore response etags
            statuses, reasons, bodies, _etags = \
                self._get_put_responses(req, putters, len(nodes),
                                        final_phase=True,
                                        min_responses=min_conns)
        except HTTPException as resp:
            return resp
        finally:
            for putter in putters:
                putter.close()

        etag = etag_hasher.hexdigest()
        resp = self.best_response(req, statuses, reasons, bodies,
                                  'Object PUT', etag=etag,
                                  quorum_size=min_conns)
        resp.last_modified = math.ceil(
            float(Timestamp(req.headers['X-Timestamp'])))
        return resp<|MERGE_RESOLUTION|>--- conflicted
+++ resolved
@@ -196,13 +196,8 @@
         policy_options = self.app.get_policy_options(policy)
         is_local = policy_options.write_affinity_is_local_fn
         if is_local is None:
-<<<<<<< HEAD
-            return self.app.iter_nodes(ring, partition, policy=policy,
-                                       logger=self.logger)
-=======
             return self.app.iter_nodes(ring, partition, self.logger,
                                        policy=policy)
->>>>>>> 32b306c7
 
         primary_nodes = ring.get_part_nodes(partition)
         handoff_nodes = ring.get_more_nodes(partition)
@@ -235,13 +230,8 @@
             (node for node in all_nodes if node not in preferred_nodes)
         )
 
-<<<<<<< HEAD
-        return self.app.iter_nodes(ring, partition, node_iter=node_iter,
-                                   policy=policy, logger=self.logger)
-=======
         return self.app.iter_nodes(ring, partition, self.logger,
                                    node_iter=node_iter, policy=policy)
->>>>>>> 32b306c7
 
     def GETorHEAD(self, req):
         """Handle HTTP GET or HEAD requests."""
@@ -260,13 +250,8 @@
                 return aresp
         partition = obj_ring.get_part(
             self.account_name, self.container_name, self.object_name)
-<<<<<<< HEAD
-        node_iter = self.app.iter_nodes(obj_ring, partition, policy=policy,
-                                        logger=self.logger)
-=======
         node_iter = self.app.iter_nodes(obj_ring, partition, self.logger,
                                         policy=policy)
->>>>>>> 32b306c7
 
         resp = self._get_or_head_response(req, node_iter, partition, policy)
 
@@ -2394,11 +2379,7 @@
 
     def __init__(self, app, req, node_iter, partition, policy, path,
                  backend_headers, header_provider, logger_thread_locals,
-<<<<<<< HEAD
-                 logger=None):
-=======
                  logger):
->>>>>>> 32b306c7
         self.app = app
         self.req = req
         self.node_iter = node_iter
@@ -2412,11 +2393,7 @@
         self.bytes_used_from_backend = 0
         self.source = None
         self.logger_thread_locals = logger_thread_locals
-<<<<<<< HEAD
-        self.logger = logger if logger else app.logger
-=======
         self.logger = logger
->>>>>>> 32b306c7
 
     def fast_forward(self, num_bytes):
         """

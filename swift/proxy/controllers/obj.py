--- conflicted
+++ resolved
@@ -176,13 +176,8 @@
         validate_internal_obj(
             self.account_name, self.container_name, self.object_name)
 
-<<<<<<< HEAD
-    def iter_nodes_local_first(self, ring, partition, policy=None,
-                               local_handoffs_first=False, request=None):
-=======
     def iter_nodes_local_first(self, ring, partition, request, policy=None,
                                local_handoffs_first=False):
->>>>>>> 7afc1d64
         """
         Yields nodes for a ring partition.
 
@@ -205,13 +200,8 @@
         policy_options = self.app.get_policy_options(policy)
         is_local = policy_options.write_affinity_is_local_fn
         if is_local is None:
-<<<<<<< HEAD
-            return self.app.iter_nodes(ring, partition, self.logger,
-                                       policy=policy, request=request)
-=======
             return self.app.iter_nodes(ring, partition, self.logger, request,
                                        policy=policy)
->>>>>>> 7afc1d64
 
         primary_nodes = ring.get_part_nodes(partition)
         handoff_nodes = ring.get_more_nodes(partition)
@@ -244,14 +234,8 @@
             (node for node in all_nodes if node not in preferred_nodes)
         )
 
-<<<<<<< HEAD
-        return self.app.iter_nodes(ring, partition, self.logger,
-                                   node_iter=node_iter, policy=policy,
-                                   request=request)
-=======
         return self.app.iter_nodes(ring, partition, self.logger, request,
                                    node_iter=node_iter, policy=policy)
->>>>>>> 7afc1d64
 
     def GETorHEAD(self, req):
         """Handle HTTP GET or HEAD requests."""
@@ -270,13 +254,8 @@
                 return aresp
         partition = obj_ring.get_part(
             self.account_name, self.container_name, self.object_name)
-<<<<<<< HEAD
-        node_iter = self.app.iter_nodes(obj_ring, partition, self.logger,
-                                        policy=policy, request=req)
-=======
         node_iter = self.app.iter_nodes(obj_ring, partition, self.logger, req,
                                         policy=policy)
->>>>>>> 7afc1d64
 
         resp = self._get_or_head_response(req, node_iter, partition, policy)
 
@@ -774,13 +753,8 @@
         """
         obj_ring = policy.object_ring
         node_iter = GreenthreadSafeIterator(
-<<<<<<< HEAD
-            self.iter_nodes_local_first(obj_ring, partition, policy=policy,
-                                        request=req))
-=======
             self.iter_nodes_local_first(obj_ring, partition, req,
                                         policy=policy))
->>>>>>> 7afc1d64
         pile = GreenPile(len(nodes))
 
         for nheaders in outgoing_headers:
@@ -981,14 +955,8 @@
                 local_handoffs = len(nodes) - len(local_primaries)
             node_count += local_handoffs
             node_iterator = self.iter_nodes_local_first(
-<<<<<<< HEAD
-                obj_ring, partition, policy=policy, local_handoffs_first=True,
-                request=req
-            )
-=======
                 obj_ring, partition, req, policy=policy,
                 local_handoffs_first=True)
->>>>>>> 7afc1d64
 
         headers = self._backend_requests(
             req, node_count, container_partition, container_nodes,

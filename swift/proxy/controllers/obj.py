--- conflicted
+++ resolved
@@ -68,12 +68,7 @@
     cors_validation, update_headers, bytes_to_skip, ByteCountEnforcer, \
     record_cache_op_metrics, get_cache_key, GetterBase, GetterSource, \
     is_good_source, NodeIter, get_namespaces_from_cache, \
-<<<<<<< HEAD
-    set_namespaces_in_cache, namespace_bounds_to_list, \
-    namespace_list_to_bounds, record_cooperative_token_metrics
-=======
     namespace_bounds_to_list, namespace_list_to_bounds
->>>>>>> 3a6f0d52
 from swift.common.swob import HTTPAccepted, HTTPBadRequest, HTTPNotFound, \
     HTTPPreconditionFailed, HTTPRequestEntityTooLarge, HTTPRequestTimeout, \
     HTTPServerError, HTTPServiceUnavailable, HTTPClientDisconnect, \
@@ -400,83 +395,6 @@
         ns_bound_list = NamespaceBoundList.parse(namespaces)
         return ns_bound_list, backend_response
 
-<<<<<<< HEAD
-    def _populate_updating_namespaces(self, req, account,
-                                      container, cache_key):
-        """
-        Fetch all updating namespaces from backend and set it into memcache.
-
-        :param req: original Request instance.
-        :param account: account from which shard ranges should be fetched.
-        :param container: container from which shard ranges should be fetched.
-        :param cache_key: the cache key for the updating namespaces.
-        :return: a tuple of (ns_bound_list, response), ns_bound_list is an
-            instance of :class:`swift.common.utils.NamespaceBoundList`,
-            response is the backend response.
-        """
-        ns_bound_list, response = self._get_backend_updating_namespaces(
-            req, account, container)
-        if ns_bound_list:
-            # only store the list of namespace lower bounds and names into
-            # infocache and memcache.
-            set_cache_state = set_namespaces_in_cache(
-                req, cache_key, ns_bound_list,
-                self.app.recheck_updating_shard_ranges)
-            record_cache_op_metrics(
-                self.logger, self.server_type.lower(), 'shard_updating',
-                set_cache_state, None)
-            if set_cache_state == 'set':
-                self.logger.info(
-                    'Caching updating shards for %s (%d shards)',
-                    cache_key, len(ns_bound_list))
-        return ns_bound_list, response
-
-    def _populate_updating_namespaces_cooperatively(self, req, account,
-                                                    container, cache_key):
-        """
-        Fetch all updating namespaces from backend and set it into memcache,
-        with usage of cooperative token.
-
-        :param req: original Request instance.
-        :param account: account from which shard ranges should be fetched.
-        :param container: container from which shard ranges should be fetched.
-        :param cache_key: the cache key for the updating namespaces.
-        :return: a tuple of (ns_bound_list, response), ns_bound_list is an
-            instance of :class:`swift.common.utils.NamespaceBoundList`,
-            response is the backend response.
-        """
-        infocache = req.environ.setdefault('swift.infocache', {})
-        memcache = cache_from_env(req.environ, True)
-        do_fetch_backend = partial(
-            self._get_backend_updating_namespaces, req, account, container)
-        cache_populator = CooperativeCachePopulator(
-            infocache, memcache, cache_key,
-            self.app.recheck_updating_shard_ranges, do_fetch_backend,
-            self.app.namespace_cache_token_retry_interval,
-            namespace_list_to_bounds, namespace_bounds_to_list,
-            self.app.namespace_cache_tokens_per_session)
-        ns_bound_list = cache_populator.fetch_data()
-        if cache_populator.set_cache_state:
-            record_cache_op_metrics(
-                self.logger, self.server_type.lower(), 'shard_updating',
-                cache_populator.set_cache_state, None)
-            if cache_populator.set_cache_state == 'set':
-                message = "Caching updating shards for %s (%d shards)" % (
-                    cache_key, len(ns_bound_list))
-                if cache_populator.token_acquired:
-                    message += " with a finished token"
-                self.logger.info(message)
-        record_cooperative_token_metrics(
-            self.logger, cache_populator, 'shard_updating')
-        if cache_populator.req_served_from_cache:
-            self.logger.debug(
-                'Retrieved updating shards (%d shards) from cache instead '
-                'of backend due to request coalescing by cooperative '
-                'token for %s', len(ns_bound_list), cache_key)
-        return ns_bound_list, cache_populator.backend_response
-
-=======
->>>>>>> 3a6f0d52
     def _get_update_shard(self, req, account, container, obj):
         """
         Find the appropriate shard range for an object update.
@@ -507,16 +425,6 @@
         if not ns_bound_list:
             # namespaces not found in memcache or cache was skipped, so pull
             # the full set of updating shard ranges from the backend and set in
-<<<<<<< HEAD
-            # the memcache.
-            if self.app.namespace_cache_use_token:
-                populate_func = \
-                    self._populate_updating_namespaces_cooperatively
-            else:
-                populate_func = self._populate_updating_namespaces
-            ns_bound_list, response = populate_func(
-                req, account, container, cache_key)
-=======
             # the memcache with the usage of cooperative token.
             cache_populator = CooperativeNamespaceCachePopulator(
                 self, account, container, req, cache_key)
@@ -540,7 +448,6 @@
             response = cache_populator.backend_resp
 
         # record the general cache get metrics.
->>>>>>> 3a6f0d52
         record_cache_op_metrics(
             self.logger, self.server_type.lower(), 'shard_updating',
             get_cache_state, response)

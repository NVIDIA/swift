--- conflicted
+++ resolved
@@ -126,15 +126,9 @@
 
     def _GET_using_cache(self, req):
         # It may be possible to fulfil the request from cache: we only reach
-<<<<<<< HEAD
-        # here if record_type is 'shard' or 'auto', so if the container state
-        # is 'sharded' then look for cached shard ranges. However, if X-Newest
-        # is true then we always fetch from the backend servers.
-=======
         # here if request record_type is 'shard' or 'auto', so if the container
         # state is 'sharded' then look for cached shard ranges. However, if
         # X-Newest is true then we always fetch from the backend servers.
->>>>>>> 3e3978fb
         get_newest = config_true_value(req.headers.get('x-newest', False))
         if get_newest:
             self.app.logger.debug(
@@ -159,29 +153,18 @@
                 if cached_ranges is None and memcache:
                     cached_ranges = memcache.get(cache_key)
                 if cached_ranges is not None:
-<<<<<<< HEAD
-=======
                     infocache[cache_key] = tuple(cached_ranges)
->>>>>>> 3e3978fb
                     # shard ranges can be returned from cache
                     self.app.logger.debug('Found %d shards in cache for %s',
                                           len(cached_ranges), req.path_qs)
                     headers.update({'x-backend-record-type': 'shard',
                                     'x-backend-cached-results': 'true'})
-<<<<<<< HEAD
-                    shard_ranges = self._filter_resp_shard_ranges(
-=======
                     shard_range_body = self._filter_resp_shard_ranges(
->>>>>>> 3e3978fb
                         req, cached_ranges)
                     # mimic GetOrHeadHandler.get_working_response...
                     # note: server sets charset with content_type but proxy
                     # GETorHEAD_base does not, so don't set it here either
-<<<<<<< HEAD
-                    resp = Response(request=req, body=shard_ranges)
-=======
                     resp = Response(request=req, body=shard_range_body)
->>>>>>> 3e3978fb
                     update_headers(resp, headers)
                     resp.last_modified = math.ceil(
                         float(headers['x-put-timestamp']))
@@ -223,16 +206,7 @@
                                       shard='listing')
             data = self._parse_listing_response(req, resp)
             backend_shard_ranges = self._parse_shard_ranges(req, data, resp)
-<<<<<<< HEAD
-            if backend_shard_ranges is None:
-                # unexpected case: error parsing shard ranges; we have to
-                # return something, but backend response body has been
-                # consumed, so return empty list without caching it
-                cached_ranges = []
-            else:
-=======
             if backend_shard_ranges is not None:
->>>>>>> 3e3978fb
                 cached_ranges = [dict(sr) for sr in backend_shard_ranges]
                 if resp.headers.get('x-backend-sharding-state') == 'sharded':
                     # cache in infocache even if no shard ranges returned; this
@@ -248,13 +222,8 @@
                             cache_key, cached_ranges,
                             time=self.app.recheck_listing_shard_ranges)
 
-<<<<<<< HEAD
-            # filter returned shard ranges according to request constraints
-            resp.body = self._filter_resp_shard_ranges(req, cached_ranges)
-=======
                 # filter returned shard ranges according to request constraints
                 resp.body = self._filter_resp_shard_ranges(req, cached_ranges)
->>>>>>> 3e3978fb
 
         return resp
 
@@ -293,13 +262,8 @@
                 record_type != 'object' and
                 self.app.recheck_listing_shard_ranges > 0 and
                 memcache and
-<<<<<<< HEAD
-                get_param(req, 'states') == 'listing' and not
-                config_true_value(
-=======
                 get_param(req, 'states') == 'listing' and
                 not config_true_value(
->>>>>>> 3e3978fb
                     req.headers.get('x-backend-include-deleted', False))):
             # This GET might be served from cache or might populate cache.
             # 'x-backend-include-deleted' is not usually expected in requests

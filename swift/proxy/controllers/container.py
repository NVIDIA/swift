--- conflicted
+++ resolved
@@ -346,16 +346,6 @@
         # the setter must be called for new params to update the query string.
         params = req.params
         params['format'] = 'json'
-<<<<<<< HEAD
-        # x-backend-record-type may be sent via internal client e.g. from
-        # the sharder or in probe tests
-        record_type = req.headers.get('X-Backend-Record-Type', '').lower()
-        if not record_type:
-            # This is an object listing but the backend may be sharded; let
-            # newer container servers know that a list of namespaces is
-            # sufficient. Requests that actually want a list of full shard
-            # ranges (e.g. the sharder) would have set X-Backend-Record-Type.
-=======
         # x-backend-record-type may be sent via internal client e.g. from the
         # sharder, or by the proxy itself when making a recursive request, or
         # in probe tests. If the header is present then the only values that
@@ -365,7 +355,6 @@
         if orig_record_type in ('object', 'shard'):
             record_type = orig_record_type
         else:
->>>>>>> 49b6325b
             record_type = 'auto'
             req.headers['X-Backend-Record-Type'] = 'auto'
             req.headers['X-Backend-Record-Shard-Format'] = 'namespace'

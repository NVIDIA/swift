--- conflicted
+++ resolved
@@ -103,11 +103,7 @@
         concurrency = self.app.container_ring.replica_count \
             if self.app.get_policy_options(None).concurrent_gets else 1
         node_iter = self.app.iter_nodes(self.app.container_ring, part,
-<<<<<<< HEAD
-                                        self.logger, request=req)
-=======
                                         self.logger, req)
->>>>>>> 7afc1d64
         resp = self.GETorHEAD_base(
             req, 'Container', node_iter, part,
             req.swift_entity_path, concurrency)

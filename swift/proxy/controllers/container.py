# Copyright (c) 2010-2012 OpenStack Foundation
#
# Licensed under the Apache License, Version 2.0 (the "License");
# you may not use this file except in compliance with the License.
# You may obtain a copy of the License at
#
#    http://www.apache.org/licenses/LICENSE-2.0
#
# Unless required by applicable law or agreed to in writing, software
# distributed under the License is distributed on an "AS IS" BASIS,
# WITHOUT WARRANTIES OR CONDITIONS OF ANY KIND, either express or
# implied.
# See the License for the specific language governing permissions and
# limitations under the License.

from swift import gettext_ as _
import json
import math

import six
from six.moves.urllib.parse import unquote

from swift.common.utils import public, private, csv_append, Timestamp, \
    config_true_value, ShardRange, cache_from_env, filter_shard_ranges
from swift.common.constraints import check_metadata, CONTAINER_LISTING_LIMIT
from swift.common.http import HTTP_ACCEPTED, is_success
from swift.common.request_helpers import get_sys_meta_prefix, get_param, \
    constrain_req_limit, validate_container_params
from swift.proxy.controllers.base import Controller, delay_denial, \
    cors_validation, set_info_cache, clear_info_cache, _get_info_from_caches, \
    get_cache_key, headers_from_container_info, update_headers
from swift.common.storage_policy import POLICIES
from swift.common.swob import HTTPBadRequest, HTTPForbidden, HTTPNotFound, \
    HTTPServiceUnavailable, str_to_wsgi, wsgi_to_str, bytes_to_wsgi, Response


class ContainerController(Controller):
    """WSGI controller for container requests"""
    server_type = 'Container'

    # Ensure these are all lowercase
    pass_through_headers = ['x-container-read', 'x-container-write',
                            'x-container-sync-key', 'x-container-sync-to',
                            'x-versions-location']

    def __init__(self, app, account_name, container_name, **kwargs):
        super(ContainerController, self).__init__(app)
        self.account_name = unquote(account_name)
        self.container_name = unquote(container_name)

    def _x_remove_headers(self):
        st = self.server_type.lower()
        return ['x-remove-%s-read' % st,
                'x-remove-%s-write' % st,
                'x-remove-versions-location',
                'x-remove-%s-sync-key' % st,
                'x-remove-%s-sync-to' % st]

    def _convert_policy_to_index(self, req):
        """
        Helper method to convert a policy name (from a request from a client)
        to a policy index (for a request to a backend).

        :param req: incoming request
        """
        policy_name = req.headers.get('X-Storage-Policy')
        if not policy_name:
            return
        policy = POLICIES.get_by_name(policy_name)
        if not policy:
            raise HTTPBadRequest(request=req,
                                 content_type="text/plain",
                                 body=("Invalid %s '%s'"
                                       % ('X-Storage-Policy', policy_name)))
        if policy.is_deprecated:
            body = 'Storage Policy %r is deprecated' % (policy.name)
            raise HTTPBadRequest(request=req, body=body)
        return int(policy)

    def clean_acls(self, req):
        if 'swift.clean_acl' in req.environ:
            for header in ('x-container-read', 'x-container-write'):
                if header in req.headers:
                    try:
                        req.headers[header] = \
                            req.environ['swift.clean_acl'](header,
                                                           req.headers[header])
                    except ValueError as err:
                        return HTTPBadRequest(request=req, body=str(err))
        return None

    def _clear_container_info_cache(self, req):
        clear_info_cache(self.app, req.environ,
                         self.account_name, self.container_name)
        clear_info_cache(self.app, req.environ,
                         self.account_name, self.container_name, 'listing')
        # TODO: should we also purge updating shards from cache?

    def _GETorHEAD_from_backend(self, req):
        part = self.app.container_ring.get_part(
            self.account_name, self.container_name)
        concurrency = self.app.container_ring.replica_count \
            if self.app.get_policy_options(None).concurrent_gets else 1
        node_iter = self.app.iter_nodes(self.app.container_ring, part)
        resp = self.GETorHEAD_base(
            req, _('Container'), node_iter, part,
            req.swift_entity_path, concurrency)
        return resp

    def _filter_resp_shard_ranges(self, req, cached_ranges):
        # filter returned shard ranges according to request constraints
        marker = get_param(req, 'marker', '')
        end_marker = get_param(req, 'end_marker')
        includes = get_param(req, 'includes')
        reverse = config_true_value(get_param(req, 'reverse'))
        if reverse:
            marker, end_marker = end_marker, marker
        shard_ranges = [
            ShardRange.from_dict(shard_range)
            for shard_range in cached_ranges]
        shard_ranges = filter_shard_ranges(shard_ranges, includes, marker,
                                           end_marker)
        if reverse:
            shard_ranges.reverse()
        return json.dumps([dict(sr) for sr in shard_ranges]).encode('ascii')

    def _GET_using_cache(self, req):
        # It may be possible to fulfil the request from cache: we only reach
        # here if request record_type is 'shard' or 'auto', so if the container
        # state is 'sharded' then look for cached shard ranges. However, if
        # X-Newest is true then we always fetch from the backend servers.
        get_newest = config_true_value(req.headers.get('x-newest', False))
        if get_newest:
            self.app.logger.debug(
                'Skipping shard cache lookup (x-newest) for %s', req.path_qs)
            info = None
        else:
            info = _get_info_from_caches(self.app, req.environ,
                                         self.account_name,
                                         self.container_name)
        if (info and is_success(info['status']) and
                info.get('sharding_state') == 'sharded'):
            # container is sharded so we may have the shard ranges cached
            headers = headers_from_container_info(info)
            if headers:
                # only use cached values if all required headers available
                infocache = req.environ.setdefault('swift.infocache', {})
                memcache = cache_from_env(req.environ, True)
                cache_key = get_cache_key(self.account_name,
                                          self.container_name,
                                          shard='listing')
                cached_ranges = infocache.get(cache_key)
                if cached_ranges is None and memcache:
                    cached_ranges = memcache.get(cache_key)
                if cached_ranges is not None:
                    infocache[cache_key] = tuple(cached_ranges)
                    # shard ranges can be returned from cache
                    self.app.logger.debug('Found %d shards in cache for %s',
                                          len(cached_ranges), req.path_qs)
                    headers.update({'x-backend-record-type': 'shard',
                                    'x-backend-cached-results': 'true'})
                    shard_range_body = self._filter_resp_shard_ranges(
                        req, cached_ranges)
                    # mimic GetOrHeadHandler.get_working_response...
                    # note: server sets charset with content_type but proxy
                    # GETorHEAD_base does not, so don't set it here either
                    resp = Response(request=req, body=shard_range_body)
                    update_headers(resp, headers)
                    resp.last_modified = math.ceil(
                        float(headers['x-put-timestamp']))
                    resp.environ['swift_x_timestamp'] = headers.get(
                        'x-timestamp')
                    resp.accept_ranges = 'bytes'
                    resp.content_type = 'application/json'
                    return resp

        # The request was not fulfilled from cache so send to the backend
        # server, but instruct the backend server to ignore name constraints in
        # request params if returning shard ranges so that the response can
        # potentially be cached. Only do this if the container state is
        # 'sharded'. We don't attempt to cache shard ranges for a 'sharding'
        # container as they may include the container itself as a 'gap filler'
        # for shard ranges that have not yet cleaved; listings from 'gap
        # filler' shard ranges are likely to become stale as the container
        # continues to cleave objects to its shards and caching them is
        # therefore more likely to result in stale or incomplete listings on
        # subsequent container GETs.
        req.headers['x-backend-override-shard-name-filter'] = 'sharded'
        resp = self._GETorHEAD_from_backend(req)

        sharding_state = resp.headers.get(
            'x-backend-sharding-state', '').lower()
        resp_record_type = resp.headers.get(
            'x-backend-record-type', '').lower()
        complete_listing = config_true_value(resp.headers.pop(
            'x-backend-override-shard-name-filter', False))
        # given that we sent 'x-backend-override-shard-name-filter=sharded' we
        # should only receive back 'x-backend-override-shard-name-filter=true'
        # if the sharding state is 'sharded', but check them both anyway...
        if (resp_record_type == 'shard' and
                sharding_state == 'sharded' and
                complete_listing):
            # backend returned unfiltered listing state shard ranges so parse
            # them and replace response body with filtered listing
            cache_key = get_cache_key(self.account_name, self.container_name,
                                      shard='listing')
            data = self._parse_listing_response(req, resp)
            backend_shard_ranges = self._parse_shard_ranges(req, data, resp)
            if backend_shard_ranges is not None:
                cached_ranges = [dict(sr) for sr in backend_shard_ranges]
                if resp.headers.get('x-backend-sharding-state') == 'sharded':
                    # cache in infocache even if no shard ranges returned; this
                    # is unexpected but use that result for this request
                    infocache = req.environ.setdefault('swift.infocache', {})
                    infocache[cache_key] = tuple(cached_ranges)
                    memcache = cache_from_env(req.environ, True)
                    if memcache and cached_ranges:
                        # cache in memcache only if shard ranges as expected
                        self.app.logger.debug('Caching %d shards for %s',
                                              len(cached_ranges), req.path_qs)
                        memcache.set(
                            cache_key, cached_ranges,
                            time=self.app.recheck_listing_shard_ranges)

                # filter returned shard ranges according to request constraints
                resp.body = self._filter_resp_shard_ranges(req, cached_ranges)

        return resp

    def GETorHEAD(self, req):
        """Handler for HTTP GET/HEAD requests."""
        ai = self.account_info(self.account_name, req)
        auto_account = self.account_name.startswith(
            self.app.auto_create_account_prefix)
        if not (auto_account or ai[1]):
            if 'swift.authorize' in req.environ:
                aresp = req.environ['swift.authorize'](req)
                if aresp:
                    # Don't cache this. It doesn't reflect the state of the
                    # container, just that the user can't access it.
                    return aresp
            # Don't cache this. The lack of account will be cached, and that
            # is sufficient.
            return HTTPNotFound(request=req)

        # The read-modify-write of params here is because the Request.params
        # getter dynamically generates a dict of params from the query string;
        # the setter must be called for new params to update the query string.
        params = req.params
        params['format'] = 'json'
        # x-backend-record-type may be sent via internal client e.g. from
        # the sharder or in probe tests
        record_type = req.headers.get('X-Backend-Record-Type', '').lower()
        if not record_type:
            record_type = 'auto'
            req.headers['X-Backend-Record-Type'] = 'auto'
            params['states'] = 'listing'
        req.params = params

        memcache = cache_from_env(req.environ, True)
        if (req.method == 'GET' and
                record_type != 'object' and
                self.app.recheck_listing_shard_ranges > 0 and
                memcache and
                get_param(req, 'states') == 'listing' and
                not config_true_value(
                    req.headers.get('x-backend-include-deleted', False))):
            # This GET might be served from cache or might populate cache.
            # 'x-backend-include-deleted' is not usually expected in requests
            # to the proxy (it is used from sharder to container servers) but
            # it is included in the conditions just in case because we don't
            # cache deleted shard ranges.
            resp = self._GET_using_cache(req)
        else:
            resp = self._GETorHEAD_from_backend(req)

        resp_record_type = resp.headers.get('X-Backend-Record-Type', '')
        if all((req.method == "GET", record_type == 'auto',
               resp_record_type.lower() == 'shard')):
            resp = self._get_from_shards(req, resp)

        if not config_true_value(
                resp.headers.get('X-Backend-Cached-Results')):
            # Cache container metadata. We just made a request to a storage
            # node and got up-to-date information for the container.
            resp.headers['X-Backend-Recheck-Container-Existence'] = str(
                self.app.recheck_container_existence)
            set_info_cache(self.app, req.environ, self.account_name,
                           self.container_name, resp)
        if 'swift.authorize' in req.environ:
            req.acl = resp.headers.get('x-container-read')
            aresp = req.environ['swift.authorize'](req)
            if aresp:
                # Don't cache this. It doesn't reflect the state of the
                # container, just that the user can't access it.
                return aresp
        if not req.environ.get('swift_owner', False):
            for key in self.app.swift_owner_headers:
                if key in resp.headers:
                    del resp.headers[key]
        # Expose sharding state in reseller requests
        if req.environ.get('reseller_request', False):
            resp.headers['X-Container-Sharding'] = config_true_value(
                resp.headers.get(get_sys_meta_prefix('container') + 'Sharding',
                                 'False'))
        return resp

    def _get_from_shards(self, req, resp):
        # Construct listing using shards described by the response body.
        # The history of containers that have returned shard ranges is
        # maintained in the request environ so that loops can be avoided by
        # forcing an object listing if the same container is visited again.
        # This can happen in at least two scenarios:
        #   1. a container has filled a gap in its shard ranges with a
        #      shard range pointing to itself
        #   2. a root container returns a (stale) shard range pointing to a
        #      shard that has shrunk into the root, in which case the shrunken
        #      shard may return the root's shard range.
        shard_listing_history = req.environ.setdefault(
            'swift.shard_listing_history', [])
        shard_listing_history.append((self.account_name, self.container_name))
        shard_ranges = [ShardRange.from_dict(data)
                        for data in json.loads(resp.body)]
        self.app.logger.debug('GET listing from %s shards for: %s',
                              len(shard_ranges), req.path_qs)
        if not shard_ranges:
            # can't find ranges or there was a problem getting the ranges. So
            # return what we have.
            return resp

        objects = []
        req_limit = constrain_req_limit(req, CONTAINER_LISTING_LIMIT)
        params = req.params.copy()
        params.pop('states', None)
        req.headers.pop('X-Backend-Record-Type', None)
        reverse = config_true_value(params.get('reverse'))
        marker = wsgi_to_str(params.get('marker'))
        end_marker = wsgi_to_str(params.get('end_marker'))
        prefix = wsgi_to_str(params.get('prefix'))

        limit = req_limit
        for i, shard_range in enumerate(shard_ranges):
            params['limit'] = limit
            # Always set marker to ensure that object names less than or equal
            # to those already in the listing are not fetched; if the listing
            # is empty then the original request marker, if any, is used. This
            # allows misplaced objects below the expected shard range to be
            # included in the listing.
            if objects:
                last_name = objects[-1].get('name',
                                            objects[-1].get('subdir', u''))
                params['marker'] = bytes_to_wsgi(last_name.encode('utf-8'))
            elif marker:
                params['marker'] = str_to_wsgi(marker)
            else:
                params['marker'] = ''
            # Always set end_marker to ensure that misplaced objects beyond the
            # expected shard range are not fetched. This prevents a misplaced
            # object obscuring correctly placed objects in the next shard
            # range.
            if end_marker and end_marker in shard_range:
                params['end_marker'] = str_to_wsgi(end_marker)
            elif reverse:
                params['end_marker'] = str_to_wsgi(shard_range.lower_str)
            else:
                params['end_marker'] = str_to_wsgi(shard_range.end_marker)

            headers = {}
<<<<<<< HEAD
            if (shard_range.account == self.account_name and
                    shard_range.container == self.container_name):
=======
            if ((shard_range.account, shard_range.container) in
                    shard_listing_history):
>>>>>>> 47666d19
                # directed back to same container - force GET of objects
                headers['X-Backend-Record-Type'] = 'object'
            if config_true_value(req.headers.get('x-newest', False)):
                headers['X-Newest'] = 'true'

            if prefix:
                if prefix > shard_range:
                    continue
                try:
                    just_past = prefix[:-1] + chr(ord(prefix[-1]) + 1)
                except ValueError:
                    pass
                else:
                    if just_past < shard_range:
                        continue

            self.app.logger.debug(
                'Getting listing part %d from shard %s %s with %s',
                i, shard_range, shard_range.name, headers)
            objs, shard_resp = self._get_container_listing(
                req, shard_range.account, shard_range.container,
                headers=headers, params=params)

            shard_state = 'unknown'
            try:
                shard_state = shard_resp.headers['x-backend-sharding-state']
                shard_state = ShardRange.resolve_state(shard_state)
            except (AttributeError, ValueError, KeyError):
                pass

            if objs is None:
                # tolerate errors
                self.app.logger.debug(
                    'Failed to get objects from shard (state=%s), total = %d',
                    shard_state, len(objects))
                continue

            self.app.logger.debug(
                'Found %d objects in shard (state=%s), total = %d',
                len(objs), shard_state, len(objs) + len(objects))

            if not objs:
                # tolerate empty shard containers
                continue

            objects.extend(objs)
            limit -= len(objs)

            if limit <= 0:
                break
            last_name = objects[-1].get('name',
                                        objects[-1].get('subdir', u''))
            if six.PY2:
                last_name = last_name.encode('utf8')
            if end_marker and reverse and end_marker >= last_name:
                break
            if end_marker and not reverse and end_marker <= last_name:
                break

        resp.body = json.dumps(objects).encode('ascii')
        constrained = any(req.params.get(constraint) for constraint in (
            'marker', 'end_marker', 'path', 'prefix', 'delimiter'))
        if not constrained and len(objects) < req_limit:
            self.app.logger.debug('Setting object count to %s' % len(objects))
            # prefer the actual listing stats over the potentially outdated
            # root stats. This condition is only likely when a sharded
            # container is shrinking or in tests; typically a sharded container
            # will have more than CONTAINER_LISTING_LIMIT objects so any
            # unconstrained listing will be capped by the limit and total
            # object stats cannot therefore be inferred from the listing.
            resp.headers['X-Container-Object-Count'] = len(objects)
            resp.headers['X-Container-Bytes-Used'] = sum(
                [o['bytes'] for o in objects])
        return resp

    @public
    @delay_denial
    @cors_validation
    def GET(self, req):
        """Handler for HTTP GET requests."""
        # early checks for request validity
        validate_container_params(req)
        return self.GETorHEAD(req)

    @public
    @delay_denial
    @cors_validation
    def HEAD(self, req):
        """Handler for HTTP HEAD requests."""
        return self.GETorHEAD(req)

    @public
    @cors_validation
    def PUT(self, req):
        """HTTP PUT request handler."""
        error_response = \
            self.clean_acls(req) or check_metadata(req, 'container')
        if error_response:
            return error_response
        policy_index = self._convert_policy_to_index(req)
        if not req.environ.get('swift_owner'):
            for key in self.app.swift_owner_headers:
                req.headers.pop(key, None)
        if req.environ.get('reseller_request', False) and \
                'X-Container-Sharding' in req.headers:
            req.headers[get_sys_meta_prefix('container') + 'Sharding'] = \
                str(config_true_value(req.headers['X-Container-Sharding']))
        length_limit = self.get_name_length_limit()
        if len(self.container_name) > length_limit:
            body = 'Container name length of %d longer than %d' % (
                len(self.container_name), length_limit)
            resp = HTTPBadRequest(request=req, body=body)
            return resp
        account_partition, accounts, container_count = \
            self.account_info(self.account_name, req)
        if not accounts and self.app.account_autocreate:
            if not self.autocreate_account(req, self.account_name):
                return HTTPServiceUnavailable(request=req)
            account_partition, accounts, container_count = \
                self.account_info(self.account_name, req)
        if not accounts:
            return HTTPNotFound(request=req)
        if 0 < self.app.max_containers_per_account <= container_count and \
                self.account_name not in self.app.max_containers_whitelist:
            container_info = \
                self.container_info(self.account_name, self.container_name,
                                    req)
            if not is_success(container_info.get('status')):
                body = 'Reached container limit of %s' % (
                    self.app.max_containers_per_account, )
                resp = HTTPForbidden(request=req, body=body)
                return resp
        container_partition, containers = self.app.container_ring.get_nodes(
            self.account_name, self.container_name)
        headers = self._backend_requests(req, len(containers),
                                         account_partition, accounts,
                                         policy_index)
        resp = self.make_requests(
            req, self.app.container_ring,
            container_partition, 'PUT', req.swift_entity_path, headers)
        self._clear_container_info_cache(req)
        return resp

    @public
    @cors_validation
    def POST(self, req):
        """HTTP POST request handler."""
        error_response = \
            self.clean_acls(req) or check_metadata(req, 'container')
        if error_response:
            return error_response
        if not req.environ.get('swift_owner'):
            for key in self.app.swift_owner_headers:
                req.headers.pop(key, None)
        if req.environ.get('reseller_request', False) and \
                'X-Container-Sharding' in req.headers:
            req.headers[get_sys_meta_prefix('container') + 'Sharding'] = \
                str(config_true_value(req.headers['X-Container-Sharding']))
        account_partition, accounts, container_count = \
            self.account_info(self.account_name, req)
        if not accounts:
            return HTTPNotFound(request=req)
        container_partition, containers = self.app.container_ring.get_nodes(
            self.account_name, self.container_name)
        headers = self.generate_request_headers(req, transfer=True)
        self._clear_container_info_cache(req)
        resp = self.make_requests(
            req, self.app.container_ring, container_partition, 'POST',
            req.swift_entity_path, [headers] * len(containers))
        return resp

    @public
    @cors_validation
    def DELETE(self, req):
        """HTTP DELETE request handler."""
        account_partition, accounts, container_count = \
            self.account_info(self.account_name, req)
        if not accounts:
            return HTTPNotFound(request=req)
        container_partition, containers = self.app.container_ring.get_nodes(
            self.account_name, self.container_name)
        headers = self._backend_requests(req, len(containers),
                                         account_partition, accounts)
        self._clear_container_info_cache(req)
        resp = self.make_requests(
            req, self.app.container_ring, container_partition, 'DELETE',
            req.swift_entity_path, headers)
        # Indicates no server had the container
        if resp.status_int == HTTP_ACCEPTED:
            return HTTPNotFound(request=req)
        return resp

    @private
    def UPDATE(self, req):
        """HTTP UPDATE request handler.

        Method to perform bulk operations on container DBs,
        similar to a merge_items REPLICATE request.

        Not client facing; internal clients or middlewares must include
        ``X-Backend-Allow-Method: UPDATE`` header to access.
        """
        container_partition, containers = self.app.container_ring.get_nodes(
            self.account_name, self.container_name)
        # Since this isn't client facing, expect callers to supply an index
        policy_index = req.headers['X-Backend-Storage-Policy-Index']
        headers = self._backend_requests(
            req, len(containers), account_partition=None, accounts=[],
            policy_index=policy_index)
        return self.make_requests(
            req, self.app.container_ring, container_partition, 'UPDATE',
            req.swift_entity_path, headers, body=req.body)

    def _backend_requests(self, req, n_outgoing, account_partition, accounts,
                          policy_index=None):
        additional = {'X-Timestamp': Timestamp.now().internal}
        if policy_index is None:
            additional['X-Backend-Storage-Policy-Default'] = \
                int(POLICIES.default)
        else:
            additional['X-Backend-Storage-Policy-Index'] = str(policy_index)
        headers = [self.generate_request_headers(req, transfer=True,
                                                 additional=additional)
                   for _junk in range(n_outgoing)]

        for i, account in enumerate(accounts):
            i = i % len(headers)

            headers[i]['X-Account-Partition'] = account_partition
            headers[i]['X-Account-Host'] = csv_append(
                headers[i].get('X-Account-Host'),
                '%(ip)s:%(port)s' % account)
            headers[i]['X-Account-Device'] = csv_append(
                headers[i].get('X-Account-Device'),
                account['device'])

        return headers<|MERGE_RESOLUTION|>--- conflicted
+++ resolved
@@ -366,13 +366,8 @@
                 params['end_marker'] = str_to_wsgi(shard_range.end_marker)
 
             headers = {}
-<<<<<<< HEAD
-            if (shard_range.account == self.account_name and
-                    shard_range.container == self.container_name):
-=======
             if ((shard_range.account, shard_range.container) in
                     shard_listing_history):
->>>>>>> 47666d19
                 # directed back to same container - force GET of objects
                 headers['X-Backend-Record-Type'] = 'object'
             if config_true_value(req.headers.get('x-newest', False)):

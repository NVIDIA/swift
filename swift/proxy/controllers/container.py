# Copyright (c) 2010-2012 OpenStack Foundation
#
# Licensed under the Apache License, Version 2.0 (the "License");
# you may not use this file except in compliance with the License.
# You may obtain a copy of the License at
#
#    http://www.apache.org/licenses/LICENSE-2.0
#
# Unless required by applicable law or agreed to in writing, software
# distributed under the License is distributed on an "AS IS" BASIS,
# WITHOUT WARRANTIES OR CONDITIONS OF ANY KIND, either express or
# implied.
# See the License for the specific language governing permissions and
# limitations under the License.

import json
import random

import six
from six.moves.urllib.parse import unquote

from swift.common.memcached import MemcacheConnectionError
from swift.common.utils import public, private, csv_append, Timestamp, \
    config_true_value, ShardRange, cache_from_env, filter_shard_ranges
from swift.common.constraints import check_metadata, CONTAINER_LISTING_LIMIT
from swift.common.http import HTTP_ACCEPTED, is_success
from swift.common.request_helpers import get_sys_meta_prefix, get_param, \
    constrain_req_limit, validate_container_params
from swift.proxy.controllers.base import Controller, delay_denial, \
    cors_validation, set_info_cache, clear_info_cache, _get_info_from_caches, \
    record_cache_op_metrics, get_cache_key, headers_from_container_info, \
    update_headers
from swift.common.storage_policy import POLICIES
from swift.common.swob import HTTPBadRequest, HTTPForbidden, HTTPNotFound, \
    HTTPServiceUnavailable, str_to_wsgi, wsgi_to_str, Response


class ContainerController(Controller):
    """WSGI controller for container requests"""
    server_type = 'Container'

    # Ensure these are all lowercase
    pass_through_headers = ['x-container-read', 'x-container-write',
                            'x-container-sync-key', 'x-container-sync-to',
                            'x-versions-location']

    def __init__(self, app, account_name, container_name, **kwargs):
        super(ContainerController, self).__init__(app)
        self.account_name = unquote(account_name)
        self.container_name = unquote(container_name)

    def _x_remove_headers(self):
        st = self.server_type.lower()
        return ['x-remove-%s-read' % st,
                'x-remove-%s-write' % st,
                'x-remove-versions-location',
                'x-remove-%s-sync-key' % st,
                'x-remove-%s-sync-to' % st]

    def _convert_policy_to_index(self, req):
        """
        Helper method to convert a policy name (from a request from a client)
        to a policy index (for a request to a backend).

        :param req: incoming request
        """
        policy_name = req.headers.get('X-Storage-Policy')
        if not policy_name:
            return
        policy = POLICIES.get_by_name(policy_name)
        if not policy:
            raise HTTPBadRequest(request=req,
                                 content_type="text/plain",
                                 body=("Invalid %s '%s'"
                                       % ('X-Storage-Policy', policy_name)))
        if policy.is_deprecated:
            body = 'Storage Policy %r is deprecated' % (policy.name)
            raise HTTPBadRequest(request=req, body=body)
        return int(policy)

    def clean_acls(self, req):
        if 'swift.clean_acl' in req.environ:
            for header in ('x-container-read', 'x-container-write'):
                if header in req.headers:
                    try:
                        req.headers[header] = \
                            req.environ['swift.clean_acl'](header,
                                                           req.headers[header])
                    except ValueError as err:
                        return HTTPBadRequest(request=req, body=str(err))
        return None

    def _clear_container_info_cache(self, req):
        clear_info_cache(self.app, req.environ,
                         self.account_name, self.container_name)
        clear_info_cache(self.app, req.environ,
                         self.account_name, self.container_name, 'listing')
        # TODO: should we also purge updating shards from cache?

    def _GETorHEAD_from_backend(self, req):
        part = self.app.container_ring.get_part(
            self.account_name, self.container_name)
        concurrency = self.app.container_ring.replica_count \
            if self.app.get_policy_options(None).concurrent_gets else 1
        node_iter = self.app.iter_nodes(self.app.container_ring, part,
                                        self.logger, request=req)
        resp = self.GETorHEAD_base(
            req, 'Container', node_iter, part,
            req.swift_entity_path, concurrency)
        return resp

    def _make_shard_ranges_response_body(self, req, shard_range_dicts):
        # filter shard ranges according to request constraints and return a
        # serialised list of shard ranges
        marker = get_param(req, 'marker', '')
        end_marker = get_param(req, 'end_marker')
        includes = get_param(req, 'includes')
        reverse = config_true_value(get_param(req, 'reverse'))
        if reverse:
            marker, end_marker = end_marker, marker
        shard_ranges = [
            ShardRange.from_dict(shard_range)
            for shard_range in shard_range_dicts]
        shard_ranges = filter_shard_ranges(shard_ranges, includes, marker,
                                           end_marker)
        if reverse:
            shard_ranges.reverse()
        return json.dumps([dict(sr) for sr in shard_ranges]).encode('ascii')

<<<<<<< HEAD
    def _translate_resp_from_cache(self, req, info):
        headers = headers_from_container_info(info)
        if not (info and headers and is_success(info['status']) and
                info.get('sharding_state') == 'sharded'):
            # when container info from InfoCache is None or not right, return
            # cache state as 'miss'.
            return None, 'miss'
        # container is sharded so we may have the shard ranges cached
=======
    def _get_shard_ranges_from_cache(self, req, headers):
>>>>>>> 8c7d34f8
        infocache = req.environ.setdefault('swift.infocache', {})
        memcache = cache_from_env(req.environ, True)
        cache_key = get_cache_key(self.account_name,
                                  self.container_name,
                                  shard='listing')
<<<<<<< HEAD
        cached_ranges = infocache.get(cache_key)
        if cached_ranges:
            cache_state = 'infocache_hit'
=======

        resp_body = None
        cached_range_dicts = infocache.get(cache_key)
        if cached_range_dicts:
            cache_state = 'infocache_hit'
            resp_body = self._make_shard_ranges_response_body(
                req, cached_range_dicts)
>>>>>>> 8c7d34f8
        elif memcache:
            skip_chance = \
                self.app.container_listing_shard_ranges_skip_cache
            if skip_chance and random.random() < skip_chance:
                cache_state = 'skip'
            else:
                try:
<<<<<<< HEAD
                    cached_ranges = memcache.get(
                        cache_key, raise_on_error=True)
                    cache_state = 'hit' if cached_ranges else 'miss'
                except MemcacheConnectionError:
                    cache_state = 'error'

        if not cached_ranges:
            return None, cache_state
        infocache[cache_key] = tuple(cached_ranges)
        # shard ranges can be returned from cache
        self.logger.debug('Found %d shards in cache for %s',
                          len(cached_ranges), req.path_qs)
        headers.update({'x-backend-record-type': 'shard',
                        'x-backend-cached-results': 'true'})
        shard_range_body = self._filter_resp_shard_ranges(
            req, cached_ranges)
        # mimic GetOrHeadHandler.get_working_response...
        # note: server sets charset with content_type but proxy
        # GETorHEAD_base does not, so don't set it here either
        resp = Response(request=req, body=shard_range_body)
        update_headers(resp, headers)
        resp.last_modified = Timestamp(
            headers['x-put-timestamp']).ceil()
        resp.environ['swift_x_timestamp'] = headers.get(
            'x-timestamp')
        resp.accept_ranges = 'bytes'
        resp.content_type = 'application/json'
        return resp, cache_state

    def _GET_using_cache(self, req, info):
        # It may be possible to fulfil the request from cache: we only reach
        # here if request record_type is 'shard' or 'auto', so if the container
        # state is 'sharded' then look for cached shard ranges. However, if
        # X-Newest is true then we always fetch from the backend servers.
        if config_true_value(req.headers.get('x-newest', False)):
            cache_state = 'force_skip'
            self.logger.debug(
                'Skipping shard cache lookup (x-newest) for %s', req.path_qs)
        else:
            resp, cache_state = self._translate_resp_from_cache(req, info)
            if resp:
                return resp, cache_state

        # The request was not fulfilled from cache so send to the backend
        # server, but instruct the backend server to ignore name constraints in
=======
                    cached_range_dicts = memcache.get(
                        cache_key, raise_on_error=True)
                    if cached_range_dicts:
                        cache_state = 'hit'
                        resp_body = self._make_shard_ranges_response_body(
                            req, cached_range_dicts)
                    else:
                        cache_state = 'miss'
                except MemcacheConnectionError:
                    cache_state = 'error'

        if resp_body is None:
            resp = None
        else:
            # shard ranges can be returned from cache
            infocache[cache_key] = tuple(cached_range_dicts)
            self.logger.debug('Found %d shards in cache for %s',
                              len(cached_range_dicts), req.path_qs)
            headers.update({'x-backend-record-type': 'shard',
                            'x-backend-cached-results': 'true'})
            # mimic GetOrHeadHandler.get_working_response...
            # note: server sets charset with content_type but proxy
            # GETorHEAD_base does not, so don't set it here either
            resp = Response(request=req, body=resp_body)
            update_headers(resp, headers)
            resp.last_modified = Timestamp(headers['x-put-timestamp']).ceil()
            resp.environ['swift_x_timestamp'] = headers.get('x-timestamp')
            resp.accept_ranges = 'bytes'
            resp.content_type = 'application/json'

        return resp, cache_state

    def _store_shard_ranges_in_cache(self, req, resp):
        # parse shard ranges returned from backend, store them in infocache and
        # memcache, and return a list of dicts
        cache_key = get_cache_key(self.account_name, self.container_name,
                                  shard='listing')
        data = self._parse_listing_response(req, resp)
        backend_shard_ranges = self._parse_shard_ranges(req, data, resp)
        if backend_shard_ranges is None:
            return None

        cached_range_dicts = [dict(sr) for sr in backend_shard_ranges]
        if resp.headers.get('x-backend-sharding-state') == 'sharded':
            # cache in infocache even if no shard ranges returned; this
            # is unexpected but use that result for this request
            infocache = req.environ.setdefault('swift.infocache', {})
            infocache[cache_key] = tuple(cached_range_dicts)
            memcache = cache_from_env(req.environ, True)
            if memcache and cached_range_dicts:
                # cache in memcache only if shard ranges as expected
                self.logger.debug('Caching %d shards for %s',
                                  len(cached_range_dicts), req.path_qs)
                memcache.set(cache_key, cached_range_dicts,
                             time=self.app.recheck_listing_shard_ranges)
        return cached_range_dicts

    def _get_shard_ranges_from_backend(self, req):
        # Make a backend request for shard ranges. The response is cached and
        # then returned as a list of dicts.
        # Note: We instruct the backend server to ignore name constraints in
>>>>>>> 8c7d34f8
        # request params if returning shard ranges so that the response can
        # potentially be cached. Only do this if the container state is
        # 'sharded'. We don't attempt to cache shard ranges for a 'sharding'
        # container as they may include the container itself as a 'gap filler'
        # for shard ranges that have not yet cleaved; listings from 'gap
        # filler' shard ranges are likely to become stale as the container
        # continues to cleave objects to its shards and caching them is
        # therefore more likely to result in stale or incomplete listings on
        # subsequent container GETs.
        req.headers['x-backend-override-shard-name-filter'] = 'sharded'
        resp = self._GETorHEAD_from_backend(req)

        sharding_state = resp.headers.get(
            'x-backend-sharding-state', '').lower()
        resp_record_type = resp.headers.get(
            'x-backend-record-type', '').lower()
        complete_listing = config_true_value(resp.headers.pop(
            'x-backend-override-shard-name-filter', False))
        # given that we sent 'x-backend-override-shard-name-filter=sharded' we
        # should only receive back 'x-backend-override-shard-name-filter=true'
        # if the sharding state is 'sharded', but check them both anyway...
        if (resp_record_type == 'shard' and
                sharding_state == 'sharded' and
                complete_listing):
<<<<<<< HEAD
            # backend returned unfiltered listing state shard ranges so parse
            # them and replace response body with filtered listing
            cache_key = get_cache_key(self.account_name, self.container_name,
                                      shard='listing')
            data = self._parse_listing_response(req, resp)
            backend_shard_ranges = self._parse_shard_ranges(req, data, resp)
            if backend_shard_ranges is not None:
                cached_ranges = [dict(sr) for sr in backend_shard_ranges]
                if resp.headers.get('x-backend-sharding-state') == 'sharded':
                    # cache in infocache even if no shard ranges returned; this
                    # is unexpected but use that result for this request
                    infocache = req.environ.setdefault('swift.infocache', {})
                    infocache[cache_key] = tuple(cached_ranges)
                    memcache = cache_from_env(req.environ, True)
                    if memcache and cached_ranges:
                        # cache in memcache only if shard ranges as expected
                        self.logger.debug('Caching %d shards for %s',
                                          len(cached_ranges), req.path_qs)
                        memcache.set(
                            cache_key, cached_ranges,
                            time=self.app.recheck_listing_shard_ranges)

                # filter returned shard ranges according to request constraints
                resp.body = self._filter_resp_shard_ranges(req, cached_ranges)

        return resp, cache_state

    def _record_shard_listing_cache_metrics(
            self, cache_state, resp, resp_record_type, info):
        """
        Record a single cache operation by shard listing into its
        corresponding metrics.

        :param  cache_state: the state of this cache operation, includes
                  infocache_hit, memcache hit, miss, error, skip, force_skip
                  and disabled.
        :param  resp: the response from either backend or cache hit.
        :param  resp_record_type: indicates the type of response record, e.g.
                  'shard' for shard range listing, 'object' for object listing.
        :param  info: the cached container info.
        """
        should_record = False
        if is_success(resp.status_int):
            if resp_record_type == 'shard':
                # Here we either got shard ranges by hitting the cache, or we
                # got shard ranges from backend successfully for cache_state
                # other than cache hit. Note: it's possible that later we find
                # that shard ranges can't be parsed.
                should_record = True
        elif (info and is_success(info['status'])
                and info.get('sharding_state') == 'sharded'):
            # The shard listing request failed when getting shard ranges from
            # backend.
            # Note: In the absence of 'info' we cannot assume the container is
            # sharded, so we don't increment the metric if 'info' is None. Even
            # when we have valid info, we can't be sure that the container is
            # sharded, but we assume info was correct and increment the failure
            # metrics.
            should_record = True

        if should_record:
            record_cache_op_metrics(
                self.logger, 'shard_listing', cache_state, resp)
=======
            cached_range_dicts = self._store_shard_ranges_in_cache(req, resp)
            if cached_range_dicts:
                resp.body = self._make_shard_ranges_response_body(
                    req, cached_range_dicts)
        return resp
>>>>>>> 8c7d34f8

    def _record_shard_listing_cache_metrics(
            self, cache_state, resp, resp_record_type, info):
        """
        Record a single cache operation by shard listing into its
        corresponding metrics.

        :param  cache_state: the state of this cache operation, includes
                  infocache_hit, memcache hit, miss, error, skip, force_skip
                  and disabled.
        :param  resp: the response from either backend or cache hit.
        :param  resp_record_type: indicates the type of response record, e.g.
                  'shard' for shard range listing, 'object' for object listing.
        :param  info: the cached container info.
        """
        should_record = False
        if is_success(resp.status_int):
            if resp_record_type == 'shard':
                # Here we either got shard ranges by hitting the cache, or we
                # got shard ranges from backend successfully for cache_state
                # other than cache hit. Note: it's possible that later we find
                # that shard ranges can't be parsed.
                should_record = True
        elif (info and is_success(info['status'])
                and info.get('sharding_state') == 'sharded'):
            # The shard listing request failed when getting shard ranges from
            # backend.
            # Note: In the absence of 'info' we cannot assume the container is
            # sharded, so we don't increment the metric if 'info' is None. Even
            # when we have valid info, we can't be sure that the container is
            # sharded, but we assume info was correct and increment the failure
            # metrics.
            should_record = True

        if should_record:
            record_cache_op_metrics(
                self.logger, 'shard_listing', cache_state, resp)

    def _GET_using_cache(self, req, info):
        # It may be possible to fulfil the request from cache: we only reach
        # here if request record_type is 'shard' or 'auto', so if the container
        # state is 'sharded' then look for cached shard ranges. However, if
        # X-Newest is true then we always fetch from the backend servers.
        headers = headers_from_container_info(info)
        if config_true_value(req.headers.get('x-newest', False)):
            cache_state = 'force_skip'
            self.logger.debug(
                'Skipping shard cache lookup (x-newest) for %s', req.path_qs)
        elif (headers and info and is_success(info['status']) and
                info.get('sharding_state') == 'sharded'):
            # container is sharded so we may have the shard ranges cached;
            # only use cached values if all required backend headers available
            resp, cache_state = self._get_shard_ranges_from_cache(req, headers)
            if resp:
                return resp, cache_state
        else:
            cache_state = 'miss'
        # The request was not fulfilled from cache so send to backend server
        return self._get_shard_ranges_from_backend(req), cache_state

    def GETorHEAD(self, req):
        """Handler for HTTP GET/HEAD requests."""
        ai = self.account_info(self.account_name, req)
        auto_account = self.account_name.startswith(
            self.app.auto_create_account_prefix)
        if not (auto_account or ai[1]):
            if 'swift.authorize' in req.environ:
                aresp = req.environ['swift.authorize'](req)
                if aresp:
                    # Don't cache this. It doesn't reflect the state of the
                    # container, just that the user can't access it.
                    return aresp
            # Don't cache this. The lack of account will be cached, and that
            # is sufficient.
            return HTTPNotFound(request=req)

        # The read-modify-write of params here is because the Request.params
        # getter dynamically generates a dict of params from the query string;
        # the setter must be called for new params to update the query string.
        params = req.params
        params['format'] = 'json'
        # x-backend-record-type may be sent via internal client e.g. from
        # the sharder or in probe tests
        record_type = req.headers.get('X-Backend-Record-Type', '').lower()
        if not record_type:
            record_type = 'auto'
            req.headers['X-Backend-Record-Type'] = 'auto'
            params['states'] = 'listing'
        req.params = params

        memcache = cache_from_env(req.environ, True)
        if (req.method == 'GET'
                and get_param(req, 'states') == 'listing'
                and record_type != 'object'):
            may_get_listing_shards = True
            info = _get_info_from_caches(self.app, req.environ,
                                         self.account_name,
                                         self.container_name)
        else:
            info = None
            may_get_listing_shards = False

        if (may_get_listing_shards and
                self.app.recheck_listing_shard_ranges > 0
                and memcache
                and not config_true_value(
                    req.headers.get('x-backend-include-deleted', False))):
            # This GET might be served from cache or might populate cache.
            # 'x-backend-include-deleted' is not usually expected in requests
            # to the proxy (it is used from sharder to container servers) but
            # it is included in the conditions just in case because we don't
            # cache deleted shard ranges.
            resp, cache_state = self._GET_using_cache(req, info)
        else:
            resp = self._GETorHEAD_from_backend(req)
            cache_state = 'disabled'

        resp_record_type = resp.headers.get('X-Backend-Record-Type', '')
        self._record_shard_listing_cache_metrics(
            cache_state, resp, resp_record_type, info)

        if all((req.method == "GET", record_type == 'auto',
               resp_record_type.lower() == 'shard')):
            resp = self._get_from_shards(req, resp)

        if not config_true_value(
                resp.headers.get('X-Backend-Cached-Results')):
            # Cache container metadata. We just made a request to a storage
            # node and got up-to-date information for the container.
            resp.headers['X-Backend-Recheck-Container-Existence'] = str(
                self.app.recheck_container_existence)
            set_info_cache(self.app, req.environ, self.account_name,
                           self.container_name, resp)
        if 'swift.authorize' in req.environ:
            req.acl = resp.headers.get('x-container-read')
            aresp = req.environ['swift.authorize'](req)
            if aresp:
                # Don't cache this. It doesn't reflect the state of the
                # container, just that the user can't access it.
                return aresp
        if not req.environ.get('swift_owner', False):
            for key in self.app.swift_owner_headers:
                if key in resp.headers:
                    del resp.headers[key]
        # Expose sharding state in reseller requests
        if req.environ.get('reseller_request', False):
            resp.headers['X-Container-Sharding'] = config_true_value(
                resp.headers.get(get_sys_meta_prefix('container') + 'Sharding',
                                 'False'))
        return resp

    def _get_from_shards(self, req, resp):
        # Construct listing using shards described by the response body.
        # The history of containers that have returned shard ranges is
        # maintained in the request environ so that loops can be avoided by
        # forcing an object listing if the same container is visited again.
        # This can happen in at least two scenarios:
        #   1. a container has filled a gap in its shard ranges with a
        #      shard range pointing to itself
        #   2. a root container returns a (stale) shard range pointing to a
        #      shard that has shrunk into the root, in which case the shrunken
        #      shard may return the root's shard range.
        shard_listing_history = req.environ.setdefault(
            'swift.shard_listing_history', [])
        policy_key = 'X-Backend-Storage-Policy-Index'
        if not (shard_listing_history or policy_key in req.headers):
            # We're handling the original request to the root container: set
            # the root policy index in the request, unless it is already set,
            # so that shards will return listings for that policy index.
            # Note: we only get here if the root responded with shard ranges,
            # or if the shard ranges were cached and the cached root container
            # info has sharding_state==sharded; in both cases we can assume
            # that the response is "modern enough" to include
            # 'X-Backend-Storage-Policy-Index'.
            req.headers[policy_key] = resp.headers[policy_key]
        shard_listing_history.append((self.account_name, self.container_name))
        shard_ranges = [ShardRange.from_dict(data)
                        for data in json.loads(resp.body)]
        self.logger.debug('GET listing from %s shards for: %s',
                          len(shard_ranges), req.path_qs)
        if not shard_ranges:
            # can't find ranges or there was a problem getting the ranges. So
            # return what we have.
            return resp

        objects = []
        req_limit = constrain_req_limit(req, CONTAINER_LISTING_LIMIT)
        params = req.params.copy()
        params.pop('states', None)
        req.headers.pop('X-Backend-Record-Type', None)
        reverse = config_true_value(params.get('reverse'))
        marker = wsgi_to_str(params.get('marker'))
        end_marker = wsgi_to_str(params.get('end_marker'))
        prefix = wsgi_to_str(params.get('prefix'))
        delimiter = wsgi_to_str(params.get('delimiter'))

        limit = req_limit
        all_resp_status = []
        for i, shard_range in enumerate(shard_ranges):
            params['limit'] = limit
            # Always set marker to ensure that object names less than or equal
            # to those already in the listing are not fetched; if the listing
            # is empty then the original request marker, if any, is used. This
            # allows misplaced objects below the expected shard range to be
            # included in the listing.
            last_name = ''
            last_name_was_subdir = False
            if objects:
                last_name_was_subdir = 'subdir' in objects[-1]
                if last_name_was_subdir:
                    last_name = objects[-1]['subdir']
                else:
                    last_name = objects[-1]['name']

                if six.PY2:
                    last_name = last_name.encode('utf8')
                params['marker'] = str_to_wsgi(last_name)
            elif marker:
                params['marker'] = str_to_wsgi(marker)
            else:
                params['marker'] = ''
            # Always set end_marker to ensure that misplaced objects beyond the
            # expected shard range are not fetched. This prevents a misplaced
            # object obscuring correctly placed objects in the next shard
            # range.
            if end_marker and end_marker in shard_range:
                params['end_marker'] = str_to_wsgi(end_marker)
            elif reverse:
                params['end_marker'] = str_to_wsgi(shard_range.lower_str)
            else:
                params['end_marker'] = str_to_wsgi(shard_range.end_marker)

            headers = {}
            if ((shard_range.account, shard_range.container) in
                    shard_listing_history):
                # directed back to same container - force GET of objects
                headers['X-Backend-Record-Type'] = 'object'
            if config_true_value(req.headers.get('x-newest', False)):
                headers['X-Newest'] = 'true'
            policy_key = 'X-Backend-Storage-Policy-Index'
            if policy_key in resp.headers and policy_key not in req.headers:
                headers[policy_key] = resp.headers[policy_key]

            if prefix:
                if prefix > shard_range:
                    continue
                try:
                    just_past = prefix[:-1] + chr(ord(prefix[-1]) + 1)
                except ValueError:
                    pass
                else:
                    if just_past < shard_range:
                        continue

            if last_name_was_subdir and str(
                shard_range.lower if reverse else shard_range.upper
            ).startswith(last_name):
                continue

            self.logger.debug(
                'Getting listing part %d from shard %s %s with %s',
                i, shard_range, shard_range.name, headers)
            objs, shard_resp = self._get_container_listing(
                req, shard_range.account, shard_range.container,
                headers=headers, params=params)
            all_resp_status.append(shard_resp.status_int)

            sharding_state = shard_resp.headers.get('x-backend-sharding-state',
                                                    'unknown')

            if objs is None:
                # give up if any non-success response from shard containers
                self.logger.error(
                    'Aborting listing from shards due to bad response: %r'
                    % all_resp_status)
                return HTTPServiceUnavailable(request=req)
            shard_policy = shard_resp.headers.get(
                'X-Backend-Record-Storage-Policy-Index',
                shard_resp.headers[policy_key]
            )
            if shard_policy != req.headers[policy_key]:
                self.logger.error(
                    'Aborting listing from shards due to bad shard policy '
                    'index: %s (expected %s)',
                    shard_policy, req.headers[policy_key])
                return HTTPServiceUnavailable(request=req)
            self.logger.debug(
                'Found %d objects in shard (state=%s), total = %d',
                len(objs), sharding_state, len(objs) + len(objects))

            if not objs:
                # tolerate empty shard containers
                continue

            objects.extend(objs)
            limit -= len(objs)

            if limit <= 0:
                break
            last_name = objects[-1].get('name',
                                        objects[-1].get('subdir', u''))
            if six.PY2:
                last_name = last_name.encode('utf8')
            if end_marker and reverse and end_marker >= last_name:
                break
            if end_marker and not reverse and end_marker <= last_name:
                break

        resp.body = json.dumps(objects).encode('ascii')
        constrained = any(req.params.get(constraint) for constraint in (
            'marker', 'end_marker', 'path', 'prefix', 'delimiter'))
        if not constrained and len(objects) < req_limit:
            self.logger.debug('Setting object count to %s' % len(objects))
            # prefer the actual listing stats over the potentially outdated
            # root stats. This condition is only likely when a sharded
            # container is shrinking or in tests; typically a sharded container
            # will have more than CONTAINER_LISTING_LIMIT objects so any
            # unconstrained listing will be capped by the limit and total
            # object stats cannot therefore be inferred from the listing.
            resp.headers['X-Container-Object-Count'] = len(objects)
            resp.headers['X-Container-Bytes-Used'] = sum(
                [o['bytes'] for o in objects])
        return resp

    @public
    @delay_denial
    @cors_validation
    def GET(self, req):
        """Handler for HTTP GET requests."""
        # early checks for request validity
        validate_container_params(req)
        return self.GETorHEAD(req)

    @public
    @delay_denial
    @cors_validation
    def HEAD(self, req):
        """Handler for HTTP HEAD requests."""
        return self.GETorHEAD(req)

    @public
    @cors_validation
    def PUT(self, req):
        """HTTP PUT request handler."""
        error_response = \
            self.clean_acls(req) or check_metadata(req, 'container')
        if error_response:
            return error_response
        policy_index = self._convert_policy_to_index(req)
        if not req.environ.get('swift_owner'):
            for key in self.app.swift_owner_headers:
                req.headers.pop(key, None)
        if req.environ.get('reseller_request', False) and \
                'X-Container-Sharding' in req.headers:
            req.headers[get_sys_meta_prefix('container') + 'Sharding'] = \
                str(config_true_value(req.headers['X-Container-Sharding']))
        length_limit = self.get_name_length_limit()
        if len(self.container_name) > length_limit:
            body = 'Container name length of %d longer than %d' % (
                len(self.container_name), length_limit)
            resp = HTTPBadRequest(request=req, body=body)
            return resp
        account_partition, accounts, container_count = \
            self.account_info(self.account_name, req)
        if not accounts and self.app.account_autocreate:
            if not self.autocreate_account(req, self.account_name):
                return HTTPServiceUnavailable(request=req)
            account_partition, accounts, container_count = \
                self.account_info(self.account_name, req)
        if not accounts:
            return HTTPNotFound(request=req)
        if 0 < self.app.max_containers_per_account <= container_count and \
                self.account_name not in self.app.max_containers_whitelist:
            container_info = \
                self.container_info(self.account_name, self.container_name,
                                    req)
            if not is_success(container_info.get('status')):
                body = 'Reached container limit of %s' % (
                    self.app.max_containers_per_account, )
                resp = HTTPForbidden(request=req, body=body)
                return resp
        container_partition, containers = self.app.container_ring.get_nodes(
            self.account_name, self.container_name)
        headers = self._backend_requests(req, len(containers),
                                         account_partition, accounts,
                                         policy_index)
        resp = self.make_requests(
            req, self.app.container_ring,
            container_partition, 'PUT', req.swift_entity_path, headers)
        self._clear_container_info_cache(req)
        return resp

    @public
    @cors_validation
    def POST(self, req):
        """HTTP POST request handler."""
        error_response = \
            self.clean_acls(req) or check_metadata(req, 'container')
        if error_response:
            return error_response
        if not req.environ.get('swift_owner'):
            for key in self.app.swift_owner_headers:
                req.headers.pop(key, None)
        if req.environ.get('reseller_request', False) and \
                'X-Container-Sharding' in req.headers:
            req.headers[get_sys_meta_prefix('container') + 'Sharding'] = \
                str(config_true_value(req.headers['X-Container-Sharding']))
        account_partition, accounts, container_count = \
            self.account_info(self.account_name, req)
        if not accounts:
            return HTTPNotFound(request=req)
        container_partition, containers = self.app.container_ring.get_nodes(
            self.account_name, self.container_name)
        headers = self.generate_request_headers(req, transfer=True)
        self._clear_container_info_cache(req)
        resp = self.make_requests(
            req, self.app.container_ring, container_partition, 'POST',
            req.swift_entity_path, [headers] * len(containers))
        return resp

    @public
    @cors_validation
    def DELETE(self, req):
        """HTTP DELETE request handler."""
        account_partition, accounts, container_count = \
            self.account_info(self.account_name, req)
        if not accounts:
            return HTTPNotFound(request=req)
        container_partition, containers = self.app.container_ring.get_nodes(
            self.account_name, self.container_name)
        headers = self._backend_requests(req, len(containers),
                                         account_partition, accounts)
        self._clear_container_info_cache(req)
        resp = self.make_requests(
            req, self.app.container_ring, container_partition, 'DELETE',
            req.swift_entity_path, headers)
        # Indicates no server had the container
        if resp.status_int == HTTP_ACCEPTED:
            return HTTPNotFound(request=req)
        return resp

    @private
    def UPDATE(self, req):
        """HTTP UPDATE request handler.

        Method to perform bulk operations on container DBs,
        similar to a merge_items REPLICATE request.

        Not client facing; internal clients or middlewares must include
        ``X-Backend-Allow-Method: UPDATE`` header to access.
        """
        container_partition, containers = self.app.container_ring.get_nodes(
            self.account_name, self.container_name)
        # Since this isn't client facing, expect callers to supply an index
        policy_index = req.headers['X-Backend-Storage-Policy-Index']
        headers = self._backend_requests(
            req, len(containers), account_partition=None, accounts=[],
            policy_index=policy_index)
        return self.make_requests(
            req, self.app.container_ring, container_partition, 'UPDATE',
            req.swift_entity_path, headers, body=req.body)

    def _backend_requests(self, req, n_outgoing, account_partition, accounts,
                          policy_index=None):
        additional = {'X-Timestamp': Timestamp.now().internal}
        if policy_index is None:
            additional['X-Backend-Storage-Policy-Default'] = \
                int(POLICIES.default)
        else:
            additional['X-Backend-Storage-Policy-Index'] = str(policy_index)
        headers = [self.generate_request_headers(req, transfer=True,
                                                 additional=additional)
                   for _junk in range(n_outgoing)]

        for i, account in enumerate(accounts):
            i = i % len(headers)

            headers[i]['X-Account-Partition'] = account_partition
            headers[i]['X-Account-Host'] = csv_append(
                headers[i].get('X-Account-Host'),
                '%(ip)s:%(port)s' % account)
            headers[i]['X-Account-Device'] = csv_append(
                headers[i].get('X-Account-Device'),
                account['device'])

        return headers<|MERGE_RESOLUTION|>--- conflicted
+++ resolved
@@ -127,28 +127,12 @@
             shard_ranges.reverse()
         return json.dumps([dict(sr) for sr in shard_ranges]).encode('ascii')
 
-<<<<<<< HEAD
-    def _translate_resp_from_cache(self, req, info):
-        headers = headers_from_container_info(info)
-        if not (info and headers and is_success(info['status']) and
-                info.get('sharding_state') == 'sharded'):
-            # when container info from InfoCache is None or not right, return
-            # cache state as 'miss'.
-            return None, 'miss'
-        # container is sharded so we may have the shard ranges cached
-=======
     def _get_shard_ranges_from_cache(self, req, headers):
->>>>>>> 8c7d34f8
         infocache = req.environ.setdefault('swift.infocache', {})
         memcache = cache_from_env(req.environ, True)
         cache_key = get_cache_key(self.account_name,
                                   self.container_name,
                                   shard='listing')
-<<<<<<< HEAD
-        cached_ranges = infocache.get(cache_key)
-        if cached_ranges:
-            cache_state = 'infocache_hit'
-=======
 
         resp_body = None
         cached_range_dicts = infocache.get(cache_key)
@@ -156,7 +140,6 @@
             cache_state = 'infocache_hit'
             resp_body = self._make_shard_ranges_response_body(
                 req, cached_range_dicts)
->>>>>>> 8c7d34f8
         elif memcache:
             skip_chance = \
                 self.app.container_listing_shard_ranges_skip_cache
@@ -164,53 +147,6 @@
                 cache_state = 'skip'
             else:
                 try:
-<<<<<<< HEAD
-                    cached_ranges = memcache.get(
-                        cache_key, raise_on_error=True)
-                    cache_state = 'hit' if cached_ranges else 'miss'
-                except MemcacheConnectionError:
-                    cache_state = 'error'
-
-        if not cached_ranges:
-            return None, cache_state
-        infocache[cache_key] = tuple(cached_ranges)
-        # shard ranges can be returned from cache
-        self.logger.debug('Found %d shards in cache for %s',
-                          len(cached_ranges), req.path_qs)
-        headers.update({'x-backend-record-type': 'shard',
-                        'x-backend-cached-results': 'true'})
-        shard_range_body = self._filter_resp_shard_ranges(
-            req, cached_ranges)
-        # mimic GetOrHeadHandler.get_working_response...
-        # note: server sets charset with content_type but proxy
-        # GETorHEAD_base does not, so don't set it here either
-        resp = Response(request=req, body=shard_range_body)
-        update_headers(resp, headers)
-        resp.last_modified = Timestamp(
-            headers['x-put-timestamp']).ceil()
-        resp.environ['swift_x_timestamp'] = headers.get(
-            'x-timestamp')
-        resp.accept_ranges = 'bytes'
-        resp.content_type = 'application/json'
-        return resp, cache_state
-
-    def _GET_using_cache(self, req, info):
-        # It may be possible to fulfil the request from cache: we only reach
-        # here if request record_type is 'shard' or 'auto', so if the container
-        # state is 'sharded' then look for cached shard ranges. However, if
-        # X-Newest is true then we always fetch from the backend servers.
-        if config_true_value(req.headers.get('x-newest', False)):
-            cache_state = 'force_skip'
-            self.logger.debug(
-                'Skipping shard cache lookup (x-newest) for %s', req.path_qs)
-        else:
-            resp, cache_state = self._translate_resp_from_cache(req, info)
-            if resp:
-                return resp, cache_state
-
-        # The request was not fulfilled from cache so send to the backend
-        # server, but instruct the backend server to ignore name constraints in
-=======
                     cached_range_dicts = memcache.get(
                         cache_key, raise_on_error=True)
                     if cached_range_dicts:
@@ -272,7 +208,6 @@
         # Make a backend request for shard ranges. The response is cached and
         # then returned as a list of dicts.
         # Note: We instruct the backend server to ignore name constraints in
->>>>>>> 8c7d34f8
         # request params if returning shard ranges so that the response can
         # potentially be cached. Only do this if the container state is
         # 'sharded'. We don't attempt to cache shard ranges for a 'sharding'
@@ -297,77 +232,11 @@
         if (resp_record_type == 'shard' and
                 sharding_state == 'sharded' and
                 complete_listing):
-<<<<<<< HEAD
-            # backend returned unfiltered listing state shard ranges so parse
-            # them and replace response body with filtered listing
-            cache_key = get_cache_key(self.account_name, self.container_name,
-                                      shard='listing')
-            data = self._parse_listing_response(req, resp)
-            backend_shard_ranges = self._parse_shard_ranges(req, data, resp)
-            if backend_shard_ranges is not None:
-                cached_ranges = [dict(sr) for sr in backend_shard_ranges]
-                if resp.headers.get('x-backend-sharding-state') == 'sharded':
-                    # cache in infocache even if no shard ranges returned; this
-                    # is unexpected but use that result for this request
-                    infocache = req.environ.setdefault('swift.infocache', {})
-                    infocache[cache_key] = tuple(cached_ranges)
-                    memcache = cache_from_env(req.environ, True)
-                    if memcache and cached_ranges:
-                        # cache in memcache only if shard ranges as expected
-                        self.logger.debug('Caching %d shards for %s',
-                                          len(cached_ranges), req.path_qs)
-                        memcache.set(
-                            cache_key, cached_ranges,
-                            time=self.app.recheck_listing_shard_ranges)
-
-                # filter returned shard ranges according to request constraints
-                resp.body = self._filter_resp_shard_ranges(req, cached_ranges)
-
-        return resp, cache_state
-
-    def _record_shard_listing_cache_metrics(
-            self, cache_state, resp, resp_record_type, info):
-        """
-        Record a single cache operation by shard listing into its
-        corresponding metrics.
-
-        :param  cache_state: the state of this cache operation, includes
-                  infocache_hit, memcache hit, miss, error, skip, force_skip
-                  and disabled.
-        :param  resp: the response from either backend or cache hit.
-        :param  resp_record_type: indicates the type of response record, e.g.
-                  'shard' for shard range listing, 'object' for object listing.
-        :param  info: the cached container info.
-        """
-        should_record = False
-        if is_success(resp.status_int):
-            if resp_record_type == 'shard':
-                # Here we either got shard ranges by hitting the cache, or we
-                # got shard ranges from backend successfully for cache_state
-                # other than cache hit. Note: it's possible that later we find
-                # that shard ranges can't be parsed.
-                should_record = True
-        elif (info and is_success(info['status'])
-                and info.get('sharding_state') == 'sharded'):
-            # The shard listing request failed when getting shard ranges from
-            # backend.
-            # Note: In the absence of 'info' we cannot assume the container is
-            # sharded, so we don't increment the metric if 'info' is None. Even
-            # when we have valid info, we can't be sure that the container is
-            # sharded, but we assume info was correct and increment the failure
-            # metrics.
-            should_record = True
-
-        if should_record:
-            record_cache_op_metrics(
-                self.logger, 'shard_listing', cache_state, resp)
-=======
             cached_range_dicts = self._store_shard_ranges_in_cache(req, resp)
             if cached_range_dicts:
                 resp.body = self._make_shard_ranges_response_body(
                     req, cached_range_dicts)
         return resp
->>>>>>> 8c7d34f8
 
     def _record_shard_listing_cache_metrics(
             self, cache_state, resp, resp_record_type, info):

--- conflicted
+++ resolved
@@ -239,13 +239,8 @@
             memcache = cache_from_env(req.environ, True)
             if memcache and ns_bound_list:
                 # cache in memcache only if shard ranges as expected
-<<<<<<< HEAD
-                self.logger.info('Caching %d listing shards for %s',
-                                 len(ns_bound_list.bounds), cache_key)
-=======
                 self.logger.info('Caching listing shards for %s (%d shards)',
                                  cache_key, len(ns_bound_list.bounds))
->>>>>>> 20a66b30
                 memcache.set(cache_key, ns_bound_list.bounds,
                              time=self.app.recheck_listing_shard_ranges)
         return ns_bound_list

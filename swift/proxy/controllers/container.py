--- conflicted
+++ resolved
@@ -398,12 +398,6 @@
 
             if objs is None:
                 # give up if any non-success response from shard containers
-<<<<<<< HEAD
-                self.app.logger.debug(
-                    'Failed to get objects from shard (state=%s), total = %d',
-                    sharding_state, len(objects))
-=======
->>>>>>> f12b7553
                 self.app.logger.error(
                     'Aborting listing from shards due to bad response: %r'
                     % all_resp_status)

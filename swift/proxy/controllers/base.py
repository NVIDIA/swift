--- conflicted
+++ resolved
@@ -2485,40 +2485,4 @@
             self.logger.error(
                 "Failed to get shard ranges from %s: invalid data: %r",
                 req.path_qs, err)
-<<<<<<< HEAD
-            return None
-
-    def _get_shard_ranges(
-            self, req, account, container, includes=None, states=None):
-        """
-        Fetch shard ranges from given `account/container`. If `includes` is
-        given then the shard range for that object name is requested, otherwise
-        all shard ranges are requested.
-
-        :param req: original Request instance.
-        :param account: account from which shard ranges should be fetched.
-        :param container: container from which shard ranges should be fetched.
-        :param includes: (optional) restricts the list of fetched shard ranges
-            to those which include the given name.
-        :param states: (optional) the states of shard ranges to be fetched.
-        :return: a list of instances of :class:`swift.common.utils.ShardRange`,
-            or None if there was a problem fetching the shard ranges
-        """
-        params = req.params.copy()
-        params.pop('limit', None)
-        params['format'] = 'json'
-        headers = {'X-Backend-Record-Type': 'shard',
-                   'X-Backend-Record-Shard-Format': 'namespace'}
-        if includes:
-            params['includes'] = str_to_wsgi(includes)
-            # this line can be removed as soon as the container server
-            # supports get_namespaces api with 'includes'.
-            headers['X-Backend-Record-Shard-Format'] = 'full'
-        if states:
-            params['states'] = states
-        listing, response = self._get_container_listing(
-            req, account, container, headers=headers, params=params)
-        return self._parse_shard_ranges(req, listing, response), response
-=======
-            return None
->>>>>>> fdde94d9
+            return None
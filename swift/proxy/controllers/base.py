# Copyright (c) 2010-2016 OpenStack Foundation
#
# Licensed under the Apache License, Version 2.0 (the "License");
# you may not use this file except in compliance with the License.
# You may obtain a copy of the License at
#
#    http://www.apache.org/licenses/LICENSE-2.0
#
# Unless required by applicable law or agreed to in writing, software
# distributed under the License is distributed on an "AS IS" BASIS,
# WITHOUT WARRANTIES OR CONDITIONS OF ANY KIND, either express or
# implied.
# See the License for the specific language governing permissions and
# limitations under the License.

# NOTE: swift_conn
# You'll see swift_conn passed around a few places in this file. This is the
# source bufferedhttp connection of whatever it is attached to.
#   It is used when early termination of reading from the connection should
# happen, such as when a range request is satisfied but there's still more the
# source connection would like to send. To prevent having to read all the data
# that could be left, the source connection can be .close() and then reads
# commence to empty out any buffers.
#   These shenanigans are to ensure all related objects can be garbage
# collected. We've seen objects hang around forever otherwise.

from six.moves.urllib.parse import quote

import time
import json
import functools
import inspect
import itertools
import operator
import random
from copy import deepcopy
from sys import exc_info

from eventlet import sleep
from eventlet.timeout import Timeout
import six

from swift.common.wsgi import make_pre_authed_env, make_pre_authed_request
from swift.common.utils import Timestamp, WatchdogTimeout, config_true_value, \
    public, split_path, list_from_csv, GreenthreadSafeIterator, \
    GreenAsyncPile, quorum_size, parse_content_type, drain_and_close, \
    document_iters_to_http_response_body, ShardRange, cache_from_env, \
    MetricsPrefixLoggerAdapter
from swift.common.bufferedhttp import http_connect
from swift.common import constraints
from swift.common.exceptions import ChunkReadTimeout, ChunkWriteTimeout, \
    ConnectionTimeout, RangeAlreadyComplete, ShortReadError
from swift.common.header_key_dict import HeaderKeyDict
from swift.common.http import is_informational, is_success, is_redirection, \
    is_server_error, HTTP_OK, HTTP_PARTIAL_CONTENT, HTTP_MULTIPLE_CHOICES, \
    HTTP_BAD_REQUEST, HTTP_NOT_FOUND, HTTP_SERVICE_UNAVAILABLE, \
    HTTP_UNAUTHORIZED, HTTP_CONTINUE, HTTP_GONE
from swift.common.swob import Request, Response, Range, \
    HTTPException, HTTPRequestedRangeNotSatisfiable, HTTPServiceUnavailable, \
    status_map, wsgi_to_str, str_to_wsgi, wsgi_quote, wsgi_unquote, \
    normalize_etag
from swift.common.request_helpers import strip_sys_meta_prefix, \
    strip_user_meta_prefix, is_user_meta, is_sys_meta, is_sys_or_user_meta, \
    http_response_to_document_iters, is_object_transient_sysmeta, \
    strip_object_transient_sysmeta_prefix, get_ip_port, get_user_meta_prefix, \
    get_sys_meta_prefix, is_use_replication_network
from swift.common.storage_policy import POLICIES

DEFAULT_RECHECK_ACCOUNT_EXISTENCE = 60  # seconds
DEFAULT_RECHECK_CONTAINER_EXISTENCE = 60  # seconds
DEFAULT_RECHECK_UPDATING_SHARD_RANGES = 3600  # seconds
DEFAULT_RECHECK_LISTING_SHARD_RANGES = 600  # seconds


def update_headers(response, headers):
    """
    Helper function to update headers in the response.

    :param response: swob.Response object
    :param headers: dictionary headers
    """
    if hasattr(headers, 'items'):
        headers = headers.items()
    for name, value in headers:
        if name.lower() == 'etag':
            response.headers[name] = value.replace('"', '')
        elif name.lower() not in (
                'date', 'content-length', 'content-type',
                'connection', 'x-put-timestamp', 'x-delete-after'):
            response.headers[name] = value


def source_key(resp):
    """
    Provide the timestamp of the swift http response as a floating
    point value.  Used as a sort key.

    :param resp: bufferedhttp response object
    """
    return Timestamp(resp.getheader('x-backend-data-timestamp') or
                     resp.getheader('x-backend-timestamp') or
                     resp.getheader('x-put-timestamp') or
                     resp.getheader('x-timestamp') or 0)


def delay_denial(func):
    """
    Decorator to declare which methods should have any swift.authorize call
    delayed. This is so the method can load the Request object up with
    additional information that may be needed by the authorization system.

    :param func: function for which authorization will be delayed
    """
    func.delay_denial = True
    return func


def _prep_headers_to_info(headers, server_type):
    """
    Helper method that iterates once over a dict of headers,
    converting all keys to lower case and separating
    into subsets containing user metadata, system metadata
    and other headers.
    """
    meta = {}
    sysmeta = {}
    other = {}
    for key, val in dict(headers).items():
        lkey = wsgi_to_str(key).lower()
        val = wsgi_to_str(val) if isinstance(val, str) else val
        if is_user_meta(server_type, lkey):
            meta[strip_user_meta_prefix(server_type, lkey)] = val
        elif is_sys_meta(server_type, lkey):
            sysmeta[strip_sys_meta_prefix(server_type, lkey)] = val
        else:
            other[lkey] = val
    return other, meta, sysmeta


def headers_to_account_info(headers, status_int=HTTP_OK):
    """
    Construct a cacheable dict of account info based on response headers.
    """
    headers, meta, sysmeta = _prep_headers_to_info(headers, 'account')
    account_info = {
        'status': status_int,
        # 'container_count' anomaly:
        # Previous code sometimes expects an int sometimes a string
        # Current code aligns to str and None, yet translates to int in
        # deprecated functions as needed
        'container_count': headers.get('x-account-container-count'),
        'total_object_count': headers.get('x-account-object-count'),
        'bytes': headers.get('x-account-bytes-used'),
        'storage_policies': {policy.idx: {
            'container_count': int(headers.get(
                'x-account-storage-policy-{}-container-count'.format(
                    policy.name), 0)),
            'object_count': int(headers.get(
                'x-account-storage-policy-{}-object-count'.format(
                    policy.name), 0)),
            'bytes': int(headers.get(
                'x-account-storage-policy-{}-bytes-used'.format(
                    policy.name), 0))}
            for policy in POLICIES
        },
        'meta': meta,
        'sysmeta': sysmeta,
    }
    if is_success(status_int):
        account_info['account_really_exists'] = not config_true_value(
            headers.get('x-backend-fake-account-listing'))
    return account_info


def headers_to_container_info(headers, status_int=HTTP_OK):
    """
    Construct a cacheable dict of container info based on response headers.
    """
    headers, meta, sysmeta = _prep_headers_to_info(headers, 'container')
    return {
        'status': status_int,
        'read_acl': headers.get('x-container-read'),
        'write_acl': headers.get('x-container-write'),
        'sync_to': headers.get('x-container-sync-to'),
        'sync_key': headers.get('x-container-sync-key'),
        'object_count': headers.get('x-container-object-count'),
        'bytes': headers.get('x-container-bytes-used'),
        'versions': headers.get('x-versions-location'),
        'storage_policy': headers.get('x-backend-storage-policy-index', '0'),
        'cors': {
            'allow_origin': meta.get('access-control-allow-origin'),
            'expose_headers': meta.get('access-control-expose-headers'),
            'max_age': meta.get('access-control-max-age')
        },
        'meta': meta,
        'sysmeta': sysmeta,
        'sharding_state': headers.get('x-backend-sharding-state', 'unsharded'),
        # the 'internal' format version of timestamps is cached since the
        # normal format can be derived from this when required
        'created_at': headers.get('x-backend-timestamp'),
        'put_timestamp': headers.get('x-backend-put-timestamp'),
        'delete_timestamp': headers.get('x-backend-delete-timestamp'),
        'status_changed_at': headers.get('x-backend-status-changed-at'),
    }


def headers_from_container_info(info):
    """
    Construct a HeaderKeyDict from a container info dict.

    :param info: a dict of container metadata
    :returns: a HeaderKeyDict or None if info is None or any required headers
        could not be constructed
    """
    if not info:
        return None

    required = (
        ('x-backend-timestamp', 'created_at'),
        ('x-backend-put-timestamp', 'put_timestamp'),
        ('x-backend-delete-timestamp', 'delete_timestamp'),
        ('x-backend-status-changed-at', 'status_changed_at'),
        ('x-backend-storage-policy-index', 'storage_policy'),
        ('x-container-object-count', 'object_count'),
        ('x-container-bytes-used', 'bytes'),
        ('x-backend-sharding-state', 'sharding_state'),
    )
    required_normal_format_timestamps = (
        ('x-timestamp', 'created_at'),
        ('x-put-timestamp', 'put_timestamp'),
    )
    optional = (
        ('x-container-read', 'read_acl'),
        ('x-container-write', 'write_acl'),
        ('x-container-sync-key', 'sync_key'),
        ('x-container-sync-to', 'sync_to'),
        ('x-versions-location', 'versions'),
    )
    cors_optional = (
        ('access-control-allow-origin', 'allow_origin'),
        ('access-control-expose-headers', 'expose_headers'),
        ('access-control-max-age', 'max_age')
    )

    def lookup(info, key):
        # raises KeyError or ValueError
        val = info[key]
        if val is None:
            raise ValueError
        return val

    # note: required headers may be missing from info for example during
    # upgrade when stale info is still in cache
    headers = HeaderKeyDict()
    for hdr, key in required:
        try:
            headers[hdr] = lookup(info, key)
        except (KeyError, ValueError):
            return None

    for hdr, key in required_normal_format_timestamps:
        try:
            headers[hdr] = Timestamp(lookup(info, key)).normal
        except (KeyError, ValueError):
            return None

    for hdr, key in optional:
        try:
            headers[hdr] = lookup(info, key)
        except (KeyError, ValueError):
            pass

    policy_index = info.get('storage_policy')
    headers['x-storage-policy'] = POLICIES[int(policy_index)].name
    prefix = get_user_meta_prefix('container')
    headers.update(
        (prefix + k, v)
        for k, v in info.get('meta', {}).items())
    for hdr, key in cors_optional:
        try:
            headers[prefix + hdr] = lookup(info.get('cors'), key)
        except (KeyError, ValueError):
            pass
    prefix = get_sys_meta_prefix('container')
    headers.update(
        (prefix + k, v)
        for k, v in info.get('sysmeta', {}).items())

    return headers


def headers_to_object_info(headers, status_int=HTTP_OK):
    """
    Construct a cacheable dict of object info based on response headers.
    """
    headers, meta, sysmeta = _prep_headers_to_info(headers, 'object')
    transient_sysmeta = {}
    for key, val in headers.items():
        if is_object_transient_sysmeta(key):
            key = strip_object_transient_sysmeta_prefix(key.lower())
            transient_sysmeta[key] = val
    info = {'status': status_int,
            'length': headers.get('content-length'),
            'type': headers.get('content-type'),
            'etag': headers.get('etag'),
            'meta': meta,
            'sysmeta': sysmeta,
            'transient_sysmeta': transient_sysmeta
            }
    return info


def cors_validation(func):
    """
    Decorator to check if the request is a CORS request and if so, if it's
    valid.

    :param func: function to check
    """
    @functools.wraps(func)
    def wrapped(*a, **kw):
        controller = a[0]
        req = a[1]

        # The logic here was interpreted from
        #    http://www.w3.org/TR/cors/#resource-requests

        # Is this a CORS request?
        req_origin = req.headers.get('Origin', None)
        if req_origin:
            # Yes, this is a CORS request so test if the origin is allowed
            container_info = \
                controller.container_info(controller.account_name,
                                          controller.container_name, req)
            cors_info = container_info.get('cors', {})

            # Call through to the decorated method
            resp = func(*a, **kw)

            if controller.app.strict_cors_mode and \
                    not controller.is_origin_allowed(cors_info, req_origin):
                return resp

            # Expose,
            #  - simple response headers,
            #    http://www.w3.org/TR/cors/#simple-response-header
            #  - swift specific: etag, x-timestamp, x-trans-id
            #  - headers provided by the operator in cors_expose_headers
            #  - user metadata headers
            #  - headers provided by the user in
            #    x-container-meta-access-control-expose-headers
            if 'Access-Control-Expose-Headers' not in resp.headers:
                expose_headers = set([
                    'cache-control', 'content-language', 'content-type',
                    'expires', 'last-modified', 'pragma', 'etag',
                    'x-timestamp', 'x-trans-id', 'x-openstack-request-id'])
                expose_headers.update(controller.app.cors_expose_headers)
                for header in resp.headers:
                    if header.startswith('X-Container-Meta') or \
                            header.startswith('X-Object-Meta'):
                        expose_headers.add(header.lower())
                if cors_info.get('expose_headers'):
                    expose_headers = expose_headers.union(
                        [header_line.strip().lower()
                         for header_line in
                         cors_info['expose_headers'].split(' ')
                         if header_line.strip()])
                resp.headers['Access-Control-Expose-Headers'] = \
                    ', '.join(expose_headers)

            # The user agent won't process the response if the Allow-Origin
            # header isn't included
            if 'Access-Control-Allow-Origin' not in resp.headers:
                if cors_info['allow_origin'] and \
                        cors_info['allow_origin'].strip() == '*':
                    resp.headers['Access-Control-Allow-Origin'] = '*'
                else:
                    resp.headers['Access-Control-Allow-Origin'] = req_origin
                    if 'Vary' in resp.headers:
                        resp.headers['Vary'] += ', Origin'
                    else:
                        resp.headers['Vary'] = 'Origin'

            return resp
        else:
            # Not a CORS request so make the call as normal
            return func(*a, **kw)

    return wrapped


def get_object_info(env, app, path=None, swift_source=None):
    """
    Get the info structure for an object, based on env and app.
    This is useful to middlewares.

    .. note::

        This call bypasses auth. Success does not imply that the request has
        authorization to the object.
    """
    (version, account, container, obj) = \
        split_path(path or env['PATH_INFO'], 4, 4, True)
    info = _get_object_info(app, env, account, container, obj,
                            swift_source=swift_source)
    if info:
        info = deepcopy(info)
    else:
        info = headers_to_object_info({}, 0)

    for field in ('length',):
        if info.get(field) is None:
            info[field] = 0
        else:
            info[field] = int(info[field])

    return info


def get_container_info(env, app, swift_source=None):
    """
    Get the info structure for a container, based on env and app.
    This is useful to middlewares.

    .. note::

        This call bypasses auth. Success does not imply that the request has
        authorization to the container.
    """
    (version, wsgi_account, wsgi_container, unused) = \
        split_path(env['PATH_INFO'], 3, 4, True)

    if not constraints.valid_api_version(version):
        # Not a valid Swift request; return 0 like we do
        # if there's an account failure
        return headers_to_container_info({}, 0)

    account = wsgi_to_str(wsgi_account)
    container = wsgi_to_str(wsgi_container)

    # Try to cut through all the layers to the proxy app
    try:
        app = app._pipeline_final_app
    except AttributeError:
        pass
    # Check in environment cache and in memcache (in that order)
    info = _get_info_from_caches(app, env, account, container)

    if not info:
        # Cache miss; go HEAD the container and populate the caches
        env.setdefault('swift.infocache', {})
        # Before checking the container, make sure the account exists.
        #
        # If it is an autocreateable account, just assume it exists; don't
        # HEAD the account, as a GET or HEAD response for an autocreateable
        # account is successful whether the account actually has .db files
        # on disk or not.
        is_autocreate_account = account.startswith(
            getattr(app, 'auto_create_account_prefix',
                    constraints.AUTO_CREATE_ACCOUNT_PREFIX))
        if not is_autocreate_account:
            account_info = get_account_info(env, app, swift_source)
            if not account_info or not is_success(account_info['status']):
                return headers_to_container_info({}, 0)

        req = _prepare_pre_auth_info_request(
            env, ("/%s/%s/%s" % (version, wsgi_account, wsgi_container)),
            (swift_source or 'GET_CONTAINER_INFO'))
        # *Always* allow reserved names for get-info requests -- it's on the
        # caller to keep the result private-ish
        req.headers['X-Backend-Allow-Reserved-Names'] = 'true'
        resp = req.get_response(app)
        drain_and_close(resp)
        # Check in infocache to see if the proxy (or anyone else) already
        # populated the cache for us. If they did, just use what's there.
        #
        # See similar comment in get_account_info() for justification.
        info = _get_info_from_infocache(env, account, container)
        if info is None:
            info = set_info_cache(app, env, account, container, resp)

    if info:
        info = deepcopy(info)  # avoid mutating what's in swift.infocache
    else:
        info = headers_to_container_info({}, 503)

    # Old data format in memcache immediately after a Swift upgrade; clean
    # it up so consumers of get_container_info() aren't exposed to it.
    if 'object_count' not in info and 'container_size' in info:
        info['object_count'] = info.pop('container_size')

    for field in ('storage_policy', 'bytes', 'object_count'):
        if info.get(field) is None:
            info[field] = 0
        else:
            info[field] = int(info[field])

    if info.get('sharding_state') is None:
        info['sharding_state'] = 'unsharded'

    versions_cont = info.get('sysmeta', {}).get('versions-container', '')
    if versions_cont:
        versions_cont = wsgi_unquote(str_to_wsgi(
            versions_cont)).split('/')[0]
        versions_req = _prepare_pre_auth_info_request(
            env, ("/%s/%s/%s" % (version, wsgi_account, versions_cont)),
            (swift_source or 'GET_CONTAINER_INFO'))
        versions_req.headers['X-Backend-Allow-Reserved-Names'] = 'true'
        versions_info = get_container_info(versions_req.environ, app)
        info['bytes'] = info['bytes'] + versions_info['bytes']

    return info


def get_account_info(env, app, swift_source=None):
    """
    Get the info structure for an account, based on env and app.
    This is useful to middlewares.

    .. note::

        This call bypasses auth. Success does not imply that the request has
        authorization to the account.

    :raises ValueError: when path doesn't contain an account
    """
    (version, wsgi_account, _junk) = split_path(env['PATH_INFO'], 2, 3, True)

    if not constraints.valid_api_version(version):
        return headers_to_account_info({}, 0)

    account = wsgi_to_str(wsgi_account)

    # Try to cut through all the layers to the proxy app
    try:
        app = app._pipeline_final_app
    except AttributeError:
        pass
    # Check in environment cache and in memcache (in that order)
    info = _get_info_from_caches(app, env, account)

    # Cache miss; go HEAD the account and populate the caches
    if not info:
        env.setdefault('swift.infocache', {})
        req = _prepare_pre_auth_info_request(
            env, "/%s/%s" % (version, wsgi_account),
            (swift_source or 'GET_ACCOUNT_INFO'))
        # *Always* allow reserved names for get-info requests -- it's on the
        # caller to keep the result private-ish
        req.headers['X-Backend-Allow-Reserved-Names'] = 'true'
        resp = req.get_response(app)
        drain_and_close(resp)
        # Check in infocache to see if the proxy (or anyone else) already
        # populated the cache for us. If they did, just use what's there.
        #
        # The point of this is to avoid setting the value in memcached
        # twice. Otherwise, we're needlessly sending requests across the
        # network.
        #
        # If the info didn't make it into the cache, we'll compute it from
        # the response and populate the cache ourselves.
        #
        # Note that this is taking "exists in infocache" to imply "exists in
        # memcache". That's because we're trying to avoid superfluous
        # network traffic, and checking in memcache prior to setting in
        # memcache would defeat the purpose.
        info = _get_info_from_infocache(env, account)
        if info is None:
            info = set_info_cache(app, env, account, None, resp)

    if info:
        info = info.copy()  # avoid mutating what's in swift.infocache
    else:
        info = headers_to_account_info({}, 503)

    for field in ('container_count', 'bytes', 'total_object_count'):
        if info.get(field) is None:
            info[field] = 0
        else:
            info[field] = int(info[field])

    return info


def get_cache_key(account, container=None, obj=None, shard=None):
    """
    Get the keys for both memcache and env['swift.infocache'] (cache_key)
    where info about accounts, containers, and objects is cached

    :param account: The name of the account
    :param container: The name of the container (or None if account)
    :param obj: The name of the object (or None if account or container)
    :param shard: Sharding state for the container query; typically 'updating'
                  or 'listing' (Requires account and container; cannot use
                  with obj)
    :returns: a (native) string cache_key
    """
    if six.PY2:
        def to_native(s):
            if s is None or isinstance(s, str):
                return s
            return s.encode('utf8')
    else:
        def to_native(s):
            if s is None or isinstance(s, str):
                return s
            return s.decode('utf8', 'surrogateescape')

    account = to_native(account)
    container = to_native(container)
    obj = to_native(obj)

    if shard:
        if not (account and container):
            raise ValueError('Shard cache key requires account and container')
        if obj:
            raise ValueError('Shard cache key cannot have obj')
        cache_key = 'shard-%s-v2/%s/%s' % (shard, account, container)
    elif obj:
        if not (account and container):
            raise ValueError('Object cache key requires account and container')
        cache_key = 'object/%s/%s/%s' % (account, container, obj)
    elif container:
        if not account:
            raise ValueError('Container cache key requires account')
        cache_key = 'container/%s/%s' % (account, container)
    else:
        cache_key = 'account/%s' % account
    # Use a unique environment cache key per account and one container.
    # This allows caching both account and container and ensures that when we
    # copy this env to form a new request, it won't accidentally reuse the
    # old container or account info
    return cache_key


def set_info_cache(app, env, account, container, resp):
    """
    Cache info in both memcache and env.

    :param  app: the application object
    :param  account: the unquoted account name
    :param  container: the unquoted container name or None
    :param  resp: the response received or None if info cache should be cleared

    :returns: the info that was placed into the cache, or None if the
              request status was not in (404, 410, 2xx).
    """
    cache_key = get_cache_key(account, container)
    infocache = env.setdefault('swift.infocache', {})
    memcache = cache_from_env(env, True)
    if resp is None:
        clear_info_cache(app, env, account, container)
        return

    if container:
        cache_time = int(resp.headers.get(
            'X-Backend-Recheck-Container-Existence',
            DEFAULT_RECHECK_CONTAINER_EXISTENCE))
    else:
        cache_time = int(resp.headers.get(
            'X-Backend-Recheck-Account-Existence',
            DEFAULT_RECHECK_ACCOUNT_EXISTENCE))

    if resp.status_int in (HTTP_NOT_FOUND, HTTP_GONE):
        cache_time *= 0.1
    elif not is_success(resp.status_int):
        # If we got a response, it was unsuccessful, and it wasn't an
        # "authoritative" failure, bail without touching caches.
        return

    if container:
        info = headers_to_container_info(resp.headers, resp.status_int)
    else:
        info = headers_to_account_info(resp.headers, resp.status_int)
    if memcache:
        memcache.set(cache_key, info, time=cache_time)
    infocache[cache_key] = info
    return info


def set_object_info_cache(app, env, account, container, obj, resp):
    """
    Cache object info in the WSGI environment, but not in memcache. Caching
    in memcache would lead to cache pressure and mass evictions due to the
    large number of objects in a typical Swift cluster. This is a
    per-request cache only.

    :param  app: the application object
    :param env: the environment used by the current request
    :param  account: the unquoted account name
    :param  container: the unquoted container name
    :param  obj: the unquoted object name
    :param  resp: a GET or HEAD response received from an object server, or
              None if info cache should be cleared
    :returns: the object info
    """

    cache_key = get_cache_key(account, container, obj)

    if 'swift.infocache' in env and not resp:
        env['swift.infocache'].pop(cache_key, None)
        return

    info = headers_to_object_info(resp.headers, resp.status_int)
    env.setdefault('swift.infocache', {})[cache_key] = info
    return info


def clear_info_cache(app, env, account, container=None, shard=None):
    """
    Clear the cached info in both memcache and env

    :param  app: the application object
    :param  env: the WSGI environment
    :param  account: the account name
    :param  container: the container name if clearing info for containers, or
              None
    :param  shard: the sharding state if clearing info for container shard
              ranges, or None
    """
    cache_key = get_cache_key(account, container, shard=shard)
    infocache = env.setdefault('swift.infocache', {})
    memcache = cache_from_env(env, True)
    infocache.pop(cache_key, None)
    if memcache:
        memcache.delete(cache_key)


def _get_info_from_infocache(env, account, container=None):
    """
    Get cached account or container information from request-environment
    cache (swift.infocache).

    :param  env: the environment used by the current request
    :param  account: the account name
    :param  container: the container name

    :returns: a dictionary of cached info on cache hit, None on miss
    """
    cache_key = get_cache_key(account, container)
    if 'swift.infocache' in env and cache_key in env['swift.infocache']:
        return env['swift.infocache'][cache_key]
    return None


def record_cache_op_metrics(
        logger, op_type, cache_state, resp=None):
    """
    Record a single cache operation into its corresponding metrics.

    :param  logger: the metrics logger
    :param  op_type: the name of the operation type, includes 'shard_listing',
              'shard_updating', and etc.
    :param  cache_state: the state of this cache operation. When it's
              'infocache_hit' or memcache 'hit', expect it succeeded and 'resp'
              will be None; for all other cases like memcache 'miss' or 'skip'
              which will make to backend, expect a valid 'resp'.
    :param  resp: the response from backend for all cases except cache hits.
    """
    if cache_state == 'infocache_hit':
        logger.increment('%s.infocache.hit' % op_type)
    elif cache_state == 'hit':
        # memcache hits.
        logger.increment('%s.cache.hit' % op_type)
    else:
        # the cases of cache_state is memcache miss, error, skip, force_skip
        # or disabled.
        if resp is not None:
            # Note: currently there is no case that 'resp' will be None.
            logger.increment(
                '%s.cache.%s.%d' % (op_type, cache_state, resp.status_int))


def _get_info_from_memcache(app, env, account, container=None):
    """
    Get cached account or container information from memcache

    :param  app: the application object
    :param  env: the environment used by the current request
    :param  account: the account name
    :param  container: the container name

    :returns: a dictionary of cached info on cache hit, None on miss. Also
      returns None if memcache is not in use.
    """
    cache_key = get_cache_key(account, container)
    memcache = cache_from_env(env, True)
    if memcache:
        try:
            proxy_app = app._pipeline_final_app
        except AttributeError:
            # Only the middleware entry-points get a reference to the
            # proxy-server app; if a middleware composes itself as multiple
            # filters, we'll just have to choose a reasonable default
            skip_chance = 0.0
            logger = None
        else:
            if container:
                skip_chance = proxy_app.container_existence_skip_cache
            else:
                skip_chance = proxy_app.account_existence_skip_cache
            logger = proxy_app.logger
        info_type = 'container' if container else 'account'
        if skip_chance and random.random() < skip_chance:
            info = None
            if logger:
                logger.increment('%s.info.cache.skip' % info_type)
        else:
            info = memcache.get(cache_key)
            if logger:
                logger.increment('%s.info.cache.%s' % (
                    info_type, 'hit' if info else 'miss'))
        if info and six.PY2:
            # Get back to native strings
            new_info = {}
            for key in info:
                new_key = key.encode("utf-8") if isinstance(
                    key, six.text_type) else key
                if isinstance(info[key], six.text_type):
                    new_info[new_key] = info[key].encode("utf-8")
                elif isinstance(info[key], dict):
                    new_info[new_key] = {}
                    for subkey, value in info[key].items():
                        new_subkey = subkey.encode("utf-8") if isinstance(
                            subkey, six.text_type) else subkey
                        if isinstance(value, six.text_type):
                            new_info[new_key][new_subkey] = \
                                value.encode("utf-8")
                        else:
                            new_info[new_key][new_subkey] = value
                else:
                    new_info[new_key] = info[key]
            info = new_info
        if info:
            env.setdefault('swift.infocache', {})[cache_key] = info
        return info
    return None


def _get_info_from_caches(app, env, account, container=None):
    """
    Get the cached info from env or memcache (if used) in that order.
    Used for both account and container info.

    :param  app: the application object
    :param  env: the environment used by the current request
    :returns: the cached info or None if not cached
    """

    info = _get_info_from_infocache(env, account, container)
    if info is None:
        info = _get_info_from_memcache(app, env, account, container)
    return info


def _prepare_pre_auth_info_request(env, path, swift_source):
    """
    Prepares a pre authed request to obtain info using a HEAD.

    :param env: the environment used by the current request
    :param path: The unquoted, WSGI-str request path
    :param swift_source: value for swift.source in WSGI environment
    :returns: the pre authed request
    """
    # Set the env for the pre_authed call without a query string
    newenv = make_pre_authed_env(env, 'HEAD', path, agent='Swift',
                                 query_string='', swift_source=swift_source)
    # This is a sub request for container metadata- drop the Origin header from
    # the request so the it is not treated as a CORS request.
    newenv.pop('HTTP_ORIGIN', None)

    # ACLs are only shown to account owners, so let's make sure this request
    # looks like it came from the account owner.
    newenv['swift_owner'] = True

    # Note that Request.blank expects quoted path
    return Request.blank(wsgi_quote(path), environ=newenv)


def get_info(app, env, account, container=None, swift_source=None):
    """
    Get info about accounts or containers

    Note: This call bypasses auth. Success does not imply that the
          request has authorization to the info.

    :param app: the application object
    :param env: the environment used by the current request
    :param account: The unquoted name of the account
    :param container: The unquoted name of the container (or None if account)
    :param swift_source: swift source logged for any subrequests made while
                         retrieving the account or container info
    :returns: information about the specified entity in a dictionary. See
      get_account_info and get_container_info for details on what's in the
      dictionary.
    """
    env.setdefault('swift.infocache', {})

    if container:
        path = '/v1/%s/%s' % (account, container)
        path_env = env.copy()
        path_env['PATH_INFO'] = path
        return get_container_info(path_env, app, swift_source=swift_source)
    else:
        # account info
        path = '/v1/%s' % (account,)
        path_env = env.copy()
        path_env['PATH_INFO'] = path
        return get_account_info(path_env, app, swift_source=swift_source)


def _get_object_info(app, env, account, container, obj, swift_source=None):
    """
    Get the info about object

    Note: This call bypasses auth. Success does not imply that the
          request has authorization to the info.

    :param app: the application object
    :param env: the environment used by the current request
    :param account: The unquoted, WSGI-str name of the account
    :param container: The unquoted, WSGI-str name of the container
    :param obj: The unquoted, WSGI-str name of the object
    :returns: the cached info or None if cannot be retrieved
    """
    cache_key = get_cache_key(account, container, obj)
    info = env.get('swift.infocache', {}).get(cache_key)
    if info:
        return info
    # Not in cache, let's try the object servers
    path = '/v1/%s/%s/%s' % (account, container, obj)
    req = _prepare_pre_auth_info_request(env, path, swift_source)
    # *Always* allow reserved names for get-info requests -- it's on the
    # caller to keep the result private-ish
    req.headers['X-Backend-Allow-Reserved-Names'] = 'true'
    resp = req.get_response(app)
    # Unlike get_account_info() and get_container_info(), we don't save
    # things in memcache, so we can store the info without network traffic,
    # *and* the proxy doesn't cache object info for us, so there's no chance
    # that the object info would be in the environment. Thus, we just
    # compute the object info based on the response and stash it in
    # swift.infocache.
    info = set_object_info_cache(app, env, account, container, obj, resp)
    return info


def close_swift_conn(src):
    """
    Force close the http connection to the backend.

    :param src: the response from the backend
    """
    try:
        # Since the backends set "Connection: close" in their response
        # headers, the response object (src) is solely responsible for the
        # socket. The connection object (src.swift_conn) has no references
        # to the socket, so calling its close() method does nothing, and
        # therefore we don't do it.
        #
        # Also, since calling the response's close() method might not
        # close the underlying socket but only decrement some
        # reference-counter, we have a special method here that really,
        # really kills the underlying socket with a close() syscall.
        src.nuke_from_orbit()  # it's the only way to be sure
    except Exception:
        pass


def bytes_to_skip(record_size, range_start):
    """
    Assume an object is composed of N records, where the first N-1 are all
    the same size and the last is at most that large, but may be smaller.

    When a range request is made, it might start with a partial record. This
    must be discarded, lest the consumer get bad data. This is particularly
    true of suffix-byte-range requests, e.g. "Range: bytes=-12345" where the
    size of the object is unknown at the time the request is made.

    This function computes the number of bytes that must be discarded to
    ensure only whole records are yielded. Erasure-code decoding needs this.

    This function could have been inlined, but it took enough tries to get
    right that some targeted unit tests were desirable, hence its extraction.
    """
    return (record_size - (range_start % record_size)) % record_size


class ByteCountEnforcer(object):
    """
    Enforces that successive calls to file_like.read() give at least
    <nbytes> bytes before exhaustion.

    If file_like fails to do so, ShortReadError is raised.

    If more than <nbytes> bytes are read, we don't care.
    """

    def __init__(self, file_like, nbytes):
        """
        :param file_like: file-like object
        :param nbytes: number of bytes expected, or None if length is unknown.
        """
        self.file_like = file_like
        self.nbytes = self.bytes_left = nbytes

    def read(self, amt=None):
        chunk = self.file_like.read(amt)
        if self.bytes_left is None:
            return chunk
        elif len(chunk) == 0 and self.bytes_left > 0:
            raise ShortReadError(
                "Too few bytes; read %d, expecting %d" % (
                    self.nbytes - self.bytes_left, self.nbytes))
        else:
            self.bytes_left -= len(chunk)
            return chunk


class GetOrHeadHandler(object):
    def __init__(self, app, req, server_type, node_iter, partition, path,
                 backend_headers, concurrency=1, policy=None,
                 client_chunk_size=None, newest=None, logger=None):
        self.app = app
        self.node_iter = node_iter
        self.server_type = server_type
        self.partition = partition
        self.path = path
        self.backend_headers = backend_headers
        self.client_chunk_size = client_chunk_size
        self.logger = logger or app.logger
        self.skip_bytes = 0
        self.bytes_used_from_backend = 0
        self.used_nodes = []
        self.used_source_etag = ''
        self.concurrency = concurrency
        self.policy = policy
        self.node = None
        self.latest_404_timestamp = Timestamp(0)
        policy_options = self.app.get_policy_options(self.policy)
        self.rebalance_missing_suppression_count = min(
            policy_options.rebalance_missing_suppression_count,
            node_iter.num_primary_nodes - 1)

        # stuff from request
        self.req_method = req.method
        self.req_path = req.path
        self.req_query_string = req.query_string
        if newest is None:
            self.newest = config_true_value(req.headers.get('x-newest', 'f'))
        else:
            self.newest = newest

        # populated when finding source
        self.statuses = []
        self.reasons = []
        self.bodies = []
        self.source_headers = []
        self.sources = []

        # populated from response headers
        self.start_byte = self.end_byte = self.length = None

    def fast_forward(self, num_bytes):
        """
        Will skip num_bytes into the current ranges.

        :params num_bytes: the number of bytes that have already been read on
                           this request. This will change the Range header
                           so that the next req will start where it left off.

        :raises HTTPRequestedRangeNotSatisfiable: if begin + num_bytes
                                                  > end of range + 1
        :raises RangeAlreadyComplete: if begin + num_bytes == end of range + 1
        """
        try:
            req_range = Range(self.backend_headers.get('Range'))
        except ValueError:
            req_range = None

        if req_range:
            begin, end = req_range.ranges[0]
            if begin is None:
                # this is a -50 range req (last 50 bytes of file)
                end -= num_bytes
                if end == 0:
                    # we sent out exactly the first range's worth of bytes, so
                    # we're done with it
                    raise RangeAlreadyComplete()

                if end < 0:
                    raise HTTPRequestedRangeNotSatisfiable()

            else:
                begin += num_bytes
                if end is not None and begin == end + 1:
                    # we sent out exactly the first range's worth of bytes, so
                    # we're done with it
                    raise RangeAlreadyComplete()

                if end is not None and begin > end:
                    raise HTTPRequestedRangeNotSatisfiable()

            req_range.ranges = [(begin, end)] + req_range.ranges[1:]
            self.backend_headers['Range'] = str(req_range)
        else:
            self.backend_headers['Range'] = 'bytes=%d-' % num_bytes

        # Reset so if we need to do this more than once, we don't double-up
        self.bytes_used_from_backend = 0

    def pop_range(self):
        """
        Remove the first byterange from our Range header.

        This is used after a byterange has been completely sent to the
        client; this way, should we need to resume the download from another
        object server, we do not re-fetch byteranges that the client already
        has.

        If we have no Range header, this is a no-op.
        """
        if 'Range' in self.backend_headers:
            try:
                req_range = Range(self.backend_headers['Range'])
            except ValueError:
                # there's a Range header, but it's garbage, so get rid of it
                self.backend_headers.pop('Range')
                return
            begin, end = req_range.ranges.pop(0)
            if len(req_range.ranges) > 0:
                self.backend_headers['Range'] = str(req_range)
            else:
                self.backend_headers.pop('Range')

    def learn_size_from_content_range(self, start, end, length):
        """
        If client_chunk_size is set, makes sure we yield things starting on
        chunk boundaries based on the Content-Range header in the response.

        Sets our Range header's first byterange to the value learned from
        the Content-Range header in the response; if we were given a
        fully-specified range (e.g. "bytes=123-456"), this is a no-op.

        If we were given a half-specified range (e.g. "bytes=123-" or
        "bytes=-456"), then this changes the Range header to a
        semantically-equivalent one *and* it lets us resume on a proper
        boundary instead of just in the middle of a piece somewhere.
        """
        if length == 0:
            return

        if self.client_chunk_size:
            self.skip_bytes = bytes_to_skip(self.client_chunk_size, start)

        if 'Range' in self.backend_headers:
            try:
                req_range = Range(self.backend_headers['Range'])
                new_ranges = [(start, end)] + req_range.ranges[1:]
            except ValueError:
                new_ranges = [(start, end)]
        else:
            new_ranges = [(start, end)]

        self.backend_headers['Range'] = (
            "bytes=" + (",".join("%s-%s" % (s if s is not None else '',
                                            e if e is not None else '')
                                 for s, e in new_ranges)))

    def is_good_source(self, src):
        """
        Indicates whether or not the request made to the backend found
        what it was looking for.

        :param src: the response from the backend
        :returns: True if found, False if not
        """
        if self.server_type == 'Object' and src.status == 416:
            return True
        return is_success(src.status) or is_redirection(src.status)

    def _get_response_parts_iter(self, req, node, source):
        # Someday we can replace this [mess] with python 3's "nonlocal"
        source = [source]
        node = [node]

        try:
            client_chunk_size = self.client_chunk_size
            node_timeout = self.app.node_timeout
            if self.server_type == 'Object':
                node_timeout = self.app.recoverable_node_timeout

            # This is safe; it sets up a generator but does not call next()
            # on it, so no IO is performed.
            parts_iter = [
                http_response_to_document_iters(
                    source[0], read_chunk_size=self.app.object_chunk_size)]

            def get_next_doc_part():
                while True:
                    try:
                        # This call to next() performs IO when we have a
                        # multipart/byteranges response; it reads the MIME
                        # boundary and part headers.
                        #
                        # If we don't have a multipart/byteranges response,
                        # but just a 200 or a single-range 206, then this
                        # performs no IO, and either just returns source or
                        # raises StopIteration.
                        with WatchdogTimeout(self.app.watchdog, node_timeout,
                                             ChunkReadTimeout):
                            # if StopIteration is raised, it escapes and is
                            # handled elsewhere
                            start_byte, end_byte, length, headers, part = next(
                                parts_iter[0])
                        return (start_byte, end_byte, length, headers, part)
                    except ChunkReadTimeout:
                        new_source, new_node = self._get_source_and_node()
                        if new_source:
                            self.app.error_occurred(
                                node[0], 'Trying to read object during '
                                         'GET (retrying)')
                            # Close-out the connection as best as possible.
                            if getattr(source[0], 'swift_conn', None):
                                close_swift_conn(source[0])
                            source[0] = new_source
                            node[0] = new_node
                            # This is safe; it sets up a generator but does
                            # not call next() on it, so no IO is performed.
                            parts_iter[0] = http_response_to_document_iters(
                                new_source,
                                read_chunk_size=self.app.object_chunk_size)
                        else:
                            raise StopIteration()

            def iter_bytes_from_response_part(part_file, nbytes):
                nchunks = 0
                buf = b''
                part_file = ByteCountEnforcer(part_file, nbytes)
                while True:
                    try:
                        with WatchdogTimeout(self.app.watchdog, node_timeout,
                                             ChunkReadTimeout):
                            chunk = part_file.read(self.app.object_chunk_size)
                            nchunks += 1
                            # NB: this append must be *inside* the context
                            # manager for test.unit.SlowBody to do its thing
                            buf += chunk
                            if nbytes is not None:
                                nbytes -= len(chunk)
                    except (ChunkReadTimeout, ShortReadError):
                        exc_type, exc_value, exc_traceback = exc_info()
                        if self.newest or self.server_type != 'Object':
                            raise
                        try:
                            self.fast_forward(self.bytes_used_from_backend)
                        except (HTTPException, ValueError):
                            six.reraise(exc_type, exc_value, exc_traceback)
                        except RangeAlreadyComplete:
                            break
                        buf = b''
                        new_source, new_node = self._get_source_and_node()
                        if new_source:
                            self.app.error_occurred(
                                node[0], 'Trying to read object during '
                                         'GET (retrying)')
                            # Close-out the connection as best as possible.
                            if getattr(source[0], 'swift_conn', None):
                                close_swift_conn(source[0])
                            source[0] = new_source
                            node[0] = new_node
                            # This is safe; it just sets up a generator but
                            # does not call next() on it, so no IO is
                            # performed.
                            parts_iter[0] = http_response_to_document_iters(
                                new_source,
                                read_chunk_size=self.app.object_chunk_size)

                            try:
                                _junk, _junk, _junk, _junk, part_file = \
                                    get_next_doc_part()
                            except StopIteration:
                                # Tried to find a new node from which to
                                # finish the GET, but failed. There's
                                # nothing more we can do here.
                                six.reraise(exc_type, exc_value, exc_traceback)
                            part_file = ByteCountEnforcer(part_file, nbytes)
                        else:
                            six.reraise(exc_type, exc_value, exc_traceback)
                    else:
                        if buf and self.skip_bytes:
                            if self.skip_bytes < len(buf):
                                buf = buf[self.skip_bytes:]
                                self.bytes_used_from_backend += self.skip_bytes
                                self.skip_bytes = 0
                            else:
                                self.skip_bytes -= len(buf)
                                self.bytes_used_from_backend += len(buf)
                                buf = b''

                        if not chunk:
                            if buf:
                                with WatchdogTimeout(self.app.watchdog,
                                                     self.app.client_timeout,
                                                     ChunkWriteTimeout):
                                    self.bytes_used_from_backend += len(buf)
                                    yield buf
                                buf = b''
                            break

                        if client_chunk_size is not None:
                            while len(buf) >= client_chunk_size:
                                client_chunk = buf[:client_chunk_size]
                                buf = buf[client_chunk_size:]
                                with WatchdogTimeout(self.app.watchdog,
                                                     self.app.client_timeout,
                                                     ChunkWriteTimeout):
                                    self.bytes_used_from_backend += \
                                        len(client_chunk)
                                    yield client_chunk
                        else:
                            with WatchdogTimeout(self.app.watchdog,
                                                 self.app.client_timeout,
                                                 ChunkWriteTimeout):
                                self.bytes_used_from_backend += len(buf)
                                yield buf
                            buf = b''

                        # This is for fairness; if the network is outpacing
                        # the CPU, we'll always be able to read and write
                        # data without encountering an EWOULDBLOCK, and so
                        # eventlet will not switch greenthreads on its own.
                        # We do it manually so that clients don't starve.
                        #
                        # The number 5 here was chosen by making stuff up.
                        # It's not every single chunk, but it's not too big
                        # either, so it seemed like it would probably be an
                        # okay choice.
                        #
                        # Note that we may trampoline to other greenthreads
                        # more often than once every 5 chunks, depending on
                        # how blocking our network IO is; the explicit sleep
                        # here simply provides a lower bound on the rate of
                        # trampolining.
                        if nchunks % 5 == 0:
                            sleep()

            part_iter = None
            try:
                while True:
                    start_byte, end_byte, length, headers, part = \
                        get_next_doc_part()
                    # note: learn_size_from_content_range() sets
                    # self.skip_bytes
                    self.learn_size_from_content_range(
                        start_byte, end_byte, length)
                    self.bytes_used_from_backend = 0
                    # not length; that refers to the whole object, so is the
                    # wrong value to use for GET-range responses
                    byte_count = ((end_byte - start_byte + 1) - self.skip_bytes
                                  if (end_byte is not None
                                      and start_byte is not None)
                                  else None)
                    part_iter = iter_bytes_from_response_part(part, byte_count)
                    yield {'start_byte': start_byte, 'end_byte': end_byte,
                           'entity_length': length, 'headers': headers,
                           'part_iter': part_iter}
                    self.pop_range()
            except StopIteration:
                req.environ['swift.non_client_disconnect'] = True
            finally:
                if part_iter:
                    part_iter.close()

        except ChunkReadTimeout:
            self.app.exception_occurred(node[0], 'Object',
                                        'Trying to read during GET')
            raise
        except ChunkWriteTimeout:
            self.logger.info(
                'Client did not read from proxy within %ss',
                self.app.client_timeout)
            self.logger.increment('client_timeouts')
        except GeneratorExit:
            warn = True
            req_range = self.backend_headers['Range']
            if req_range:
                req_range = Range(req_range)
                if len(req_range.ranges) == 1:
                    begin, end = req_range.ranges[0]
                    if end is not None and begin is not None:
                        if end - begin + 1 == self.bytes_used_from_backend:
                            warn = False
            if not req.environ.get('swift.non_client_disconnect') and warn:
                self.logger.info('Client disconnected on read of %r',
                                 self.path)
            raise
        except Exception:
            self.logger.exception('Trying to send to client')
            raise
        finally:
            # Close-out the connection as best as possible.
            if getattr(source[0], 'swift_conn', None):
                close_swift_conn(source[0])

    @property
    def last_status(self):
        if self.statuses:
            return self.statuses[-1]
        else:
            return None

    @property
    def last_headers(self):
        if self.source_headers:
            return HeaderKeyDict(self.source_headers[-1])
        else:
            return None

    def _make_node_request(self, node, node_timeout, logger_thread_locals):
        self.logger.thread_locals = logger_thread_locals
        if node in self.used_nodes:
            return False
        req_headers = dict(self.backend_headers)
        ip, port = get_ip_port(node, req_headers)
        start_node_timing = time.time()
        try:
            with ConnectionTimeout(self.app.conn_timeout):
                conn = http_connect(
                    ip, port, node['device'],
                    self.partition, self.req_method, self.path,
                    headers=req_headers,
                    query_string=self.req_query_string)
            self.app.set_node_timing(node, time.time() - start_node_timing)

            with Timeout(node_timeout):
                possible_source = conn.getresponse()
                # See NOTE: swift_conn at top of file about this.
                possible_source.swift_conn = conn
        except (Exception, Timeout):
            self.app.exception_occurred(
                node, self.server_type,
                'Trying to %(method)s %(path)s' %
                {'method': self.req_method, 'path': self.req_path})
            return False

        src_headers = dict(
            (k.lower(), v) for k, v in
            possible_source.getheaders())
        if self.is_good_source(possible_source):
            # 404 if we know we don't have a synced copy
            if not float(possible_source.getheader('X-PUT-Timestamp', 1)):
                self.statuses.append(HTTP_NOT_FOUND)
                self.reasons.append('')
                self.bodies.append('')
                self.source_headers.append([])
                close_swift_conn(possible_source)
            else:
                if self.used_source_etag and \
                        self.used_source_etag != normalize_etag(
                            src_headers.get('etag', '')):
                    self.statuses.append(HTTP_NOT_FOUND)
                    self.reasons.append('')
                    self.bodies.append('')
                    self.source_headers.append([])
                    return False

                # a possible source should only be added as a valid source
                # if its timestamp is newer than previously found tombstones
                ps_timestamp = Timestamp(
                    src_headers.get('x-backend-data-timestamp') or
                    src_headers.get('x-backend-timestamp') or
                    src_headers.get('x-put-timestamp') or
                    src_headers.get('x-timestamp') or 0)
                if ps_timestamp >= self.latest_404_timestamp:
                    self.statuses.append(possible_source.status)
                    self.reasons.append(possible_source.reason)
                    self.bodies.append(None)
                    self.source_headers.append(possible_source.getheaders())
                    self.sources.append((possible_source, node))
                    if not self.newest:  # one good source is enough
                        return True
        else:
            if 'handoff_index' in node and \
                    (is_server_error(possible_source.status) or
                     possible_source.status == HTTP_NOT_FOUND) and \
                    not Timestamp(src_headers.get('x-backend-timestamp', 0)):
                # throw out 5XX and 404s from handoff nodes unless the data is
                # really on disk and had been DELETEd
                return False

            if self.rebalance_missing_suppression_count > 0 and \
                    possible_source.status == HTTP_NOT_FOUND and \
                    not Timestamp(src_headers.get('x-backend-timestamp', 0)):
                self.rebalance_missing_suppression_count -= 1
                return False

            self.statuses.append(possible_source.status)
            self.reasons.append(possible_source.reason)
            self.bodies.append(possible_source.read())
            self.source_headers.append(possible_source.getheaders())

            # if 404, record the timestamp. If a good source shows up, its
            # timestamp will be compared to the latest 404.
            # For now checking only on objects, but future work could include
            # the same check for account and containers. See lp 1560574.
            if self.server_type == 'Object' and \
                    possible_source.status == HTTP_NOT_FOUND:
                hdrs = HeaderKeyDict(possible_source.getheaders())
                ts = Timestamp(hdrs.get('X-Backend-Timestamp', 0))
                if ts > self.latest_404_timestamp:
                    self.latest_404_timestamp = ts
            self.app.check_response(node, self.server_type, possible_source,
                                    self.req_method, self.path,
                                    self.bodies[-1])
        return False

    def _get_source_and_node(self):
        self.statuses = []
        self.reasons = []
        self.bodies = []
        self.source_headers = []
        self.sources = []

        nodes = GreenthreadSafeIterator(self.node_iter)

        node_timeout = self.app.node_timeout
        if self.server_type == 'Object' and not self.newest:
            node_timeout = self.app.recoverable_node_timeout

        pile = GreenAsyncPile(self.concurrency)

        for node in nodes:
            pile.spawn(self._make_node_request, node, node_timeout,
                       self.logger.thread_locals)
            _timeout = self.app.get_policy_options(
                self.policy).concurrency_timeout \
                if pile.inflight < self.concurrency else None
            if pile.waitfirst(_timeout):
                break
        else:
            # ran out of nodes, see if any stragglers will finish
            any(pile)

        # this helps weed out any sucess status that were found before a 404
        # and added to the list in the case of x-newest.
        if self.sources:
            self.sources = [s for s in self.sources
                            if source_key(s[0]) >= self.latest_404_timestamp]

        if self.sources:
            self.sources.sort(key=lambda s: source_key(s[0]))
            source, node = self.sources.pop()
            for src, _junk in self.sources:
                close_swift_conn(src)
            self.used_nodes.append(node)
            src_headers = dict(
                (k.lower(), v) for k, v in
                source.getheaders())

            # Save off the source etag so that, if we lose the connection
            # and have to resume from a different node, we can be sure that
            # we have the same object (replication). Otherwise, if the cluster
            # has two versions of the same object, we might end up switching
            # between old and new mid-stream and giving garbage to the client.
            self.used_source_etag = normalize_etag(src_headers.get('etag', ''))
            self.node = node
            return source, node
        return None, None

    def _make_app_iter(self, req, node, source):
        """
        Returns an iterator over the contents of the source (via its read
        func).  There is also quite a bit of cleanup to ensure garbage
        collection works and the underlying socket of the source is closed.

        :param req: incoming request object
        :param source: The httplib.Response object this iterator should read
                       from.
        :param node: The node the source is reading from, for logging purposes.
        """

        ct = source.getheader('Content-Type')
        if ct:
            content_type, content_type_attrs = parse_content_type(ct)
            is_multipart = content_type == 'multipart/byteranges'
        else:
            is_multipart = False

        boundary = "dontcare"
        if is_multipart:
            # we need some MIME boundary; fortunately, the object server has
            # furnished one for us, so we'll just re-use it
            boundary = dict(content_type_attrs)["boundary"]

        parts_iter = self._get_response_parts_iter(req, node, source)

        def add_content_type(response_part):
            response_part["content_type"] = \
                HeaderKeyDict(response_part["headers"]).get("Content-Type")
            return response_part

        return document_iters_to_http_response_body(
            (add_content_type(pi) for pi in parts_iter),
            boundary, is_multipart, self.logger)

    def get_working_response(self, req):
        source, node = self._get_source_and_node()
        res = None
        if source:
            res = Response(request=req)
            res.status = source.status
            update_headers(res, source.getheaders())
            if req.method == 'GET' and \
                    source.status in (HTTP_OK, HTTP_PARTIAL_CONTENT):
                res.app_iter = self._make_app_iter(req, node, source)
                # See NOTE: swift_conn at top of file about this.
                res.swift_conn = source.swift_conn
            if not res.environ:
                res.environ = {}
            res.environ['swift_x_timestamp'] = source.getheader('x-timestamp')
            res.accept_ranges = 'bytes'
            res.content_length = source.getheader('Content-Length')
            if source.getheader('Content-Type'):
                res.charset = None
                res.content_type = source.getheader('Content-Type')
        return res


class NodeIter(object):
    """
    Yields nodes for a ring partition, skipping over error
    limited nodes and stopping at the configurable number of nodes. If a
    node yielded subsequently gets error limited, an extra node will be
    yielded to take its place.

    Note that if you're going to iterate over this concurrently from
    multiple greenthreads, you'll want to use a
    swift.common.utils.GreenthreadSafeIterator to serialize access.
    Otherwise, you may get ValueErrors from concurrent access. (You also
    may not, depending on how logging is configured, the vagaries of
    socket IO and eventlet, and the phase of the moon.)

    :param app: a proxy app
    :param ring: ring to get yield nodes from
    :param partition: ring partition to yield nodes for
    :param logger: a logger instance
    :param request: yielded nodes will be annotated with `use_replication`
        based on the `request` headers.
    :param node_iter: optional iterable of nodes to try. Useful if you
        want to filter or reorder the nodes.
    :param policy: an instance of :class:`BaseStoragePolicy`. This should be
        None for an account or container ring.
    :param request: if, and only if, a ``request`` is given then yielded nodes
        will be annotated with a ``use_replication = True|False`` item based
        on the ``request`` headers
    """

    def __init__(self, app, ring, partition, logger, request, node_iter=None,
                 policy=None):
        self.app = app
        self.ring = ring
        self.partition = partition
        self.logger = logger
        self.request = request

        part_nodes = ring.get_part_nodes(partition)
        if node_iter is None:
            node_iter = itertools.chain(
                part_nodes, ring.get_more_nodes(partition))
        self.num_primary_nodes = len(part_nodes)
        self.nodes_left = self.app.request_node_count(self.num_primary_nodes)
        self.expected_handoffs = self.nodes_left - self.num_primary_nodes

        # Use of list() here forcibly yanks the first N nodes (the primary
        # nodes) from node_iter, so the rest of its values are handoffs.
        self.primary_nodes = self.app.sort_nodes(
            list(itertools.islice(node_iter, self.num_primary_nodes)),
            policy=policy)
        self.handoff_iter = node_iter
        self._node_provider = None
        self.logger = logger or self.app.logger

    @property
    def primaries_left(self):
        return len(self.primary_nodes)

    def __iter__(self):
        self._node_iter = self._node_gen()
        return self

    def log_handoffs(self, handoffs):
        """
        Log handoff requests if handoff logging is enabled and the
        handoff was not expected.

        We only log handoffs when we've pushed the handoff count further
        than we would normally have expected under normal circumstances,
        that is (request_node_count - num_primaries), when handoffs goes
        higher than that it means one of the primaries must have been
        skipped because of error limiting before we consumed all of our
        nodes_left.
        """
        if not self.app.log_handoffs:
            return
        extra_handoffs = handoffs - self.expected_handoffs
        if extra_handoffs > 0:
            self.logger.increment('handoff_count')
            self.logger.warning(
                'Handoff requested (%d)' % handoffs)
            if (extra_handoffs == self.num_primary_nodes):
                # all the primaries were skipped, and handoffs didn't help
                self.logger.increment('handoff_all_count')

    def set_node_provider(self, callback):
        """
        Install a callback function that will be used during a call to next()
        to get an alternate node instead of returning the next node from the
        iterator.

        :param callback: A no argument function that should return a node dict
                         or None.
        """
        self._node_provider = callback

    def _node_gen(self):
        while self.primary_nodes:
            node = self.primary_nodes.pop(0)
            if not self.app.error_limited(node):
                yield node
                if not self.app.error_limited(node):
                    self.nodes_left -= 1
                    if self.nodes_left <= 0:
                        return
        handoffs = 0
        for node in self.handoff_iter:
            if not self.app.error_limited(node):
                handoffs += 1
                self.log_handoffs(handoffs)
                yield node
                if not self.app.error_limited(node):
                    self.nodes_left -= 1
                    if self.nodes_left <= 0:
                        return

    def _annotate_node(self, node):
        """
        Helper function to set use_replication dict value for a node by looking
        up the header value for x-backend-use-replication-network.

        :param node: node dictionary from the ring or node_iter.
        :returns: node dictionary with replication network enabled/disabled
        """
        # nodes may have come from a ring or a node_iter passed to the
        # constructor: be careful not to mutate them!
        return dict(node, use_replication=is_use_replication_network(
            self.request.headers))

    def next(self):
        node = None
        if self._node_provider:
            # give node provider the opportunity to inject a node
            node = self._node_provider()
        if not node:
            node = next(self._node_iter)
        return self._annotate_node(node)

    def __next__(self):
        return self.next()


class Controller(object):
    """Base WSGI controller class for the proxy"""
    server_type = 'Base'

    # Ensure these are all lowercase
    pass_through_headers = []

    def __init__(self, app):
        """
        Creates a controller attached to an application instance

        :param app: the application instance
        """
        self.account_name = None
        self.app = app
        self.trans_id = '-'
        self._allowed_methods = None
        self._private_methods = None
        # adapt the app logger to prefix statsd metrics with the server type
        self.logger = MetricsPrefixLoggerAdapter(
            self.app.logger, {}, self.server_type.lower())

    @property
    def allowed_methods(self):
        if self._allowed_methods is None:
            self._allowed_methods = set()
            all_methods = inspect.getmembers(self, predicate=inspect.ismethod)
            for name, m in all_methods:
                if getattr(m, 'publicly_accessible', False):
                    self._allowed_methods.add(name)
        return self._allowed_methods

    @property
    def private_methods(self):
        if self._private_methods is None:
            self._private_methods = set()
            all_methods = inspect.getmembers(self, predicate=inspect.ismethod)
            for name, m in all_methods:
                if getattr(m, 'privately_accessible', False):
                    self._private_methods.add(name)
        return self._private_methods

    def _x_remove_headers(self):
        """
        Returns a list of headers that must not be sent to the backend

        :returns: a list of header
        """
        return []

    def transfer_headers(self, src_headers, dst_headers):
        """
        Transfer legal headers from an original client request to dictionary
        that will be used as headers by the backend request

        :param src_headers: A dictionary of the original client request headers
        :param dst_headers: A dictionary of the backend request headers
        """
        st = self.server_type.lower()

        x_remove = 'x-remove-%s-meta-' % st
        dst_headers.update((k.lower().replace('-remove', '', 1), '')
                           for k in src_headers
                           if k.lower().startswith(x_remove) or
                           k.lower() in self._x_remove_headers())

        dst_headers.update((k.lower(), v)
                           for k, v in src_headers.items()
                           if k.lower() in self.pass_through_headers or
                           is_sys_or_user_meta(st, k))

    def generate_request_headers(self, orig_req=None, additional=None,
                                 transfer=False):
        """
        Create a list of headers to be used in backend requests

        :param orig_req: the original request sent by the client to the proxy
        :param additional: additional headers to send to the backend
        :param transfer: If True, transfer headers from original client request
        :returns: a dictionary of headers
        """
        headers = HeaderKeyDict()
        if orig_req:
            headers.update((k.lower(), v)
                           for k, v in orig_req.headers.items()
                           if k.lower().startswith('x-backend-'))
<<<<<<< HEAD
        # additional headers can override x-backend-* headers from orig_req
        if additional:
            headers.update(additional)
        if orig_req:
            if transfer:
                self.transfer_headers(orig_req.headers, headers)
            referer = orig_req.as_referer()
        else:
            referer = ''
=======
            referer = orig_req.as_referer()
        else:
            referer = ''
        # additional headers can override x-backend-* headers from orig_req
        if additional:
            headers.update(additional)
        if orig_req and transfer:
            # transfer headers from orig_req can override additional headers
            self.transfer_headers(orig_req.headers, headers)
>>>>>>> b512c926
        headers.setdefault('x-timestamp', Timestamp.now().internal)
        # orig_req and additional headers cannot override the following...
        headers['x-trans-id'] = self.trans_id
        headers['connection'] = 'close'
        headers['user-agent'] = self.app.backend_user_agent
        headers['referer'] = referer
        return headers

    def account_info(self, account, req):
        """
        Get account information, and also verify that the account exists.

        :param account: native str name of the account to get the info for
        :param req: caller's HTTP request context object
        :returns: tuple of (account partition, account nodes, container_count)
                  or (None, None, None) if it does not exist
        """
        if req:
            env = getattr(req, 'environ', {})
        else:
            env = {}
        env.setdefault('swift.infocache', {})
        path_env = env.copy()
        path_env['PATH_INFO'] = "/v1/%s" % (str_to_wsgi(account),)

        info = get_account_info(path_env, self.app)
        if (not info
                or not is_success(info['status'])
                or not info.get('account_really_exists', True)):
            return None, None, None
        container_count = info['container_count']
        partition, nodes = self.app.account_ring.get_nodes(account)
        return partition, nodes, container_count

    def container_info(self, account, container, req):
        """
        Get container information and thusly verify container existence.
        This will also verify account existence.

        :param account: native-str account name for the container
        :param container: native-str container name to look up
        :param req: caller's HTTP request context object
        :returns: dict containing at least container partition ('partition'),
                  container nodes ('containers'), container read
                  acl ('read_acl'), container write acl ('write_acl'),
                  and container sync key ('sync_key').
                  Values are set to None if the container does not exist.
        """
        if req:
            env = getattr(req, 'environ', {})
        else:
            env = {}
        env.setdefault('swift.infocache', {})
        path_env = env.copy()
        path_env['PATH_INFO'] = "/v1/%s/%s" % (
            str_to_wsgi(account), str_to_wsgi(container))
        info = get_container_info(path_env, self.app)
        if not is_success(info.get('status')):
            info['partition'] = None
            info['nodes'] = None
        else:
            part, nodes = self.app.container_ring.get_nodes(account, container)
            info['partition'] = part
            info['nodes'] = nodes
        return info

    def _make_request(self, nodes, part, method, path, headers, query,
                      body, logger_thread_locals):
        """
        Iterates over the given node iterator, sending an HTTP request to one
        node at a time.  The first non-informational, non-server-error
        response is returned.  If no non-informational, non-server-error
        response is received from any of the nodes, returns None.

        :param nodes: an iterator of the backend server and handoff servers
        :param part: the partition number
        :param method: the method to send to the backend
        :param path: the path to send to the backend
                     (full path ends up being /<$device>/<$part>/<$path>)
        :param headers: dictionary of headers
        :param query: query string to send to the backend.
        :param body: byte string to use as the request body.
                     Try to keep it small.
        :param logger_thread_locals: The thread local values to be set on the
                                     self.logger to retain transaction
                                     logging information.
        :returns: a swob.Response object, or None if no responses were received
        """
        self.logger.thread_locals = logger_thread_locals
        if body:
            if not isinstance(body, bytes):
                raise TypeError('body must be bytes, not %s' % type(body))
            headers['Content-Length'] = str(len(body))
        for node in nodes:
            try:
                ip, port = get_ip_port(node, headers)
                start_node_timing = time.time()
                with ConnectionTimeout(self.app.conn_timeout):
                    conn = http_connect(
                        ip, port, node['device'], part, method, path,
                        headers=headers, query_string=query)
                    conn.node = node
                self.app.set_node_timing(node, time.time() - start_node_timing)
                if body:
                    with Timeout(self.app.node_timeout):
                        conn.send(body)
                with Timeout(self.app.node_timeout):
                    resp = conn.getresponse()
                    if (self.app.check_response(node, self.server_type, resp,
                                                method, path)
                            and not is_informational(resp.status)):
                        return resp.status, resp.reason, resp.getheaders(), \
                            resp.read()

            except (Exception, Timeout):
                self.app.exception_occurred(
                    node, self.server_type,
                    'Trying to %(method)s %(path)s' %
                    {'method': method, 'path': path})

    def make_requests(self, req, ring, part, method, path, headers,
                      query_string='', overrides=None, node_count=None,
                      node_iterator=None, body=None):
        """
        Sends an HTTP request to multiple nodes and aggregates the results.
        It attempts the primary nodes concurrently, then iterates over the
        handoff nodes as needed.

        :param req: a request sent by the client
        :param ring: the ring used for finding backend servers
        :param part: the partition number
        :param method: the method to send to the backend
        :param path: the path to send to the backend
                     (full path ends up being  /<$device>/<$part>/<$path>)
        :param headers: a list of dicts, where each dict represents one
                        backend request that should be made.
        :param query_string: optional query string to send to the backend
        :param overrides: optional return status override map used to override
                          the returned status of a request.
        :param node_count: optional number of nodes to send request to.
        :param node_iterator: optional node iterator.
        :returns: a swob.Response object
        """
        nodes = GreenthreadSafeIterator(
            node_iterator or self.app.iter_nodes(ring, part, self.logger, req)
        )
        node_number = node_count or len(ring.get_part_nodes(part))
        pile = GreenAsyncPile(node_number)

        for head in headers:
            pile.spawn(self._make_request, nodes, part, method, path,
                       head, query_string, body, self.logger.thread_locals)
        response = []
        statuses = []
        for resp in pile:
            if not resp:
                continue
            response.append(resp)
            statuses.append(resp[0])
            if self.have_quorum(statuses, node_number):
                break
        # give any pending requests *some* chance to finish
        finished_quickly = pile.waitall(self.app.post_quorum_timeout)
        for resp in finished_quickly:
            if not resp:
                continue
            response.append(resp)
            statuses.append(resp[0])
        while len(response) < node_number:
            response.append((HTTP_SERVICE_UNAVAILABLE, '', '', b''))
        statuses, reasons, resp_headers, bodies = zip(*response)
        return self.best_response(req, statuses, reasons, bodies,
                                  '%s %s' % (self.server_type, req.method),
                                  overrides=overrides, headers=resp_headers)

    def _quorum_size(self, n):
        """
        Number of successful backend responses needed for the proxy to
        consider the client request successful.
        """
        return quorum_size(n)

    def have_quorum(self, statuses, node_count, quorum=None):
        """
        Given a list of statuses from several requests, determine if
        a quorum response can already be decided.

        :param statuses: list of statuses returned
        :param node_count: number of nodes being queried (basically ring count)
        :param quorum: number of statuses required for quorum
        :returns: True or False, depending on if quorum is established
        """
        if quorum is None:
            quorum = self._quorum_size(node_count)
        if len(statuses) >= quorum:
            for hundred in (HTTP_CONTINUE, HTTP_OK, HTTP_MULTIPLE_CHOICES,
                            HTTP_BAD_REQUEST):
                if sum(1 for s in statuses
                       if hundred <= s < hundred + 100) >= quorum:
                    return True
        return False

    def best_response(self, req, statuses, reasons, bodies, server_type,
                      etag=None, headers=None, overrides=None,
                      quorum_size=None):
        """
        Given a list of responses from several servers, choose the best to
        return to the API.

        :param req: swob.Request object
        :param statuses: list of statuses returned
        :param reasons: list of reasons for each status
        :param bodies: bodies of each response
        :param server_type: type of server the responses came from
        :param etag: etag
        :param headers: headers of each response
        :param overrides: overrides to apply when lacking quorum
        :param quorum_size: quorum size to use
        :returns: swob.Response object with the correct status, body, etc. set
        """
        if quorum_size is None:
            quorum_size = self._quorum_size(len(statuses))

        resp = self._compute_quorum_response(
            req, statuses, reasons, bodies, etag, headers,
            quorum_size=quorum_size)
        if overrides and not resp:
            faked_up_status_indices = set()
            transformed = []
            for (i, (status, reason, hdrs, body)) in enumerate(zip(
                    statuses, reasons, headers, bodies)):
                if status in overrides:
                    faked_up_status_indices.add(i)
                    transformed.append((overrides[status], '', '', ''))
                else:
                    transformed.append((status, reason, hdrs, body))
            statuses, reasons, headers, bodies = zip(*transformed)
            resp = self._compute_quorum_response(
                req, statuses, reasons, bodies, etag, headers,
                indices_to_avoid=faked_up_status_indices,
                quorum_size=quorum_size)

        if not resp:
            resp = HTTPServiceUnavailable(request=req)
            self.logger.error('%(type)s returning 503 for %(statuses)s',
                              {'type': server_type, 'statuses': statuses})

        return resp

    def _compute_quorum_response(self, req, statuses, reasons, bodies, etag,
                                 headers, quorum_size, indices_to_avoid=()):
        if not statuses:
            return None
        for hundred in (HTTP_OK, HTTP_MULTIPLE_CHOICES, HTTP_BAD_REQUEST):
            hstatuses = \
                [(i, s) for i, s in enumerate(statuses)
                 if hundred <= s < hundred + 100]
            if len(hstatuses) >= quorum_size:
                try:
                    status_index, status = max(
                        ((i, stat) for i, stat in hstatuses
                            if i not in indices_to_avoid),
                        key=operator.itemgetter(1))
                except ValueError:
                    # All statuses were indices to avoid
                    continue
                resp = status_map[status](request=req)
                resp.status = '%s %s' % (status, reasons[status_index])
                resp.body = bodies[status_index]
                if headers:
                    update_headers(resp, headers[status_index])
                if etag:
                    resp.headers['etag'] = normalize_etag(etag)
                return resp
        return None

    @public
    def GET(self, req):
        """
        Handler for HTTP GET requests.

        :param req: The client request
        :returns: the response to the client
        """
        return self.GETorHEAD(req)

    @public
    def HEAD(self, req):
        """
        Handler for HTTP HEAD requests.

        :param req: The client request
        :returns: the response to the client
        """
        return self.GETorHEAD(req)

    def autocreate_account(self, req, account):
        """
        Autocreate an account

        :param req: request leading to this autocreate
        :param account: the unquoted account name
        """
        partition, nodes = self.app.account_ring.get_nodes(account)
        path = '/%s' % account
        headers = {'X-Timestamp': Timestamp.now().internal,
                   'X-Trans-Id': self.trans_id,
                   'X-Openstack-Request-Id': self.trans_id,
                   'Connection': 'close'}
        # transfer any x-account-sysmeta headers from original request
        # to the autocreate PUT
        headers.update((k, v)
                       for k, v in req.headers.items()
                       if is_sys_meta('account', k))
        resp = self.make_requests(Request.blank('/v1' + path),
                                  self.app.account_ring, partition, 'PUT',
                                  path, [headers] * len(nodes))
        if is_success(resp.status_int):
            self.logger.info('autocreate account %r', path)
            clear_info_cache(self.app, req.environ, account)
            return True
        else:
            self.logger.warning('Could not autocreate account %r', path)
            return False

    def GETorHEAD_base(self, req, server_type, node_iter, partition, path,
                       concurrency=1, policy=None, client_chunk_size=None):
        """
        Base handler for HTTP GET or HEAD requests.

        :param req: swob.Request object
        :param server_type: server type used in logging
        :param node_iter: an iterator to obtain nodes from
        :param partition: partition
        :param path: path for the request
        :param concurrency: number of requests to run concurrently
        :param policy: the policy instance, or None if Account or Container
        :param client_chunk_size: chunk size for response body iterator
        :returns: swob.Response object
        """
        backend_headers = self.generate_request_headers(
            req, additional=req.headers)

        handler = GetOrHeadHandler(self.app, req, self.server_type, node_iter,
                                   partition, path, backend_headers,
                                   concurrency, policy=policy,
                                   client_chunk_size=client_chunk_size,
                                   logger=self.logger)
        res = handler.get_working_response(req)

        if not res:
            res = self.best_response(
                req, handler.statuses, handler.reasons, handler.bodies,
                '%s %s' % (server_type, req.method),
                headers=handler.source_headers)

        # if a backend policy index is present in resp headers, translate it
        # here with the friendly policy name
        if 'X-Backend-Storage-Policy-Index' in res.headers and \
                is_success(res.status_int):
            policy = \
                POLICIES.get_by_index(
                    res.headers['X-Backend-Storage-Policy-Index'])
            if policy:
                res.headers['X-Storage-Policy'] = policy.name
            else:
                self.logger.error(
                    'Could not translate %s (%r) from %r to policy',
                    'X-Backend-Storage-Policy-Index',
                    res.headers['X-Backend-Storage-Policy-Index'], path)

        return res

    def is_origin_allowed(self, cors_info, origin):
        """
        Is the given Origin allowed to make requests to this resource

        :param cors_info: the resource's CORS related metadata headers
        :param origin: the origin making the request
        :return: True or False
        """
        allowed_origins = set()
        if cors_info.get('allow_origin'):
            allowed_origins.update(
                [a.strip()
                 for a in cors_info['allow_origin'].split(' ')
                 if a.strip()])
        if self.app.cors_allow_origin:
            allowed_origins.update(self.app.cors_allow_origin)
        return origin in allowed_origins or '*' in allowed_origins

    @public
    def OPTIONS(self, req):
        """
        Base handler for OPTIONS requests

        :param req: swob.Request object
        :returns: swob.Response object
        """
        # Prepare the default response
        headers = {'Allow': ', '.join(self.allowed_methods)}
        resp = Response(status=200, request=req, headers=headers)

        # If this isn't a CORS pre-flight request then return now
        req_origin_value = req.headers.get('Origin', None)
        if not req_origin_value:
            return resp

        # This is a CORS preflight request so check it's allowed
        try:
            container_info = \
                self.container_info(self.account_name,
                                    self.container_name, req)
        except AttributeError:
            # This should only happen for requests to the Account. A future
            # change could allow CORS requests to the Account level as well.
            return resp

        cors = container_info.get('cors', {})

        # If the CORS origin isn't allowed return a 401
        if not self.is_origin_allowed(cors, req_origin_value) or (
                req.headers.get('Access-Control-Request-Method') not in
                self.allowed_methods):
            resp.status = HTTP_UNAUTHORIZED
            return resp

        # Populate the response with the CORS preflight headers
        if cors.get('allow_origin') and \
                cors.get('allow_origin').strip() == '*':
            headers['access-control-allow-origin'] = '*'
        else:
            headers['access-control-allow-origin'] = req_origin_value
            if 'vary' in headers:
                headers['vary'] += ', Origin'
            else:
                headers['vary'] = 'Origin'

        if cors.get('max_age') is not None:
            headers['access-control-max-age'] = cors.get('max_age')

        headers['access-control-allow-methods'] = \
            ', '.join(self.allowed_methods)

        # Allow all headers requested in the request. The CORS
        # specification does leave the door open for this, as mentioned in
        # http://www.w3.org/TR/cors/#resource-preflight-requests
        # Note: Since the list of headers can be unbounded
        # simply returning headers can be enough.
        allow_headers = set(
            list_from_csv(req.headers.get('Access-Control-Request-Headers')))
        if allow_headers:
            headers['access-control-allow-headers'] = ', '.join(allow_headers)
            if 'vary' in headers:
                headers['vary'] += ', Access-Control-Request-Headers'
            else:
                headers['vary'] = 'Access-Control-Request-Headers'

        resp.headers = headers

        return resp

    def get_name_length_limit(self):
        if self.account_name.startswith(self.app.auto_create_account_prefix):
            multiplier = 2
        else:
            multiplier = 1

        if self.server_type == 'Account':
            return constraints.MAX_ACCOUNT_NAME_LENGTH * multiplier
        elif self.server_type == 'Container':
            return constraints.MAX_CONTAINER_NAME_LENGTH * multiplier
        else:
            raise ValueError(
                "server_type can only be 'account' or 'container'")

    def _parse_listing_response(self, req, response):
        if not is_success(response.status_int):
            self.logger.warning(
                'Failed to get container listing from %s: %s',
                req.path_qs, response.status_int)
            return None

        try:
            data = json.loads(response.body)
            if not isinstance(data, list):
                raise ValueError('not a list')
            return data
        except ValueError as err:
            self.logger.error(
                'Problem with listing response from %s: %r',
                req.path_qs, err)
            return None

    def _get_container_listing(self, req, account, container, headers=None,
                               params=None):
        """
        Fetch container listing from given `account/container`.

        :param req: original Request instance.
        :param account: account in which `container` is stored.
        :param container: container from which listing should be fetched.
        :param headers: extra headers to be included with the listing
            sub-request; these update the headers copied from the original
            request.
        :param params: query string parameters to be used.
        :return: a tuple of (deserialized json data structure, swob Response)
        """
        params = params or {}
        version, _a, _c, _other = req.split_path(3, 4, True)
        path = '/'.join(['', version, account, container])

        subreq = make_pre_authed_request(
            req.environ, method='GET', path=quote(path), headers=req.headers,
            swift_source='SH')
        if headers:
            subreq.headers.update(headers)
        subreq.params = params
        self.logger.debug(
            'Get listing from %s %s' % (subreq.path_qs, headers))
        response = self.app.handle_request(subreq)
        data = self._parse_listing_response(req, response)
        return data, response

    def _parse_shard_ranges(self, req, listing, response):
        if listing is None:
            return None

        record_type = response.headers.get('x-backend-record-type')
        if record_type != 'shard':
            err = 'unexpected record type %r' % record_type
            self.logger.error("Failed to get shard ranges from %s: %s",
                              req.path_qs, err)
            return None

        try:
            return [ShardRange.from_dict(shard_range)
                    for shard_range in listing]
        except (ValueError, TypeError, KeyError) as err:
            self.logger.error(
                "Failed to get shard ranges from %s: invalid data: %r",
                req.path_qs, err)
            return None

    def _get_shard_ranges(
            self, req, account, container, includes=None, states=None):
        """
        Fetch shard ranges from given `account/container`. If `includes` is
        given then the shard range for that object name is requested, otherwise
        all shard ranges are requested.

        :param req: original Request instance.
        :param account: account from which shard ranges should be fetched.
        :param container: container from which shard ranges should be fetched.
        :param includes: (optional) restricts the list of fetched shard ranges
            to those which include the given name.
        :param states: (optional) the states of shard ranges to be fetched.
        :return: a list of instances of :class:`swift.common.utils.ShardRange`,
            or None if there was a problem fetching the shard ranges
        """
        params = req.params.copy()
        params.pop('limit', None)
        params['format'] = 'json'
        if includes:
            params['includes'] = includes
        if states:
            params['states'] = states
        headers = {'X-Backend-Record-Type': 'shard'}
        listing, response = self._get_container_listing(
            req, account, container, headers=headers, params=params)
        return self._parse_shard_ranges(req, listing, response), response<|MERGE_RESOLUTION|>--- conflicted
+++ resolved
@@ -1854,17 +1854,6 @@
             headers.update((k.lower(), v)
                            for k, v in orig_req.headers.items()
                            if k.lower().startswith('x-backend-'))
-<<<<<<< HEAD
-        # additional headers can override x-backend-* headers from orig_req
-        if additional:
-            headers.update(additional)
-        if orig_req:
-            if transfer:
-                self.transfer_headers(orig_req.headers, headers)
-            referer = orig_req.as_referer()
-        else:
-            referer = ''
-=======
             referer = orig_req.as_referer()
         else:
             referer = ''
@@ -1874,7 +1863,6 @@
         if orig_req and transfer:
             # transfer headers from orig_req can override additional headers
             self.transfer_headers(orig_req.headers, headers)
->>>>>>> b512c926
         headers.setdefault('x-timestamp', Timestamp.now().internal)
         # orig_req and additional headers cannot override the following...
         headers['x-trans-id'] = self.trans_id

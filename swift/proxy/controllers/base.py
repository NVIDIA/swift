--- conflicted
+++ resolved
@@ -478,11 +478,7 @@
         # See similar comment in get_account_info() for justification.
         info = _get_info_from_infocache(env, account, container)
         if info is None:
-<<<<<<< HEAD
-            info = set_info_cache(logged_app, env, account, container, resp)
-=======
             info = set_info_cache(env, account, container, resp)
->>>>>>> 20a66b30
 
     if info:
         info = deepcopy(info)  # avoid mutating what's in swift.infocache

--- conflicted
+++ resolved
@@ -45,11 +45,7 @@
     public, split_path, list_from_csv, GreenthreadSafeIterator, \
     GreenAsyncPile, quorum_size, parse_content_type, drain_and_close, \
     document_iters_to_http_response_body, ShardRange, find_shard_range, \
-<<<<<<< HEAD
-    cache_from_env, PrefixLoggerAdapter
-=======
     cache_from_env, MetricsPrefixLoggerAdapter
->>>>>>> 32b306c7
 from swift.common.bufferedhttp import http_connect
 from swift.common import constraints
 from swift.common.exceptions import ChunkReadTimeout, ChunkWriteTimeout, \
@@ -967,11 +963,7 @@
         self.path = path
         self.backend_headers = backend_headers
         self.client_chunk_size = client_chunk_size
-<<<<<<< HEAD
-        self.logger = logger if logger else app.logger
-=======
         self.logger = logger or app.logger
->>>>>>> 32b306c7
         self.skip_bytes = 0
         self.bytes_used_from_backend = 0
         self.used_nodes = []
@@ -1621,11 +1613,7 @@
             policy=policy)
         self.handoff_iter = node_iter
         self._node_provider = None
-<<<<<<< HEAD
-        self.logger = logger if logger else self.app.logger
-=======
         self.logger = logger or self.app.logger
->>>>>>> 32b306c7
 
     @property
     def primaries_left(self):
@@ -1720,13 +1708,8 @@
         self._allowed_methods = None
         self._private_methods = None
         # adapt the app logger to prefix statsd metrics with the server type
-<<<<<<< HEAD
-        self.logger = PrefixLoggerAdapter(
-            self.app.logger, {'metric_prefix': self.server_type.lower()})
-=======
         self.logger = MetricsPrefixLoggerAdapter(
             self.app.logger, {}, self.server_type.lower())
->>>>>>> 32b306c7
 
     @property
     def allowed_methods(self):
@@ -1949,12 +1932,7 @@
         :returns: a swob.Response object
         """
         nodes = GreenthreadSafeIterator(
-<<<<<<< HEAD
-            node_iterator or self.app.iter_nodes(ring, part,
-                                                 logger=self.logger)
-=======
             node_iterator or self.app.iter_nodes(ring, part, self.logger)
->>>>>>> 32b306c7
         )
         node_number = node_count or len(ring.get_part_nodes(part))
         pile = GreenAsyncPile(node_number)
@@ -2419,15 +2397,8 @@
                 self.logger.increment('shard_updating.cache.skip')
             else:
                 cached_ranges = memcache.get(cache_key)
-<<<<<<< HEAD
-                if cached_ranges:
-                    self.logger.increment('shard_updating.cache.hit')
-                else:
-                    self.logger.increment('shard_updating.cache.miss')
-=======
                 self.logger.increment('shard_updating.cache.%s' % (
                     'hit' if cached_ranges else 'miss'))
->>>>>>> 32b306c7
 
         if cached_ranges:
             shard_ranges = [

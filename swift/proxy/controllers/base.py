--- conflicted
+++ resolved
@@ -2475,13 +2475,6 @@
             return None
 
         try:
-<<<<<<< HEAD
-            # Note: the listing could either be shard ranges or namespace
-            # dicts; namespaces only has 'name', 'lower' and 'upper' keys. We
-            # therefore cannot use ShardRange.from_dict(). So forced to use the
-            # constructor
-            return [ShardRange(**data) for data in listing]
-=======
             # Note: a legacy container-server could return a list of
             # ShardRanges, but that's ok: namespaces just need 'name', 'lower'
             # and 'upper' keys. If we ever need to know we can look for a
@@ -2489,7 +2482,6 @@
             # servers.
             return [Namespace(data['name'], data['lower'], data['upper'])
                     for data in listing]
->>>>>>> 391e2588
         except (ValueError, TypeError, KeyError) as err:
             self.logger.error(
                 "Failed to get namespaces from %s: invalid data: %r",

# Copyright (c) 2010-2016 OpenStack Foundation
#
# Licensed under the Apache License, Version 2.0 (the "License");
# you may not use this file except in compliance with the License.
# You may obtain a copy of the License at
#
#    http://www.apache.org/licenses/LICENSE-2.0
#
# Unless required by applicable law or agreed to in writing, software
# distributed under the License is distributed on an "AS IS" BASIS,
# WITHOUT WARRANTIES OR CONDITIONS OF ANY KIND, either express or
# implied.
# See the License for the specific language governing permissions and
# limitations under the License.

# NOTE: swift_conn
# You'll see swift_conn passed around a few places in this file. This is the
# source bufferedhttp connection of whatever it is attached to.
#   It is used when early termination of reading from the connection should
# happen, such as when a range request is satisfied but there's still more the
# source connection would like to send. To prevent having to read all the data
# that could be left, the source connection can be .close() and then reads
# commence to empty out any buffers.
#   These shenanigans are to ensure all related objects can be garbage
# collected. We've seen objects hang around forever otherwise.

from six.moves.urllib.parse import quote

import time
import json
import functools
import inspect
import itertools
import operator
import random
from copy import deepcopy
from sys import exc_info

from eventlet import sleep
from eventlet.timeout import Timeout
import six

from swift.common.wsgi import make_pre_authed_env, make_pre_authed_request
from swift.common.utils import Timestamp, WatchdogTimeout, config_true_value, \
    public, split_path, list_from_csv, GreenthreadSafeIterator, \
    GreenAsyncPile, quorum_size, parse_content_type, drain_and_close, \
    document_iters_to_http_response_body, ShardRange, find_shard_range, \
    cache_from_env, MetricsPrefixLoggerAdapter
from swift.common.bufferedhttp import http_connect
from swift.common import constraints
from swift.common.exceptions import ChunkReadTimeout, ChunkWriteTimeout, \
    ConnectionTimeout, RangeAlreadyComplete, ShortReadError
from swift.common.header_key_dict import HeaderKeyDict
from swift.common.http import is_informational, is_success, is_redirection, \
    is_server_error, HTTP_OK, HTTP_PARTIAL_CONTENT, HTTP_MULTIPLE_CHOICES, \
    HTTP_BAD_REQUEST, HTTP_NOT_FOUND, HTTP_SERVICE_UNAVAILABLE, \
    HTTP_INSUFFICIENT_STORAGE, HTTP_UNAUTHORIZED, HTTP_CONTINUE, HTTP_GONE
from swift.common.swob import Request, Response, Range, \
    HTTPException, HTTPRequestedRangeNotSatisfiable, HTTPServiceUnavailable, \
    status_map, wsgi_to_str, str_to_wsgi, wsgi_quote, wsgi_unquote, \
    normalize_etag
from swift.common.request_helpers import strip_sys_meta_prefix, \
    strip_user_meta_prefix, is_user_meta, is_sys_meta, is_sys_or_user_meta, \
    http_response_to_document_iters, is_object_transient_sysmeta, \
    strip_object_transient_sysmeta_prefix, get_ip_port, get_user_meta_prefix, \
    get_sys_meta_prefix
from swift.common.storage_policy import POLICIES


DEFAULT_RECHECK_ACCOUNT_EXISTENCE = 60  # seconds
DEFAULT_RECHECK_CONTAINER_EXISTENCE = 60  # seconds
DEFAULT_RECHECK_UPDATING_SHARD_RANGES = 3600  # seconds
DEFAULT_RECHECK_LISTING_SHARD_RANGES = 600  # seconds


def update_headers(response, headers):
    """
    Helper function to update headers in the response.

    :param response: swob.Response object
    :param headers: dictionary headers
    """
    if hasattr(headers, 'items'):
        headers = headers.items()
    for name, value in headers:
        if name.lower() == 'etag':
            response.headers[name] = value.replace('"', '')
        elif name.lower() not in (
                'date', 'content-length', 'content-type',
                'connection', 'x-put-timestamp', 'x-delete-after'):
            response.headers[name] = value


def source_key(resp):
    """
    Provide the timestamp of the swift http response as a floating
    point value.  Used as a sort key.

    :param resp: bufferedhttp response object
    """
    return Timestamp(resp.getheader('x-backend-data-timestamp') or
                     resp.getheader('x-backend-timestamp') or
                     resp.getheader('x-put-timestamp') or
                     resp.getheader('x-timestamp') or 0)


def delay_denial(func):
    """
    Decorator to declare which methods should have any swift.authorize call
    delayed. This is so the method can load the Request object up with
    additional information that may be needed by the authorization system.

    :param func: function for which authorization will be delayed
    """
    func.delay_denial = True
    return func


def _prep_headers_to_info(headers, server_type):
    """
    Helper method that iterates once over a dict of headers,
    converting all keys to lower case and separating
    into subsets containing user metadata, system metadata
    and other headers.
    """
    meta = {}
    sysmeta = {}
    other = {}
    for key, val in dict(headers).items():
        lkey = wsgi_to_str(key).lower()
        val = wsgi_to_str(val) if isinstance(val, str) else val
        if is_user_meta(server_type, lkey):
            meta[strip_user_meta_prefix(server_type, lkey)] = val
        elif is_sys_meta(server_type, lkey):
            sysmeta[strip_sys_meta_prefix(server_type, lkey)] = val
        else:
            other[lkey] = val
    return other, meta, sysmeta


def headers_to_account_info(headers, status_int=HTTP_OK):
    """
    Construct a cacheable dict of account info based on response headers.
    """
    headers, meta, sysmeta = _prep_headers_to_info(headers, 'account')
    account_info = {
        'status': status_int,
        # 'container_count' anomaly:
        # Previous code sometimes expects an int sometimes a string
        # Current code aligns to str and None, yet translates to int in
        # deprecated functions as needed
        'container_count': headers.get('x-account-container-count'),
        'total_object_count': headers.get('x-account-object-count'),
        'bytes': headers.get('x-account-bytes-used'),
        'storage_policies': {policy.idx: {
            'container_count': int(headers.get(
                'x-account-storage-policy-{}-container-count'.format(
                    policy.name), 0)),
            'object_count': int(headers.get(
                'x-account-storage-policy-{}-object-count'.format(
                    policy.name), 0)),
            'bytes': int(headers.get(
                'x-account-storage-policy-{}-bytes-used'.format(
                    policy.name), 0))}
            for policy in POLICIES
        },
        'meta': meta,
        'sysmeta': sysmeta,
    }
    if is_success(status_int):
        account_info['account_really_exists'] = not config_true_value(
            headers.get('x-backend-fake-account-listing'))
    return account_info


def headers_to_container_info(headers, status_int=HTTP_OK):
    """
    Construct a cacheable dict of container info based on response headers.
    """
    headers, meta, sysmeta = _prep_headers_to_info(headers, 'container')
    return {
        'status': status_int,
        'read_acl': headers.get('x-container-read'),
        'write_acl': headers.get('x-container-write'),
        'sync_to': headers.get('x-container-sync-to'),
        'sync_key': headers.get('x-container-sync-key'),
        'object_count': headers.get('x-container-object-count'),
        'bytes': headers.get('x-container-bytes-used'),
        'versions': headers.get('x-versions-location'),
        'storage_policy': headers.get('x-backend-storage-policy-index', '0'),
        'cors': {
            'allow_origin': meta.get('access-control-allow-origin'),
            'expose_headers': meta.get('access-control-expose-headers'),
            'max_age': meta.get('access-control-max-age')
        },
        'meta': meta,
        'sysmeta': sysmeta,
        'sharding_state': headers.get('x-backend-sharding-state', 'unsharded'),
        # the 'internal' format version of timestamps is cached since the
        # normal format can be derived from this when required
        'created_at': headers.get('x-backend-timestamp'),
        'put_timestamp': headers.get('x-backend-put-timestamp'),
        'delete_timestamp': headers.get('x-backend-delete-timestamp'),
        'status_changed_at': headers.get('x-backend-status-changed-at'),
    }


def headers_from_container_info(info):
    """
    Construct a HeaderKeyDict from a container info dict.

    :param info: a dict of container metadata
    :returns: a HeaderKeyDict or None if info is None or any required headers
        could not be constructed
    """
    if not info:
        return None

    required = (
        ('x-backend-timestamp', 'created_at'),
        ('x-backend-put-timestamp', 'put_timestamp'),
        ('x-backend-delete-timestamp', 'delete_timestamp'),
        ('x-backend-status-changed-at', 'status_changed_at'),
        ('x-backend-storage-policy-index', 'storage_policy'),
        ('x-container-object-count', 'object_count'),
        ('x-container-bytes-used', 'bytes'),
        ('x-backend-sharding-state', 'sharding_state'),
    )
    required_normal_format_timestamps = (
        ('x-timestamp', 'created_at'),
        ('x-put-timestamp', 'put_timestamp'),
    )
    optional = (
        ('x-container-read', 'read_acl'),
        ('x-container-write', 'write_acl'),
        ('x-container-sync-key', 'sync_key'),
        ('x-container-sync-to', 'sync_to'),
        ('x-versions-location', 'versions'),
    )
    cors_optional = (
        ('access-control-allow-origin', 'allow_origin'),
        ('access-control-expose-headers', 'expose_headers'),
        ('access-control-max-age', 'max_age')
    )

    def lookup(info, key):
        # raises KeyError or ValueError
        val = info[key]
        if val is None:
            raise ValueError
        return val

    # note: required headers may be missing from info for example during
    # upgrade when stale info is still in cache
    headers = HeaderKeyDict()
    for hdr, key in required:
        try:
            headers[hdr] = lookup(info, key)
        except (KeyError, ValueError):
            return None

    for hdr, key in required_normal_format_timestamps:
        try:
            headers[hdr] = Timestamp(lookup(info, key)).normal
        except (KeyError, ValueError):
            return None

    for hdr, key in optional:
        try:
            headers[hdr] = lookup(info, key)
        except (KeyError, ValueError):
            pass

    policy_index = info.get('storage_policy')
    headers['x-storage-policy'] = POLICIES[int(policy_index)].name
    prefix = get_user_meta_prefix('container')
    headers.update(
        (prefix + k, v)
        for k, v in info.get('meta', {}).items())
    for hdr, key in cors_optional:
        try:
            headers[prefix + hdr] = lookup(info.get('cors'), key)
        except (KeyError, ValueError):
            pass
    prefix = get_sys_meta_prefix('container')
    headers.update(
        (prefix + k, v)
        for k, v in info.get('sysmeta', {}).items())

    return headers


def headers_to_object_info(headers, status_int=HTTP_OK):
    """
    Construct a cacheable dict of object info based on response headers.
    """
    headers, meta, sysmeta = _prep_headers_to_info(headers, 'object')
    transient_sysmeta = {}
    for key, val in headers.items():
        if is_object_transient_sysmeta(key):
            key = strip_object_transient_sysmeta_prefix(key.lower())
            transient_sysmeta[key] = val
    info = {'status': status_int,
            'length': headers.get('content-length'),
            'type': headers.get('content-type'),
            'etag': headers.get('etag'),
            'meta': meta,
            'sysmeta': sysmeta,
            'transient_sysmeta': transient_sysmeta
            }
    return info


def cors_validation(func):
    """
    Decorator to check if the request is a CORS request and if so, if it's
    valid.

    :param func: function to check
    """
    @functools.wraps(func)
    def wrapped(*a, **kw):
        controller = a[0]
        req = a[1]

        # The logic here was interpreted from
        #    http://www.w3.org/TR/cors/#resource-requests

        # Is this a CORS request?
        req_origin = req.headers.get('Origin', None)
        if req_origin:
            # Yes, this is a CORS request so test if the origin is allowed
            container_info = \
                controller.container_info(controller.account_name,
                                          controller.container_name, req)
            cors_info = container_info.get('cors', {})

            # Call through to the decorated method
            resp = func(*a, **kw)

            if controller.app.strict_cors_mode and \
                    not controller.is_origin_allowed(cors_info, req_origin):
                return resp

            # Expose,
            #  - simple response headers,
            #    http://www.w3.org/TR/cors/#simple-response-header
            #  - swift specific: etag, x-timestamp, x-trans-id
            #  - headers provided by the operator in cors_expose_headers
            #  - user metadata headers
            #  - headers provided by the user in
            #    x-container-meta-access-control-expose-headers
            if 'Access-Control-Expose-Headers' not in resp.headers:
                expose_headers = set([
                    'cache-control', 'content-language', 'content-type',
                    'expires', 'last-modified', 'pragma', 'etag',
                    'x-timestamp', 'x-trans-id', 'x-openstack-request-id'])
                expose_headers.update(controller.app.cors_expose_headers)
                for header in resp.headers:
                    if header.startswith('X-Container-Meta') or \
                            header.startswith('X-Object-Meta'):
                        expose_headers.add(header.lower())
                if cors_info.get('expose_headers'):
                    expose_headers = expose_headers.union(
                        [header_line.strip().lower()
                         for header_line in
                         cors_info['expose_headers'].split(' ')
                         if header_line.strip()])
                resp.headers['Access-Control-Expose-Headers'] = \
                    ', '.join(expose_headers)

            # The user agent won't process the response if the Allow-Origin
            # header isn't included
            if 'Access-Control-Allow-Origin' not in resp.headers:
                if cors_info['allow_origin'] and \
                        cors_info['allow_origin'].strip() == '*':
                    resp.headers['Access-Control-Allow-Origin'] = '*'
                else:
                    resp.headers['Access-Control-Allow-Origin'] = req_origin

            return resp
        else:
            # Not a CORS request so make the call as normal
            return func(*a, **kw)

    return wrapped


def get_object_info(env, app, path=None, swift_source=None):
    """
    Get the info structure for an object, based on env and app.
    This is useful to middlewares.

    .. note::

        This call bypasses auth. Success does not imply that the request has
        authorization to the object.
    """
    (version, account, container, obj) = \
        split_path(path or env['PATH_INFO'], 4, 4, True)
    info = _get_object_info(app, env, account, container, obj,
                            swift_source=swift_source)
    if info:
        info = deepcopy(info)
    else:
        info = headers_to_object_info({}, 0)

    for field in ('length',):
        if info.get(field) is None:
            info[field] = 0
        else:
            info[field] = int(info[field])

    return info


def get_container_info(env, app, swift_source=None):
    """
    Get the info structure for a container, based on env and app.
    This is useful to middlewares.

    .. note::

        This call bypasses auth. Success does not imply that the request has
        authorization to the container.
    """
    (version, wsgi_account, wsgi_container, unused) = \
        split_path(env['PATH_INFO'], 3, 4, True)

    if not constraints.valid_api_version(version):
        # Not a valid Swift request; return 0 like we do
        # if there's an account failure
        return headers_to_container_info({}, 0)

    account = wsgi_to_str(wsgi_account)
    container = wsgi_to_str(wsgi_container)

    # Check in environment cache and in memcache (in that order)
    info = _get_info_from_caches(app, env, account, container)

    if not info:
        # Cache miss; go HEAD the container and populate the caches
        env.setdefault('swift.infocache', {})
        # Before checking the container, make sure the account exists.
        #
        # If it is an autocreateable account, just assume it exists; don't
        # HEAD the account, as a GET or HEAD response for an autocreateable
        # account is successful whether the account actually has .db files
        # on disk or not.
        is_autocreate_account = account.startswith(
            getattr(app, 'auto_create_account_prefix',
                    constraints.AUTO_CREATE_ACCOUNT_PREFIX))
        if not is_autocreate_account:
            account_info = get_account_info(env, app, swift_source)
            if not account_info or not is_success(account_info['status']):
                return headers_to_container_info({}, 0)

        req = _prepare_pre_auth_info_request(
            env, ("/%s/%s/%s" % (version, wsgi_account, wsgi_container)),
            (swift_source or 'GET_CONTAINER_INFO'))
        # *Always* allow reserved names for get-info requests -- it's on the
        # caller to keep the result private-ish
        req.headers['X-Backend-Allow-Reserved-Names'] = 'true'
        resp = req.get_response(app)
        drain_and_close(resp)
        # Check in infocache to see if the proxy (or anyone else) already
        # populated the cache for us. If they did, just use what's there.
        #
        # See similar comment in get_account_info() for justification.
        info = _get_info_from_infocache(env, account, container)
        if info is None:
            info = set_info_cache(app, env, account, container, resp)

    if info:
        info = deepcopy(info)  # avoid mutating what's in swift.infocache
    else:
        info = headers_to_container_info({}, 503)

    # Old data format in memcache immediately after a Swift upgrade; clean
    # it up so consumers of get_container_info() aren't exposed to it.
    if 'object_count' not in info and 'container_size' in info:
        info['object_count'] = info.pop('container_size')

    for field in ('storage_policy', 'bytes', 'object_count'):
        if info.get(field) is None:
            info[field] = 0
        else:
            info[field] = int(info[field])

    if info.get('sharding_state') is None:
        info['sharding_state'] = 'unsharded'

    versions_cont = info.get('sysmeta', {}).get('versions-container', '')
    if versions_cont:
        versions_cont = wsgi_unquote(str_to_wsgi(
            versions_cont)).split('/')[0]
        versions_req = _prepare_pre_auth_info_request(
            env, ("/%s/%s/%s" % (version, wsgi_account, versions_cont)),
            (swift_source or 'GET_CONTAINER_INFO'))
        versions_req.headers['X-Backend-Allow-Reserved-Names'] = 'true'
        versions_info = get_container_info(versions_req.environ, app)
        info['bytes'] = info['bytes'] + versions_info['bytes']

    return info


def get_account_info(env, app, swift_source=None):
    """
    Get the info structure for an account, based on env and app.
    This is useful to middlewares.

    .. note::

        This call bypasses auth. Success does not imply that the request has
        authorization to the account.

    :raises ValueError: when path doesn't contain an account
    """
    (version, wsgi_account, _junk) = split_path(env['PATH_INFO'], 2, 3, True)

    if not constraints.valid_api_version(version):
        return headers_to_account_info({}, 0)

    account = wsgi_to_str(wsgi_account)

    # Check in environment cache and in memcache (in that order)
    info = _get_info_from_caches(app, env, account)

    # Cache miss; go HEAD the account and populate the caches
    if not info:
        env.setdefault('swift.infocache', {})
        req = _prepare_pre_auth_info_request(
            env, "/%s/%s" % (version, wsgi_account),
            (swift_source or 'GET_ACCOUNT_INFO'))
        # *Always* allow reserved names for get-info requests -- it's on the
        # caller to keep the result private-ish
        req.headers['X-Backend-Allow-Reserved-Names'] = 'true'
        resp = req.get_response(app)
        drain_and_close(resp)
        # Check in infocache to see if the proxy (or anyone else) already
        # populated the cache for us. If they did, just use what's there.
        #
        # The point of this is to avoid setting the value in memcached
        # twice. Otherwise, we're needlessly sending requests across the
        # network.
        #
        # If the info didn't make it into the cache, we'll compute it from
        # the response and populate the cache ourselves.
        #
        # Note that this is taking "exists in infocache" to imply "exists in
        # memcache". That's because we're trying to avoid superfluous
        # network traffic, and checking in memcache prior to setting in
        # memcache would defeat the purpose.
        info = _get_info_from_infocache(env, account)
        if info is None:
            info = set_info_cache(app, env, account, None, resp)

    if info:
        info = info.copy()  # avoid mutating what's in swift.infocache
    else:
        info = headers_to_account_info({}, 503)

    for field in ('container_count', 'bytes', 'total_object_count'):
        if info.get(field) is None:
            info[field] = 0
        else:
            info[field] = int(info[field])

    return info


def get_cache_key(account, container=None, obj=None, shard=None):
    """
    Get the keys for both memcache and env['swift.infocache'] (cache_key)
    where info about accounts, containers, and objects is cached

    :param account: The name of the account
    :param container: The name of the container (or None if account)
    :param obj: The name of the object (or None if account or container)
    :param shard: Sharding state for the container query; typically 'updating'
                  or 'listing' (Requires account and container; cannot use
                  with obj)
    :returns: a (native) string cache_key
    """
    if six.PY2:
        def to_native(s):
            if s is None or isinstance(s, str):
                return s
            return s.encode('utf8')
    else:
        def to_native(s):
            if s is None or isinstance(s, str):
                return s
            return s.decode('utf8', 'surrogateescape')

    account = to_native(account)
    container = to_native(container)
    obj = to_native(obj)

    if shard:
        if not (account and container):
            raise ValueError('Shard cache key requires account and container')
        if obj:
            raise ValueError('Shard cache key cannot have obj')
        cache_key = 'shard-%s/%s/%s' % (shard, account, container)
    elif obj:
        if not (account and container):
            raise ValueError('Object cache key requires account and container')
        cache_key = 'object/%s/%s/%s' % (account, container, obj)
    elif container:
        if not account:
            raise ValueError('Container cache key requires account')
        cache_key = 'container/%s/%s' % (account, container)
    else:
        cache_key = 'account/%s' % account
    # Use a unique environment cache key per account and one container.
    # This allows caching both account and container and ensures that when we
    # copy this env to form a new request, it won't accidentally reuse the
    # old container or account info
    return cache_key


def set_info_cache(app, env, account, container, resp):
    """
    Cache info in both memcache and env.

    :param  app: the application object
    :param  account: the unquoted account name
    :param  container: the unquoted container name or None
    :param  resp: the response received or None if info cache should be cleared

    :returns: the info that was placed into the cache, or None if the
              request status was not in (404, 410, 2xx).
    """
    cache_key = get_cache_key(account, container)
    infocache = env.setdefault('swift.infocache', {})
    memcache = cache_from_env(env, True)
    if resp is None:
        clear_info_cache(app, env, account, container)
        return

    if container:
        cache_time = int(resp.headers.get(
            'X-Backend-Recheck-Container-Existence',
            DEFAULT_RECHECK_CONTAINER_EXISTENCE))
    else:
        cache_time = int(resp.headers.get(
            'X-Backend-Recheck-Account-Existence',
            DEFAULT_RECHECK_ACCOUNT_EXISTENCE))

    if resp.status_int in (HTTP_NOT_FOUND, HTTP_GONE):
        cache_time *= 0.1
    elif not is_success(resp.status_int):
        # If we got a response, it was unsuccessful, and it wasn't an
        # "authoritative" failure, bail without touching caches.
        return

    if container:
        info = headers_to_container_info(resp.headers, resp.status_int)
    else:
        info = headers_to_account_info(resp.headers, resp.status_int)
    if memcache:
        memcache.set(cache_key, info, time=cache_time)
    infocache[cache_key] = info
    return info


def set_object_info_cache(app, env, account, container, obj, resp):
    """
    Cache object info in the WSGI environment, but not in memcache. Caching
    in memcache would lead to cache pressure and mass evictions due to the
    large number of objects in a typical Swift cluster. This is a
    per-request cache only.

    :param  app: the application object
    :param env: the environment used by the current request
    :param  account: the unquoted account name
    :param  container: the unquoted container name
    :param  obj: the unquoted object name
    :param  resp: a GET or HEAD response received from an object server, or
              None if info cache should be cleared
    :returns: the object info
    """

    cache_key = get_cache_key(account, container, obj)

    if 'swift.infocache' in env and not resp:
        env['swift.infocache'].pop(cache_key, None)
        return

    info = headers_to_object_info(resp.headers, resp.status_int)
    env.setdefault('swift.infocache', {})[cache_key] = info
    return info


def clear_info_cache(app, env, account, container=None, shard=None):
    """
    Clear the cached info in both memcache and env

    :param  app: the application object
    :param  env: the WSGI environment
    :param  account: the account name
    :param  container: the container name if clearing info for containers, or
              None
    :param  shard: the sharding state if clearing info for container shard
              ranges, or None
    """
    cache_key = get_cache_key(account, container, shard=shard)
    infocache = env.setdefault('swift.infocache', {})
    memcache = cache_from_env(env, True)
    infocache.pop(cache_key, None)
    if memcache:
        memcache.delete(cache_key)


def _get_info_from_infocache(env, account, container=None):
    """
    Get cached account or container information from request-environment
    cache (swift.infocache).

    :param  env: the environment used by the current request
    :param  account: the account name
    :param  container: the container name

    :returns: a dictionary of cached info on cache hit, None on miss
    """
    cache_key = get_cache_key(account, container)
    if 'swift.infocache' in env and cache_key in env['swift.infocache']:
        return env['swift.infocache'][cache_key]
    return None


def _get_info_from_memcache(app, env, account, container=None):
    """
    Get cached account or container information from memcache

    :param  app: the application object
    :param  env: the environment used by the current request
    :param  account: the account name
    :param  container: the container name

    :returns: a dictionary of cached info on cache hit, None on miss. Also
      returns None if memcache is not in use.
    """
    cache_key = get_cache_key(account, container)
    memcache = cache_from_env(env, True)
    if memcache:
        info = memcache.get(cache_key)
        if info and six.PY2:
            # Get back to native strings
            new_info = {}
            for key in info:
                new_key = key.encode("utf-8") if isinstance(
                    key, six.text_type) else key
                if isinstance(info[key], six.text_type):
                    new_info[new_key] = info[key].encode("utf-8")
                elif isinstance(info[key], dict):
                    new_info[new_key] = {}
                    for subkey, value in info[key].items():
                        new_subkey = subkey.encode("utf-8") if isinstance(
                            subkey, six.text_type) else subkey
                        if isinstance(value, six.text_type):
                            new_info[new_key][new_subkey] = \
                                value.encode("utf-8")
                        else:
                            new_info[new_key][new_subkey] = value
                else:
                    new_info[new_key] = info[key]
            info = new_info
        if info:
            env.setdefault('swift.infocache', {})[cache_key] = info
        return info
    return None


def _get_info_from_caches(app, env, account, container=None):
    """
    Get the cached info from env or memcache (if used) in that order.
    Used for both account and container info.

    :param  app: the application object
    :param  env: the environment used by the current request
    :returns: the cached info or None if not cached
    """

    info = _get_info_from_infocache(env, account, container)
    if info is None:
        info = _get_info_from_memcache(app, env, account, container)
    return info


def _prepare_pre_auth_info_request(env, path, swift_source):
    """
    Prepares a pre authed request to obtain info using a HEAD.

    :param env: the environment used by the current request
    :param path: The unquoted, WSGI-str request path
    :param swift_source: value for swift.source in WSGI environment
    :returns: the pre authed request
    """
    # Set the env for the pre_authed call without a query string
    newenv = make_pre_authed_env(env, 'HEAD', path, agent='Swift',
                                 query_string='', swift_source=swift_source)
    # This is a sub request for container metadata- drop the Origin header from
    # the request so the it is not treated as a CORS request.
    newenv.pop('HTTP_ORIGIN', None)

    # ACLs are only shown to account owners, so let's make sure this request
    # looks like it came from the account owner.
    newenv['swift_owner'] = True

    # Note that Request.blank expects quoted path
    return Request.blank(wsgi_quote(path), environ=newenv)


def get_info(app, env, account, container=None, swift_source=None):
    """
    Get info about accounts or containers

    Note: This call bypasses auth. Success does not imply that the
          request has authorization to the info.

    :param app: the application object
    :param env: the environment used by the current request
    :param account: The unquoted name of the account
    :param container: The unquoted name of the container (or None if account)
    :param swift_source: swift source logged for any subrequests made while
                         retrieving the account or container info
    :returns: information about the specified entity in a dictionary. See
      get_account_info and get_container_info for details on what's in the
      dictionary.
    """
    env.setdefault('swift.infocache', {})

    if container:
        path = '/v1/%s/%s' % (account, container)
        path_env = env.copy()
        path_env['PATH_INFO'] = path
        return get_container_info(path_env, app, swift_source=swift_source)
    else:
        # account info
        path = '/v1/%s' % (account,)
        path_env = env.copy()
        path_env['PATH_INFO'] = path
        return get_account_info(path_env, app, swift_source=swift_source)


def _get_object_info(app, env, account, container, obj, swift_source=None):
    """
    Get the info about object

    Note: This call bypasses auth. Success does not imply that the
          request has authorization to the info.

    :param app: the application object
    :param env: the environment used by the current request
    :param account: The unquoted, WSGI-str name of the account
    :param container: The unquoted, WSGI-str name of the container
    :param obj: The unquoted, WSGI-str name of the object
    :returns: the cached info or None if cannot be retrieved
    """
    cache_key = get_cache_key(account, container, obj)
    info = env.get('swift.infocache', {}).get(cache_key)
    if info:
        return info
    # Not in cache, let's try the object servers
    path = '/v1/%s/%s/%s' % (account, container, obj)
    req = _prepare_pre_auth_info_request(env, path, swift_source)
    # *Always* allow reserved names for get-info requests -- it's on the
    # caller to keep the result private-ish
    req.headers['X-Backend-Allow-Reserved-Names'] = 'true'
    resp = req.get_response(app)
    # Unlike get_account_info() and get_container_info(), we don't save
    # things in memcache, so we can store the info without network traffic,
    # *and* the proxy doesn't cache object info for us, so there's no chance
    # that the object info would be in the environment. Thus, we just
    # compute the object info based on the response and stash it in
    # swift.infocache.
    info = set_object_info_cache(app, env, account, container, obj, resp)
    return info


def close_swift_conn(src):
    """
    Force close the http connection to the backend.

    :param src: the response from the backend
    """
    try:
        # Since the backends set "Connection: close" in their response
        # headers, the response object (src) is solely responsible for the
        # socket. The connection object (src.swift_conn) has no references
        # to the socket, so calling its close() method does nothing, and
        # therefore we don't do it.
        #
        # Also, since calling the response's close() method might not
        # close the underlying socket but only decrement some
        # reference-counter, we have a special method here that really,
        # really kills the underlying socket with a close() syscall.
        src.nuke_from_orbit()  # it's the only way to be sure
    except Exception:
        pass


def bytes_to_skip(record_size, range_start):
    """
    Assume an object is composed of N records, where the first N-1 are all
    the same size and the last is at most that large, but may be smaller.

    When a range request is made, it might start with a partial record. This
    must be discarded, lest the consumer get bad data. This is particularly
    true of suffix-byte-range requests, e.g. "Range: bytes=-12345" where the
    size of the object is unknown at the time the request is made.

    This function computes the number of bytes that must be discarded to
    ensure only whole records are yielded. Erasure-code decoding needs this.

    This function could have been inlined, but it took enough tries to get
    right that some targeted unit tests were desirable, hence its extraction.
    """
    return (record_size - (range_start % record_size)) % record_size


class ByteCountEnforcer(object):
    """
    Enforces that successive calls to file_like.read() give at least
    <nbytes> bytes before exhaustion.

    If file_like fails to do so, ShortReadError is raised.

    If more than <nbytes> bytes are read, we don't care.
    """

    def __init__(self, file_like, nbytes):
        """
        :param file_like: file-like object
        :param nbytes: number of bytes expected, or None if length is unknown.
        """
        self.file_like = file_like
        self.nbytes = self.bytes_left = nbytes

    def read(self, amt=None):
        chunk = self.file_like.read(amt)
        if self.bytes_left is None:
            return chunk
        elif len(chunk) == 0 and self.bytes_left > 0:
            raise ShortReadError(
                "Too few bytes; read %d, expecting %d" % (
                    self.nbytes - self.bytes_left, self.nbytes))
        else:
            self.bytes_left -= len(chunk)
            return chunk


class GetOrHeadHandler(object):
    def __init__(self, app, req, server_type, node_iter, partition, path,
                 backend_headers, concurrency=1, policy=None,
                 client_chunk_size=None, newest=None, logger=None):
        self.app = app
        self.node_iter = node_iter
        self.server_type = server_type
        self.partition = partition
        self.path = path
        self.backend_headers = backend_headers
        self.client_chunk_size = client_chunk_size
        self.logger = logger or app.logger
        self.skip_bytes = 0
        self.bytes_used_from_backend = 0
        self.used_nodes = []
        self.used_source_etag = ''
        self.concurrency = concurrency
        self.policy = policy
        self.node = None
        self.latest_404_timestamp = Timestamp(0)
        policy_options = self.app.get_policy_options(self.policy)
        self.rebalance_missing_suppression_count = min(
            policy_options.rebalance_missing_suppression_count,
            node_iter.num_primary_nodes - 1)

        # stuff from request
        self.req_method = req.method
        self.req_path = req.path
        self.req_query_string = req.query_string
        if newest is None:
            self.newest = config_true_value(req.headers.get('x-newest', 'f'))
        else:
            self.newest = newest

        # populated when finding source
        self.statuses = []
        self.reasons = []
        self.bodies = []
        self.source_headers = []
        self.sources = []

        # populated from response headers
        self.start_byte = self.end_byte = self.length = None

    def fast_forward(self, num_bytes):
        """
        Will skip num_bytes into the current ranges.

        :params num_bytes: the number of bytes that have already been read on
                           this request. This will change the Range header
                           so that the next req will start where it left off.

        :raises HTTPRequestedRangeNotSatisfiable: if begin + num_bytes
                                                  > end of range + 1
        :raises RangeAlreadyComplete: if begin + num_bytes == end of range + 1
        """
        try:
            req_range = Range(self.backend_headers.get('Range'))
        except ValueError:
            req_range = None

        if req_range:
            begin, end = req_range.ranges[0]
            if begin is None:
                # this is a -50 range req (last 50 bytes of file)
                end -= num_bytes
                if end == 0:
                    # we sent out exactly the first range's worth of bytes, so
                    # we're done with it
                    raise RangeAlreadyComplete()

                if end < 0:
                    raise HTTPRequestedRangeNotSatisfiable()

            else:
                begin += num_bytes
                if end is not None and begin == end + 1:
                    # we sent out exactly the first range's worth of bytes, so
                    # we're done with it
                    raise RangeAlreadyComplete()

                if end is not None and begin > end:
                    raise HTTPRequestedRangeNotSatisfiable()

            req_range.ranges = [(begin, end)] + req_range.ranges[1:]
            self.backend_headers['Range'] = str(req_range)
        else:
            self.backend_headers['Range'] = 'bytes=%d-' % num_bytes

        # Reset so if we need to do this more than once, we don't double-up
        self.bytes_used_from_backend = 0

    def pop_range(self):
        """
        Remove the first byterange from our Range header.

        This is used after a byterange has been completely sent to the
        client; this way, should we need to resume the download from another
        object server, we do not re-fetch byteranges that the client already
        has.

        If we have no Range header, this is a no-op.
        """
        if 'Range' in self.backend_headers:
            try:
                req_range = Range(self.backend_headers['Range'])
            except ValueError:
                # there's a Range header, but it's garbage, so get rid of it
                self.backend_headers.pop('Range')
                return
            begin, end = req_range.ranges.pop(0)
            if len(req_range.ranges) > 0:
                self.backend_headers['Range'] = str(req_range)
            else:
                self.backend_headers.pop('Range')

    def learn_size_from_content_range(self, start, end, length):
        """
        If client_chunk_size is set, makes sure we yield things starting on
        chunk boundaries based on the Content-Range header in the response.

        Sets our Range header's first byterange to the value learned from
        the Content-Range header in the response; if we were given a
        fully-specified range (e.g. "bytes=123-456"), this is a no-op.

        If we were given a half-specified range (e.g. "bytes=123-" or
        "bytes=-456"), then this changes the Range header to a
        semantically-equivalent one *and* it lets us resume on a proper
        boundary instead of just in the middle of a piece somewhere.
        """
        if length == 0:
            return

        if self.client_chunk_size:
            self.skip_bytes = bytes_to_skip(self.client_chunk_size, start)

        if 'Range' in self.backend_headers:
            try:
                req_range = Range(self.backend_headers['Range'])
                new_ranges = [(start, end)] + req_range.ranges[1:]
            except ValueError:
                new_ranges = [(start, end)]
        else:
            new_ranges = [(start, end)]

        self.backend_headers['Range'] = (
            "bytes=" + (",".join("%s-%s" % (s if s is not None else '',
                                            e if e is not None else '')
                                 for s, e in new_ranges)))

    def is_good_source(self, src):
        """
        Indicates whether or not the request made to the backend found
        what it was looking for.

        :param src: the response from the backend
        :returns: True if found, False if not
        """
        if self.server_type == 'Object' and src.status == 416:
            return True
        return is_success(src.status) or is_redirection(src.status)

    def _get_response_parts_iter(self, req, node, source):
        # Someday we can replace this [mess] with python 3's "nonlocal"
        source = [source]
        node = [node]

        try:
            client_chunk_size = self.client_chunk_size
            node_timeout = self.app.node_timeout
            if self.server_type == 'Object':
                node_timeout = self.app.recoverable_node_timeout

            # This is safe; it sets up a generator but does not call next()
            # on it, so no IO is performed.
            parts_iter = [
                http_response_to_document_iters(
                    source[0], read_chunk_size=self.app.object_chunk_size)]

            def get_next_doc_part():
                while True:
                    try:
                        # This call to next() performs IO when we have a
                        # multipart/byteranges response; it reads the MIME
                        # boundary and part headers.
                        #
                        # If we don't have a multipart/byteranges response,
                        # but just a 200 or a single-range 206, then this
                        # performs no IO, and either just returns source or
                        # raises StopIteration.
                        with WatchdogTimeout(self.app.watchdog, node_timeout,
                                             ChunkReadTimeout):
                            # if StopIteration is raised, it escapes and is
                            # handled elsewhere
                            start_byte, end_byte, length, headers, part = next(
                                parts_iter[0])
                        return (start_byte, end_byte, length, headers, part)
                    except ChunkReadTimeout:
                        new_source, new_node = self._get_source_and_node()
                        if new_source:
                            self.app.error_occurred(
                                node[0], 'Trying to read object during '
                                         'GET (retrying)')
                            # Close-out the connection as best as possible.
                            if getattr(source[0], 'swift_conn', None):
                                close_swift_conn(source[0])
                            source[0] = new_source
                            node[0] = new_node
                            # This is safe; it sets up a generator but does
                            # not call next() on it, so no IO is performed.
                            parts_iter[0] = http_response_to_document_iters(
                                new_source,
                                read_chunk_size=self.app.object_chunk_size)
                        else:
                            raise StopIteration()

            def iter_bytes_from_response_part(part_file, nbytes):
                nchunks = 0
                buf = b''
                part_file = ByteCountEnforcer(part_file, nbytes)
                while True:
                    try:
                        with WatchdogTimeout(self.app.watchdog, node_timeout,
                                             ChunkReadTimeout):
                            chunk = part_file.read(self.app.object_chunk_size)
                            nchunks += 1
                            # NB: this append must be *inside* the context
                            # manager for test.unit.SlowBody to do its thing
                            buf += chunk
                            if nbytes is not None:
                                nbytes -= len(chunk)
                    except (ChunkReadTimeout, ShortReadError):
                        exc_type, exc_value, exc_traceback = exc_info()
                        if self.newest or self.server_type != 'Object':
                            raise
                        try:
                            self.fast_forward(self.bytes_used_from_backend)
                        except (HTTPException, ValueError):
                            six.reraise(exc_type, exc_value, exc_traceback)
                        except RangeAlreadyComplete:
                            break
                        buf = b''
                        new_source, new_node = self._get_source_and_node()
                        if new_source:
                            self.app.error_occurred(
                                node[0], 'Trying to read object during '
                                         'GET (retrying)')
                            # Close-out the connection as best as possible.
                            if getattr(source[0], 'swift_conn', None):
                                close_swift_conn(source[0])
                            source[0] = new_source
                            node[0] = new_node
                            # This is safe; it just sets up a generator but
                            # does not call next() on it, so no IO is
                            # performed.
                            parts_iter[0] = http_response_to_document_iters(
                                new_source,
                                read_chunk_size=self.app.object_chunk_size)

                            try:
                                _junk, _junk, _junk, _junk, part_file = \
                                    get_next_doc_part()
                            except StopIteration:
                                # Tried to find a new node from which to
                                # finish the GET, but failed. There's
                                # nothing more we can do here.
                                six.reraise(exc_type, exc_value, exc_traceback)
                            part_file = ByteCountEnforcer(part_file, nbytes)
                        else:
                            six.reraise(exc_type, exc_value, exc_traceback)
                    else:
                        if buf and self.skip_bytes:
                            if self.skip_bytes < len(buf):
                                buf = buf[self.skip_bytes:]
                                self.bytes_used_from_backend += self.skip_bytes
                                self.skip_bytes = 0
                            else:
                                self.skip_bytes -= len(buf)
                                self.bytes_used_from_backend += len(buf)
                                buf = b''

                        if not chunk:
                            if buf:
                                with WatchdogTimeout(self.app.watchdog,
                                                     self.app.client_timeout,
                                                     ChunkWriteTimeout):
                                    self.bytes_used_from_backend += len(buf)
                                    yield buf
                                buf = b''
                            break

                        if client_chunk_size is not None:
                            while len(buf) >= client_chunk_size:
                                client_chunk = buf[:client_chunk_size]
                                buf = buf[client_chunk_size:]
                                with WatchdogTimeout(self.app.watchdog,
                                                     self.app.client_timeout,
                                                     ChunkWriteTimeout):
                                    self.bytes_used_from_backend += \
                                        len(client_chunk)
                                    yield client_chunk
                        else:
                            with WatchdogTimeout(self.app.watchdog,
                                                 self.app.client_timeout,
                                                 ChunkWriteTimeout):
                                self.bytes_used_from_backend += len(buf)
                                yield buf
                            buf = b''

                        # This is for fairness; if the network is outpacing
                        # the CPU, we'll always be able to read and write
                        # data without encountering an EWOULDBLOCK, and so
                        # eventlet will not switch greenthreads on its own.
                        # We do it manually so that clients don't starve.
                        #
                        # The number 5 here was chosen by making stuff up.
                        # It's not every single chunk, but it's not too big
                        # either, so it seemed like it would probably be an
                        # okay choice.
                        #
                        # Note that we may trampoline to other greenthreads
                        # more often than once every 5 chunks, depending on
                        # how blocking our network IO is; the explicit sleep
                        # here simply provides a lower bound on the rate of
                        # trampolining.
                        if nchunks % 5 == 0:
                            sleep()

            part_iter = None
            try:
                while True:
                    start_byte, end_byte, length, headers, part = \
                        get_next_doc_part()
                    # note: learn_size_from_content_range() sets
                    # self.skip_bytes
                    self.learn_size_from_content_range(
                        start_byte, end_byte, length)
                    self.bytes_used_from_backend = 0
                    # not length; that refers to the whole object, so is the
                    # wrong value to use for GET-range responses
                    byte_count = ((end_byte - start_byte + 1) - self.skip_bytes
                                  if (end_byte is not None
                                      and start_byte is not None)
                                  else None)
                    part_iter = iter_bytes_from_response_part(part, byte_count)
                    yield {'start_byte': start_byte, 'end_byte': end_byte,
                           'entity_length': length, 'headers': headers,
                           'part_iter': part_iter}
                    self.pop_range()
            except StopIteration:
                req.environ['swift.non_client_disconnect'] = True
            finally:
                if part_iter:
                    part_iter.close()

        except ChunkReadTimeout:
            self.app.exception_occurred(node[0], 'Object',
                                        'Trying to read during GET')
            raise
        except ChunkWriteTimeout:
            self.logger.info(
                'Client did not read from proxy within %ss',
                self.app.client_timeout)
            self.logger.increment('client_timeouts')
        except GeneratorExit:
            warn = True
            req_range = self.backend_headers['Range']
            if req_range:
                req_range = Range(req_range)
                if len(req_range.ranges) == 1:
                    begin, end = req_range.ranges[0]
                    if end is not None and begin is not None:
                        if end - begin + 1 == self.bytes_used_from_backend:
                            warn = False
            if not req.environ.get('swift.non_client_disconnect') and warn:
                self.logger.info('Client disconnected on read of %r',
                                 self.path)
            raise
        except Exception:
            self.logger.exception('Trying to send to client')
            raise
        finally:
            # Close-out the connection as best as possible.
            if getattr(source[0], 'swift_conn', None):
                close_swift_conn(source[0])

    @property
    def last_status(self):
        if self.statuses:
            return self.statuses[-1]
        else:
            return None

    @property
    def last_headers(self):
        if self.source_headers:
            return HeaderKeyDict(self.source_headers[-1])
        else:
            return None

    def _make_node_request(self, node, node_timeout, logger_thread_locals):
        self.logger.thread_locals = logger_thread_locals
        if node in self.used_nodes:
            return False
        req_headers = dict(self.backend_headers)
        ip, port = get_ip_port(node, req_headers)
        start_node_timing = time.time()
        try:
            with ConnectionTimeout(self.app.conn_timeout):
                conn = http_connect(
                    ip, port, node['device'],
                    self.partition, self.req_method, self.path,
                    headers=req_headers,
                    query_string=self.req_query_string)
            self.app.set_node_timing(node, time.time() - start_node_timing)

            with Timeout(node_timeout):
                possible_source = conn.getresponse()
                # See NOTE: swift_conn at top of file about this.
                possible_source.swift_conn = conn
        except (Exception, Timeout):
            self.app.exception_occurred(
                node, self.server_type,
                'Trying to %(method)s %(path)s' %
                {'method': self.req_method, 'path': self.req_path})
            return False

        src_headers = dict(
            (k.lower(), v) for k, v in
            possible_source.getheaders())
        if self.is_good_source(possible_source):
            # 404 if we know we don't have a synced copy
            if not float(possible_source.getheader('X-PUT-Timestamp', 1)):
                self.statuses.append(HTTP_NOT_FOUND)
                self.reasons.append('')
                self.bodies.append('')
                self.source_headers.append([])
                close_swift_conn(possible_source)
            else:
                if self.used_source_etag and \
                        self.used_source_etag != normalize_etag(
                            src_headers.get('etag', '')):
                    self.statuses.append(HTTP_NOT_FOUND)
                    self.reasons.append('')
                    self.bodies.append('')
                    self.source_headers.append([])
                    return False

                # a possible source should only be added as a valid source
                # if its timestamp is newer than previously found tombstones
                ps_timestamp = Timestamp(
                    src_headers.get('x-backend-data-timestamp') or
                    src_headers.get('x-backend-timestamp') or
                    src_headers.get('x-put-timestamp') or
                    src_headers.get('x-timestamp') or 0)
                if ps_timestamp >= self.latest_404_timestamp:
                    self.statuses.append(possible_source.status)
                    self.reasons.append(possible_source.reason)
                    self.bodies.append(None)
                    self.source_headers.append(possible_source.getheaders())
                    self.sources.append((possible_source, node))
                    if not self.newest:  # one good source is enough
                        return True
        else:
            if 'handoff_index' in node and \
                    (is_server_error(possible_source.status) or
                     possible_source.status == HTTP_NOT_FOUND) and \
                    not Timestamp(src_headers.get('x-backend-timestamp', 0)):
                # throw out 5XX and 404s from handoff nodes unless the data is
                # really on disk and had been DELETEd
                return False

            if self.rebalance_missing_suppression_count > 0 and \
                    possible_source.status == HTTP_NOT_FOUND and \
                    not Timestamp(src_headers.get('x-backend-timestamp', 0)):
                self.rebalance_missing_suppression_count -= 1
                return False

            self.statuses.append(possible_source.status)
            self.reasons.append(possible_source.reason)
            self.bodies.append(possible_source.read())
            self.source_headers.append(possible_source.getheaders())

            # if 404, record the timestamp. If a good source shows up, its
            # timestamp will be compared to the latest 404.
            # For now checking only on objects, but future work could include
            # the same check for account and containers. See lp 1560574.
            if self.server_type == 'Object' and \
                    possible_source.status == HTTP_NOT_FOUND:
                hdrs = HeaderKeyDict(possible_source.getheaders())
                ts = Timestamp(hdrs.get('X-Backend-Timestamp', 0))
                if ts > self.latest_404_timestamp:
                    self.latest_404_timestamp = ts
            if possible_source.status == HTTP_INSUFFICIENT_STORAGE:
                self.app.error_limit(node, 'ERROR Insufficient Storage')
            elif is_server_error(possible_source.status):
                self.app.error_occurred(
                    node, ('ERROR %(status)d %(body)s '
                           'From %(type)s Server') %
                    {'status': possible_source.status,
                     'body': self.bodies[-1][:1024],
                     'type': self.server_type})
        return False

    def _get_source_and_node(self):
        self.statuses = []
        self.reasons = []
        self.bodies = []
        self.source_headers = []
        self.sources = []

        nodes = GreenthreadSafeIterator(self.node_iter)

        node_timeout = self.app.node_timeout
        if self.server_type == 'Object' and not self.newest:
            node_timeout = self.app.recoverable_node_timeout

        pile = GreenAsyncPile(self.concurrency)

        for node in nodes:
            pile.spawn(self._make_node_request, node, node_timeout,
                       self.logger.thread_locals)
            _timeout = self.app.get_policy_options(
                self.policy).concurrency_timeout \
                if pile.inflight < self.concurrency else None
            if pile.waitfirst(_timeout):
                break
        else:
            # ran out of nodes, see if any stragglers will finish
            any(pile)

        # this helps weed out any sucess status that were found before a 404
        # and added to the list in the case of x-newest.
        if self.sources:
            self.sources = [s for s in self.sources
                            if source_key(s[0]) >= self.latest_404_timestamp]

        if self.sources:
            self.sources.sort(key=lambda s: source_key(s[0]))
            source, node = self.sources.pop()
            for src, _junk in self.sources:
                close_swift_conn(src)
            self.used_nodes.append(node)
            src_headers = dict(
                (k.lower(), v) for k, v in
                source.getheaders())

            # Save off the source etag so that, if we lose the connection
            # and have to resume from a different node, we can be sure that
            # we have the same object (replication). Otherwise, if the cluster
            # has two versions of the same object, we might end up switching
            # between old and new mid-stream and giving garbage to the client.
            self.used_source_etag = normalize_etag(src_headers.get('etag', ''))
            self.node = node
            return source, node
        return None, None

    def _make_app_iter(self, req, node, source):
        """
        Returns an iterator over the contents of the source (via its read
        func).  There is also quite a bit of cleanup to ensure garbage
        collection works and the underlying socket of the source is closed.

        :param req: incoming request object
        :param source: The httplib.Response object this iterator should read
                       from.
        :param node: The node the source is reading from, for logging purposes.
        """

        ct = source.getheader('Content-Type')
        if ct:
            content_type, content_type_attrs = parse_content_type(ct)
            is_multipart = content_type == 'multipart/byteranges'
        else:
            is_multipart = False

        boundary = "dontcare"
        if is_multipart:
            # we need some MIME boundary; fortunately, the object server has
            # furnished one for us, so we'll just re-use it
            boundary = dict(content_type_attrs)["boundary"]

        parts_iter = self._get_response_parts_iter(req, node, source)

        def add_content_type(response_part):
            response_part["content_type"] = \
                HeaderKeyDict(response_part["headers"]).get("Content-Type")
            return response_part

        return document_iters_to_http_response_body(
            (add_content_type(pi) for pi in parts_iter),
            boundary, is_multipart, self.logger)

    def get_working_response(self, req):
        source, node = self._get_source_and_node()
        res = None
        if source:
            res = Response(request=req)
            res.status = source.status
            update_headers(res, source.getheaders())
            if req.method == 'GET' and \
                    source.status in (HTTP_OK, HTTP_PARTIAL_CONTENT):
                res.app_iter = self._make_app_iter(req, node, source)
                # See NOTE: swift_conn at top of file about this.
                res.swift_conn = source.swift_conn
            if not res.environ:
                res.environ = {}
            res.environ['swift_x_timestamp'] = source.getheader('x-timestamp')
            res.accept_ranges = 'bytes'
            res.content_length = source.getheader('Content-Length')
            if source.getheader('Content-Type'):
                res.charset = None
                res.content_type = source.getheader('Content-Type')
        return res


class NodeIter(object):
    """
    Yields nodes for a ring partition, skipping over error
    limited nodes and stopping at the configurable number of nodes. If a
    node yielded subsequently gets error limited, an extra node will be
    yielded to take its place.

    Note that if you're going to iterate over this concurrently from
    multiple greenthreads, you'll want to use a
    swift.common.utils.GreenthreadSafeIterator to serialize access.
    Otherwise, you may get ValueErrors from concurrent access. (You also
    may not, depending on how logging is configured, the vagaries of
    socket IO and eventlet, and the phase of the moon.)

    :param app: a proxy app
    :param ring: ring to get yield nodes from
    :param partition: ring partition to yield nodes for
    :param logger: a logger instance
    :param node_iter: optional iterable of nodes to try. Useful if you
        want to filter or reorder the nodes.
    :param policy: an instance of :class:`BaseStoragePolicy`. This should be
        None for an account or container ring.
    :param logger: a logger instance; defaults to the app logger
    """

<<<<<<< HEAD
    def __init__(self, app, ring, partition, node_iter=None, policy=None,
                 logger=None):
=======
    def __init__(self, app, ring, partition, logger, node_iter=None,
                 policy=None):
>>>>>>> 696d5d64
        self.app = app
        self.ring = ring
        self.partition = partition
        self.logger = logger

        part_nodes = ring.get_part_nodes(partition)
        if node_iter is None:
            node_iter = itertools.chain(
                part_nodes, ring.get_more_nodes(partition))
        self.num_primary_nodes = len(part_nodes)
        self.nodes_left = self.app.request_node_count(self.num_primary_nodes)
        self.expected_handoffs = self.nodes_left - self.num_primary_nodes

        # Use of list() here forcibly yanks the first N nodes (the primary
        # nodes) from node_iter, so the rest of its values are handoffs.
        self.primary_nodes = self.app.sort_nodes(
            list(itertools.islice(node_iter, self.num_primary_nodes)),
            policy=policy)
        self.handoff_iter = node_iter
        self._node_provider = None
        self.logger = logger or self.app.logger

    @property
    def primaries_left(self):
        return len(self.primary_nodes)

    def __iter__(self):
        self._node_iter = self._node_gen()
        return self

    def log_handoffs(self, handoffs):
        """
        Log handoff requests if handoff logging is enabled and the
        handoff was not expected.

        We only log handoffs when we've pushed the handoff count further
        than we would normally have expected under normal circumstances,
        that is (request_node_count - num_primaries), when handoffs goes
        higher than that it means one of the primaries must have been
        skipped because of error limiting before we consumed all of our
        nodes_left.
        """
        if not self.app.log_handoffs:
            return
        extra_handoffs = handoffs - self.expected_handoffs
        if extra_handoffs > 0:
            self.logger.increment('handoff_count')
            self.logger.warning(
                'Handoff requested (%d)' % handoffs)
            if (extra_handoffs == self.num_primary_nodes):
                # all the primaries were skipped, and handoffs didn't help
                self.logger.increment('handoff_all_count')

    def set_node_provider(self, callback):
        """
        Install a callback function that will be used during a call to next()
        to get an alternate node instead of returning the next node from the
        iterator.

        :param callback: A no argument function that should return a node dict
                         or None.
        """
        self._node_provider = callback

    def _node_gen(self):
        while self.primary_nodes:
            node = self.primary_nodes.pop(0)
            if not self.app.error_limited(node):
                yield node
                if not self.app.error_limited(node):
                    self.nodes_left -= 1
                    if self.nodes_left <= 0:
                        return
        handoffs = 0
        for node in self.handoff_iter:
            if not self.app.error_limited(node):
                handoffs += 1
                self.log_handoffs(handoffs)
                yield node
                if not self.app.error_limited(node):
                    self.nodes_left -= 1
                    if self.nodes_left <= 0:
                        return

    def next(self):
        if self._node_provider:
            # give node provider the opportunity to inject a node
            node = self._node_provider()
            if node:
                return node
        return next(self._node_iter)

    def __next__(self):
        return self.next()


class Controller(object):
    """Base WSGI controller class for the proxy"""
    server_type = 'Base'

    # Ensure these are all lowercase
    pass_through_headers = []

    def __init__(self, app):
        """
        Creates a controller attached to an application instance

        :param app: the application instance
        """
        self.account_name = None
        self.app = app
        self.trans_id = '-'
        self._allowed_methods = None
        self._private_methods = None
        # adapt the app logger to prefix statsd metrics with the server type
        self.logger = MetricsPrefixLoggerAdapter(
            self.app.logger, {}, self.server_type.lower())

    @property
    def allowed_methods(self):
        if self._allowed_methods is None:
            self._allowed_methods = set()
            all_methods = inspect.getmembers(self, predicate=inspect.ismethod)
            for name, m in all_methods:
                if getattr(m, 'publicly_accessible', False):
                    self._allowed_methods.add(name)
        return self._allowed_methods

    @property
    def private_methods(self):
        if self._private_methods is None:
            self._private_methods = set()
            all_methods = inspect.getmembers(self, predicate=inspect.ismethod)
            for name, m in all_methods:
                if getattr(m, 'privately_accessible', False):
                    self._private_methods.add(name)
        return self._private_methods

    def _x_remove_headers(self):
        """
        Returns a list of headers that must not be sent to the backend

        :returns: a list of header
        """
        return []

    def transfer_headers(self, src_headers, dst_headers):
        """
        Transfer legal headers from an original client request to dictionary
        that will be used as headers by the backend request

        :param src_headers: A dictionary of the original client request headers
        :param dst_headers: A dictionary of the backend request headers
        """
        st = self.server_type.lower()

        x_remove = 'x-remove-%s-meta-' % st
        dst_headers.update((k.lower().replace('-remove', '', 1), '')
                           for k in src_headers
                           if k.lower().startswith(x_remove) or
                           k.lower() in self._x_remove_headers())

        dst_headers.update((k.lower(), v)
                           for k, v in src_headers.items()
                           if k.lower() in self.pass_through_headers or
                           is_sys_or_user_meta(st, k))

    def generate_request_headers(self, orig_req=None, additional=None,
                                 transfer=False):
        """
        Create a list of headers to be used in backend requests

        :param orig_req: the original request sent by the client to the proxy
        :param additional: additional headers to send to the backend
        :param transfer: If True, transfer headers from original client request
        :returns: a dictionary of headers
        """
        # Use the additional headers first so they don't overwrite the headers
        # we require.
        headers = HeaderKeyDict(additional) if additional else HeaderKeyDict()
        if transfer:
            self.transfer_headers(orig_req.headers, headers)
        headers.setdefault('x-timestamp', Timestamp.now().internal)
        if orig_req:
            referer = orig_req.as_referer()
        else:
            referer = ''
        headers['x-trans-id'] = self.trans_id
        headers['connection'] = 'close'
        headers['user-agent'] = self.app.backend_user_agent
        headers['referer'] = referer
        return headers

    def account_info(self, account, req):
        """
        Get account information, and also verify that the account exists.

        :param account: native str name of the account to get the info for
        :param req: caller's HTTP request context object
        :returns: tuple of (account partition, account nodes, container_count)
                  or (None, None, None) if it does not exist
        """
        if req:
            env = getattr(req, 'environ', {})
        else:
            env = {}
        env.setdefault('swift.infocache', {})
        path_env = env.copy()
        path_env['PATH_INFO'] = "/v1/%s" % (str_to_wsgi(account),)

        info = get_account_info(path_env, self.app)
        if (not info
                or not is_success(info['status'])
                or not info.get('account_really_exists', True)):
            return None, None, None
        container_count = info['container_count']
        partition, nodes = self.app.account_ring.get_nodes(account)
        return partition, nodes, container_count

    def container_info(self, account, container, req):
        """
        Get container information and thusly verify container existence.
        This will also verify account existence.

        :param account: native-str account name for the container
        :param container: native-str container name to look up
        :param req: caller's HTTP request context object
        :returns: dict containing at least container partition ('partition'),
                  container nodes ('containers'), container read
                  acl ('read_acl'), container write acl ('write_acl'),
                  and container sync key ('sync_key').
                  Values are set to None if the container does not exist.
        """
        if req:
            env = getattr(req, 'environ', {})
        else:
            env = {}
        env.setdefault('swift.infocache', {})
        path_env = env.copy()
        path_env['PATH_INFO'] = "/v1/%s/%s" % (
            str_to_wsgi(account), str_to_wsgi(container))
        info = get_container_info(path_env, self.app)
        if not info or not is_success(info.get('status')):
            info = headers_to_container_info({}, 0)
            info['partition'] = None
            info['nodes'] = None
        else:
            part, nodes = self.app.container_ring.get_nodes(account, container)
            info['partition'] = part
            info['nodes'] = nodes
        return info

    def _make_request(self, nodes, part, method, path, headers, query,
                      body, logger_thread_locals):
        """
        Iterates over the given node iterator, sending an HTTP request to one
        node at a time.  The first non-informational, non-server-error
        response is returned.  If no non-informational, non-server-error
        response is received from any of the nodes, returns None.

        :param nodes: an iterator of the backend server and handoff servers
        :param part: the partition number
        :param method: the method to send to the backend
        :param path: the path to send to the backend
                     (full path ends up being /<$device>/<$part>/<$path>)
        :param headers: dictionary of headers
        :param query: query string to send to the backend.
        :param body: byte string to use as the request body.
                     Try to keep it small.
        :param logger_thread_locals: The thread local values to be set on the
                                     self.logger to retain transaction
                                     logging information.
        :returns: a swob.Response object, or None if no responses were received
        """
        self.logger.thread_locals = logger_thread_locals
        if body:
            if not isinstance(body, bytes):
                raise TypeError('body must be bytes, not %s' % type(body))
            headers['Content-Length'] = str(len(body))
        for node in nodes:
            try:
                ip, port = get_ip_port(node, headers)
                start_node_timing = time.time()
                with ConnectionTimeout(self.app.conn_timeout):
                    conn = http_connect(
                        ip, port, node['device'], part, method, path,
                        headers=headers, query_string=query)
                    conn.node = node
                self.app.set_node_timing(node, time.time() - start_node_timing)
                if body:
                    with Timeout(self.app.node_timeout):
                        conn.send(body)
                with Timeout(self.app.node_timeout):
                    resp = conn.getresponse()
                    if not is_informational(resp.status) and \
                            not is_server_error(resp.status):
                        return resp.status, resp.reason, resp.getheaders(), \
                            resp.read()
                    elif resp.status == HTTP_INSUFFICIENT_STORAGE:
                        self.app.error_limit(node,
                                             'ERROR Insufficient Storage')
                    elif is_server_error(resp.status):
                        msg = ('ERROR %(status)d Trying to '
                               '%(method)s %(path)s From %(type)s Server')
                        self.app.error_occurred(node, msg % {
                            'status': resp.status,
                            'method': method,
                            'path': path,
                            'type': self.server_type})
            except (Exception, Timeout):
                self.app.exception_occurred(
                    node, self.server_type,
                    'Trying to %(method)s %(path)s' %
                    {'method': method, 'path': path})

    def make_requests(self, req, ring, part, method, path, headers,
                      query_string='', overrides=None, node_count=None,
                      node_iterator=None, body=None):
        """
        Sends an HTTP request to multiple nodes and aggregates the results.
        It attempts the primary nodes concurrently, then iterates over the
        handoff nodes as needed.

        :param req: a request sent by the client
        :param ring: the ring used for finding backend servers
        :param part: the partition number
        :param method: the method to send to the backend
        :param path: the path to send to the backend
                     (full path ends up being  /<$device>/<$part>/<$path>)
        :param headers: a list of dicts, where each dict represents one
                        backend request that should be made.
        :param query_string: optional query string to send to the backend
        :param overrides: optional return status override map used to override
                          the returned status of a request.
        :param node_count: optional number of nodes to send request to.
        :param node_iterator: optional node iterator.
        :returns: a swob.Response object
        """
        nodes = GreenthreadSafeIterator(
            node_iterator or self.app.iter_nodes(ring, part, self.logger)
        )
        node_number = node_count or len(ring.get_part_nodes(part))
        pile = GreenAsyncPile(node_number)

        for head in headers:
            pile.spawn(self._make_request, nodes, part, method, path,
                       head, query_string, body, self.logger.thread_locals)
        response = []
        statuses = []
        for resp in pile:
            if not resp:
                continue
            response.append(resp)
            statuses.append(resp[0])
            if self.have_quorum(statuses, node_number):
                break
        # give any pending requests *some* chance to finish
        finished_quickly = pile.waitall(self.app.post_quorum_timeout)
        for resp in finished_quickly:
            if not resp:
                continue
            response.append(resp)
            statuses.append(resp[0])
        while len(response) < node_number:
            response.append((HTTP_SERVICE_UNAVAILABLE, '', '', b''))
        statuses, reasons, resp_headers, bodies = zip(*response)
        return self.best_response(req, statuses, reasons, bodies,
                                  '%s %s' % (self.server_type, req.method),
                                  overrides=overrides, headers=resp_headers)

    def _quorum_size(self, n):
        """
        Number of successful backend responses needed for the proxy to
        consider the client request successful.
        """
        return quorum_size(n)

    def have_quorum(self, statuses, node_count, quorum=None):
        """
        Given a list of statuses from several requests, determine if
        a quorum response can already be decided.

        :param statuses: list of statuses returned
        :param node_count: number of nodes being queried (basically ring count)
        :param quorum: number of statuses required for quorum
        :returns: True or False, depending on if quorum is established
        """
        if quorum is None:
            quorum = self._quorum_size(node_count)
        if len(statuses) >= quorum:
            for hundred in (HTTP_CONTINUE, HTTP_OK, HTTP_MULTIPLE_CHOICES,
                            HTTP_BAD_REQUEST):
                if sum(1 for s in statuses
                       if hundred <= s < hundred + 100) >= quorum:
                    return True
        return False

    def best_response(self, req, statuses, reasons, bodies, server_type,
                      etag=None, headers=None, overrides=None,
                      quorum_size=None):
        """
        Given a list of responses from several servers, choose the best to
        return to the API.

        :param req: swob.Request object
        :param statuses: list of statuses returned
        :param reasons: list of reasons for each status
        :param bodies: bodies of each response
        :param server_type: type of server the responses came from
        :param etag: etag
        :param headers: headers of each response
        :param overrides: overrides to apply when lacking quorum
        :param quorum_size: quorum size to use
        :returns: swob.Response object with the correct status, body, etc. set
        """
        if quorum_size is None:
            quorum_size = self._quorum_size(len(statuses))

        resp = self._compute_quorum_response(
            req, statuses, reasons, bodies, etag, headers,
            quorum_size=quorum_size)
        if overrides and not resp:
            faked_up_status_indices = set()
            transformed = []
            for (i, (status, reason, hdrs, body)) in enumerate(zip(
                    statuses, reasons, headers, bodies)):
                if status in overrides:
                    faked_up_status_indices.add(i)
                    transformed.append((overrides[status], '', '', ''))
                else:
                    transformed.append((status, reason, hdrs, body))
            statuses, reasons, headers, bodies = zip(*transformed)
            resp = self._compute_quorum_response(
                req, statuses, reasons, bodies, etag, headers,
                indices_to_avoid=faked_up_status_indices,
                quorum_size=quorum_size)

        if not resp:
            resp = HTTPServiceUnavailable(request=req)
            self.logger.error('%(type)s returning 503 for %(statuses)s',
                              {'type': server_type, 'statuses': statuses})

        return resp

    def _compute_quorum_response(self, req, statuses, reasons, bodies, etag,
                                 headers, quorum_size, indices_to_avoid=()):
        if not statuses:
            return None
        for hundred in (HTTP_OK, HTTP_MULTIPLE_CHOICES, HTTP_BAD_REQUEST):
            hstatuses = \
                [(i, s) for i, s in enumerate(statuses)
                 if hundred <= s < hundred + 100]
            if len(hstatuses) >= quorum_size:
                try:
                    status_index, status = max(
                        ((i, stat) for i, stat in hstatuses
                            if i not in indices_to_avoid),
                        key=operator.itemgetter(1))
                except ValueError:
                    # All statuses were indices to avoid
                    continue
                resp = status_map[status](request=req)
                resp.status = '%s %s' % (status, reasons[status_index])
                resp.body = bodies[status_index]
                if headers:
                    update_headers(resp, headers[status_index])
                if etag:
                    resp.headers['etag'] = normalize_etag(etag)
                return resp
        return None

    @public
    def GET(self, req):
        """
        Handler for HTTP GET requests.

        :param req: The client request
        :returns: the response to the client
        """
        return self.GETorHEAD(req)

    @public
    def HEAD(self, req):
        """
        Handler for HTTP HEAD requests.

        :param req: The client request
        :returns: the response to the client
        """
        return self.GETorHEAD(req)

    def autocreate_account(self, req, account):
        """
        Autocreate an account

        :param req: request leading to this autocreate
        :param account: the unquoted account name
        """
        partition, nodes = self.app.account_ring.get_nodes(account)
        path = '/%s' % account
        headers = {'X-Timestamp': Timestamp.now().internal,
                   'X-Trans-Id': self.trans_id,
                   'X-Openstack-Request-Id': self.trans_id,
                   'Connection': 'close'}
        # transfer any x-account-sysmeta headers from original request
        # to the autocreate PUT
        headers.update((k, v)
                       for k, v in req.headers.items()
                       if is_sys_meta('account', k))
        resp = self.make_requests(Request.blank('/v1' + path),
                                  self.app.account_ring, partition, 'PUT',
                                  path, [headers] * len(nodes))
        if is_success(resp.status_int):
            self.logger.info('autocreate account %r', path)
            clear_info_cache(self.app, req.environ, account)
            return True
        else:
            self.logger.warning('Could not autocreate account %r', path)
            return False

    def GETorHEAD_base(self, req, server_type, node_iter, partition, path,
                       concurrency=1, policy=None, client_chunk_size=None):
        """
        Base handler for HTTP GET or HEAD requests.

        :param req: swob.Request object
        :param server_type: server type used in logging
        :param node_iter: an iterator to obtain nodes from
        :param partition: partition
        :param path: path for the request
        :param concurrency: number of requests to run concurrently
        :param policy: the policy instance, or None if Account or Container
        :param client_chunk_size: chunk size for response body iterator
        :returns: swob.Response object
        """
        backend_headers = self.generate_request_headers(
            req, additional=req.headers)

        handler = GetOrHeadHandler(self.app, req, self.server_type, node_iter,
                                   partition, path, backend_headers,
                                   concurrency, policy=policy,
                                   client_chunk_size=client_chunk_size,
                                   logger=self.logger)
        res = handler.get_working_response(req)

        if not res:
            res = self.best_response(
                req, handler.statuses, handler.reasons, handler.bodies,
                '%s %s' % (server_type, req.method),
                headers=handler.source_headers)

        # if a backend policy index is present in resp headers, translate it
        # here with the friendly policy name
        if 'X-Backend-Storage-Policy-Index' in res.headers and \
                is_success(res.status_int):
            policy = \
                POLICIES.get_by_index(
                    res.headers['X-Backend-Storage-Policy-Index'])
            if policy:
                res.headers['X-Storage-Policy'] = policy.name
            else:
                self.logger.error(
                    'Could not translate %s (%r) from %r to policy',
                    'X-Backend-Storage-Policy-Index',
                    res.headers['X-Backend-Storage-Policy-Index'], path)

        return res

    def is_origin_allowed(self, cors_info, origin):
        """
        Is the given Origin allowed to make requests to this resource

        :param cors_info: the resource's CORS related metadata headers
        :param origin: the origin making the request
        :return: True or False
        """
        allowed_origins = set()
        if cors_info.get('allow_origin'):
            allowed_origins.update(
                [a.strip()
                 for a in cors_info['allow_origin'].split(' ')
                 if a.strip()])
        if self.app.cors_allow_origin:
            allowed_origins.update(self.app.cors_allow_origin)
        return origin in allowed_origins or '*' in allowed_origins

    @public
    def OPTIONS(self, req):
        """
        Base handler for OPTIONS requests

        :param req: swob.Request object
        :returns: swob.Response object
        """
        # Prepare the default response
        headers = {'Allow': ', '.join(self.allowed_methods)}
        resp = Response(status=200, request=req, headers=headers)

        # If this isn't a CORS pre-flight request then return now
        req_origin_value = req.headers.get('Origin', None)
        if not req_origin_value:
            return resp

        # This is a CORS preflight request so check it's allowed
        try:
            container_info = \
                self.container_info(self.account_name,
                                    self.container_name, req)
        except AttributeError:
            # This should only happen for requests to the Account. A future
            # change could allow CORS requests to the Account level as well.
            return resp

        cors = container_info.get('cors', {})

        # If the CORS origin isn't allowed return a 401
        if not self.is_origin_allowed(cors, req_origin_value) or (
                req.headers.get('Access-Control-Request-Method') not in
                self.allowed_methods):
            resp.status = HTTP_UNAUTHORIZED
            return resp

        # Populate the response with the CORS preflight headers
        if cors.get('allow_origin') and \
                cors.get('allow_origin').strip() == '*':
            headers['access-control-allow-origin'] = '*'
        else:
            headers['access-control-allow-origin'] = req_origin_value
            if 'vary' in headers:
                headers['vary'] += ', Origin'
            else:
                headers['vary'] = 'Origin'

        if cors.get('max_age') is not None:
            headers['access-control-max-age'] = cors.get('max_age')

        headers['access-control-allow-methods'] = \
            ', '.join(self.allowed_methods)

        # Allow all headers requested in the request. The CORS
        # specification does leave the door open for this, as mentioned in
        # http://www.w3.org/TR/cors/#resource-preflight-requests
        # Note: Since the list of headers can be unbounded
        # simply returning headers can be enough.
        allow_headers = set(
            list_from_csv(req.headers.get('Access-Control-Request-Headers')))
        if allow_headers:
            headers['access-control-allow-headers'] = ', '.join(allow_headers)
            if 'vary' in headers:
                headers['vary'] += ', Access-Control-Request-Headers'
            else:
                headers['vary'] = 'Access-Control-Request-Headers'

        resp.headers = headers

        return resp

    def get_name_length_limit(self):
        if self.account_name.startswith(self.app.auto_create_account_prefix):
            multiplier = 2
        else:
            multiplier = 1

        if self.server_type == 'Account':
            return constraints.MAX_ACCOUNT_NAME_LENGTH * multiplier
        elif self.server_type == 'Container':
            return constraints.MAX_CONTAINER_NAME_LENGTH * multiplier
        else:
            raise ValueError(
                "server_type can only be 'account' or 'container'")

    def _parse_listing_response(self, req, response):
        if not is_success(response.status_int):
            self.logger.warning(
                'Failed to get container listing from %s: %s',
                req.path_qs, response.status_int)
            return None

        try:
            data = json.loads(response.body)
            if not isinstance(data, list):
                raise ValueError('not a list')
            return data
        except ValueError as err:
            self.logger.error(
                'Problem with listing response from %s: %r',
                req.path_qs, err)
            return None

    def _get_container_listing(self, req, account, container, headers=None,
                               params=None):
        """
        Fetch container listing from given `account/container`.

        :param req: original Request instance.
        :param account: account in which `container` is stored.
        :param container: container from which listing should be fetched.
        :param headers: extra headers to be included with the listing
            sub-request; these update the headers copied from the original
            request.
        :param params: query string parameters to be used.
        :return: a tuple of (deserialized json data structure, swob Response)
        """
        params = params or {}
        version, _a, _c, _other = req.split_path(3, 4, True)
        path = '/'.join(['', version, account, container])

        subreq = make_pre_authed_request(
            req.environ, method='GET', path=quote(path), headers=req.headers,
            swift_source='SH')
        if headers:
            subreq.headers.update(headers)
        subreq.params = params
        self.logger.debug(
            'Get listing from %s %s' % (subreq.path_qs, headers))
        response = self.app.handle_request(subreq)
        data = self._parse_listing_response(req, response)
        return data, response

    def _parse_shard_ranges(self, req, listing, response):
        if listing is None:
            return None

        record_type = response.headers.get('x-backend-record-type')
        if record_type != 'shard':
            err = 'unexpected record type %r' % record_type
            self.logger.error("Failed to get shard ranges from %s: %s",
                              req.path_qs, err)
            return None

        try:
            return [ShardRange.from_dict(shard_range)
                    for shard_range in listing]
        except (ValueError, TypeError, KeyError) as err:
            self.logger.error(
                "Failed to get shard ranges from %s: invalid data: %r",
                req.path_qs, err)
            return None

    def _get_shard_ranges(self, req, account, container, includes=None,
                          states=None):
        """
        Fetch shard ranges from given `account/container`. If `includes` is
        given then the shard range for that object name is requested, otherwise
        all shard ranges are requested.

        :param req: original Request instance.
        :param account: account from which shard ranges should be fetched.
        :param container: container from which shard ranges should be fetched.
        :param includes: (optional) restricts the list of fetched shard ranges
            to those which include the given name.
        :param states: (optional) the states of shard ranges to be fetched.
        :return: a list of instances of :class:`swift.common.utils.ShardRange`,
            or None if there was a problem fetching the shard ranges
        """
        params = req.params.copy()
        params.pop('limit', None)
        params['format'] = 'json'
        if includes:
            params['includes'] = includes
        if states:
            params['states'] = states
        headers = {'X-Backend-Record-Type': 'shard'}
        listing, response = self._get_container_listing(
            req, account, container, headers=headers, params=params)
        return self._parse_shard_ranges(req, listing, response), response

    def _get_update_shard(self, req, account, container, obj):
        """
        Find the appropriate shard range for an object update.

        Note that this fetches and caches (in both the per-request infocache
        and memcache, if available) all shard ranges for the given root
        container so we won't have to contact the container DB for every write.

        :param req: original Request instance.
        :param account: account from which shard ranges should be fetched.
        :param container: container from which shard ranges should be fetched.
        :param obj: object getting updated.
        :return: an instance of :class:`swift.common.utils.ShardRange`,
            or None if the update should go back to the root
        """
        if not self.app.recheck_updating_shard_ranges:
            # caching is disabled; fall back to old behavior
            shard_ranges, response = self._get_shard_ranges(
                req, account, container, states='updating', includes=obj)
            self.logger.increment(
                'shard_updating.backend.%s' % response.status_int)
            if not shard_ranges:
                return None
            return shard_ranges[0]

        cache_key = get_cache_key(account, container, shard='updating')
        infocache = req.environ.setdefault('swift.infocache', {})
        memcache = cache_from_env(req.environ, True)

        cached_ranges = infocache.get(cache_key)
        if cached_ranges is None and memcache:
            skip_chance = \
                self.app.container_updating_shard_ranges_skip_cache
            if skip_chance and random.random() < skip_chance:
                self.logger.increment('shard_updating.cache.skip')
            else:
                cached_ranges = memcache.get(cache_key)
                self.logger.increment('shard_updating.cache.%s' % (
                    'hit' if cached_ranges else 'miss'))

        if cached_ranges:
            shard_ranges = [
                ShardRange.from_dict(shard_range)
                for shard_range in cached_ranges]
        else:
            shard_ranges, response = self._get_shard_ranges(
                req, account, container, states='updating')
            self.logger.increment(
                'shard_updating.backend.%s' % response.status_int)
            if shard_ranges:
                cached_ranges = [dict(sr) for sr in shard_ranges]
                # went to disk; cache it
                if memcache:
                    memcache.set(cache_key, cached_ranges,
                                 time=self.app.recheck_updating_shard_ranges)

        if not shard_ranges:
            return None

        infocache[cache_key] = tuple(cached_ranges)
        return find_shard_range(obj, shard_ranges)<|MERGE_RESOLUTION|>--- conflicted
+++ resolved
@@ -1593,13 +1593,8 @@
     :param logger: a logger instance; defaults to the app logger
     """
 
-<<<<<<< HEAD
-    def __init__(self, app, ring, partition, node_iter=None, policy=None,
-                 logger=None):
-=======
     def __init__(self, app, ring, partition, logger, node_iter=None,
                  policy=None):
->>>>>>> 696d5d64
         self.app = app
         self.ring = ring
         self.partition = partition

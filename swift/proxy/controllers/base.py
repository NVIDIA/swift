--- conflicted
+++ resolved
@@ -752,13 +752,6 @@
     elif cache_state == 'hit':
         # memcache hits.
         logger.increment('%s.cache.hit' % op_type)
-<<<<<<< HEAD
-    elif resp is not None:
-        # the cases of cache_state is memcache miss, error, skip, force_skip
-        # or disabled.
-        logger.increment(
-            '%s.cache.%s.%d' % (op_type, cache_state, resp.status_int))
-=======
     else:
         # the cases of cache_state is memcache miss, error, skip, force_skip
         # or disabled.
@@ -766,7 +759,6 @@
             # Note: currently there is no case that 'resp' will be None.
             logger.increment(
                 '%s.cache.%s.%d' % (op_type, cache_state, resp.status_int))
->>>>>>> eb72013d
 
 
 def _get_info_from_memcache(app, env, account, container=None):
@@ -2424,81 +2416,4 @@
         headers = {'X-Backend-Record-Type': 'shard'}
         listing, response = self._get_container_listing(
             req, account, container, headers=headers, params=params)
-<<<<<<< HEAD
-        return self._parse_shard_ranges(req, listing, response), response
-
-    def _get_cached_updating_shard_ranges(
-            self, infocache, memcache, cache_key):
-        cached_ranges = infocache.get(cache_key)
-        if cached_ranges:
-            cache_state = 'infocache_hit'
-        else:
-            if memcache:
-                skip_chance = \
-                    self.app.container_updating_shard_ranges_skip_cache
-                if skip_chance and random.random() < skip_chance:
-                    cache_state = 'skip'
-                else:
-                    try:
-                        cached_ranges = memcache.get(
-                            cache_key, raise_on_error=True)
-                        cache_state = 'hit' if cached_ranges else 'miss'
-                    except MemcacheConnectionError:
-                        cache_state = 'error'
-            else:
-                cache_state = 'disabled'
-        cached_ranges = cached_ranges or []
-        shard_ranges = [
-            ShardRange.from_dict(shard_range)
-            for shard_range in cached_ranges]
-        return shard_ranges, cache_state
-
-    def _get_update_shard(self, req, account, container, obj):
-        """
-        Find the appropriate shard range for an object update.
-
-        Note that this fetches and caches (in both the per-request infocache
-        and memcache, if available) all shard ranges for the given root
-        container so we won't have to contact the container DB for every write.
-
-        :param req: original Request instance.
-        :param account: account from which shard ranges should be fetched.
-        :param container: container from which shard ranges should be fetched.
-        :param obj: object getting updated.
-        :return: an instance of :class:`swift.common.utils.ShardRange`,
-            or None if the update should go back to the root
-        """
-        if not self.app.recheck_updating_shard_ranges:
-            # caching is disabled
-            cache_state = 'disabled'
-            # legacy behavior requests container server for includes=obj
-            shard_ranges, response = self._get_shard_ranges(
-                req, account, container, states='updating', includes=obj)
-        else:
-            # try to get from cache
-            response = None
-            cache_key = get_cache_key(account, container, shard='updating')
-            infocache = req.environ.setdefault('swift.infocache', {})
-            memcache = cache_from_env(req.environ, True)
-            shard_ranges, cache_state = self._get_cached_updating_shard_ranges(
-                infocache, memcache, cache_key)
-            if not shard_ranges:
-                # pull full set of updating shards from backend and cache
-                shard_ranges, response = self._get_shard_ranges(
-                    req, account, container, states='updating')
-                set_in_memcache = True
-            else:
-                set_in_memcache = False
-            if shard_ranges:
-                cached_ranges = [dict(sr) for sr in shard_ranges]
-                infocache[cache_key] = tuple(cached_ranges)
-                if memcache and set_in_memcache:
-                    memcache.set(cache_key, cached_ranges,
-                                 time=self.app.recheck_updating_shard_ranges)
-
-        record_cache_op_metrics(
-            self.logger, 'shard_updating', cache_state, response)
-        return find_shard_range(obj, shard_ranges or [])
-=======
-        return self._parse_shard_ranges(req, listing, response), response
->>>>>>> eb72013d
+        return self._parse_shard_ranges(req, listing, response), response
--- conflicted
+++ resolved
@@ -74,15 +74,6 @@
 #
 # The expirer can be tuned to leave expired objects on disk (and in container
 # listings) for a per-account or per-container grace_period.
-<<<<<<< HEAD
-# After the grace_period has passed objects will be expired as normal.
-# You may configure this grace period in seconds with dynamic config
-# option names prefixed with grace_period_<ACCT> for per-account grace periods
-# and grace_period_<ACCT>/<CNTR> for per-container grace periods.
-# A per-container grace period does not require a per-account grace period
-# but overrides the per-account grace period for the same account if it exists.
-# N.B. By default no grace_period is configured for any accounts or containers.
-=======
 # After the grace_period has passed objects will be deleted as normal.
 # You may configure this grace period in seconds with dynamic config
 # option names prefixed with grace_period_<ACCT> for per-account grace periods
@@ -91,15 +82,11 @@
 # A per-container grace period does not require a per-account grace period
 # but overrides the per-account grace period for the same account if it exists.
 # For example:
->>>>>>> e46672ca
 # grace_period_AUTH_test = 300.0
 # grace_period_AUTH_test2 = 86400.0
 # grace_period_AUTH_test/test = 400.0
 # grace_period_AUTH_test/test2 = 600.0
-<<<<<<< HEAD
-=======
 # N.B. By default no grace_period is configured for any accounts or containers.
->>>>>>> e46672ca
 #
 # recon_cache_path = /var/cache/swift
 #

--- conflicted
+++ resolved
@@ -79,10 +79,7 @@
 # You may configure this delay_reaping value in seconds with dynamic config
 # option names prefixed with delay_reaping_<ACCT> for account level delays
 # and delay_reaping_<ACCT>/<CNTR> for container level delays.
-<<<<<<< HEAD
-=======
 # Special characters in <ACCT> or <CNTR> should be quoted.
->>>>>>> 6bd40bdd
 # The delay_reaping value should be a float value greater than or equal to
 # zero.
 # A container level delay_reaping does not require an account level
@@ -93,10 +90,7 @@
 # delay_reaping_AUTH_test2 = 86400.0
 # delay_reaping_AUTH_test/test = 400.0
 # delay_reaping_AUTH_test/test2 = 600.0
-<<<<<<< HEAD
-=======
 # delay_reaping_AUTH_test/special%0Achars%3Dshould%20be%20quoted
->>>>>>> 6bd40bdd
 # N.B. By default no delay_reaping value is configured for any accounts or
 # containers.
 #

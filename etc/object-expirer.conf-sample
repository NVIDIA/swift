[DEFAULT]
# swift_dir = /etc/swift
# user = swift
# You can specify default log routing here if you want:
# log_name = swift
# log_facility = LOG_LOCAL0
# log_level = INFO
# log_address = /dev/log
# The following caps the length of log lines to the value given; no limit if
# set to 0, the default.
# log_max_line_length = 0
#
# comma separated list of functions to call to setup custom log handlers.
# functions get passed: conf, name, log_to_console, log_route, fmt, logger,
# adapted_logger
# log_custom_handlers =
#
# If set, log_udp_host will override log_address
# log_udp_host =
# log_udp_port = 514
#
# You can enable StatsD logging here:
# log_statsd_host =
# log_statsd_port = 8125
# log_statsd_default_sample_rate = 1.0
# log_statsd_sample_rate_factor = 1.0
# log_statsd_metric_prefix =
#
# You can set scheduling priority of processes. Niceness values range from -20
# (most favorable to the process) to 19 (least favorable to the process).
# nice_priority =
#
# You can set I/O scheduling class and priority of processes. I/O niceness
# class values are realtime, best-effort and idle. I/O niceness
# priority is a number which goes from 0 to 7. The higher the value, the lower
# the I/O priority of the process. Work only with ionice_class.
# ionice_class =
# ionice_priority =

[object-expirer]
# interval = 300.0
# expiring_objects_account_name = expiring_objects
# report_interval = 300.0
#
# request_tries is the number of times the expirer's internal client will
# attempt any given request in the event of failure. The default is 3.
# request_tries = 3

# concurrency is the level of concurrency to use to do the work, this value
# must be set to at least 1
# concurrency = 1
#
# deletes can be ratelimited to prevent the expirer from overwhelming the cluster
# tasks_per_second = 50.0
#
# processes is how many parts to divide the work into, one part per process
# that will be doing the work
# processes set 0 means that a single process will be doing all the work
# processes can also be specified on the command line and will override the
# config value
# processes = 0
#
# process is which of the parts a particular process will work on
# process can also be specified on the command line and will override the config
# value
# process is "zero based", if you want to use 3 processes, you should run
# processes with process set to 0, 1, and 2
# process = 0
#
# The expirer will re-attempt expiring if the source object is not available
# up to reclaim_age seconds before it gives up and deletes the entry in the
# queue.
# reclaim_age = 604800
#
# The expirer can delay the reaping of expired objects on disk (and in
# container listings) with an account level or container level delay_reaping
# time.
# After the delay_reaping time has passed objects will be reaped as normal.
# You may configure this delay_reaping value in seconds with dynamic config
# option names prefixed with delay_reaping_<ACCT> for account level delays
# and delay_reaping_<ACCT>/<CNTR> for container level delays.
# The delay_reaping value should be a float value greater than or equal to
# zero.
# A container level delay_reaping does not require an account level
# delay_reaping but overrides the account level delay_reaping for the same
# account if it exists.
# For example:
# delay_reaping_AUTH_test = 300.0
# delay_reaping_AUTH_test2 = 86400.0
# delay_reaping_AUTH_test/test = 400.0
# delay_reaping_AUTH_test/test2 = 600.0
# N.B. By default no delay_reaping value is configured for any accounts or
# containers.
#
<<<<<<< HEAD
=======
# When false each cycle the expirer will process all task containers oldest to
# newest; N.B. this does not guarantee all tasks are processed oldest to
# newest because of how tasks are randomly distributed into 100 containers for
# each day's worth of expirations.  Randomized task container iteration may help
# avoid longer start-up delays if using large values w/ delay_reaping or create
# less hot spots listing task_containers from many processes.
# randomized_task_container_iteration = false
#
# Number of tasks objects to cache before processing.  With many nodes it may
# take some time to fill a larger cache_size but may also have a better chance
# to distribute DELETEs to multiple target containers.
# round_robin_task_cache_size = 100000
#
>>>>>>> 69b4ad44
# recon_cache_path = /var/cache/swift
#
# You can set scheduling priority of processes. Niceness values range from -20
# (most favorable to the process) to 19 (least favorable to the process).
# nice_priority =
#
# You can set I/O scheduling class and priority of processes. I/O niceness
# class values are realtime, best-effort and idle. I/O niceness
# priority is a number which goes from 0 to 7. The higher the value, the lower
# the I/O priority of the process. Work only with ionice_class.
# ionice_class =
# ionice_priority =

#
# The following sections define the configuration of the expirer's internal
# client pipeline
#

[pipeline:main]
pipeline = catch_errors proxy-logging cache proxy-server

[app:proxy-server]
use = egg:swift#proxy
# See proxy-server.conf-sample for options

[filter:cache]
use = egg:swift#memcache
# See proxy-server.conf-sample for options

[filter:catch_errors]
use = egg:swift#catch_errors
# See proxy-server.conf-sample for options

[filter:proxy-logging]
use = egg:swift#proxy_logging
# If not set, logging directives from [DEFAULT] without "access_" will be used
# access_log_name = swift
# access_log_facility = LOG_LOCAL0
# access_log_level = INFO
# access_log_address = /dev/log
#
# If set, access_log_udp_host will override access_log_address
# access_log_udp_host =
# access_log_udp_port = 514
#
# You can use log_statsd_* from [DEFAULT] or override them here:
# access_log_statsd_host =
# access_log_statsd_port = 8125
# access_log_statsd_default_sample_rate = 1.0
# access_log_statsd_sample_rate_factor = 1.0
# access_log_statsd_metric_prefix =
# access_log_headers = false
#
# If access_log_headers is True and access_log_headers_only is set only
# these headers are logged. Multiple headers can be defined as comma separated
# list like this: access_log_headers_only = Host, X-Object-Meta-Mtime
# access_log_headers_only =
#
# By default, the X-Auth-Token is logged. To obscure the value,
# set reveal_sensitive_prefix to the number of characters to log.
# For example, if set to 12, only the first 12 characters of the
# token appear in the log. An unauthorized access of the log file
# won't allow unauthorized usage of the token. However, the first
# 12 or so characters is unique enough that you can trace/debug
# token usage. Set to 0 to suppress the token completely (replaced
# by '...' in the log).
# Note: reveal_sensitive_prefix will not affect the value
# logged with access_log_headers=True.
# reveal_sensitive_prefix = 16
#
# What HTTP methods are allowed for StatsD logging (comma-sep); request methods
# not in this list will have "BAD_METHOD" for the <verb> portion of the metric.
# log_statsd_valid_http_methods = GET,HEAD,POST,PUT,DELETE,COPY,OPTIONS<|MERGE_RESOLUTION|>--- conflicted
+++ resolved
@@ -92,8 +92,6 @@
 # N.B. By default no delay_reaping value is configured for any accounts or
 # containers.
 #
-<<<<<<< HEAD
-=======
 # When false each cycle the expirer will process all task containers oldest to
 # newest; N.B. this does not guarantee all tasks are processed oldest to
 # newest because of how tasks are randomly distributed into 100 containers for
@@ -107,7 +105,6 @@
 # to distribute DELETEs to multiple target containers.
 # round_robin_task_cache_size = 100000
 #
->>>>>>> 69b4ad44
 # recon_cache_path = /var/cache/swift
 #
 # You can set scheduling priority of processes. Niceness values range from -20

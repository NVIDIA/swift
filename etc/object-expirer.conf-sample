--- conflicted
+++ resolved
@@ -73,15 +73,6 @@
 # reclaim_age = 604800
 #
 # The expirer can be tuned to leave expired objects on disk (and in container
-<<<<<<< HEAD
-# listings) for a per-account grace_period.  After the grace_period has passed
-# objects will be expired as normal.  You may configure per account
-# grace_period in seconds with dynamic config option names prefixed with
-# grace_period_<ACCT>, e.g.
-# grace_period_AUTH_test = 300.0
-# grace_period_AUTH_test2 = 86400.0
-# N.B. By default no grace_period is configured for any accounts
-=======
 # listings) for a per-account or per-container grace_period.
 # After the grace_period has passed objects will be expired as normal.
 # You may configure this grace period in seconds with dynamic config
@@ -94,7 +85,6 @@
 # grace_period_AUTH_test2 = 86400.0
 # grace_period_AUTH_test/test = 400.0
 # grace_period_AUTH_test/test2 = 600.0
->>>>>>> 8d4e3f94
 #
 # recon_cache_path = /var/cache/swift
 #

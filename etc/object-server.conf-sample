[DEFAULT]
# bind_ip = 0.0.0.0
bind_port = 6200
# keep_idle = 600
# bind_timeout = 30
# backlog = 4096
# user = swift
# swift_dir = /etc/swift
# devices = /srv/node
# mount_check = true
# disable_fallocate = false
# expiring_objects_container_divisor = 86400
# expiring_objects_account_name = expiring_objects
#
# Use an integer to override the number of pre-forked processes that will
# accept connections.  NOTE: if servers_per_port is set, this setting is
# ignored.
# workers = auto
#
# Make object-server run this many worker processes per unique port of "local"
# ring devices across all storage policies. The default value of 0 disables this
# feature.
# servers_per_port = 0
#
# If running in a container, servers_per_port may not be able to use the
# bind_ip to lookup the ports in the ring.  You may instead override the port
# lookup in the ring using the ring_ip.  Any devices/ports associted with the
# ring_ip will be used when listening on the configured bind_ip address.
# ring_ip = <bind_ip>
#
# Maximum concurrent requests per worker
# max_clients = 1024
#
# You can specify default log routing here if you want:
# log_name = swift
# log_facility = LOG_LOCAL0
# log_level = INFO
# log_address = /dev/log
# The following caps the length of log lines to the value given; no limit if
# set to 0, the default.
# log_max_line_length = 0
#
# Hashing algorithm for log anonymization. Must be one of algorithms supported
# by Python's hashlib.
# log_anonymization_method = MD5
#
# Salt added during log anonymization
# log_anonymization_salt =
#
# Template used to format logs. All words surrounded by curly brackets
# will be substituted with the appropriate values
# log_format = {remote_addr} - - [{time.d}/{time.b}/{time.Y}:{time.H}:{time.M}:{time.S} +0000] "{method} {path}" {status} {content_length} "{referer}" "{txn_id}" "{user_agent}" {trans_time:.4f} "{additional_info}" {pid} {policy_index}
#
# comma separated list of functions to call to setup custom log handlers.
# functions get passed: conf, name, log_to_console, log_route, fmt, logger,
# adapted_logger
# log_custom_handlers =
#
# If set, log_udp_host will override log_address
# log_udp_host =
# log_udp_port = 514
#
# You can enable StatsD logging here:
# log_statsd_host =
# log_statsd_port = 8125
# log_statsd_default_sample_rate = 1.0
# log_statsd_sample_rate_factor = 1.0
# log_statsd_metric_prefix =
#
# eventlet_debug = false
#
# You can set fallocate_reserve to the number of bytes or percentage of disk
# space you'd like fallocate to reserve, whether there is space for the given
# file size or not. Percentage will be used if the value ends with a '%'.
# fallocate_reserve = 1%
#
# Time to wait while attempting to connect to another backend node.
# conn_timeout = 0.5
# Time to wait while sending each chunk of data to another backend node.
# node_timeout = 3
# Time to wait while sending a container update on object update.
# container_update_timeout = 1.0
# Time to wait while receiving each chunk of data from a client or another
# backend node.
# client_timeout = 60.0
#
# network_chunk_size = 65536
# disk_chunk_size = 65536
#
# Reclamation of tombstone files is performed primarily by the replicator and
# the reconstructor but the object-server and object-auditor also reference
# this value - it should be the same for all object services in the cluster,
# and not greater than the container services reclaim_age
# reclaim_age = 604800
#
# Non-durable data files may also get reclaimed if they are older than
# reclaim_age, but not if the time they were written to disk (i.e. mtime) is
# less than commit_window seconds ago. The commit_window also prevents the
# reconstructor removing recently written non-durable data files from a handoff
# node after reverting them to a primary. This gives the object-server a window
# in which to finish a concurrent PUT on a handoff and mark the data durable. A
# commit_window greater than zero is strongly recommended to avoid unintended
# removal of data files that were about to become durable; commit_window should
# be much less than reclaim_age.
# commit_window = 60.0
#
# You can set scheduling priority of processes. Niceness values range from -20
# (most favorable to the process) to 19 (least favorable to the process).
# nice_priority =
#
# You can set I/O scheduling class and priority of processes. I/O niceness
# class values are IOPRIO_CLASS_RT (realtime), IOPRIO_CLASS_BE (best-effort) and
# IOPRIO_CLASS_IDLE (idle). I/O niceness priority is a number which goes from
# 0 to 7. The higher the value, the lower the I/O priority of the process.
# Work only with ionice_class.
# ionice_class =
# ionice_priority =
#
# strict_locks = false

[pipeline:main]
pipeline = healthcheck recon backend_ratelimit object-server

[app:object-server]
use = egg:swift#object
# You can override the default log routing for this app here:
# set log_name = object-server
# set log_facility = LOG_LOCAL0
# set log_level = INFO
# set log_requests = true
# set log_address = /dev/log
#
# max_upload_time = 86400
#
# slow is the total amount of seconds an object PUT/DELETE request takes at
# least. If it is faster, the object server will sleep this amount of time minus
# the already passed transaction time.  This is only useful for simulating slow
# devices on storage nodes during testing and development.
# slow = 0
#
# Objects smaller than this are not evicted from the buffercache once read
# keep_cache_size = 5242880
#
# If true, objects for authenticated GET requests may be kept in buffer cache
# if small enough
# keep_cache_private = false
#
# If true, SLO object's manifest file for GET requests may be kept in buffer cache
# if smaller than 'keep_cache_size'. And this config will only matter when
# 'keep_cache_private' is false.
# keep_cache_slo_manifest = false
#
# cooperative_period defines how frequent object server GET request will
# perform the cooperative yielding during iterating the disk chunks. For
# example, value of '5' will insert one sleep() after every 5 disk_chunk_size
# chunk reads. A value of '0' (the default) will turn off cooperative yielding.
# cooperative_period = 0
#
# on PUTs, sync data every n MB
# mb_per_sync = 512
#
# Comma separated list of headers that can be set in metadata on an object.
# This list is in addition to X-Object-Meta-* headers and cannot include
# Content-Type, etag, Content-Length, or deleted
# allowed_headers = Content-Disposition, Content-Encoding, X-Delete-At, X-Object-Manifest, X-Static-Large-Object, Cache-Control, Content-Language, Expires, X-Robots-Tag

# The number of threads in eventlet's thread pool. Most IO will occur
# in the object server's main thread, but certain "heavy" IO
# operations will occur in separate IO threads, managed by eventlet.
#
# The default value is auto, whose actual value is dependent on the
# servers_per_port value:
#
#  - When servers_per_port is zero, the default value of
#    eventlet_tpool_num_threads is empty, which uses eventlet's default
#    (currently 20 threads).
#
#  - When servers_per_port is nonzero, the default value of
#    eventlet_tpool_num_threads is 1.
#
# But you may override this value to any integer value.
#
# Note that this value is threads per object-server process, so to
# compute the total number of IO threads on a node, you must multiply
# this by the number of object-server processes on the node.
#
# eventlet_tpool_num_threads = auto

# You can disable REPLICATE and SSYNC handling (default is to allow it). When
# deploying a cluster with a separate replication network, you'll want multiple
# object-server processes running: one for client-driven traffic and another
# for replication traffic. The server handling client-driven traffic may set
# this to false. If there is only one object-server process, leave this as
# true.
# replication_server = true
#
# Set to restrict the number of concurrent incoming SSYNC requests
# Set to 0 for unlimited
# Note that SSYNC requests are only used by the object reconstructor or the
# object replicator when configured to use ssync.
# replication_concurrency = 4
#
# Set to restrict the number of concurrent incoming SSYNC requests per
# device; set to 0 for unlimited requests per device. This can help control
# I/O to each device. This does not override replication_concurrency described
# above, so you may need to adjust both parameters depending on your hardware
# or network capacity.
# replication_concurrency_per_device = 1
#
# Number of seconds to wait for an existing replication device lock before
# giving up.
# replication_lock_timeout = 15
#
# These next two settings control when the SSYNC subrequest handler will
# abort an incoming SSYNC attempt. An abort will occur if there are at
# least threshold number of failures and the value of failures / successes
# exceeds the ratio. The defaults of 100 and 1.0 means that at least 100
# failures have to occur and there have to be more failures than successes for
# an abort to occur.
# replication_failure_threshold = 100
# replication_failure_ratio = 1.0
#
# Use splice() for zero-copy object GETs. This requires Linux kernel
# version 3.0 or greater. If you set "splice = yes" but the kernel
# does not support it, error messages will appear in the object server
# logs at startup, but your object servers should continue to function.
#
# splice = no
#
# You can set scheduling priority of processes. Niceness values range from -20
# (most favorable to the process) to 19 (least favorable to the process).
# nice_priority =
#
# You can set I/O scheduling class and priority of processes. I/O niceness
# class values are IOPRIO_CLASS_RT (realtime), IOPRIO_CLASS_BE (best-effort) and
# IOPRIO_CLASS_IDLE (idle). I/O niceness priority is a number which goes from
# 0 to 7. The higher the value, the lower the I/O priority of the process.
# Work only with ionice_class.
# ionice_class =
# ionice_priority =
#
# When reloading servers with SIGUSR1, workers running with old config/code
# are allowed some time to finish serving in-flight requests. Use this to
# configure the grace period (in seconds), after which the reloaded server
# will issue SIGKILLs to remaining stale workers.
# stale_worker_timeout = 86400

[filter:healthcheck]
use = egg:swift#healthcheck
# An optional filesystem path, which if present, will cause the healthcheck
# URL to return "503 Service Unavailable" with a body of "DISABLED BY FILE"
# disable_path =

[filter:recon]
use = egg:swift#recon
#recon_cache_path = /var/cache/swift
#recon_lock_path = /var/lock

[filter:backend_ratelimit]
use = egg:swift#backend_ratelimit
# Config options can optionally be loaded from a separate config file. Config
# options in this section will be used unless the same option is found in the
# config file, in which case the config file option will be used. See the
# backend-ratelimit.conf-sample file for details of available config options.
# backend_ratelimit_conf_path = /etc/swift/backend-ratelimit.conf

<<<<<<< HEAD
# The minimum interval between attempts to reload the config file while the
# server is running. A value of 0 means that the file is loaded at start-up but
# not subsequently reloaded.
=======
# The minimum interval between attempts to reload any config file at
# backend_ratelimit_conf_path while the server is running. A value of 0 means
# that the file is loaded at start-up but not subsequently reloaded. Note that
# config options in this section are never reloaded after start-up.
>>>>>>> 077c1c6f
# config_reload_interval = 60

[object-replicator]
# You can override the default log routing for this app here (don't use set!):
# log_name = object-replicator
# log_facility = LOG_LOCAL0
# log_level = INFO
# log_address = /dev/log
#
# daemonize = on
#
# Time in seconds to wait between replication passes
# interval = 30.0
# run_pause is deprecated, use interval instead
# run_pause = 30.0
#
# Number of concurrent replication jobs to run. This is per-process,
# so replicator_workers=W and concurrency=C will result in W*C
# replication jobs running at once.
# concurrency = 1
#
# Number of worker processes to use. No matter how big this number is,
# at most one worker per disk will be used. 0 means no forking; all work
# is done in the main process.
# replicator_workers = 0
#
# stats_interval = 300.0
#
# default is rsync, alternative is ssync
# sync_method = rsync
#
# max duration of a partition rsync
# rsync_timeout = 900
#
# bandwidth limit for rsync in kB/s. 0 means unlimited. rsync 3.2.2 and later
# accept suffixed values like 10M or 1.5G; see the --bwlimit option for rsync(1)
# rsync_bwlimit = 0
#
# passed to rsync for both io op timeout and connection timeout
# rsync_io_timeout = 30
#
# Allow rsync to compress data which is transmitted to destination node
# during sync. However, this is applicable only when destination node is in
# a different region than the local one.
# NOTE: Objects that are already compressed (for example: .tar.gz, .mp3) might
# slow down the syncing process.
# rsync_compress = no
#
# Format of the rsync module where the replicator will send data. See
# etc/rsyncd.conf-sample for some usage examples.
# rsync_module = {replication_ip}::object
#
# Maximum number of batches to use when syncing a handoff back to primaries.
# This progressively deletes handoff data as batches complete; it may be
# useful to increase this when rebalancing a fairly full cluster.
# Note that this will inflate some progress stats emitted to logs and recon.
# sync_batches_per_revert = 1
#
# node_timeout = <whatever's in the DEFAULT section or 10>
# max duration of an http request; this is for REPLICATE finalization calls and
# so should be longer than node_timeout
# http_timeout = 60
#
# attempts to kill all workers if nothing replicates for lockup_timeout seconds
# lockup_timeout = 1800
#
# ring_check_interval = 15.0
# recon_cache_path = /var/cache/swift
#
# By default, per-file rsync transfers are logged at debug if successful and
# error on failure. During large rebalances (which both increase the number
# of diskfiles transferred and increases the likelihood of failures), this
# can overwhelm log aggregation while providing little useful insights.
# Change this to false to disable per-file logging.
# log_rsync_transfers = true
#
# limits how long rsync error log lines are
# 0 means to log the entire line
# rsync_error_log_line_length = 0
#
# handoffs_first and handoff_delete are options for a special case
# such as disk full in the cluster. These two options SHOULD NOT BE
# CHANGED, except for such an extreme situations. (e.g. disks filled up
# or are about to fill up. Anyway, DO NOT let your drives fill up)
# handoffs_first is the flag to replicate handoffs prior to canonical
# partitions. It allows to force syncing and deleting handoffs quickly.
# If set to a True value(e.g. "True" or "1"), partitions
# that are not supposed to be on the node will be replicated first.
# handoffs_first = False
#
# handoff_delete is the number of replicas which are ensured in swift.
# If the number less than the number of replicas is set, object-replicator
# could delete local handoffs even if all replicas are not ensured in the
# cluster. Object-replicator would remove local handoff partition directories
# after syncing partition when the number of successful responses is greater
# than or equal to this number. By default(auto), handoff partitions will be
# removed  when it has successfully replicated to all the canonical nodes.
# handoff_delete = auto
#
# You can set scheduling priority of processes. Niceness values range from -20
# (most favorable to the process) to 19 (least favorable to the process).
# nice_priority =
#
# You can set I/O scheduling class and priority of processes. I/O niceness
# class values are IOPRIO_CLASS_RT (realtime), IOPRIO_CLASS_BE (best-effort) and
# IOPRIO_CLASS_IDLE (idle). I/O niceness priority is a number which goes from
# 0 to 7. The higher the value, the lower the I/O priority of the process.
# Work only with ionice_class.
# ionice_class =
# ionice_priority =

[object-reconstructor]
# You can override the default log routing for this app here (don't use set!):
# Unless otherwise noted, each setting below has the same meaning as described
# in the [object-replicator] section, however these settings apply to the EC
# reconstructor
#
# log_name = object-reconstructor
# log_facility = LOG_LOCAL0
# log_level = INFO
# log_address = /dev/log
#
# daemonize = on
#
# Time in seconds to wait between reconstruction passes
# interval = 30.0
# run_pause is deprecated, use interval instead
# run_pause = 30.0
#
# Maximum number of worker processes to spawn.  Each worker will handle a
# subset of devices.  Devices will be assigned evenly among the workers so that
# workers cycle at similar intervals (which can lead to fewer workers than
# requested).  You can not have more workers than devices.  If you have no
# devices only a single worker is spawned.
# reconstructor_workers = 0
#
# concurrency = 1
# stats_interval = 300.0
# node_timeout = 10
# http_timeout = 60
# lockup_timeout = 1800
# ring_check_interval = 15.0
# recon_cache_path = /var/cache/swift
#
# The handoffs_only mode option is for special case emergency situations during
# rebalance such as disk full in the cluster.  This option SHOULD NOT BE
# CHANGED, except for extreme situations.  When handoffs_only mode is enabled
# the reconstructor will *only* revert fragments from handoff nodes to primary
# nodes and will not sync primary nodes with neighboring primary nodes.  This
# will force the reconstructor to sync and delete handoffs' fragments more
# quickly and minimize the time of the rebalance by limiting the number of
# rebuilds.  The handoffs_only option is only for temporary use and should be
# disabled as soon as the emergency situation has been resolved.  When
# handoffs_only is not set, the deprecated handoffs_first option will be
# honored as a synonym, but may be ignored in a future release.
# handoffs_only = False
#
# The default strategy for unmounted drives will stage rebuilt data on a
# handoff node until updated rings are deployed.  Because fragments are rebuilt
# on offset handoffs based on fragment index and the proxy limits how deep it
# will search for EC frags we restrict how many nodes we'll try.  Setting to 0
# will disable rebuilds to handoffs and only rebuild fragments for unmounted
# devices to mounted primaries after a ring change.
# Setting to -1 means "no limit".
# rebuild_handoff_node_count = 2
#
# By default the reconstructor attempts to revert all objects from handoff
# partitions in a single batch using a single SSYNC request. In exceptional
# circumstances max_objects_per_revert can be used to temporarily limit the
# number of objects reverted by each reconstructor revert type job. If more
# than max_objects_per_revert are available in a sender's handoff partition,
# the remaining objects will remain in the handoff partition and will not be
# reverted until the next time the reconstructor visits that handoff partition
# i.e. with this option set, a single cycle of the reconstructor may not
# completely revert all handoff partitions. The option has no effect on
# reconstructor sync type jobs between primary partitions. A value of 0 (the
# default) means there is no limit.
# max_objects_per_revert = 0
#
# You can set scheduling priority of processes. Niceness values range from -20
# (most favorable to the process) to 19 (least favorable to the process).
# nice_priority =
#
# You can set I/O scheduling class and priority of processes. I/O niceness
# class values are IOPRIO_CLASS_RT (realtime), IOPRIO_CLASS_BE (best-effort) and
# IOPRIO_CLASS_IDLE (idle). I/O niceness priority is a number which goes from
# 0 to 7. The higher the value, the lower the I/O priority of the process.
# Work only with ionice_class.
# ionice_class =
# ionice_priority =
#
# When upgrading from liberasurecode<=1.5.0, you may want to continue writing
# legacy CRCs until all nodes are upgraded and capabale of reading fragments
# with zlib CRCs. liberasurecode>=1.6.2 checks for the environment variable
# LIBERASURECODE_WRITE_LEGACY_CRC; if set (value doesn't matter), it will use
# its legacy CRC. Set this option to true or false to ensure the environment
# variable is or is not set. Leave the option blank or absent to not touch
# the environment (default). For more information, see
# https://bugs.launchpad.net/liberasurecode/+bug/1886088
# write_legacy_ec_crc =
#
# When attempting to reconstruct a missing fragment on another node from a
# fragment on the local node, the reconstructor may fail to fetch sufficient
# fragments to reconstruct the missing fragment. This may be because most or
# all of the remote fragments have been deleted, and the local fragment is
# stale, in which case the reconstructor will never succeed in reconstructing
# the apparently missing fragment and will log errors. If the object's
# tombstones have been reclaimed then the stale fragment will never be deleted
# (see https://bugs.launchpad.net/swift/+bug/1655608). If an operator suspects
# that stale fragments have been re-introduced to the cluster and is seeing
# error logs similar to those in the bug report, then the quarantine_threshold
# option may be set to a value greater than zero. This enables the
# reconstructor to quarantine the stale fragments when it fails to fetch more
# than the quarantine_threshold number of fragments (including the stale
# fragment) during an attempt to reconstruct. For example, setting the
# quarantine_threshold to 1 would cause a fragment to be quarantined if no
# other fragments can be fetched. The value may be reset to zero after the
# reconstructor has run on all affected nodes and the error logs are no longer
# seen.
# Note: the quarantine_threshold applies equally to all policies, but for each
# policy it is effectively capped at (ec_ndata - 1) so that a fragment is never
# quarantined when sufficient fragments exist to reconstruct the object.
# quarantine_threshold = 0
#
# Fragments are not quarantined until they are older than
# quarantine_age, which defaults to the value of reclaim_age.
# quarantine_age =
#
# Sets the maximum number of nodes to which requests will be made before
# quarantining a fragment. You can use '* replicas' at the end to have it use
# the number given times the number of replicas for the ring being used for the
# requests. The minimum number of nodes to which requests are made is the
# number of replicas for the policy minus 1 (the node on which the fragment is
# to be rebuilt). The minimum is only exceeded if request_node_count is
# greater, and only for the purposes of quarantining.
# request_node_count = 2 * replicas

# max_objects_per_sync can be used to limit the number of objects sync'd inside
# a single SSYNC request. If more than max_objects_per_sync are available, the
# remaining objects will remain in the sender partition and will not be sync'd
# until the next call to ssync.Sender, which would currently be the next time
# the reconstructor visits that partition. A value of 0 (the default) means
# there is no limit.
# max_objects_per_sync = 0

[object-updater]
# You can override the default log routing for this app here (don't use set!):
# log_name = object-updater
# log_facility = LOG_LOCAL0
# log_level = INFO
# log_address = /dev/log
#
# interval = 300.0
# node_timeout = <whatever's in the DEFAULT section or 10>
#
# updater_workers controls how many processes the object updater will
# spawn, while concurrency controls how many async_pending records
# each updater process will operate on at any one time. With
# concurrency=C and updater_workers=W, there will be up to W*C
# async_pending records being processed at once.
# concurrency = 8
# updater_workers = 1
#
# Send at most this many object updates per second
# objects_per_second = 50
#
# Send at most this many object updates per bucket per second. The value must
# be a float greater than or equal to 0. Set to 0 for unlimited.
# max_objects_per_container_per_second = 0
#
# The per_container ratelimit implementation uses a hashring to constrain
# memory requirements.  Orders of magnitude more buckets will use (nominally)
# more memory, but will ratelimit smaller groups of containers. The value must
# be an integer greater than 0.
# per_container_ratelimit_buckets = 1000
#
# Updates that cannot be sent due to per-container rate-limiting may be
# deferred and re-tried at the end of the updater cycle. This option constrains
# the size of the in-memory data structure used to store deferred updates.
# Must be an integer value greater than or equal to 0.
# max_deferred_updates = 10000
#
# slowdown will sleep that amount between objects. Deprecated; use
# objects_per_second instead.
# slowdown = 0.01
#
# Log stats (at INFO level) every report_interval seconds. This
# logging is per-process, so with concurrency > 1, the logs will
# contain one stats log per worker process every report_interval
# seconds.
# report_interval = 300.0
#
# recon_cache_path = /var/cache/swift
#
# You can set scheduling priority of processes. Niceness values range from -20
# (most favorable to the process) to 19 (least favorable to the process).
# nice_priority =
#
# You can set I/O scheduling class and priority of processes. I/O niceness
# class values are IOPRIO_CLASS_RT (realtime), IOPRIO_CLASS_BE (best-effort) and
# IOPRIO_CLASS_IDLE (idle). I/O niceness priority is a number which goes from
# 0 to 7. The higher the value, the lower the I/O priority of the process.
# Work only with ionice_class.
# ionice_class =
# ionice_priority =

[object-auditor]
# You can override the default log routing for this app here (don't use set!):
# log_name = object-auditor
# log_facility = LOG_LOCAL0
# log_level = INFO
# log_address = /dev/log
#
# Time in seconds to wait between auditor passes
# interval = 30.0
#
# You can set the disk chunk size that the auditor uses making it larger if
# you like for more efficient local auditing of larger objects
# disk_chunk_size = 65536
# files_per_second = 20
# concurrency = 1
# bytes_per_second = 10000000
# log_time = 3600
# zero_byte_files_per_second = 50
# recon_cache_path = /var/cache/swift

# Takes a comma separated list of ints. If set, the object auditor will
# increment a counter for every object whose size is <= to the given break
# points and report the result after a full scan.
# object_size_stats =
#
# You can set scheduling priority of processes. Niceness values range from -20
# (most favorable to the process) to 19 (least favorable to the process).
# nice_priority =
#
# You can set I/O scheduling class and priority of processes. I/O niceness
# class values are IOPRIO_CLASS_RT (realtime), IOPRIO_CLASS_BE (best-effort) and
# IOPRIO_CLASS_IDLE (idle). I/O niceness priority is a number which goes from
# 0 to 7. The higher the value, the lower the I/O priority of the process.
# Work only with ionice_class.
# ionice_class =
# ionice_priority =

# The auditor will cleanup old rsync tempfiles after they are "old
# enough" to delete.  You can configure the time elapsed in seconds
# before rsync tempfiles will be unlinked, or the default value of
# "auto" try to use object-replicator's rsync_timeout + 900 and fallback
# to 86400 (1 day).
# rsync_tempfile_timeout = auto

# A comma-separated list of watcher entry points. This lets operators
# programmatically see audited objects.
#
# The entry point group name is "swift.object_audit_watcher". If your
# setup.py has something like this:
#
# entry_points={'swift.object_audit_watcher': [
#     'some_watcher = some_module:Watcher']}
#
# then you would enable it with "watchers = some_package#some_watcher".
# For example, the built-in reference implementation is enabled as
# "watchers = swift#dark_data".
#
# watchers =

# Watcher-specific parameters can be added in a section with a name
# [object-auditor:watcher:some_package#some_watcher]. The following
# example uses the built-in reference watcher.
#
# [object-auditor:watcher:swift#dark_data]
#
# Action type can be 'log' (default), 'delete', or 'quarantine'.
# action=log
#
# The watcher ignores the objects younger than certain minimum age.
# This prevents spurious actions upon fresh objects while container
# listings eventually settle.
# grace_age=604800

[object-expirer]
# If this true, this expirer will execute tasks from legacy expirer task queue,
# at least one object server should run with dequeue_from_legacy = true
# dequeue_from_legacy = false
#
# Note: Be careful not to enable ``dequeue_from_legacy`` on too many expirers
# as all legacy tasks are stored in a single hidden account and the same hidden
# containers. On a large cluster one may inadvertently make the
# acccount/container server for the hidden too busy.
#
# Note: the processes and process options can only be used in conjunction with
# notes using `dequeue_from_legacy = true`.  These options are ignored on nodes
# with `dequeue_from_legacy = false`.
#
# processes is how many parts to divide the legacy work into, one part per
# process that will be doing the work
# processes set 0 means that a single legacy process will be doing all the work
# processes can also be specified on the command line and will override the
# config value
# processes = 0
#
# process is which of the parts a particular legacy process will work on
# process can also be specified on the command line and will override the config
# value
# process is "zero based", if you want to use 3 processes, you should run
# processes with process set to 0, 1, and 2
# process = 0
#
# internal_client_conf_path = /etc/swift/internal-client.conf
#
# You can override the default log routing for this app here (don't use set!):
# log_name = object-expirer
# log_facility = LOG_LOCAL0
# log_level = INFO
# log_address = /dev/log
#
# interval = 300.0
#
# report_interval = 300.0
#
# request_tries is the number of times the expirer's internal client will
# attempt any given request in the event of failure. The default is 3.
# request_tries = 3
#
# concurrency is the level of concurrency to use to do the work, this value
# must be set to at least 1
# concurrency = 1
#
# deletes can be ratelimited to prevent the expirer from overwhelming the cluster
# tasks_per_second = 50.0
#
# The expirer will re-attempt expiring if the source object is not available
# up to reclaim_age seconds before it gives up and deletes the entry in the
# queue.
# reclaim_age = 604800
#
# recon_cache_path = /var/cache/swift
#
# You can set scheduling priority of processes. Niceness values range from -20
# (most favorable to the process) to 19 (least favorable to the process).
# nice_priority =
#
# You can set I/O scheduling class and priority of processes. I/O niceness
# class values are realtime, best-effort and idle. I/O niceness
# priority is a number which goes from 0 to 7. The higher the value, the lower
# the I/O priority of the process. Work only with ionice_class.
# ionice_class =
# ionice_priority =
#
# Note: Put it at the beginning of the pipleline to profile all middleware. But
# it is safer to put this after healthcheck.
[filter:xprofile]
use = egg:swift#xprofile
# This option enable you to switch profilers which should inherit from python
# standard profiler. Currently the supported value can be 'cProfile',
# 'eventlet.green.profile' etc.
# profile_module = eventlet.green.profile
#
# This prefix will be used to combine process ID and timestamp to name the
# profile data file.  Make sure the executing user has permission to write
# into this path (missing path segments will be created, if necessary).
# If you enable profiling in more than one type of daemon, you must override
# it with an unique value like: /var/log/swift/profile/object.profile
# log_filename_prefix = /tmp/log/swift/profile/default.profile
#
# the profile data will be dumped to local disk based on above naming rule
# in this interval.
# dump_interval = 5.0
#
# Be careful, this option will enable profiler to dump data into the file with
# time stamp which means there will be lots of files piled up in the directory.
# dump_timestamp = false
#
# This is the path of the URL to access the mini web UI.
# path = /__profile__
#
# Clear the data when the wsgi server shutdown.
# flush_at_shutdown = false
#
# unwind the iterator of applications
# unwind = false

[object-relinker]
# You can override the default log routing for this app here (don't use set!):
# log_name = object-relinker
# log_facility = LOG_LOCAL0
# log_level = INFO
# log_address = /dev/log
#
# Start up to this many sub-processes to process disks in parallel. Each disk
# will be handled by at most one child process. By default, one process is
# spawned per disk.
# workers = auto
#
# Target this many relinks/cleanups per second for each worker, to reduce the
# likelihood that the added I/O from a partition-power increase impacts
# client traffic. Use zero for unlimited.
# files_per_second = 0.0
#
# stats_interval = 300.0
# recon_cache_path = /var/cache/swift<|MERGE_RESOLUTION|>--- conflicted
+++ resolved
@@ -264,16 +264,10 @@
 # backend-ratelimit.conf-sample file for details of available config options.
 # backend_ratelimit_conf_path = /etc/swift/backend-ratelimit.conf
 
-<<<<<<< HEAD
-# The minimum interval between attempts to reload the config file while the
-# server is running. A value of 0 means that the file is loaded at start-up but
-# not subsequently reloaded.
-=======
 # The minimum interval between attempts to reload any config file at
 # backend_ratelimit_conf_path while the server is running. A value of 0 means
 # that the file is loaded at start-up but not subsequently reloaded. Note that
 # config options in this section are never reloaded after start-up.
->>>>>>> 077c1c6f
 # config_reload_interval = 60
 
 [object-replicator]

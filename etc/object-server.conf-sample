--- conflicted
+++ resolved
@@ -364,11 +364,7 @@
 #
 # Sanity check a partitions suffixes in hashes.pkl some small percentage of
 # cycles. Lower values are fine for busy or full clusters.  Minimum real value
-<<<<<<< HEAD
-# is will floor at .01, but you can disable entirely by setting it to zero.
-=======
 # will floor at .01, but you can disable entirely by setting it to zero.
->>>>>>> c2e4d1df
 # part_listdir_percent = 10
 #
 # handoffs_first and handoff_delete are options for a special case
@@ -472,11 +468,7 @@
 #
 # Sanity check a partitions suffixes in hashes.pkl some small percentage of
 # cycles. Lower values are fine for busy or full clusters.  Minimum real value
-<<<<<<< HEAD
-# is will floor at .01, but you can disable entirely by setting it to zero.
-=======
 # will floor at .01, but you can disable entirely by setting it to zero.
->>>>>>> c2e4d1df
 # part_listdir_percent = 10
 #
 # You can set scheduling priority of processes. Niceness values range from -20

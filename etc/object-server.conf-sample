[DEFAULT]
# bind_ip = 0.0.0.0
bind_port = 6200
# keep_idle = 600
# bind_timeout = 30
# backlog = 4096
# user = swift
# swift_dir = /etc/swift
# devices = /srv/node
# mount_check = true
# disable_fallocate = false
#
# If you have a 100s of millions of expiring objects per day or 100s of
# object-expirer nodes you may want to increase this (10x?) for better
# scalability; otherwise the default is quite good
# N.B. it MUST be kept consistent with [proxy-server|object-expirer].conf and
# MUST be less than 86400
# expiring_objects_task_container_per_day = 100
#
# Use an integer to override the number of pre-forked processes that will
# accept connections.  NOTE: if servers_per_port is set, this setting is
# ignored.
# workers = auto
#
# Make object-server run this many worker processes per unique port of "local"
# ring devices across all storage policies. The default value of 0 disables this
# feature.
# servers_per_port = 0
#
# If running in a container, servers_per_port may not be able to use the
# bind_ip to lookup the ports in the ring.  You may instead override the port
# lookup in the ring using the ring_ip.  Any devices/ports associted with the
# ring_ip will be used when listening on the configured bind_ip address.
# ring_ip = <bind_ip>
#
# Maximum concurrent requests per worker
# max_clients = 1024
#
# You can specify default log routing here if you want:
# log_name = swift
# log_facility = LOG_LOCAL0
# log_level = INFO
# log_address = /dev/log
# The following caps the length of log lines to the value given; no limit if
# set to 0, the default.
# log_max_line_length = 0
#
# Hashing algorithm for log anonymization. Must be one of algorithms supported
# by Python's hashlib.
# log_anonymization_method = MD5
#
# Salt added during log anonymization
# log_anonymization_salt =
#
# Template used to format logs. All words surrounded by curly brackets
# will be substituted with the appropriate values
# log_format = {remote_addr} - - [{time.d}/{time.b}/{time.Y}:{time.H}:{time.M}:{time.S} +0000] "{method} {path}" {status} {content_length} "{referer}" "{txn_id}" "{user_agent}" {trans_time:.4f} "{additional_info}" {pid} {policy_index}
#
# comma separated list of functions to call to setup custom log handlers.
# functions get passed: conf, name, log_to_console, log_route, fmt, logger,
# adapted_logger
# log_custom_handlers =
#
# If set, log_udp_host will override log_address
# log_udp_host =
# log_udp_port = 514
#
# You can enable StatsD logging here:
# log_statsd_host =
# log_statsd_port = 8125
# log_statsd_default_sample_rate = 1.0
# log_statsd_sample_rate_factor = 1.0
# log_statsd_metric_prefix =
#
# eventlet_debug = false
#
# You can set fallocate_reserve to the number of bytes or percentage of disk
# space you'd like fallocate to reserve, whether there is space for the given
# file size or not. Percentage will be used if the value ends with a '%'.
# fallocate_reserve = 1%
#
# Time to wait while attempting to connect to another backend node.
# conn_timeout = 0.5
# Time to wait while sending each chunk of data to another backend node.
# node_timeout = 3
# Time to wait while sending a container update on object update.
# container_update_timeout = 1.0
# Time to wait while receiving each chunk of data from a client or another
# backend node.
# client_timeout = 60.0
#
# network_chunk_size = 65536
# disk_chunk_size = 65536
#
# Reclamation of tombstone files is performed primarily by the replicator and
# the reconstructor but the object-server and object-auditor also reference
# this value - it should be the same for all object services in the cluster,
# and not greater than the container services reclaim_age
# reclaim_age = 604800
#
# Non-durable data files may also get reclaimed if they are older than
# reclaim_age, but not if the time they were written to disk (i.e. mtime) is
# less than commit_window seconds ago. The commit_window also prevents the
# reconstructor removing recently written non-durable data files from a handoff
# node after reverting them to a primary. This gives the object-server a window
# in which to finish a concurrent PUT on a handoff and mark the data durable. A
# commit_window greater than zero is strongly recommended to avoid unintended
# removal of data files that were about to become durable; commit_window should
# be much less than reclaim_age.
# commit_window = 60.0
#
# You can set scheduling priority of processes. Niceness values range from -20
# (most favorable to the process) to 19 (least favorable to the process).
# nice_priority =
#
# You can set I/O scheduling class and priority of processes. I/O niceness
# class values are IOPRIO_CLASS_RT (realtime), IOPRIO_CLASS_BE (best-effort) and
# IOPRIO_CLASS_IDLE (idle). I/O niceness priority is a number which goes from
# 0 to 7. The higher the value, the lower the I/O priority of the process.
# Work only with ionice_class.
# ionice_class =
# ionice_priority =
#
# strict_locks = false

[pipeline:main]
pipeline = healthcheck recon backend_ratelimit object-server

[app:object-server]
use = egg:swift#object
# You can override the default log routing for this app here:
# set log_name = object-server
# set log_facility = LOG_LOCAL0
# set log_level = INFO
# set log_requests = true
# set log_address = /dev/log
#
# max_upload_time = 86400
#
# slow is the total amount of seconds an object PUT/DELETE request takes at
# least. If it is faster, the object server will sleep this amount of time minus
# the already passed transaction time.  This is only useful for simulating slow
# devices on storage nodes during testing and development.
# slow = 0
#
# Objects smaller than this are not evicted from the buffercache once read
# keep_cache_size = 5242880
#
# If true, objects for authenticated GET requests may be kept in buffer cache
# if small enough
# keep_cache_private = false
#
# If true, SLO object's manifest file for GET requests may be kept in buffer cache
# if smaller than 'keep_cache_size'. And this config will only matter when
# 'keep_cache_private' is false.
# keep_cache_slo_manifest = false
#
# cooperative_period defines how frequent object server GET/PUT request will
# perform the cooperative yielding during iterating the disk chunks. For
# example, value of '5' will insert one sleep() after every 5 disk_chunk_size
# chunk reads/writes. A value of '0' (the default) will turn off cooperative
# yielding.
# cooperative_period = 0
#
# By default, the object-server will always validate the MD5 of object data
# while streaming a complete object response. Occassionally this is identified
# as a CPU bottleneck, consuming as much as 40% of the CPU time of the
# object-server. Since range-request-heavy clients don't get these integrity
# checks, it seems reasonable to give operators a chance to tune it down and
# instead rely on the object-auditor to detect and quarantine corrupted objects.
# etag_validate_pct = 100
#
<<<<<<< HEAD
# The threshold to print out logs of breakdown timings for any slow delete request.
=======
# The threshold to print out logs of breakdown timings for any slow delete
# request. Set to -1 to disable slow operation logging entirely.
>>>>>>> d2d50c63
# slow_delete_log_threshold_seconds = 120
#
# on PUTs, sync data every n MB
# mb_per_sync = 512
#
# Comma separated list of headers that can be set in metadata on an object.
# This list is in addition to X-Object-Meta-* headers and cannot include
# Content-Type, etag, Content-Length, or deleted
# allowed_headers = Content-Disposition, Content-Encoding, X-Delete-At, X-Object-Manifest, X-Static-Large-Object, Cache-Control, Content-Language, Expires, X-Robots-Tag

# The number of threads in eventlet's thread pool. Most IO will occur
# in the object server's main thread, but certain "heavy" IO
# operations will occur in separate IO threads, managed by eventlet.
#
# The default value is auto, whose actual value is dependent on the
# servers_per_port value:
#
#  - When servers_per_port is zero, the default value of
#    eventlet_tpool_num_threads is empty, which uses eventlet's default
#    (currently 20 threads).
#
#  - When servers_per_port is nonzero, the default value of
#    eventlet_tpool_num_threads is 1.
#
# But you may override this value to any integer value.
#
# Note that this value is threads per object-server process, so to
# compute the total number of IO threads on a node, you must multiply
# this by the number of object-server processes on the node.
#
# eventlet_tpool_num_threads = auto

# You can disable REPLICATE and SSYNC handling (default is to allow it). When
# deploying a cluster with a separate replication network, you'll want multiple
# object-server processes running: one for client-driven traffic and another
# for replication traffic. The server handling client-driven traffic may set
# this to false. If there is only one object-server process, leave this as
# true.
# replication_server = true
#
# Set to restrict the number of concurrent incoming SSYNC requests
# Set to 0 for unlimited
# Note that SSYNC requests are only used by the object reconstructor or the
# object replicator when configured to use ssync.
# replication_concurrency = 4
#
# Set to restrict the number of concurrent incoming SSYNC requests per
# device; set to 0 for unlimited requests per device. This can help control
# I/O to each device. This does not override replication_concurrency described
# above, so you may need to adjust both parameters depending on your hardware
# or network capacity.
# replication_concurrency_per_device = 1
#
# Number of seconds to wait for an existing replication device lock before
# giving up.
# replication_lock_timeout = 15
#
# These next two settings control when the SSYNC subrequest handler will
# abort an incoming SSYNC attempt. An abort will occur if there are at
# least threshold number of failures and the value of failures / successes
# exceeds the ratio. The defaults of 100 and 1.0 means that at least 100
# failures have to occur and there have to be more failures than successes for
# an abort to occur.
# replication_failure_threshold = 100
# replication_failure_ratio = 1.0
#
# Use splice() for zero-copy object GETs. This requires Linux kernel
# version 3.0 or greater. If you set "splice = yes" but the kernel
# does not support it, error messages will appear in the object server
# logs at startup, but your object servers should continue to function.
#
# splice = no
#
# You can set scheduling priority of processes. Niceness values range from -20
# (most favorable to the process) to 19 (least favorable to the process).
# nice_priority =
#
# You can set I/O scheduling class and priority of processes. I/O niceness
# class values are IOPRIO_CLASS_RT (realtime), IOPRIO_CLASS_BE (best-effort) and
# IOPRIO_CLASS_IDLE (idle). I/O niceness priority is a number which goes from
# 0 to 7. The higher the value, the lower the I/O priority of the process.
# Work only with ionice_class.
# ionice_class =
# ionice_priority =
#
# When reloading servers with SIGUSR1, workers running with old config/code
# are allowed some time to finish serving in-flight requests. Use this to
# configure the grace period (in seconds), after which the reloaded server
# will issue SIGKILLs to remaining stale workers.
# stale_worker_timeout = 86400

[filter:healthcheck]
use = egg:swift#healthcheck
# An optional filesystem path, which if present, will cause the healthcheck
# URL to return "503 Service Unavailable" with a body of "DISABLED BY FILE"
# disable_path =

[filter:recon]
use = egg:swift#recon
#recon_cache_path = /var/cache/swift
#recon_lock_path = /var/lock

[filter:backend_ratelimit]
use = egg:swift#backend_ratelimit
# Config options can optionally be loaded from a separate config file. Config
# options in this section will be used unless the same option is found in the
# config file, in which case the config file option will be used. See the
# backend-ratelimit.conf-sample file for details of available config options.
# backend_ratelimit_conf_path = /etc/swift/backend-ratelimit.conf

# The minimum interval between attempts to reload any config file at
# backend_ratelimit_conf_path while the server is running. A value of 0 means
# that the file is loaded at start-up but not subsequently reloaded. Note that
# config options in this section are never reloaded after start-up.
# config_reload_interval = 60

[object-replicator]
# You can override the default log routing for this app here (don't use set!):
# log_name = object-replicator
# log_facility = LOG_LOCAL0
# log_level = INFO
# log_address = /dev/log
#
# daemonize = on
#
# Time in seconds to wait between replication passes
# interval = 30.0
# run_pause is deprecated, use interval instead
# run_pause = 30.0
#
# Number of concurrent replication jobs to run. This is per-process,
# so replicator_workers=W and concurrency=C will result in W*C
# replication jobs running at once.
# concurrency = 1
#
# Number of worker processes to use. No matter how big this number is,
# at most one worker per disk will be used. 0 means no forking; all work
# is done in the main process.
# replicator_workers = 0
#
# stats_interval = 300.0
#
# default is rsync, alternative is ssync
# sync_method = rsync
#
# max duration of a partition rsync
# rsync_timeout = 900
#
# bandwidth limit for rsync in kB/s. 0 means unlimited. rsync 3.2.2 and later
# accept suffixed values like 10M or 1.5G; see the --bwlimit option for rsync(1)
# rsync_bwlimit = 0
#
# passed to rsync for both io op timeout and connection timeout
# rsync_io_timeout = 30
#
# Allow rsync to compress data which is transmitted to destination node
# during sync. However, this is applicable only when destination node is in
# a different region than the local one.
# NOTE: Objects that are already compressed (for example: .tar.gz, .mp3) might
# slow down the syncing process.
# rsync_compress = no
#
# Format of the rsync module where the replicator will send data. See
# etc/rsyncd.conf-sample for some usage examples.
# rsync_module = {replication_ip}::object
#
# Maximum number of batches to use when syncing a handoff back to primaries.
# This progressively deletes handoff data as batches complete; it may be
# useful to increase this when rebalancing a fairly full cluster.
# Note that this will inflate some progress stats emitted to logs and recon.
# sync_batches_per_revert = 1
#
# node_timeout = <whatever's in the DEFAULT section or 10>
# max duration of an http request; this is for REPLICATE finalization calls and
# so should be longer than node_timeout
# http_timeout = 60
#
# attempts to kill all workers if nothing replicates for lockup_timeout seconds
# lockup_timeout = 1800
#
# ring_check_interval = 15.0
# recon_cache_path = /var/cache/swift
#
# By default, per-file rsync transfers are logged at debug if successful and
# error on failure. During large rebalances (which both increase the number
# of diskfiles transferred and increases the likelihood of failures), this
# can overwhelm log aggregation while providing little useful insights.
# Change this to false to disable per-file logging.
# log_rsync_transfers = true
#
# limits how long rsync error log lines are
# 0 means to log the entire line
# rsync_error_log_line_length = 0
#
# Sanity check a partitions suffixes in hashes.pkl some small percentage of
# cycles. Lower values are fine for busy or full clusters.  Minimum real value
# will floor at .01, but you can disable entirely by setting it to zero.
# part_listdir_percent = 10
#
# handoffs_first and handoff_delete are options for a special case
# such as disk full in the cluster. These two options SHOULD NOT BE
# CHANGED, except for such an extreme situations. (e.g. disks filled up
# or are about to fill up. Anyway, DO NOT let your drives fill up)
# handoffs_first is the flag to replicate handoffs prior to canonical
# partitions. It allows to force syncing and deleting handoffs quickly.
# If set to a True value(e.g. "True" or "1"), partitions
# that are not supposed to be on the node will be replicated first.
# handoffs_first = False
#
# handoff_delete is the number of replicas which are ensured in swift.
# If the number less than the number of replicas is set, object-replicator
# could delete local handoffs even if all replicas are not ensured in the
# cluster. Object-replicator would remove local handoff partition directories
# after syncing partition when the number of successful responses is greater
# than or equal to this number. By default(auto), handoff partitions will be
# removed  when it has successfully replicated to all the canonical nodes.
# handoff_delete = auto
#
# You can set scheduling priority of processes. Niceness values range from -20
# (most favorable to the process) to 19 (least favorable to the process).
# nice_priority =
#
# You can set I/O scheduling class and priority of processes. I/O niceness
# class values are IOPRIO_CLASS_RT (realtime), IOPRIO_CLASS_BE (best-effort) and
# IOPRIO_CLASS_IDLE (idle). I/O niceness priority is a number which goes from
# 0 to 7. The higher the value, the lower the I/O priority of the process.
# Work only with ionice_class.
# ionice_class =
# ionice_priority =

[object-reconstructor]
# You can override the default log routing for this app here (don't use set!):
# Unless otherwise noted, each setting below has the same meaning as described
# in the [object-replicator] section, however these settings apply to the EC
# reconstructor
#
# log_name = object-reconstructor
# log_facility = LOG_LOCAL0
# log_level = INFO
# log_address = /dev/log
#
# daemonize = on
#
# Time in seconds to wait between reconstruction passes
# interval = 30.0
# run_pause is deprecated, use interval instead
# run_pause = 30.0
#
# Maximum number of worker processes to spawn.  Each worker will handle a
# subset of devices.  Devices will be assigned evenly among the workers so that
# workers cycle at similar intervals (which can lead to fewer workers than
# requested).  You can not have more workers than devices.  If you have no
# devices only a single worker is spawned.
# reconstructor_workers = 0
#
# concurrency = 1
# stats_interval = 300.0
# node_timeout = 10
# http_timeout = 60
# lockup_timeout = 1800
# ring_check_interval = 15.0
# recon_cache_path = /var/cache/swift
#
# The handoffs_only mode option is for special case emergency situations during
# rebalance such as disk full in the cluster.  This option SHOULD NOT BE
# CHANGED, except for extreme situations.  When handoffs_only mode is enabled
# the reconstructor will *only* revert fragments from handoff nodes to primary
# nodes and will not sync primary nodes with neighboring primary nodes.  This
# will force the reconstructor to sync and delete handoffs' fragments more
# quickly and minimize the time of the rebalance by limiting the number of
# rebuilds.  The handoffs_only option is only for temporary use and should be
# disabled as soon as the emergency situation has been resolved.  When
# handoffs_only is not set, the deprecated handoffs_first option will be
# honored as a synonym, but may be ignored in a future release.
# handoffs_only = False
#
# The default strategy for unmounted drives will stage rebuilt data on a
# handoff node until updated rings are deployed.  Because fragments are rebuilt
# on offset handoffs based on fragment index and the proxy limits how deep it
# will search for EC frags we restrict how many nodes we'll try.  Setting to 0
# will disable rebuilds to handoffs and only rebuild fragments for unmounted
# devices to mounted primaries after a ring change.
# Setting to -1 means "no limit".
# rebuild_handoff_node_count = 2
#
# By default the reconstructor attempts to revert all objects from handoff
# partitions in a single batch using a single SSYNC request. In exceptional
# circumstances max_objects_per_revert can be used to temporarily limit the
# number of objects reverted by each reconstructor revert type job. If more
# than max_objects_per_revert are available in a sender's handoff partition,
# the remaining objects will remain in the handoff partition and will not be
# reverted until the next time the reconstructor visits that handoff partition
# i.e. with this option set, a single cycle of the reconstructor may not
# completely revert all handoff partitions. The option has no effect on
# reconstructor sync type jobs between primary partitions. A value of 0 (the
# default) means there is no limit.
# max_objects_per_revert = 0
#
# Sanity check a partitions suffixes in hashes.pkl some small percentage of
# cycles. Lower values are fine for busy or full clusters.  Minimum real value
# will floor at .01, but you can disable entirely by setting it to zero.
# part_listdir_percent = 10
#
# You can set scheduling priority of processes. Niceness values range from -20
# (most favorable to the process) to 19 (least favorable to the process).
# nice_priority =
#
# You can set I/O scheduling class and priority of processes. I/O niceness
# class values are IOPRIO_CLASS_RT (realtime), IOPRIO_CLASS_BE (best-effort) and
# IOPRIO_CLASS_IDLE (idle). I/O niceness priority is a number which goes from
# 0 to 7. The higher the value, the lower the I/O priority of the process.
# Work only with ionice_class.
# ionice_class =
# ionice_priority =
#
# When upgrading from liberasurecode<=1.5.0, you may want to continue writing
# legacy CRCs until all nodes are upgraded and capabale of reading fragments
# with zlib CRCs. liberasurecode>=1.6.2 checks for the environment variable
# LIBERASURECODE_WRITE_LEGACY_CRC; if set (value doesn't matter), it will use
# its legacy CRC. Set this option to true or false to ensure the environment
# variable is or is not set. Leave the option blank or absent to not touch
# the environment (default). For more information, see
# https://bugs.launchpad.net/liberasurecode/+bug/1886088
# write_legacy_ec_crc =
#
# When attempting to reconstruct a missing fragment on another node from a
# fragment on the local node, the reconstructor may fail to fetch sufficient
# fragments to reconstruct the missing fragment. This may be because most or
# all of the remote fragments have been deleted, and the local fragment is
# stale, in which case the reconstructor will never succeed in reconstructing
# the apparently missing fragment and will log errors. If the object's
# tombstones have been reclaimed then the stale fragment will never be deleted
# (see https://bugs.launchpad.net/swift/+bug/1655608). If an operator suspects
# that stale fragments have been re-introduced to the cluster and is seeing
# error logs similar to those in the bug report, then the quarantine_threshold
# option may be set to a value greater than zero. This enables the
# reconstructor to quarantine the stale fragments when it fails to fetch more
# than the quarantine_threshold number of fragments (including the stale
# fragment) during an attempt to reconstruct. For example, setting the
# quarantine_threshold to 1 would cause a fragment to be quarantined if no
# other fragments can be fetched. The value may be reset to zero after the
# reconstructor has run on all affected nodes and the error logs are no longer
# seen.
# Note: the quarantine_threshold applies equally to all policies, but for each
# policy it is effectively capped at (ec_ndata - 1) so that a fragment is never
# quarantined when sufficient fragments exist to reconstruct the object.
# quarantine_threshold = 0
#
# Fragments are not quarantined until they are older than
# quarantine_age, which defaults to the value of reclaim_age.
# quarantine_age =
#
# Sets the maximum number of nodes to which requests will be made before
# quarantining a fragment. You can use '* replicas' at the end to have it use
# the number given times the number of replicas for the ring being used for the
# requests. The minimum number of nodes to which requests are made is the
# number of replicas for the policy minus 1 (the node on which the fragment is
# to be rebuilt). The minimum is only exceeded if request_node_count is
# greater, and only for the purposes of quarantining.
# request_node_count = 2 * replicas

# max_objects_per_sync can be used to limit the number of objects sync'd inside
# a single SSYNC request. If more than max_objects_per_sync are available, the
# remaining objects will remain in the sender partition and will not be sync'd
# until the next call to ssync.Sender, which would currently be the next time
# the reconstructor visits that partition. A value of 0 (the default) means
# there is no limit.
# max_objects_per_sync = 0

[object-updater]
# You can override the default log routing for this app here (don't use set!):
# log_name = object-updater
# log_facility = LOG_LOCAL0
# log_level = INFO
# log_address = /dev/log
#
# interval = 300.0
# node_timeout = <whatever's in the DEFAULT section or 10>
#
# updater_workers controls how many processes the object updater will
# spawn, while concurrency controls how many async_pending records
# each updater process will operate on at any one time. With
# concurrency=C and updater_workers=W, there will be up to W*C
# async_pending records being processed at once.
# concurrency = 8
# updater_workers = 1
#
# Send at most this many object updates per second
# objects_per_second = 50
#
# Send at most this many object updates per bucket per second. The value must
# be a float greater than or equal to 0. Set to 0 for unlimited.
# max_objects_per_container_per_second = 0
#
# The per_container ratelimit implementation uses a hashring to constrain
# memory requirements.  Orders of magnitude more buckets will use (nominally)
# more memory, but will ratelimit smaller groups of containers. The value must
# be an integer greater than 0.
# per_container_ratelimit_buckets = 1000
#
# Updates that cannot be sent due to per-container rate-limiting may be
# deferred and re-tried at the end of the updater cycle. This option constrains
# the size of the in-memory data structure used to store deferred updates.
# Must be an integer value greater than or equal to 0.
# max_deferred_updates = 10000
#
# Maximum number of oldest async pending timestamps to track for each
# account-container pair.
# async_tracker_max_entries = 100
# Maximum number of oldest async pending timestamps to dump to recon cache.
# async_tracker_dump_count = 5
#
# slowdown will sleep that amount between objects. Deprecated; use
# objects_per_second instead.
# slowdown = 0.01
#
# Log stats (at INFO level) every report_interval seconds. This
# logging is per-process, so with concurrency > 1, the logs will
# contain one stats log per worker process every report_interval
# seconds.
# report_interval = 300.0
#
# recon_cache_path = /var/cache/swift
#
# You can set scheduling priority of processes. Niceness values range from -20
# (most favorable to the process) to 19 (least favorable to the process).
# nice_priority =
#
# You can set I/O scheduling class and priority of processes. I/O niceness
# class values are IOPRIO_CLASS_RT (realtime), IOPRIO_CLASS_BE (best-effort) and
# IOPRIO_CLASS_IDLE (idle). I/O niceness priority is a number which goes from
# 0 to 7. The higher the value, the lower the I/O priority of the process.
# Work only with ionice_class.
# ionice_class =
# ionice_priority =

[object-auditor]
# You can override the default log routing for this app here (don't use set!):
# log_name = object-auditor
# log_facility = LOG_LOCAL0
# log_level = INFO
# log_address = /dev/log
#
# Time in seconds to wait between auditor passes
# interval = 30.0
#
# You can set the disk chunk size that the auditor uses making it larger if
# you like for more efficient local auditing of larger objects
# disk_chunk_size = 65536
# files_per_second = 20
# concurrency = 1
# bytes_per_second = 10000000
# log_time = 3600
# zero_byte_files_per_second = 50
# recon_cache_path = /var/cache/swift

# Takes a comma separated list of ints. If set, the object auditor will
# increment a counter for every object whose size is <= to the given break
# points and report the result after a full scan.
# object_size_stats =
#
# You can set scheduling priority of processes. Niceness values range from -20
# (most favorable to the process) to 19 (least favorable to the process).
# nice_priority =
#
# You can set I/O scheduling class and priority of processes. I/O niceness
# class values are IOPRIO_CLASS_RT (realtime), IOPRIO_CLASS_BE (best-effort) and
# IOPRIO_CLASS_IDLE (idle). I/O niceness priority is a number which goes from
# 0 to 7. The higher the value, the lower the I/O priority of the process.
# Work only with ionice_class.
# ionice_class =
# ionice_priority =

# The auditor will cleanup old rsync tempfiles after they are "old
# enough" to delete.  You can configure the time elapsed in seconds
# before rsync tempfiles will be unlinked, or the default value of
# "auto" try to use object-replicator's rsync_timeout + 900 and fallback
# to 86400 (1 day).
# rsync_tempfile_timeout = auto

# A comma-separated list of watcher entry points. This lets operators
# programmatically see audited objects.
#
# The entry point group name is "swift.object_audit_watcher". If your
# setup.py has something like this:
#
# entry_points={'swift.object_audit_watcher': [
#     'some_watcher = some_module:Watcher']}
#
# then you would enable it with "watchers = some_package#some_watcher".
# For example, the built-in reference implementation is enabled as
# "watchers = swift#dark_data".
#
# watchers =

# Watcher-specific parameters can be added in a section with a name
# [object-auditor:watcher:some_package#some_watcher]. The following
# example uses the built-in reference watcher.
#
# [object-auditor:watcher:swift#dark_data]
#
# Action type can be 'log' (default), 'delete', or 'quarantine'.
# action=log
#
# The watcher ignores the objects younger than certain minimum age.
# This prevents spurious actions upon fresh objects while container
# listings eventually settle.
# grace_age=604800

[object-expirer]
# If this true, this expirer will execute tasks from legacy expirer task queue,
# at least one object server should run with dequeue_from_legacy = true
# dequeue_from_legacy = false
#
# Note: Be careful not to enable ``dequeue_from_legacy`` on too many expirers
# as all legacy tasks are stored in a single hidden account and the same hidden
# containers. On a large cluster one may inadvertently make the
# acccount/container server for the hidden too busy.
#
# Note: the processes and process options can only be used in conjunction with
# notes using `dequeue_from_legacy = true`.  These options are ignored on nodes
# with `dequeue_from_legacy = false`.
#
# processes is how many parts to divide the legacy work into, one part per
# process that will be doing the work
# processes set 0 means that a single legacy process will be doing all the work
# processes can also be specified on the command line and will override the
# config value
# processes = 0
#
# process is which of the parts a particular legacy process will work on
# process can also be specified on the command line and will override the config
# value
# process is "zero based", if you want to use 3 processes, you should run
# processes with process set to 0, 1, and 2
# process = 0
#
# internal_client_conf_path = /etc/swift/internal-client.conf
#
# You can override the default log routing for this app here (don't use set!):
# log_name = object-expirer
# log_facility = LOG_LOCAL0
# log_level = INFO
# log_address = /dev/log
#
# interval = 300.0
#
# report_interval = 300.0
#
# request_tries is the number of times the expirer's internal client will
# attempt any given request in the event of failure. The default is 3.
# request_tries = 3
#
# concurrency is the level of concurrency to use to do the work, this value
# must be set to at least 1
# concurrency = 1
#
# deletes can be ratelimited to prevent the expirer from overwhelming the cluster
# tasks_per_second = 50.0
#
# The expirer will re-attempt expiring if the source object is not available
# up to reclaim_age seconds before it gives up and deletes the entry in the
# queue.
# reclaim_age = 604800

# When the expirer is configured in "multi-process" mode using the
# process/processes configuration each process will handle a subset of the
# .expiring_objects account's "task_containers" in parallel.  In an earlier
# version of swift all expirers would iterate all task_containers and skip most
# of the available work assuming it would be handled by another process.  You
# can re-enable this legacy multi-process task_container iteration strategy by
# setting this option to true.  This option may be removed in a future version.
# legacy_multi_process_task_container_iteration = false

# Number of tasks objects to cache before processing.  With many nodes it may
# take some time to fill a larger cache_size but may also have a better chance
# to distribute DELETEs to multiple target containers.
# round_robin_task_cache_size = 100000

# recon_cache_path = /var/cache/swift
#
# You can set scheduling priority of processes. Niceness values range from -20
# (most favorable to the process) to 19 (least favorable to the process).
# nice_priority =
#
# You can set I/O scheduling class and priority of processes. I/O niceness
# class values are realtime, best-effort and idle. I/O niceness
# priority is a number which goes from 0 to 7. The higher the value, the lower
# the I/O priority of the process. Work only with ionice_class.
# ionice_class =
# ionice_priority =
#
# The expirer can delay the reaping of expired objects on disk (and in
# container listings) with an account level or container level delay_reaping
# time.
# After the delay_reaping time has passed objects will be reaped as normal.
# You may configure this delay_reaping value in seconds with dynamic config
# option names prefixed with delay_reaping_<ACCT> for account level delays
# and delay_reaping_<ACCT>/<CNTR> for container level delays.
# Special characters in <ACCT> or <CNTR> should be quoted.
# The delay_reaping value should be a float value greater than or equal to
# zero.
# A container level delay_reaping does not require an account level
# delay_reaping but overrides the account level delay_reaping for the same
# account if it exists.
# For example:
# delay_reaping_AUTH_test = 300.0
# delay_reaping_AUTH_test2 = 86400.0
# delay_reaping_AUTH_test/test = 400.0
# delay_reaping_AUTH_test/test2 = 600.0
# delay_reaping_AUTH_test/special%0Achars%3Dshould%20be%20quoted
# N.B. By default no delay_reaping value is configured for any accounts or
# containers.

# Note: Put it at the beginning of the pipleline to profile all middleware. But
# it is safer to put this after healthcheck. Not intended for production
# environments!
[filter:xprofile]
use = egg:swift#xprofile
# This option enable you to switch profilers which should inherit from python
# standard profiler. Currently the supported value can be 'cProfile',
# 'eventlet.green.profile' etc.
# profile_module = eventlet.green.profile
#
# This prefix will be used to combine process ID and timestamp to name the
# profile data file.  Make sure the executing user has permission to write
# into this path (missing path segments will be created, if necessary).
# If you enable profiling in more than one type of daemon, you must override
# it with an unique value like: /var/log/swift/profile/object.profile
# log_filename_prefix = /tmp/log/swift/profile/default.profile
#
# the profile data will be dumped to local disk based on above naming rule
# in this interval.
# dump_interval = 5.0
#
# Be careful, this option will enable profiler to dump data into the file with
# time stamp which means there will be lots of files piled up in the directory.
# dump_timestamp = false
#
# This is the path of the URL to access the mini web UI.
# path = /__profile__
#
# Clear the data when the wsgi server shutdown.
# flush_at_shutdown = false
#
# unwind the iterator of applications
# unwind = false
#
# The expirer can delay the reaping of expired objects on disk (and in
# container listings) with an account level or container level delay_reaping
# time.
# After the delay_reaping time has passed objects will be reaped as normal.
# You may configure this delay_reaping value in seconds with dynamic config
# option names prefixed with delay_reaping_<ACCT> for account level delays
# and delay_reaping_<ACCT>/<CNTR> for container level delays.
# The delay_reaping value should be a float value greater than or equal to
# zero.
# A container level delay_reaping does not require an account level
# delay_reaping but overrides the account level delay_reaping for the same
# account if it exists.
# For example:
# delay_reaping_AUTH_test = 300.0
# delay_reaping_AUTH_test2 = 86400.0
# delay_reaping_AUTH_test/test = 400.0
# delay_reaping_AUTH_test/test2 = 600.0
# N.B. By default no delay_reaping value is configured for any accounts or
# containers.

[object-relinker]
# You can override the default log routing for this app here (don't use set!):
# log_name = object-relinker
# log_facility = LOG_LOCAL0
# log_level = INFO
# log_address = /dev/log
#
# Start up to this many sub-processes to process disks in parallel. Each disk
# will be handled by at most one child process. By default, one process is
# spawned per disk.
# workers = auto
#
# Target this many relinks/cleanups per second for each worker, to reduce the
# likelihood that the added I/O from a partition-power increase impacts
# client traffic. Use zero for unlimited.
# files_per_second = 0.0
#
# stats_interval = 300.0
# recon_cache_path = /var/cache/swift<|MERGE_RESOLUTION|>--- conflicted
+++ resolved
@@ -170,12 +170,8 @@
 # instead rely on the object-auditor to detect and quarantine corrupted objects.
 # etag_validate_pct = 100
 #
-<<<<<<< HEAD
-# The threshold to print out logs of breakdown timings for any slow delete request.
-=======
 # The threshold to print out logs of breakdown timings for any slow delete
 # request. Set to -1 to disable slow operation logging entirely.
->>>>>>> d2d50c63
 # slow_delete_log_threshold_seconds = 120
 #
 # on PUTs, sync data every n MB

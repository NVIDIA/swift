--- conflicted
+++ resolved
@@ -493,15 +493,12 @@
 # be an integer greater than 0.
 # per_container_ratelimit_buckets = 1000
 #
-<<<<<<< HEAD
-=======
 # Updates that cannot be sent due to per-container rate-limiting may be
 # deferred and re-tried at the end of the updater cycle. This option constrains
 # the size of the in-memory data structure used to store deferred updates.
 # Must be an integer value greater than or equal to 0.
 # max_deferred_updates = 10000
 #
->>>>>>> a986a388
 # slowdown will sleep that amount between objects. Deprecated; use
 # objects_per_second instead.
 # slowdown = 0.01

--- conflicted
+++ resolved
@@ -577,15 +577,12 @@
 # upload, except the last part.
 # min_segment_size = 5242880
 #
-<<<<<<< HEAD
-=======
 # Sometimes it's useful to see the uploadId that was used to create an MPU; enable
 # this option to include it as a new x-swift-s3api-upload-id header on GET or HEAD.
 # Note that AWS does not return such a header; if your client relies on this, it
 # (or s3api) probably has other issues.
 # annotate_with_upload_id = true
 #
->>>>>>> 3b556f0c
 # Multi-delete requests can take a long time to complete when writing out
 # tombstones for every object, which may trip client timeouts. Enable this
 # option to bulk-insert object-expirer jobs to delete objects in the

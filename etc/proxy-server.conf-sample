--- conflicted
+++ resolved
@@ -1168,19 +1168,11 @@
 # s3api middleware.
 # storage_domain =
 #
-<<<<<<< HEAD
-# An integer value in milliseconds for how often we should emit statsd
-# real-time buffer transfer bytes counter metrics for WSGI input or output.
-# Negative value for not emitting such metrics. 0 for always emitting such
-# metrics on every input or output call. Default is -1.
-# statsd_emit_buffer_xfer_bytes_ms = -1
-=======
 # A float value in seconds for how often the proxy server should emit statsd
 # real-time buffer transfer bytes counter metrics for WSGI input or output.
 # Negative value for not emitting such metrics. 0 for always emitting such
 # metrics on every input or output call. Default is -1.
 # statsd_emit_buffer_xfer_bytes_seconds = -1
->>>>>>> b5b1af5b
 #
 # Note: Put before both ratelimit and auth in the pipeline.
 [filter:bulk]

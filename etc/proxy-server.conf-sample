[DEFAULT]
# bind_ip = 0.0.0.0
bind_port = 8080
# keep_idle = 600
# bind_timeout = 30
# backlog = 4096
# swift_dir = /etc/swift
# user = swift

# Enables exposing configuration settings via HTTP GET /info.
# expose_info = true

# Key to use for admin calls that are HMAC signed.  Default is empty,
# which will disable admin calls to /info.
# admin_key = secret_admin_key
#
# Allows the ability to withhold sections from showing up in the public calls
# to /info.  You can withhold subsections by separating the dict level with a
# ".". Default value is 'swift.valid_api_versions, swift.auto_create_account_prefix'
# which allows all registered features to be listed via HTTP GET /info except
# swift.valid_api_versions and swift.auto_create_account_prefix information.
# As an example, the following would cause the sections 'container_quotas' and
# 'tempurl' to not be listed, and the key max_failed_deletes would be removed from
# bulk_delete.
# disallowed_sections = swift.valid_api_versions, container_quotas, tempurl, bulk_delete.max_failed_deletes

# Use an integer to override the number of pre-forked processes that will
# accept connections.  Should default to the number of effective cpu
# cores in the system.  It's worth noting that individual workers will
# use many eventlet co-routines to service multiple concurrent requests.
# workers = auto
#
# Maximum concurrent requests per worker
# max_clients = 1024
#
# Set the following two lines to enable SSL. This is for testing only.
# cert_file = /etc/swift/proxy.crt
# key_file = /etc/swift/proxy.key
#
# expiring_objects_container_divisor = 86400
# expiring_objects_account_name = expiring_objects
#
# You can specify default log routing here if you want:
# log_name = swift
# log_facility = LOG_LOCAL0
# log_level = INFO
# log_headers = false
# log_address = /dev/log
# The following caps the length of log lines to the value given; no limit if
# set to 0, the default.
# log_max_line_length = 0
#
# This optional suffix (default is empty) that would be appended to the swift transaction
# id allows one to easily figure out from which cluster that X-Trans-Id belongs to.
# This is very useful when one is managing more than one swift cluster.
# trans_id_suffix =
#
# comma separated list of functions to call to setup custom log handlers.
# functions get passed: conf, name, log_to_console, log_route, fmt, logger,
# adapted_logger
# log_custom_handlers =
#
# If set, log_udp_host will override log_address
# log_udp_host =
# log_udp_port = 514
#
# You can enable StatsD logging here:
# log_statsd_host =
# log_statsd_port = 8125
# log_statsd_default_sample_rate = 1.0
# log_statsd_sample_rate_factor = 1.0
# log_statsd_metric_prefix =
#
# List of origin hosts that are allowed for CORS requests in addition to what
# the container has set.
# Use a comma separated list of full URL (http://foo.bar:1234,https://foo.bar)
# cors_allow_origin =

# If True (default) then CORS requests are only allowed if their Origin header
# matches an allowed origin. Otherwise, any Origin is allowed.
# strict_cors_mode = True
#
# Comma separated list of headers to expose through Access-Control-Expose-Headers,
# in addition to the defaults and any headers set in container metadata (see
# CORS documentation).
# cors_expose_headers =
#
# General timeout when sending to or receiving from clients.
# client_timeout = 60.0
#
# Timeout to use when looking for pipelined requests. Set to zero to disable
# request pipelining. Defaults to client_timeout. Requires eventlet>=0.33.4;
# with earlier eventlet, any non-zero value is treated as client_timeout.
# keepalive_timeout =
#
# Note: enabling evenlet_debug might reveal sensitive information, for example
# signatures for temp urls
# eventlet_debug = false
#
# You can set scheduling priority of processes. Niceness values range from -20
# (most favorable to the process) to 19 (least favorable to the process).
# nice_priority =
#
# You can set I/O scheduling class and priority of processes. I/O niceness
# class values are IOPRIO_CLASS_RT (realtime), IOPRIO_CLASS_BE (best-effort) and
# IOPRIO_CLASS_IDLE (idle). I/O niceness priority is a number which goes from
# 0 to 7. The higher the value, the lower the I/O priority of the process.
# Work only with ionice_class.
# ionice_class =
# ionice_priority =

[pipeline:main]
# This sample pipeline uses tempauth and is used for SAIO dev work and
# testing. See below for a pipeline using keystone.
pipeline = catch_errors gatekeeper healthcheck proxy-logging cache listing_formats container_sync bulk tempurl ratelimit tempauth copy container-quotas account-quotas slo dlo versioned_writes symlink proxy-logging proxy-server

# The following pipeline shows keystone integration. Comment out the one
# above and uncomment this one. Additional steps for integrating keystone are
# covered further below in the filter sections for authtoken and keystoneauth.
#pipeline = catch_errors gatekeeper healthcheck proxy-logging cache container_sync bulk tempurl ratelimit authtoken keystoneauth copy container-quotas account-quotas slo dlo versioned_writes symlink proxy-logging proxy-server

[app:proxy-server]
use = egg:swift#proxy
# You can override the default log routing for this app here:
# set log_name = proxy-server
# set log_facility = LOG_LOCAL0
# set log_level = INFO
# set log_address = /dev/log
#
# When deployed behind a proxy, load balancer, or SSL terminator that is
# configured to speak the human-readable (v1) PROXY protocol (see
# http://www.haproxy.org/download/1.7/doc/proxy-protocol.txt), you should set
# this option to true.  The proxy-server will populate the client connection
# information using the PROXY protocol and reject any connection missing a
# valid PROXY line with a 400.  Only v1 (human-readable) of the PROXY protocol
# is supported.
# require_proxy_protocol = false
#
# log_handoffs = true
# recheck_account_existence = 60
# recheck_container_existence = 60
#
# How long the proxy should cache a set of shard ranges for a container when
# the set is to be used for directing object updates.
# Note that stale shard range info should be fine; updates will still
# eventually make their way to the correct shard. As a result, you can
# usually set this much higher than the existence checks above.
# recheck_updating_shard_ranges = 3600
#
# How long the proxy should cache a set of shard ranges for a container when
# the set is to be used for gathering object listings.
# Note that stale shard range info might result in incomplete object listings
# so this value should be set less than recheck_updating_shard_ranges.
# recheck_listing_shard_ranges = 600
#
# For particularly active containers, having information age out of cache can
# be quite painful: suddenly thousands of requests per second all miss and
# have to go to disk. By (rarely) going direct to disk regardless of whether
# data is present in memcache, we can periodically refresh the data in memcache
# without causing a thundering herd. Values around 0.0 - 0.1 (i.e., one in
# every thousand requests skips cache, or fewer) are recommended.
# container_existence_skip_cache_pct = 0.0
# container_updating_shard_ranges_skip_cache_pct = 0.0
# container_listing_shard_ranges_skip_cache_pct = 0.0
# account_existence_skip_cache_pct = 0.0
#
# object_chunk_size = 65536
# client_chunk_size = 65536
#
# How long the proxy server will wait on responses from the a/c/o servers.
# node_timeout = 10
#
# How long the proxy server will wait for an initial response and to read a
# chunk of data from the object servers while serving GET / HEAD requests.
# Timeouts from these requests can be recovered from so setting this to
# something lower than node_timeout would provide quicker error recovery
# while allowing for a longer timeout for non-recoverable requests (PUTs).
# Defaults to node_timeout, should be overridden if node_timeout is set to a
# high number to prevent client timeouts from firing before the proxy server
# has a chance to retry.
# recoverable_node_timeout = node_timeout
#
# conn_timeout = 0.5
#
# How long to wait for requests to finish after a quorum has been established.
# post_quorum_timeout = 0.5
#
# How long without an error before a node's error count is reset. This will
# also be how long before a node is reenabled after suppression is triggered.
# Set to 0 to disable error-limiting.
# error_suppression_interval = 60.0
#
# How many errors can accumulate before a node is temporarily ignored.
# error_suppression_limit = 10
#
# If set to 'true' any authorized user may create and delete accounts; if
# 'false' no one, even authorized, can.
# allow_account_management = false
#
# If set to 'true' authorized accounts that do not yet exist within the Swift
# cluster will be automatically created.
# account_autocreate = false
#
# If set to a positive value, trying to create a container when the account
# already has at least this maximum containers will result in a 403 Forbidden.
# Note: This is a soft limit, meaning a user might exceed the cap for
# recheck_account_existence before the 403s kick in.
# max_containers_per_account = 0
#
# This is a comma separated list of account hashes that ignore the
# max_containers_per_account cap.
# max_containers_whitelist =
#
# Comma separated list of Host headers to which the proxy will deny requests.
# deny_host_headers =
#
# During GET and HEAD requests, storage nodes can be chosen at random
# (shuffle), by using timing measurements (timing), or by using an explicit
# region/zone match (affinity). Using timing measurements may allow for lower
# overall latency, while using affinity allows for finer control. In both the
# timing and affinity cases, equally-sorting nodes are still randomly chosen to
# spread load.
# The valid values for sorting_method are "affinity", "shuffle", or "timing".
# This option may be overridden in a per-policy configuration section.
# sorting_method = shuffle
#
# If the "timing" sorting_method is used, the timings will only be valid for
# the number of seconds configured by timing_expiry.
# timing_expiry = 300
#
# Normally, you should only be moving one replica's worth of data at a time
# when rebalancing. If you're rebalancing more aggressively, increase this
# to avoid erroneously returning a 404 when the primary assignments that
# *didn't* change get overloaded.
# rebalance_missing_suppression_count = 1
#
# By default on a GET/HEAD swift will connect to a minimum number storage nodes
# in a minimum number of threads - for replicated data just a single request to
# a single node one at a time.  When enabled concurrent_gets allows the proxy
# to use up to replica count threads when waiting on a response.  In
# conjunction with the concurrency_timeout option this will allow swift to send
# out GET/HEAD requests to the storage nodes concurrently and answer as soon as
# the minimum number of backend responses are available - in replicated
# contexts this will be the first backend replica to respond.
# concurrent_gets = off
#
# This parameter controls how long to wait before firing off the next
# concurrent_get thread. A value of 0 would be fully concurrent, any other
# number will stagger the firing of the threads. This number should be
# between 0 and node_timeout. The default is what ever you set for the
# conn_timeout parameter.
# concurrency_timeout = 0.5
#
# By default on a EC GET request swift will connect to a minimum number of
# storage nodes in a minimum number of threads - for erasure coded data, ndata
# requests to primary nodes are started at the same time.  When greater than
# zero this option provides additional robustness and may reduce first byte
# latency by starting additional requests - up to as many as nparity.
# concurrent_ec_extra_requests = 0
#
# Set to the number of nodes to contact for a normal request. You can use
# '* replicas' at the end to have it use the number given times the number of
# replicas for the ring being used for the request.
# request_node_count = 2 * replicas
#
# Specifies which backend servers to prefer on reads. Format is a comma
# separated list of affinity descriptors of the form <selection>=<priority>.
# The <selection> may be r<N> for selecting nodes in region N or r<N>z<M> for
# selecting nodes in region N, zone M. The <priority> value should be a whole
# number that represents the priority to be given to the selection; lower
# numbers are higher priority.
#
# Example: first read from region 1 zone 1, then region 1 zone 2, then
# anything in region 2, then everything else:
# read_affinity = r1z1=100, r1z2=200, r2=300
# Default is empty, meaning no preference.
# This option may be overridden in a per-policy configuration section.
# read_affinity =
#
# Specifies which backend servers to prefer on object writes. Format is a comma
# separated list of affinity descriptors of the form r<N> for region N or
# r<N>z<M> for region N, zone M. If this is set, then when handling an object
# PUT request, some number (see setting write_affinity_node_count) of local
# backend servers will be tried before any nonlocal ones.
#
# Example: try to write to regions 1 and 2 before writing to any other
# nodes:
# write_affinity = r1, r2
# Default is empty, meaning no preference.
# This option may be overridden in a per-policy configuration section.
# write_affinity =
#
# The number of local (as governed by the write_affinity setting) nodes to
# attempt to contact first on writes, before any non-local ones. The value
# should be an integer number, or use '* replicas' at the end to have it use
# the number given times the number of replicas for the ring being used for the
# request.
# This option may be overridden in a per-policy configuration section.
# write_affinity_node_count = 2 * replicas
#
# The number of local (as governed by the write_affinity setting) handoff nodes
# to attempt to contact on deletion, in addition to primary nodes.
#
# Example: in geographically distributed deployment of 2 regions, If
# replicas=3, sometimes there may be 1 primary node and 2 local handoff nodes
# in one region holding the object after uploading but before object replicated
# to the appropriate locations in other regions. In this case, include these
# handoff nodes to send request when deleting object could help make correct
# decision for the response. The default value 'auto' means Swift will
# calculate the number automatically, the default value is
# (replicas - len(local_primary_nodes)). This option may be overridden in a
# per-policy configuration section.
# write_affinity_handoff_delete_count = auto
#
# These are the headers whose values will only be shown to swift_owners. The
# exact definition of a swift_owner is up to the auth system in use, but
# usually indicates administrative responsibilities.
# swift_owner_headers = x-container-read, x-container-write, x-container-sync-key, x-container-sync-to, x-account-meta-temp-url-key, x-account-meta-temp-url-key-2, x-container-meta-temp-url-key, x-container-meta-temp-url-key-2, x-account-access-control
#
# You can set scheduling priority of processes. Niceness values range from -20
# (most favorable to the process) to 19 (least favorable to the process).
# nice_priority =
#
# You can set I/O scheduling class and priority of processes. I/O niceness
# class values are IOPRIO_CLASS_RT (realtime), IOPRIO_CLASS_BE (best-effort) and
# IOPRIO_CLASS_IDLE (idle). I/O niceness priority is a number which goes from
# 0 to 7. The higher the value, the lower the I/O priority of the process.
# Work only with ionice_class.
# ionice_class =
# ionice_priority =
#
# When reloading servers with SIGUSR1, workers running with old config/code
# are allowed some time to finish serving in-flight requests. Use this to
# configure the grace period (in seconds), after which the reloaded server
# will issue SIGKILLs to remaining stale workers.
<<<<<<< HEAD
# stale_worker_timeout = 7200
=======
# stale_worker_timeout = 86400
>>>>>>> 1d10a02b
#
# When upgrading from liberasurecode<=1.5.0, you may want to continue writing
# legacy CRCs until all nodes are upgraded and capabale of reading fragments
# with zlib CRCs. liberasurecode>=1.6.2 checks for the environment variable
# LIBERASURECODE_WRITE_LEGACY_CRC; if set (value doesn't matter), it will use
# its legacy CRC. Set this option to true or false to ensure the environment
# variable is or is not set. Leave the option blank or absent to not touch
# the environment (default). For more information, see
# https://bugs.launchpad.net/liberasurecode/+bug/1886088
# write_legacy_ec_crc =

# The pyeclib/liberasure used by swift can be made to do EC fragment metadata checks
# before attempting to decode. To enable set pyeclib_force_metadata_check to true to enable it.
# Defaulting to False as there may be EC library's that don't support the check.
# pyeclib_force_metadata_check = False

# Some proxy-server configuration options may be overridden on a per-policy
# basis by including per-policy config section(s). The value of any option
# specified a per-policy section will override any value given in the
# proxy-server section for that policy only. Otherwise the value of these
# options will be that specified in the proxy-server section.
# The section name should refer to the policy index, not the policy name.
# [proxy-server:policy:<policy index>]
# sorting_method =
# read_affinity =
# write_affinity =
# write_affinity_node_count =
# write_affinity_handoff_delete_count =
# rebalance_missing_suppression_count = 1
# concurrent_gets = off
# concurrency_timeout = 0.5
# concurrent_ec_extra_requests = 0

[filter:tempauth]
use = egg:swift#tempauth
# You can override the default log routing for this filter here:
# set log_name = tempauth
# set log_facility = LOG_LOCAL0
# set log_level = INFO
# set log_headers = false
# set log_address = /dev/log
#
# The reseller prefix will verify a token begins with this prefix before even
# attempting to validate it. Also, with authorization, only Swift storage
# accounts with this prefix will be authorized by this middleware. Useful if
# multiple auth systems are in use for one Swift cluster.
# The reseller_prefix may contain a comma separated list of items. The first
# item is used for the token as mentioned above. If second and subsequent
# items exist, the middleware will handle authorization for an account with
# that prefix. For example, for prefixes "AUTH, SERVICE", a path of
# /v1/SERVICE_account is handled the same as /v1/AUTH_account. If an empty
# (blank) reseller prefix is required, it must be first in the list. Two
# single quote characters indicates an empty (blank) reseller prefix.
# reseller_prefix = AUTH

#
# The require_group parameter names a group that must be presented by
# either X-Auth-Token or X-Service-Token. Usually this parameter is
# used only with multiple reseller prefixes (e.g., SERVICE_require_group=blah).
# By default, no group is needed. Do not use .admin.
# require_group =

# The auth prefix will cause requests beginning with this prefix to be routed
# to the auth subsystem, for granting tokens, etc.
# auth_prefix = /auth/
# token_life = 86400
#
# This allows middleware higher in the WSGI pipeline to override auth
# processing, useful for middleware such as tempurl and formpost. If you know
# you're not going to use such middleware and you want a bit of extra security,
# you can set this to false.
# allow_overrides = true
#
# This specifies what scheme to return with storage URLs:
# http, https, or default (chooses based on what the server is running as)
# This can be useful with an SSL load balancer in front of a non-SSL server.
# storage_url_scheme = default
#
# Lastly, you need to list all the accounts/users you want here. The format is:
#   user_<account>_<user> = <key> [group] [group] [...] [storage_url]
# or if you want underscores in <account> or <user>, you can base64 encode them
# (with no equal signs) and use this format:
#   user64_<account_b64>_<user_b64> = <key> [group] [group] [...] [storage_url]
# There are special groups of:
#   .reseller_admin = can do anything to any account for this auth
#   .reseller_reader = can GET/HEAD anything in any account for this auth
#   .admin = can do anything within the account
# If none of these groups are specified, the user can only access containers
# that have been explicitly allowed for them by a .admin or .reseller_admin.
# The trailing optional storage_url allows you to specify an alternate url to
# hand back to the user upon authentication. If not specified, this defaults to
# $HOST/v1/<reseller_prefix>_<account> where $HOST will do its best to resolve
# to what the requester would need to use to reach this host.
# Here are example entries, required for running the tests:
user_admin_admin = admin .admin .reseller_admin
user_admin_auditor = admin_ro .reseller_reader
user_test_tester = testing .admin
user_test_tester2 = testing2 .admin
user_test_tester3 = testing3
user_test2_tester2 = testing2 .admin
user_test5_tester5 = testing5 service

# To enable Keystone authentication you need to have the auth token
# middleware first to be configured. Here is an example below, please
# refer to the keystone's documentation for details about the
# different settings.
#
# You'll also need to have the keystoneauth middleware enabled and have it in
# your main pipeline, as show in the sample pipeline at the top of this file.
#
# Following parameters are known to work with keystonemiddleware v2.3.0
# (above v2.0.0), but checking the latest information in the wiki page[1]
# is recommended.
# 1. https://docs.openstack.org/keystonemiddleware/latest/middlewarearchitecture.html#configuration
#
# [filter:authtoken]
# paste.filter_factory = keystonemiddleware.auth_token:filter_factory
# www_authenticate_uri = http://keystonehost:5000
# auth_url = http://keystonehost:5000
# auth_plugin = password
# The following credentials must match the Keystone credentials for the Swift
# service and may need to be changed to match your Keystone configuration. The
# example values shown here assume a user named 'swift' with admin role on a
# project named 'service', both being in the Keystone domain with id 'default'.
# Refer to the keystonemiddleware documentation link above [1] for other
# examples.
# project_domain_id = default
# user_domain_id = default
# project_name = service
# username = swift
# password = password
#
# delay_auth_decision defaults to False, but leaving it as false will
# prevent other auth systems, staticweb, tempurl, formpost, and ACLs from
# working. This value must be explicitly set to True.
# delay_auth_decision = False
#
# cache = swift.cache
# include_service_catalog = False
#
# [filter:keystoneauth]
# use = egg:swift#keystoneauth
# The reseller_prefix option lists account namespaces that this middleware is
# responsible for. The prefix is placed before the Keystone project id.
# For example, for project 12345678, and prefix AUTH, the account is
# named AUTH_12345678 (i.e., path is /v1/AUTH_12345678/...).
# Several prefixes are allowed by specifying a comma-separated list
# as in: "reseller_prefix = AUTH, SERVICE". The empty string indicates a
# single blank/empty prefix. If an empty prefix is required in a list of
# prefixes, a value of '' (two single quote characters) indicates a
# blank/empty prefix. Except for the blank/empty prefix, an underscore ('_')
# character is appended to the value unless already present.
# reseller_prefix = AUTH
#
# The user must have at least one role named by operator_roles on a
# project in order to create, delete and modify containers and objects
# and to set and read privileged headers such as ACLs.
# If there are several reseller prefix items, you can prefix the
# parameter so it applies only to those accounts (for example
# the parameter SERVICE_operator_roles applies to the /v1/SERVICE_<project>
# path). If you omit the prefix, the option applies to all reseller
# prefix items. For the blank/empty prefix, prefix with '' (do not put
# underscore after the two single quote characters).
# operator_roles = admin, swiftoperator
#
# The reseller admin role has the ability to create and delete accounts
# reseller_admin_role = ResellerAdmin
#
# This allows middleware higher in the WSGI pipeline to override auth
# processing, useful for middleware such as tempurl and formpost. If you know
# you're not going to use such middleware and you want a bit of extra security,
# you can set this to false.
# allow_overrides = true
#
# If the service_roles parameter is present, an X-Service-Token must be
# present in the request that when validated, grants at least one role listed
# in the parameter. The X-Service-Token may be scoped to any project.
# If there are several reseller prefix items, you can prefix the
# parameter so it applies only to those accounts (for example
# the parameter SERVICE_service_roles applies to the /v1/SERVICE_<project>
# path). If you omit the prefix, the option applies to all reseller
# prefix items. For the blank/empty prefix, prefix with '' (do not put
# underscore after the two single quote characters).
# By default, no service_roles are required.
# service_roles =
#
# For backwards compatibility, keystoneauth will match names in cross-tenant
# access control lists (ACLs) when both the requesting user and the tenant
# are in the default domain i.e the domain to which existing tenants are
# migrated. The default_domain_id value configured here should be the same as
# the value used during migration of tenants to keystone domains.
# default_domain_id = default
#
# For a new installation, or an installation in which keystone projects may
# move between domains, you should disable backwards compatible name matching
# in ACLs by setting allow_names_in_acls to false:
# allow_names_in_acls = true
#
# In OpenStack terms, these reader roles are scoped for system: they
# can read anything across projects and domains.
# They are used for auditing and compliance fuctions.
# In Swift terms, these roles are as powerful as the reseller_admin_role,
# only do not modify the cluster.
# By default the list of reader roles is empty.
# system_reader_roles =
#
# This is a reader role scoped for a Keystone project.
# An identity that has this role can read anything in a project, so it is
# basically a swiftoperator, but read-only.
# project_reader_roles =

[filter:s3api]
use = egg:swift#s3api

# s3api setup:
#
# With either tempauth or your custom auth:
# - Put s3api just before your auth filter(s) in the pipeline
# With keystone:
# - Put s3api and s3token before keystoneauth in the pipeline, but after
#   auth_token
# If you have ratelimit enabled for Swift requests, you may want to place a
# second copy after auth to also ratelimit S3 requests.
#
# Swift has no concept of the S3's resource owner; the resources
# (i.e. containers and objects) created via the Swift API have no owner
# information. This option specifies how the s3api middleware handles them
# with the S3 API.  If this option is 'false', such kinds of resources will be
# invisible and no users can access them with the S3 API.  If set to 'true',
# a resource without an owner belongs to everyone and everyone can access it
# with the S3 API.  If you care about S3 compatibility, set 'false' here.  This
# option makes sense only when the s3_acl option is set to 'true' and your
# Swift cluster has the resources created via the Swift API.
# allow_no_owner = false
#
# Set a region name of your Swift cluster.  Note that the s3api doesn't choose
# a region of the newly created bucket.  This value is used for the
# GET Bucket location API and v4 signatures calculation.
# location = us-east-1
#
# Set whether to enforce DNS-compliant bucket names. Note that S3 enforces
# these conventions in all regions except the US Standard region.
# dns_compliant_bucket_names = True
#
# Set the default maximum number of objects returned in the GET Bucket
# response.
# max_bucket_listing = 1000
#
# Set the maximum number of parts returned in the List Parts operation.
# (default: 1000 as well as S3 specification)
# If setting it larger than 10000 (swift container_listing_limit default)
# make sure you also increase the container_listing_limit in swift.conf.
# max_parts_listing = 1000
#
# Set the maximum number of objects we can delete with the Multi-Object Delete
# operation.
# max_multi_delete_objects = 1000
#
# Set the number of objects to delete at a time with the Multi-Object Delete
# operation.
# multi_delete_concurrency = 2
#
# If set to 'true', s3api uses its own metadata for ACLs
# (e.g. X-Container-Sysmeta-S3Api-Acl) to achieve the best S3 compatibility.
# If set to 'false', s3api tries to use Swift ACLs (e.g. X-Container-Read)
# instead of S3 ACLs as far as possible.
# There are some caveats that one should know about this setting. Firstly,
# if set to 'false' after being previously set to 'true' any new objects or
# containers stored while 'true' setting will be accessible to all users
# because the s3 ACLs will be ignored under s3_acl=False setting. Secondly,
# s3_acl True mode don't keep ACL consistency between both the S3 and Swift
# API. Meaning with s3_acl enabled S3 ACLs only effect objects and buckets
# via the S3 API. As this ACL information wont be available via the Swift API
# and so the ACL wont be applied.
# Note that s3_acl currently supports only keystone and tempauth.
# DON'T USE THIS for production before enough testing for your use cases.
# This stuff is still under development and it might cause something
# you don't expect.
# s3_acl = false
#
# Specify a (comma-separated) list of host names for your Swift cluster.
# This enables virtual-hosted style requests.
# storage_domain =
#
# Enable pipeline order check for SLO, s3token, authtoken, keystoneauth
# according to standard s3api/Swift construction using either tempauth or
# keystoneauth. If the order is incorrect, it raises an exception to stop
# proxy. Turn auth_pipeline_check off only when you want to bypass these
# authenticate middlewares in order to use other 3rd party (or your
# proprietary) authenticate middleware.
# auth_pipeline_check = True
#
# Enable multi-part uploads. (default: true)
# This is required to store files larger than Swift's max_file_size (by
# default, 5GiB). Note that has performance implications when deleting objects,
# as we now have to check for whether there are also segments to delete. The
# SLO middleware must be in the pipeline after s3api for this option to have
# effect.
# allow_multipart_uploads = True
#
# Set the maximum number of parts for Upload Part operation.(default: 1000)
# When setting it to be larger than the default value in order to match the
# specification of S3, set to be larger max_manifest_segments for slo
# middleware.(specification of S3: 10000)
# max_upload_part_num = 1000
#
# Enable returning only buckets which owner are the user who requested
# GET Service operation. (default: false)
# If you want to enable the above feature, set this and s3_acl to true.
# That might cause significant performance degradation. So, only if your
# service absolutely need this feature, set this setting to true.
# If you set this to false, s3api returns all buckets.
# check_bucket_owner = false
#
# By default, Swift reports only S3 style access log.
# (e.g. PUT /bucket/object) If set force_swift_request_proxy_log
# to be 'true', Swift will become to output Swift style log
# (e.g. PUT /v1/account/container/object) in addition to S3 style log.
# Note that they will be reported twice (i.e. s3api doesn't care about
# the duplication) and Swift style log will includes also various subrequests
# to achieve S3 compatibilities when force_swift_request_proxy_log is set to
# 'true'
# force_swift_request_proxy_log = false
#
# AWS S3 document says that each part must be at least 5 MB in a multipart
# upload, except the last part.
# min_segment_size = 5242880
#
# AWS allows clock skew up to 15 mins; note that older versions of swift/swift3
# allowed at most 5 mins.
# allowable_clock_skew = 900
#
# CORS preflight requests don't contain enough information for us to
# identify the account that should be used for the real request, so
# the allowed origins must be set cluster-wide. (default: blank; all
# preflight requests will be denied)
# cors_preflight_allow_origin =
#
# AWS will return a 503 Slow Down when clients are making too many requests,
# but that can make client logs confusing if they only log/give metrics on
# status ints. Turn this on to return 429 instead.
# ratelimit_as_client_error = false
#
# Multi-delete requests can take a long time to complete when writing out
# tombstones for every object, which may trip client timeouts. Enable this
# option to bulk-insert object-expirer jobs to delete objects in the
# background and immediately remove them from listings. Note that this does
# not work with s3_acl or allow_multipart_uploads, as the expirer can neither
# respect per-object ACLs nor clean up multipart segments.
# use_async_delete = False

# You can override the default log routing for this filter here:
# log_name = s3api

# If S3 bucket inventory generation is supported then the inventory
# configuration API can be enabled.
# s3_inventory_enabled = false

# Specifies a restricted list of paths for which inventory configurations are
# allowed to be created or deleted. The value should be a comma separated list;
# any entry ending with '*' will match any path starting with that entry. Each
# path should have the form <access_key_id>/<bucket_name>. Note that
# access_key_id is used in the path rather than account name. Depending on the
# auth middleware in use, the access_key_id may differ from the account name
# e.g. the account "AUTH_foo" might have access_key_id "foo". The default
# allows all paths. This option does not restrict getting or listing inventory
# configurations on any path.
# s3_inventory_allowed_paths = *

[filter:s3token]
# s3token middleware authenticates with keystone using the s3 credentials
# provided in the request header. Please put s3token between s3api
# and keystoneauth if you're using keystoneauth.
use = egg:swift#s3token

# Prefix that will be prepended to the tenant to form the account
reseller_prefix = AUTH_

# By default, s3token will reject all invalid S3-style requests. Set this to
# True to delegate that decision to downstream WSGI components. This may be
# useful if there are multiple auth systems in the proxy pipeline.
delay_auth_decision = False

# Keystone server details. Note that this differs from how swift3 was
# configured: in particular, the Keystone API version must be included.
auth_uri = http://keystonehost:5000/v3

# Connect/read timeout to use when communicating with Keystone
http_timeout = 10.0

# Number of seconds to cache the S3 secret. By setting this to a positive
# number, the S3 authorization validation checks can happen locally.
# secret_cache_duration = 0

# If S3 secret caching is enabled, Keystone auth credentials to be used to
# validate S3 authorization must be provided here. The appropriate options
# are the same as used in the authtoken middleware above. The values are
# likely the same as used in the authtoken middleware.
# Note that the Keystone auth credentials used by s3token will need to be
# able to view all project credentials too.

# SSL-related options
# insecure = False
# certfile =
# keyfile =

# You can override the default log routing for this filter here:
# log_name = s3token

# Secrets may be cached to reduce latency for the client and load on Keystone.
# Set this to some number of seconds greater than zero to enable caching.
# secret_cache_duration = 0

# Secret caching requires Keystone credentials similar to the authtoken middleware;
# these credentials require access to view all project credentials.
# auth_url = http://keystonehost:5000
# auth_type = password
# project_domain_id = default
# project_name = service
# user_domain_id = default
# username = swift
# password = password

[filter:healthcheck]
use = egg:swift#healthcheck
# An optional filesystem path, which if present, will cause the healthcheck
# URL to return "503 Service Unavailable" with a body of "DISABLED BY FILE".
# This facility may be used to temporarily remove a Swift node from a load
# balancer pool during maintenance or upgrade (remove the file to allow the
# node back into the load balancer pool).
# disable_path =

[filter:cache]
use = egg:swift#memcache
# You can override the default log routing for this filter here:
# set log_name = cache
# set log_facility = LOG_LOCAL0
# set log_level = INFO
# set log_headers = false
# set log_address = /dev/log
#
# If not set here, the value for memcache_servers will be read from
# memcache.conf (see memcache.conf-sample) or lacking that file, it will
# default to the value below. You can specify multiple servers separated with
# commas, as in: 10.1.2.3:11211,10.1.2.4:11211 (IPv6 addresses must
# follow rfc3986 section-3.2.2, i.e. [::1]:11211)
# memcache_servers = 127.0.0.1:11211
#
# Sets the maximum number of connections to each memcached server per worker
# memcache_max_connections = 2
#
# How long without an error before a server's error count is reset. This will
# also be how long before a server is reenabled after suppression is triggered.
# Set to 0 to disable error-limiting.
# error_suppression_interval = 60.0
#
# How many errors can accumulate before a server is temporarily ignored.
# error_suppression_limit = 10
#
# (Optional) Global toggle for TLS usage when comunicating with
# the caching servers.
# tls_enabled =
#
# More options documented in memcache.conf-sample

[filter:ratelimit]
use = egg:swift#ratelimit
# You can override the default log routing for this filter here:
# set log_name = ratelimit
# set log_facility = LOG_LOCAL0
# set log_level = INFO
# set log_headers = false
# set log_address = /dev/log
#
# clock_accuracy should represent how accurate the proxy servers' system clocks
# are with each other. 1000 means that all the proxies' clock are accurate to
# each other within 1 millisecond.  No ratelimit should be higher than the
# clock accuracy.
# clock_accuracy = 1000
#
# max_sleep_time_seconds = 60
#
# log_sleep_time_seconds of 0 means disabled
# log_sleep_time_seconds = 0
#
# allows for slow rates (e.g. running up to 5 sec's behind) to catch up.
# rate_buffer_seconds = 5
#
# account_ratelimit of 0 means disabled
# account_ratelimit = 0

# DEPRECATED- these will continue to work but will be replaced
# by the X-Account-Sysmeta-Global-Write-Ratelimit flag.
# Please see ratelimiting docs for details.
# these are comma separated lists of account names
# account_whitelist = a,b
# account_blacklist = c,d

# with container_limit_x = r
# for containers of size x limit write requests per second to r.  The container
# rate will be linearly interpolated from the values given. With the values
# below, a container of size 5 will get a rate of 75.
# container_ratelimit_0 = 100
# container_ratelimit_10 = 50
# container_ratelimit_50 = 20

# Similarly to the above container-level write limits, the following will limit
# container GET (listing) requests.
# container_listing_ratelimit_0 = 100
# container_listing_ratelimit_10 = 50
# container_listing_ratelimit_50 = 20

[filter:read_only]
use = egg:swift#read_only
# read_only set to true means turn global read only on
# read_only = false
# allow_deletes set to true means to allow deletes
# allow_deletes = false
# Note: Put after ratelimit in the pipeline.

# Note: needs to be placed before listing_formats;
# otherwise remapped listings will always be JSON
[filter:domain_remap]
use = egg:swift#domain_remap
# You can override the default log routing for this filter here:
# set log_name = domain_remap
# set log_facility = LOG_LOCAL0
# set log_level = INFO
# set log_headers = false
# set log_address = /dev/log
#
# Specify the storage_domain that match your cloud, multiple domains
# can be specified separated by a comma
# storage_domain = example.com

# Specify a root path part that will be added to the start of paths if not
# already present.
# path_root = v1

# Browsers can convert a host header to lowercase, so check that reseller
# prefix on the account is the correct case. This is done by comparing the
# items in the reseller_prefixes config option to the found prefix. If they
# match except for case, the item from reseller_prefixes will be used
# instead of the found reseller prefix. When none match, the default reseller
# prefix is used. When no default reseller prefix is configured, any request
# with an account prefix not in that list will be ignored by this middleware.
# reseller_prefixes = AUTH
# default_reseller_prefix =

# Enable legacy remapping behavior for versioned path requests:
#   c.a.example.com/v1/o -> /v1/AUTH_a/c/o
# instead of
#   c.a.example.com/v1/o -> /v1/AUTH_a/c/v1/o
# ... by default all path parts after a remapped domain are considered part of
# the object name with no special case for the path "v1"
# mangle_client_paths = False

[filter:catch_errors]
use = egg:swift#catch_errors
# You can override the default log routing for this filter here:
# set log_name = catch_errors
# set log_facility = LOG_LOCAL0
# set log_level = INFO
# set log_headers = false
# set log_address = /dev/log

[filter:cname_lookup]
# Note: this middleware requires python-dnspython
use = egg:swift#cname_lookup
# You can override the default log routing for this filter here:
# set log_name = cname_lookup
# set log_facility = LOG_LOCAL0
# set log_level = INFO
# set log_headers = false
# set log_address = /dev/log
#
# Specify the storage_domain that match your cloud, multiple domains
# can be specified separated by a comma
# storage_domain = example.com
#
# lookup_depth = 1
#
# Specify the nameservers to use to do the CNAME resolution. If unset, the
# system configuration is used. Multiple nameservers can be specified
# separated by a comma. Default port 53 can be overridden. IPv6 is accepted.
# Example: 127.0.0.1, 127.0.0.2, 127.0.0.3:5353, [::1], [::1]:5353
# nameservers =

# Note: Put staticweb just after your auth filter(s) in the pipeline
[filter:staticweb]
use = egg:swift#staticweb
# You can override the default log routing for this filter here:
# set log_name = staticweb
# set log_facility = LOG_LOCAL0
# set log_level = INFO
# set log_headers = false
# set log_address = /dev/log
#
# At times when it's impossible for staticweb to guess the outside
# endpoint correctly, the url_base may be used to supply the URL
# scheme and/or the host name (and port number) in order to generate
# redirects.
# Example values:
#    http://www.example.com    - redirect to www.example.com
#    https:                    - changes the schema only
#    https://                  - same, changes the schema only
#    //www.example.com:8080    - redirect www.example.com on port 8080
#                                (schema unchanged)
# url_base =

# Note: Put tempurl before dlo, slo and your auth filter(s) in the pipeline
[filter:tempurl]
use = egg:swift#tempurl
# The methods allowed with Temp URLs.
# methods = GET HEAD PUT POST DELETE
#
# The headers to remove from incoming requests. Simply a whitespace delimited
# list of header names and names can optionally end with '*' to indicate a
# prefix match. incoming_allow_headers is a list of exceptions to these
# removals.
# incoming_remove_headers = x-timestamp
#
# The headers allowed as exceptions to incoming_remove_headers. Simply a
# whitespace delimited list of header names and names can optionally end with
# '*' to indicate a prefix match.
# incoming_allow_headers =
#
# The headers to remove from outgoing responses. Simply a whitespace delimited
# list of header names and names can optionally end with '*' to indicate a
# prefix match. outgoing_allow_headers is a list of exceptions to these
# removals.
# outgoing_remove_headers = x-object-meta-*
#
# The headers allowed as exceptions to outgoing_remove_headers. Simply a
# whitespace delimited list of header names and names can optionally end with
# '*' to indicate a prefix match.
# outgoing_allow_headers = x-object-meta-public-*
#
# The digest algorithm(s) supported for generating signatures;
# whitespace-delimited.
# allowed_digests = sha1 sha256 sha512

# Note: Put formpost just before your auth filter(s) in the pipeline
[filter:formpost]
use = egg:swift#formpost

# Note: Just needs to be placed before the proxy-server in the pipeline.
[filter:name_check]
use = egg:swift#name_check
# forbidden_chars = '"`<>
# maximum_length = 255
# forbidden_regexp = /\./|/\.\./|/\.$|/\.\.$

# Note: Etag quoter should be placed just after cache in the pipeline.
[filter:etag-quoter]
use = egg:swift#etag_quoter
# Historically, Swift has emitted bare MD5 hex digests as ETags, which is not
# RFC compliant. With this middleware in the pipeline, users can opt-in to
# RFC-compliant ETags on a per-account or per-container basis.
#
# Set to true to enable RFC-compliant ETags cluster-wide by default. Users
# can still opt-out by setting appropriate account or container metadata.
# enable_by_default = false

[filter:list-endpoints]
use = egg:swift#list_endpoints
# list_endpoints_path = /endpoints/

[filter:proxy-logging]
use = egg:swift#proxy_logging
# If not set, logging directives from [DEFAULT] without "access_" will be used
# access_log_name = swift
# access_log_facility = LOG_LOCAL0
# access_log_level = INFO
# access_log_address = /dev/log
#
# Log route for this filter. Useful if you want to have different configs for
# the two proxy-logging filters.
# access_log_route = proxy-server
#
# If set, access_log_udp_host will override access_log_address
# access_log_udp_host =
# access_log_udp_port = 514
#
# You can use log_statsd_* from [DEFAULT] or override them here:
# access_log_statsd_host =
# access_log_statsd_port = 8125
# access_log_statsd_default_sample_rate = 1.0
# access_log_statsd_sample_rate_factor = 1.0
# access_log_statsd_metric_prefix =
# access_log_headers = false
#
# If access_log_headers is True and access_log_headers_only is set only
# these headers are logged. Multiple headers can be defined as comma separated
# list like this: access_log_headers_only = Host, X-Object-Meta-Mtime
# access_log_headers_only =
#
# The default log format includes several sensitive values in logs:
#   * X-Auth-Token header
#   * temp_url_sig query parameter
#   * Authorization header
#   * X-Amz-Signature query parameter
# To prevent an unauthorized access of the log file leading to an unauthorized
# access of cluster data, only a portion of these values are written, with the
# remainder replaced by '...' in the log. Set reveal_sensitive_prefix to the
# number of characters to log.  Set to 0 to suppress the values entirely; set
# to something large (1000, say) to write full values. Note that some values
# may start appearing in full at values as low as 33.
# reveal_sensitive_prefix = 16
#
# What HTTP methods are allowed for StatsD logging (comma-sep); request methods
# not in this list will have "BAD_METHOD" for the <verb> portion of the metric.
# log_statsd_valid_http_methods = GET,HEAD,POST,PUT,DELETE,COPY,OPTIONS
#
# Note: The double proxy-logging in the pipeline is not a mistake. The
# left-most proxy-logging is there to log requests that were handled in
# middleware and never made it through to the right-most middleware (and
# proxy server). Double logging is prevented for normal requests. See
# proxy-logging docs.
#
# Hashing algorithm for log anonymization. Must be one of algorithms supported
# by Python's hashlib.
# log_anonymization_method = MD5
#
# Salt added during log anonymization
# log_anonymization_salt =
#
# Template used to format access logs. All words surrounded by curly brackets
# will be substituted with the appropriate values. For more information, see
# https://docs.openstack.org/swift/latest/logs.html
# log_msg_template = {client_ip} {remote_addr} {end_time.datetime} {method} {path} {protocol} {status_int} {referer} {user_agent} {auth_token} {bytes_recvd} {bytes_sent} {client_etag} {transaction_id} {headers} {request_time} {source} {log_info} {start_time} {end_time} {policy_index}

# Note: Put before both ratelimit and auth in the pipeline.
[filter:bulk]
use = egg:swift#bulk
# max_containers_per_extraction = 10000
# max_failed_extractions = 1000
# max_deletes_per_request = 10000
# max_failed_deletes = 1000
#
# In order to keep a connection active during a potentially long bulk request,
# Swift may return whitespace prepended to the actual response body. This
# whitespace will be yielded no more than every yield_frequency seconds.
# yield_frequency = 10
#
# Note: The following parameter is used during a bulk delete of objects and
# their container. This would frequently fail because it is very likely
# that all replicated objects have not been deleted by the time the middleware got a
# successful response. It can be configured the number of retries. And the
# number of seconds to wait between each retry will be 1.5**retry
# delete_container_retry_count = 0
#
# To speed up the bulk delete process, multiple deletes may be executed in
# parallel. Avoid setting this too high, as it gives clients a force multiplier
# which may be used in DoS attacks. The suggested range is between 2 and 10.
# delete_concurrency = 2

# Note: Put after auth and staticweb in the pipeline.
[filter:slo]
use = egg:swift#slo
# max_manifest_segments = 1000
# max_manifest_size = 8388608
#
# Rate limiting applies only to segments smaller than this size (bytes).
# rate_limit_under_size = 1048576
#
# Start rate-limiting SLO segment serving after the Nth small segment of a
# segmented object.
# rate_limit_after_segment = 10
#
# Once segment rate-limiting kicks in for an object, limit segments served
# to N per second. 0 means no rate-limiting.
# rate_limit_segments_per_sec = 1
#
# Time limit on GET requests (seconds)
# max_get_time = 86400
#
# When creating an SLO, multiple segment validations may be executed in
# parallel. Further, multiple deletes may be executed in parallel when deleting
# with ?multipart-manifest=delete. Use this setting to limit how many
# subrequests may be executed concurrently. Avoid setting it too high, as it
# gives clients a force multiplier which may be used in DoS attacks. The
# suggested range is between 2 and 10.
# concurrency = 2
#
# This may be used to separately tune validation and delete concurrency values.
# Default is to use the concurrency value from above; all of the same caveats
# apply regarding recommended ranges.
# delete_concurrency = 2
#
# In order to keep a connection active during a potentially long PUT request,
# clients may request that Swift send whitespace ahead of the final response
# body. This whitespace will be yielded at most every yield_frequency seconds.
# yield_frequency = 10
#
# Since SLOs may have thousands of segments, clients may request that the
# object-expirer handle the deletion of segments using query params like
# `?multipart-manifest=delete&async=on`. You may want to keep this off if it
# negatively impacts your expirers; in that case, the deletes will still
# be done as part of the client request.
# allow_async_delete = true

# Note: Put after auth and staticweb in the pipeline.
# If you don't put it in the pipeline, it will be inserted for you.
[filter:dlo]
use = egg:swift#dlo
# Start rate-limiting DLO segment serving after the Nth segment of a
# segmented object.
# rate_limit_after_segment = 10
#
# Once segment rate-limiting kicks in for an object, limit segments served
# to N per second. 0 means no rate-limiting.
# rate_limit_segments_per_sec = 1
#
# Time limit on GET requests (seconds)
# max_get_time = 86400

# Note: Put after auth and server-side copy in the pipeline.
[filter:container-quotas]
use = egg:swift#container_quotas

# Note: Put after auth and server-side copy in the pipeline.
[filter:account-quotas]
use = egg:swift#account_quotas

[filter:gatekeeper]
use = egg:swift#gatekeeper
# Set this to false if you want to allow clients to set arbitrary X-Timestamps
# on uploaded objects. This may be used to preserve timestamps when migrating
# from a previous storage system, but risks allowing users to upload
# difficult-to-delete data.
# shunt_inbound_x_timestamp = true
#
# Set this to true if you want to allow clients to access and manipulate the
# (normally internal-to-swift) null namespace by including a header like
#    X-Allow-Reserved-Names: true
# allow_reserved_names_header = false
#
# You can override the default log routing for this filter here:
# set log_name = gatekeeper
# set log_facility = LOG_LOCAL0
# set log_level = INFO
# set log_headers = false
# set log_address = /dev/log

[filter:container_sync]
use = egg:swift#container_sync
# Set this to false if you want to disallow any full URL values to be set for
# any new X-Container-Sync-To headers. This will keep any new full URLs from
# coming in, but won't change any existing values already in the cluster.
# Updating those will have to be done manually, as knowing what the true realm
# endpoint should be cannot always be guessed.
# allow_full_urls = true
# Set this to specify this clusters //realm/cluster as "current" in /info
# current = //REALM/CLUSTER

# Note: Put it at the beginning of the pipeline to profile all middleware. But
# it is safer to put this after catch_errors, gatekeeper and healthcheck.
[filter:xprofile]
use = egg:swift#xprofile
# This option enable you to switch profilers which should inherit from python
# standard profiler. Currently the supported value can be 'cProfile',
# 'eventlet.green.profile' etc.
# profile_module = eventlet.green.profile
#
# This prefix will be used to combine process ID and timestamp to name the
# profile data file.  Make sure the executing user has permission to write
# into this path (missing path segments will be created, if necessary).
# If you enable profiling in more than one type of daemon, you must override
# it with an unique value like: /var/log/swift/profile/proxy.profile
# log_filename_prefix = /tmp/log/swift/profile/default.profile
#
# the profile data will be dumped to local disk based on above naming rule
# in this interval.
# dump_interval = 5.0
#
# Be careful, this option will enable profiler to dump data into the file with
# time stamp which means there will be lots of files piled up in the directory.
# dump_timestamp = false
#
# This is the path of the URL to access the mini web UI.
# path = /__profile__
#
# Clear the data when the wsgi server shutdown.
# flush_at_shutdown = false
#
# unwind the iterator of applications
# unwind = false

# Note: Put after slo, dlo in the pipeline.
# If you don't put it in the pipeline, it will be inserted automatically.
[filter:versioned_writes]
use = egg:swift#versioned_writes
# Enables using versioned writes middleware and exposing configuration
# settings via HTTP GET /info.
# WARNING: Setting this option bypasses the "allow_versions" option
# in the container configuration file, which will be eventually
# deprecated. See documentation for more details.
# allow_versioned_writes = false
# Enables Swift object-versioning API
# allow_object_versioning = false

# Note: Put after auth and before dlo and slo middlewares.
# If you don't put it in the pipeline, it will be inserted for you.
[filter:copy]
use = egg:swift#copy

# Note: To enable encryption, add the following 2 dependent pieces of crypto
# middleware to the proxy-server pipeline. They should be to the right of all
# other middleware apart from the final proxy-logging middleware, and in the
# order shown in this example:
# <other middleware> keymaster encryption proxy-logging proxy-server
[filter:keymaster]
use = egg:swift#keymaster

# Over time, the format of crypto metadata on disk may change slightly to resolve
# ambiguities. In general, you want to be writing the newest version, but to
# ensure that all writes can still be read during rolling upgrades, there's the
# option to write older formats as well.
# Before upgrading from Swift 2.20.0 or Swift 2.19.1 or earlier, ensure this is set to 1
# Before upgrading from Swift 2.25.0 or earlier, ensure this is set to at most 2
# After upgrading all proxy servers, set this to 3 (currently the highest version)
#
# The default is currently 2 to support upgrades with no configuration changes,
# but may change to 3 in the future.
meta_version_to_write = 2

# Sets the root secret from which encryption keys are derived. This must be set
# before first use to a value that is a base64 encoding of at least 32 bytes.
# The security of all encrypted data critically depends on this key, therefore
# it should be set to a high-entropy value. For example, a suitable value may
# be obtained by base-64 encoding a 32 byte (or longer) value generated by a
# cryptographically secure random number generator. Changing the root secret is
# likely to result in data loss.
encryption_root_secret = changeme

# Multiple root secrets may be configured using options named
# 'encryption_root_secret_<secret_id>' where 'secret_id' is a unique
# identifier. This enables the root secret to be changed from time to time.
# Only one root secret is used for object PUTs or POSTs at any moment in time.
# This is specified by the 'active_root_secret_id' option. If
# 'active_root_secret_id' is not specified then the root secret specified by
# 'encryption_root_secret' is considered to be the default. Once a root secret
# has been used as the default root secret it must remain in the config file in
# order that any objects that were encrypted with it may be subsequently
# decrypted. The secret_id used to identify the key cannot change.
# encryption_root_secret_myid = changeme
# active_root_secret_id = myid

# Sets the path from which the keymaster config options should be read. This
# allows multiple processes which need to be encryption-aware (for example,
# proxy-server and container-sync) to share the same config file, ensuring
# that the encryption keys used are the same. The format expected is similar
# to other config files, with a single [keymaster] section and a single
# encryption_root_secret option. If this option is set, the root secret
# MUST NOT be set in proxy-server.conf.
# keymaster_config_path =

# To store the encryption root secret in a remote key management system (KMS)
# such as Barbican, replace the keymaster middleware with the kms_keymaster
# middleware in the proxy-server pipeline. They should be to the right of all
# other middleware apart from the final proxy-logging middleware, and in the
# order shown in this example:
# <other middleware> kms_keymaster encryption proxy-logging proxy-server
[filter:kms_keymaster]
use = egg:swift#kms_keymaster

# Sets the path from which the keymaster config options should be read. This
# allows multiple processes which need to be encryption-aware (for example,
# proxy-server and container-sync) to share the same config file, ensuring
# that the encryption keys used are the same. The format expected is similar
# to other config files, with a single [kms_keymaster] section. See the
# keymaster.conf-sample file for details on the kms_keymaster configuration
# options.
# keymaster_config_path =

# kmip_keymaster middleware may be used to fetch an encryption root secret from
# a KMIP service. It should replace, in the same position, any other keymaster
# middleware in the proxy-server pipeline, so that the middleware order is as
# shown in this example:
# <other middleware> kmip_keymaster encryption proxy-logging proxy-server
[filter:kmip_keymaster]
use = egg:swift#kmip_keymaster

# Sets the path from which the keymaster config options should be read. This
# allows multiple processes which need to be encryption-aware (for example,
# proxy-server and container-sync) to share the same config file, ensuring
# that the encryption keys used are the same. As an added benefit the
# keymaster configuration file can have different permissions than the
# `proxy-server.conf` file. The format expected is similar
# to other config files, with a single [kmip_keymaster] section. See the
# keymaster.conf-sample file for details on the kmip_keymaster configuration
# options.
# keymaster_config_path =

[filter:encryption]
use = egg:swift#encryption

# By default all PUT or POST'ed object data and/or metadata will be encrypted.
# Encryption of new data and/or metadata may be disabled by setting
# disable_encryption to True. However, all encryption middleware should remain
# in the pipeline in order for existing encrypted data to be read.
# disable_encryption = False

# listing_formats should be just right of the first proxy-logging middleware,
# and left of most other middlewares. If it is not already present, it will
# be automatically inserted for you.
[filter:listing_formats]
use = egg:swift#listing_formats

# Note: Put after slo, dlo, versioned_writes, but before encryption in the
# pipeline.
[filter:symlink]
use = egg:swift#symlink
# Symlinks can point to other symlinks provided the number of symlinks in a
# chain does not exceed the symloop_max value. If the number of chained
# symlinks exceeds the limit symloop_max a 409 (HTTPConflict) error
# response will be produced.
# symloop_max = 2<|MERGE_RESOLUTION|>--- conflicted
+++ resolved
@@ -333,11 +333,7 @@
 # are allowed some time to finish serving in-flight requests. Use this to
 # configure the grace period (in seconds), after which the reloaded server
 # will issue SIGKILLs to remaining stale workers.
-<<<<<<< HEAD
-# stale_worker_timeout = 7200
-=======
 # stale_worker_timeout = 86400
->>>>>>> 1d10a02b
 #
 # When upgrading from liberasurecode<=1.5.0, you may want to continue writing
 # legacy CRCs until all nodes are upgraded and capabale of reading fragments

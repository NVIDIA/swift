--- conflicted
+++ resolved
@@ -76,45 +76,6 @@
 # log_statsd_metric_prefix =
 #
 # Statsd metrics may include labeling information in a variety of formats.
-<<<<<<< HEAD
-# Available options: disabled, dogstatsd, graphite, influxdb, librato, signalfx
-# See also: https://github.com/prometheus/statsd_exporter#tagging-extensions
-# Note that enabling labels will likely increase the number of time series
-# stored, as more labeled metrics may be exposed than may have been previously
-# extracted from the dotted non-labeled legacy metric format.
-# statsd_label_mode = disabled
-#
-# Historically, statsd metrics were emitted with implied labels as part of
-# metric name in a dotted "legacy" format. Once that swift is fully
-# instrumented with labeled metrics, if you have statsd_label_mode enabled you
-# may want to turn off legacy metrics; to do that set this option to False.
-# Defaults to True.
-# statsd_emit_legacy = True
-#
-# Statsd metrics emitted with labels also support user defined labels
-# configured by options. The format is:
-#     statsd_user_label_<name> = <value>
-# where <name> and <value> are restricted to a subset of non-whitespace ASCII
-# characters, both can include letters (upper and lower), numbers and
-# underscores. Value may also contain a period (.).
-# For example, a proxy-server configuration could use the following to
-# delineate labeled metrics emitted by instances of proxy-logging middleware
-# in the pipeline:
-#     [filter:subrequest-logging]
-#     use = egg:swift#proxy_logging
-#     statsd_user_label_reqctx = subrequest
-# which adds a label with name 'user_reqctx' in specific namespace and value
-# 'subrequest' to any labeled metrics emitted by this proxy-logging instance.
-# This would achieve similar effect as the following proxy-server configuration
-# for non-labeled metrics:
-#     [filter:subrequest-logging]
-#     use = egg:swift#proxy_logging
-#     access_log_statsd_metric_prefix = subrequest
-# Note that non-labeled option 'log_statsd_metric_prefix' does not apply to
-# labeled metrics.
-
-# Defaults to None.
-=======
 # Available options:
 #     disabled, dogstatsd, graphite, influxdb, librato.
 # Defaults to disabled; enable statsd_label_mode by setting another option.
@@ -158,7 +119,6 @@
 # Note that the legacy metrics option 'access_log_statsd_metric_prefix' does
 # not apply to labeled metrics.
 # By default there are no user defined labels.
->>>>>>> 3a6f0d52
 #
 # List of origin hosts that are allowed for CORS requests in addition to what
 # the container has set.
@@ -253,24 +213,6 @@
 # container_listing_shard_ranges_skip_cache_pct = 0.0
 # account_existence_skip_cache_pct = 0.0
 #
-<<<<<<< HEAD
-# Whether to use cooperative token on updating namespace cache to coalesce the
-# requests which fetch updating namespaces from the backend and set them in
-# memcached.
-# namespace_cache_use_token = False
-#
-# For cooperative token enabled on updating namespace cache, when requests
-# which didn't acquired a token and are waiting for other requests to fill in
-# the cache, they will use the below config value (in seconds) as the first
-# interval to sleep and retry getting data from cache, suggest to be set as the
-# average time spent on getting updating namespaces from the backend. And the
-# cooperative token session will be 10 times of this interval config value.
-# namespace_cache_token_retry_interval = 0.1
-#
-# Number of cooperative tokens per each token session.
-# namespace_cache_tokens_per_session = 3
-#
-=======
 # Use cooperative token on updating namespace cache to coalesce the requests
 # which fetch updating namespaces from the backend and set them in memcached.
 # Number of cooperative tokens per each token session, 0 means to disable the
@@ -284,7 +226,6 @@
 # session (`token_ttl`) will be 10 times of this value.
 # namespace_avg_backend_fetch_time = 0.3
 #
->>>>>>> 3a6f0d52
 # object_chunk_size = 65536
 # client_chunk_size = 65536
 #

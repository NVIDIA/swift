[DEFAULT]
# bind_ip = 0.0.0.0
bind_port = 8080
# keep_idle = 600
# bind_timeout = 30
# backlog = 4096
# swift_dir = /etc/swift
# user = swift

# Enables exposing configuration settings via HTTP GET /info.
# expose_info = true

# Key to use for admin calls that are HMAC signed.  Default is empty,
# which will disable admin calls to /info.
# admin_key = secret_admin_key
#
# Allows the ability to withhold sections from showing up in the public calls
# to /info.  You can withhold subsections by separating the dict level with a
# ".". Default value is 'swift.valid_api_versions, swift.auto_create_account_prefix'
# which allows all registered features to be listed via HTTP GET /info except
# swift.valid_api_versions and swift.auto_create_account_prefix information.
# As an example, the following would cause the sections 'container_quotas' and
# 'tempurl' to not be listed, and the key max_failed_deletes would be removed from
# bulk_delete.
# disallowed_sections = swift.valid_api_versions, container_quotas, tempurl, bulk_delete.max_failed_deletes

# Use an integer to override the number of pre-forked processes that will
# accept connections.  Should default to the number of effective cpu
# cores in the system.  It's worth noting that individual workers will
# use many eventlet co-routines to service multiple concurrent requests.
# workers = auto
#
# Maximum concurrent requests per worker
# max_clients = 1024
#
# Set the following two lines to enable SSL. This is for testing only.
# cert_file = /etc/swift/proxy.crt
# key_file = /etc/swift/proxy.key
#
# expiring_objects_container_divisor = 86400
# expiring_objects_account_name = expiring_objects
#
# You can specify default log routing here if you want:
# log_name = swift
# log_facility = LOG_LOCAL0
# log_level = INFO
# log_headers = false
# log_address = /dev/log
# The following caps the length of log lines to the value given; no limit if
# set to 0, the default.
# log_max_line_length = 0
#
# This optional suffix (default is empty) that would be appended to the swift transaction
# id allows one to easily figure out from which cluster that X-Trans-Id belongs to.
# This is very useful when one is managing more than one swift cluster.
# trans_id_suffix =
#
# comma separated list of functions to call to setup custom log handlers.
# functions get passed: conf, name, log_to_console, log_route, fmt, logger,
# adapted_logger
# log_custom_handlers =
#
# If set, log_udp_host will override log_address
# log_udp_host =
# log_udp_port = 514
#
# You can enable StatsD logging here:
# log_statsd_host =
# log_statsd_port = 8125
# log_statsd_default_sample_rate = 1.0
# log_statsd_sample_rate_factor = 1.0
# log_statsd_metric_prefix =
#
# List of origin hosts that are allowed for CORS requests in addition to what
# the container has set.
# Use a comma separated list of full URL (http://foo.bar:1234,https://foo.bar)
# cors_allow_origin =

# If True (default) then CORS requests are only allowed if their Origin header
# matches an allowed origin. Otherwise, any Origin is allowed.
# strict_cors_mode = True
#
# Comma separated list of headers to expose through Access-Control-Expose-Headers,
# in addition to the defaults and any headers set in container metadata (see
# CORS documentation).
# cors_expose_headers =
#
# General timeout when sending to or receiving from clients.
# client_timeout = 60.0
#
# Timeout to use when looking for pipelined requests. Set to zero to disable
# request pipelining. Defaults to client_timeout. Requires eventlet>=0.33.4;
# with earlier eventlet, any non-zero value is treated as client_timeout.
# keepalive_timeout =
#
# Note: enabling evenlet_debug might reveal sensitive information, for example
# signatures for temp urls
# eventlet_debug = false
#
# You can set scheduling priority of processes. Niceness values range from -20
# (most favorable to the process) to 19 (least favorable to the process).
# nice_priority =
#
# You can set I/O scheduling class and priority of processes. I/O niceness
# class values are IOPRIO_CLASS_RT (realtime), IOPRIO_CLASS_BE (best-effort) and
# IOPRIO_CLASS_IDLE (idle). I/O niceness priority is a number which goes from
# 0 to 7. The higher the value, the lower the I/O priority of the process.
# Work only with ionice_class.
# ionice_class =
# ionice_priority =

[pipeline:main]
# This sample pipeline uses tempauth and is used for SAIO dev work and
# testing. See below for a pipeline using keystone.
pipeline = catch_errors gatekeeper healthcheck proxy-logging cache listing_formats container_sync bulk tempurl ratelimit tempauth copy container-quotas account-quotas slo dlo versioned_writes symlink proxy-logging proxy-server

# The following pipeline shows keystone integration. Comment out the one
# above and uncomment this one. Additional steps for integrating keystone are
# covered further below in the filter sections for authtoken and keystoneauth.
#pipeline = catch_errors gatekeeper healthcheck proxy-logging cache container_sync bulk tempurl ratelimit authtoken keystoneauth copy container-quotas account-quotas slo dlo versioned_writes symlink proxy-logging proxy-server

[app:proxy-server]
use = egg:swift#proxy
# You can override the default log routing for this app here:
# set log_name = proxy-server
# set log_facility = LOG_LOCAL0
# set log_level = INFO
# set log_address = /dev/log
#
# When deployed behind a proxy, load balancer, or SSL terminator that is
# configured to speak the human-readable (v1) PROXY protocol (see
# http://www.haproxy.org/download/1.7/doc/proxy-protocol.txt), you should set
# this option to true.  The proxy-server will populate the client connection
# information using the PROXY protocol and reject any connection missing a
# valid PROXY line with a 400.  Only v1 (human-readable) of the PROXY protocol
# is supported.
# require_proxy_protocol = false
#
# log_handoffs = true
# recheck_account_existence = 60
# recheck_container_existence = 60
#
# How long the proxy should cache a set of shard ranges for a container when
# the set is to be used for directing object updates.
# Note that stale shard range info should be fine; updates will still
# eventually make their way to the correct shard. As a result, you can
# usually set this much higher than the existence checks above.
# recheck_updating_shard_ranges = 3600
#
# How long the proxy should cache a set of shard ranges for a container when
# the set is to be used for gathering object listings.
# Note that stale shard range info might result in incomplete object listings
# so this value should be set less than recheck_updating_shard_ranges.
# recheck_listing_shard_ranges = 600
#
# For particularly active containers, having information age out of cache can
# be quite painful: suddenly thousands of requests per second all miss and
# have to go to disk. By (rarely) going direct to disk regardless of whether
# data is present in memcache, we can periodically refresh the data in memcache
# without causing a thundering herd. Values around 0.0 - 0.1 (i.e., one in
# every thousand requests skips cache, or fewer) are recommended.
# container_existence_skip_cache_pct = 0.0
# container_updating_shard_ranges_skip_cache_pct = 0.0
# container_listing_shard_ranges_skip_cache_pct = 0.0
# account_existence_skip_cache_pct = 0.0
#
# Whether to use cooperative token on updating namespace cache to coalesce the
# requests which fetch updating namespaces from the backend and set them in
# memcached.
# namespace_cache_use_token = False
#
# For cooperative token enabled on updating namespace cache, when requests
# which didn't acquired a token and are waiting for other requests to fill in
# the cache, they will use the below config value (in seconds) as the first
# interval to sleep and retry getting data from cache, suggest to be set as the
<<<<<<< HEAD
# average time spent on getting updating namespaces from the backend.
=======
# average time spent on getting updating namespaces from the backend. And the
# cooperative token session will be 10 times of this interval config value.
>>>>>>> 1cf4186f
# namespace_cache_token_retry_interval = 0.1
#
# object_chunk_size = 65536
# client_chunk_size = 65536
#
# How long the proxy server will wait on responses from the a/c/o servers.
# node_timeout = 10
#
# How long the proxy server will wait for an initial response and to read a
# chunk of data from the object servers while serving GET / HEAD requests.
# Timeouts from these requests can be recovered from so setting this to
# something lower than node_timeout would provide quicker error recovery
# while allowing for a longer timeout for non-recoverable requests (PUTs).
# Does not apply to requests with a truthy X-Newest header value.
# Defaults to node_timeout, should be overridden if node_timeout is set to a
# high number to prevent client timeouts from firing before the proxy server
# has a chance to retry.
# recoverable_node_timeout = node_timeout
#
# conn_timeout = 0.5
#
# How long to wait for requests to finish after a quorum has been established.
# post_quorum_timeout = 0.5
#
# How long without an error before a node's error count is reset. This will
# also be how long before a node is reenabled after suppression is triggered.
# Set to 0 to disable error-limiting.
# error_suppression_interval = 60.0
#
# How many errors can accumulate before a node is temporarily ignored.
# error_suppression_limit = 10
#
# If set to 'true' any authorized user may create and delete accounts; if
# 'false' no one, even authorized, can.
# allow_account_management = false
#
# If set to 'true' authorized accounts that do not yet exist within the Swift
# cluster will be automatically created.
# account_autocreate = false
#
# If set to a positive value, trying to create a container when the account
# already has at least this maximum containers will result in a 403 Forbidden.
# Note: This is a soft limit, meaning a user might exceed the cap for
# recheck_account_existence before the 403s kick in.
# max_containers_per_account = 0
#
# This is a comma separated list of account hashes that ignore the
# max_containers_per_account cap.
# max_containers_whitelist =
#
# Comma separated list of Host headers to which the proxy will deny requests.
# deny_host_headers =
#
# During GET and HEAD requests, storage nodes can be chosen at random
# (shuffle), by using timing measurements (timing), or by using an explicit
# region/zone match (affinity). Using timing measurements may allow for lower
# overall latency, while using affinity allows for finer control. In both the
# timing and affinity cases, equally-sorting nodes are still randomly chosen to
# spread load.
# The valid values for sorting_method are "affinity", "shuffle", or "timing".
# This option may be overridden in a per-policy configuration section.
# sorting_method = shuffle
#
# If the "timing" sorting_method is used, the timings will only be valid for
# the number of seconds configured by timing_expiry.
# timing_expiry = 300
#
# Normally, you should only be moving one replica's worth of data at a time
# when rebalancing. If you're rebalancing more aggressively, increase this
# to avoid erroneously returning a 404 when the primary assignments that
# *didn't* change get overloaded.
# rebalance_missing_suppression_count = 1
#
# By default on a GET/HEAD swift will connect to a minimum number storage nodes
# in a minimum number of threads - for replicated data just a single request to
# a single node one at a time.  When enabled concurrent_gets allows the proxy
# to use up to replica count threads when waiting on a response.  In
# conjunction with the concurrency_timeout option this will allow swift to send
# out GET/HEAD requests to the storage nodes concurrently and answer as soon as
# the minimum number of backend responses are available - in replicated
# contexts this will be the first backend replica to respond.
# concurrent_gets = off
#
# This parameter controls how long to wait before firing off the next
# concurrent_get thread. A value of 0 would be fully concurrent, any other
# number will stagger the firing of the threads. This number should be
# between 0 and node_timeout. The default is what ever you set for the
# conn_timeout parameter.
# concurrency_timeout = 0.5
#
# By default on a EC GET request swift will connect to a minimum number of
# storage nodes in a minimum number of threads - for erasure coded data, ndata
# requests to primary nodes are started at the same time.  When greater than
# zero this option provides additional robustness and may reduce first byte
# latency by starting additional requests - up to as many as nparity.
# concurrent_ec_extra_requests = 0
#
# Set to the number of nodes to contact for a normal request. You can use
# '* replicas' at the end to have it use the number given times the number of
# replicas for the ring being used for the request.
# request_node_count = 2 * replicas
#
# Specifies which backend servers to prefer on reads. Format is a comma
# separated list of affinity descriptors of the form <selection>=<priority>.
# The <selection> may be r<N> for selecting nodes in region N or r<N>z<M> for
# selecting nodes in region N, zone M. The <priority> value should be a whole
# number that represents the priority to be given to the selection; lower
# numbers are higher priority.
#
# Example: first read from region 1 zone 1, then region 1 zone 2, then
# anything in region 2, then everything else:
# read_affinity = r1z1=100, r1z2=200, r2=300
# Default is empty, meaning no preference.
# This option may be overridden in a per-policy configuration section.
# read_affinity =
#
# Specifies which backend servers to prefer on object writes. Format is a comma
# separated list of affinity descriptors of the form r<N> for region N or
# r<N>z<M> for region N, zone M. If this is set, then when handling an object
# PUT request, some number (see setting write_affinity_node_count) of local
# backend servers will be tried before any nonlocal ones.
#
# Example: try to write to regions 1 and 2 before writing to any other
# nodes:
# write_affinity = r1, r2
# Default is empty, meaning no preference.
# This option may be overridden in a per-policy configuration section.
# write_affinity =
#
# The number of local (as governed by the write_affinity setting) nodes to
# attempt to contact first on writes, before any non-local ones. The value
# should be an integer number, or use '* replicas' at the end to have it use
# the number given times the number of replicas for the ring being used for the
# request.
# This option may be overridden in a per-policy configuration section.
# write_affinity_node_count = 2 * replicas
#
# The number of local (as governed by the write_affinity setting) handoff nodes
# to attempt to contact on deletion, in addition to primary nodes.
#
# Example: in geographically distributed deployment of 2 regions, If
# replicas=3, sometimes there may be 1 primary node and 2 local handoff nodes
# in one region holding the object after uploading but before object replicated
# to the appropriate locations in other regions. In this case, include these
# handoff nodes to send request when deleting object could help make correct
# decision for the response. The default value 'auto' means Swift will
# calculate the number automatically, the default value is
# (replicas - len(local_primary_nodes)). This option may be overridden in a
# per-policy configuration section.
# write_affinity_handoff_delete_count = auto
#
# These are the headers whose values will only be shown to swift_owners. The
# exact definition of a swift_owner is up to the auth system in use, but
# usually indicates administrative responsibilities.
# swift_owner_headers = x-container-read, x-container-write, x-container-sync-key, x-container-sync-to, x-account-meta-temp-url-key, x-account-meta-temp-url-key-2, x-container-meta-temp-url-key, x-container-meta-temp-url-key-2, x-account-access-control
#
# You can set scheduling priority of processes. Niceness values range from -20
# (most favorable to the process) to 19 (least favorable to the process).
# nice_priority =
#
# You can set I/O scheduling class and priority of processes. I/O niceness
# class values are IOPRIO_CLASS_RT (realtime), IOPRIO_CLASS_BE (best-effort) and
# IOPRIO_CLASS_IDLE (idle). I/O niceness priority is a number which goes from
# 0 to 7. The higher the value, the lower the I/O priority of the process.
# Work only with ionice_class.
# ionice_class =
# ionice_priority =
#
# When reloading servers with SIGUSR1, workers running with old config/code
# are allowed some time to finish serving in-flight requests. Use this to
# configure the grace period (in seconds), after which the reloaded server
# will issue SIGKILLs to remaining stale workers.
# stale_worker_timeout = 86400
#
# When upgrading from liberasurecode<=1.5.0, you may want to continue writing
# legacy CRCs until all nodes are upgraded and capabale of reading fragments
# with zlib CRCs. liberasurecode>=1.6.2 checks for the environment variable
# LIBERASURECODE_WRITE_LEGACY_CRC; if set (value doesn't matter), it will use
# its legacy CRC. Set this option to true or false to ensure the environment
# variable is or is not set. Leave the option blank or absent to not touch
# the environment (default). For more information, see
# https://bugs.launchpad.net/liberasurecode/+bug/1886088
# write_legacy_ec_crc =
#
# Setting 'allow_open_expired' to 'true' allows the 'x-open-expired' header
# to be used with HEAD, GET, or POST requests to access expired objects that
# have not yet been deleted from disk. This can be useful in conjunction with
# the object-expirer 'delay_reaping' feature.
# This flag is set to false by default, so it must be changed to access
# expired objects.
# allow_open_expired = false

# Some proxy-server configuration options may be overridden on a per-policy
# basis by including per-policy config section(s). The value of any option
# specified a per-policy section will override any value given in the
# proxy-server section for that policy only. Otherwise the value of these
# options will be that specified in the proxy-server section.
# The section name should refer to the policy index, not the policy name.
# [proxy-server:policy:<policy index>]
# sorting_method =
# read_affinity =
# write_affinity =
# write_affinity_node_count =
# write_affinity_handoff_delete_count =
# rebalance_missing_suppression_count = 1
# concurrent_gets = off
# concurrency_timeout = 0.5
# concurrent_ec_extra_requests = 0

[filter:tempauth]
use = egg:swift#tempauth
# You can override the default log routing for this filter here:
# set log_name = tempauth
# set log_facility = LOG_LOCAL0
# set log_level = INFO
# set log_headers = false
# set log_address = /dev/log
#
# The reseller prefix will verify a token begins with this prefix before even
# attempting to validate it. Also, with authorization, only Swift storage
# accounts with this prefix will be authorized by this middleware. Useful if
# multiple auth systems are in use for one Swift cluster.
# The reseller_prefix may contain a comma separated list of items. The first
# item is used for the token as mentioned above. If second and subsequent
# items exist, the middleware will handle authorization for an account with
# that prefix. For example, for prefixes "AUTH, SERVICE", a path of
# /v1/SERVICE_account is handled the same as /v1/AUTH_account. If an empty
# (blank) reseller prefix is required, it must be first in the list. Two
# single quote characters indicates an empty (blank) reseller prefix.
# reseller_prefix = AUTH

#
# The require_group parameter names a group that must be presented by
# either X-Auth-Token or X-Service-Token. Usually this parameter is
# used only with multiple reseller prefixes (e.g., SERVICE_require_group=blah).
# By default, no group is needed. Do not use .admin.
# require_group =

# The auth prefix will cause requests beginning with this prefix to be routed
# to the auth subsystem, for granting tokens, etc.
# auth_prefix = /auth/
# token_life = 86400
#
# This allows middleware higher in the WSGI pipeline to override auth
# processing, useful for middleware such as tempurl and formpost. If you know
# you're not going to use such middleware and you want a bit of extra security,
# you can set this to false.
# allow_overrides = true
#
# This specifies what scheme to return with storage URLs:
# http, https, or default (chooses based on what the server is running as)
# This can be useful with an SSL load balancer in front of a non-SSL server.
# storage_url_scheme = default
#
# Lastly, you need to list all the accounts/users you want here. The format is:
#   user_<account>_<user> = <key> [group] [group] [...] [storage_url]
# or if you want underscores in <account> or <user>, you can base64 encode them
# (with no equal signs) and use this format:
#   user64_<account_b64>_<user_b64> = <key> [group] [group] [...] [storage_url]
# There are special groups of:
#   .reseller_admin = can do anything to any account for this auth
#   .reseller_reader = can GET/HEAD anything in any account for this auth
#   .admin = can do anything within the account
# If none of these groups are specified, the user can only access containers
# that have been explicitly allowed for them by a .admin or .reseller_admin.
# The trailing optional storage_url allows you to specify an alternate url to
# hand back to the user upon authentication. If not specified, this defaults to
# $HOST/v1/<reseller_prefix>_<account> where $HOST will do its best to resolve
# to what the requester would need to use to reach this host.
# Here are example entries, required for running the tests:
user_admin_admin = admin .admin .reseller_admin
user_admin_auditor = admin_ro .reseller_reader
user_test_tester = testing .admin
user_test_tester2 = testing2 .admin
user_test_tester3 = testing3
user_test2_tester2 = testing2 .admin
user_test5_tester5 = testing5 service

# To enable Keystone authentication you need to have the auth token
# middleware first to be configured. Here is an example below, please
# refer to the keystone's documentation for details about the
# different settings.
#
# You'll also need to have the keystoneauth middleware enabled and have it in
# your main pipeline, as show in the sample pipeline at the top of this file.
#
# Following parameters are known to work with keystonemiddleware v2.3.0
# (above v2.0.0), but checking the latest information in the wiki page[1]
# is recommended.
# 1. https://docs.openstack.org/keystonemiddleware/latest/middlewarearchitecture.html#configuration
#
# [filter:authtoken]
# paste.filter_factory = keystonemiddleware.auth_token:filter_factory
# www_authenticate_uri = http://keystonehost:5000
# auth_url = http://keystonehost:5000
# auth_plugin = password
# The following credentials must match the Keystone credentials for the Swift
# service and may need to be changed to match your Keystone configuration. The
# example values shown here assume a user named 'swift' with admin role on a
# project named 'service', both being in the Keystone domain with id 'default'.
# Refer to the keystonemiddleware documentation link above [1] for other
# examples.
# project_domain_id = default
# user_domain_id = default
# project_name = service
# username = swift
# password = password
#
# delay_auth_decision defaults to False, but leaving it as false will
# prevent other auth systems, staticweb, tempurl, formpost, and ACLs from
# working. This value must be explicitly set to True.
# delay_auth_decision = False
#
# cache = swift.cache
# include_service_catalog = False
#
# [filter:keystoneauth]
# use = egg:swift#keystoneauth
# The reseller_prefix option lists account namespaces that this middleware is
# responsible for. The prefix is placed before the Keystone project id.
# For example, for project 12345678, and prefix AUTH, the account is
# named AUTH_12345678 (i.e., path is /v1/AUTH_12345678/...).
# Several prefixes are allowed by specifying a comma-separated list
# as in: "reseller_prefix = AUTH, SERVICE". The empty string indicates a
# single blank/empty prefix. If an empty prefix is required in a list of
# prefixes, a value of '' (two single quote characters) indicates a
# blank/empty prefix. Except for the blank/empty prefix, an underscore ('_')
# character is appended to the value unless already present.
# reseller_prefix = AUTH
#
# The user must have at least one role named by operator_roles on a
# project in order to create, delete and modify containers and objects
# and to set and read privileged headers such as ACLs.
# If there are several reseller prefix items, you can prefix the
# parameter so it applies only to those accounts (for example
# the parameter SERVICE_operator_roles applies to the /v1/SERVICE_<project>
# path). If you omit the prefix, the option applies to all reseller
# prefix items. For the blank/empty prefix, prefix with '' (do not put
# underscore after the two single quote characters).
# operator_roles = admin, swiftoperator
#
# The reseller admin role has the ability to create and delete accounts
# reseller_admin_role = ResellerAdmin
#
# This allows middleware higher in the WSGI pipeline to override auth
# processing, useful for middleware such as tempurl and formpost. If you know
# you're not going to use such middleware and you want a bit of extra security,
# you can set this to false.
# allow_overrides = true
#
# If the service_roles parameter is present, an X-Service-Token must be
# present in the request that when validated, grants at least one role listed
# in the parameter. The X-Service-Token may be scoped to any project.
# If there are several reseller prefix items, you can prefix the
# parameter so it applies only to those accounts (for example
# the parameter SERVICE_service_roles applies to the /v1/SERVICE_<project>
# path). If you omit the prefix, the option applies to all reseller
# prefix items. For the blank/empty prefix, prefix with '' (do not put
# underscore after the two single quote characters).
# By default, no service_roles are required.
# service_roles =
#
# For backwards compatibility, keystoneauth will match names in cross-tenant
# access control lists (ACLs) when both the requesting user and the tenant
# are in the default domain i.e the domain to which existing tenants are
# migrated. The default_domain_id value configured here should be the same as
# the value used during migration of tenants to keystone domains.
# default_domain_id = default
#
# For a new installation, or an installation in which keystone projects may
# move between domains, you should disable backwards compatible name matching
# in ACLs by setting allow_names_in_acls to false:
# allow_names_in_acls = true
#
# In OpenStack terms, these reader roles are scoped for system: they
# can read anything across projects and domains.
# They are used for auditing and compliance fuctions.
# In Swift terms, these roles are as powerful as the reseller_admin_role,
# only do not modify the cluster.
# By default the list of reader roles is empty.
# system_reader_roles =
#
# This is a reader role scoped for a Keystone project.
# An identity that has this role can read anything in a project, so it is
# basically a swiftoperator, but read-only.
# project_reader_roles =

[filter:s3api]
use = egg:swift#s3api

# s3api setup:
#
# With either tempauth or your custom auth:
# - Put s3api just before your auth filter(s) in the pipeline
# With keystone:
# - Put s3api and s3token before keystoneauth in the pipeline, but after
#   auth_token
# If you have ratelimit enabled for Swift requests, you may want to place a
# second copy after auth to also ratelimit S3 requests.
#
# Swift has no concept of the S3's resource owner; the resources
# (i.e. containers and objects) created via the Swift API have no owner
# information. This option specifies how the s3api middleware handles them
# with the S3 API.  If this option is 'false', such kinds of resources will be
# invisible and no users can access them with the S3 API.  If set to 'true',
# a resource without an owner belongs to everyone and everyone can access it
# with the S3 API.  If you care about S3 compatibility, set 'false' here.  This
# option makes sense only when the s3_acl option is set to 'true' and your
# Swift cluster has the resources created via the Swift API.
# allow_no_owner = false
#
# Set a region name of your Swift cluster.  Note that the s3api doesn't choose
# a region of the newly created bucket.  This value is used for the
# GET Bucket location API and v4 signatures calculation.
# location = us-east-1
#
# Set whether to enforce DNS-compliant bucket names. Note that S3 enforces
# these conventions in all regions except the US Standard region.
# dns_compliant_bucket_names = True
#
# Set the default maximum number of objects returned in the GET Bucket
# response.
# max_bucket_listing = 1000
#
# Set the maximum number of parts returned in the List Parts operation.
# (default: 1000 as well as S3 specification)
# If setting it larger than 10000 (swift container_listing_limit default)
# make sure you also increase the container_listing_limit in swift.conf.
# max_parts_listing = 1000
#
# Set the maximum number of objects we can delete with the Multi-Object Delete
# operation.
# max_multi_delete_objects = 1000
#
# Set the number of objects to delete at a time with the Multi-Object Delete
# operation.
# multi_delete_concurrency = 2
#
# If set to 'true', s3api uses its own metadata for ACLs
# (e.g. X-Container-Sysmeta-S3Api-Acl) to achieve the best S3 compatibility.
# If set to 'false', s3api tries to use Swift ACLs (e.g. X-Container-Read)
# instead of S3 ACLs as far as possible.
# There are some caveats that one should know about this setting. Firstly,
# if set to 'false' after being previously set to 'true' any new objects or
# containers stored while 'true' setting will be accessible to all users
# because the s3 ACLs will be ignored under s3_acl=False setting. Secondly,
# s3_acl True mode don't keep ACL consistency between both the S3 and Swift
# API. Meaning with s3_acl enabled S3 ACLs only effect objects and buckets
# via the S3 API. As this ACL information wont be available via the Swift API
# and so the ACL wont be applied.
# Note that s3_acl currently supports only keystone and tempauth.
# DON'T USE THIS for production before enough testing for your use cases.
# This stuff is still under development and it might cause something
# you don't expect.
# s3_acl = false
#
# Specify a (comma-separated) list of host names for your Swift cluster.
# This enables virtual-hosted style requests.
# storage_domain =
#
# Enable pipeline order check for SLO, s3token, authtoken, keystoneauth
# according to standard s3api/Swift construction using either tempauth or
# keystoneauth. If the order is incorrect, it raises an exception to stop
# proxy. Turn auth_pipeline_check off only when you want to bypass these
# authenticate middlewares in order to use other 3rd party (or your
# proprietary) authenticate middleware.
# auth_pipeline_check = True
#
# Enable multi-part uploads. (default: true)
# This is required to store files larger than Swift's max_file_size (by
# default, 5GiB). Note that has performance implications when deleting objects,
# as we now have to check for whether there are also segments to delete. The
# SLO middleware must be in the pipeline after s3api for this option to have
# effect.
# allow_multipart_uploads = True
#
# Set the maximum number of parts for Upload Part operation.(default: 1000)
# When setting it to be larger than the default value in order to match the
# specification of S3, set to be larger max_manifest_segments for slo
# middleware.(specification of S3: 10000)
# max_upload_part_num = 1000
#
# Enable returning only buckets which owner are the user who requested
# GET Service operation. (default: false)
# If you want to enable the above feature, set this and s3_acl to true.
# That might cause significant performance degradation. So, only if your
# service absolutely need this feature, set this setting to true.
# If you set this to false, s3api returns all buckets.
# check_bucket_owner = false
#
# By default, Swift reports only S3 style access log.
# (e.g. PUT /bucket/object) If set force_swift_request_proxy_log
# to be 'true', Swift will become to output Swift style log
# (e.g. PUT /v1/account/container/object) in addition to S3 style log.
# Note that they will be reported twice (i.e. s3api doesn't care about
# the duplication) and Swift style log will includes also various subrequests
# to achieve S3 compatibilities when force_swift_request_proxy_log is set to
# 'true'
# force_swift_request_proxy_log = false
#
# AWS S3 document says that each part must be at least 5 MB in a multipart
# upload, except the last part.
# min_segment_size = 5242880
#
# AWS allows clock skew up to 15 mins; note that older versions of swift/swift3
# allowed at most 5 mins.
# allowable_clock_skew = 900
#
# CORS preflight requests don't contain enough information for us to
# identify the account that should be used for the real request, so
# the allowed origins must be set cluster-wide. (default: blank; all
# preflight requests will be denied)
# cors_preflight_allow_origin =
#
# AWS will return a 503 Slow Down when clients are making too many requests,
# but that can make client logs confusing if they only log/give metrics on
# status ints. Turn this on to return 429 instead.
# ratelimit_as_client_error = false
#
# Multi-delete requests can take a long time to complete when writing out
# tombstones for every object, which may trip client timeouts. Enable this
# option to bulk-insert object-expirer jobs to delete objects in the
# background and immediately remove them from listings. Note that this does
# not work with s3_acl or allow_multipart_uploads, as the expirer can neither
# respect per-object ACLs nor clean up multipart segments.
# use_async_delete = False

# You can override the default log routing for this filter here:
# log_name = s3api

# If S3 bucket inventory generation is supported then the inventory
# configuration API can be enabled.
# s3_inventory_enabled = false

# Specifies a restricted list of paths for which inventory configurations are
# allowed to be created or deleted. The value should be a comma separated list;
# any entry ending with '*' will match any path starting with that entry. Each
# path should have the form <access_key_id>/<bucket_name>. Note that
# access_key_id is used in the path rather than account name. Depending on the
# auth middleware in use, the access_key_id may differ from the account name
# e.g. the account "AUTH_foo" might have access_key_id "foo". The default
# allows all paths. This option does not restrict getting or listing inventory
# configurations on any path.
# s3_inventory_allowed_paths = *

[filter:s3token]
# s3token middleware authenticates with keystone using the s3 credentials
# provided in the request header. Please put s3token between s3api
# and keystoneauth if you're using keystoneauth.
use = egg:swift#s3token

# Prefix that will be prepended to the tenant to form the account
reseller_prefix = AUTH_

# By default, s3token will reject all invalid S3-style requests. Set this to
# True to delegate that decision to downstream WSGI components. This may be
# useful if there are multiple auth systems in the proxy pipeline.
delay_auth_decision = False

# Keystone server details. Note that this differs from how swift3 was
# configured: in particular, the Keystone API version must be included.
auth_uri = http://keystonehost:5000/v3

# Connect/read timeout to use when communicating with Keystone
http_timeout = 10.0

# Number of seconds to cache the S3 secret. By setting this to a positive
# number, the S3 authorization validation checks can happen locally.
# secret_cache_duration = 0

# If S3 secret caching is enabled, Keystone auth credentials to be used to
# validate S3 authorization must be provided here. The appropriate options
# are the same as used in the authtoken middleware above. The values are
# likely the same as used in the authtoken middleware.
# Note that the Keystone auth credentials used by s3token will need to be
# able to view all project credentials too.

# SSL-related options
# insecure = False
# certfile =
# keyfile =

# You can override the default log routing for this filter here:
# log_name = s3token

# Secrets may be cached to reduce latency for the client and load on Keystone.
# Set this to some number of seconds greater than zero to enable caching.
# secret_cache_duration = 0

# Secret caching requires Keystone credentials similar to the authtoken middleware;
# these credentials require access to view all project credentials.
# auth_url = http://keystonehost:5000
# auth_type = password
# project_domain_id = default
# project_name = service
# user_domain_id = default
# username = swift
# password = password

[filter:healthcheck]
use = egg:swift#healthcheck
# An optional filesystem path, which if present, will cause the healthcheck
# URL to return "503 Service Unavailable" with a body of "DISABLED BY FILE".
# This facility may be used to temporarily remove a Swift node from a load
# balancer pool during maintenance or upgrade (remove the file to allow the
# node back into the load balancer pool).
# disable_path =

[filter:cache]
use = egg:swift#memcache
# You can override the default log routing for this filter here:
# set log_name = cache
# set log_facility = LOG_LOCAL0
# set log_level = INFO
# set log_headers = false
# set log_address = /dev/log
#
# If not set here, the value for memcache_servers will be read from
# memcache.conf (see memcache.conf-sample) or lacking that file, it will
# default to the value below. You can specify multiple servers separated with
# commas, as in: 10.1.2.3:11211,10.1.2.4:11211 (IPv6 addresses must
# follow rfc3986 section-3.2.2, i.e. [::1]:11211)
# memcache_servers = 127.0.0.1:11211
#
# Sets the maximum number of connections to each memcached server per worker
# memcache_max_connections = 2
#
# How long without an error before a server's error count is reset. This will
# also be how long before a server is reenabled after suppression is triggered.
# Set to 0 to disable error-limiting.
# error_suppression_interval = 60.0
#
# How many errors can accumulate before a server is temporarily ignored.
# error_suppression_limit = 10
#
# (Optional) Global toggle for TLS usage when comunicating with
# the caching servers.
# tls_enabled =
#
# More options documented in memcache.conf-sample

[filter:ratelimit]
use = egg:swift#ratelimit
# You can override the default log routing for this filter here:
# set log_name = ratelimit
# set log_facility = LOG_LOCAL0
# set log_level = INFO
# set log_headers = false
# set log_address = /dev/log
#
# clock_accuracy should represent how accurate the proxy servers' system clocks
# are with each other. 1000 means that all the proxies' clock are accurate to
# each other within 1 millisecond.  No ratelimit should be higher than the
# clock accuracy.
# clock_accuracy = 1000
#
# max_sleep_time_seconds = 60
#
# log_sleep_time_seconds of 0 means disabled
# log_sleep_time_seconds = 0
#
# allows for slow rates (e.g. running up to 5 sec's behind) to catch up.
# rate_buffer_seconds = 5
#
# account_ratelimit of 0 means disabled
# account_ratelimit = 0

# DEPRECATED- these will continue to work but will be replaced
# by the X-Account-Sysmeta-Global-Write-Ratelimit flag.
# Please see ratelimiting docs for details.
# these are comma separated lists of account names
# account_whitelist = a,b
# account_blacklist = c,d

# with container_limit_x = r
# for containers of size x limit write requests per second to r.  The container
# rate will be linearly interpolated from the values given. With the values
# below, a container of size 5 will get a rate of 75.
# container_ratelimit_0 = 100
# container_ratelimit_10 = 50
# container_ratelimit_50 = 20

# Similarly to the above container-level write limits, the following will limit
# container GET (listing) requests.
# container_listing_ratelimit_0 = 100
# container_listing_ratelimit_10 = 50
# container_listing_ratelimit_50 = 20

[filter:read_only]
use = egg:swift#read_only
# read_only set to true means turn global read only on
# read_only = false
# allow_deletes set to true means to allow deletes
# allow_deletes = false
# Note: Put after ratelimit in the pipeline.

# Note: needs to be placed before listing_formats;
# otherwise remapped listings will always be JSON
[filter:domain_remap]
use = egg:swift#domain_remap
# You can override the default log routing for this filter here:
# set log_name = domain_remap
# set log_facility = LOG_LOCAL0
# set log_level = INFO
# set log_headers = false
# set log_address = /dev/log
#
# Specify the storage_domain that match your cloud, multiple domains
# can be specified separated by a comma
# storage_domain = example.com

# Specify a root path part that will be added to the start of paths if not
# already present.
# path_root = v1

# Browsers can convert a host header to lowercase, so check that reseller
# prefix on the account is the correct case. This is done by comparing the
# items in the reseller_prefixes config option to the found prefix. If they
# match except for case, the item from reseller_prefixes will be used
# instead of the found reseller prefix. When none match, the default reseller
# prefix is used. When no default reseller prefix is configured, any request
# with an account prefix not in that list will be ignored by this middleware.
# reseller_prefixes = AUTH
# default_reseller_prefix =

# Enable legacy remapping behavior for versioned path requests:
#   c.a.example.com/v1/o -> /v1/AUTH_a/c/o
# instead of
#   c.a.example.com/v1/o -> /v1/AUTH_a/c/v1/o
# ... by default all path parts after a remapped domain are considered part of
# the object name with no special case for the path "v1"
# mangle_client_paths = False

[filter:catch_errors]
use = egg:swift#catch_errors
# You can override the default log routing for this filter here:
# set log_name = catch_errors
# set log_facility = LOG_LOCAL0
# set log_level = INFO
# set log_headers = false
# set log_address = /dev/log

[filter:cname_lookup]
# Note: this middleware requires python-dnspython
use = egg:swift#cname_lookup
# You can override the default log routing for this filter here:
# set log_name = cname_lookup
# set log_facility = LOG_LOCAL0
# set log_level = INFO
# set log_headers = false
# set log_address = /dev/log
#
# Specify the storage_domain that match your cloud, multiple domains
# can be specified separated by a comma
# storage_domain = example.com
#
# lookup_depth = 1
#
# Specify the nameservers to use to do the CNAME resolution. If unset, the
# system configuration is used. Multiple nameservers can be specified
# separated by a comma. Default port 53 can be overridden. IPv6 is accepted.
# Example: 127.0.0.1, 127.0.0.2, 127.0.0.3:5353, [::1], [::1]:5353
# nameservers =

# Note: Put staticweb just after your auth filter(s) in the pipeline
[filter:staticweb]
use = egg:swift#staticweb
# You can override the default log routing for this filter here:
# set log_name = staticweb
# set log_facility = LOG_LOCAL0
# set log_level = INFO
# set log_headers = false
# set log_address = /dev/log
#
# At times when it's impossible for staticweb to guess the outside
# endpoint correctly, the url_base may be used to supply the URL
# scheme and/or the host name (and port number) in order to generate
# redirects.
# Example values:
#    http://www.example.com    - redirect to www.example.com
#    https:                    - changes the schema only
#    https://                  - same, changes the schema only
#    //www.example.com:8080    - redirect www.example.com on port 8080
#                                (schema unchanged)
# url_base =

# Note: Put tempurl before dlo, slo and your auth filter(s) in the pipeline
[filter:tempurl]
use = egg:swift#tempurl
# The methods allowed with Temp URLs.
# methods = GET HEAD PUT POST DELETE
#
# The headers to remove from incoming requests. Simply a whitespace delimited
# list of header names and names can optionally end with '*' to indicate a
# prefix match. incoming_allow_headers is a list of exceptions to these
# removals.
# incoming_remove_headers = x-timestamp x-open-expired
#
# The headers allowed as exceptions to incoming_remove_headers. Simply a
# whitespace delimited list of header names and names can optionally end with
# '*' to indicate a prefix match.
# incoming_allow_headers =
#
# The headers to remove from outgoing responses. Simply a whitespace delimited
# list of header names and names can optionally end with '*' to indicate a
# prefix match. outgoing_allow_headers is a list of exceptions to these
# removals.
# outgoing_remove_headers = x-object-meta-*
#
# The headers allowed as exceptions to outgoing_remove_headers. Simply a
# whitespace delimited list of header names and names can optionally end with
# '*' to indicate a prefix match.
# outgoing_allow_headers = x-object-meta-public-*
#
# The digest algorithm(s) supported for generating signatures;
# whitespace-delimited.
# allowed_digests = sha1 sha256 sha512

# Note: Put formpost just before your auth filter(s) in the pipeline
[filter:formpost]
use = egg:swift#formpost
# The digest algorithm(s) supported for generating signatures;
# whitespace-delimited.
# allowed_digests = sha1 sha256 sha512

# Note: Just needs to be placed before the proxy-server in the pipeline.
[filter:name_check]
use = egg:swift#name_check
# forbidden_chars = '"`<>
# maximum_length = 255
# forbidden_regexp = /\./|/\.\./|/\.$|/\.\.$

# Note: Etag quoter should be placed just after cache in the pipeline.
[filter:etag-quoter]
use = egg:swift#etag_quoter
# Historically, Swift has emitted bare MD5 hex digests as ETags, which is not
# RFC compliant. With this middleware in the pipeline, users can opt-in to
# RFC-compliant ETags on a per-account or per-container basis.
#
# Set to true to enable RFC-compliant ETags cluster-wide by default. Users
# can still opt-out by setting appropriate account or container metadata.
# enable_by_default = false

[filter:list-endpoints]
use = egg:swift#list_endpoints
# list_endpoints_path = /endpoints/

[filter:proxy-logging]
use = egg:swift#proxy_logging
# If not set, logging directives from [DEFAULT] without "access_" will be used
# access_log_name = swift
# access_log_facility = LOG_LOCAL0
# access_log_level = INFO
# access_log_address = /dev/log
#
# Log route for this filter. Useful if you want to have different configs for
# the two proxy-logging filters.
# access_log_route = proxy-server
#
# If set, access_log_udp_host will override access_log_address
# access_log_udp_host =
# access_log_udp_port = 514
#
# You can use log_statsd_* from [DEFAULT] or override them here:
# access_log_statsd_host =
# access_log_statsd_port = 8125
# access_log_statsd_default_sample_rate = 1.0
# access_log_statsd_sample_rate_factor = 1.0
# access_log_statsd_metric_prefix =
# access_log_headers = false
#
# If access_log_headers is True and access_log_headers_only is set only
# these headers are logged. Multiple headers can be defined as comma separated
# list like this: access_log_headers_only = Host, X-Object-Meta-Mtime
# access_log_headers_only =
#
# The default log format includes several sensitive values in logs:
#   * X-Auth-Token header
#   * temp_url_sig query parameter
#   * Authorization header
#   * X-Amz-Signature query parameter
# To prevent an unauthorized access of the log file leading to an unauthorized
# access of cluster data, only a portion of these values are written, with the
# remainder replaced by '...' in the log. Set reveal_sensitive_prefix to the
# number of characters to log.  Set to 0 to suppress the values entirely; set
# to something large (1000, say) to write full values. Note that some values
# may start appearing in full at values as low as 33.
# reveal_sensitive_prefix = 16
#
# What HTTP methods are allowed for StatsD logging (comma-sep); request methods
# not in this list will have "BAD_METHOD" for the <verb> portion of the metric.
# log_statsd_valid_http_methods = GET,HEAD,POST,PUT,DELETE,COPY,OPTIONS
#
# Note: The double proxy-logging in the pipeline is not a mistake. The
# left-most proxy-logging is there to log requests that were handled in
# middleware and never made it through to the right-most middleware (and
# proxy server). Double logging is prevented for normal requests. See
# proxy-logging docs.
#
# Hashing algorithm for log anonymization. Must be one of algorithms supported
# by Python's hashlib.
# log_anonymization_method = MD5
#
# Salt added during log anonymization
# log_anonymization_salt =
#
# Template used to format access logs. All words surrounded by curly brackets
# will be substituted with the appropriate values. For more information, see
# https://docs.openstack.org/swift/latest/logs.html
# log_msg_template = {client_ip} {remote_addr} {end_time.datetime} {method} {path} {protocol} {status_int} {referer} {user_agent} {auth_token} {bytes_recvd} {bytes_sent} {client_etag} {transaction_id} {headers} {request_time} {source} {log_info} {start_time} {end_time} {policy_index}

# Note: Put before both ratelimit and auth in the pipeline.
[filter:bulk]
use = egg:swift#bulk
# max_containers_per_extraction = 10000
# max_failed_extractions = 1000
# max_deletes_per_request = 10000
# max_failed_deletes = 1000
#
# In order to keep a connection active during a potentially long bulk request,
# Swift may return whitespace prepended to the actual response body. This
# whitespace will be yielded no more than every yield_frequency seconds.
# yield_frequency = 10
#
# Note: The following parameter is used during a bulk delete of objects and
# their container. This would frequently fail because it is very likely
# that all replicated objects have not been deleted by the time the middleware got a
# successful response. It can be configured the number of retries. And the
# number of seconds to wait between each retry will be 1.5**retry
# delete_container_retry_count = 0
#
# To speed up the bulk delete process, multiple deletes may be executed in
# parallel. Avoid setting this too high, as it gives clients a force multiplier
# which may be used in DoS attacks. The suggested range is between 2 and 10.
# delete_concurrency = 2

# Note: Put after auth and staticweb in the pipeline.
[filter:slo]
use = egg:swift#slo
# max_manifest_segments = 1000
# max_manifest_size = 8388608
#
# Rate limiting applies only to segments smaller than this size (bytes).
# rate_limit_under_size = 1048576
#
# Start rate-limiting SLO segment serving after the Nth small segment of a
# segmented object.
# rate_limit_after_segment = 10
#
# Once segment rate-limiting kicks in for an object, limit segments served
# to N per second. 0 means no rate-limiting.
# rate_limit_segments_per_sec = 1
#
# Time limit on GET requests (seconds)
# max_get_time = 86400
#
# When creating an SLO, multiple segment validations may be executed in
# parallel. Further, multiple deletes may be executed in parallel when deleting
# with ?multipart-manifest=delete. Use this setting to limit how many
# subrequests may be executed concurrently. Avoid setting it too high, as it
# gives clients a force multiplier which may be used in DoS attacks. The
# suggested range is between 2 and 10.
# concurrency = 2
#
# This may be used to separately tune validation and delete concurrency values.
# Default is to use the concurrency value from above; all of the same caveats
# apply regarding recommended ranges.
# delete_concurrency = 2
#
# In order to keep a connection active during a potentially long PUT request,
# clients may request that Swift send whitespace ahead of the final response
# body. This whitespace will be yielded at most every yield_frequency seconds.
# yield_frequency = 10
#
# Since SLOs may have thousands of segments, clients may request that the
# object-expirer handle the deletion of segments using query params like
# `?multipart-manifest=delete&async=on`. You may want to keep this off if it
# negatively impacts your expirers; in that case, the deletes will still
# be done as part of the client request.
# allow_async_delete = true

# Note: Put after auth and staticweb in the pipeline.
# If you don't put it in the pipeline, it will be inserted for you.
[filter:dlo]
use = egg:swift#dlo
# Start rate-limiting DLO segment serving after the Nth segment of a
# segmented object.
# rate_limit_after_segment = 10
#
# Once segment rate-limiting kicks in for an object, limit segments served
# to N per second. 0 means no rate-limiting.
# rate_limit_segments_per_sec = 1
#
# Time limit on GET requests (seconds)
# max_get_time = 86400

# Note: Put after auth and server-side copy in the pipeline.
[filter:container-quotas]
use = egg:swift#container_quotas

# Note: Put after auth and server-side copy in the pipeline.
[filter:account-quotas]
use = egg:swift#account_quotas

[filter:gatekeeper]
use = egg:swift#gatekeeper
# Set this to false if you want to allow clients to set arbitrary X-Timestamps
# on uploaded objects. This may be used to preserve timestamps when migrating
# from a previous storage system, but risks allowing users to upload
# difficult-to-delete data.
# shunt_inbound_x_timestamp = true
#
# Set this to true if you want to allow clients to access and manipulate the
# (normally internal-to-swift) null namespace by including a header like
#    X-Allow-Reserved-Names: true
# allow_reserved_names_header = false
#
# You can override the default log routing for this filter here:
# set log_name = gatekeeper
# set log_facility = LOG_LOCAL0
# set log_level = INFO
# set log_headers = false
# set log_address = /dev/log

[filter:container_sync]
use = egg:swift#container_sync
# Set this to false if you want to disallow any full URL values to be set for
# any new X-Container-Sync-To headers. This will keep any new full URLs from
# coming in, but won't change any existing values already in the cluster.
# Updating those will have to be done manually, as knowing what the true realm
# endpoint should be cannot always be guessed.
# allow_full_urls = true
# Set this to specify this clusters //realm/cluster as "current" in /info
# current = //REALM/CLUSTER

# Note: Put it at the beginning of the pipeline to profile all middleware. But
# it is safer to put this after catch_errors, gatekeeper and healthcheck.
[filter:xprofile]
use = egg:swift#xprofile
# This option enable you to switch profilers which should inherit from python
# standard profiler. Currently the supported value can be 'cProfile',
# 'eventlet.green.profile' etc.
# profile_module = eventlet.green.profile
#
# This prefix will be used to combine process ID and timestamp to name the
# profile data file.  Make sure the executing user has permission to write
# into this path (missing path segments will be created, if necessary).
# If you enable profiling in more than one type of daemon, you must override
# it with an unique value like: /var/log/swift/profile/proxy.profile
# log_filename_prefix = /tmp/log/swift/profile/default.profile
#
# the profile data will be dumped to local disk based on above naming rule
# in this interval.
# dump_interval = 5.0
#
# Be careful, this option will enable profiler to dump data into the file with
# time stamp which means there will be lots of files piled up in the directory.
# dump_timestamp = false
#
# This is the path of the URL to access the mini web UI.
# path = /__profile__
#
# Clear the data when the wsgi server shutdown.
# flush_at_shutdown = false
#
# unwind the iterator of applications
# unwind = false

# Note: Put after slo, dlo in the pipeline.
# If you don't put it in the pipeline, it will be inserted automatically.
[filter:versioned_writes]
use = egg:swift#versioned_writes
# Enables using versioned writes middleware and exposing configuration
# settings via HTTP GET /info.
# WARNING: Setting this option bypasses the "allow_versions" option
# in the container configuration file, which will be eventually
# deprecated. See documentation for more details.
# allow_versioned_writes = false
# Enables Swift object-versioning API
# allow_object_versioning = false

# Note: Put after auth and before dlo and slo middlewares.
# If you don't put it in the pipeline, it will be inserted for you.
[filter:copy]
use = egg:swift#copy

# Note: To enable encryption, add the following 2 dependent pieces of crypto
# middleware to the proxy-server pipeline. They should be to the right of all
# other middleware apart from the final proxy-logging middleware, and in the
# order shown in this example:
# <other middleware> keymaster encryption proxy-logging proxy-server
[filter:keymaster]
use = egg:swift#keymaster

# Over time, the format of crypto metadata on disk may change slightly to resolve
# ambiguities. In general, you want to be writing the newest version, but to
# ensure that all writes can still be read during rolling upgrades, there's the
# option to write older formats as well.
# Before upgrading from Swift 2.20.0 or Swift 2.19.1 or earlier, ensure this is set to 1
# Before upgrading from Swift 2.25.0 or earlier, ensure this is set to at most 2
# After upgrading all proxy servers, set this to 3 (currently the highest version)
#
# The default is currently 2 to support upgrades with no configuration changes,
# but may change to 3 in the future.
meta_version_to_write = 2

# Sets the root secret from which encryption keys are derived. This must be set
# before first use to a value that is a base64 encoding of at least 32 bytes.
# The security of all encrypted data critically depends on this key, therefore
# it should be set to a high-entropy value. For example, a suitable value may
# be obtained by base-64 encoding a 32 byte (or longer) value generated by a
# cryptographically secure random number generator. Changing the root secret is
# likely to result in data loss.
encryption_root_secret = changeme

# Multiple root secrets may be configured using options named
# 'encryption_root_secret_<secret_id>' where 'secret_id' is a unique
# identifier. This enables the root secret to be changed from time to time.
# Only one root secret is used for object PUTs or POSTs at any moment in time.
# This is specified by the 'active_root_secret_id' option. If
# 'active_root_secret_id' is not specified then the root secret specified by
# 'encryption_root_secret' is considered to be the default. Once a root secret
# has been used as the default root secret it must remain in the config file in
# order that any objects that were encrypted with it may be subsequently
# decrypted. The secret_id used to identify the key cannot change.
# encryption_root_secret_myid = changeme
# active_root_secret_id = myid

# Sets the path from which the keymaster config options should be read. This
# allows multiple processes which need to be encryption-aware (for example,
# proxy-server and container-sync) to share the same config file, ensuring
# that the encryption keys used are the same. The format expected is similar
# to other config files, with a single [keymaster] section and a single
# encryption_root_secret option. If this option is set, the root secret
# MUST NOT be set in proxy-server.conf.
# keymaster_config_path =

# To store the encryption root secret in a remote key management system (KMS)
# such as Barbican, replace the keymaster middleware with the kms_keymaster
# middleware in the proxy-server pipeline. They should be to the right of all
# other middleware apart from the final proxy-logging middleware, and in the
# order shown in this example:
# <other middleware> kms_keymaster encryption proxy-logging proxy-server
[filter:kms_keymaster]
use = egg:swift#kms_keymaster

# Sets the path from which the keymaster config options should be read. This
# allows multiple processes which need to be encryption-aware (for example,
# proxy-server and container-sync) to share the same config file, ensuring
# that the encryption keys used are the same. The format expected is similar
# to other config files, with a single [kms_keymaster] section. See the
# keymaster.conf-sample file for details on the kms_keymaster configuration
# options.
# keymaster_config_path =

# kmip_keymaster middleware may be used to fetch an encryption root secret from
# a KMIP service. It should replace, in the same position, any other keymaster
# middleware in the proxy-server pipeline, so that the middleware order is as
# shown in this example:
# <other middleware> kmip_keymaster encryption proxy-logging proxy-server
[filter:kmip_keymaster]
use = egg:swift#kmip_keymaster

# Sets the path from which the keymaster config options should be read. This
# allows multiple processes which need to be encryption-aware (for example,
# proxy-server and container-sync) to share the same config file, ensuring
# that the encryption keys used are the same. As an added benefit the
# keymaster configuration file can have different permissions than the
# `proxy-server.conf` file. The format expected is similar
# to other config files, with a single [kmip_keymaster] section. See the
# keymaster.conf-sample file for details on the kmip_keymaster configuration
# options.
# keymaster_config_path =

[filter:encryption]
use = egg:swift#encryption

# By default all PUT or POST'ed object data and/or metadata will be encrypted.
# Encryption of new data and/or metadata may be disabled by setting
# disable_encryption to True. However, all encryption middleware should remain
# in the pipeline in order for existing encrypted data to be read.
# disable_encryption = False

# listing_formats should be just right of the first proxy-logging middleware,
# and left of most other middlewares. If it is not already present, it will
# be automatically inserted for you.
[filter:listing_formats]
use = egg:swift#listing_formats

# Note: Put after slo, dlo, versioned_writes, but before encryption in the
# pipeline.
[filter:symlink]
use = egg:swift#symlink
# Symlinks can point to other symlinks provided the number of symlinks in a
# chain does not exceed the symloop_max value. If the number of chained
# symlinks exceeds the limit symloop_max a 409 (HTTPConflict) error
# response will be produced.
# symloop_max = 2<|MERGE_RESOLUTION|>--- conflicted
+++ resolved
@@ -173,12 +173,8 @@
 # which didn't acquired a token and are waiting for other requests to fill in
 # the cache, they will use the below config value (in seconds) as the first
 # interval to sleep and retry getting data from cache, suggest to be set as the
-<<<<<<< HEAD
-# average time spent on getting updating namespaces from the backend.
-=======
 # average time spent on getting updating namespaces from the backend. And the
 # cooperative token session will be 10 times of this interval config value.
->>>>>>> 1cf4186f
 # namespace_cache_token_retry_interval = 0.1
 #
 # object_chunk_size = 65536

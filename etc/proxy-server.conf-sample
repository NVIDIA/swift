--- conflicted
+++ resolved
@@ -636,14 +636,11 @@
 # preflight requests will be denied)
 # cors_preflight_allow_origin =
 #
-<<<<<<< HEAD
-=======
 # AWS will return a 503 Slow Down when clients are making too many requests,
 # but that can make client logs confusing if they only log/give metrics on
 # status ints. Turn this on to return 429 instead.
 # ratelimit_as_client_error = false
 #
->>>>>>> 0c3a864e
 # Multi-delete requests can take a long time to complete when writing out
 # tombstones for every object, which may trip client timeouts. Enable this
 # option to bulk-insert object-expirer jobs to delete objects in the

[DEFAULT]
# bind_ip = 0.0.0.0
bind_port = 8080
# keep_idle = 600
# bind_timeout = 30
# backlog = 4096
# swift_dir = /etc/swift
# user = swift

# Enables exposing configuration settings via HTTP GET /info.
# expose_info = true

# Key to use for admin calls that are HMAC signed.  Default is empty,
# which will disable admin calls to /info.
# admin_key = secret_admin_key
#
# Allows the ability to withhold sections from showing up in the public calls
# to /info.  You can withhold subsections by separating the dict level with a
# ".". Default value is 'swift.valid_api_versions, swift.auto_create_account_prefix'
# which allows all registered features to be listed via HTTP GET /info except
# swift.valid_api_versions and swift.auto_create_account_prefix information.
# As an example, the following would cause the sections 'container_quotas' and
# 'tempurl' to not be listed, and the key max_failed_deletes would be removed from
# bulk_delete.
# disallowed_sections = swift.valid_api_versions, container_quotas, tempurl, bulk_delete.max_failed_deletes

# Use an integer to override the number of pre-forked processes that will
# accept connections.  Should default to the number of effective cpu
# cores in the system.  It's worth noting that individual workers will
# use many eventlet co-routines to service multiple concurrent requests.
# workers = auto
#
# Maximum concurrent requests per worker
# max_clients = 1024
#
# Set the following two lines to enable SSL. This is for testing only.
# cert_file = /etc/swift/proxy.crt
# key_file = /etc/swift/proxy.key
#
# expiring_objects_container_divisor = 86400
# expiring_objects_account_name = expiring_objects
#
# You can specify default log routing here if you want:
# log_name = swift
# log_facility = LOG_LOCAL0
# log_level = INFO
# log_headers = false
# log_address = /dev/log
# The following caps the length of log lines to the value given; no limit if
# set to 0, the default.
# log_max_line_length = 0
#
# This optional suffix (default is empty) that would be appended to the swift transaction
# id allows one to easily figure out from which cluster that X-Trans-Id belongs to.
# This is very useful when one is managing more than one swift cluster.
# trans_id_suffix =
#
# comma separated list of functions to call to setup custom log handlers.
# functions get passed: conf, name, log_to_console, log_route, fmt, logger,
# adapted_logger
# log_custom_handlers =
#
# If set, log_udp_host will override log_address
# log_udp_host =
# log_udp_port = 514
#
# You can enable StatsD logging here:
# log_statsd_host =
# log_statsd_port = 8125
# log_statsd_default_sample_rate = 1.0
# log_statsd_sample_rate_factor = 1.0
# log_statsd_metric_prefix =
#
# List of origin hosts that are allowed for CORS requests in addition to what
# the container has set.
# Use a comma separated list of full URL (http://foo.bar:1234,https://foo.bar)
# cors_allow_origin =

# If True (default) then CORS requests are only allowed if their Origin header
# matches an allowed origin. Otherwise, any Origin is allowed.
# strict_cors_mode = True
#
# Comma separated list of headers to expose through Access-Control-Expose-Headers,
# in addition to the defaults and any headers set in container metadata (see
# CORS documentation).
# cors_expose_headers =
#
# General timeout when sending to or receiving from clients.
# client_timeout = 60.0
#
# Timeout to use when looking for pipelined requests. Set to zero to disable
# request pipelining. Defaults to client_timeout. Requires eventlet>=0.33.4;
# with earlier eventlet, any non-zero value is treated as client_timeout.
# keepalive_timeout =
#
# Note: enabling evenlet_debug might reveal sensitive information, for example
# signatures for temp urls
# eventlet_debug = false
#
# You can set scheduling priority of processes. Niceness values range from -20
# (most favorable to the process) to 19 (least favorable to the process).
# nice_priority =
#
# You can set I/O scheduling class and priority of processes. I/O niceness
# class values are IOPRIO_CLASS_RT (realtime), IOPRIO_CLASS_BE (best-effort) and
# IOPRIO_CLASS_IDLE (idle). I/O niceness priority is a number which goes from
# 0 to 7. The higher the value, the lower the I/O priority of the process.
# Work only with ionice_class.
# ionice_class =
# ionice_priority =

[pipeline:main]
# This sample pipeline uses tempauth and is used for SAIO dev work and
# testing. See below for a pipeline using keystone.
pipeline = catch_errors gatekeeper healthcheck proxy-logging cache listing_formats container_sync bulk tempurl ratelimit tempauth copy container-quotas account-quotas slo dlo versioned_writes symlink proxy-logging proxy-server

# The following pipeline shows keystone integration. Comment out the one
# above and uncomment this one. Additional steps for integrating keystone are
# covered further below in the filter sections for authtoken and keystoneauth.
#pipeline = catch_errors gatekeeper healthcheck proxy-logging cache container_sync bulk tempurl ratelimit authtoken keystoneauth copy container-quotas account-quotas slo dlo versioned_writes symlink proxy-logging proxy-server

[app:proxy-server]
use = egg:swift#proxy
# You can override the default log routing for this app here:
# set log_name = proxy-server
# set log_facility = LOG_LOCAL0
# set log_level = INFO
# set log_address = /dev/log
#
# When deployed behind a proxy, load balancer, or SSL terminator that is
# configured to speak the human-readable (v1) PROXY protocol (see
# http://www.haproxy.org/download/1.7/doc/proxy-protocol.txt), you should set
# this option to true.  The proxy-server will populate the client connection
# information using the PROXY protocol and reject any connection missing a
# valid PROXY line with a 400.  Only v1 (human-readable) of the PROXY protocol
# is supported.
# require_proxy_protocol = false
#
# log_handoffs = true
# recheck_account_existence = 60
# recheck_container_existence = 60
#
# How long the proxy should cache a set of shard ranges for a container when
# the set is to be used for directing object updates.
# Note that stale shard range info should be fine; updates will still
# eventually make their way to the correct shard. As a result, you can
# usually set this much higher than the existence checks above.
# recheck_updating_shard_ranges = 3600
#
# How long the proxy should cache a set of shard ranges for a container when
# the set is to be used for gathering object listings.
# Note that stale shard range info might result in incomplete object listings
# so this value should be set less than recheck_updating_shard_ranges.
# recheck_listing_shard_ranges = 600
#
# For particularly active containers, having information age out of cache can
# be quite painful: suddenly thousands of requests per second all miss and
# have to go to disk. By (rarely) going direct to disk regardless of whether
# data is present in memcache, we can periodically refresh the data in memcache
# without causing a thundering herd. Values around 0.0 - 0.1 (i.e., one in
# every thousand requests skips cache, or fewer) are recommended.
# container_existence_skip_cache_pct = 0.0
# container_updating_shard_ranges_skip_cache_pct = 0.0
# container_listing_shard_ranges_skip_cache_pct = 0.0
# account_existence_skip_cache_pct = 0.0
#
# Whether to use cooperative token on updating namespace cache to coalesce the
# requests which fetch updating namespaces from the backend and set them in
# memcached.
# namespace_cache_use_token = False
#
# For cooperative token enabled on updating namespace cache, when requests
# which didn't acquired a token and are waiting for other requests to fill in
# the cache, they will use the below config value (in seconds) as the first
# interval to sleep and retry getting data from cache, suggest to be set as the
# average time spent on getting updating namespaces from the backend.
# namespace_cache_token_retry_interval = 0.1
#
# object_chunk_size = 65536
# client_chunk_size = 65536
#
# How long the proxy server will wait on responses from the a/c/o servers.
# node_timeout = 10
#
# How long the proxy server will wait for an initial response and to read a
# chunk of data from the object servers while serving GET / HEAD requests.
# Timeouts from these requests can be recovered from so setting this to
# something lower than node_timeout would provide quicker error recovery
# while allowing for a longer timeout for non-recoverable requests (PUTs).
# Does not apply to requests with a truthy X-Newest header value.
# Defaults to node_timeout, should be overridden if node_timeout is set to a
# high number to prevent client timeouts from firing before the proxy server
# has a chance to retry.
# recoverable_node_timeout = node_timeout
#
# conn_timeout = 0.5
#
# How long to wait for requests to finish after a quorum has been established.
# post_quorum_timeout = 0.5
#
# How long without an error before a node's error count is reset. This will
# also be how long before a node is reenabled after suppression is triggered.
# Set to 0 to disable error-limiting.
# error_suppression_interval = 60.0
#
# How many errors can accumulate before a node is temporarily ignored.
# error_suppression_limit = 10
#
# If set to 'true' any authorized user may create and delete accounts; if
# 'false' no one, even authorized, can.
# allow_account_management = false
#
# If set to 'true' authorized accounts that do not yet exist within the Swift
# cluster will be automatically created.
# account_autocreate = false
#
# If set to a positive value, trying to create a container when the account
# already has at least this maximum containers will result in a 403 Forbidden.
# Note: This is a soft limit, meaning a user might exceed the cap for
# recheck_account_existence before the 403s kick in.
# max_containers_per_account = 0
#
# This is a comma separated list of account hashes that ignore the
# max_containers_per_account cap.
# max_containers_whitelist =
#
# Comma separated list of Host headers to which the proxy will deny requests.
# deny_host_headers =
#
# During GET and HEAD requests, storage nodes can be chosen at random
# (shuffle), by using timing measurements (timing), or by using an explicit
# region/zone match (affinity). Using timing measurements may allow for lower
# overall latency, while using affinity allows for finer control. In both the
# timing and affinity cases, equally-sorting nodes are still randomly chosen to
# spread load.
# The valid values for sorting_method are "affinity", "shuffle", or "timing".
# This option may be overridden in a per-policy configuration section.
# sorting_method = shuffle
#
# If the "timing" sorting_method is used, the timings will only be valid for
# the number of seconds configured by timing_expiry.
# timing_expiry = 300
#
# Normally, you should only be moving one replica's worth of data at a time
# when rebalancing. If you're rebalancing more aggressively, increase this
# to avoid erroneously returning a 404 when the primary assignments that
# *didn't* change get overloaded.
# rebalance_missing_suppression_count = 1
#
# By default on a GET/HEAD swift will connect to a minimum number storage nodes
# in a minimum number of threads - for replicated data just a single request to
# a single node one at a time.  When enabled concurrent_gets allows the proxy
# to use up to replica count threads when waiting on a response.  In
# conjunction with the concurrency_timeout option this will allow swift to send
# out GET/HEAD requests to the storage nodes concurrently and answer as soon as
# the minimum number of backend responses are available - in replicated
# contexts this will be the first backend replica to respond.
# concurrent_gets = off
#
# This parameter controls how long to wait before firing off the next
# concurrent_get thread. A value of 0 would be fully concurrent, any other
# number will stagger the firing of the threads. This number should be
# between 0 and node_timeout. The default is what ever you set for the
# conn_timeout parameter.
# concurrency_timeout = 0.5
#
# By default on a EC GET request swift will connect to a minimum number of
# storage nodes in a minimum number of threads - for erasure coded data, ndata
# requests to primary nodes are started at the same time.  When greater than
# zero this option provides additional robustness and may reduce first byte
# latency by starting additional requests - up to as many as nparity.
# concurrent_ec_extra_requests = 0
#
# Set to the number of nodes to contact for a normal request. You can use
# '* replicas' at the end to have it use the number given times the number of
# replicas for the ring being used for the request.
# request_node_count = 2 * replicas
#
# Specifies which backend servers to prefer on reads. Format is a comma
# separated list of affinity descriptors of the form <selection>=<priority>.
# The <selection> may be r<N> for selecting nodes in region N or r<N>z<M> for
# selecting nodes in region N, zone M. The <priority> value should be a whole
# number that represents the priority to be given to the selection; lower
# numbers are higher priority.
#
# Example: first read from region 1 zone 1, then region 1 zone 2, then
# anything in region 2, then everything else:
# read_affinity = r1z1=100, r1z2=200, r2=300
# Default is empty, meaning no preference.
# This option may be overridden in a per-policy configuration section.
# read_affinity =
#
# Specifies which backend servers to prefer on object writes. Format is a comma
# separated list of affinity descriptors of the form r<N> for region N or
# r<N>z<M> for region N, zone M. If this is set, then when handling an object
# PUT request, some number (see setting write_affinity_node_count) of local
# backend servers will be tried before any nonlocal ones.
#
# Example: try to write to regions 1 and 2 before writing to any other
# nodes:
# write_affinity = r1, r2
# Default is empty, meaning no preference.
# This option may be overridden in a per-policy configuration section.
# write_affinity =
#
# The number of local (as governed by the write_affinity setting) nodes to
# attempt to contact first on writes, before any non-local ones. The value
# should be an integer number, or use '* replicas' at the end to have it use
# the number given times the number of replicas for the ring being used for the
# request.
# This option may be overridden in a per-policy configuration section.
# write_affinity_node_count = 2 * replicas
#
# The number of local (as governed by the write_affinity setting) handoff nodes
# to attempt to contact on deletion, in addition to primary nodes.
#
# Example: in geographically distributed deployment of 2 regions, If
# replicas=3, sometimes there may be 1 primary node and 2 local handoff nodes
# in one region holding the object after uploading but before object replicated
# to the appropriate locations in other regions. In this case, include these
# handoff nodes to send request when deleting object could help make correct
# decision for the response. The default value 'auto' means Swift will
# calculate the number automatically, the default value is
# (replicas - len(local_primary_nodes)). This option may be overridden in a
# per-policy configuration section.
# write_affinity_handoff_delete_count = auto
#
# These are the headers whose values will only be shown to swift_owners. The
# exact definition of a swift_owner is up to the auth system in use, but
# usually indicates administrative responsibilities.
# swift_owner_headers = x-container-read, x-container-write, x-container-sync-key, x-container-sync-to, x-account-meta-temp-url-key, x-account-meta-temp-url-key-2, x-container-meta-temp-url-key, x-container-meta-temp-url-key-2, x-account-access-control
#
# You can set scheduling priority of processes. Niceness values range from -20
# (most favorable to the process) to 19 (least favorable to the process).
# nice_priority =
#
# You can set I/O scheduling class and priority of processes. I/O niceness
# class values are IOPRIO_CLASS_RT (realtime), IOPRIO_CLASS_BE (best-effort) and
# IOPRIO_CLASS_IDLE (idle). I/O niceness priority is a number which goes from
# 0 to 7. The higher the value, the lower the I/O priority of the process.
# Work only with ionice_class.
# ionice_class =
# ionice_priority =
#
# When reloading servers with SIGUSR1, workers running with old config/code
# are allowed some time to finish serving in-flight requests. Use this to
# configure the grace period (in seconds), after which the reloaded server
# will issue SIGKILLs to remaining stale workers.
# stale_worker_timeout = 86400
#
# When upgrading from liberasurecode<=1.5.0, you may want to continue writing
# legacy CRCs until all nodes are upgraded and capabale of reading fragments
# with zlib CRCs. liberasurecode>=1.6.2 checks for the environment variable
# LIBERASURECODE_WRITE_LEGACY_CRC; if set (value doesn't matter), it will use
# its legacy CRC. Set this option to true or false to ensure the environment
# variable is or is not set. Leave the option blank or absent to not touch
# the environment (default). For more information, see
# https://bugs.launchpad.net/liberasurecode/+bug/1886088
# write_legacy_ec_crc =
#
<<<<<<< HEAD
# Setting 'enable_open_expired' to 'true' allows the 'x-open-expired' header
=======
# Setting 'allow_open_expired' to 'true' allows the 'x-open-expired' header
>>>>>>> 6bd40bdd
# to be used with HEAD, GET, or POST requests to access expired objects that
# have not yet been deleted from disk. This can be useful in conjunction with
# the object-expirer 'delay_reaping' feature.
# This flag is set to false by default, so it must be changed to access
# expired objects.
<<<<<<< HEAD
# enable_open_expired = true
=======
# allow_open_expired = false
>>>>>>> 6bd40bdd

# Some proxy-server configuration options may be overridden on a per-policy
# basis by including per-policy config section(s). The value of any option
# specified a per-policy section will override any value given in the
# proxy-server section for that policy only. Otherwise the value of these
# options will be that specified in the proxy-server section.
# The section name should refer to the policy index, not the policy name.
# [proxy-server:policy:<policy index>]
# sorting_method =
# read_affinity =
# write_affinity =
# write_affinity_node_count =
# write_affinity_handoff_delete_count =
# rebalance_missing_suppression_count = 1
# concurrent_gets = off
# concurrency_timeout = 0.5
# concurrent_ec_extra_requests = 0

[filter:tempauth]
use = egg:swift#tempauth
# You can override the default log routing for this filter here:
# set log_name = tempauth
# set log_facility = LOG_LOCAL0
# set log_level = INFO
# set log_headers = false
# set log_address = /dev/log
#
# The reseller prefix will verify a token begins with this prefix before even
# attempting to validate it. Also, with authorization, only Swift storage
# accounts with this prefix will be authorized by this middleware. Useful if
# multiple auth systems are in use for one Swift cluster.
# The reseller_prefix may contain a comma separated list of items. The first
# item is used for the token as mentioned above. If second and subsequent
# items exist, the middleware will handle authorization for an account with
# that prefix. For example, for prefixes "AUTH, SERVICE", a path of
# /v1/SERVICE_account is handled the same as /v1/AUTH_account. If an empty
# (blank) reseller prefix is required, it must be first in the list. Two
# single quote characters indicates an empty (blank) reseller prefix.
# reseller_prefix = AUTH

#
# The require_group parameter names a group that must be presented by
# either X-Auth-Token or X-Service-Token. Usually this parameter is
# used only with multiple reseller prefixes (e.g., SERVICE_require_group=blah).
# By default, no group is needed. Do not use .admin.
# require_group =

# The auth prefix will cause requests beginning with this prefix to be routed
# to the auth subsystem, for granting tokens, etc.
# auth_prefix = /auth/
# token_life = 86400
#
# This allows middleware higher in the WSGI pipeline to override auth
# processing, useful for middleware such as tempurl and formpost. If you know
# you're not going to use such middleware and you want a bit of extra security,
# you can set this to false.
# allow_overrides = true
#
# This specifies what scheme to return with storage URLs:
# http, https, or default (chooses based on what the server is running as)
# This can be useful with an SSL load balancer in front of a non-SSL server.
# storage_url_scheme = default
#
# Lastly, you need to list all the accounts/users you want here. The format is:
#   user_<account>_<user> = <key> [group] [group] [...] [storage_url]
# or if you want underscores in <account> or <user>, you can base64 encode them
# (with no equal signs) and use this format:
#   user64_<account_b64>_<user_b64> = <key> [group] [group] [...] [storage_url]
# There are special groups of:
#   .reseller_admin = can do anything to any account for this auth
#   .reseller_reader = can GET/HEAD anything in any account for this auth
#   .admin = can do anything within the account
# If none of these groups are specified, the user can only access containers
# that have been explicitly allowed for them by a .admin or .reseller_admin.
# The trailing optional storage_url allows you to specify an alternate url to
# hand back to the user upon authentication. If not specified, this defaults to
# $HOST/v1/<reseller_prefix>_<account> where $HOST will do its best to resolve
# to what the requester would need to use to reach this host.
# Here are example entries, required for running the tests:
user_admin_admin = admin .admin .reseller_admin
user_admin_auditor = admin_ro .reseller_reader
user_test_tester = testing .admin
user_test_tester2 = testing2 .admin
user_test_tester3 = testing3
user_test2_tester2 = testing2 .admin
user_test5_tester5 = testing5 service

# To enable Keystone authentication you need to have the auth token
# middleware first to be configured. Here is an example below, please
# refer to the keystone's documentation for details about the
# different settings.
#
# You'll also need to have the keystoneauth middleware enabled and have it in
# your main pipeline, as show in the sample pipeline at the top of this file.
#
# Following parameters are known to work with keystonemiddleware v2.3.0
# (above v2.0.0), but checking the latest information in the wiki page[1]
# is recommended.
# 1. https://docs.openstack.org/keystonemiddleware/latest/middlewarearchitecture.html#configuration
#
# [filter:authtoken]
# paste.filter_factory = keystonemiddleware.auth_token:filter_factory
# www_authenticate_uri = http://keystonehost:5000
# auth_url = http://keystonehost:5000
# auth_plugin = password
# The following credentials must match the Keystone credentials for the Swift
# service and may need to be changed to match your Keystone configuration. The
# example values shown here assume a user named 'swift' with admin role on a
# project named 'service', both being in the Keystone domain with id 'default'.
# Refer to the keystonemiddleware documentation link above [1] for other
# examples.
# project_domain_id = default
# user_domain_id = default
# project_name = service
# username = swift
# password = password
#
# delay_auth_decision defaults to False, but leaving it as false will
# prevent other auth systems, staticweb, tempurl, formpost, and ACLs from
# working. This value must be explicitly set to True.
# delay_auth_decision = False
#
# cache = swift.cache
# include_service_catalog = False
#
# [filter:keystoneauth]
# use = egg:swift#keystoneauth
# The reseller_prefix option lists account namespaces that this middleware is
# responsible for. The prefix is placed before the Keystone project id.
# For example, for project 12345678, and prefix AUTH, the account is
# named AUTH_12345678 (i.e., path is /v1/AUTH_12345678/...).
# Several prefixes are allowed by specifying a comma-separated list
# as in: "reseller_prefix = AUTH, SERVICE". The empty string indicates a
# single blank/empty prefix. If an empty prefix is required in a list of
# prefixes, a value of '' (two single quote characters) indicates a
# blank/empty prefix. Except for the blank/empty prefix, an underscore ('_')
# character is appended to the value unless already present.
# reseller_prefix = AUTH
#
# The user must have at least one role named by operator_roles on a
# project in order to create, delete and modify containers and objects
# and to set and read privileged headers such as ACLs.
# If there are several reseller prefix items, you can prefix the
# parameter so it applies only to those accounts (for example
# the parameter SERVICE_operator_roles applies to the /v1/SERVICE_<project>
# path). If you omit the prefix, the option applies to all reseller
# prefix items. For the blank/empty prefix, prefix with '' (do not put
# underscore after the two single quote characters).
# operator_roles = admin, swiftoperator
#
# The reseller admin role has the ability to create and delete accounts
# reseller_admin_role = ResellerAdmin
#
# This allows middleware higher in the WSGI pipeline to override auth
# processing, useful for middleware such as tempurl and formpost. If you know
# you're not going to use such middleware and you want a bit of extra security,
# you can set this to false.
# allow_overrides = true
#
# If the service_roles parameter is present, an X-Service-Token must be
# present in the request that when validated, grants at least one role listed
# in the parameter. The X-Service-Token may be scoped to any project.
# If there are several reseller prefix items, you can prefix the
# parameter so it applies only to those accounts (for example
# the parameter SERVICE_service_roles applies to the /v1/SERVICE_<project>
# path). If you omit the prefix, the option applies to all reseller
# prefix items. For the blank/empty prefix, prefix with '' (do not put
# underscore after the two single quote characters).
# By default, no service_roles are required.
# service_roles =
#
# For backwards compatibility, keystoneauth will match names in cross-tenant
# access control lists (ACLs) when both the requesting user and the tenant
# are in the default domain i.e the domain to which existing tenants are
# migrated. The default_domain_id value configured here should be the same as
# the value used during migration of tenants to keystone domains.
# default_domain_id = default
#
# For a new installation, or an installation in which keystone projects may
# move between domains, you should disable backwards compatible name matching
# in ACLs by setting allow_names_in_acls to false:
# allow_names_in_acls = true
#
# In OpenStack terms, these reader roles are scoped for system: they
# can read anything across projects and domains.
# They are used for auditing and compliance fuctions.
# In Swift terms, these roles are as powerful as the reseller_admin_role,
# only do not modify the cluster.
# By default the list of reader roles is empty.
# system_reader_roles =
#
# This is a reader role scoped for a Keystone project.
# An identity that has this role can read anything in a project, so it is
# basically a swiftoperator, but read-only.
# project_reader_roles =

[filter:s3api]
use = egg:swift#s3api

# s3api setup:
#
# With either tempauth or your custom auth:
# - Put s3api just before your auth filter(s) in the pipeline
# With keystone:
# - Put s3api and s3token before keystoneauth in the pipeline, but after
#   auth_token
# If you have ratelimit enabled for Swift requests, you may want to place a
# second copy after auth to also ratelimit S3 requests.
#
# Swift has no concept of the S3's resource owner; the resources
# (i.e. containers and objects) created via the Swift API have no owner
# information. This option specifies how the s3api middleware handles them
# with the S3 API.  If this option is 'false', such kinds of resources will be
# invisible and no users can access them with the S3 API.  If set to 'true',
# a resource without an owner belongs to everyone and everyone can access it
# with the S3 API.  If you care about S3 compatibility, set 'false' here.  This
# option makes sense only when the s3_acl option is set to 'true' and your
# Swift cluster has the resources created via the Swift API.
# allow_no_owner = false
#
# Set a region name of your Swift cluster.  Note that the s3api doesn't choose
# a region of the newly created bucket.  This value is used for the
# GET Bucket location API and v4 signatures calculation.
# location = us-east-1
#
# Set whether to enforce DNS-compliant bucket names. Note that S3 enforces
# these conventions in all regions except the US Standard region.
# dns_compliant_bucket_names = True
#
# Set the default maximum number of objects returned in the GET Bucket
# response.
# max_bucket_listing = 1000
#
# Set the maximum number of parts returned in the List Parts operation.
# (default: 1000 as well as S3 specification)
# If setting it larger than 10000 (swift container_listing_limit default)
# make sure you also increase the container_listing_limit in swift.conf.
# max_parts_listing = 1000
#
# Set the maximum number of objects we can delete with the Multi-Object Delete
# operation.
# max_multi_delete_objects = 1000
#
# Set the number of objects to delete at a time with the Multi-Object Delete
# operation.
# multi_delete_concurrency = 2
#
# If set to 'true', s3api uses its own metadata for ACLs
# (e.g. X-Container-Sysmeta-S3Api-Acl) to achieve the best S3 compatibility.
# If set to 'false', s3api tries to use Swift ACLs (e.g. X-Container-Read)
# instead of S3 ACLs as far as possible.
# There are some caveats that one should know about this setting. Firstly,
# if set to 'false' after being previously set to 'true' any new objects or
# containers stored while 'true' setting will be accessible to all users
# because the s3 ACLs will be ignored under s3_acl=False setting. Secondly,
# s3_acl True mode don't keep ACL consistency between both the S3 and Swift
# API. Meaning with s3_acl enabled S3 ACLs only effect objects and buckets
# via the S3 API. As this ACL information wont be available via the Swift API
# and so the ACL wont be applied.
# Note that s3_acl currently supports only keystone and tempauth.
# DON'T USE THIS for production before enough testing for your use cases.
# This stuff is still under development and it might cause something
# you don't expect.
# s3_acl = false
#
# Specify a (comma-separated) list of host names for your Swift cluster.
# This enables virtual-hosted style requests.
# storage_domain =
#
# Enable pipeline order check for SLO, s3token, authtoken, keystoneauth
# according to standard s3api/Swift construction using either tempauth or
# keystoneauth. If the order is incorrect, it raises an exception to stop
# proxy. Turn auth_pipeline_check off only when you want to bypass these
# authenticate middlewares in order to use other 3rd party (or your
# proprietary) authenticate middleware.
# auth_pipeline_check = True
#
# Enable multi-part uploads. (default: true)
# This is required to store files larger than Swift's max_file_size (by
# default, 5GiB). Note that has performance implications when deleting objects,
# as we now have to check for whether there are also segments to delete. The
# SLO middleware must be in the pipeline after s3api for this option to have
# effect.
# allow_multipart_uploads = True
#
# Set the maximum number of parts for Upload Part operation.(default: 1000)
# When setting it to be larger than the default value in order to match the
# specification of S3, set to be larger max_manifest_segments for slo
# middleware.(specification of S3: 10000)
# max_upload_part_num = 1000
#
# Enable returning only buckets which owner are the user who requested
# GET Service operation. (default: false)
# If you want to enable the above feature, set this and s3_acl to true.
# That might cause significant performance degradation. So, only if your
# service absolutely need this feature, set this setting to true.
# If you set this to false, s3api returns all buckets.
# check_bucket_owner = false
#
# By default, Swift reports only S3 style access log.
# (e.g. PUT /bucket/object) If set force_swift_request_proxy_log
# to be 'true', Swift will become to output Swift style log
# (e.g. PUT /v1/account/container/object) in addition to S3 style log.
# Note that they will be reported twice (i.e. s3api doesn't care about
# the duplication) and Swift style log will includes also various subrequests
# to achieve S3 compatibilities when force_swift_request_proxy_log is set to
# 'true'
# force_swift_request_proxy_log = false
#
# AWS S3 document says that each part must be at least 5 MB in a multipart
# upload, except the last part.
# min_segment_size = 5242880
#
# AWS allows clock skew up to 15 mins; note that older versions of swift/swift3
# allowed at most 5 mins.
# allowable_clock_skew = 900
#
# CORS preflight requests don't contain enough information for us to
# identify the account that should be used for the real request, so
# the allowed origins must be set cluster-wide. (default: blank; all
# preflight requests will be denied)
# cors_preflight_allow_origin =
#
# AWS will return a 503 Slow Down when clients are making too many requests,
# but that can make client logs confusing if they only log/give metrics on
# status ints. Turn this on to return 429 instead.
# ratelimit_as_client_error = false
#
# Multi-delete requests can take a long time to complete when writing out
# tombstones for every object, which may trip client timeouts. Enable this
# option to bulk-insert object-expirer jobs to delete objects in the
# background and immediately remove them from listings. Note that this does
# not work with s3_acl or allow_multipart_uploads, as the expirer can neither
# respect per-object ACLs nor clean up multipart segments.
# use_async_delete = False

# You can override the default log routing for this filter here:
# log_name = s3api

# If S3 bucket inventory generation is supported then the inventory
# configuration API can be enabled.
# s3_inventory_enabled = false

# Specifies a restricted list of paths for which inventory configurations are
# allowed to be created or deleted. The value should be a comma separated list;
# any entry ending with '*' will match any path starting with that entry. Each
# path should have the form <access_key_id>/<bucket_name>. Note that
# access_key_id is used in the path rather than account name. Depending on the
# auth middleware in use, the access_key_id may differ from the account name
# e.g. the account "AUTH_foo" might have access_key_id "foo". The default
# allows all paths. This option does not restrict getting or listing inventory
# configurations on any path.
# s3_inventory_allowed_paths = *

[filter:s3token]
# s3token middleware authenticates with keystone using the s3 credentials
# provided in the request header. Please put s3token between s3api
# and keystoneauth if you're using keystoneauth.
use = egg:swift#s3token

# Prefix that will be prepended to the tenant to form the account
reseller_prefix = AUTH_

# By default, s3token will reject all invalid S3-style requests. Set this to
# True to delegate that decision to downstream WSGI components. This may be
# useful if there are multiple auth systems in the proxy pipeline.
delay_auth_decision = False

# Keystone server details. Note that this differs from how swift3 was
# configured: in particular, the Keystone API version must be included.
auth_uri = http://keystonehost:5000/v3

# Connect/read timeout to use when communicating with Keystone
http_timeout = 10.0

# Number of seconds to cache the S3 secret. By setting this to a positive
# number, the S3 authorization validation checks can happen locally.
# secret_cache_duration = 0

# If S3 secret caching is enabled, Keystone auth credentials to be used to
# validate S3 authorization must be provided here. The appropriate options
# are the same as used in the authtoken middleware above. The values are
# likely the same as used in the authtoken middleware.
# Note that the Keystone auth credentials used by s3token will need to be
# able to view all project credentials too.

# SSL-related options
# insecure = False
# certfile =
# keyfile =

# You can override the default log routing for this filter here:
# log_name = s3token

# Secrets may be cached to reduce latency for the client and load on Keystone.
# Set this to some number of seconds greater than zero to enable caching.
# secret_cache_duration = 0

# Secret caching requires Keystone credentials similar to the authtoken middleware;
# these credentials require access to view all project credentials.
# auth_url = http://keystonehost:5000
# auth_type = password
# project_domain_id = default
# project_name = service
# user_domain_id = default
# username = swift
# password = password

[filter:healthcheck]
use = egg:swift#healthcheck
# An optional filesystem path, which if present, will cause the healthcheck
# URL to return "503 Service Unavailable" with a body of "DISABLED BY FILE".
# This facility may be used to temporarily remove a Swift node from a load
# balancer pool during maintenance or upgrade (remove the file to allow the
# node back into the load balancer pool).
# disable_path =

[filter:cache]
use = egg:swift#memcache
# You can override the default log routing for this filter here:
# set log_name = cache
# set log_facility = LOG_LOCAL0
# set log_level = INFO
# set log_headers = false
# set log_address = /dev/log
#
# If not set here, the value for memcache_servers will be read from
# memcache.conf (see memcache.conf-sample) or lacking that file, it will
# default to the value below. You can specify multiple servers separated with
# commas, as in: 10.1.2.3:11211,10.1.2.4:11211 (IPv6 addresses must
# follow rfc3986 section-3.2.2, i.e. [::1]:11211)
# memcache_servers = 127.0.0.1:11211
#
# Sets the maximum number of connections to each memcached server per worker
# memcache_max_connections = 2
#
# How long without an error before a server's error count is reset. This will
# also be how long before a server is reenabled after suppression is triggered.
# Set to 0 to disable error-limiting.
# error_suppression_interval = 60.0
#
# How many errors can accumulate before a server is temporarily ignored.
# error_suppression_limit = 10
#
# (Optional) Global toggle for TLS usage when comunicating with
# the caching servers.
# tls_enabled =
#
# More options documented in memcache.conf-sample

[filter:ratelimit]
use = egg:swift#ratelimit
# You can override the default log routing for this filter here:
# set log_name = ratelimit
# set log_facility = LOG_LOCAL0
# set log_level = INFO
# set log_headers = false
# set log_address = /dev/log
#
# clock_accuracy should represent how accurate the proxy servers' system clocks
# are with each other. 1000 means that all the proxies' clock are accurate to
# each other within 1 millisecond.  No ratelimit should be higher than the
# clock accuracy.
# clock_accuracy = 1000
#
# max_sleep_time_seconds = 60
#
# log_sleep_time_seconds of 0 means disabled
# log_sleep_time_seconds = 0
#
# allows for slow rates (e.g. running up to 5 sec's behind) to catch up.
# rate_buffer_seconds = 5
#
# account_ratelimit of 0 means disabled
# account_ratelimit = 0

# DEPRECATED- these will continue to work but will be replaced
# by the X-Account-Sysmeta-Global-Write-Ratelimit flag.
# Please see ratelimiting docs for details.
# these are comma separated lists of account names
# account_whitelist = a,b
# account_blacklist = c,d

# with container_limit_x = r
# for containers of size x limit write requests per second to r.  The container
# rate will be linearly interpolated from the values given. With the values
# below, a container of size 5 will get a rate of 75.
# container_ratelimit_0 = 100
# container_ratelimit_10 = 50
# container_ratelimit_50 = 20

# Similarly to the above container-level write limits, the following will limit
# container GET (listing) requests.
# container_listing_ratelimit_0 = 100
# container_listing_ratelimit_10 = 50
# container_listing_ratelimit_50 = 20

[filter:read_only]
use = egg:swift#read_only
# read_only set to true means turn global read only on
# read_only = false
# allow_deletes set to true means to allow deletes
# allow_deletes = false
# Note: Put after ratelimit in the pipeline.

# Note: needs to be placed before listing_formats;
# otherwise remapped listings will always be JSON
[filter:domain_remap]
use = egg:swift#domain_remap
# You can override the default log routing for this filter here:
# set log_name = domain_remap
# set log_facility = LOG_LOCAL0
# set log_level = INFO
# set log_headers = false
# set log_address = /dev/log
#
# Specify the storage_domain that match your cloud, multiple domains
# can be specified separated by a comma
# storage_domain = example.com

# Specify a root path part that will be added to the start of paths if not
# already present.
# path_root = v1

# Browsers can convert a host header to lowercase, so check that reseller
# prefix on the account is the correct case. This is done by comparing the
# items in the reseller_prefixes config option to the found prefix. If they
# match except for case, the item from reseller_prefixes will be used
# instead of the found reseller prefix. When none match, the default reseller
# prefix is used. When no default reseller prefix is configured, any request
# with an account prefix not in that list will be ignored by this middleware.
# reseller_prefixes = AUTH
# default_reseller_prefix =

# Enable legacy remapping behavior for versioned path requests:
#   c.a.example.com/v1/o -> /v1/AUTH_a/c/o
# instead of
#   c.a.example.com/v1/o -> /v1/AUTH_a/c/v1/o
# ... by default all path parts after a remapped domain are considered part of
# the object name with no special case for the path "v1"
# mangle_client_paths = False

[filter:catch_errors]
use = egg:swift#catch_errors
# You can override the default log routing for this filter here:
# set log_name = catch_errors
# set log_facility = LOG_LOCAL0
# set log_level = INFO
# set log_headers = false
# set log_address = /dev/log

[filter:cname_lookup]
# Note: this middleware requires python-dnspython
use = egg:swift#cname_lookup
# You can override the default log routing for this filter here:
# set log_name = cname_lookup
# set log_facility = LOG_LOCAL0
# set log_level = INFO
# set log_headers = false
# set log_address = /dev/log
#
# Specify the storage_domain that match your cloud, multiple domains
# can be specified separated by a comma
# storage_domain = example.com
#
# lookup_depth = 1
#
# Specify the nameservers to use to do the CNAME resolution. If unset, the
# system configuration is used. Multiple nameservers can be specified
# separated by a comma. Default port 53 can be overridden. IPv6 is accepted.
# Example: 127.0.0.1, 127.0.0.2, 127.0.0.3:5353, [::1], [::1]:5353
# nameservers =

# Note: Put staticweb just after your auth filter(s) in the pipeline
[filter:staticweb]
use = egg:swift#staticweb
# You can override the default log routing for this filter here:
# set log_name = staticweb
# set log_facility = LOG_LOCAL0
# set log_level = INFO
# set log_headers = false
# set log_address = /dev/log
#
# At times when it's impossible for staticweb to guess the outside
# endpoint correctly, the url_base may be used to supply the URL
# scheme and/or the host name (and port number) in order to generate
# redirects.
# Example values:
#    http://www.example.com    - redirect to www.example.com
#    https:                    - changes the schema only
#    https://                  - same, changes the schema only
#    //www.example.com:8080    - redirect www.example.com on port 8080
#                                (schema unchanged)
# url_base =

# Note: Put tempurl before dlo, slo and your auth filter(s) in the pipeline
[filter:tempurl]
use = egg:swift#tempurl
# The methods allowed with Temp URLs.
# methods = GET HEAD PUT POST DELETE
#
# The headers to remove from incoming requests. Simply a whitespace delimited
# list of header names and names can optionally end with '*' to indicate a
# prefix match. incoming_allow_headers is a list of exceptions to these
# removals.
# incoming_remove_headers = x-timestamp x-open-expired
#
# The headers allowed as exceptions to incoming_remove_headers. Simply a
# whitespace delimited list of header names and names can optionally end with
# '*' to indicate a prefix match.
# incoming_allow_headers =
#
# The headers to remove from outgoing responses. Simply a whitespace delimited
# list of header names and names can optionally end with '*' to indicate a
# prefix match. outgoing_allow_headers is a list of exceptions to these
# removals.
# outgoing_remove_headers = x-object-meta-*
#
# The headers allowed as exceptions to outgoing_remove_headers. Simply a
# whitespace delimited list of header names and names can optionally end with
# '*' to indicate a prefix match.
# outgoing_allow_headers = x-object-meta-public-*
#
# The digest algorithm(s) supported for generating signatures;
# whitespace-delimited.
# allowed_digests = sha1 sha256 sha512

# Note: Put formpost just before your auth filter(s) in the pipeline
[filter:formpost]
use = egg:swift#formpost
# The digest algorithm(s) supported for generating signatures;
# whitespace-delimited.
# allowed_digests = sha1 sha256 sha512

# Note: Just needs to be placed before the proxy-server in the pipeline.
[filter:name_check]
use = egg:swift#name_check
# forbidden_chars = '"`<>
# maximum_length = 255
# forbidden_regexp = /\./|/\.\./|/\.$|/\.\.$

# Note: Etag quoter should be placed just after cache in the pipeline.
[filter:etag-quoter]
use = egg:swift#etag_quoter
# Historically, Swift has emitted bare MD5 hex digests as ETags, which is not
# RFC compliant. With this middleware in the pipeline, users can opt-in to
# RFC-compliant ETags on a per-account or per-container basis.
#
# Set to true to enable RFC-compliant ETags cluster-wide by default. Users
# can still opt-out by setting appropriate account or container metadata.
# enable_by_default = false

[filter:list-endpoints]
use = egg:swift#list_endpoints
# list_endpoints_path = /endpoints/

[filter:proxy-logging]
use = egg:swift#proxy_logging
# If not set, logging directives from [DEFAULT] without "access_" will be used
# access_log_name = swift
# access_log_facility = LOG_LOCAL0
# access_log_level = INFO
# access_log_address = /dev/log
#
# Log route for this filter. Useful if you want to have different configs for
# the two proxy-logging filters.
# access_log_route = proxy-server
#
# If set, access_log_udp_host will override access_log_address
# access_log_udp_host =
# access_log_udp_port = 514
#
# You can use log_statsd_* from [DEFAULT] or override them here:
# access_log_statsd_host =
# access_log_statsd_port = 8125
# access_log_statsd_default_sample_rate = 1.0
# access_log_statsd_sample_rate_factor = 1.0
# access_log_statsd_metric_prefix =
# access_log_headers = false
#
# If access_log_headers is True and access_log_headers_only is set only
# these headers are logged. Multiple headers can be defined as comma separated
# list like this: access_log_headers_only = Host, X-Object-Meta-Mtime
# access_log_headers_only =
#
# The default log format includes several sensitive values in logs:
#   * X-Auth-Token header
#   * temp_url_sig query parameter
#   * Authorization header
#   * X-Amz-Signature query parameter
# To prevent an unauthorized access of the log file leading to an unauthorized
# access of cluster data, only a portion of these values are written, with the
# remainder replaced by '...' in the log. Set reveal_sensitive_prefix to the
# number of characters to log.  Set to 0 to suppress the values entirely; set
# to something large (1000, say) to write full values. Note that some values
# may start appearing in full at values as low as 33.
# reveal_sensitive_prefix = 16
#
# What HTTP methods are allowed for StatsD logging (comma-sep); request methods
# not in this list will have "BAD_METHOD" for the <verb> portion of the metric.
# log_statsd_valid_http_methods = GET,HEAD,POST,PUT,DELETE,COPY,OPTIONS
#
# Note: The double proxy-logging in the pipeline is not a mistake. The
# left-most proxy-logging is there to log requests that were handled in
# middleware and never made it through to the right-most middleware (and
# proxy server). Double logging is prevented for normal requests. See
# proxy-logging docs.
#
# Hashing algorithm for log anonymization. Must be one of algorithms supported
# by Python's hashlib.
# log_anonymization_method = MD5
#
# Salt added during log anonymization
# log_anonymization_salt =
#
# Template used to format access logs. All words surrounded by curly brackets
# will be substituted with the appropriate values. For more information, see
# https://docs.openstack.org/swift/latest/logs.html
# log_msg_template = {client_ip} {remote_addr} {end_time.datetime} {method} {path} {protocol} {status_int} {referer} {user_agent} {auth_token} {bytes_recvd} {bytes_sent} {client_etag} {transaction_id} {headers} {request_time} {source} {log_info} {start_time} {end_time} {policy_index}

# Note: Put before both ratelimit and auth in the pipeline.
[filter:bulk]
use = egg:swift#bulk
# max_containers_per_extraction = 10000
# max_failed_extractions = 1000
# max_deletes_per_request = 10000
# max_failed_deletes = 1000
#
# In order to keep a connection active during a potentially long bulk request,
# Swift may return whitespace prepended to the actual response body. This
# whitespace will be yielded no more than every yield_frequency seconds.
# yield_frequency = 10
#
# Note: The following parameter is used during a bulk delete of objects and
# their container. This would frequently fail because it is very likely
# that all replicated objects have not been deleted by the time the middleware got a
# successful response. It can be configured the number of retries. And the
# number of seconds to wait between each retry will be 1.5**retry
# delete_container_retry_count = 0
#
# To speed up the bulk delete process, multiple deletes may be executed in
# parallel. Avoid setting this too high, as it gives clients a force multiplier
# which may be used in DoS attacks. The suggested range is between 2 and 10.
# delete_concurrency = 2

# Note: Put after auth and staticweb in the pipeline.
[filter:slo]
use = egg:swift#slo
# max_manifest_segments = 1000
# max_manifest_size = 8388608
#
# Rate limiting applies only to segments smaller than this size (bytes).
# rate_limit_under_size = 1048576
#
# Start rate-limiting SLO segment serving after the Nth small segment of a
# segmented object.
# rate_limit_after_segment = 10
#
# Once segment rate-limiting kicks in for an object, limit segments served
# to N per second. 0 means no rate-limiting.
# rate_limit_segments_per_sec = 1
#
# Time limit on GET requests (seconds)
# max_get_time = 86400
#
# When creating an SLO, multiple segment validations may be executed in
# parallel. Further, multiple deletes may be executed in parallel when deleting
# with ?multipart-manifest=delete. Use this setting to limit how many
# subrequests may be executed concurrently. Avoid setting it too high, as it
# gives clients a force multiplier which may be used in DoS attacks. The
# suggested range is between 2 and 10.
# concurrency = 2
#
# This may be used to separately tune validation and delete concurrency values.
# Default is to use the concurrency value from above; all of the same caveats
# apply regarding recommended ranges.
# delete_concurrency = 2
#
# In order to keep a connection active during a potentially long PUT request,
# clients may request that Swift send whitespace ahead of the final response
# body. This whitespace will be yielded at most every yield_frequency seconds.
# yield_frequency = 10
#
# Since SLOs may have thousands of segments, clients may request that the
# object-expirer handle the deletion of segments using query params like
# `?multipart-manifest=delete&async=on`. You may want to keep this off if it
# negatively impacts your expirers; in that case, the deletes will still
# be done as part of the client request.
# allow_async_delete = true

# Note: Put after auth and staticweb in the pipeline.
# If you don't put it in the pipeline, it will be inserted for you.
[filter:dlo]
use = egg:swift#dlo
# Start rate-limiting DLO segment serving after the Nth segment of a
# segmented object.
# rate_limit_after_segment = 10
#
# Once segment rate-limiting kicks in for an object, limit segments served
# to N per second. 0 means no rate-limiting.
# rate_limit_segments_per_sec = 1
#
# Time limit on GET requests (seconds)
# max_get_time = 86400

# Note: Put after auth and server-side copy in the pipeline.
[filter:container-quotas]
use = egg:swift#container_quotas

# Note: Put after auth and server-side copy in the pipeline.
[filter:account-quotas]
use = egg:swift#account_quotas

[filter:gatekeeper]
use = egg:swift#gatekeeper
# Set this to false if you want to allow clients to set arbitrary X-Timestamps
# on uploaded objects. This may be used to preserve timestamps when migrating
# from a previous storage system, but risks allowing users to upload
# difficult-to-delete data.
# shunt_inbound_x_timestamp = true
#
# Set this to true if you want to allow clients to access and manipulate the
# (normally internal-to-swift) null namespace by including a header like
#    X-Allow-Reserved-Names: true
# allow_reserved_names_header = false
#
# You can override the default log routing for this filter here:
# set log_name = gatekeeper
# set log_facility = LOG_LOCAL0
# set log_level = INFO
# set log_headers = false
# set log_address = /dev/log

[filter:container_sync]
use = egg:swift#container_sync
# Set this to false if you want to disallow any full URL values to be set for
# any new X-Container-Sync-To headers. This will keep any new full URLs from
# coming in, but won't change any existing values already in the cluster.
# Updating those will have to be done manually, as knowing what the true realm
# endpoint should be cannot always be guessed.
# allow_full_urls = true
# Set this to specify this clusters //realm/cluster as "current" in /info
# current = //REALM/CLUSTER

# Note: Put it at the beginning of the pipeline to profile all middleware. But
# it is safer to put this after catch_errors, gatekeeper and healthcheck.
[filter:xprofile]
use = egg:swift#xprofile
# This option enable you to switch profilers which should inherit from python
# standard profiler. Currently the supported value can be 'cProfile',
# 'eventlet.green.profile' etc.
# profile_module = eventlet.green.profile
#
# This prefix will be used to combine process ID and timestamp to name the
# profile data file.  Make sure the executing user has permission to write
# into this path (missing path segments will be created, if necessary).
# If you enable profiling in more than one type of daemon, you must override
# it with an unique value like: /var/log/swift/profile/proxy.profile
# log_filename_prefix = /tmp/log/swift/profile/default.profile
#
# the profile data will be dumped to local disk based on above naming rule
# in this interval.
# dump_interval = 5.0
#
# Be careful, this option will enable profiler to dump data into the file with
# time stamp which means there will be lots of files piled up in the directory.
# dump_timestamp = false
#
# This is the path of the URL to access the mini web UI.
# path = /__profile__
#
# Clear the data when the wsgi server shutdown.
# flush_at_shutdown = false
#
# unwind the iterator of applications
# unwind = false

# Note: Put after slo, dlo in the pipeline.
# If you don't put it in the pipeline, it will be inserted automatically.
[filter:versioned_writes]
use = egg:swift#versioned_writes
# Enables using versioned writes middleware and exposing configuration
# settings via HTTP GET /info.
# WARNING: Setting this option bypasses the "allow_versions" option
# in the container configuration file, which will be eventually
# deprecated. See documentation for more details.
# allow_versioned_writes = false
# Enables Swift object-versioning API
# allow_object_versioning = false

# Note: Put after auth and before dlo and slo middlewares.
# If you don't put it in the pipeline, it will be inserted for you.
[filter:copy]
use = egg:swift#copy

# Note: To enable encryption, add the following 2 dependent pieces of crypto
# middleware to the proxy-server pipeline. They should be to the right of all
# other middleware apart from the final proxy-logging middleware, and in the
# order shown in this example:
# <other middleware> keymaster encryption proxy-logging proxy-server
[filter:keymaster]
use = egg:swift#keymaster

# Over time, the format of crypto metadata on disk may change slightly to resolve
# ambiguities. In general, you want to be writing the newest version, but to
# ensure that all writes can still be read during rolling upgrades, there's the
# option to write older formats as well.
# Before upgrading from Swift 2.20.0 or Swift 2.19.1 or earlier, ensure this is set to 1
# Before upgrading from Swift 2.25.0 or earlier, ensure this is set to at most 2
# After upgrading all proxy servers, set this to 3 (currently the highest version)
#
# The default is currently 2 to support upgrades with no configuration changes,
# but may change to 3 in the future.
meta_version_to_write = 2

# Sets the root secret from which encryption keys are derived. This must be set
# before first use to a value that is a base64 encoding of at least 32 bytes.
# The security of all encrypted data critically depends on this key, therefore
# it should be set to a high-entropy value. For example, a suitable value may
# be obtained by base-64 encoding a 32 byte (or longer) value generated by a
# cryptographically secure random number generator. Changing the root secret is
# likely to result in data loss.
encryption_root_secret = changeme

# Multiple root secrets may be configured using options named
# 'encryption_root_secret_<secret_id>' where 'secret_id' is a unique
# identifier. This enables the root secret to be changed from time to time.
# Only one root secret is used for object PUTs or POSTs at any moment in time.
# This is specified by the 'active_root_secret_id' option. If
# 'active_root_secret_id' is not specified then the root secret specified by
# 'encryption_root_secret' is considered to be the default. Once a root secret
# has been used as the default root secret it must remain in the config file in
# order that any objects that were encrypted with it may be subsequently
# decrypted. The secret_id used to identify the key cannot change.
# encryption_root_secret_myid = changeme
# active_root_secret_id = myid

# Sets the path from which the keymaster config options should be read. This
# allows multiple processes which need to be encryption-aware (for example,
# proxy-server and container-sync) to share the same config file, ensuring
# that the encryption keys used are the same. The format expected is similar
# to other config files, with a single [keymaster] section and a single
# encryption_root_secret option. If this option is set, the root secret
# MUST NOT be set in proxy-server.conf.
# keymaster_config_path =

# To store the encryption root secret in a remote key management system (KMS)
# such as Barbican, replace the keymaster middleware with the kms_keymaster
# middleware in the proxy-server pipeline. They should be to the right of all
# other middleware apart from the final proxy-logging middleware, and in the
# order shown in this example:
# <other middleware> kms_keymaster encryption proxy-logging proxy-server
[filter:kms_keymaster]
use = egg:swift#kms_keymaster

# Sets the path from which the keymaster config options should be read. This
# allows multiple processes which need to be encryption-aware (for example,
# proxy-server and container-sync) to share the same config file, ensuring
# that the encryption keys used are the same. The format expected is similar
# to other config files, with a single [kms_keymaster] section. See the
# keymaster.conf-sample file for details on the kms_keymaster configuration
# options.
# keymaster_config_path =

# kmip_keymaster middleware may be used to fetch an encryption root secret from
# a KMIP service. It should replace, in the same position, any other keymaster
# middleware in the proxy-server pipeline, so that the middleware order is as
# shown in this example:
# <other middleware> kmip_keymaster encryption proxy-logging proxy-server
[filter:kmip_keymaster]
use = egg:swift#kmip_keymaster

# Sets the path from which the keymaster config options should be read. This
# allows multiple processes which need to be encryption-aware (for example,
# proxy-server and container-sync) to share the same config file, ensuring
# that the encryption keys used are the same. As an added benefit the
# keymaster configuration file can have different permissions than the
# `proxy-server.conf` file. The format expected is similar
# to other config files, with a single [kmip_keymaster] section. See the
# keymaster.conf-sample file for details on the kmip_keymaster configuration
# options.
# keymaster_config_path =

[filter:encryption]
use = egg:swift#encryption

# By default all PUT or POST'ed object data and/or metadata will be encrypted.
# Encryption of new data and/or metadata may be disabled by setting
# disable_encryption to True. However, all encryption middleware should remain
# in the pipeline in order for existing encrypted data to be read.
# disable_encryption = False

# listing_formats should be just right of the first proxy-logging middleware,
# and left of most other middlewares. If it is not already present, it will
# be automatically inserted for you.
[filter:listing_formats]
use = egg:swift#listing_formats

# Note: Put after slo, dlo, versioned_writes, but before encryption in the
# pipeline.
[filter:symlink]
use = egg:swift#symlink
# Symlinks can point to other symlinks provided the number of symlinks in a
# chain does not exceed the symloop_max value. If the number of chained
# symlinks exceeds the limit symloop_max a 409 (HTTPConflict) error
# response will be produced.
# symloop_max = 2<|MERGE_RESOLUTION|>--- conflicted
+++ resolved
@@ -358,21 +358,13 @@
 # https://bugs.launchpad.net/liberasurecode/+bug/1886088
 # write_legacy_ec_crc =
 #
-<<<<<<< HEAD
-# Setting 'enable_open_expired' to 'true' allows the 'x-open-expired' header
-=======
 # Setting 'allow_open_expired' to 'true' allows the 'x-open-expired' header
->>>>>>> 6bd40bdd
 # to be used with HEAD, GET, or POST requests to access expired objects that
 # have not yet been deleted from disk. This can be useful in conjunction with
 # the object-expirer 'delay_reaping' feature.
 # This flag is set to false by default, so it must be changed to access
 # expired objects.
-<<<<<<< HEAD
-# enable_open_expired = true
-=======
 # allow_open_expired = false
->>>>>>> 6bd40bdd
 
 # Some proxy-server configuration options may be overridden on a per-policy
 # basis by including per-policy config section(s). The value of any option

--- conflicted
+++ resolved
@@ -437,11 +437,7 @@
 # concurrent_gets = off
 # concurrency_timeout = 0.5
 # concurrent_ec_extra_requests = 0
-<<<<<<< HEAD
-# request_node_count = 2 * replicas
-=======
 # ec_head_node_count =
->>>>>>> d2d50c63
 
 [filter:tempauth]
 use = egg:swift#tempauth

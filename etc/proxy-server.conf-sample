[DEFAULT]
# bind_ip = 0.0.0.0
bind_port = 8080
# keep_idle = 600
# bind_timeout = 30
# backlog = 4096
# swift_dir = /etc/swift
# user = swift

# Enables exposing configuration settings via HTTP GET /info.
# expose_info = true

# Key to use for admin calls that are HMAC signed.  Default is empty,
# which will disable admin calls to /info.
# admin_key = secret_admin_key
#
# Allows the ability to withhold sections from showing up in the public calls
# to /info.  You can withhold subsections by separating the dict level with a
# ".". Default value is 'swift.valid_api_versions, swift.auto_create_account_prefix'
# which allows all registered features to be listed via HTTP GET /info except
# swift.valid_api_versions and swift.auto_create_account_prefix information.
# As an example, the following would cause the sections 'container_quotas' and
# 'tempurl' to not be listed, and the key max_failed_deletes would be removed from
# bulk_delete.
# disallowed_sections = swift.valid_api_versions, container_quotas, tempurl, bulk_delete.max_failed_deletes

# Use an integer to override the number of pre-forked processes that will
# accept connections.  Should default to the number of effective cpu
# cores in the system.  It's worth noting that individual workers will
# use many eventlet co-routines to service multiple concurrent requests.
# workers = auto
#
# Maximum concurrent requests per worker
# max_clients = 1024
#
# Set the following two lines to enable SSL. This is for testing only.
# cert_file = /etc/swift/proxy.crt
# key_file = /etc/swift/proxy.key
#
# expiring_objects_container_divisor = 86400
# expiring_objects_account_name = expiring_objects
#
# You can specify default log routing here if you want:
# log_name = swift
# log_facility = LOG_LOCAL0
# log_level = INFO
# log_headers = false
# log_address = /dev/log
# The following caps the length of log lines to the value given; no limit if
# set to 0, the default.
# log_max_line_length = 0
#
# This optional suffix (default is empty) that would be appended to the swift transaction
# id allows one to easily figure out from which cluster that X-Trans-Id belongs to.
# This is very useful when one is managing more than one swift cluster.
# trans_id_suffix =
#
# comma separated list of functions to call to setup custom log handlers.
# functions get passed: conf, name, log_to_console, log_route, fmt, logger,
# adapted_logger
# log_custom_handlers =
#
# If set, log_udp_host will override log_address
# log_udp_host =
# log_udp_port = 514
#
# You can enable StatsD logging here:
# log_statsd_host =
# log_statsd_port = 8125
# log_statsd_default_sample_rate = 1.0
# log_statsd_sample_rate_factor = 1.0
# log_statsd_metric_prefix =
#
# List of origin hosts that are allowed for CORS requests in addition to what
# the container has set.
# Use a comma separated list of full URL (http://foo.bar:1234,https://foo.bar)
# cors_allow_origin =

# If True (default) then CORS requests are only allowed if their Origin header
# matches an allowed origin. Otherwise, any Origin is allowed.
# strict_cors_mode = True
#
# Comma separated list of headers to expose through Access-Control-Expose-Headers,
# in addition to the defaults and any headers set in container metadata (see
# CORS documentation).
# cors_expose_headers =
#
# General timeout when sending to or receiving from clients.
# client_timeout = 60.0
#
# Timeout to use when looking for pipelined requests. Set to zero to disable
# request pipelining. Defaults to client_timeout. Requires eventlet>=0.33.4;
# with earlier eventlet, any non-zero value is treated as client_timeout.
# keepalive_timeout =
#
# Note: enabling evenlet_debug might reveal sensitive information, for example
# signatures for temp urls
# eventlet_debug = false
#
# You can set scheduling priority of processes. Niceness values range from -20
# (most favorable to the process) to 19 (least favorable to the process).
# nice_priority =
#
# You can set I/O scheduling class and priority of processes. I/O niceness
# class values are IOPRIO_CLASS_RT (realtime), IOPRIO_CLASS_BE (best-effort) and
# IOPRIO_CLASS_IDLE (idle). I/O niceness priority is a number which goes from
# 0 to 7. The higher the value, the lower the I/O priority of the process.
# Work only with ionice_class.
# ionice_class =
# ionice_priority =

[pipeline:main]
# This sample pipeline uses tempauth and is used for SAIO dev work and
# testing. See below for a pipeline using keystone.
pipeline = catch_errors gatekeeper healthcheck proxy-logging cache listing_formats container_sync bulk tempurl ratelimit tempauth copy container-quotas account-quotas slo dlo versioned_writes symlink proxy-logging proxy-server

# The following pipeline shows keystone integration. Comment out the one
# above and uncomment this one. Additional steps for integrating keystone are
# covered further below in the filter sections for authtoken and keystoneauth.
#pipeline = catch_errors gatekeeper healthcheck proxy-logging cache container_sync bulk tempurl ratelimit authtoken keystoneauth copy container-quotas account-quotas slo dlo versioned_writes symlink proxy-logging proxy-server

[app:proxy-server]
use = egg:swift#proxy
# You can override the default log routing for this app here:
# set log_name = proxy-server
# set log_facility = LOG_LOCAL0
# set log_level = INFO
# set log_address = /dev/log
#
# When deployed behind a proxy, load balancer, or SSL terminator that is
# configured to speak the human-readable (v1) PROXY protocol (see
# http://www.haproxy.org/download/1.7/doc/proxy-protocol.txt), you should set
# this option to true.  The proxy-server will populate the client connection
# information using the PROXY protocol and reject any connection missing a
# valid PROXY line with a 400.  Only v1 (human-readable) of the PROXY protocol
# is supported.
# require_proxy_protocol = false
#
# log_handoffs = true
# recheck_account_existence = 60
# recheck_container_existence = 60
#
# How long the proxy should cache a set of shard ranges for a container when
# the set is to be used for directing object updates.
# Note that stale shard range info should be fine; updates will still
# eventually make their way to the correct shard. As a result, you can
# usually set this much higher than the existence checks above.
# recheck_updating_shard_ranges = 3600
#
# How long the proxy should cache a set of shard ranges for a container when
# the set is to be used for gathering object listings.
# Note that stale shard range info might result in incomplete object listings
# so this value should be set less than recheck_updating_shard_ranges.
# recheck_listing_shard_ranges = 600
#
# For particularly active containers, having information age out of cache can
# be quite painful: suddenly thousands of requests per second all miss and
# have to go to disk. By (rarely) going direct to disk regardless of whether
# data is present in memcache, we can periodically refresh the data in memcache
# without causing a thundering herd. Values around 0.0 - 0.1 (i.e., one in
# every thousand requests skips cache, or fewer) are recommended.
# container_existence_skip_cache_pct = 0.0
# container_updating_shard_ranges_skip_cache_pct = 0.0
# container_listing_shard_ranges_skip_cache_pct = 0.0
# account_existence_skip_cache_pct = 0.0
#
# object_chunk_size = 65536
# client_chunk_size = 65536
#
# How long the proxy server will wait on responses from the a/c/o servers.
# node_timeout = 10
#
# How long the proxy server will wait for an initial response and to read a
# chunk of data from the object servers while serving GET / HEAD requests.
# Timeouts from these requests can be recovered from so setting this to
# something lower than node_timeout would provide quicker error recovery
# while allowing for a longer timeout for non-recoverable requests (PUTs).
# Does not apply to requests with a truthy X-Newest header value.
# Defaults to node_timeout, should be overridden if node_timeout is set to a
# high number to prevent client timeouts from firing before the proxy server
# has a chance to retry.
# recoverable_node_timeout = node_timeout
#
# conn_timeout = 0.5
#
# How long to wait for requests to finish after a quorum has been established.
# post_quorum_timeout = 0.5
#
# How long without an error before a node's error count is reset. This will
# also be how long before a node is reenabled after suppression is triggered.
# Set to 0 to disable error-limiting.
# error_suppression_interval = 60.0
#
# How many errors can accumulate before a node is temporarily ignored.
# error_suppression_limit = 10
#
# If set to 'true' any authorized user may create and delete accounts; if
# 'false' no one, even authorized, can.
# allow_account_management = false
#
# If set to 'true' authorized accounts that do not yet exist within the Swift
# cluster will be automatically created.
# account_autocreate = false
#
# If set to a positive value, trying to create a container when the account
# already has at least this maximum containers will result in a 403 Forbidden.
# Note: This is a soft limit, meaning a user might exceed the cap for
# recheck_account_existence before the 403s kick in.
# max_containers_per_account = 0
#
# This is a comma separated list of account hashes that ignore the
# max_containers_per_account cap.
# max_containers_whitelist =
#
# Comma separated list of Host headers to which the proxy will deny requests.
# deny_host_headers =
#
# During GET and HEAD requests, storage nodes can be chosen at random
# (shuffle), by using timing measurements (timing), or by using an explicit
# region/zone match (affinity). Using timing measurements may allow for lower
# overall latency, while using affinity allows for finer control. In both the
# timing and affinity cases, equally-sorting nodes are still randomly chosen to
# spread load.
# The valid values for sorting_method are "affinity", "shuffle", or "timing".
# This option may be overridden in a per-policy configuration section.
# sorting_method = shuffle
#
# If the "timing" sorting_method is used, the timings will only be valid for
# the number of seconds configured by timing_expiry.
# timing_expiry = 300
#
# Normally, you should only be moving one replica's worth of data at a time
# when rebalancing. If you're rebalancing more aggressively, increase this
# to avoid erroneously returning a 404 when the primary assignments that
# *didn't* change get overloaded.
# rebalance_missing_suppression_count = 1
#
# By default on a GET/HEAD swift will connect to a minimum number storage nodes
# in a minimum number of threads - for replicated data just a single request to
# a single node one at a time.  When enabled concurrent_gets allows the proxy
# to use up to replica count threads when waiting on a response.  In
# conjunction with the concurrency_timeout option this will allow swift to send
# out GET/HEAD requests to the storage nodes concurrently and answer as soon as
# the minimum number of backend responses are available - in replicated
# contexts this will be the first backend replica to respond.
# concurrent_gets = off
#
# This parameter controls how long to wait before firing off the next
# concurrent_get thread. A value of 0 would be fully concurrent, any other
# number will stagger the firing of the threads. This number should be
# between 0 and node_timeout. The default is what ever you set for the
# conn_timeout parameter.
# concurrency_timeout = 0.5
#
# By default on a EC GET request swift will connect to a minimum number of
# storage nodes in a minimum number of threads - for erasure coded data, ndata
# requests to primary nodes are started at the same time.  When greater than
# zero this option provides additional robustness and may reduce first byte
# latency by starting additional requests - up to as many as nparity.
# concurrent_ec_extra_requests = 0
#
# Set to the number of nodes to contact for a normal request. You can use
# '* replicas' at the end to have it use the number given times the number of
# replicas for the ring being used for the request.
# request_node_count = 2 * replicas
#
# Specifies which backend servers to prefer on reads. Format is a comma
# separated list of affinity descriptors of the form <selection>=<priority>.
# The <selection> may be r<N> for selecting nodes in region N or r<N>z<M> for
# selecting nodes in region N, zone M. The <priority> value should be a whole
# number that represents the priority to be given to the selection; lower
# numbers are higher priority.
#
# Example: first read from region 1 zone 1, then region 1 zone 2, then
# anything in region 2, then everything else:
# read_affinity = r1z1=100, r1z2=200, r2=300
# Default is empty, meaning no preference.
# This option may be overridden in a per-policy configuration section.
# read_affinity =
#
# Specifies which backend servers to prefer on object writes. Format is a comma
# separated list of affinity descriptors of the form r<N> for region N or
# r<N>z<M> for region N, zone M. If this is set, then when handling an object
# PUT request, some number (see setting write_affinity_node_count) of local
# backend servers will be tried before any nonlocal ones.
#
# Example: try to write to regions 1 and 2 before writing to any other
# nodes:
# write_affinity = r1, r2
# Default is empty, meaning no preference.
# This option may be overridden in a per-policy configuration section.
# write_affinity =
#
# The number of local (as governed by the write_affinity setting) nodes to
# attempt to contact first on writes, before any non-local ones. The value
# should be an integer number, or use '* replicas' at the end to have it use
# the number given times the number of replicas for the ring being used for the
# request.
# This option may be overridden in a per-policy configuration section.
# write_affinity_node_count = 2 * replicas
#
# The number of local (as governed by the write_affinity setting) handoff nodes
# to attempt to contact on deletion, in addition to primary nodes.
#
# Example: in geographically distributed deployment of 2 regions, If
# replicas=3, sometimes there may be 1 primary node and 2 local handoff nodes
# in one region holding the object after uploading but before object replicated
# to the appropriate locations in other regions. In this case, include these
# handoff nodes to send request when deleting object could help make correct
# decision for the response. The default value 'auto' means Swift will
# calculate the number automatically, the default value is
# (replicas - len(local_primary_nodes)). This option may be overridden in a
# per-policy configuration section.
# write_affinity_handoff_delete_count = auto
#
# These are the headers whose values will only be shown to swift_owners. The
# exact definition of a swift_owner is up to the auth system in use, but
# usually indicates administrative responsibilities.
# swift_owner_headers = x-container-read, x-container-write, x-container-sync-key, x-container-sync-to, x-account-meta-temp-url-key, x-account-meta-temp-url-key-2, x-container-meta-temp-url-key, x-container-meta-temp-url-key-2, x-account-access-control
#
# You can set scheduling priority of processes. Niceness values range from -20
# (most favorable to the process) to 19 (least favorable to the process).
# nice_priority =
#
# You can set I/O scheduling class and priority of processes. I/O niceness
# class values are IOPRIO_CLASS_RT (realtime), IOPRIO_CLASS_BE (best-effort) and
# IOPRIO_CLASS_IDLE (idle). I/O niceness priority is a number which goes from
# 0 to 7. The higher the value, the lower the I/O priority of the process.
# Work only with ionice_class.
# ionice_class =
# ionice_priority =
#
# When reloading servers with SIGUSR1, workers running with old config/code
# are allowed some time to finish serving in-flight requests. Use this to
# configure the grace period (in seconds), after which the reloaded server
# will issue SIGKILLs to remaining stale workers.
# stale_worker_timeout = 86400
#
# When upgrading from liberasurecode<=1.5.0, you may want to continue writing
# legacy CRCs until all nodes are upgraded and capabale of reading fragments
# with zlib CRCs. liberasurecode>=1.6.2 checks for the environment variable
# LIBERASURECODE_WRITE_LEGACY_CRC; if set (value doesn't matter), it will use
# its legacy CRC. Set this option to true or false to ensure the environment
# variable is or is not set. Leave the option blank or absent to not touch
# the environment (default). For more information, see
# https://bugs.launchpad.net/liberasurecode/+bug/1886088
# write_legacy_ec_crc =
#
# Setting 'enable_open_expired' to 'true' allows the 'x-open-expired' header
# to be used with HEAD, GET, or POST requests to access expired objects that
# have not yet been deleted from disk. This can be useful in conjunction with
<<<<<<< HEAD
# the object-expirer 'grace period' feature.
=======
# the object-expirer 'delay_reaping' feature.
>>>>>>> 9f83661b
# This flag is set to false by default, so it must be changed to access
# expired objects.
# enable_open_expired = true

# Some proxy-server configuration options may be overridden on a per-policy
# basis by including per-policy config section(s). The value of any option
# specified a per-policy section will override any value given in the
# proxy-server section for that policy only. Otherwise the value of these
# options will be that specified in the proxy-server section.
# The section name should refer to the policy index, not the policy name.
# [proxy-server:policy:<policy index>]
# sorting_method =
# read_affinity =
# write_affinity =
# write_affinity_node_count =
# write_affinity_handoff_delete_count =
# rebalance_missing_suppression_count = 1
# concurrent_gets = off
# concurrency_timeout = 0.5
# concurrent_ec_extra_requests = 0

[filter:tempauth]
use = egg:swift#tempauth
# You can override the default log routing for this filter here:
# set log_name = tempauth
# set log_facility = LOG_LOCAL0
# set log_level = INFO
# set log_headers = false
# set log_address = /dev/log
#
# The reseller prefix will verify a token begins with this prefix before even
# attempting to validate it. Also, with authorization, only Swift storage
# accounts with this prefix will be authorized by this middleware. Useful if
# multiple auth systems are in use for one Swift cluster.
# The reseller_prefix may contain a comma separated list of items. The first
# item is used for the token as mentioned above. If second and subsequent
# items exist, the middleware will handle authorization for an account with
# that prefix. For example, for prefixes "AUTH, SERVICE", a path of
# /v1/SERVICE_account is handled the same as /v1/AUTH_account. If an empty
# (blank) reseller prefix is required, it must be first in the list. Two
# single quote characters indicates an empty (blank) reseller prefix.
# reseller_prefix = AUTH

#
# The require_group parameter names a group that must be presented by
# either X-Auth-Token or X-Service-Token. Usually this parameter is
# used only with multiple reseller prefixes (e.g., SERVICE_require_group=blah).
# By default, no group is needed. Do not use .admin.
# require_group =

# The auth prefix will cause requests beginning with this prefix to be routed
# to the auth subsystem, for granting tokens, etc.
# auth_prefix = /auth/
# token_life = 86400
#
# This allows middleware higher in the WSGI pipeline to override auth
# processing, useful for middleware such as tempurl and formpost. If you know
# you're not going to use such middleware and you want a bit of extra security,
# you can set this to false.
# allow_overrides = true
#
# This specifies what scheme to return with storage URLs:
# http, https, or default (chooses based on what the server is running as)
# This can be useful with an SSL load balancer in front of a non-SSL server.
# storage_url_scheme = default
#
# Lastly, you need to list all the accounts/users you want here. The format is:
#   user_<account>_<user> = <key> [group] [group] [...] [storage_url]
# or if you want underscores in <account> or <user>, you can base64 encode them
# (with no equal signs) and use this format:
#   user64_<account_b64>_<user_b64> = <key> [group] [group] [...] [storage_url]
# There are special groups of:
#   .reseller_admin = can do anything to any account for this auth
#   .reseller_reader = can GET/HEAD anything in any account for this auth
#   .admin = can do anything within the account
# If none of these groups are specified, the user can only access containers
# that have been explicitly allowed for them by a .admin or .reseller_admin.
# The trailing optional storage_url allows you to specify an alternate url to
# hand back to the user upon authentication. If not specified, this defaults to
# $HOST/v1/<reseller_prefix>_<account> where $HOST will do its best to resolve
# to what the requester would need to use to reach this host.
# Here are example entries, required for running the tests:
user_admin_admin = admin .admin .reseller_admin
user_admin_auditor = admin_ro .reseller_reader
user_test_tester = testing .admin
user_test_tester2 = testing2 .admin
user_test_tester3 = testing3
user_test2_tester2 = testing2 .admin
user_test5_tester5 = testing5 service

# To enable Keystone authentication you need to have the auth token
# middleware first to be configured. Here is an example below, please
# refer to the keystone's documentation for details about the
# different settings.
#
# You'll also need to have the keystoneauth middleware enabled and have it in
# your main pipeline, as show in the sample pipeline at the top of this file.
#
# Following parameters are known to work with keystonemiddleware v2.3.0
# (above v2.0.0), but checking the latest information in the wiki page[1]
# is recommended.
# 1. https://docs.openstack.org/keystonemiddleware/latest/middlewarearchitecture.html#configuration
#
# [filter:authtoken]
# paste.filter_factory = keystonemiddleware.auth_token:filter_factory
# www_authenticate_uri = http://keystonehost:5000
# auth_url = http://keystonehost:5000
# auth_plugin = password
# The following credentials must match the Keystone credentials for the Swift
# service and may need to be changed to match your Keystone configuration. The
# example values shown here assume a user named 'swift' with admin role on a
# project named 'service', both being in the Keystone domain with id 'default'.
# Refer to the keystonemiddleware documentation link above [1] for other
# examples.
# project_domain_id = default
# user_domain_id = default
# project_name = service
# username = swift
# password = password
#
# delay_auth_decision defaults to False, but leaving it as false will
# prevent other auth systems, staticweb, tempurl, formpost, and ACLs from
# working. This value must be explicitly set to True.
# delay_auth_decision = False
#
# cache = swift.cache
# include_service_catalog = False
#
# [filter:keystoneauth]
# use = egg:swift#keystoneauth
# The reseller_prefix option lists account namespaces that this middleware is
# responsible for. The prefix is placed before the Keystone project id.
# For example, for project 12345678, and prefix AUTH, the account is
# named AUTH_12345678 (i.e., path is /v1/AUTH_12345678/...).
# Several prefixes are allowed by specifying a comma-separated list
# as in: "reseller_prefix = AUTH, SERVICE". The empty string indicates a
# single blank/empty prefix. If an empty prefix is required in a list of
# prefixes, a value of '' (two single quote characters) indicates a
# blank/empty prefix. Except for the blank/empty prefix, an underscore ('_')
# character is appended to the value unless already present.
# reseller_prefix = AUTH
#
# The user must have at least one role named by operator_roles on a
# project in order to create, delete and modify containers and objects
# and to set and read privileged headers such as ACLs.
# If there are several reseller prefix items, you can prefix the
# parameter so it applies only to those accounts (for example
# the parameter SERVICE_operator_roles applies to the /v1/SERVICE_<project>
# path). If you omit the prefix, the option applies to all reseller
# prefix items. For the blank/empty prefix, prefix with '' (do not put
# underscore after the two single quote characters).
# operator_roles = admin, swiftoperator
#
# The reseller admin role has the ability to create and delete accounts
# reseller_admin_role = ResellerAdmin
#
# This allows middleware higher in the WSGI pipeline to override auth
# processing, useful for middleware such as tempurl and formpost. If you know
# you're not going to use such middleware and you want a bit of extra security,
# you can set this to false.
# allow_overrides = true
#
# If the service_roles parameter is present, an X-Service-Token must be
# present in the request that when validated, grants at least one role listed
# in the parameter. The X-Service-Token may be scoped to any project.
# If there are several reseller prefix items, you can prefix the
# parameter so it applies only to those accounts (for example
# the parameter SERVICE_service_roles applies to the /v1/SERVICE_<project>
# path). If you omit the prefix, the option applies to all reseller
# prefix items. For the blank/empty prefix, prefix with '' (do not put
# underscore after the two single quote characters).
# By default, no service_roles are required.
# service_roles =
#
# For backwards compatibility, keystoneauth will match names in cross-tenant
# access control lists (ACLs) when both the requesting user and the tenant
# are in the default domain i.e the domain to which existing tenants are
# migrated. The default_domain_id value configured here should be the same as
# the value used during migration of tenants to keystone domains.
# default_domain_id = default
#
# For a new installation, or an installation in which keystone projects may
# move between domains, you should disable backwards compatible name matching
# in ACLs by setting allow_names_in_acls to false:
# allow_names_in_acls = true
#
# In OpenStack terms, these reader roles are scoped for system: they
# can read anything across projects and domains.
# They are used for auditing and compliance fuctions.
# In Swift terms, these roles are as powerful as the reseller_admin_role,
# only do not modify the cluster.
# By default the list of reader roles is empty.
# system_reader_roles =
#
# This is a reader role scoped for a Keystone project.
# An identity that has this role can read anything in a project, so it is
# basically a swiftoperator, but read-only.
# project_reader_roles =

[filter:s3api]
use = egg:swift#s3api

# s3api setup:
#
# With either tempauth or your custom auth:
# - Put s3api just before your auth filter(s) in the pipeline
# With keystone:
# - Put s3api and s3token before keystoneauth in the pipeline, but after
#   auth_token
# If you have ratelimit enabled for Swift requests, you may want to place a
# second copy after auth to also ratelimit S3 requests.
#
# Swift has no concept of the S3's resource owner; the resources
# (i.e. containers and objects) created via the Swift API have no owner
# information. This option specifies how the s3api middleware handles them
# with the S3 API.  If this option is 'false', such kinds of resources will be
# invisible and no users can access them with the S3 API.  If set to 'true',
# a resource without an owner belongs to everyone and everyone can access it
# with the S3 API.  If you care about S3 compatibility, set 'false' here.  This
# option makes sense only when the s3_acl option is set to 'true' and your
# Swift cluster has the resources created via the Swift API.
# allow_no_owner = false
#
# Set a region name of your Swift cluster.  Note that the s3api doesn't choose
# a region of the newly created bucket.  This value is used for the
# GET Bucket location API and v4 signatures calculation.
# location = us-east-1
#
# Set whether to enforce DNS-compliant bucket names. Note that S3 enforces
# these conventions in all regions except the US Standard region.
# dns_compliant_bucket_names = True
#
# Set the default maximum number of objects returned in the GET Bucket
# response.
# max_bucket_listing = 1000
#
# Set the maximum number of parts returned in the List Parts operation.
# (default: 1000 as well as S3 specification)
# If setting it larger than 10000 (swift container_listing_limit default)
# make sure you also increase the container_listing_limit in swift.conf.
# max_parts_listing = 1000
#
# Set the maximum number of objects we can delete with the Multi-Object Delete
# operation.
# max_multi_delete_objects = 1000
#
# Set the number of objects to delete at a time with the Multi-Object Delete
# operation.
# multi_delete_concurrency = 2
#
# If set to 'true', s3api uses its own metadata for ACLs
# (e.g. X-Container-Sysmeta-S3Api-Acl) to achieve the best S3 compatibility.
# If set to 'false', s3api tries to use Swift ACLs (e.g. X-Container-Read)
# instead of S3 ACLs as far as possible.
# There are some caveats that one should know about this setting. Firstly,
# if set to 'false' after being previously set to 'true' any new objects or
# containers stored while 'true' setting will be accessible to all users
# because the s3 ACLs will be ignored under s3_acl=False setting. Secondly,
# s3_acl True mode don't keep ACL consistency between both the S3 and Swift
# API. Meaning with s3_acl enabled S3 ACLs only effect objects and buckets
# via the S3 API. As this ACL information wont be available via the Swift API
# and so the ACL wont be applied.
# Note that s3_acl currently supports only keystone and tempauth.
# DON'T USE THIS for production before enough testing for your use cases.
# This stuff is still under development and it might cause something
# you don't expect.
# s3_acl = false
#
# Specify a (comma-separated) list of host names for your Swift cluster.
# This enables virtual-hosted style requests.
# storage_domain =
#
# Enable pipeline order check for SLO, s3token, authtoken, keystoneauth
# according to standard s3api/Swift construction using either tempauth or
# keystoneauth. If the order is incorrect, it raises an exception to stop
# proxy. Turn auth_pipeline_check off only when you want to bypass these
# authenticate middlewares in order to use other 3rd party (or your
# proprietary) authenticate middleware.
# auth_pipeline_check = True
#
# Enable multi-part uploads. (default: true)
# This is required to store files larger than Swift's max_file_size (by
# default, 5GiB). Note that has performance implications when deleting objects,
# as we now have to check for whether there are also segments to delete. The
# SLO middleware must be in the pipeline after s3api for this option to have
# effect.
# allow_multipart_uploads = True
#
# Set the maximum number of parts for Upload Part operation.(default: 1000)
# When setting it to be larger than the default value in order to match the
# specification of S3, set to be larger max_manifest_segments for slo
# middleware.(specification of S3: 10000)
# max_upload_part_num = 1000
#
# Enable returning only buckets which owner are the user who requested
# GET Service operation. (default: false)
# If you want to enable the above feature, set this and s3_acl to true.
# That might cause significant performance degradation. So, only if your
# service absolutely need this feature, set this setting to true.
# If you set this to false, s3api returns all buckets.
# check_bucket_owner = false
#
# By default, Swift reports only S3 style access log.
# (e.g. PUT /bucket/object) If set force_swift_request_proxy_log
# to be 'true', Swift will become to output Swift style log
# (e.g. PUT /v1/account/container/object) in addition to S3 style log.
# Note that they will be reported twice (i.e. s3api doesn't care about
# the duplication) and Swift style log will includes also various subrequests
# to achieve S3 compatibilities when force_swift_request_proxy_log is set to
# 'true'
# force_swift_request_proxy_log = false
#
# AWS S3 document says that each part must be at least 5 MB in a multipart
# upload, except the last part.
# min_segment_size = 5242880
#
# AWS allows clock skew up to 15 mins; note that older versions of swift/swift3
# allowed at most 5 mins.
# allowable_clock_skew = 900
#
# CORS preflight requests don't contain enough information for us to
# identify the account that should be used for the real request, so
# the allowed origins must be set cluster-wide. (default: blank; all
# preflight requests will be denied)
# cors_preflight_allow_origin =
#
# AWS will return a 503 Slow Down when clients are making too many requests,
# but that can make client logs confusing if they only log/give metrics on
# status ints. Turn this on to return 429 instead.
# ratelimit_as_client_error = false
#
# Multi-delete requests can take a long time to complete when writing out
# tombstones for every object, which may trip client timeouts. Enable this
# option to bulk-insert object-expirer jobs to delete objects in the
# background and immediately remove them from listings. Note that this does
# not work with s3_acl or allow_multipart_uploads, as the expirer can neither
# respect per-object ACLs nor clean up multipart segments.
# use_async_delete = False

# You can override the default log routing for this filter here:
# log_name = s3api

# If S3 bucket inventory generation is supported then the inventory
# configuration API can be enabled.
# s3_inventory_enabled = false

# Specifies a restricted list of paths for which inventory configurations are
# allowed to be created or deleted. The value should be a comma separated list;
# any entry ending with '*' will match any path starting with that entry. Each
# path should have the form <access_key_id>/<bucket_name>. Note that
# access_key_id is used in the path rather than account name. Depending on the
# auth middleware in use, the access_key_id may differ from the account name
# e.g. the account "AUTH_foo" might have access_key_id "foo". The default
# allows all paths. This option does not restrict getting or listing inventory
# configurations on any path.
# s3_inventory_allowed_paths = *

[filter:s3token]
# s3token middleware authenticates with keystone using the s3 credentials
# provided in the request header. Please put s3token between s3api
# and keystoneauth if you're using keystoneauth.
use = egg:swift#s3token

# Prefix that will be prepended to the tenant to form the account
reseller_prefix = AUTH_

# By default, s3token will reject all invalid S3-style requests. Set this to
# True to delegate that decision to downstream WSGI components. This may be
# useful if there are multiple auth systems in the proxy pipeline.
delay_auth_decision = False

# Keystone server details. Note that this differs from how swift3 was
# configured: in particular, the Keystone API version must be included.
auth_uri = http://keystonehost:5000/v3

# Connect/read timeout to use when communicating with Keystone
http_timeout = 10.0

# Number of seconds to cache the S3 secret. By setting this to a positive
# number, the S3 authorization validation checks can happen locally.
# secret_cache_duration = 0

# If S3 secret caching is enabled, Keystone auth credentials to be used to
# validate S3 authorization must be provided here. The appropriate options
# are the same as used in the authtoken middleware above. The values are
# likely the same as used in the authtoken middleware.
# Note that the Keystone auth credentials used by s3token will need to be
# able to view all project credentials too.

# SSL-related options
# insecure = False
# certfile =
# keyfile =

# You can override the default log routing for this filter here:
# log_name = s3token

# Secrets may be cached to reduce latency for the client and load on Keystone.
# Set this to some number of seconds greater than zero to enable caching.
# secret_cache_duration = 0

# Secret caching requires Keystone credentials similar to the authtoken middleware;
# these credentials require access to view all project credentials.
# auth_url = http://keystonehost:5000
# auth_type = password
# project_domain_id = default
# project_name = service
# user_domain_id = default
# username = swift
# password = password

[filter:healthcheck]
use = egg:swift#healthcheck
# An optional filesystem path, which if present, will cause the healthcheck
# URL to return "503 Service Unavailable" with a body of "DISABLED BY FILE".
# This facility may be used to temporarily remove a Swift node from a load
# balancer pool during maintenance or upgrade (remove the file to allow the
# node back into the load balancer pool).
# disable_path =

[filter:cache]
use = egg:swift#memcache
# You can override the default log routing for this filter here:
# set log_name = cache
# set log_facility = LOG_LOCAL0
# set log_level = INFO
# set log_headers = false
# set log_address = /dev/log
#
# If not set here, the value for memcache_servers will be read from
# memcache.conf (see memcache.conf-sample) or lacking that file, it will
# default to the value below. You can specify multiple servers separated with
# commas, as in: 10.1.2.3:11211,10.1.2.4:11211 (IPv6 addresses must
# follow rfc3986 section-3.2.2, i.e. [::1]:11211)
# memcache_servers = 127.0.0.1:11211
#
# Sets the maximum number of connections to each memcached server per worker
# memcache_max_connections = 2
#
# How long without an error before a server's error count is reset. This will
# also be how long before a server is reenabled after suppression is triggered.
# Set to 0 to disable error-limiting.
# error_suppression_interval = 60.0
#
# How many errors can accumulate before a server is temporarily ignored.
# error_suppression_limit = 10
#
# (Optional) Global toggle for TLS usage when comunicating with
# the caching servers.
# tls_enabled =
#
# More options documented in memcache.conf-sample

[filter:ratelimit]
use = egg:swift#ratelimit
# You can override the default log routing for this filter here:
# set log_name = ratelimit
# set log_facility = LOG_LOCAL0
# set log_level = INFO
# set log_headers = false
# set log_address = /dev/log
#
# clock_accuracy should represent how accurate the proxy servers' system clocks
# are with each other. 1000 means that all the proxies' clock are accurate to
# each other within 1 millisecond.  No ratelimit should be higher than the
# clock accuracy.
# clock_accuracy = 1000
#
# max_sleep_time_seconds = 60
#
# log_sleep_time_seconds of 0 means disabled
# log_sleep_time_seconds = 0
#
# allows for slow rates (e.g. running up to 5 sec's behind) to catch up.
# rate_buffer_seconds = 5
#
# account_ratelimit of 0 means disabled
# account_ratelimit = 0

# DEPRECATED- these will continue to work but will be replaced
# by the X-Account-Sysmeta-Global-Write-Ratelimit flag.
# Please see ratelimiting docs for details.
# these are comma separated lists of account names
# account_whitelist = a,b
# account_blacklist = c,d

# with container_limit_x = r
# for containers of size x limit write requests per second to r.  The container
# rate will be linearly interpolated from the values given. With the values
# below, a container of size 5 will get a rate of 75.
# container_ratelimit_0 = 100
# container_ratelimit_10 = 50
# container_ratelimit_50 = 20

# Similarly to the above container-level write limits, the following will limit
# container GET (listing) requests.
# container_listing_ratelimit_0 = 100
# container_listing_ratelimit_10 = 50
# container_listing_ratelimit_50 = 20

[filter:read_only]
use = egg:swift#read_only
# read_only set to true means turn global read only on
# read_only = false
# allow_deletes set to true means to allow deletes
# allow_deletes = false
# Note: Put after ratelimit in the pipeline.

# Note: needs to be placed before listing_formats;
# otherwise remapped listings will always be JSON
[filter:domain_remap]
use = egg:swift#domain_remap
# You can override the default log routing for this filter here:
# set log_name = domain_remap
# set log_facility = LOG_LOCAL0
# set log_level = INFO
# set log_headers = false
# set log_address = /dev/log
#
# Specify the storage_domain that match your cloud, multiple domains
# can be specified separated by a comma
# storage_domain = example.com

# Specify a root path part that will be added to the start of paths if not
# already present.
# path_root = v1

# Browsers can convert a host header to lowercase, so check that reseller
# prefix on the account is the correct case. This is done by comparing the
# items in the reseller_prefixes config option to the found prefix. If they
# match except for case, the item from reseller_prefixes will be used
# instead of the found reseller prefix. When none match, the default reseller
# prefix is used. When no default reseller prefix is configured, any request
# with an account prefix not in that list will be ignored by this middleware.
# reseller_prefixes = AUTH
# default_reseller_prefix =

# Enable legacy remapping behavior for versioned path requests:
#   c.a.example.com/v1/o -> /v1/AUTH_a/c/o
# instead of
#   c.a.example.com/v1/o -> /v1/AUTH_a/c/v1/o
# ... by default all path parts after a remapped domain are considered part of
# the object name with no special case for the path "v1"
# mangle_client_paths = False

[filter:catch_errors]
use = egg:swift#catch_errors
# You can override the default log routing for this filter here:
# set log_name = catch_errors
# set log_facility = LOG_LOCAL0
# set log_level = INFO
# set log_headers = false
# set log_address = /dev/log

[filter:cname_lookup]
# Note: this middleware requires python-dnspython
use = egg:swift#cname_lookup
# You can override the default log routing for this filter here:
# set log_name = cname_lookup
# set log_facility = LOG_LOCAL0
# set log_level = INFO
# set log_headers = false
# set log_address = /dev/log
#
# Specify the storage_domain that match your cloud, multiple domains
# can be specified separated by a comma
# storage_domain = example.com
#
# lookup_depth = 1
#
# Specify the nameservers to use to do the CNAME resolution. If unset, the
# system configuration is used. Multiple nameservers can be specified
# separated by a comma. Default port 53 can be overridden. IPv6 is accepted.
# Example: 127.0.0.1, 127.0.0.2, 127.0.0.3:5353, [::1], [::1]:5353
# nameservers =

# Note: Put staticweb just after your auth filter(s) in the pipeline
[filter:staticweb]
use = egg:swift#staticweb
# You can override the default log routing for this filter here:
# set log_name = staticweb
# set log_facility = LOG_LOCAL0
# set log_level = INFO
# set log_headers = false
# set log_address = /dev/log
#
# At times when it's impossible for staticweb to guess the outside
# endpoint correctly, the url_base may be used to supply the URL
# scheme and/or the host name (and port number) in order to generate
# redirects.
# Example values:
#    http://www.example.com    - redirect to www.example.com
#    https:                    - changes the schema only
#    https://                  - same, changes the schema only
#    //www.example.com:8080    - redirect www.example.com on port 8080
#                                (schema unchanged)
# url_base =

# Note: Put tempurl before dlo, slo and your auth filter(s) in the pipeline
[filter:tempurl]
use = egg:swift#tempurl
# The methods allowed with Temp URLs.
# methods = GET HEAD PUT POST DELETE
#
# The headers to remove from incoming requests. Simply a whitespace delimited
# list of header names and names can optionally end with '*' to indicate a
# prefix match. incoming_allow_headers is a list of exceptions to these
# removals.
# incoming_remove_headers = x-timestamp x-open-expired
#
# The headers allowed as exceptions to incoming_remove_headers. Simply a
# whitespace delimited list of header names and names can optionally end with
# '*' to indicate a prefix match.
# incoming_allow_headers =
#
# The headers to remove from outgoing responses. Simply a whitespace delimited
# list of header names and names can optionally end with '*' to indicate a
# prefix match. outgoing_allow_headers is a list of exceptions to these
# removals.
# outgoing_remove_headers = x-object-meta-*
#
# The headers allowed as exceptions to outgoing_remove_headers. Simply a
# whitespace delimited list of header names and names can optionally end with
# '*' to indicate a prefix match.
# outgoing_allow_headers = x-object-meta-public-*
#
# The digest algorithm(s) supported for generating signatures;
# whitespace-delimited.
# allowed_digests = sha1 sha256 sha512

# Note: Put formpost just before your auth filter(s) in the pipeline
[filter:formpost]
use = egg:swift#formpost
# The digest algorithm(s) supported for generating signatures;
# whitespace-delimited.
# allowed_digests = sha1 sha256 sha512

# Note: Just needs to be placed before the proxy-server in the pipeline.
[filter:name_check]
use = egg:swift#name_check
# forbidden_chars = '"`<>
# maximum_length = 255
# forbidden_regexp = /\./|/\.\./|/\.$|/\.\.$

# Note: Etag quoter should be placed just after cache in the pipeline.
[filter:etag-quoter]
use = egg:swift#etag_quoter
# Historically, Swift has emitted bare MD5 hex digests as ETags, which is not
# RFC compliant. With this middleware in the pipeline, users can opt-in to
# RFC-compliant ETags on a per-account or per-container basis.
#
# Set to true to enable RFC-compliant ETags cluster-wide by default. Users
# can still opt-out by setting appropriate account or container metadata.
# enable_by_default = false

[filter:list-endpoints]
use = egg:swift#list_endpoints
# list_endpoints_path = /endpoints/

[filter:proxy-logging]
use = egg:swift#proxy_logging
# If not set, logging directives from [DEFAULT] without "access_" will be used
# access_log_name = swift
# access_log_facility = LOG_LOCAL0
# access_log_level = INFO
# access_log_address = /dev/log
#
# Log route for this filter. Useful if you want to have different configs for
# the two proxy-logging filters.
# access_log_route = proxy-server
#
# If set, access_log_udp_host will override access_log_address
# access_log_udp_host =
# access_log_udp_port = 514
#
# You can use log_statsd_* from [DEFAULT] or override them here:
# access_log_statsd_host =
# access_log_statsd_port = 8125
# access_log_statsd_default_sample_rate = 1.0
# access_log_statsd_sample_rate_factor = 1.0
# access_log_statsd_metric_prefix =
# access_log_headers = false
#
# If access_log_headers is True and access_log_headers_only is set only
# these headers are logged. Multiple headers can be defined as comma separated
# list like this: access_log_headers_only = Host, X-Object-Meta-Mtime
# access_log_headers_only =
#
# The default log format includes several sensitive values in logs:
#   * X-Auth-Token header
#   * temp_url_sig query parameter
#   * Authorization header
#   * X-Amz-Signature query parameter
# To prevent an unauthorized access of the log file leading to an unauthorized
# access of cluster data, only a portion of these values are written, with the
# remainder replaced by '...' in the log. Set reveal_sensitive_prefix to the
# number of characters to log.  Set to 0 to suppress the values entirely; set
# to something large (1000, say) to write full values. Note that some values
# may start appearing in full at values as low as 33.
# reveal_sensitive_prefix = 16
#
# What HTTP methods are allowed for StatsD logging (comma-sep); request methods
# not in this list will have "BAD_METHOD" for the <verb> portion of the metric.
# log_statsd_valid_http_methods = GET,HEAD,POST,PUT,DELETE,COPY,OPTIONS
#
# Note: The double proxy-logging in the pipeline is not a mistake. The
# left-most proxy-logging is there to log requests that were handled in
# middleware and never made it through to the right-most middleware (and
# proxy server). Double logging is prevented for normal requests. See
# proxy-logging docs.
#
# Hashing algorithm for log anonymization. Must be one of algorithms supported
# by Python's hashlib.
# log_anonymization_method = MD5
#
# Salt added during log anonymization
# log_anonymization_salt =
#
# Template used to format access logs. All words surrounded by curly brackets
# will be substituted with the appropriate values. For more information, see
# https://docs.openstack.org/swift/latest/logs.html
# log_msg_template = {client_ip} {remote_addr} {end_time.datetime} {method} {path} {protocol} {status_int} {referer} {user_agent} {auth_token} {bytes_recvd} {bytes_sent} {client_etag} {transaction_id} {headers} {request_time} {source} {log_info} {start_time} {end_time} {policy_index}

# Note: Put before both ratelimit and auth in the pipeline.
[filter:bulk]
use = egg:swift#bulk
# max_containers_per_extraction = 10000
# max_failed_extractions = 1000
# max_deletes_per_request = 10000
# max_failed_deletes = 1000
#
# In order to keep a connection active during a potentially long bulk request,
# Swift may return whitespace prepended to the actual response body. This
# whitespace will be yielded no more than every yield_frequency seconds.
# yield_frequency = 10
#
# Note: The following parameter is used during a bulk delete of objects and
# their container. This would frequently fail because it is very likely
# that all replicated objects have not been deleted by the time the middleware got a
# successful response. It can be configured the number of retries. And the
# number of seconds to wait between each retry will be 1.5**retry
# delete_container_retry_count = 0
#
# To speed up the bulk delete process, multiple deletes may be executed in
# parallel. Avoid setting this too high, as it gives clients a force multiplier
# which may be used in DoS attacks. The suggested range is between 2 and 10.
# delete_concurrency = 2

# Note: Put after auth and staticweb in the pipeline.
[filter:slo]
use = egg:swift#slo
# max_manifest_segments = 1000
# max_manifest_size = 8388608
#
# Rate limiting applies only to segments smaller than this size (bytes).
# rate_limit_under_size = 1048576
#
# Start rate-limiting SLO segment serving after the Nth small segment of a
# segmented object.
# rate_limit_after_segment = 10
#
# Once segment rate-limiting kicks in for an object, limit segments served
# to N per second. 0 means no rate-limiting.
# rate_limit_segments_per_sec = 1
#
# Time limit on GET requests (seconds)
# max_get_time = 86400
#
# When creating an SLO, multiple segment validations may be executed in
# parallel. Further, multiple deletes may be executed in parallel when deleting
# with ?multipart-manifest=delete. Use this setting to limit how many
# subrequests may be executed concurrently. Avoid setting it too high, as it
# gives clients a force multiplier which may be used in DoS attacks. The
# suggested range is between 2 and 10.
# concurrency = 2
#
# This may be used to separately tune validation and delete concurrency values.
# Default is to use the concurrency value from above; all of the same caveats
# apply regarding recommended ranges.
# delete_concurrency = 2
#
# In order to keep a connection active during a potentially long PUT request,
# clients may request that Swift send whitespace ahead of the final response
# body. This whitespace will be yielded at most every yield_frequency seconds.
# yield_frequency = 10
#
# Since SLOs may have thousands of segments, clients may request that the
# object-expirer handle the deletion of segments using query params like
# `?multipart-manifest=delete&async=on`. You may want to keep this off if it
# negatively impacts your expirers; in that case, the deletes will still
# be done as part of the client request.
# allow_async_delete = true

# Note: Put after auth and staticweb in the pipeline.
# If you don't put it in the pipeline, it will be inserted for you.
[filter:dlo]
use = egg:swift#dlo
# Start rate-limiting DLO segment serving after the Nth segment of a
# segmented object.
# rate_limit_after_segment = 10
#
# Once segment rate-limiting kicks in for an object, limit segments served
# to N per second. 0 means no rate-limiting.
# rate_limit_segments_per_sec = 1
#
# Time limit on GET requests (seconds)
# max_get_time = 86400

# Note: Put after auth and server-side copy in the pipeline.
[filter:container-quotas]
use = egg:swift#container_quotas

# Note: Put after auth and server-side copy in the pipeline.
[filter:account-quotas]
use = egg:swift#account_quotas

[filter:gatekeeper]
use = egg:swift#gatekeeper
# Set this to false if you want to allow clients to set arbitrary X-Timestamps
# on uploaded objects. This may be used to preserve timestamps when migrating
# from a previous storage system, but risks allowing users to upload
# difficult-to-delete data.
# shunt_inbound_x_timestamp = true
#
# Set this to true if you want to allow clients to access and manipulate the
# (normally internal-to-swift) null namespace by including a header like
#    X-Allow-Reserved-Names: true
# allow_reserved_names_header = false
#
# You can override the default log routing for this filter here:
# set log_name = gatekeeper
# set log_facility = LOG_LOCAL0
# set log_level = INFO
# set log_headers = false
# set log_address = /dev/log

[filter:container_sync]
use = egg:swift#container_sync
# Set this to false if you want to disallow any full URL values to be set for
# any new X-Container-Sync-To headers. This will keep any new full URLs from
# coming in, but won't change any existing values already in the cluster.
# Updating those will have to be done manually, as knowing what the true realm
# endpoint should be cannot always be guessed.
# allow_full_urls = true
# Set this to specify this clusters //realm/cluster as "current" in /info
# current = //REALM/CLUSTER

# Note: Put it at the beginning of the pipeline to profile all middleware. But
# it is safer to put this after catch_errors, gatekeeper and healthcheck.
[filter:xprofile]
use = egg:swift#xprofile
# This option enable you to switch profilers which should inherit from python
# standard profiler. Currently the supported value can be 'cProfile',
# 'eventlet.green.profile' etc.
# profile_module = eventlet.green.profile
#
# This prefix will be used to combine process ID and timestamp to name the
# profile data file.  Make sure the executing user has permission to write
# into this path (missing path segments will be created, if necessary).
# If you enable profiling in more than one type of daemon, you must override
# it with an unique value like: /var/log/swift/profile/proxy.profile
# log_filename_prefix = /tmp/log/swift/profile/default.profile
#
# the profile data will be dumped to local disk based on above naming rule
# in this interval.
# dump_interval = 5.0
#
# Be careful, this option will enable profiler to dump data into the file with
# time stamp which means there will be lots of files piled up in the directory.
# dump_timestamp = false
#
# This is the path of the URL to access the mini web UI.
# path = /__profile__
#
# Clear the data when the wsgi server shutdown.
# flush_at_shutdown = false
#
# unwind the iterator of applications
# unwind = false

# Note: Put after slo, dlo in the pipeline.
# If you don't put it in the pipeline, it will be inserted automatically.
[filter:versioned_writes]
use = egg:swift#versioned_writes
# Enables using versioned writes middleware and exposing configuration
# settings via HTTP GET /info.
# WARNING: Setting this option bypasses the "allow_versions" option
# in the container configuration file, which will be eventually
# deprecated. See documentation for more details.
# allow_versioned_writes = false
# Enables Swift object-versioning API
# allow_object_versioning = false

# Note: Put after auth and before dlo and slo middlewares.
# If you don't put it in the pipeline, it will be inserted for you.
[filter:copy]
use = egg:swift#copy

# Note: To enable encryption, add the following 2 dependent pieces of crypto
# middleware to the proxy-server pipeline. They should be to the right of all
# other middleware apart from the final proxy-logging middleware, and in the
# order shown in this example:
# <other middleware> keymaster encryption proxy-logging proxy-server
[filter:keymaster]
use = egg:swift#keymaster

# Over time, the format of crypto metadata on disk may change slightly to resolve
# ambiguities. In general, you want to be writing the newest version, but to
# ensure that all writes can still be read during rolling upgrades, there's the
# option to write older formats as well.
# Before upgrading from Swift 2.20.0 or Swift 2.19.1 or earlier, ensure this is set to 1
# Before upgrading from Swift 2.25.0 or earlier, ensure this is set to at most 2
# After upgrading all proxy servers, set this to 3 (currently the highest version)
#
# The default is currently 2 to support upgrades with no configuration changes,
# but may change to 3 in the future.
meta_version_to_write = 2

# Sets the root secret from which encryption keys are derived. This must be set
# before first use to a value that is a base64 encoding of at least 32 bytes.
# The security of all encrypted data critically depends on this key, therefore
# it should be set to a high-entropy value. For example, a suitable value may
# be obtained by base-64 encoding a 32 byte (or longer) value generated by a
# cryptographically secure random number generator. Changing the root secret is
# likely to result in data loss.
encryption_root_secret = changeme

# Multiple root secrets may be configured using options named
# 'encryption_root_secret_<secret_id>' where 'secret_id' is a unique
# identifier. This enables the root secret to be changed from time to time.
# Only one root secret is used for object PUTs or POSTs at any moment in time.
# This is specified by the 'active_root_secret_id' option. If
# 'active_root_secret_id' is not specified then the root secret specified by
# 'encryption_root_secret' is considered to be the default. Once a root secret
# has been used as the default root secret it must remain in the config file in
# order that any objects that were encrypted with it may be subsequently
# decrypted. The secret_id used to identify the key cannot change.
# encryption_root_secret_myid = changeme
# active_root_secret_id = myid

# Sets the path from which the keymaster config options should be read. This
# allows multiple processes which need to be encryption-aware (for example,
# proxy-server and container-sync) to share the same config file, ensuring
# that the encryption keys used are the same. The format expected is similar
# to other config files, with a single [keymaster] section and a single
# encryption_root_secret option. If this option is set, the root secret
# MUST NOT be set in proxy-server.conf.
# keymaster_config_path =

# To store the encryption root secret in a remote key management system (KMS)
# such as Barbican, replace the keymaster middleware with the kms_keymaster
# middleware in the proxy-server pipeline. They should be to the right of all
# other middleware apart from the final proxy-logging middleware, and in the
# order shown in this example:
# <other middleware> kms_keymaster encryption proxy-logging proxy-server
[filter:kms_keymaster]
use = egg:swift#kms_keymaster

# Sets the path from which the keymaster config options should be read. This
# allows multiple processes which need to be encryption-aware (for example,
# proxy-server and container-sync) to share the same config file, ensuring
# that the encryption keys used are the same. The format expected is similar
# to other config files, with a single [kms_keymaster] section. See the
# keymaster.conf-sample file for details on the kms_keymaster configuration
# options.
# keymaster_config_path =

# kmip_keymaster middleware may be used to fetch an encryption root secret from
# a KMIP service. It should replace, in the same position, any other keymaster
# middleware in the proxy-server pipeline, so that the middleware order is as
# shown in this example:
# <other middleware> kmip_keymaster encryption proxy-logging proxy-server
[filter:kmip_keymaster]
use = egg:swift#kmip_keymaster

# Sets the path from which the keymaster config options should be read. This
# allows multiple processes which need to be encryption-aware (for example,
# proxy-server and container-sync) to share the same config file, ensuring
# that the encryption keys used are the same. As an added benefit the
# keymaster configuration file can have different permissions than the
# `proxy-server.conf` file. The format expected is similar
# to other config files, with a single [kmip_keymaster] section. See the
# keymaster.conf-sample file for details on the kmip_keymaster configuration
# options.
# keymaster_config_path =

[filter:encryption]
use = egg:swift#encryption

# By default all PUT or POST'ed object data and/or metadata will be encrypted.
# Encryption of new data and/or metadata may be disabled by setting
# disable_encryption to True. However, all encryption middleware should remain
# in the pipeline in order for existing encrypted data to be read.
# disable_encryption = False

# listing_formats should be just right of the first proxy-logging middleware,
# and left of most other middlewares. If it is not already present, it will
# be automatically inserted for you.
[filter:listing_formats]
use = egg:swift#listing_formats

# Note: Put after slo, dlo, versioned_writes, but before encryption in the
# pipeline.
[filter:symlink]
use = egg:swift#symlink
# Symlinks can point to other symlinks provided the number of symlinks in a
# chain does not exceed the symloop_max value. If the number of chained
# symlinks exceeds the limit symloop_max a 409 (HTTPConflict) error
# response will be produced.
# symloop_max = 2<|MERGE_RESOLUTION|>--- conflicted
+++ resolved
@@ -349,11 +349,7 @@
 # Setting 'enable_open_expired' to 'true' allows the 'x-open-expired' header
 # to be used with HEAD, GET, or POST requests to access expired objects that
 # have not yet been deleted from disk. This can be useful in conjunction with
-<<<<<<< HEAD
-# the object-expirer 'grace period' feature.
-=======
 # the object-expirer 'delay_reaping' feature.
->>>>>>> 9f83661b
 # This flag is set to false by default, so it must be changed to access
 # expired objects.
 # enable_open_expired = true

--- conflicted
+++ resolved
@@ -93,13 +93,9 @@
 # Statsd metrics emitted with labels also support user defined labels
 # configured by options. The format is:
 #     statsd_user_label_<name> = <value>
-<<<<<<< HEAD
-# where <name> and <value> are restricted to non-whitespace ASCII characters.
-=======
 # where <name> and <value> are restricted to a subset of non-whitespace ASCII
 # characters, both can include letters (upper and lower), numbers and
 # underscores. Value may also contain a period (.).
->>>>>>> 04632fb4
 # For example, a proxy-server configuration could use the following to
 # delineate labeled metrics emitted by instances of proxy-logging middleware
 # in the pipeline:

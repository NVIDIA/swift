--- conflicted
+++ resolved
@@ -1,8 +1,4 @@
-<<<<<<< HEAD
-swift (1.13.1.62.g6ac036f~rax1) lucid; urgency=medium
-=======
 swift (1.13.1.62.g6ac036f~rax1) lucid; urgency=low
->>>>>>> 3cc49955
 
   * Experimental disable_fsync support
   * bcdafa3 Sleep between object ZBF process forks
@@ -12,11 +8,7 @@
   * f469d42 TempURL: Fixed bug with \r or \n in disposition.
   * 1f0058e Fix logging issue when services stop on py26
 
-<<<<<<< HEAD
  -- Chuck Thier <chuck.thier@rackspace.com>  Mon, 05 May 2014 16:09:22 +0000
-=======
- -- Chuck Thier <chuck.thier@rackspace.com>  Mon,  5 May 2014 15:30:00 +0000
->>>>>>> 3cc49955
 
 swift (1.13.1.rc1.25.g2f00ce7~rax2) lucid; urgency=low
 

--- conflicted
+++ resolved
@@ -468,9 +468,6 @@
         resp.read()
         self.assertEqual(resp.status, 201)
 
-<<<<<<< HEAD
-    def test_x_open_expired(self):
-=======
     def test_open_expired_enabled(self):
         enable_open_expired = config_true_value(tf.cluster_info['swift'].get(
             'enable_open_expired', 'false'))
@@ -478,7 +475,6 @@
         if not enable_open_expired:
             raise SkipTest
 
->>>>>>> e46672ca
         def put(url, token, parsed, conn):
             dt = datetime.datetime.now()
             epoch = time.mktime(dt.timetuple())
@@ -546,39 +542,19 @@
         # check to see object has expired
         self.assertEqual(resp.status, 404)
 
-<<<<<<< HEAD
-        enable_open_expired = tf.cluster_info['swift']['enable_open_expired']
-
-        if enable_open_expired:
-            expected_resp_status = 200
-        else:
-            expected_resp_status = 404
-
-=======
->>>>>>> e46672ca
         dt = datetime.datetime.now()
         delete_time = str(int(time.mktime(dt.timetuple())) + 2)
         resp = retry(get, extra_headers={'X-Open-Expired': True})
         resp.read()
         headers = HeaderKeyDict(resp.getheaders())
         # read the expired object with magic x-open-expired header
-<<<<<<< HEAD
-        self.assertEqual(resp.status, expected_resp_status)
-        if enable_open_expired:
-            self.assertTrue(delete_time > headers['X-Delete-At'])
-=======
         self.assertEqual(resp.status, 200)
         self.assertTrue(delete_time > headers['X-Delete-At'])
->>>>>>> e46672ca
 
         resp = retry(head, extra_headers={'X-Open-Expired': True})
         resp.read()
         # head expired object with magic x-open-expired header
-<<<<<<< HEAD
-        self.assertEqual(resp.status, expected_resp_status)
-=======
-        self.assertEqual(resp.status, 200)
->>>>>>> e46672ca
+        self.assertEqual(resp.status, 200)
 
         resp = retry(get)
         resp.read()
@@ -592,16 +568,9 @@
 
         resp = retry(get, extra_headers={'X-Open-Expired': True})
         resp.read()
-<<<<<<< HEAD
-        self.assertEqual(resp.status, expected_resp_status)
-        if enable_open_expired:
-            headers = HeaderKeyDict(resp.getheaders())
-            self.assertTrue(delete_time > headers['X-Delete-At'])
-=======
         self.assertEqual(resp.status, 200)
         headers = HeaderKeyDict(resp.getheaders())
         self.assertTrue(delete_time > headers['X-Delete-At'])
->>>>>>> e46672ca
 
         resp = retry(head, extra_headers={'X-Open-Expired': False})
         resp.read()
@@ -609,16 +578,9 @@
 
         resp = retry(head, extra_headers={'X-Open-Expired': True})
         resp.read()
-<<<<<<< HEAD
-        self.assertEqual(resp.status, expected_resp_status)
-        if enable_open_expired:
-            headers = HeaderKeyDict(resp.getheaders())
-            self.assertTrue(delete_time > headers['X-Delete-At'])
-=======
         self.assertEqual(resp.status, 200)
         headers = HeaderKeyDict(resp.getheaders())
         self.assertTrue(delete_time > headers['X-Delete-At'])
->>>>>>> e46672ca
 
         resp = retry(post, extra_headers={'X-Open-Expired': False})
         resp.read()
@@ -629,27 +591,6 @@
         resp = retry(post, extra_headers={'X-Open-Expired': True,
                                           'X-Object-Meta-Test': 'restored!'})
         resp.read()
-<<<<<<< HEAD
-        if enable_open_expired:
-            self.assertEqual(resp.status, 202)
-        else:
-            self.assertEqual(resp.status, 404)
-
-        if enable_open_expired:
-            # verify object cccccbkb restored and you can do normal GET
-            resp = retry(get)
-            resp.read()
-            self.assertEqual(resp.status, 200)
-            self.assertIn('X-Object-Meta-Test', resp.headers)
-            self.assertEqual(resp.headers['x-object-meta-test'], 'restored!')
-
-            # verify object is restored and you can do normal HEAD
-            resp = retry(head)
-            resp.read()
-            self.assertEqual(resp.status, 200)
-            # verify object is updated with advanced delete time
-            self.assertIn('X-Delete-At', resp.headers)
-=======
         self.assertEqual(resp.status, 202)
 
         # verify object could be restored and you can do normal GET
@@ -788,7 +729,6 @@
                                           'X-Object-Meta-Test': 'restored!'})
         resp.read()
         self.assertEqual(resp.status, 404)
->>>>>>> e46672ca
 
         # To avoid an error when the object deletion in tearDown(),
         # the object is added again.

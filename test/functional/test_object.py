--- conflicted
+++ resolved
@@ -469,19 +469,11 @@
         self.assertEqual(resp.status, 201)
 
     def test_open_expired_enabled(self):
-<<<<<<< HEAD
-        enable_open_expired = config_true_value(tf.cluster_info['swift'].get(
-            'enable_open_expired', 'false'))
-
-        if not enable_open_expired:
-            raise SkipTest
-=======
         allow_open_expired = config_true_value(tf.cluster_info['swift'].get(
             'allow_open_expired', 'false'))
 
         if not allow_open_expired:
             raise SkipTest('allow_open_expired is disabled')
->>>>>>> 6bd40bdd
 
         def put(url, token, parsed, conn):
             dt = datetime.datetime.now()
@@ -551,21 +543,13 @@
         self.assertEqual(resp.status, 404)
 
         dt = datetime.datetime.now()
-<<<<<<< HEAD
-        delete_time = str(int(time.mktime(dt.timetuple())) + 2)
-=======
         now = str(int(time.mktime(dt.timetuple())))
->>>>>>> 6bd40bdd
         resp = retry(get, extra_headers={'X-Open-Expired': True})
         resp.read()
         headers = HeaderKeyDict(resp.getheaders())
         # read the expired object with magic x-open-expired header
         self.assertEqual(resp.status, 200)
-<<<<<<< HEAD
-        self.assertTrue(delete_time > headers['X-Delete-At'])
-=======
         self.assertTrue(now > headers['X-Delete-At'])
->>>>>>> 6bd40bdd
 
         resp = retry(head, extra_headers={'X-Open-Expired': True})
         resp.read()
@@ -586,11 +570,7 @@
         resp.read()
         self.assertEqual(resp.status, 200)
         headers = HeaderKeyDict(resp.getheaders())
-<<<<<<< HEAD
-        self.assertTrue(delete_time > headers['X-Delete-At'])
-=======
         self.assertTrue(now > headers['X-Delete-At'])
->>>>>>> 6bd40bdd
 
         resp = retry(head, extra_headers={'X-Open-Expired': False})
         resp.read()
@@ -600,11 +580,7 @@
         resp.read()
         self.assertEqual(resp.status, 200)
         headers = HeaderKeyDict(resp.getheaders())
-<<<<<<< HEAD
-        self.assertTrue(delete_time > headers['X-Delete-At'])
-=======
         self.assertTrue(now > headers['X-Delete-At'])
->>>>>>> 6bd40bdd
 
         resp = retry(post, extra_headers={'X-Open-Expired': False})
         resp.read()
@@ -637,21 +613,12 @@
         resp.read()
         self.assertEqual(resp.status, 201)
 
-<<<<<<< HEAD
-    def test_enable_open_expired_disabled(self):
-        enable_open_expired = config_true_value(tf.cluster_info['swift'].get(
-            'enable_open_expired', 'false'))
-
-        if enable_open_expired:
-            raise SkipTest
-=======
     def test_allow_open_expired_disabled(self):
         allow_open_expired = config_true_value(tf.cluster_info['swift'].get(
             'allow_open_expired', 'false'))
 
         if allow_open_expired:
             raise SkipTest('allow_open_expired is enabled')
->>>>>>> 6bd40bdd
 
         def put(url, token, parsed, conn):
             dt = datetime.datetime.now()

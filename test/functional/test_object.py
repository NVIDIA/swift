--- conflicted
+++ resolved
@@ -536,8 +536,6 @@
         # check to see object has expired
         self.assertEqual(resp.status, 404)
 
-<<<<<<< HEAD
-=======
         enable_open_expired = tf.cluster_info['swift']['enable_open_expired']
 
         if enable_open_expired:
@@ -545,30 +543,20 @@
         else:
             expected_resp_status = 404
 
->>>>>>> b73eb6c7
         dt = datetime.datetime.now()
         delete_time = str(int(time.mktime(dt.timetuple())) + 2)
         resp = retry(get, extra_headers={'X-Open-Expired': True})
         resp.read()
         headers = HeaderKeyDict(resp.getheaders())
         # read the expired object with magic x-open-expired header
-<<<<<<< HEAD
-        self.assertEqual(resp.status, 200)
-        self.assertTrue(delete_time > headers['X-Delete-At'])
-=======
         self.assertEqual(resp.status, expected_resp_status)
         if enable_open_expired:
             self.assertTrue(delete_time > headers['X-Delete-At'])
->>>>>>> b73eb6c7
 
         resp = retry(head, extra_headers={'X-Open-Expired': True})
         resp.read()
         # head expired object with magic x-open-expired header
-<<<<<<< HEAD
-        self.assertEqual(resp.status, 200)
-=======
         self.assertEqual(resp.status, expected_resp_status)
->>>>>>> b73eb6c7
 
         resp = retry(get)
         resp.read()
@@ -582,16 +570,10 @@
 
         resp = retry(get, extra_headers={'X-Open-Expired': True})
         resp.read()
-<<<<<<< HEAD
-        self.assertEqual(resp.status, 200)
-        headers = HeaderKeyDict(resp.getheaders())
-        self.assertTrue(delete_time > headers['X-Delete-At'])
-=======
         self.assertEqual(resp.status, expected_resp_status)
         if enable_open_expired:
             headers = HeaderKeyDict(resp.getheaders())
             self.assertTrue(delete_time > headers['X-Delete-At'])
->>>>>>> b73eb6c7
 
         resp = retry(head, extra_headers={'X-Open-Expired': False})
         resp.read()
@@ -599,16 +581,10 @@
 
         resp = retry(head, extra_headers={'X-Open-Expired': True})
         resp.read()
-<<<<<<< HEAD
-        headers = HeaderKeyDict(resp.getheaders())
-        self.assertEqual(resp.status, 200)
-        self.assertTrue(delete_time > headers['X-Delete-At'])
-=======
         self.assertEqual(resp.status, expected_resp_status)
         if enable_open_expired:
             headers = HeaderKeyDict(resp.getheaders())
             self.assertTrue(delete_time > headers['X-Delete-At'])
->>>>>>> b73eb6c7
 
         resp = retry(post, extra_headers={'X-Open-Expired': False})
         resp.read()
@@ -619,23 +595,6 @@
         resp = retry(post, extra_headers={'X-Open-Expired': True,
                                           'X-Object-Meta-Test': 'restored!'})
         resp.read()
-<<<<<<< HEAD
-        self.assertEqual(resp.status, 202)
-
-        # verify object is restored and you can do normal GET
-        resp = retry(get)
-        resp.read()
-        self.assertEqual(resp.status, 200)
-        self.assertIn('X-Object-Meta-Test', resp.headers)
-        self.assertEqual(resp.headers['x-object-meta-test'], 'restored!')
-
-        # verify object is restored and you can do normal HEAD
-        resp = retry(head)
-        resp.read()
-        self.assertEqual(resp.status, 200)
-        # verify object is updated with advanced delete time
-        self.assertIn('X-Delete-At', resp.headers)
-=======
         if enable_open_expired:
             self.assertEqual(resp.status, 202)
         else:
@@ -655,7 +614,6 @@
             self.assertEqual(resp.status, 200)
             # verify object is updated with advanced delete time
             self.assertIn('X-Delete-At', resp.headers)
->>>>>>> b73eb6c7
 
         # To avoid an error when the object deletion in tearDown(),
         # the object is added again.

--- conflicted
+++ resolved
@@ -413,10 +413,7 @@
             end = start + seg_info['size_bytes'] - 1
             self.assertEqual(headers['content-range'],
                              'bytes %d-%d/%d' % (start, end, total_size), i)
-<<<<<<< HEAD
-=======
             self.assertEqual(headers['x-parts-count'], '5')
->>>>>>> 391e2588
             start = end + 1
 
     def test_head_part_number_simple_manifest(self):
@@ -450,10 +447,7 @@
             end = start + seg_info['size_bytes'] - 1
             self.assertEqual(headers['content-range'],
                              'bytes %d-%d/%d' % (start, end, total_size), i)
-<<<<<<< HEAD
-=======
             self.assertEqual(headers['x-parts-count'], '5')
->>>>>>> 391e2588
             start = end + 1
 
     def test_slo_container_listing(self):

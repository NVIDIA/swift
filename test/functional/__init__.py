# Copyright (c) 2014 OpenStack Foundation
#
# Licensed under the Apache License, Version 2.0 (the "License");
# you may not use this file except in compliance with the License.
# You may obtain a copy of the License at
#
#    http://www.apache.org/licenses/LICENSE-2.0
#
# Unless required by applicable law or agreed to in writing, software
# distributed under the License is distributed on an "AS IS" BASIS,
# WITHOUT WARRANTIES OR CONDITIONS OF ANY KIND, either express or
# implied.
# See the License for the specific language governing permissions and
# limitations under the License.

from __future__ import print_function
import mock
import os
import six
from six.moves.urllib.parse import urlparse, urlsplit, urlunsplit
import sys
import pickle
import socket
import locale
import eventlet
import eventlet.debug
import functools
import random
import base64
import unittest2

from time import time, sleep
from contextlib import closing
from gzip import GzipFile
from shutil import rmtree
from tempfile import mkdtemp

from six.moves.configparser import ConfigParser, NoSectionError
from six.moves import http_client
from six.moves.http_client import HTTPException

from swift.common.middleware.memcache import MemcacheMiddleware
from swift.common.storage_policy import parse_storage_policies, PolicyError
from swift.common.utils import set_swift_dir

from test import get_config, listen_zero

from test.unit import debug_logger, FakeMemcache
# importing skip_if_no_xattrs so that functional tests can grab it from the
# test.functional namespace. Importing SkipTest so this works under both
# nose and testr test runners.
from test.unit import skip_if_no_xattrs as real_skip_if_no_xattrs
from test.unit import SkipTest

from swift.common import constraints, utils, ring, storage_policy
from swift.common.ring import Ring
from swift.common.wsgi import loadapp, SwiftHttpProtocol
from swift.common.utils import config_true_value, split_path
from swift.account import server as account_server
from swift.container import server as container_server
from swift.obj import server as object_server, mem_server as mem_object_server
import swift.proxy.controllers.obj

http_client._MAXHEADERS = constraints.MAX_HEADER_COUNT
DEBUG = True

# In order to get the proper blocking behavior of sockets without using
# threads, where we can set an arbitrary timeout for some piece of code under
# test, we use eventlet with the standard socket library patched. We have to
# perform this setup at module import time, since all the socket module
# bindings in the swiftclient code will have been made by the time nose
# invokes the package or class setup methods.
eventlet.hubs.use_hub(utils.get_hub())
eventlet.patcher.monkey_patch(all=False, socket=True)
eventlet.debug.hub_exceptions(False)

# swift_test_client import from swiftclient, so move after the monkey-patching
from test.functional.swift_test_client import Account, Connection, Container, \
    ResponseError

from swiftclient import get_auth, http_connection

has_insecure = False
try:
    from swiftclient import __version__ as client_version
    # Prevent a ValueError in StrictVersion with '2.0.3.68.ga99c2ff'
    client_version = '.'.join(client_version.split('.')[:3])
except ImportError:
    # Pre-PBR we had version, not __version__. Anyhow...
    client_version = '1.2'
from distutils.version import StrictVersion
if StrictVersion(client_version) >= StrictVersion('2.0'):
    has_insecure = True


config = {}
web_front_end = None
normalized_urls = None

# If no config was read, we will fall back to old school env vars
swift_test_auth_version = None
swift_test_auth = os.environ.get('SWIFT_TEST_AUTH')
swift_test_user = [os.environ.get('SWIFT_TEST_USER'), None, None, '', '', '']
swift_test_key = [os.environ.get('SWIFT_TEST_KEY'), None, None, '', '', '']
swift_test_tenant = ['', '', '', '', '', '']
swift_test_perm = ['', '', '', '', '', '']
swift_test_domain = ['', '', '', '', '', '']
swift_test_user_id = ['', '', '', '', '', '']
swift_test_tenant_id = ['', '', '', '', '', '']

skip, skip2, skip3, skip_if_not_v3, skip_service_tokens, \
    skip_if_no_reseller_admin = False, False, False, False, False, False

orig_collate = ''
insecure = False

in_process = False
_testdir = _test_servers = _test_coros = _test_socks = None
policy_specified = None
skip_if_no_xattrs = None


class FakeMemcacheMiddleware(MemcacheMiddleware):
    """
    Caching middleware that fakes out caching in swift if memcached
    does not appear to be running.
    """

    def __init__(self, app, conf):
        super(FakeMemcacheMiddleware, self).__init__(app, conf)
        self.memcache = FakeMemcache()


class InProcessException(BaseException):
    pass


def _info(msg):
    print(msg, file=sys.stderr)


def _debug(msg):
    if DEBUG:
        _info('DEBUG: ' + msg)


def _in_process_setup_swift_conf(swift_conf_src, testdir):
    # override swift.conf contents for in-process functional test runs
    conf = ConfigParser()
    conf.read(swift_conf_src)
    try:
        section = 'swift-hash'
        conf.set(section, 'swift_hash_path_suffix', 'inprocfunctests')
        conf.set(section, 'swift_hash_path_prefix', 'inprocfunctests')
        section = 'swift-constraints'
        max_file_size = (8 * 1024 * 1024) + 2  # 8 MB + 2
        conf.set(section, 'max_file_size', str(max_file_size))
    except NoSectionError:
        msg = 'Conf file %s is missing section %s' % (swift_conf_src, section)
        raise InProcessException(msg)

    test_conf_file = os.path.join(testdir, 'swift.conf')
    with open(test_conf_file, 'w') as fp:
        conf.write(fp)

    return test_conf_file


def _in_process_find_conf_file(conf_src_dir, conf_file_name, use_sample=True):
    """
    Look for a file first in conf_src_dir, if it exists, otherwise optionally
    look in the source tree sample 'etc' dir.

    :param conf_src_dir: Directory in which to search first for conf file. May
                         be None
    :param conf_file_name: Name of conf file
    :param use_sample: If True and the conf_file_name is not found, then return
                       any sample conf file found in the source tree sample
                       'etc' dir by appending '-sample' to conf_file_name
    :returns: Path to conf file
    :raises InProcessException: If no conf file is found
    """
    dflt_src_dir = os.path.normpath(os.path.join(os.path.abspath(__file__),
                                    os.pardir, os.pardir, os.pardir,
                                    'etc'))
    conf_src_dir = dflt_src_dir if conf_src_dir is None else conf_src_dir
    conf_file_path = os.path.join(conf_src_dir, conf_file_name)
    if os.path.exists(conf_file_path):
        return conf_file_path

    if use_sample:
        # fall back to using the corresponding sample conf file
        conf_file_name += '-sample'
        conf_file_path = os.path.join(dflt_src_dir, conf_file_name)
        if os.path.exists(conf_file_path):
            return conf_file_path

    msg = 'Failed to find config file %s' % conf_file_name
    raise InProcessException(msg)


def _in_process_setup_ring(swift_conf, conf_src_dir, testdir):
    """
    If SWIFT_TEST_POLICY is set:
    - look in swift.conf file for specified policy
    - move this to be policy-0 but preserving its options
    - copy its ring file to test dir, changing its devices to suit
      in process testing, and renaming it to suit policy-0
    Otherwise, create a default ring file.
    """
    conf = ConfigParser()
    conf.read(swift_conf)
    sp_prefix = 'storage-policy:'

    try:
        # policy index 0 will be created if no policy exists in conf
        policies = parse_storage_policies(conf)
    except PolicyError as e:
        raise InProcessException(e)

    # clear all policies from test swift.conf before adding test policy back
    for policy in policies:
        conf.remove_section(sp_prefix + str(policy.idx))

    if policy_specified:
        policy_to_test = policies.get_by_name(policy_specified)
        if policy_to_test is None:
            raise InProcessException('Failed to find policy name "%s"'
                                     % policy_specified)
        _info('Using specified policy %s' % policy_to_test.name)
    else:
        policy_to_test = policies.default
        _info('Defaulting to policy %s' % policy_to_test.name)

    # make policy_to_test be policy index 0 and default for the test config
    sp_zero_section = sp_prefix + '0'
    conf.add_section(sp_zero_section)
    for (k, v) in policy_to_test.get_info(config=True).items():
        conf.set(sp_zero_section, k, str(v))
    conf.set(sp_zero_section, 'default', 'True')

    with open(swift_conf, 'w') as fp:
        conf.write(fp)

    # look for a source ring file
    ring_file_src = ring_file_test = 'object.ring.gz'
    if policy_to_test.idx:
        ring_file_src = 'object-%s.ring.gz' % policy_to_test.idx
    try:
        ring_file_src = _in_process_find_conf_file(conf_src_dir, ring_file_src,
                                                   use_sample=False)
    except InProcessException as e:
        if policy_specified:
            raise InProcessException('Failed to find ring file %s'
                                     % ring_file_src)
        ring_file_src = None

    ring_file_test = os.path.join(testdir, ring_file_test)
    if ring_file_src:
        # copy source ring file to a policy-0 test ring file, re-homing servers
        _info('Using source ring file %s' % ring_file_src)
        ring_data = ring.RingData.load(ring_file_src)
        obj_sockets = []
        for dev in ring_data.devs:
            device = 'sd%c1' % chr(len(obj_sockets) + ord('a'))
            utils.mkdirs(os.path.join(_testdir, 'sda1'))
            utils.mkdirs(os.path.join(_testdir, 'sda1', 'tmp'))
            obj_socket = listen_zero()
            obj_sockets.append(obj_socket)
            dev['port'] = obj_socket.getsockname()[1]
            dev['ip'] = '127.0.0.1'
            dev['device'] = device
            dev['replication_port'] = dev['port']
            dev['replication_ip'] = dev['ip']
        ring_data.save(ring_file_test)
    else:
        # make default test ring, 3 replicas, 4 partitions, 3 devices
        # which will work for a replication policy or a 2+1 EC policy
        _info('No source object ring file, creating 3rep/4part/3dev ring')
        obj_sockets = [listen_zero() for _ in (0, 1, 2)]
        replica2part2dev_id = [[0, 1, 2, 0],
                               [1, 2, 0, 1],
                               [2, 0, 1, 2]]
        devs = [{'id': 0, 'zone': 0, 'device': 'sda1', 'ip': '127.0.0.1',
                 'port': obj_sockets[0].getsockname()[1]},
                {'id': 1, 'zone': 1, 'device': 'sdb1', 'ip': '127.0.0.1',
                 'port': obj_sockets[1].getsockname()[1]},
                {'id': 2, 'zone': 2, 'device': 'sdc1', 'ip': '127.0.0.1',
                 'port': obj_sockets[2].getsockname()[1]}]
        ring_data = ring.RingData(replica2part2dev_id, devs, 30)
        with closing(GzipFile(ring_file_test, 'wb')) as f:
            pickle.dump(ring_data, f)

    for dev in ring_data.devs:
        _debug('Ring file dev: %s' % dev)

    return obj_sockets


def _load_encryption(proxy_conf_file, swift_conf_file, **kwargs):
    """
    Load encryption configuration and override proxy-server.conf contents.

    :param proxy_conf_file: Source proxy conf filename
    :param swift_conf_file: Source swift conf filename
    :returns: Tuple of paths to the proxy conf file and swift conf file to use
    :raises InProcessException: raised if proxy conf contents are invalid
    """
    _debug('Setting configuration for encryption')

    # The global conf dict cannot be used to modify the pipeline.
    # The pipeline loader requires the pipeline to be set in the local_conf.
    # If pipeline is set in the global conf dict (which in turn populates the
    # DEFAULTS options) then it prevents pipeline being loaded into the local
    # conf during wsgi load_app.
    # Therefore we must modify the [pipeline:main] section.

    conf = ConfigParser()
    conf.read(proxy_conf_file)
    try:
        section = 'pipeline:main'
        pipeline = conf.get(section, 'pipeline')
        pipeline = pipeline.replace(
            "proxy-logging proxy-server",
            "keymaster encryption proxy-logging proxy-server")
        conf.set(section, 'pipeline', pipeline)
        root_secret = base64.b64encode(os.urandom(32))
        if not six.PY2:
            root_secret = root_secret.decode('ascii')
        conf.set('filter:keymaster', 'encryption_root_secret', root_secret)
        conf.set('filter:versioned_writes', 'allow_object_versioning', 'true')
    except NoSectionError as err:
        msg = 'Error problem with proxy conf file %s: %s' % \
              (proxy_conf_file, err)
        raise InProcessException(msg)

    test_conf_file = os.path.join(_testdir, 'proxy-server.conf')
    with open(test_conf_file, 'w') as fp:
        conf.write(fp)

    return test_conf_file, swift_conf_file


def _load_ec_as_default_policy(proxy_conf_file, swift_conf_file, **kwargs):
    """
    Override swift.conf [storage-policy:0] section to use a 2+1 EC policy.

    :param proxy_conf_file: Source proxy conf filename
    :param swift_conf_file: Source swift conf filename
    :returns: Tuple of paths to the proxy conf file and swift conf file to use
    """
    _debug('Setting configuration for default EC policy')

    conf = ConfigParser()
    conf.read(swift_conf_file)
    # remove existing policy sections that came with swift.conf-sample
    for section in list(conf.sections()):
        if section.startswith('storage-policy'):
            conf.remove_section(section)
    # add new policy 0 section for an EC policy
    conf.add_section('storage-policy:0')
    ec_policy_spec = {
        'name': 'ec-test',
        'policy_type': 'erasure_coding',
        'ec_type': 'liberasurecode_rs_vand',
        'ec_num_data_fragments': 2,
        'ec_num_parity_fragments': 1,
        'ec_object_segment_size': 1048576,
        'default': True
    }

    for k, v in ec_policy_spec.items():
        conf.set('storage-policy:0', k, str(v))

    with open(swift_conf_file, 'w') as fp:
        conf.write(fp)
    return proxy_conf_file, swift_conf_file


def _load_domain_remap_staticweb(proxy_conf_file, swift_conf_file, **kwargs):
    """
    Load domain_remap and staticweb into proxy server pipeline.

    :param proxy_conf_file: Source proxy conf filename
    :param swift_conf_file: Source swift conf filename
    :returns: Tuple of paths to the proxy conf file and swift conf file to use
    :raises InProcessException: raised if proxy conf contents are invalid
    """
    _debug('Setting configuration for domain_remap')

    # add a domain_remap storage_domain to the test configuration
    storage_domain = 'example.net'
    global config
    config['storage_domain'] = storage_domain

    # The global conf dict cannot be used to modify the pipeline.
    # The pipeline loader requires the pipeline to be set in the local_conf.
    # If pipeline is set in the global conf dict (which in turn populates the
    # DEFAULTS options) then it prevents pipeline being loaded into the local
    # conf during wsgi load_app.
    # Therefore we must modify the [pipeline:main] section.
    conf = ConfigParser()
    conf.read(proxy_conf_file)
    try:
        section = 'pipeline:main'
        old_pipeline = conf.get(section, 'pipeline')
        pipeline = old_pipeline.replace(
            " tempauth ",
            " tempauth staticweb ")
        pipeline = pipeline.replace(
            " listing_formats ",
            " domain_remap listing_formats ")
        if pipeline == old_pipeline:
            raise InProcessException(
                "Failed to insert domain_remap and staticweb into pipeline: %s"
                % old_pipeline)
        conf.set(section, 'pipeline', pipeline)
        # set storage_domain in domain_remap middleware to match test config
        section = 'filter:domain_remap'
        conf.set(section, 'storage_domain', storage_domain)
    except NoSectionError as err:
        msg = 'Error problem with proxy conf file %s: %s' % \
              (proxy_conf_file, err)
        raise InProcessException(msg)

    test_conf_file = os.path.join(_testdir, 'proxy-server.conf')
    with open(test_conf_file, 'w') as fp:
        conf.write(fp)

    return test_conf_file, swift_conf_file


def _load_s3api(proxy_conf_file, swift_conf_file, **kwargs):
    """
    Load s3api configuration and override proxy-server.conf contents.

    :param proxy_conf_file: Source proxy conf filename
    :param swift_conf_file: Source swift conf filename
    :returns: Tuple of paths to the proxy conf file and swift conf file to use
    :raises InProcessException: raised if proxy conf contents are invalid
    """
    _debug('Setting configuration for s3api')

    # The global conf dict cannot be used to modify the pipeline.
    # The pipeline loader requires the pipeline to be set in the local_conf.
    # If pipeline is set in the global conf dict (which in turn populates the
    # DEFAULTS options) then it prevents pipeline being loaded into the local
    # conf during wsgi load_app.
    # Therefore we must modify the [pipeline:main] section.

    conf = ConfigParser()
    conf.read(proxy_conf_file)
    try:
        section = 'pipeline:main'
        pipeline = conf.get(section, 'pipeline')
        pipeline = pipeline.replace(
            "tempauth",
            "s3api tempauth")
        conf.set(section, 'pipeline', pipeline)
        conf.set('filter:s3api', 's3_acl', 'true')

        conf.set('filter:versioned_writes', 'allow_object_versioning', 'true')
    except NoSectionError as err:
        msg = 'Error problem with proxy conf file %s: %s' % \
              (proxy_conf_file, err)
        raise InProcessException(msg)

    test_conf_file = os.path.join(_testdir, 'proxy-server.conf')
    with open(test_conf_file, 'w') as fp:
        conf.write(fp)

    return test_conf_file, swift_conf_file


# Mapping from possible values of the variable
# SWIFT_TEST_IN_PROCESS_CONF_LOADER
# to the method to call for loading the associated configuration
# The expected signature for these methods is:
# conf_filename_to_use loader(input_conf_filename, **kwargs)
conf_loaders = {
    'encryption': _load_encryption,
    'ec': _load_ec_as_default_policy,
    'domain_remap_staticweb': _load_domain_remap_staticweb,
    's3api': _load_s3api,
}


def in_process_setup(the_object_server=object_server):
    _info('IN-PROCESS SERVERS IN USE FOR FUNCTIONAL TESTS')
    _info('Using object_server class: %s' % the_object_server.__name__)
    conf_src_dir = os.environ.get('SWIFT_TEST_IN_PROCESS_CONF_DIR')
    show_debug_logs = os.environ.get('SWIFT_TEST_DEBUG_LOGS')

    if conf_src_dir is not None:
        if not os.path.isdir(conf_src_dir):
            msg = 'Config source %s is not a dir' % conf_src_dir
            raise InProcessException(msg)
        _info('Using config source dir: %s' % conf_src_dir)

    # If SWIFT_TEST_IN_PROCESS_CONF specifies a config source dir then
    # prefer config files from there, otherwise read config from source tree
    # sample files. A mixture of files from the two sources is allowed.
    proxy_conf = _in_process_find_conf_file(conf_src_dir, 'proxy-server.conf')
    _info('Using proxy config from %s' % proxy_conf)
    swift_conf_src = _in_process_find_conf_file(conf_src_dir, 'swift.conf')
    _info('Using swift config from %s' % swift_conf_src)

    global _testdir
    _testdir = os.path.join(mkdtemp(), 'tmp_functional')
    utils.mkdirs(_testdir)
    rmtree(_testdir)
    utils.mkdirs(os.path.join(_testdir, 'sda1'))
    utils.mkdirs(os.path.join(_testdir, 'sda1', 'tmp'))
    utils.mkdirs(os.path.join(_testdir, 'sdb1'))
    utils.mkdirs(os.path.join(_testdir, 'sdb1', 'tmp'))
    utils.mkdirs(os.path.join(_testdir, 'sdc1'))
    utils.mkdirs(os.path.join(_testdir, 'sdc1', 'tmp'))

    swift_conf = _in_process_setup_swift_conf(swift_conf_src, _testdir)
    _info('prepared swift.conf: %s' % swift_conf)

    # Call the associated method for the value of
    # 'SWIFT_TEST_IN_PROCESS_CONF_LOADER', if one exists
    conf_loader_label = os.environ.get(
        'SWIFT_TEST_IN_PROCESS_CONF_LOADER')
    if conf_loader_label is not None:
        try:
            conf_loader = conf_loaders[conf_loader_label]
            _debug('Calling method %s mapped to conf loader %s' %
                   (conf_loader.__name__, conf_loader_label))
        except KeyError as missing_key:
            raise InProcessException('No function mapped for conf loader %s' %
                                     missing_key)

        try:
            # Pass-in proxy_conf, swift_conf files
            proxy_conf, swift_conf = conf_loader(proxy_conf, swift_conf)
            _debug('Now using proxy conf %s' % proxy_conf)
            _debug('Now using swift conf %s' % swift_conf)
        except Exception as err:  # noqa
            raise InProcessException(err)

    obj_sockets = _in_process_setup_ring(swift_conf, conf_src_dir, _testdir)

    # load new swift.conf file
    if set_swift_dir(os.path.dirname(swift_conf)):
        constraints.reload_constraints()
        storage_policy.reload_storage_policies()

    global config
    if constraints.SWIFT_CONSTRAINTS_LOADED:
        # Use the swift constraints that are loaded for the test framework
        # configuration
        _c = dict((k, str(v))
                  for k, v in constraints.EFFECTIVE_CONSTRAINTS.items())
        config.update(_c)
    else:
        # In-process swift constraints were not loaded, somethings wrong
        raise SkipTest

    global _test_socks
    _test_socks = []
    # We create the proxy server listening socket to get its port number so
    # that we can add it as the "auth_port" value for the functional test
    # clients.
    prolis = listen_zero()
    _test_socks.append(prolis)

    # The following set of configuration values is used both for the
    # functional test frame work and for the various proxy, account, container
    # and object servers.
    config.update({
        # Values needed by the various in-process swift servers
        'devices': _testdir,
        'swift_dir': _testdir,
        'mount_check': 'false',
        'client_timeout': '4',
        'allow_account_management': 'true',
        'account_autocreate': 'true',
        'allow_versions': 'True',
        'allow_versioned_writes': 'True',
        # TODO: move this into s3api config loader because they are
        #       required by only s3api
        'allowed_headers':
            "Content-Disposition, Content-Encoding, X-Delete-At, "
            "X-Object-Manifest, X-Static-Large-Object, Cache-Control, "
            "Content-Language, Expires, X-Robots-Tag",
        # Below are values used by the functional test framework, as well as
        # by the various in-process swift servers
        'auth_uri': 'http://127.0.0.1:%d/auth/v1.0/' % prolis.getsockname()[1],
        # Primary functional test account (needs admin access to the
        # account)
        'account': 'test',
        'username': 'tester',
        'password': 'testing',
        's3_access_key': 'test:tester',
        's3_secret_key': 'testing',
        # Secondary user of the primary test account (needs admin access
        # to the account) for s3api
        's3_access_key2': 'test:tester2',
        's3_secret_key2': 'testing2',
        # User on a second account (needs admin access to the account)
        'account2': 'test2',
        'username2': 'tester2',
        'password2': 'testing2',
        # User on same account as first, but without admin access
        'username3': 'tester3',
        'password3': 'testing3',
        's3_access_key3': 'test:tester3',
        's3_secret_key3': 'testing3',
        # Service user and prefix (emulates glance, cinder, etc. user)
        'account5': 'test5',
        'username5': 'tester5',
        'password5': 'testing5',
        'service_prefix': 'SERVICE',
        # For tempauth middleware. Update reseller_prefix
        'reseller_prefix': 'AUTH, SERVICE',
        'SERVICE_require_group': 'service',
        # Reseller admin user (needs reseller_admin_role)
        'account6': 'test6',
        'username6': 'tester6',
        'password6': 'testing6'
    })

    acc1lis = listen_zero()
    acc2lis = listen_zero()
    con1lis = listen_zero()
    con2lis = listen_zero()
    _test_socks += [acc1lis, acc2lis, con1lis, con2lis] + obj_sockets

    account_ring_path = os.path.join(_testdir, 'account.ring.gz')
    with closing(GzipFile(account_ring_path, 'wb')) as f:
        pickle.dump(ring.RingData([[0, 1, 0, 1], [1, 0, 1, 0]],
                    [{'id': 0, 'zone': 0, 'device': 'sda1', 'ip': '127.0.0.1',
                      'port': acc1lis.getsockname()[1]},
                     {'id': 1, 'zone': 1, 'device': 'sdb1', 'ip': '127.0.0.1',
                      'port': acc2lis.getsockname()[1]}], 30),
                    f)
    container_ring_path = os.path.join(_testdir, 'container.ring.gz')
    with closing(GzipFile(container_ring_path, 'wb')) as f:
        pickle.dump(ring.RingData([[0, 1, 0, 1], [1, 0, 1, 0]],
                    [{'id': 0, 'zone': 0, 'device': 'sda1', 'ip': '127.0.0.1',
                      'port': con1lis.getsockname()[1]},
                     {'id': 1, 'zone': 1, 'device': 'sdb1', 'ip': '127.0.0.1',
                      'port': con2lis.getsockname()[1]}], 30),
                    f)

    # Default to only 4 seconds for in-process functional test runs
    eventlet.wsgi.WRITE_TIMEOUT = 4

    def get_logger_name(name):
        if show_debug_logs:
            return debug_logger(name)
        else:
            return None

    acc1srv = account_server.AccountController(
        config, logger=get_logger_name('acct1'))
    acc2srv = account_server.AccountController(
        config, logger=get_logger_name('acct2'))
    con1srv = container_server.ContainerController(
        config, logger=get_logger_name('cont1'))
    con2srv = container_server.ContainerController(
        config, logger=get_logger_name('cont2'))

    objsrvs = [
        (obj_sockets[index],
         the_object_server.ObjectController(
             config, logger=get_logger_name('obj%d' % (index + 1))))
        for index in range(len(obj_sockets))
    ]

    if show_debug_logs:
        logger = get_logger_name('proxy')
    else:
        logger = utils.get_logger(config, 'wsgi-server', log_route='wsgi')

    def get_logger(name, *args, **kwargs):
        return logger

    with mock.patch('swift.common.utils.get_logger', get_logger):
        with mock.patch('swift.common.middleware.memcache.MemcacheMiddleware',
                        FakeMemcacheMiddleware):
            try:
                app = loadapp(proxy_conf, global_conf=config)
            except Exception as e:
                raise InProcessException(e)

    nl = utils.NullLogger()
    global proxy_srv
    proxy_srv = prolis
    prospa = eventlet.spawn(eventlet.wsgi.server, prolis, app, nl,
                            protocol=SwiftHttpProtocol)
    acc1spa = eventlet.spawn(eventlet.wsgi.server, acc1lis, acc1srv, nl,
                             protocol=SwiftHttpProtocol)
    acc2spa = eventlet.spawn(eventlet.wsgi.server, acc2lis, acc2srv, nl,
                             protocol=SwiftHttpProtocol)
    con1spa = eventlet.spawn(eventlet.wsgi.server, con1lis, con1srv, nl,
                             protocol=SwiftHttpProtocol)
    con2spa = eventlet.spawn(eventlet.wsgi.server, con2lis, con2srv, nl,
                             protocol=SwiftHttpProtocol)

    objspa = [eventlet.spawn(eventlet.wsgi.server, objsrv[0], objsrv[1], nl,
                             protocol=SwiftHttpProtocol)
              for objsrv in objsrvs]

    global _test_coros
    _test_coros = \
        (prospa, acc1spa, acc2spa, con1spa, con2spa) + tuple(objspa)

    # Create accounts "test" and "test2"
    def create_account(act):
        ts = utils.normalize_timestamp(time())
        account_ring = Ring(_testdir, ring_name='account')
        partition, nodes = account_ring.get_nodes(act)
        for node in nodes:
            # Note: we are just using the http_connect method in the object
            # controller here to talk to the account server nodes.
            conn = swift.proxy.controllers.obj.http_connect(
                node['ip'], node['port'], node['device'], partition, 'PUT',
                '/' + act, {'X-Timestamp': ts, 'x-trans-id': act})
            resp = conn.getresponse()
            assert resp.status == 201, 'Unable to create account: %s\n%s' % (
                resp.status, resp.read())

    create_account('AUTH_test')
    create_account('AUTH_test2')

cluster_info = {}


def get_cluster_info():
    # The fallback constraints used for testing will come from the current
    # effective constraints.
    eff_constraints = dict(constraints.EFFECTIVE_CONSTRAINTS)

    # We'll update those constraints based on what the /info API provides, if
    # anything.
    global cluster_info
    global config
    try:
        conn = Connection(config)
        conn.authenticate()
        cluster_info.update(conn.cluster_info())
<<<<<<< HEAD
    except (ResponseError, socket.error, SkipTest, unittest2.SkipTest):
=======
    except (ResponseError, socket.error, SkipTest):
>>>>>>> 30997aec
        # Failed to get cluster_information via /info API, so fall back on
        # test.conf data
        pass
    else:
        try:
            eff_constraints.update(cluster_info['swift'])
        except KeyError:
            # Most likely the swift cluster has "expose_info = false" set
            # in its proxy-server.conf file, so we'll just do the best we
            # can.
            print("** Swift Cluster not exposing /info **", file=sys.stderr)

    # Finally, we'll allow any constraint present in the swift-constraints
    # section of test.conf to override everything. Note that only those
    # constraints defined in the constraints module are converted to integers.
    test_constraints = get_config('swift-constraints')
    for k in constraints.DEFAULT_CONSTRAINTS:
        try:
            test_constraints[k] = int(test_constraints[k])
        except KeyError:
            pass
        except ValueError:
            print("Invalid constraint value: %s = %s" % (
                k, test_constraints[k]), file=sys.stderr)
    eff_constraints.update(test_constraints)

    # Just make it look like these constraints were loaded from a /info call,
    # even if the /info call failed, or when they are overridden by values
    # from the swift-constraints section of test.conf
    cluster_info['swift'] = eff_constraints


def setup_package():

    global policy_specified
    global skip_if_no_xattrs
    policy_specified = os.environ.get('SWIFT_TEST_POLICY')
    in_process_env = os.environ.get('SWIFT_TEST_IN_PROCESS')
    if in_process_env is not None:
        use_in_process = utils.config_true_value(in_process_env)
    else:
        use_in_process = None

    global in_process

    global config
    if use_in_process:
        # Explicitly set to True, so barrel on ahead with in-process
        # functional test setup.
        in_process = True
        # NOTE: No attempt is made to a read local test.conf file.
    else:
        if use_in_process is None:
            # Not explicitly set, default to using in-process functional tests
            # if the test.conf file is not found, or does not provide a usable
            # configuration.
            config.update(get_config('func_test'))
            if not config:
                in_process = True
            # else... leave in_process value unchanged. It may be that
            # setup_package is called twice, in which case in_process_setup may
            # have loaded config before we reach here a second time, so the
            # existence of config is not reliable to determine that in_process
            # should be False. Anyway, it's default value is False.
        else:
            # Explicitly set to False, do not attempt to use in-process
            # functional tests, be sure we attempt to read from local
            # test.conf file.
            in_process = False
            config.update(get_config('func_test'))

    if in_process:
        in_mem_obj_env = os.environ.get('SWIFT_TEST_IN_MEMORY_OBJ')
        in_mem_obj = utils.config_true_value(in_mem_obj_env)
        skip_if_no_xattrs = real_skip_if_no_xattrs
        try:
            in_process_setup(the_object_server=(
                mem_object_server if in_mem_obj else object_server))
        except InProcessException as exc:
            print(('Exception during in-process setup: %s'
                   % str(exc)), file=sys.stderr)
            raise
    else:
        skip_if_no_xattrs = lambda: None

    global web_front_end
    web_front_end = config.get('web_front_end', 'integral')
    global normalized_urls
    normalized_urls = config.get('normalized_urls', False)

    global orig_collate
    orig_collate = locale.setlocale(locale.LC_COLLATE)
    locale.setlocale(locale.LC_COLLATE, config.get('collate', 'C'))

    global insecure
    insecure = config_true_value(config.get('insecure', False))

    global swift_test_auth_version
    global swift_test_auth
    global swift_test_user
    global swift_test_key
    global swift_test_tenant
    global swift_test_perm
    global swift_test_domain
    global swift_test_service_prefix

    swift_test_service_prefix = None

    if config:
        swift_test_auth_version = str(config.get('auth_version', '1'))

        if 'auth_uri' in config:
            swift_test_auth = config['auth_uri']
            # Back-fill the individual parts -- really, we should just need
            # host and port for s3_test_client, and that's only until we
            # improve it to take a s3_storage_url option
            parsed = urlsplit(config['auth_uri'])
            config.update({
                'auth_ssl': str(parsed.scheme == 'https'),
                'auth_host': parsed.hostname,
                'auth_port': str(
                    parsed.port if parsed.port is not None else
                    443 if parsed.scheme == 'https' else 80),
                'auth_prefix': parsed.path,
            })
        elif 'auth_host' in config:
            scheme = 'http'
            if config_true_value(config.get('auth_ssl', 'no')):
                scheme = 'https'
            netloc = config['auth_host']
            if 'auth_port' in config:
                netloc += ':' + config['auth_port']
            auth_prefix = config.get('auth_prefix', '/')
            if swift_test_auth_version == "1":
                auth_prefix += 'v1.0'
            config['auth_uri'] = swift_test_auth = urlunsplit(
                (scheme, netloc, auth_prefix, None, None))
        # else, neither auth_uri nor auth_host; swift_test_auth will be unset
        # and we'll skip everything later

        if 'service_prefix' in config:
                swift_test_service_prefix = utils.append_underscore(
                    config['service_prefix'])

        if swift_test_auth_version == "1":

            try:
                if 'account' in config:
                    swift_test_user[0] = '%(account)s:%(username)s' % config
                else:
                    swift_test_user[0] = '%(username)s' % config
                swift_test_key[0] = config['password']
            except KeyError:
                # bad config, no account/username configured, tests cannot be
                # run
                pass
            try:
                swift_test_user[1] = '%s%s' % (
                    '%s:' % config['account2'] if 'account2' in config else '',
                    config['username2'])
                swift_test_key[1] = config['password2']
            except KeyError:
                pass  # old config, no second account tests can be run
            try:
                swift_test_user[2] = '%s%s' % (
                    '%s:' % config['account'] if 'account'
                    in config else '', config['username3'])
                swift_test_key[2] = config['password3']
            except KeyError:
                pass  # old config, no third account tests can be run
            try:
                swift_test_user[4] = '%s%s' % (
                    '%s:' % config['account5'], config['username5'])
                swift_test_key[4] = config['password5']
                swift_test_tenant[4] = config['account5']
            except KeyError:
                pass  # no service token tests can be run

            for _ in range(3):
                swift_test_perm[_] = swift_test_user[_]

        else:
            swift_test_user[0] = config['username']
            swift_test_tenant[0] = config['account']
            swift_test_key[0] = config['password']
            if 'domain' in config:
                swift_test_domain[0] = config['domain']
            swift_test_user[1] = config['username2']
            swift_test_tenant[1] = config['account2']
            swift_test_key[1] = config['password2']
            if 'domain2' in config:
                swift_test_domain[1] = config['domain2']
            swift_test_user[2] = config['username3']
            swift_test_tenant[2] = config['account']
            swift_test_key[2] = config['password3']
            if 'domain3' in config:
                swift_test_domain[2] = config['domain3']
            if 'username4' in config:
                swift_test_user[3] = config['username4']
                swift_test_tenant[3] = config['account4']
                swift_test_key[3] = config['password4']
                swift_test_domain[3] = config['domain4']
            if 'username5' in config:
                swift_test_user[4] = config['username5']
                swift_test_tenant[4] = config['account5']
                swift_test_key[4] = config['password5']
                if 'domain5' in config:
                    swift_test_domain[4] = config['domain5']
            if 'username6' in config:
                swift_test_user[5] = config['username6']
                swift_test_tenant[5] = config['account6']
                swift_test_key[5] = config['password6']
                if 'domain6' in config:
                    swift_test_domain[5] = config['domain6']

            for _ in range(5):
                swift_test_perm[_] = swift_test_tenant[_] + ':' \
                    + swift_test_user[_]

    global skip
    if not skip:
        skip = not all([swift_test_auth, swift_test_user[0],
                        swift_test_key[0]])
        if skip:
            print('SKIPPING FUNCTIONAL TESTS DUE TO NO CONFIG',
                  file=sys.stderr)

    global skip2
    if not skip2:
        skip2 = not all([not skip, swift_test_user[1], swift_test_key[1]])
        if not skip and skip2:
            print('SKIPPING SECOND ACCOUNT FUNCTIONAL TESTS '
                  'DUE TO NO CONFIG FOR THEM', file=sys.stderr)

    global skip3
    if not skip3:
        skip3 = not all([not skip, swift_test_user[2], swift_test_key[2]])
        if not skip and skip3:
            print('SKIPPING THIRD ACCOUNT FUNCTIONAL TESTS '
                  'DUE TO NO CONFIG FOR THEM', file=sys.stderr)

    global skip_if_not_v3
    if not skip_if_not_v3:
        skip_if_not_v3 = (swift_test_auth_version != '3'
                          or not all([not skip,
                                      swift_test_user[3],
                                      swift_test_key[3]]))
        if not skip and skip_if_not_v3:
            print('SKIPPING FUNCTIONAL TESTS SPECIFIC TO AUTH VERSION 3',
                  file=sys.stderr)

    global skip_service_tokens
    if not skip_service_tokens:
        skip_service_tokens = not all([not skip, swift_test_user[4],
                                       swift_test_key[4], swift_test_tenant[4],
                                       swift_test_service_prefix])
        if not skip and skip_service_tokens:
            print(
                'SKIPPING FUNCTIONAL TESTS SPECIFIC TO SERVICE TOKENS',
                file=sys.stderr)

    if policy_specified:
        policies = FunctionalStoragePolicyCollection.from_info()
        for p in policies:
            # policy names are case-insensitive
            if policy_specified.lower() == p['name'].lower():
                _info('Using specified policy %s' % policy_specified)
                FunctionalStoragePolicyCollection.policy_specified = p
                Container.policy_specified = policy_specified
                break
        else:
            _info(
                'SKIPPING FUNCTIONAL TESTS: Failed to find specified policy %s'
                % policy_specified)
            raise Exception('Failed to find specified policy %s'
                            % policy_specified)

    global skip_if_no_reseller_admin
    if not skip_if_no_reseller_admin:
        skip_if_no_reseller_admin = not all([not skip, swift_test_user[5],
                                             swift_test_key[5],
                                             swift_test_tenant[5]])
        if not skip and skip_if_no_reseller_admin:
            print('SKIPPING FUNCTIONAL TESTS DUE TO NO CONFIG FOR '
                  'RESELLER ADMIN', file=sys.stderr)

    get_cluster_info()


def teardown_package():
    global orig_collate
    locale.setlocale(locale.LC_COLLATE, orig_collate)

    # clean up containers and objects left behind after running tests
    global config

    if config:
        try:
            conn = Connection(config)
            conn.authenticate()
            account = Account(conn, config.get('account', config['username']))
            account.delete_containers()
<<<<<<< HEAD
        except (SkipTest, unittest2.SkipTest):
=======
        except (SkipTest):
>>>>>>> 30997aec
            pass

    global in_process
    global _test_socks
    if in_process:
        try:
            for i, server in enumerate(_test_coros):
                server.kill()
                if not server.dead:
                    # kill it from the socket level
                    _test_socks[i].close()
        except Exception:
            pass
        try:
            rmtree(os.path.dirname(_testdir))
        except Exception:
            pass

        reset_globals()


class AuthError(Exception):
    pass


class InternalServerError(Exception):
    pass


url = [None, None, None, None, None]
token = [None, None, None, None, None]
service_token = [None, None, None, None, None]
parsed = [None, None, None, None, None]
conn = [None, None, None, None, None]


def reset_globals():
    global url, token, service_token, parsed, conn, config
    url = [None, None, None, None, None]
    token = [None, None, None, None, None]
    service_token = [None, None, None, None, None]
    parsed = [None, None, None, None, None]
    conn = [None, None, None, None, None]
    if config:
        config = {}


def connection(url):
    if has_insecure:
        parsed_url, http_conn = http_connection(url, insecure=insecure)
    else:
        parsed_url, http_conn = http_connection(url)

    orig_request = http_conn.request

    # Add the policy header if policy_specified is set
    def request_with_policy(method, url, body=None, headers={}):
        version, account, container, obj = split_path(url, 1, 4, True)
        if policy_specified and method == 'PUT' and container and not obj \
                and 'X-Storage-Policy' not in headers:
            headers['X-Storage-Policy'] = policy_specified

        return orig_request(method, url, body, headers)

    http_conn.request = request_with_policy

    return parsed_url, http_conn


def get_url_token(user_index, os_options):
    authargs = dict(snet=False,
                    tenant_name=swift_test_tenant[user_index],
                    auth_version=swift_test_auth_version,
                    os_options=os_options,
                    insecure=insecure)
    return get_auth(swift_test_auth,
                    swift_test_user[user_index],
                    swift_test_key[user_index],
                    **authargs)


def retry(func, *args, **kwargs):
    """
    You can use the kwargs to override:
      'retries' (default: 5)
      'use_account' (default: 1) - which user's token to pass
      'url_account' (default: matches 'use_account') - which user's storage URL
      'resource' (default: url[url_account] - URL to connect to; retry()
          will interpolate the variable :storage_url: if present
      'service_user' - add a service token from this user (1 indexed)
    """
    global url, token, service_token, parsed, conn
    retries = kwargs.get('retries', 5)
    attempts, backoff = 0, 1

    # use account #1 by default; turn user's 1-indexed account into 0-indexed
    use_account = kwargs.pop('use_account', 1) - 1
    service_user = kwargs.pop('service_user', None)
    if service_user:
        service_user -= 1  # 0-index

    # access our own account by default
    url_account = kwargs.pop('url_account', use_account + 1) - 1
    os_options = {'user_domain_name': swift_test_domain[use_account],
                  'project_domain_name': swift_test_domain[use_account]}
    while attempts <= retries:
        auth_failure = False
        attempts += 1
        try:
            if not url[use_account] or not token[use_account]:
                url[use_account], token[use_account] = get_url_token(
                    use_account, os_options)
                parsed[use_account] = conn[use_account] = None
            if not parsed[use_account] or not conn[use_account]:
                parsed[use_account], conn[use_account] = \
                    connection(url[use_account])

            # default resource is the account url[url_account]
            resource = kwargs.pop('resource', '%(storage_url)s')
            template_vars = {'storage_url': url[url_account]}
            parsed_result = urlparse(resource % template_vars)
            if isinstance(service_user, int):
                if not service_token[service_user]:
                    dummy, service_token[service_user] = get_url_token(
                        service_user, os_options)
                kwargs['service_token'] = service_token[service_user]
            return func(url[url_account], token[use_account],
                        parsed_result, conn[url_account],
                        *args, **kwargs)
        except (socket.error, HTTPException):
            if attempts > retries:
                raise
            parsed[use_account] = conn[use_account] = None
            if service_user:
                service_token[service_user] = None
        except AuthError:
            auth_failure = True
            url[use_account] = token[use_account] = None
            if service_user:
                service_token[service_user] = None
        except InternalServerError:
            pass
        if attempts <= retries:
            if not auth_failure:
                sleep(backoff)
            backoff *= 2
    raise Exception('No result after %s retries.' % retries)


def check_response(conn):
    resp = conn.getresponse()
    if resp.status == 401:
        resp.read()
        raise AuthError()
    elif resp.status // 100 == 5:
        resp.read()
        raise InternalServerError()
    return resp


def load_constraint(name):
    global cluster_info
    try:
        c = cluster_info['swift'][name]
    except KeyError:
        raise SkipTest("Missing constraint: %s" % name)
    if not isinstance(c, int):
        raise SkipTest("Bad value, %r, for constraint: %s" % (c, name))
    return c


def get_storage_policy_from_cluster_info(info):
    policies = info['swift'].get('policies', {})
    default_policy = []
    non_default_policies = []
    for p in policies:
        if p.get('default', {}):
            default_policy.append(p)
        else:
            non_default_policies.append(p)
    return default_policy, non_default_policies


def reset_acl():
    def post(url, token, parsed, conn):
        conn.request('POST', parsed.path, '', {
            'X-Auth-Token': token,
            'X-Account-Access-Control': '{}'
        })
        return check_response(conn)
    resp = retry(post, use_account=1)
    resp.read()


def requires_acls(f):
    @functools.wraps(f)
    def wrapper(*args, **kwargs):
        global skip, cluster_info
        if skip or not cluster_info:
            raise SkipTest('Requires account ACLs')
        # Determine whether this cluster has account ACLs; if not, skip test
        if not cluster_info.get('tempauth', {}).get('account_acls'):
            raise SkipTest('Requires account ACLs')
        if swift_test_auth_version != '1':
            # remove when keystoneauth supports account acls
            raise SkipTest('Requires account ACLs')
        reset_acl()
        try:
            rv = f(*args, **kwargs)
        finally:
            reset_acl()
        return rv
    return wrapper


class FunctionalStoragePolicyCollection(object):

    # policy_specified is set in __init__.py when tests are being set up.
    policy_specified = None

    def __init__(self, policies):
        self._all = policies
        self.default = None
        for p in self:
            if p.get('default', False):
                assert self.default is None, 'Found multiple default ' \
                    'policies %r and %r' % (self.default, p)
                self.default = p

    @classmethod
    def from_info(cls, info=None):
        if not (info or cluster_info):
            get_cluster_info()
        info = info or cluster_info
        try:
            policy_info = info['swift']['policies']
        except KeyError:
            raise AssertionError('Did not find any policy info in %r' % info)
        policies = cls(policy_info)
        assert policies.default, \
            'Did not find default policy in %r' % policy_info
        return policies

    def __len__(self):
        return len(self._all)

    def __iter__(self):
        return iter(self._all)

    def __getitem__(self, index):
        return self._all[index]

    def filter(self, **kwargs):
        return self.__class__([p for p in self if all(
            p.get(k) == v for k, v in kwargs.items())])

    def exclude(self, **kwargs):
        return self.__class__([p for p in self if all(
            p.get(k) != v for k, v in kwargs.items())])

    def select(self):
        # check that a policy was specified and that it is available
        # in the current list (i.e., hasn't been excluded of the current list)
        if self.policy_specified and self.policy_specified in self:
            return self.policy_specified
        else:
            return random.choice(self)


def requires_policies(f):
    @functools.wraps(f)
    def wrapper(self, *args, **kwargs):
        if skip:
            raise SkipTest
        try:
            self.policies = FunctionalStoragePolicyCollection.from_info()
        except AssertionError:
            raise SkipTest("Unable to determine available policies")
        if len(self.policies) < 2:
            raise SkipTest("Multiple policies not enabled")
        return f(self, *args, **kwargs)

    return wrapper


def requires_bulk(f):
    @functools.wraps(f)
    def wrapper(*args, **kwargs):
        if skip or not cluster_info:
            raise SkipTest('Requires bulk middleware')
        # Determine whether this cluster has bulk middleware; if not, skip test
        if not cluster_info.get('bulk_upload', {}):
            raise SkipTest('Requires bulk middleware')
        return f(*args, **kwargs)
    return wrapper<|MERGE_RESOLUTION|>--- conflicted
+++ resolved
@@ -27,7 +27,6 @@
 import functools
 import random
 import base64
-import unittest2
 
 from time import time, sleep
 from contextlib import closing
@@ -742,11 +741,7 @@
         conn = Connection(config)
         conn.authenticate()
         cluster_info.update(conn.cluster_info())
-<<<<<<< HEAD
-    except (ResponseError, socket.error, SkipTest, unittest2.SkipTest):
-=======
     except (ResponseError, socket.error, SkipTest):
->>>>>>> 30997aec
         # Failed to get cluster_information via /info API, so fall back on
         # test.conf data
         pass
@@ -1049,11 +1044,7 @@
             conn.authenticate()
             account = Account(conn, config.get('account', config['username']))
             account.delete_containers()
-<<<<<<< HEAD
-        except (SkipTest, unittest2.SkipTest):
-=======
         except (SkipTest):
->>>>>>> 30997aec
             pass
 
     global in_process

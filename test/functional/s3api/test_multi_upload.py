--- conflicted
+++ resolved
@@ -327,38 +327,6 @@
         swift_etag = '"%s"' % md5(concatted_etags).hexdigest()
         # TODO: GET via swift api, check against swift_etag
 
-<<<<<<< HEAD
-        if tf.cluster_info['s3api'].get('completed_grace_period', 0) > 10:
-            # Should be safe to retry
-            status, headers, body = \
-                self._complete_multi_upload(bucket, key, upload_id, xml)
-            self.assertEqual(status, 200)
-            self.assertCommonResponseHeaders(headers)
-            self.assertIn('content-type', headers)
-            self.assertEqual(headers['content-type'], 'application/xml')
-            if 'content-length' in headers:
-                self.assertEqual(headers['content-length'], str(len(body)))
-            else:
-                self.assertIn('transfer-encoding', headers)
-                self.assertEqual(headers['transfer-encoding'], 'chunked')
-            lines = body.split(b'\n')
-            self.assertTrue(lines[0].startswith(b'<?xml'), body)
-            self.assertTrue(lines[0].endswith(b'?>'), body)
-            elem = fromstring(body, 'CompleteMultipartUploadResult')
-            self.assertEqual(
-                '%s/bucket/obj1' % tf.config['s3_storage_url'].rstrip('/'),
-                elem.find('Location').text)
-            self.assertEqual(elem.find('Bucket').text, bucket)
-            self.assertEqual(elem.find('Key').text, key)
-            self.assertEqual(elem.find('ETag').text, exp_etag)
-
-            status, headers, body = \
-                self.conn.make_request('HEAD', bucket, key)
-            self.assertEqual(status, 200)
-            self.assertEqual(headers['content-length'], str(exp_size))
-            self.assertEqual(headers['content-type'], 'foo/bar')
-            self.assertEqual(headers['x-amz-meta-baz'], 'quux')
-=======
         # Should be safe to retry
         status, headers, body = \
             self._complete_multi_upload(bucket, key, upload_id, xml)
@@ -388,7 +356,6 @@
         self.assertEqual(headers['content-length'], str(exp_size))
         self.assertEqual(headers['content-type'], 'foo/bar')
         self.assertEqual(headers['x-amz-meta-baz'], 'quux')
->>>>>>> 43f16b02
 
         # Upload Part Copy -- MU as source
         key, upload_id = uploads[1]

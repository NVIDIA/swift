# Copyright (c) 2010-2021 OpenStack Foundation
#
# Licensed under the Apache License, Version 2.0 (the "License");
# you may not use this file except in compliance with the License.
# You may obtain a copy of the License at
#
#    http://www.apache.org/licenses/LICENSE-2.0
#
# Unless required by applicable law or agreed to in writing, software
# distributed under the License is distributed on an "AS IS" BASIS,
# WITHOUT WARRANTIES OR CONDITIONS OF ANY KIND, either express or
# implied.
# See the License for the specific language governing permissions and
# limitations under the License.
import collections
import contextlib
import logging
from unittest import mock
import sys

from collections import defaultdict

from swift.common import utils, statsd_client
from swift.common.utils import NOTICE


class WARN_DEPRECATED(Exception):
    def __init__(self, msg):
        self.msg = msg
        print(self.msg)


SendtoCall = collections.namedtuple('SendToCall', ['payload', 'address'])


class RecordingSocket(object):
    def __init__(self):
        self.sendto_calls = []

    def sendto(self, payload, address):
        self.sendto_calls.append(SendtoCall(payload, address))

    def close(self):
        pass


<<<<<<< HEAD
class BaseFakeStatsdClient(object):
=======
class BaseFakeStatsdClient:
>>>>>>> 3a6f0d52
    def __init__(self):
        self.clear()

        # Capture then call parent public stat functions
        self.update_stats = self._capture("update_stats")
        self.increment = self._capture("increment")
        self.decrement = self._capture("decrement")
        self.timing = self._capture("timing")
        self.timing_since = self._capture("timing_since")
        self.transfer_rate = self._capture("transfer_rate")

    def _capture(self, func_name):
        # this works in subclasses because super() searches the next inherited
        # class after BaseFakeStatsdClient i.e. the real StatsdClient class
        func = getattr(super(BaseFakeStatsdClient, self), func_name)

        def wrapper(*args, **kwargs):
            self.calls[func_name].append((args, kwargs))
            return func(*args, **kwargs)
        return wrapper

    def _set_sock_family_and_target(self, host, port):
        self._target = (host, port)

    def _open_socket(self):
        return self.recording_socket

    def clear(self):
        self.calls = defaultdict(list)
        self.recording_socket = RecordingSocket()
        self.counters = defaultdict(int)

    @property
    def sendto_calls(self):
        return self.recording_socket.sendto_calls

    def get_increments(self):
        """
        Helper to avoid spelling a tricky list comprehension

        :returns: a list of the "metric" arg for all calls to increment
        """
        return [call[0][0] for call in self.calls['increment']]

    def _update_stats(self, metric, value, *args, **kwargs):
        """
        Hook into base class primitive to track all "counter" metrics
        """
        self.counters[metric] += value
        return super()._update_stats(metric, value, *args, **kwargs)

    # getter for backwards compat
    def get_stats_counts(self):
        return self.counters


class FakeStatsdClient(BaseFakeStatsdClient, statsd_client.StatsdClient):
    def __init__(self, *args, **kwargs):
        super(FakeStatsdClient, self).__init__()
        super(BaseFakeStatsdClient, self).__init__(*args, **kwargs)


class FakeLabeledStatsdClient(BaseFakeStatsdClient,
                              statsd_client.LabeledStatsdClient):
    def __init__(self, *args, **kwargs):
        super(FakeLabeledStatsdClient, self).__init__()
        super(BaseFakeStatsdClient, self).__init__(*args, **kwargs)


class FakeStatsdClient(BaseFakeStatsdClient, statsd_client.StatsdClient):
    def __init__(self, *args, **kwargs):
        super(FakeStatsdClient, self).__init__()
        super(BaseFakeStatsdClient, self).__init__(*args, **kwargs)


class FakeLabeledStatsdClient(BaseFakeStatsdClient,
                              statsd_client.LabeledStatsdClient):
    def __init__(self, *args, **kwargs):
        super(FakeLabeledStatsdClient, self).__init__()
        super(BaseFakeStatsdClient, self).__init__(*args, **kwargs)


class CaptureLog(object):
    """
    Captures log records passed to the ``handle`` method and provides accessor
    functions to the captured logs.
    """

    def __init__(self):
        self.clear()

    def _clear(self):
        self.log_dict = defaultdict(list)
        self.lines_dict = {'critical': [], 'error': [], 'info': [],
                           'warning': [], 'debug': [], 'notice': []}

    clear = _clear  # this is a public interface

    def get_lines_for_level(self, level):
        if level not in self.lines_dict:
            raise KeyError(
                "Invalid log level '%s'; valid levels are %s" %
                (level,
                 ', '.join("'%s'" % lvl for lvl in sorted(self.lines_dict))))
        return self.lines_dict[level]

    def all_log_lines(self):
        return dict((level, msgs) for level, msgs in self.lines_dict.items()
                    if len(msgs) > 0)

    def _handle(self, record):
        try:
            line = record.getMessage()
        except TypeError:
            print('WARNING: unable to format log message %r %% %r' % (
                record.msg, record.args))
            raise
        self.lines_dict[record.levelname.lower()].append(line)
        return 0

    def handle(self, record):
        return self._handle(record)


class FakeLogger(logging.Logger, CaptureLog):
    # a thread safe fake logger

    def __init__(self, *args, **kwargs):
        self._clear()
        self.name = kwargs.get('name') or 'swift.unit.fake_logger'
        self.level = logging.NOTSET
        if 'facility' in kwargs:
            self.facility = kwargs['facility']
        self.statsd_client = FakeStatsdClient('host', 8125)
        self.thread_locals = None
        self.parent = None
        # ensure the NOTICE level has been named, in case it has not already
        # been set
        logging.addLevelName(NOTICE, 'NOTICE')

    store_in = {
        logging.ERROR: 'error',
        logging.WARNING: 'warning',
        logging.INFO: 'info',
        logging.DEBUG: 'debug',
        logging.CRITICAL: 'critical',
        NOTICE: 'notice',
    }

    def clear(self):
        self._clear()
        self.statsd_client.clear()

    def close(self):
        self.clear()

    def warn(self, *args, **kwargs):
        raise WARN_DEPRECATED("Deprecated Method warn use warning instead")

    def notice(self, msg, *args, **kwargs):
        """
        Convenience function for syslog priority LOG_NOTICE. The python
        logging lvl is set to 25, just above info.  SysLogHandler is
        monkey patched to map this log lvl to the LOG_NOTICE syslog
        priority.
        """
        self.log(NOTICE, msg, *args, **kwargs)

    def _log(self, level, msg, *args, **kwargs):
        store_name = self.store_in[level]
        cargs = [msg]
        if any(args):
            cargs.extend(args)
        captured = dict(kwargs)
        if 'exc_info' in kwargs and \
                not isinstance(kwargs['exc_info'], tuple):
            captured['exc_info'] = sys.exc_info()
        self.log_dict[store_name].append((tuple(cargs), captured))
        super(FakeLogger, self)._log(level, msg, *args, **kwargs)

    def setFormatter(self, obj):
        self.formatter = obj

    def set_name(self, name):
        # don't touch _handlers
        self._name = name

    def acquire(self):
        pass

    def release(self):
        pass

    def createLock(self):
        pass

    def emit(self, record):
        pass

    def flush(self):
        pass

    def handleError(self, record):
        pass

    def isEnabledFor(self, level):
        return True


class DebugSwiftLogFormatter(utils.SwiftLogFormatter):

    def format(self, record):
        msg = super(DebugSwiftLogFormatter, self).format(record)
        return msg.replace('#012', '\n')


class DebugLogger(FakeLogger):
    """A simple stdout logging version of FakeLogger"""

    def __init__(self, *args, **kwargs):
        FakeLogger.__init__(self, *args, **kwargs)
        self.formatter = DebugSwiftLogFormatter(
            "%(server)s %(levelname)s: %(message)s")
        self.records = defaultdict(list)

    def handle(self, record):
        self._handle(record)
        formatted = self.formatter.format(record)
        print(formatted)
        self.records[record.levelname].append(formatted)


class DebugLogAdapter(utils.logs.SwiftLogAdapter):
    def __init__(self, *args, **kwargs):
        super(DebugLogAdapter, self).__init__(*args, **kwargs)
        self.txn_id = None

    def __getattribute__(self, name):
        try:
            return object.__getattribute__(self, name)
        except AttributeError:
            return getattr(self.__dict__['logger'], name)


def debug_logger(name='test', log_route=None):
    """get a named adapted debug logger"""
    log_route = log_route or name
    adapted_logger = DebugLogAdapter(DebugLogger(name=log_route), name)
    utils._patch_statsd_methods(adapted_logger, adapted_logger.logger)
    return adapted_logger


def debug_statsd_client(conf):
    """get a configured statsd client"""
    with mock.patch('swift.common.statsd_client.StatsdClient',
                    FakeStatsdClient):
        return statsd_client.get_statsd_client(conf)


def debug_labeled_statsd_client(conf):
    """get a configured labeled statsd client"""
    with mock.patch('swift.common.statsd_client.LabeledStatsdClient',
                    FakeLabeledStatsdClient):
        return statsd_client.get_labeled_statsd_client(conf)


class ForwardingLogHandler(logging.NullHandler):
    """
    Provides a LogHandler implementation that simply forwards filtered records
    to a given handler function. This can be useful to forward records to a
    handler without the handler itself needing to subclass LogHandler.
    """

    def __init__(self, handler_fn):
        super(ForwardingLogHandler, self).__init__()
        self.handler_fn = handler_fn

    def handle(self, record):
        return self.handler_fn(record)


class CaptureLogAdapter(utils.logs.SwiftLogAdapter, CaptureLog):
    """
    A LogAdapter that is capable of capturing logs for inspection via accessor
    methods.
    """

    def __init__(self, logger, name):
        super(CaptureLogAdapter, self).__init__(logger, name)
        self.clear()
        self.handler = ForwardingLogHandler(self.handle)

    def start_capture(self):
        """
        Attaches the adapter's handler to the adapted logger in order to start
        capturing log messages.
        """
        self.logger.addHandler(self.handler)

    def stop_capture(self):
        """
        Detaches the adapter's handler from the adapted logger. This should be
        called to prevent further logging to the adapted logger (possibly via
        other log adapter instances) being captured by this instance.
        """
        self.logger.removeHandler(self.handler)


@contextlib.contextmanager
def capture_logger(conf, *args, **kwargs):
    """
    Yields an adapted system logger based on the conf options. The log adapter
    captures logs in order to support the pattern of tests calling the log
    accessor methods (e.g. get_lines_for_level) directly on the logger
    instance.
    """
    with mock.patch('swift.common.utils.logs.SwiftLogAdapter',
                    CaptureLogAdapter):
        log_adapter = utils.get_logger(conf, *args, **kwargs)
    log_adapter.start_capture()
    try:
        yield log_adapter
    finally:
        log_adapter.stop_capture()<|MERGE_RESOLUTION|>--- conflicted
+++ resolved
@@ -44,11 +44,7 @@
         pass
 
 
-<<<<<<< HEAD
-class BaseFakeStatsdClient(object):
-=======
 class BaseFakeStatsdClient:
->>>>>>> 3a6f0d52
     def __init__(self):
         self.clear()
 

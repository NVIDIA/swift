# Copyright (c) 2019 SwiftStack, Inc.
#
# Licensed under the Apache License, Version 2.0 (the "License");
# you may not use this file except in compliance with the License.
# You may obtain a copy of the License at
#
#    http://www.apache.org/licenses/LICENSE-2.0
#
# Unless required by applicable law or agreed to in writing, software
# distributed under the License is distributed on an "AS IS" BASIS,
# WITHOUT WARRANTIES OR CONDITIONS OF ANY KIND, either express or
# implied.
# See the License for the specific language governing permissions and
# limitations under the License.

import time
from collections import defaultdict

from botocore.exceptions import ClientError
import io

from swift.common.header_key_dict import HeaderKeyDict
from swift.common.utils import md5
from test.s3api import BaseS3TestCase


def retry(f, timeout=10):
    timelimit = time.time() + timeout
    while True:
        try:
            f()
        except (ClientError, AssertionError):
            if time.time() > timelimit:
                raise
            continue
        else:
            break


class TestObjectVersioning(BaseS3TestCase):

    maxDiff = None

    def _sanitize_obj_listing(self, obj):
        # there's some object listing parameters that are not deterministic
        obj.pop('LastModified')
        obj.pop('Owner', None)
        # there's some object listing parameters that Swift doesn't return,
        obj.pop('ChecksumAlgorithm', None)
        obj.pop('ChecksumType', None)

    def setUp(self):
        self.client = self.get_s3_client(1)
        self.bucket_name = self.create_name('versioning')
        resp = self.client.create_bucket(Bucket=self.bucket_name)
        self.assertEqual(200, resp['ResponseMetadata']['HTTPStatusCode'])

        def enable_versioning():
            resp = self.client.put_bucket_versioning(
                Bucket=self.bucket_name,
                VersioningConfiguration={'Status': 'Enabled'})
            self.assertEqual(200, resp['ResponseMetadata']['HTTPStatusCode'])
        retry(enable_versioning)

    def tearDown(self):
        resp = self.client.put_bucket_versioning(
            Bucket=self.bucket_name,
            VersioningConfiguration={'Status': 'Suspended'})
        self.assertEqual(200, resp['ResponseMetadata']['HTTPStatusCode'])
        self.clear_bucket(self.client, self.bucket_name)
        super(TestObjectVersioning, self).tearDown()

    def test_setup(self):
        bucket_name = self.create_name('new-bucket')
        resp = self.client.create_bucket(Bucket=bucket_name)
        self.assertEqual(200, resp['ResponseMetadata']['HTTPStatusCode'])
        expected_location = '/%s' % bucket_name
        self.assertEqual(expected_location, resp['Location'])
        headers = HeaderKeyDict(resp['ResponseMetadata']['HTTPHeaders'])
        self.assertEqual('0', headers['content-length'])
        self.assertEqual(expected_location, headers['location'])

        # get versioning
        resp = self.client.get_bucket_versioning(Bucket=bucket_name)
        self.assertEqual(200, resp['ResponseMetadata']['HTTPStatusCode'])
        self.assertNotIn('Status', resp)

        # put versioning
        versioning_config = {
            'Status': 'Enabled',
        }
        resp = self.client.put_bucket_versioning(
            Bucket=bucket_name,
            VersioningConfiguration=versioning_config)
        self.assertEqual(200, resp['ResponseMetadata']['HTTPStatusCode'])

        # ... now it's enabled
        def check_status():
            resp = self.client.get_bucket_versioning(Bucket=bucket_name)
            self.assertEqual(200, resp['ResponseMetadata']['HTTPStatusCode'])
            try:
                self.assertEqual('Enabled', resp['Status'])
            except KeyError:
                self.fail('Status was not in %r' % resp)
        retry(check_status)

        # send over some bogus junk
        versioning_config['Status'] = 'Disabled'
        with self.assertRaises(ClientError) as ctx:
            self.client.put_bucket_versioning(
                Bucket=bucket_name,
                VersioningConfiguration=versioning_config)
        expected_err = 'An error occurred (MalformedXML) when calling the ' \
            'PutBucketVersioning operation: The XML you provided was ' \
            'not well-formed or did not validate against our published schema'
        self.assertEqual(expected_err, str(ctx.exception))

        # disable it
        versioning_config['Status'] = 'Suspended'
        resp = self.client.put_bucket_versioning(
            Bucket=bucket_name,
            VersioningConfiguration=versioning_config)
        self.assertEqual(200, resp['ResponseMetadata']['HTTPStatusCode'])

        # ... now it's disabled again
        def check_status():
            resp = self.client.get_bucket_versioning(Bucket=bucket_name)
            self.assertEqual(200, resp['ResponseMetadata']['HTTPStatusCode'])
            self.assertEqual('Suspended', resp['Status'])
        retry(check_status)

    def test_upload_fileobj_versioned(self):
        obj_data = self.create_name('some-data').encode('ascii')
        obj_etag = md5(obj_data, usedforsecurity=False).hexdigest()
        obj_name = self.create_name('versioned-obj')
        self.client.upload_fileobj(io.BytesIO(obj_data),
                                   self.bucket_name, obj_name)

        # object is in the listing
        resp = self.client.list_objects_v2(Bucket=self.bucket_name)
        objs = resp.get('Contents', [])
        for obj in objs:
            self._sanitize_obj_listing(obj)
        self.assertEqual([{
            'ETag': '"%s"' % obj_etag,
            'Key': obj_name,
            'Size': len(obj_data),
            'StorageClass': 'STANDARD',
        }], objs)

        # object version listing
        resp = self.client.list_object_versions(Bucket=self.bucket_name)
        objs = resp.get('Versions', [])
        for obj in objs:
            self._sanitize_obj_listing(obj)
            obj.pop('VersionId')
        self.assertEqual([{
            'ETag': '"%s"' % obj_etag,
            'IsLatest': True,
            'Key': obj_name,
            'Size': len(obj_data),
            'StorageClass': 'STANDARD',
        }], objs)

        # overwrite the object
        new_obj_data = self.create_name('some-new-data').encode('ascii')
        new_obj_etag = md5(new_obj_data, usedforsecurity=False).hexdigest()
        self.client.upload_fileobj(io.BytesIO(new_obj_data),
                                   self.bucket_name, obj_name)

        # new object is in the listing
        resp = self.client.list_objects_v2(Bucket=self.bucket_name)
        objs = resp.get('Contents', [])
        for obj in objs:
            self._sanitize_obj_listing(obj)
        self.assertEqual([{
            'ETag': '"%s"' % new_obj_etag,
            'Key': obj_name,
            'Size': len(new_obj_data),
            'StorageClass': 'STANDARD',
        }], objs)

        # both object versions in the versions listing
        resp = self.client.list_object_versions(Bucket=self.bucket_name)
        objs = resp.get('Versions', [])
        for obj in objs:
            self._sanitize_obj_listing(obj)
            obj.pop('VersionId')
        self.assertEqual([{
            'ETag': '"%s"' % new_obj_etag,
            'IsLatest': True,
            'Key': obj_name,
            'Size': len(new_obj_data),
            'StorageClass': 'STANDARD',
        }, {
            'ETag': '"%s"' % obj_etag,
            'IsLatest': False,
            'Key': obj_name,
            'Size': len(obj_data),
            'StorageClass': 'STANDARD',
        }], objs)

    def test_delete_versioned_objects(self):
        etags = []
        obj_name = self.create_name('versioned-obj')
        for i in range(3):
            obj_data = self.create_name('some-data-%s' % i).encode('ascii')
            etags.insert(0, md5(obj_data, usedforsecurity=False).hexdigest())
            self.client.upload_fileobj(io.BytesIO(obj_data),
                                       self.bucket_name, obj_name)

        # only one object appears in the listing
        resp = self.client.list_objects_v2(Bucket=self.bucket_name)
        objs = resp.get('Contents', [])
        for obj in objs:
            self._sanitize_obj_listing(obj)
        self.assertEqual([{
            'ETag': '"%s"' % etags[0],
            'Key': obj_name,
            'Size': len(obj_data),
            'StorageClass': 'STANDARD',
        }], objs)

        # but everything is layed out in the object versions listing
        resp = self.client.list_object_versions(Bucket=self.bucket_name)
        objs = resp.get('Versions', [])
        versions = []
        for obj in objs:
            self._sanitize_obj_listing(obj)
            versions.append(obj.pop('VersionId'))
        self.assertEqual([{
            'ETag': '"%s"' % etags[0],
            'IsLatest': True,
            'Key': obj_name,
            'Size': len(obj_data),
            'StorageClass': 'STANDARD',
        }, {
            'ETag': '"%s"' % etags[1],
            'IsLatest': False,
            'Key': obj_name,
            'Size': len(obj_data),
            'StorageClass': 'STANDARD',
        }, {
            'ETag': '"%s"' % etags[2],
            'IsLatest': False,
            'Key': obj_name,
            'Size': len(obj_data),
            'StorageClass': 'STANDARD',
        }], objs)

        # we can delete a specific version
        resp = self.client.delete_object(Bucket=self.bucket_name,
                                         Key=obj_name,
                                         VersionId=versions[1])

        # and that just pulls it out of the versions listing
        resp = self.client.list_object_versions(Bucket=self.bucket_name)
        objs = resp.get('Versions', [])
        for obj in objs:
            self._sanitize_obj_listing(obj)
            obj.pop('VersionId')
        self.assertEqual([{
            'ETag': '"%s"' % etags[0],
            'IsLatest': True,
            'Key': obj_name,
            'Size': len(obj_data),
            'StorageClass': 'STANDARD',
        }, {
            'ETag': '"%s"' % etags[2],
            'IsLatest': False,
            'Key': obj_name,
            'Size': len(obj_data),
            'StorageClass': 'STANDARD',
        }], objs)

        # ... but the current listing is uneffected
        resp = self.client.list_objects_v2(Bucket=self.bucket_name)
        objs = resp.get('Contents', [])
        for obj in objs:
            self._sanitize_obj_listing(obj)
        self.assertEqual([{
            'ETag': '"%s"' % etags[0],
            'Key': obj_name,
            'Size': len(obj_data),
            'StorageClass': 'STANDARD',
        }], objs)

        # OTOH, if you delete specifically the latest version
        # we can delete a specific version
        resp = self.client.delete_object(Bucket=self.bucket_name,
                                         Key=obj_name,
                                         VersionId=versions[0])

        # the versions listing has a new IsLatest
        resp = self.client.list_object_versions(Bucket=self.bucket_name)
        objs = resp.get('Versions', [])
        for obj in objs:
            self._sanitize_obj_listing(obj)
            obj.pop('VersionId')
        self.assertEqual([{
            'ETag': '"%s"' % etags[2],
            'IsLatest': True,
            'Key': obj_name,
            'Size': len(obj_data),
            'StorageClass': 'STANDARD',
        }], objs)

        # and the stack pops
        resp = self.client.list_objects_v2(Bucket=self.bucket_name)
        objs = resp.get('Contents', [])
        for obj in objs:
            self._sanitize_obj_listing(obj)
        self.assertEqual([{
            'ETag': '"%s"' % etags[2],
            'Key': obj_name,
            'Size': len(obj_data),
            'StorageClass': 'STANDARD',
        }], objs)

    def test_delete_versioned_deletes(self):
        etags = []
        obj_name = self.create_name('versioned-obj')
        for i in range(3):
            obj_data = self.create_name('some-data-%s' % i).encode('ascii')
            etags.insert(0, md5(obj_data, usedforsecurity=False).hexdigest())
            self.client.upload_fileobj(io.BytesIO(obj_data),
                                       self.bucket_name, obj_name)
            # and make a delete marker
            self.client.delete_object(Bucket=self.bucket_name, Key=obj_name)

        # current listing is empty
        resp = self.client.list_objects_v2(Bucket=self.bucket_name)
        objs = resp.get('Contents', [])
        self.assertEqual([], objs)

        # but everything is in layed out in the versions listing
        resp = self.client.list_object_versions(Bucket=self.bucket_name)
        objs = resp.get('Versions', [])
        versions = []
        for obj in objs:
            self._sanitize_obj_listing(obj)
            versions.append(obj.pop('VersionId'))
        self.assertEqual([{
            'ETag': '"%s"' % etag,
            'IsLatest': False,
            'Key': obj_name,
            'Size': len(obj_data),
            'StorageClass': 'STANDARD',
        } for etag in etags], objs)
        # ... plus the delete markers
        delete_markers = resp.get('DeleteMarkers', [])
        marker_versions = []
        for marker in delete_markers:
            self._sanitize_obj_listing(marker)
            marker_versions.append(marker.pop('VersionId'))
        self.assertEqual([{
            'Key': obj_name,
            'IsLatest': is_latest,
        } for is_latest in (True, False, False)], delete_markers)

        # delete an old delete markers
        resp = self.client.delete_object(Bucket=self.bucket_name,
                                         Key=obj_name,
                                         VersionId=marker_versions[2])

        # since IsLatest is still marker we'll raise NoSuchKey
        with self.assertRaises(ClientError) as caught:
            resp = self.client.get_object(Bucket=self.bucket_name,
                                          Key=obj_name)
        expected_err = 'An error occurred (NoSuchKey) when calling the ' \
            'GetObject operation: The specified key does not exist.'
        self.assertEqual(expected_err, str(caught.exception))

        # now delete the delete marker (IsLatest)
        resp = self.client.delete_object(Bucket=self.bucket_name,
                                         Key=obj_name,
                                         VersionId=marker_versions[0])

        # most recent version is now latest
        resp = self.client.get_object(Bucket=self.bucket_name,
                                      Key=obj_name)
        self.assertEqual(200, resp['ResponseMetadata']['HTTPStatusCode'])
        self.assertEqual('"%s"' % etags[0], resp['ETag'])

        # now delete the IsLatest object version
        resp = self.client.delete_object(Bucket=self.bucket_name,
                                         Key=obj_name,
                                         VersionId=versions[0])

        # and object is deleted again
        with self.assertRaises(ClientError) as caught:
            resp = self.client.get_object(Bucket=self.bucket_name,
                                          Key=obj_name)
        expected_err = 'An error occurred (NoSuchKey) when calling the ' \
            'GetObject operation: The specified key does not exist.'
        self.assertEqual(expected_err, str(caught.exception))

        # delete marker IsLatest
        resp = self.client.list_object_versions(Bucket=self.bucket_name)
        delete_markers = resp.get('DeleteMarkers', [])
        for marker in delete_markers:
            self._sanitize_obj_listing(marker)
        self.assertEqual([{
            'Key': obj_name,
            'IsLatest': True,
            'VersionId': marker_versions[1],
        }], delete_markers)

<<<<<<< HEAD
=======
    def test_multipart_upload(self):
        obj_name = self.create_name('versioned-obj')
        obj_data = b'data'

        mu = self.client.create_multipart_upload(
            Bucket=self.bucket_name,
            Key=obj_name)
        part_md5 = self.client.upload_part(
            Bucket=self.bucket_name,
            Key=obj_name,
            UploadId=mu['UploadId'],
            PartNumber=1,
            Body=obj_data)['ETag']
        complete_response = self.client.complete_multipart_upload(
            Bucket=self.bucket_name,
            Key=obj_name,
            UploadId=mu['UploadId'],
            MultipartUpload={'Parts': [
                {'PartNumber': 1, 'ETag': part_md5},
            ]})
        obj_etag = complete_response['ETag']

        delete_response = self.client.delete_object(
            Bucket=self.bucket_name,
            Key=obj_name)
        marker_version_id = delete_response['VersionId']

        resp = self.client.list_object_versions(Bucket=self.bucket_name)
        objs = resp.get('Versions', [])
        versions = []
        for obj in objs:
            self._sanitize_obj_listing(obj)
            versions.append(obj.pop('VersionId'))
        self.assertEqual([{
            'ETag': obj_etag,
            'IsLatest': False,
            'Key': obj_name,
            'Size': len(obj_data),
            'StorageClass': 'STANDARD',
        }], objs)

        markers = resp.get('DeleteMarkers', [])
        for marker in markers:
            marker.pop('LastModified')
            marker.pop('Owner')
        self.assertEqual([{
            'IsLatest': True,
            'Key': obj_name,
            'VersionId': marker_version_id,
        }], markers)

        # Can still get the old version
        resp = self.client.get_object(
            Bucket=self.bucket_name,
            Key=obj_name,
            VersionId=versions[0])
        self.assertEqual(200, resp['ResponseMetadata']['HTTPStatusCode'])
        self.assertEqual(obj_etag, resp['ETag'])

        delete_response = self.client.delete_object(
            Bucket=self.bucket_name,
            Key=obj_name,
            VersionId=versions[0])

        resp = self.client.list_object_versions(Bucket=self.bucket_name)
        self.assertEqual([], resp.get('Versions', []))

        markers = resp.get('DeleteMarkers', [])
        for marker in markers:
            self._sanitize_obj_listing(marker)
        self.assertEqual([{
            'IsLatest': True,
            'Key': obj_name,
            'VersionId': marker_version_id,
        }], markers)

>>>>>>> 9540d35b
    def test_get_versioned_object(self):
        etags = []
        obj_name = self.create_name('versioned-obj')
        for i in range(3):
            obj_data = self.create_name('some-data-%s' % i).encode('ascii')
            # TODO: pull etag from response instead
            etags.insert(0, md5(obj_data, usedforsecurity=False).hexdigest())
            self.client.upload_fileobj(
                io.BytesIO(obj_data), self.bucket_name, obj_name)

        resp = self.client.list_object_versions(Bucket=self.bucket_name)
        objs = resp.get('Versions', [])
        versions = []
        for obj in objs:
            self._sanitize_obj_listing(obj)
            versions.append(obj.pop('VersionId'))
        self.assertEqual([{
            'ETag': '"%s"' % etags[0],
            'IsLatest': True,
            'Key': obj_name,
            'Size': len(obj_data),
            'StorageClass': 'STANDARD',
        }, {
            'ETag': '"%s"' % etags[1],
            'IsLatest': False,
            'Key': obj_name,
            'Size': len(obj_data),
            'StorageClass': 'STANDARD',
        }, {
            'ETag': '"%s"' % etags[2],
            'IsLatest': False,
            'Key': obj_name,
            'Size': len(obj_data),
            'StorageClass': 'STANDARD',
        }], objs)

        # un-versioned get_object returns IsLatest
        resp = self.client.get_object(Bucket=self.bucket_name, Key=obj_name)
        self.assertEqual(200, resp['ResponseMetadata']['HTTPStatusCode'])
        self.assertEqual('"%s"' % etags[0], resp['ETag'])

        # but you can get any object by version
        for i, version in enumerate(versions):
            resp = self.client.get_object(
                Bucket=self.bucket_name, Key=obj_name, VersionId=version)
            self.assertEqual(200, resp['ResponseMetadata']['HTTPStatusCode'])
            self.assertEqual('"%s"' % etags[i], resp['ETag'])

        # and head_object works about the same
        resp = self.client.head_object(Bucket=self.bucket_name, Key=obj_name)
        self.assertEqual(200, resp['ResponseMetadata']['HTTPStatusCode'])
        self.assertEqual('"%s"' % etags[0], resp['ETag'])
        self.assertEqual(versions[0], resp['VersionId'])
        for version, etag in zip(versions, etags):
            resp = self.client.head_object(
                Bucket=self.bucket_name, Key=obj_name, VersionId=version)
            self.assertEqual(200, resp['ResponseMetadata']['HTTPStatusCode'])
            self.assertEqual(version, resp['VersionId'])
            self.assertEqual('"%s"' % etag, resp['ETag'])

    def test_get_versioned_object_invalid_params(self):
        with self.assertRaises(ClientError) as ctx:
            self.client.list_object_versions(Bucket=self.bucket_name,
                                             KeyMarker='',
                                             VersionIdMarker='bogus')
        expected_err = 'An error occurred (InvalidArgument) when calling ' \
            'the ListObjectVersions operation: Invalid version id specified'
        self.assertEqual(expected_err, str(ctx.exception))

        with self.assertRaises(ClientError) as ctx:
            self.client.list_object_versions(
                Bucket=self.bucket_name,
                VersionIdMarker='a' * 32)
        expected_err = 'An error occurred (InvalidArgument) when calling ' \
            'the ListObjectVersions operation: A version-id marker cannot ' \
            'be specified without a key marker.'
        self.assertEqual(expected_err, str(ctx.exception))

    def test_get_versioned_object_key_marker(self):
        obj00_name = self.create_name('00-versioned-obj')
        obj01_name = self.create_name('01-versioned-obj')
        names = [obj00_name] * 3 + [obj01_name] * 3
        latest = [True, False, False, True, False, False]
        etags = []
        for i in range(3):
            obj_data = self.create_name('some-data-%s' % i).encode('ascii')
            etags.insert(0, '"%s"' % md5(
                obj_data, usedforsecurity=False).hexdigest())
            self.client.upload_fileobj(
                io.BytesIO(obj_data), self.bucket_name, obj01_name)
        for i in range(3):
            obj_data = self.create_name('some-data-%s' % i).encode('ascii')
            etags.insert(0, '"%s"' % md5(
                obj_data, usedforsecurity=False).hexdigest())
            self.client.upload_fileobj(
                io.BytesIO(obj_data), self.bucket_name, obj00_name)
        resp = self.client.list_object_versions(Bucket=self.bucket_name)
        versions = []
        objs = []
        for o in resp.get('Versions', []):
            versions.append(o['VersionId'])
            objs.append({
                'Key': o['Key'],
                'VersionId': o['VersionId'],
                'IsLatest': o['IsLatest'],
                'ETag': o['ETag'],
            })
        expected = [{
            'Key': name,
            'VersionId': version,
            'IsLatest': is_latest,
            'ETag': etag,
        } for name, etag, version, is_latest in zip(
            names, etags, versions, latest)]
        self.assertEqual(expected, objs)

        # on s3 this makes expected[0]['IsLatest'] magicaly change to False?
        # resp = self.client.list_object_versions(Bucket=self.bucket_name,
        #                                         KeyMarker='',
        #                                         VersionIdMarker=versions[0])
        # objs = [{
        #     'Key': o['Key'],
        #     'VersionId': o['VersionId'],
        #     'IsLatest': o['IsLatest'],
        #     'ETag': o['ETag'],
        # } for o in resp.get('Versions', [])]
        # self.assertEqual(expected, objs)

        # KeyMarker skips past that key
        resp = self.client.list_object_versions(Bucket=self.bucket_name,
                                                KeyMarker=obj00_name)
        objs = [{
            'Key': o['Key'],
            'VersionId': o['VersionId'],
            'IsLatest': o['IsLatest'],
            'ETag': o['ETag'],
        } for o in resp.get('Versions', [])]
        self.assertEqual(expected[3:], objs)

        # KeyMarker with VersionIdMarker skips past that version
        resp = self.client.list_object_versions(Bucket=self.bucket_name,
                                                KeyMarker=obj00_name,
                                                VersionIdMarker=versions[0])
        objs = [{
            'Key': o['Key'],
            'VersionId': o['VersionId'],
            'IsLatest': o['IsLatest'],
            'ETag': o['ETag'],
        } for o in resp.get('Versions', [])]
        self.assertEqual(expected[1:], objs)

        # KeyMarker with bogus version skips past that key
        resp = self.client.list_object_versions(
            Bucket=self.bucket_name,
            KeyMarker=obj00_name,
            VersionIdMarker=versions[4])
        objs = [{
            'Key': o['Key'],
            'VersionId': o['VersionId'],
            'IsLatest': o['IsLatest'],
            'ETag': o['ETag'],
        } for o in resp.get('Versions', [])]
        self.assertEqual(expected[3:], objs)

    def test_list_objects(self):
        etags = defaultdict(list)
        for i in range(3):
            obj_name = self.create_name('versioned-obj')
            for i in range(3):
                obj_data = self.create_name('some-data-%s' % i).encode('ascii')
                etags[obj_name].insert(0, md5(
                    obj_data, usedforsecurity=False).hexdigest())
                self.client.upload_fileobj(
                    io.BytesIO(obj_data), self.bucket_name, obj_name)

        # both unversioned list_objects responses are similar
        expected = []
        for name, obj_etags in sorted(etags.items()):
            expected.append({
                'ETag': '"%s"' % obj_etags[0],
                'Key': name,
                'Size': len(obj_data),
                'StorageClass': 'STANDARD',
            })
        resp = self.client.list_objects(Bucket=self.bucket_name)
        objs = resp.get('Contents', [])
        for obj in objs:
            owner = obj.pop('Owner')
            self._sanitize_obj_listing(obj)
            # one difference seems to be the Owner key
            self.assertEqual({'DisplayName', 'ID'}, set(owner.keys()))
        self.assertEqual(expected, objs)
        resp = self.client.list_objects_v2(Bucket=self.bucket_name)
        objs = resp.get('Contents', [])
        for obj in objs:
            self._sanitize_obj_listing(obj)
        self.assertEqual(expected, objs)

        # versioned listings has something for everyone
        expected = []
        for name, obj_etags in sorted(etags.items()):
            is_latest = True
            for etag in obj_etags:
                expected.append({
                    'ETag': '"%s"' % etag,
                    'IsLatest': is_latest,
                    'Key': name,
                    'Size': len(obj_data),
                    'StorageClass': 'STANDARD',
                })
                is_latest = False

        resp = self.client.list_object_versions(Bucket=self.bucket_name)
        objs = resp.get('Versions', [])
        versions = []
        for obj in objs:
            self._sanitize_obj_listing(obj)
            versions.append(obj.pop('VersionId'))
        self.assertEqual(expected, objs)

    def test_copy_object(self):
        etags = []
        obj_name = self.create_name('versioned-obj')
        for i in range(3):
            obj_data = self.create_name('some-data-%s' % i).encode('ascii')
            etags.insert(0, md5(
                obj_data, usedforsecurity=False).hexdigest())
            self.client.upload_fileobj(
                io.BytesIO(obj_data), self.bucket_name, obj_name)

        resp = self.client.list_object_versions(Bucket=self.bucket_name)
        objs = resp.get('Versions', [])
        versions = []
        for obj in objs:
            versions.append(obj.pop('VersionId'))

        # CopySource can just be Bucket/Key string
        first_target = self.create_name('target-obj1')
        copy_resp = self.client.copy_object(
            Bucket=self.bucket_name, Key=first_target,
            CopySource='%s/%s' % (self.bucket_name, obj_name))
        self.assertEqual(versions[0], copy_resp['CopySourceVersionId'])

        # and you'll just get the most recent version
        resp = self.client.head_object(Bucket=self.bucket_name,
                                       Key=first_target)
        self.assertEqual(200, resp['ResponseMetadata']['HTTPStatusCode'])
        self.assertEqual('"%s"' % etags[0], resp['ETag'])

        # or you can be more explicit
        explicit_target = self.create_name('target-%s' % versions[0])
        copy_source = {'Bucket': self.bucket_name, 'Key': obj_name,
                       'VersionId': versions[0]}
        copy_resp = self.client.copy_object(
            Bucket=self.bucket_name, Key=explicit_target,
            CopySource=copy_source)
        self.assertEqual(versions[0], copy_resp['CopySourceVersionId'])
        # and you still get the same thing
        resp = self.client.head_object(Bucket=self.bucket_name,
                                       Key=explicit_target)
        self.assertEqual(200, resp['ResponseMetadata']['HTTPStatusCode'])
        self.assertEqual('"%s"' % etags[0], resp['ETag'])

        # but you can also copy from a specific version
        version_target = self.create_name('target-%s' % versions[2])
        copy_source['VersionId'] = versions[2]
        copy_resp = self.client.copy_object(
            Bucket=self.bucket_name, Key=version_target,
            CopySource=copy_source)
        self.assertEqual(versions[2], copy_resp['CopySourceVersionId'])
        resp = self.client.head_object(Bucket=self.bucket_name,
                                       Key=version_target)
        self.assertEqual(200, resp['ResponseMetadata']['HTTPStatusCode'])
        self.assertEqual('"%s"' % etags[2], resp['ETag'])<|MERGE_RESOLUTION|>--- conflicted
+++ resolved
@@ -406,8 +406,6 @@
             'VersionId': marker_versions[1],
         }], delete_markers)
 
-<<<<<<< HEAD
-=======
     def test_multipart_upload(self):
         obj_name = self.create_name('versioned-obj')
         obj_data = b'data'
@@ -484,7 +482,6 @@
             'VersionId': marker_version_id,
         }], markers)
 
->>>>>>> 9540d35b
     def test_get_versioned_object(self):
         etags = []
         obj_name = self.create_name('versioned-obj')

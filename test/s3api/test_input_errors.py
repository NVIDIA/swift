# Copyright (c) 2024 NVIDIA
#
# Licensed under the Apache License, Version 2.0 (the "License");
# you may not use this file except in compliance with the License.
# You may obtain a copy of the License at
#
#    http://www.apache.org/licenses/LICENSE-2.0
#
# Unless required by applicable law or agreed to in writing, software
# distributed under the License is distributed on an "AS IS" BASIS,
# WITHOUT WARRANTIES OR CONDITIONS OF ANY KIND, either express or
# implied.
# See the License for the specific language governing permissions and
# limitations under the License.

import binascii
import base64
import datetime
import gzip
import hashlib
import hmac
import os
import requests
import requests.models
import struct
import zlib
from urllib.parse import urlsplit, urlunsplit, quote

from swift.common import bufferedhttp
from swift.common.utils.ipaddrs import parse_socket_string

from test.s3api import BaseS3TestCaseWithBucket, get_opt, get_s3_client


def _hmac(key, message, digest):
    if not isinstance(key, bytes):
        key = key.encode('utf8')
    if not isinstance(message, bytes):
        message = message.encode('utf8')
    return hmac.new(key, message, digest).digest()


def _sha256(payload=b''):
    if not isinstance(payload, bytes):
        payload = payload.encode('utf8')
    return hashlib.sha256(payload).hexdigest()


def _md5(payload=b''):
    return base64.b64encode(
        hashlib.md5(payload).digest()
    ).decode('ascii')


def _crc32(payload=b''):
    return base64.b64encode(
        struct.pack('!I', zlib.crc32(payload))
    ).decode('ascii')


EMPTY_SHA256 = _sha256()
EPOCH = datetime.datetime.fromtimestamp(0, datetime.timezone.utc)


class S3Session(object):
    bucket_in_host = False
    default_expiration = 900  # 15 min
    ignored_auth_query_params = frozenset()

    def __init__(
        self,
        endpoint,
        access_key,
        secret_key,
        region='us-east-1',
        session_token='',
    ):
        parts = urlsplit(endpoint)
        self.https = (parts.scheme == 'https')
        self.host = parts.netloc  # note: may include port
        self.region = region
        self.access_key = access_key
        self.secret_key = secret_key
        self.session_token = session_token
        self.session = requests.Session()

    def make_request(
        self,
        bucket=None,
        key=None,
        method='GET',
        query=None,
        headers=None,
        body=b'',
        stream=False,
    ):
        req = self.build_request(bucket, key, method, query, headers, stream)
        self.sign_request(req)
        return self.send_request(req, body)

    def build_request(
        self,
        bucket=None,
        key=None,
        method='GET',
        query=None,
        headers=None,
        stream=False,
    ):
        request = {
            'https': self.https,
            'host': self.host,
            'method': method,
            'path': '/',
            'query': query or {},
            'headers': requests.models.CaseInsensitiveDict(headers or {}),
            'stream_response': stream,  # set to True for large downloads
            'bucket': bucket,
            'key': key,
            'now': datetime.datetime.now(datetime.timezone.utc),
        }

        if bucket:
            if self.bucket_in_host:
                request['host'] = bucket + '.' + request['host']
            else:
                request['path'] += bucket + '/'

        if key:
            if not bucket:
                raise ValueError('bucket required')
            request['path'] += key

        request['headers'].update({
            'Date': request['now'].strftime("%a, %d %b %Y %H:%M:%S GMT"),
        })

        return request

    def date_to_sign(self, request):
        raise NotImplementedError

    def sign_request(self, request):
        raise NotImplementedError

    def send_request(self, request, body):
        url = urlunsplit((
            'https' if request['https'] else 'http',
            request['host'],
            request['path'],
            '&'.join('%s=%s' % (k, v) for k, v in request['query'].items()),
            None,  # no fragment
        ))
        # Note that
        # * requests will automatically include a Content-Length header when
        #   sending a bytes body
        # * no signing method incorporates the value of any Content-Length
        #   header or even its existence/absence
        return self.session.request(
            request['method'],
            url,
            headers=request['headers'],
            data=body,
            stream=request['stream_response'],
        )


class S3SessionV2(S3Session):
    def build_request(
        self,
        bucket=None,
        key=None,
        method='GET',
        query=None,
        headers=None,
        stream=False,
    ):
        request = super().build_request(
            bucket,
            key,
            method,
            query,
            headers,
            stream,
        )
        if self.session_token:
            request['headers']['x-amz-security-token'] = self.session_token
        return request

    def sign_v2(self, request):
        string_to_sign_lines = [
            request['method'],
            request['headers'].get('content-md5', ''),
            request['headers'].get('Content-Type', ''),
            self.date_to_sign(request),
        ]

        amz_headers = sorted(
            (h.strip(), v.strip())
            for h, v in request['headers'].lower_items()
            if h.startswith('x-amz-')
        )
        string_to_sign_lines.extend('%s:%s' % (h, v)
                                    for h, v in amz_headers)

        resource = '/' + request['bucket'] if self.bucket_in_host else ''
        resource += request['path']
        query_to_sign = {k: v for k, v in request['query'].items()
                         if k not in self.ignored_auth_query_params}
        if query_to_sign:
            resource += '?' + '&'.join(
                '%s=%s' % (k, v)
                for k, v in sorted(query_to_sign.items()))
        string_to_sign_lines.append(resource)

        signature = base64.b64encode(_hmac(
            self.secret_key,
            '\n'.join(string_to_sign_lines),
            hashlib.sha1,
        )).decode('ascii')
        return {
            'credential': self.access_key,
            'signature': signature,
        }


class S3SessionV2Headers(S3SessionV2):
    def date_to_sign(self, request):
        if 'X-Amz-Date' in request['headers']:
            return ''
        else:
            return request['headers']['Date']

    def sign_request(self, request):
        bundle = self.sign_v2(request)
        request['headers']['Authorization'] = 'AWS ' + ':'.join([
            bundle['credential'],
            bundle['signature'],
        ])


class S3SessionV2Query(S3SessionV2):
    ignored_auth_query_params = frozenset({
        'Expires', 'AWSAccessKeyId', 'Signature'})

    def build_request(
        self,
        bucket=None,
        key=None,
        method='GET',
        query=None,
        headers=None,
        stream=False,
    ):
        request = super().build_request(
            bucket,
            key,
            method,
            query,
            headers,
            stream,
        )

        expires = int((request['now'] - EPOCH).total_seconds()) \
            + self.default_expiration
        request['query'].update({
            'Expires': str(expires),
            'AWSAccessKeyId': self.access_key,
        })

        return request

    def date_to_sign(self, request):
        return request['query']['Expires']

    def sign_request(self, request):
        bundle = self.sign_v2(request)
        request['query'].update({
            'Signature': quote(bundle['signature'], safe='-_.~'),
        })


class S3SessionV4(S3Session):
    def sign_v4(self, request):
        canonical_request_lines = [
            request['method'],
            ('/' + request['bucket'] if self.bucket_in_host else '')
            + request['path'],
            '&'.join('%s=%s' % (k, v)
                     for k, v in sorted(request['query'].items())),
        ]
        canonical_request_lines.extend(
            '%s:%s' % (h, request['headers'][h].strip())
            for h in request['signed_headers'])
        canonical_request_lines.extend([
            '',
            ';'.join(request['signed_headers']),
            request['headers'].get('x-amz-content-sha256', 'UNSIGNED-PAYLOAD')
        ])
        scope = [
            request['now'].strftime('%Y%m%d'),
            self.region,
            's3',
            'aws4_request',
        ]
        string_to_sign_lines = [
            'AWS4-HMAC-SHA256',
            self.date_to_sign(request),
            '/'.join(scope),
            _sha256('\n'.join(canonical_request_lines)),
        ]
        key = 'AWS4' + self.secret_key
        for piece in scope:
            key = _hmac(key, piece, hashlib.sha256)
        signature = binascii.hexlify(_hmac(
            key,
            '\n'.join(string_to_sign_lines),
            hashlib.sha256
        )).decode('ascii')
        return {
            'credential': self.access_key + '/' + '/'.join(scope),
            'signature': signature,
        }

    def sign_chunk(self, request, previous_signature, current_chunk_sha):
        scope = [
            request['now'].strftime('%Y%m%d'),
            self.region,
            's3',
            'aws4_request',
        ]
        string_to_sign_lines = [
            'AWS4-HMAC-SHA256-PAYLOAD',
            self.date_to_sign(request),
            '/'.join(scope),
            previous_signature,
            _sha256(),  # ??
            current_chunk_sha,
        ]
        key = 'AWS4' + self.secret_key
        for piece in scope:
            key = _hmac(key, piece, hashlib.sha256)
        return binascii.hexlify(_hmac(
            key,
            '\n'.join(string_to_sign_lines),
            hashlib.sha256
        )).decode('ascii')

    def sign_trailer(self, request, previous_signature, trailer):
        # rough canonicalization
        trailer = trailer.replace(b'\r', b'').replace(b' ', b'')
        # AWS always wants at least the newline
        if not trailer:
            trailer = b'\n'
        scope = [
            request['now'].strftime('%Y%m%d'),
            self.region,
            's3',
            'aws4_request',
        ]
        string_to_sign_lines = [
            'AWS4-HMAC-SHA256-TRAILER',
            self.date_to_sign(request),
            '/'.join(scope),
            previous_signature,
            _sha256(trailer),
        ]
        key = 'AWS4' + self.secret_key
        for piece in scope:
            key = _hmac(key, piece, hashlib.sha256)
        return binascii.hexlify(_hmac(
            key,
            '\n'.join(string_to_sign_lines),
            hashlib.sha256
        )).decode('ascii')


class S3SessionV4Headers(S3SessionV4):
    def build_request(
        self,
        bucket=None,
        key=None,
        method='GET',
        query=None,
        headers=None,
        stream=False,
    ):
        request = super().build_request(
            bucket,
            key,
            method,
            query,
            headers,
            stream,
        )

        request['headers'].update({
            'Host': request['host'],
            'X-Amz-Date': request['now'].strftime('%Y%m%dT%H%M%SZ'),
        })

        if self.session_token:
            request['headers']['x-amz-security-token'] = self.session_token

        request['signed_headers'] = sorted(
            h.strip()
            for h, _ in request['headers'].lower_items()
            if h in ('host', 'content-type', 'content-md5')
            or h.startswith('x-amz-')
        )

        return request

    def date_to_sign(self, request):
        return request['headers']['X-Amz-Date']

    def sign_request(self, request):
        bundle = self.sign_v4(request)
        request['headers']['Authorization'] = 'AWS4-HMAC-SHA256 ' + \
            ','.join([
                'Credential=' + bundle['credential'],
                'SignedHeaders=' + ';'.join(request['signed_headers']),
                'Signature=' + quote(bundle['signature'], safe='-_.~'),
            ])


class S3SessionV4Query(S3SessionV4):
    # Note that v4 doesn't ignore any auth query params when signing
    def build_request(
        self,
        bucket=None,
        key=None,
        method='GET',
        query=None,
        headers=None,
        stream=False,
    ):
        request = super().build_request(
            bucket,
            key,
            method,
            query,
            headers,
            stream,
        )

        request['headers'].update({
            'Host': request['host'],
        })
        scope = [
            request['now'].strftime('%Y%m%d'),
            self.region,
            's3',
            'aws4_request',
        ]
        for k, v in {
            'X-Amz-Expires': str(self.default_expiration),
            'X-Amz-Algorithm': 'AWS4-HMAC-SHA256',
            'X-Amz-Credential': quote(
                self.access_key + '/' + '/'.join(scope),
                safe='-_.~'),
            'X-Amz-Date': request['now'].strftime('%Y%m%dT%H%M%SZ'),
        }.items():
            request['query'].setdefault(k, v)

        if self.session_token:
            request['query']['X-Amz-Security-Token'] = quote(
                self.session_token, safe='-_.~')

        request['signed_headers'] = sorted(
            h.strip()
            for h, _ in request['headers'].lower_items()
            if h in ('host', 'content-type', 'content-md5')
            or h.startswith('x-amz-')
        )

        return request

    def date_to_sign(self, request):
        return request['query']['X-Amz-Date']

    def sign_request(self, request):
        request['query'].setdefault(
            'X-Amz-SignedHeaders',
            '%3B'.join(request['signed_headers']),
        )
        bundle = self.sign_v4(request)
        request['query'].update({
            'X-Amz-Signature': bundle['signature'],
            'X-Amz-SignedHeaders': '%3B'.join(
                request['signed_headers']),
        })


TEST_BODY = os.urandom(32)


class InputErrorsMixin(object):
    session_cls = None

    @classmethod
    def setUpClass(cls):
        super(InputErrorsMixin, cls).setUpClass()
        cls.conn = cls.session_cls(
            get_opt('endpoint', None),
            get_opt('access_key1', None),
            get_opt('secret_key1', None),
            get_opt('region', 'us-east-1'),
            get_opt('session_token1', None),
        )

    def assertOK(self, resp, expected_body=b''):
        respbody = resp.content
        if not isinstance(respbody, str):
            try:
                respbody = respbody.decode('utf8')
            except UnicodeError:
                pass  # just trying to improve the error message
        self.assertEqual(
            (resp.status_code, resp.reason),
            (200, 'OK'),
            respbody)
        if expected_body is not None:
            self.assertEqual(resp.content, expected_body)

    def assertSHA256Mismatch(self, resp, sha_in_headers, sha_of_body):
        respbody = resp.content
        if not isinstance(respbody, str):
            respbody = respbody.decode('utf8')
        self.assertEqual(
            (resp.status_code, resp.reason),
            (400, 'Bad Request'),
            respbody)
        self.assertIn('<Code>XAmzContentSHA256Mismatch</Code>', respbody)
        self.assertIn("<Message>The provided 'x-amz-content-sha256' header "
                      "does not match what was computed.</Message>",
                      respbody)
        self.assertIn('<ClientComputedContentSHA256>%s'
                      '</ClientComputedContentSHA256>'
                      % sha_in_headers, respbody)
        self.assertIn('<S3ComputedContentSHA256>%s</S3ComputedContentSHA256>'
                      % sha_of_body, respbody)

    def assertInvalidDigest(self, resp, md5_in_headers):
        respbody = resp.content
        if not isinstance(respbody, str):
            respbody = respbody.decode('utf8')
        self.assertEqual(
            (resp.status_code, resp.reason),
            (400, 'Bad Request'),
            respbody)
        self.assertIn('<Code>InvalidDigest</Code>', respbody)
        self.assertIn("<Message>The Content-MD5 you specified was "
                      "invalid.</Message>",
                      respbody)
        # TODO: AWS provides this, but swift doesn't (yet)
        # self.assertIn('<Content-MD5>%s</Content-MD5>' % md5_in_headers,
        #               respbody)

    def assertBadDigest(self, resp, md5_in_headers, md5_of_body,
                        expected_digest_should_be_hex=True):
        """
        Check that the response is a well-formed BadDigest error

        :param resp: the ``requests`` response
        :param md5_in_headers: the base64-encoded content-md5 sent in the
            request headers
        :param md5_of_body: the base64-encoded MD5 of the actual request body
        :param expected_digest_should_be_hex: whether the <ExpectedDigest> in
            the response should be hex-encoded; if not, expect it to be
            base64-encoded
        """
        respbody = resp.content
        if not isinstance(respbody, str):
            respbody = respbody.decode('utf8')
        self.assertEqual(
            (resp.status_code, resp.reason),
            (400, 'Bad Request'),
            respbody)
        self.assertIn('<Code>BadDigest</Code>', respbody)
        self.assertIn("<Message>The Content-MD5 you specified did not match "
                      "what we received.</Message>",
                      respbody)
        exp_digest = md5_in_headers
        if expected_digest_should_be_hex:
            # AWS needs b64 in headers, but is inconsistent in what it returns
            # in the <ExpectedDigest> element: sometimes hex, sometimes b64
            exp_digest = binascii.hexlify(
                base64.b64decode(exp_digest)).decode('ascii')
        self.assertIn('<ExpectedDigest>%s</ExpectedDigest>' % exp_digest,
                      respbody)
        # AWS always returns b64 in the <CalculatedDigest> element
        # TODO: AWS provides this, but swift doesn't (yet)
        # self.assertIn('<CalculatedDigest>%s</CalculatedDigest>'
        #               % md5_of_body, respbody)

    def assertIncompleteBody(
        self,
        resp,
        bytes_provided=None,
        bytes_expected=None,
    ):
        self.assertEqual(resp.status_code, 400, resp.content)
        self.assertIn(b'<Code>IncompleteBody</Code>', resp.content)
        if bytes_provided is None:
            self.assertIn(b'<Message>The request body terminated '
                          b'unexpectedly</Message>',
                          resp.content)
            self.assertNotIn(b'<NumberBytesExpected>', resp.content)
            self.assertNotIn(b'<NumberBytesProvided>', resp.content)
        else:
            self.assertIn(b'<Message>You did not provide the number of bytes '
                          b'specified by the Content-Length HTTP header'
                          b'</Message>',
                          resp.content)
            self.assertIn(b'<NumberBytesExpected>%d</NumberBytesExpected>'
                          % bytes_expected,
                          resp.content)
            self.assertIn(b'<NumberBytesProvided>%d</NumberBytesProvided>'
                          % bytes_provided,
                          resp.content)

    def test_get_service_no_sha(self):
        resp = self.conn.make_request()
        self.assertOK(resp, None)

    def test_get_service_invalid_sha(self):
        resp = self.conn.make_request(headers={
            'x-amz-content-sha256': 'invalid'})
        # (!) invalid doesn't matter on GET, at least most of the time
        self.assertOK(resp, None)

    def test_get_service_bad_sha(self):
        resp = self.conn.make_request(headers={
            'x-amz-content-sha256': _sha256(b'not the body')})
        # (!) mismatch doesn't matter on GET, either
        self.assertOK(resp, None)

    def test_get_service_good_sha(self):
        resp = self.conn.make_request(headers={
            'x-amz-content-sha256': EMPTY_SHA256})
        self.assertOK(resp, None)

    def test_get_service_unsigned(self):
        resp = self.conn.make_request(headers={
            'x-amz-content-sha256': 'UNSIGNED-PAYLOAD'})
        self.assertOK(resp, None)

    def test_head_service_no_sha(self):
        resp = self.conn.make_request(method='HEAD')
        self.assertEqual(
            (resp.status_code, resp.reason),
            (405, 'Method Not Allowed'))

    def test_head_service_invalid_sha(self):
        resp = self.conn.make_request(method='HEAD', headers={
            'x-amz-content-sha256': 'invalid'})
        self.assertEqual(
            (resp.status_code, resp.reason),
            (405, 'Method Not Allowed'))

    def test_head_service_bad_sha(self):
        resp = self.conn.make_request(method='HEAD', headers={
            'x-amz-content-sha256': _sha256(b'not the body')})
        self.assertEqual(
            (resp.status_code, resp.reason),
            (405, 'Method Not Allowed'))

    def test_head_service_good_sha(self):
        resp = self.conn.make_request(method='HEAD', headers={
            'x-amz-content-sha256': EMPTY_SHA256})
        self.assertEqual(
            (resp.status_code, resp.reason),
            (405, 'Method Not Allowed'))

    def test_head_service_unsigned(self):
        resp = self.conn.make_request(method='HEAD', headers={
            'x-amz-content-sha256': 'UNSIGNED-PAYLOAD'})
        self.assertEqual(
            (resp.status_code, resp.reason),
            (405, 'Method Not Allowed'))

    def test_get_bucket_no_md5_no_sha(self):
        resp = self.conn.make_request(self.bucket_name)
        self.assertOK(resp, None)

    def test_get_bucket_no_md5_invalid_sha(self):
        resp = self.conn.make_request(
            self.bucket_name,
            headers={
                'x-amz-content-sha256': 'invalid'})
        self.assertOK(resp, None)

    def test_get_bucket_no_md5_bad_sha(self):
        resp = self.conn.make_request(
            self.bucket_name,
            headers={
                'x-amz-content-sha256': _sha256(b'not the body')})
        self.assertOK(resp, None)

    def test_get_bucket_no_md5_good_sha(self):
        resp = self.conn.make_request(
            self.bucket_name,
            headers={
                'x-amz-content-sha256': _sha256(TEST_BODY)})
        self.assertOK(resp, None)

    def test_get_bucket_no_md5_unsigned(self):
        resp = self.conn.make_request(
            self.bucket_name,
            headers={
                'x-amz-content-sha256': 'UNSIGNED-PAYLOAD'})
        self.assertOK(resp, None)

    def test_get_bucket_good_md5_no_sha(self):
        resp = self.conn.make_request(
            self.bucket_name,
            headers={
                'content-md5': _md5(TEST_BODY)})
        self.assertOK(resp, None)

    def test_get_bucket_good_md5_good_sha(self):
        resp = self.conn.make_request(
            self.bucket_name,
            headers={
                'content-md5': _md5(TEST_BODY),
                'x-amz-content-sha256': _sha256(TEST_BODY)})
        self.assertOK(resp, None)

    def test_head_bucket_no_md5_no_sha(self):
        resp = self.conn.make_request(self.bucket_name, method='HEAD')
        self.assertOK(resp)

    def test_head_bucket_no_md5_good_sha(self):
        resp = self.conn.make_request(
            self.bucket_name,
            method='HEAD',
            headers={
                'x-amz-content-sha256': _sha256(TEST_BODY)})
        self.assertOK(resp)

    def test_head_bucket_good_md5_no_sha(self):
        resp = self.conn.make_request(
            self.bucket_name,
            method='HEAD',
            headers={
                'content-md5': _md5(TEST_BODY)})
        self.assertOK(resp)

    def test_head_bucket_good_md5_good_sha(self):
        resp = self.conn.make_request(
            self.bucket_name,
            method='HEAD',
            headers={
                'content-md5': _md5(TEST_BODY),
                'x-amz-content-sha256': _sha256(TEST_BODY)})
        self.assertOK(resp)

    def test_no_md5_no_sha(self):
        resp = self.conn.make_request(
            self.bucket_name,
            'test-obj',
            method='PUT',
            body=TEST_BODY)
        self.assertOK(resp)

    def get_response_put_object_no_md5_no_sha_no_content_length(self):
        request = self.conn.build_request(
            self.bucket_name,
            'test-obj',
            method='PUT',
        )
        self.conn.sign_request(request)
        # requests is not our friend here; it's going to try *real hard* to
        # either send a "Content-Length" or "Transfer-encoding: chunked" header
        # so dip down to our bufferedhttp to do the sending/parsing
        host, port = parse_socket_string(request['host'], None)
        if port:
            port = int(port)
        conn = bufferedhttp.http_connect_raw(
            host,
            port,
            request['method'],
            request['path'],
            request['headers'],
            '&'.join('%s=%s' % (k, v) for k, v in request['query'].items()),
            request['https']
        )
        conn.send(TEST_BODY)
        return conn.getresponse()

    def test_no_md5_no_sha_no_content_length(self):
        resp = self.get_response_put_object_no_md5_no_sha_no_content_length()
        body = resp.read()
        self.assertEqual(resp.status, 411, body)
        self.assertIn(b'<Code>MissingContentLength</Code>', body)
        self.assertIn(b'<Message>You must provide the Content-Length HTTP '
                      b'header.</Message>', body)

    def test_no_md5_invalid_sha(self):
        resp = self.conn.make_request(
            self.bucket_name,
            'test-obj',
            method='PUT',
            body=TEST_BODY,
            headers={'x-amz-content-sha256': 'invalid'})
        self.assertSHA256Mismatch(resp, 'invalid', _sha256(TEST_BODY))

    def test_no_md5_invalid_sha_ucase(self):
        resp = self.conn.make_request(
            self.bucket_name,
            'test-obj',
            method='PUT',
            body=TEST_BODY,
            headers={'X-AMZ-CONTENT-SHA256': 'INVALID'})
        # Despite the upper-cased header name in the request,
        # the error message has it lower
        self.assertSHA256Mismatch(resp, 'INVALID', _sha256(TEST_BODY))

    def test_no_md5_bad_sha(self):
        resp = self.conn.make_request(
            self.bucket_name,
            'test-obj',
            method='PUT',
            body=TEST_BODY,
            headers={'x-amz-content-sha256': EMPTY_SHA256})
        self.assertSHA256Mismatch(resp, EMPTY_SHA256, _sha256(TEST_BODY))

    def test_no_md5_bad_sha_ucase(self):
        resp = self.conn.make_request(
            self.bucket_name,
            'test-obj',
            method='PUT',
            body=TEST_BODY,
            headers={'X-AMZ-CONTENT-SHA256': EMPTY_SHA256.upper()})
        # Despite the upper-cased header name in the request,
        # the error message has it lower
        self.assertSHA256Mismatch(
            resp, EMPTY_SHA256.upper(), _sha256(TEST_BODY))

    def test_good_md5_good_sha_good_crc(self):
        resp = self.conn.make_request(
            self.bucket_name,
            'good-checksum',
            method='PUT',
            body=TEST_BODY,
            headers={
                'content-md5': _md5(TEST_BODY),
                'x-amz-content-sha256': _sha256(TEST_BODY),
                'x-amz-checksum-crc32': _crc32(TEST_BODY),
            })
        self.assertOK(resp)

    def test_good_md5_good_sha_good_crc_declared(self):
        resp = self.conn.make_request(
            self.bucket_name,
            'good-checksum',
            method='PUT',
            body=TEST_BODY,
            headers={
                'content-md5': _md5(TEST_BODY),
                'x-amz-content-sha256': _sha256(TEST_BODY),
                # can flag that you're going to send it
                'x-amz-sdk-checksum-algorithm': 'CRC32',
                'x-amz-checksum-crc32': _crc32(TEST_BODY),
            })
        self.assertOK(resp)

    def test_good_md5_good_sha_no_crc_but_declared(self):
        resp = self.conn.make_request(
            self.bucket_name,
            'missing-checksum',
            method='PUT',
            body=TEST_BODY,
            headers={
                'content-md5': _md5(TEST_BODY),
                'x-amz-content-sha256': _sha256(TEST_BODY),
                # but if you flag it, you gotta send it
                'x-amz-sdk-checksum-algorithm': 'CRC32',
            })
        self.assertEqual(resp.status_code, 400, resp.content)
        self.assertIn(b'<Code>InvalidRequest</Code>', resp.content)
        self.assertIn(b'<Message>x-amz-sdk-checksum-algorithm specified, but '
                      b'no corresponding x-amz-checksum-* or x-amz-trailer '
                      b'headers were found.</Message>', resp.content)

    def test_good_md5_good_sha_good_crc_algo_mismatch(self):
        resp = self.conn.make_request(
            self.bucket_name,
            'good-checksum',
            method='PUT',
            body=TEST_BODY,
            headers={
                'content-md5': _md5(TEST_BODY),
                'x-amz-content-sha256': _sha256(TEST_BODY),
                'x-amz-sdk-checksum-algorithm': 'CRC32C',
                'x-amz-checksum-crc32': _crc32(TEST_BODY),
            })
        self.assertEqual(resp.status_code, 400, resp.content)
        self.assertIn(b'<Code>InvalidRequest</Code>', resp.content)
        # Note that if there's a mismatch between what you flag and what you
        # send, the message isn't super clear
        self.assertIn(b'<Message>Value for x-amz-sdk-checksum-algorithm '
                      b'header is invalid.</Message>', resp.content)

    def test_good_md5_good_sha_invalid_crc_header(self):
        resp = self.conn.make_request(
            self.bucket_name,
            'invalid-checksum',
            method='PUT',
            body=TEST_BODY,
            headers={
                'content-md5': _md5(TEST_BODY),
                'x-amz-content-sha256': _sha256(TEST_BODY),
                'x-amz-checksum-crc32': 'bad'})
        self.assertEqual(resp.status_code, 400, resp.content)
        self.assertIn(b'<Code>InvalidRequest</Code>', resp.content)
        self.assertIn(b'<Message>Value for x-amz-checksum-crc32 header is '
                      b'invalid.</Message>', resp.content)

    def test_good_md5_good_sha_bad_crc_header(self):
        resp = self.conn.make_request(
            self.bucket_name,
            'bad-checksum',
            method='PUT',
            body=TEST_BODY,
            headers={
                'content-md5': _md5(TEST_BODY),
                'x-amz-content-sha256': _sha256(TEST_BODY),
                'x-amz-checksum-crc32': _crc32(b'not the body')})
        self.assertEqual(resp.status_code, 400, resp.content)
        self.assertIn(b'<Code>BadDigest</Code>', resp.content)
        self.assertIn(b'<Message>The CRC32 you specified did not match the '
                      b'calculated checksum.</Message>', resp.content)

    def test_good_md5_bad_sha_bad_crc_header(self):
        resp = self.conn.make_request(
            self.bucket_name,
            'bad-checksum',
            method='PUT',
            body=TEST_BODY,
            headers={
                'content-md5': _md5(TEST_BODY),
                'x-amz-content-sha256': _sha256(b'not the body'),
                'x-amz-checksum-crc32': _crc32(b'not the body')})
        # SHA256 trumps checksum
        self.assertSHA256Mismatch(
            resp, _sha256(b'not the body'), _sha256(TEST_BODY))

    def test_no_md5_good_sha_good_crc_header(self):
        resp = self.conn.make_request(
            self.bucket_name,
            'bad-checksum',
            method='PUT',
            body=TEST_BODY,
            headers={
                'x-amz-content-sha256': _sha256(TEST_BODY),
                'x-amz-checksum-crc32': _crc32(TEST_BODY)})
        self.assertOK(resp)

    def test_no_md5_good_sha_unsupported_crc_header(self):
        resp = self.conn.make_request(
            self.bucket_name,
            'bad-checksum',
            method='PUT',
            body=TEST_BODY,
            headers={
                'x-amz-content-sha256': _sha256(TEST_BODY),
                'x-amz-checksum-bad': _crc32(TEST_BODY)})
        self.assertEqual(resp.status_code, 400, resp.content)
        self.assertIn(b'<Code>InvalidRequest</Code>', resp.content)
        self.assertIn(b'<Message>The algorithm type you specified in '
                      b'x-amz-checksum- header is invalid.</Message>',
                      resp.content)

    def test_no_md5_good_sha_multiple_crc_in_headers(self):
        resp = self.conn.make_request(
            self.bucket_name,
            'bad-checksum',
            method='PUT',
            body=TEST_BODY,
            headers={
                'x-amz-content-sha256': _sha256(TEST_BODY),
                'x-amz-checksum-crc32c': _crc32(TEST_BODY),
                'x-amz-checksum-crc32': _crc32(TEST_BODY)})
        self.assertEqual(resp.status_code, 400, resp.content)
        self.assertIn(b'<Code>InvalidRequest</Code>', resp.content)
        self.assertIn(b'<Message>Expecting a single x-amz-checksum- header. '
                      b'Multiple checksum Types are not allowed.</Message>',
                      resp.content)

    def test_no_md5_good_sha_multiple_crc_in_headers_algo_mismatch(self):
        # repeats trump the algo mismatch
        resp = self.conn.make_request(
            self.bucket_name,
            'bad-checksum',
            method='PUT',
            body=TEST_BODY,
            headers={
                'x-amz-sdk-checksum-algorithm': 'sha256',
                'x-amz-content-sha256': _sha256(TEST_BODY),
                'x-amz-checksum-crc32c': _crc32(TEST_BODY),
                'x-amz-checksum-crc32': _crc32(TEST_BODY)})
        self.assertEqual(resp.status_code, 400, resp.content)
        self.assertIn(b'<Code>InvalidRequest</Code>', resp.content)
        self.assertIn(b'<Message>Expecting a single x-amz-checksum- header. '
                      b'Multiple checksum Types are not allowed.</Message>',
                      resp.content)

    def test_no_md5_good_sha_crc_in_trailer_but_not_streaming(self):
        resp = self.conn.make_request(
            self.bucket_name,
            'bad-checksum',
            method='PUT',
            body=TEST_BODY,
            headers={
                'x-amz-sdk-checksum-algorithm': 'crc32',
                'x-amz-content-sha256': _sha256(TEST_BODY),
                'x-amz-trailer': 'x-amz-checksum-crc32'})
        self.assertEqual(resp.status_code, 400, resp.content)
        self.assertIn(b'<Code>MalformedTrailerError</Code>', resp.content)
        self.assertIn(b'<Message>The request contained trailing data that was '
                      b'not well-formed or did not conform to our published '
                      b'schema.</Message>', resp.content)

    def test_no_md5_good_sha_duplicated_crc_in_trailer_algo_mismatch(self):
        # repeats trump the algo mismatch
        resp = self.conn.make_request(
            self.bucket_name,
            'bad-checksum',
            method='PUT',
            body=TEST_BODY,
            headers={
                'x-amz-sdk-checksum-algorithm': 'sha256',
                'x-amz-content-sha256': _sha256(TEST_BODY),
                'x-amz-checksum-crc32': _crc32(TEST_BODY),
                'x-amz-trailer': 'x-amz-checksum-crc32, x-amz-checksum-crc32'})
        self.assertEqual(resp.status_code, 400, resp.content)
        self.assertIn(b'<Code>InvalidRequest</Code>', resp.content)
        self.assertIn(b'<Message>Expecting a single x-amz-checksum- header. '
                      b'Multiple checksum Types are not allowed.</Message>',
                      resp.content)

    def test_no_md5_good_sha_multiple_crc_in_trailer_algo_mismatch(self):
        # repeats trump the algo mismatch
        resp = self.conn.make_request(
            self.bucket_name,
            'bad-checksum',
            method='PUT',
            body=TEST_BODY,
            headers={
                'x-amz-sdk-checksum-algorithm': 'sha256',
                'x-amz-content-sha256': _sha256(TEST_BODY),
                'x-amz-checksum-crc32': _crc32(TEST_BODY),
                'x-amz-trailer': 'x-amz-checksum-crc32, x-amz-checksum-crc32c'}
        )
        self.assertEqual(resp.status_code, 400, resp.content)
        self.assertIn(b'<Code>InvalidRequest</Code>', resp.content)
        self.assertIn(b'<Message>Expecting a single x-amz-checksum- header. '
                      b'Multiple checksum Types are not allowed.</Message>',
                      resp.content)

    def test_no_md5_good_sha_different_crc_in_trailer_and_header(self):
        resp = self.conn.make_request(
            self.bucket_name,
            'bad-checksum',
            method='PUT',
            body=TEST_BODY,
            headers={
                'x-amz-sdk-checksum-algorithm': 'crc32',
                'x-amz-content-sha256': _sha256(TEST_BODY),
                'x-amz-checksum-crc32': _crc32(TEST_BODY),
                'x-amz-trailer': 'x-amz-checksum-crc32c'})
        self.assertEqual(resp.status_code, 400, resp.content)
        self.assertIn(b'<Code>InvalidRequest</Code>', resp.content)
        self.assertIn(b'<Message>Expecting a single x-amz-checksum- header'
                      b'</Message>', resp.content)

    def test_no_md5_good_sha_same_crc_in_trailer_and_header(self):
        resp = self.conn.make_request(
            self.bucket_name,
            'bad-checksum',
            method='PUT',
            body=TEST_BODY,
            headers={
                'x-amz-sdk-checksum-algorithm': 'crc32',
                'x-amz-content-sha256': _sha256(TEST_BODY),
                'x-amz-checksum-crc32': _crc32(TEST_BODY),
                'x-amz-trailer': 'x-amz-checksum-crc32'})
        self.assertEqual(resp.status_code, 400, resp.content)
        self.assertIn(b'<Code>InvalidRequest</Code>', resp.content)
        self.assertIn(b'<Message>Expecting a single x-amz-checksum- header'
                      b'</Message>', resp.content)

    def test_no_md5_good_sha_multiple_crc_in_trailer_and_header(self):
        resp = self.conn.make_request(
            self.bucket_name,
            'bad-checksum',
            method='PUT',
            body=TEST_BODY,
            headers={
                'x-amz-sdk-checksum-algorithm': 'crc32',
                'x-amz-content-sha256': _sha256(TEST_BODY),
                'x-amz-checksum-crc32': _crc32(TEST_BODY),
                'x-amz-trailer': 'x-amz-checksum-crc32, x-amz-checksum-crc32c'}
        )
        self.assertEqual(resp.status_code, 400, resp.content)
        self.assertIn(b'<Code>InvalidRequest</Code>', resp.content)
        self.assertIn(b'<Message>Expecting a single x-amz-checksum- header. '
                      b'Multiple checksum Types are not allowed.</Message>',
                      resp.content)

    def test_no_md5_good_sha_multiple_crc_in_header_and_trailer(self):
        resp = self.conn.make_request(
            self.bucket_name,
            'bad-checksum',
            method='PUT',
            body=TEST_BODY,
            headers={
                'x-amz-sdk-checksum-algorithm': 'crc32',
                'x-amz-content-sha256': _sha256(TEST_BODY),
                'x-amz-checksum-crc32': _crc32(TEST_BODY),
                'x-amz-checksum-sha256': _sha256(TEST_BODY),
                'x-amz-trailer': 'x-amz-checksum-crc32'}
        )
        self.assertEqual(resp.status_code, 400, resp.content)
        self.assertIn(b'<Code>InvalidRequest</Code>', resp.content)
        self.assertIn(b'<Message>Expecting a single x-amz-checksum- header. '
                      b'Multiple checksum Types are not allowed.</Message>',
                      resp.content)

    def test_no_md5_bad_sha_empty_body(self):
        resp = self.conn.make_request(
            self.bucket_name,
            'test-obj',
            method='PUT',
            headers={'x-amz-content-sha256': _sha256(b'not the body')})
        self.assertSHA256Mismatch(resp, _sha256(b'not the body'), EMPTY_SHA256)

    def test_no_md5_good_sha(self):
        resp = self.conn.make_request(
            self.bucket_name,
            'test-obj',
            method='PUT',
            body=TEST_BODY,
            headers={'x-amz-content-sha256': _sha256(TEST_BODY)})
        self.assertOK(resp)

    def test_no_md5_good_sha_chunk_encoding_declared_ok(self):
        resp = self.conn.make_request(
            self.bucket_name,
            'test-obj',
            method='PUT',
            body=TEST_BODY,
            headers={'x-amz-content-sha256': _sha256(TEST_BODY),
                     'content-encoding': 'aws-chunked'})  # but not really
        self.assertOK(resp)

        resp = self.conn.make_request(
            self.bucket_name,
            'test-obj',
            headers={'x-amz-content-sha256': 'UNSIGNED-PAYLOAD'})
        self.assertOK(resp, TEST_BODY)
        self.assertEqual(resp.headers.get('Content-Encoding'), 'aws-chunked')

    def test_no_md5_good_sha_ucase(self):
        resp = self.conn.make_request(
            self.bucket_name,
            'test-obj',
            method='PUT',
            body=TEST_BODY,
            headers={'x-amz-content-sha256': _sha256(TEST_BODY).upper()})
        self.assertOK(resp)

    def test_no_md5_good_sha_no_content_length(self):
        request = self.conn.build_request(
            self.bucket_name,
            'test-obj',
            method='PUT',
            headers={'x-amz-content-sha256': _sha256(TEST_BODY)},
        )
        self.conn.sign_request(request)
        # requests is not our friend here; it's going to try *real hard* to
        # either send a "Content-Length" or "Transfer-encoding: chunked" header
        # so dip down to our bufferedhttp to do the sending/parsing
        host, port = parse_socket_string(request['host'], None)
        if port:
            port = int(port)
        conn = bufferedhttp.http_connect_raw(
            host,
            port,
            request['method'],
            request['path'],
            request['headers'],
            '&'.join('%s=%s' % (k, v) for k, v in request['query'].items()),
            request['https']
        )
        conn.send(TEST_BODY)
        resp = conn.getresponse()
        body = resp.read()
        self.assertEqual(resp.status, 411, body)
        self.assertIn(b'<Code>MissingContentLength</Code>', body)
        self.assertIn(b'<Message>You must provide the Content-Length HTTP '
                      b'header.</Message>', body)

    def test_no_md5_unsigned(self):
        resp = self.conn.make_request(
            self.bucket_name,
            'test-obj',
            method='PUT',
            body=TEST_BODY,
            headers={'x-amz-content-sha256': 'UNSIGNED-PAYLOAD'})
        self.assertOK(resp)

    def test_no_md5_unsigned_lcase(self):
        resp = self.conn.make_request(
            self.bucket_name,
            'test-obj',
            method='PUT',
            body=TEST_BODY,
            headers={'x-amz-content-sha256': 'unsigned-payload'})
        self.assertSHA256Mismatch(resp, 'unsigned-payload', _sha256(TEST_BODY))

    def test_no_md5_streaming_unsigned_no_encoding_no_length(self):
        resp = self.conn.make_request(
            self.bucket_name,
            'test-obj',
            method='PUT',
            body=TEST_BODY,
            headers={
                'x-amz-content-sha256': 'STREAMING-UNSIGNED-PAYLOAD-TRAILER'})
        respbody = resp.content
        if not isinstance(respbody, str):
            respbody = respbody.decode('utf8')
        self.assertEqual(
            (resp.status_code, resp.reason),
            (411, 'Length Required'),
            respbody)
        self.assertIn('<Code>MissingContentLength</Code>', respbody)
        # NB: we *do* provide Content-Length (or rather, urllib does)
        # they really mean X-Amz-Decoded-Content-Length
        self.assertIn("<Message>You must provide the Content-Length HTTP "
                      "header.</Message>",
                      respbody)

    def test_no_md5_streaming_unsigned_bad_decoded_content_length(self):
        resp = self.conn.make_request(
            self.bucket_name,
            'test-obj',
            method='PUT',
            body=TEST_BODY,
            headers={
                'x-amz-content-sha256': 'STREAMING-UNSIGNED-PAYLOAD-TRAILER',
                'content-encoding': 'aws-chunked',
                'x-amz-decoded-content-length': 'not an int'})
        respbody = resp.content
        if not isinstance(respbody, str):
            respbody = respbody.decode('utf8')
        self.assertEqual(
            (resp.status_code, resp.reason),
            (411, 'Length Required'),
            respbody)
        self.assertIn('<Code>MissingContentLength</Code>', respbody)
        # NB: we *do* provide Content-Length (or rather, urllib does)
        # they really mean X-Amz-Decoded-Content-Length
        self.assertIn("<Message>You must provide the Content-Length HTTP "
                      "header.</Message>",
                      respbody)

    def test_invalid_md5_no_sha(self):
        resp = self.conn.make_request(
            self.bucket_name,
            'test-obj',
            method='PUT',
            body=TEST_BODY,
            headers={'content-md5': 'invalid'})
        self.assertInvalidDigest(resp, 'invalid')

    def test_invalid_md5_invalid_sha(self):
        resp = self.conn.make_request(
            self.bucket_name,
            'test-obj',
            method='PUT',
            body=TEST_BODY,
            headers={'content-md5': 'invalid',
                     'x-amz-content-sha256': 'invalid'})
        self.assertInvalidDigest(resp, 'invalid')

    def test_invalid_md5_bad_sha(self):
        resp = self.conn.make_request(
            self.bucket_name,
            'test-obj',
            method='PUT',
            body=TEST_BODY,
            headers={'content-md5': 'invalid',
                     'x-amz-content-sha256': EMPTY_SHA256})
        self.assertInvalidDigest(resp, 'invalid')

    def test_invalid_md5_good_sha(self):
        resp = self.conn.make_request(
            self.bucket_name,
            'test-obj',
            method='PUT',
            body=TEST_BODY,
            headers={'content-md5': 'invalid',
                     'x-amz-content-sha256': _sha256(TEST_BODY)})
        self.assertInvalidDigest(resp, 'invalid')

    def test_bad_md5_no_sha(self):
        resp = self.conn.make_request(
            self.bucket_name,
            'test-obj',
            method='PUT',
            body=TEST_BODY,
            headers={'content-md5': _md5(b'')})
        self.assertBadDigest(resp, _md5(b''), _md5(TEST_BODY))

    def test_bad_md5_invalid_sha(self):
        resp = self.conn.make_request(
            self.bucket_name,
            'test-obj',
            method='PUT',
            body=TEST_BODY,
            headers={
                'content-md5': _md5(b''),
                'x-amz-content-sha256': 'invalid'})
        # Neither is right; "mismatched" sha256 trumps
        self.assertSHA256Mismatch(resp, 'invalid', _sha256(TEST_BODY))

    def test_bad_md5_bad_sha(self):
        resp = self.conn.make_request(
            self.bucket_name,
            'test-obj',
            method='PUT',
            body=TEST_BODY,
            headers={
                'content-md5': _md5(b''),
                'x-amz-content-sha256': EMPTY_SHA256})
        # Neither is right; bad sha256 trumps
        self.assertSHA256Mismatch(resp, EMPTY_SHA256, _sha256(TEST_BODY))

    def test_bad_md5_good_sha(self):
        resp = self.conn.make_request(
            self.bucket_name,
            'test-obj',
            method='PUT',
            body=TEST_BODY,
            headers={
                'content-md5': _md5(b''),
                'x-amz-content-sha256': _sha256(TEST_BODY)})
        self.assertBadDigest(resp, _md5(b''), _md5(TEST_BODY))

    def test_good_md5_no_sha(self):
        resp = self.conn.make_request(
            self.bucket_name,
            'test-obj',
            method='PUT',
            body=TEST_BODY,
            headers={'content-md5': _md5(TEST_BODY)})
        self.assertOK(resp)

    def test_good_md5_invalid_sha(self):
        resp = self.conn.make_request(
            self.bucket_name,
            'test-obj',
            method='PUT',
            body=TEST_BODY,
            headers={
                'content-md5': _md5(TEST_BODY),
                'x-amz-content-sha256': 'invalid'})
        self.assertSHA256Mismatch(resp, 'invalid', _sha256(TEST_BODY))

    def test_good_md5_bad_sha(self):
        resp = self.conn.make_request(
            self.bucket_name,
            'test-obj',
            method='PUT',
            body=TEST_BODY,
            headers={
                'content-md5': _md5(TEST_BODY),
                'x-amz-content-sha256': EMPTY_SHA256})
        self.assertSHA256Mismatch(resp, EMPTY_SHA256, _sha256(TEST_BODY))

    def test_good_md5_good_sha(self):
        resp = self.conn.make_request(
            self.bucket_name,
            'test-obj',
            method='PUT',
            body=TEST_BODY,
            headers={
                'content-md5': _md5(TEST_BODY),
                'x-amz-content-sha256': _sha256(TEST_BODY)})
        self.assertOK(resp)

    def test_get_object_no_sha(self):
        obj_name = self.create_name('get-object')
        resp = self.conn.make_request(
            self.bucket_name,
            obj_name,
            method='PUT',
            body=TEST_BODY,
            headers={'x-amz-content-sha256': 'UNSIGNED-PAYLOAD'})
        self.assertOK(resp)

        resp = self.conn.make_request(self.bucket_name, obj_name)
        self.assertOK(resp, TEST_BODY)

    def test_get_object_invalid_sha(self):
        obj_name = self.create_name('get-object')
        resp = self.conn.make_request(
            self.bucket_name,
            obj_name,
            method='PUT',
            body=TEST_BODY,
            headers={'x-amz-content-sha256': 'UNSIGNED-PAYLOAD'})
        self.assertOK(resp)

        resp = self.conn.make_request(
            self.bucket_name,
            obj_name,
            headers={'x-amz-content-sha256': 'invalid'})
        self.assertOK(resp, TEST_BODY)

    def test_get_object_bad_sha(self):
        obj_name = self.create_name('get-object')
        resp = self.conn.make_request(
            self.bucket_name,
            obj_name,
            method='PUT',
            body=TEST_BODY,
            headers={'x-amz-content-sha256': 'UNSIGNED-PAYLOAD'})
        self.assertOK(resp)

        resp = self.conn.make_request(
            self.bucket_name,
            obj_name,
            headers={'x-amz-content-sha256': _sha256(b'not the body')})
        self.assertOK(resp, TEST_BODY)

    def test_get_object_good_sha(self):
        obj_name = self.create_name('get-object')
        resp = self.conn.make_request(
            self.bucket_name,
            obj_name,
            method='PUT',
            body=TEST_BODY,
            headers={'x-amz-content-sha256': 'UNSIGNED-PAYLOAD'})
        self.assertOK(resp)

        resp = self.conn.make_request(
            self.bucket_name,
            obj_name,
            headers={'x-amz-content-sha256': _sha256()})
        self.assertOK(resp, TEST_BODY)

    def test_get_object_unsigned(self):
        obj_name = self.create_name('get-object')
        resp = self.conn.make_request(
            self.bucket_name,
            obj_name,
            method='PUT',
            body=TEST_BODY,
            headers={'x-amz-content-sha256': 'UNSIGNED-PAYLOAD'})
        self.assertOK(resp)

        resp = self.conn.make_request(
            self.bucket_name,
            obj_name,
            headers={'x-amz-content-sha256': 'UNSIGNED-PAYLOAD'})
        self.assertOK(resp, TEST_BODY)

    def test_head_object_no_sha(self):
        obj_name = self.create_name('get-object')
        resp = self.conn.make_request(
            self.bucket_name,
            obj_name,
            method='PUT',
            body=TEST_BODY,
            headers={'x-amz-content-sha256': 'UNSIGNED-PAYLOAD'})
        self.assertOK(resp)

        resp = self.conn.make_request(
            self.bucket_name,
            obj_name,
            method='HEAD')
        self.assertOK(resp)

    def test_head_object_invalid_sha(self):
        obj_name = self.create_name('get-object')
        resp = self.conn.make_request(
            self.bucket_name,
            obj_name,
            method='PUT',
            body=TEST_BODY,
            headers={'x-amz-content-sha256': 'UNSIGNED-PAYLOAD'})
        self.assertOK(resp)

        resp = self.conn.make_request(
            self.bucket_name,
            obj_name,
            method='HEAD',
            headers={'x-amz-content-sha256': 'invalid'})
        self.assertOK(resp)

    def test_head_object_bad_sha(self):
        obj_name = self.create_name('get-object')
        resp = self.conn.make_request(
            self.bucket_name,
            obj_name,
            method='PUT',
            body=TEST_BODY,
            headers={'x-amz-content-sha256': 'UNSIGNED-PAYLOAD'})
        self.assertOK(resp)

        resp = self.conn.make_request(
            self.bucket_name,
            obj_name,
            method='HEAD',
            headers={'x-amz-content-sha256': _sha256(b'not the body')})
        self.assertOK(resp)

    def test_head_object_good_sha(self):
        obj_name = self.create_name('get-object')
        resp = self.conn.make_request(
            self.bucket_name,
            obj_name,
            method='PUT',
            body=TEST_BODY,
            headers={'x-amz-content-sha256': 'UNSIGNED-PAYLOAD'})
        self.assertOK(resp)

        resp = self.conn.make_request(
            self.bucket_name,
            obj_name,
            method='HEAD',
            headers={'x-amz-content-sha256': _sha256()})
        self.assertOK(resp)

    def test_head_object_unsigned(self):
        obj_name = self.create_name('get-object')
        resp = self.conn.make_request(
            self.bucket_name,
            obj_name,
            method='PUT',
            body=TEST_BODY,
            headers={'x-amz-content-sha256': 'UNSIGNED-PAYLOAD'})
        self.assertOK(resp)

        resp = self.conn.make_request(
            self.bucket_name,
            obj_name,
            method='HEAD',
            headers={'x-amz-content-sha256': 'UNSIGNED-PAYLOAD'})
        self.assertOK(resp)

    def _setup_mpu(self, key):
        # create an mpu and upload a part
        client = get_s3_client(1)
        create_mpu_resp = client.create_multipart_upload(
            Bucket=self.bucket_name, Key=key)
        self.assertEqual(200, create_mpu_resp[
            'ResponseMetadata']['HTTPStatusCode'])
        upload_id = create_mpu_resp['UploadId']
        part_resp = client.upload_part(
            Body='x' * 1024,
            Bucket=self.bucket_name,
            Key=key,
            PartNumber=1,
            UploadId=upload_id)
        self.assertEqual(200, part_resp[
            'ResponseMetadata']['HTTPStatusCode'])
        complete_request_body = (
            '<?xml version=\'1.0\' encoding=\'UTF-8\'?>\n'
            '<CompleteMultipartUpload '
            'xmlns="http://s3.amazonaws.com/doc/2006-03-01/">'
            '<Part>'
            '<PartNumber>1</PartNumber>'
            '<ETag>%s</ETag>'
            '</Part>'
            '</CompleteMultipartUpload>' % part_resp['ETag']
        ).encode('utf-8')
        return upload_id, complete_request_body

    def test_good_md5_good_sha_good_crc_header_mpu(self):
        key = 'mpu-name'
        upload_id, complete_mpu_body = self._setup_mpu(key)
        resp = self.conn.make_request(
            self.bucket_name,
            key,
            query={'uploadId': upload_id},
            method='POST',
            body=complete_mpu_body,
            headers={
                'content-md5': _md5(complete_mpu_body),
                'x-amz-content-sha256': _sha256(complete_mpu_body),
                'x-amz-checksum-crc32': _crc32(complete_mpu_body),
            }
        )
        self.assertEqual(resp.status_code, 200, resp.content)
        self.assertIn(b'CompleteMultipartUploadResult', resp.content)

    def test_bad_md5_good_sha_good_crc_header_mpu(self):
        key = 'mpu-name'
        upload_id, complete_mpu_body = self._setup_mpu(key)
        resp = self.conn.make_request(
            self.bucket_name,
            key,
            query={'uploadId': upload_id},
            method='POST',
            body=complete_mpu_body,
            headers={
                'content-md5': _md5(b'not the body'),
                'x-amz-content-sha256': _sha256(complete_mpu_body),
                'x-amz-checksum-crc32': _crc32(complete_mpu_body),
            }
        )
        self.assertBadDigest(
            resp, _md5(b'not the body'), _md5(complete_mpu_body),
            expected_digest_should_be_hex=False)

    def test_good_md5_bad_sha_good_crc_header_mpu(self):
        key = 'mpu-name'
        upload_id, complete_mpu_body = self._setup_mpu(key)
        resp = self.conn.make_request(
            self.bucket_name,
            key,
            query={'uploadId': upload_id},
            method='POST',
            body=complete_mpu_body,
            headers={
                'content-md5': _md5(complete_mpu_body),
                'x-amz-content-sha256': _sha256(b'not the body'),
                'x-amz-checksum-crc32': _crc32(complete_mpu_body),
            }
        )
        self.assertSHA256Mismatch(
            resp, _sha256(b'not the body'), _sha256(complete_mpu_body))

    def test_good_md5_good_sha_bad_crc_header_mpu(self):
        key = 'mpu-name'
        upload_id, complete_mpu_body = self._setup_mpu(key)
        resp = self.conn.make_request(
            self.bucket_name,
            key,
            query={'uploadId': upload_id},
            method='POST',
            body=complete_mpu_body,
            headers={
                'content-md5': _md5(complete_mpu_body),
                'x-amz-content-sha256': _sha256(complete_mpu_body),
                'x-amz-checksum-crc32': _crc32(b'not the body'),
            }
        )
        # Despite the bad checksum, we complete successfully!
        self.assertEqual(resp.status_code, 200, resp.content)
        self.assertIn(b'CompleteMultipartUploadResult', resp.content)


class TestV4AuthHeaders(InputErrorsMixin, BaseS3TestCaseWithBucket):
    session_cls = S3SessionV4Headers

    def assertMissingSHA256(self, resp):
        self.assertEqual(resp.status_code, 400, resp.content)
        self.assertIn(b'<Code>InvalidRequest</Code>', resp.content)
        self.assertIn(b'<Message>Missing required header for this '
                      b'request: x-amz-content-sha256</Message>',
                      resp.content)

    def assertInvalidSHA256(self, resp, sha_in_headers):
        respbody = resp.content
        if not isinstance(respbody, str):
            respbody = respbody.decode('utf8')
        self.assertEqual(
            (resp.status_code, resp.reason),
            (400, 'Bad Request'),
            respbody)
        self.assertIn('<Code>InvalidArgument</Code>', respbody)
        self.assertIn('<Message>x-amz-content-sha256 must be '
                      'UNSIGNED-PAYLOAD', respbody)
        # There can be a whole list here, but Swift only supports these
        # two at the moment
        self.assertIn('or a valid sha256 value.</Message>', respbody)
        self.assertIn('<ArgumentName>x-amz-content-sha256</ArgumentName>',
                      respbody)
        self.assertIn('<ArgumentValue>%s</ArgumentValue>' % sha_in_headers,
                      respbody)

    def assertSignatureMismatch(self, resp, sts_first_line='AWS4-HMAC-SHA256'):
        respbody = resp.content
        if not isinstance(respbody, str):
            respbody = respbody.decode('utf8')
        self.assertEqual(
            (resp.status_code, resp.reason),
            (403, 'Forbidden'),
            respbody)
        self.assertIn('<Code>SignatureDoesNotMatch</Code>', respbody)
        self.assertIn('<Message>The request signature we calculated does not '
                      'match the signature you provided. Check your key and '
                      'signing method.</Message>', respbody)
        self.assertIn('<AWSAccessKeyId>', respbody)
        self.assertIn(f'<StringToSign>{sts_first_line}\n', respbody)
        self.assertIn('<SignatureProvided>', respbody)
        self.assertIn('<StringToSignBytes>', respbody)
        self.assertIn('<CanonicalRequest>', respbody)
        self.assertIn('<CanonicalRequestBytes>', respbody)

    def assertMalformedTrailer(self, resp):
        respbody = resp.content
        if not isinstance(respbody, str):
            respbody = respbody.decode('utf8')
        self.assertEqual(
            (resp.status_code, resp.reason),
            (400, 'Bad Request'),
            respbody)
        self.assertIn('<Code>MalformedTrailerError</Code>', respbody)
        self.assertIn('<Message>The request contained trailing data that was '
                      'not well-formed or did not conform to our published '
                      'schema.</Message>', respbody)

    def assertUnsupportedTrailerHeader(self, resp):
        self.assertEqual(resp.status_code, 400, resp.content)
        self.assertIn(b'<Code>InvalidRequest</Code>', resp.content)
        self.assertIn(b'<Message>The value specified in the x-amz-trailer '
                      b'header is not supported</Message>',
                      resp.content)

    def test_get_service_no_sha(self):
        resp = self.conn.make_request()
        self.assertMissingSHA256(resp)

    def test_get_service_invalid_sha(self):
        resp = self.conn.make_request(headers={
            'x-amz-content-sha256': 'invalid'})
        self.assertInvalidSHA256(resp, 'invalid')

    def test_head_service_no_sha(self):
        resp = self.conn.make_request(method='HEAD')
        self.assertEqual(
            (resp.status_code, resp.reason),
            (400, 'Bad Request'))

    def test_head_service_invalid_sha(self):
        resp = self.conn.make_request(method='HEAD', headers={
            'x-amz-content-sha256': 'invalid'})
        self.assertEqual(
            (resp.status_code, resp.reason),
            (400, 'Bad Request'))

    def test_get_bucket_no_md5_no_sha(self):
        resp = self.conn.make_request(self.bucket_name)
        self.assertMissingSHA256(resp)

    def test_get_bucket_no_md5_invalid_sha(self):
        resp = self.conn.make_request(
            self.bucket_name,
            headers={
                'x-amz-content-sha256': 'invalid'})
        self.assertInvalidSHA256(resp, 'invalid')

    def test_get_bucket_good_md5_no_sha(self):
        resp = self.conn.make_request(
            self.bucket_name,
            headers={
                'content-md5': _md5(TEST_BODY)})
        self.assertMissingSHA256(resp)

    def test_head_bucket_no_md5_no_sha(self):
        resp = self.conn.make_request(self.bucket_name, method='HEAD')
        self.assertEqual(
            (resp.status_code, resp.reason),
            (400, 'Bad Request'))

    def test_head_bucket_good_md5_no_sha(self):
        resp = self.conn.make_request(
            self.bucket_name,
            method='HEAD',
            headers={
                'content-md5': _md5(TEST_BODY)})
        self.assertEqual(
            (resp.status_code, resp.reason),
            (400, 'Bad Request'))

    def test_no_md5_no_sha(self):
        resp = self.conn.make_request(
            self.bucket_name,
            'test-obj',
            method='PUT',
            body=TEST_BODY)
        self.assertMissingSHA256(resp)

    def test_no_md5_no_sha_no_content_length(self):
        resp = self.get_response_put_object_no_md5_no_sha_no_content_length()
        body = resp.read()
        self.assertEqual(resp.status, 400, body)
        self.assertIn(b'<Code>InvalidRequest</Code>', body)
        self.assertIn(b'<Message>Missing required header for this '
                      b'request: x-amz-content-sha256</Message>',
                      body)

    def test_no_md5_invalid_sha(self):
        resp = self.conn.make_request(
            self.bucket_name,
            'test-obj',
            method='PUT',
            body=TEST_BODY,
            headers={'x-amz-content-sha256': 'invalid'})
        self.assertInvalidSHA256(resp, 'invalid')

    def test_no_md5_invalid_sha_ucase(self):
        resp = self.conn.make_request(
            self.bucket_name,
            'test-obj',
            method='PUT',
            body=TEST_BODY,
            headers={'X-AMZ-CONTENT-SHA256': 'INVALID'})
        # Despite the upper-cased header name in the request,
        # the error message has it lower
        self.assertInvalidSHA256(resp, 'INVALID')

    def test_no_md5_unsigned_lcase(self):
        resp = self.conn.make_request(
            self.bucket_name,
            'test-obj',
            method='PUT',
            body=TEST_BODY,
            headers={'x-amz-content-sha256': 'unsigned-payload'})
        self.assertInvalidSHA256(resp, 'unsigned-payload')

    def test_no_md5_no_sha_good_crc(self):
        resp = self.conn.make_request(
            self.bucket_name,
            'bad-checksum',
            method='PUT',
            body=TEST_BODY,
            headers={
                'x-amz-checksum-crc32': _crc32(TEST_BODY)})
        self.assertEqual(resp.status_code, 400, resp.content)
        self.assertIn(b'<Code>InvalidRequest</Code>', resp.content)
        self.assertIn(b'<Message>Missing required header for this request: '
                      b'x-amz-content-sha256</Message>', resp.content)

    def test_strm_unsgnd_pyld_trl_not_encoded(self):
        resp = self.conn.make_request(
            self.bucket_name,
            'test-obj',
            method='PUT',
            body=TEST_BODY,
            headers={
                'x-amz-content-sha256': 'STREAMING-UNSIGNED-PAYLOAD-TRAILER',
                'x-amz-decoded-content-length': str(len(TEST_BODY))})
        self.assertIncompleteBody(resp)

    def test_strm_unsgnd_pyld_trl_encoding_declared_not_encoded(self):
        resp = self.conn.make_request(
            self.bucket_name,
            'test-obj',
            method='PUT',
            body=TEST_BODY,
            headers={
                'x-amz-content-sha256': 'STREAMING-UNSIGNED-PAYLOAD-TRAILER',
                'content-encoding': 'aws-chunked',
                'x-amz-decoded-content-length': str(len(TEST_BODY))})
        self.assertIncompleteBody(resp)

    def test_strm_unsgnd_pyld_trl_no_trailer_ok(self):
        chunked_body = b''.join(
            b'%x\r\n%s\r\n' % (len(chunk), chunk)
            for chunk in [TEST_BODY, b''])
        resp = self.conn.make_request(
            self.bucket_name,
            'test-obj',
            method='PUT',
            body=chunked_body,
            headers={
                'x-amz-content-sha256': 'STREAMING-UNSIGNED-PAYLOAD-TRAILER',
                'content-encoding': 'aws-chunked',
                'x-amz-decoded-content-length': str(len(TEST_BODY))})
        self.assertOK(resp)

        resp = self.conn.make_request(
            self.bucket_name,
            'test-obj',
            method='GET',
            headers={'x-amz-content-sha256': 'UNSIGNED-PAYLOAD'})
        self.assertOK(resp, TEST_BODY)
        self.assertNotIn('Content-Encoding', resp.headers)

    def test_strm_unsgnd_pyld_trl_te_chunked_ok(self):
        chunked_body = b''.join(
            b'%x\r\n%s\r\n' % (len(chunk), chunk)
            for chunk in [TEST_BODY, b''])
        # Use iter(list-of-bytes) to force requests to send
        # Transfer-Encoding: chunked
        resp = self.conn.make_request(
            self.bucket_name,
            'test-obj',
            method='PUT',
            body=iter([chunked_body]),
            headers={
                'x-amz-content-sha256': 'STREAMING-UNSIGNED-PAYLOAD-TRAILER',
                'content-encoding': 'aws-chunked',
                'x-amz-decoded-content-length': str(len(TEST_BODY))})
        self.assertOK(resp)

    def test_strm_unsgnd_pyld_trl_te_chunked_no_decoded_content_length(self):
        chunked_body = b''.join(
            b'%x\r\n%s\r\n' % (len(chunk), chunk)
            for chunk in [TEST_BODY, b''])
        # Use iter(list-of-bytes) to force requests to send
        # Transfer-Encoding: chunked
        resp = self.conn.make_request(
            self.bucket_name,
            'test-obj',
            method='PUT',
            body=iter([chunked_body]),
            headers={
                'x-amz-content-sha256': 'STREAMING-UNSIGNED-PAYLOAD-TRAILER',
                'content-encoding': 'aws-chunked'})
        self.assertEqual(resp.status_code, 411, resp.content)
        self.assertIn(b'<Code>MissingContentLength</Code>', resp.content)
        self.assertIn(b'<Message>You must provide the Content-Length HTTP '
                      b'header.</Message>', resp.content)

    def test_strm_unsgnd_pyld_trl_crc_header_ok(self):
        chunked_body = b''.join(
            b'%x\r\n%s\r\n' % (len(chunk), chunk)
            for chunk in [TEST_BODY, b''])
        resp = self.conn.make_request(
            self.bucket_name,
            'test-obj',
            method='PUT',
            body=chunked_body,
            headers={
                'x-amz-checksum-crc32': _crc32(TEST_BODY),
                'x-amz-content-sha256': 'STREAMING-UNSIGNED-PAYLOAD-TRAILER',
                'content-encoding': 'aws-chunked',
                'x-amz-decoded-content-length': str(len(TEST_BODY))})
        self.assertOK(resp)

        resp = self.conn.make_request(
            self.bucket_name,
            'test-obj',
            method='GET',
            headers={'x-amz-content-sha256': 'UNSIGNED-PAYLOAD'})
        self.assertOK(resp, TEST_BODY)
        self.assertNotIn('Content-Encoding', resp.headers)

    def test_strm_unsgnd_pyld_trl_crc_header_x_amz_checksum_type_ok(self):
        chunked_body = b''.join(
            b'%x\r\n%s\r\n' % (len(chunk), chunk)
            for chunk in [TEST_BODY, b''])
        resp = self.conn.make_request(
            self.bucket_name,
            'test-obj',
            method='PUT',
            body=chunked_body,
            headers={
                'x-amz-checksum-crc32': _crc32(TEST_BODY),
                # unexpected with a PUT but tolerated...
                'x-amz-checksum-type': 'COMPOSITE',
                'x-amz-content-sha256': 'STREAMING-UNSIGNED-PAYLOAD-TRAILER',
                'content-encoding': 'aws-chunked',
                'x-amz-decoded-content-length': str(len(TEST_BODY))})
        self.assertOK(resp)

    def test_strm_unsgnd_pyld_trl_crc_header_x_amz_checksum_algorithm_ok(self):
        chunked_body = b''.join(
            b'%x\r\n%s\r\n' % (len(chunk), chunk)
            for chunk in [TEST_BODY, b''])
        resp = self.conn.make_request(
            self.bucket_name,
            'test-obj',
            method='PUT',
            body=chunked_body,
            headers={
                'x-amz-checksum-crc32': _crc32(TEST_BODY),
                # unexpected with a PUT but tolerated...
                'x-amz-checksum-algorithm': 'crc32',
                'x-amz-content-sha256': 'STREAMING-UNSIGNED-PAYLOAD-TRAILER',
                'content-encoding': 'aws-chunked',
                'x-amz-decoded-content-length': str(len(TEST_BODY))})
        self.assertOK(resp)

    def test_strm_unsgnd_pyld_trl_crc_header_algo_mismatch(self):
        chunked_body = b'nonsense ignored'
        resp = self.conn.make_request(
            self.bucket_name,
            'test-obj',
            method='PUT',
            body=chunked_body,
            headers={
                'x-amz-sdk-checksum-algorithm': 'sha256',
                'x-amz-checksum-crc32': _crc32(TEST_BODY),
                'x-amz-content-sha256': 'STREAMING-UNSIGNED-PAYLOAD-TRAILER',
                'content-encoding': 'aws-chunked',
                'x-amz-decoded-content-length': str(len(TEST_BODY))})
        self.assertEqual(resp.status_code, 400, resp.content)
        self.assertIn(b'<Code>InvalidRequest</Code>', resp.content)
        self.assertIn(b'<Message>Value for x-amz-sdk-checksum-algorithm '
                      b'header is invalid.</Message>', resp.content)

    def test_strm_unsgnd_pyld_trl_multiple_crc_header(self):
        chunked_body = b'nonsense ignored'
<<<<<<< HEAD
=======
        resp = self.conn.make_request(
            self.bucket_name,
            'test-obj',
            method='PUT',
            body=chunked_body,
            headers={
                'x-amz-checksum-crc32c': _crc32(TEST_BODY),
                'x-amz-checksum-crc32': _crc32(TEST_BODY),
                'x-amz-content-sha256': 'STREAMING-UNSIGNED-PAYLOAD-TRAILER',
                'content-encoding': 'aws-chunked',
                'x-amz-decoded-content-length': str(len(TEST_BODY))})
        self.assertEqual(resp.status_code, 400, resp.content)
        self.assertIn(b'<Code>InvalidRequest</Code>', resp.content)
        self.assertIn(b'<Message>Expecting a single x-amz-checksum- header. '
                      b'Multiple checksum Types are not allowed.</Message>',
                      resp.content)

    def test_strm_unsgnd_pyld_trl_crc_header_mismatch(self):
        chunked_body = b''.join(
            b'%x\r\n%s\r\n' % (len(chunk), chunk)
            for chunk in [TEST_BODY, b''])
        resp = self.conn.make_request(
            self.bucket_name,
            'test-obj',
            method='PUT',
            body=chunked_body,
            headers={
                'x-amz-sdk-checksum-algorithm': 'crc32',
                'x-amz-checksum-crc32': _crc32(b'not the test body'),
                'x-amz-content-sha256': 'STREAMING-UNSIGNED-PAYLOAD-TRAILER',
                'content-encoding': 'aws-chunked',
                'x-amz-decoded-content-length': str(len(TEST_BODY))})
        self.assertEqual(resp.status_code, 400, resp.content)
        self.assertIn(b'<Code>BadDigest</Code>', resp.content)
        self.assertIn(b'<Message>The CRC32 you specified did not match the '
                      b'calculated checksum.</Message>', resp.content)

    def test_strm_unsgnd_pyld_trl_declared_algo_declared_no_trailer_sent(self):
        chunked_body = b''.join(
            b'%x\r\n%s\r\n' % (len(chunk), chunk)
            for chunk in [TEST_BODY, b''])
        resp = self.conn.make_request(
            self.bucket_name,
            'test-obj',
            method='PUT',
            body=chunked_body,
            headers={
                'x-amz-content-sha256': 'STREAMING-UNSIGNED-PAYLOAD-TRAILER',
                'content-encoding': 'aws-chunked',
                'x-amz-sdk-checksum-algorithm': 'crc32',
                'x-amz-trailer': 'x-amz-checksum-crc32',
                'x-amz-decoded-content-length': str(len(TEST_BODY))})
        self.assertMalformedTrailer(resp)

    def test_strm_unsgnd_pyld_trl_declared_no_trailer_sent(self):
        chunked_body = b''.join(
            b'%x\r\n%s\r\n' % (len(chunk), chunk)
            for chunk in [TEST_BODY, b''])
        resp = self.conn.make_request(
            self.bucket_name,
            'test-obj',
            method='PUT',
            body=chunked_body,
            headers={
                'x-amz-content-sha256': 'STREAMING-UNSIGNED-PAYLOAD-TRAILER',
                'content-encoding': 'aws-chunked',
                'x-amz-trailer': 'x-amz-checksum-crc32',
                'x-amz-decoded-content-length': str(len(TEST_BODY))})
        self.assertMalformedTrailer(resp)

    def test_strm_sgnd_pyld_trl_no_trailer(self):
        req = self.conn.build_request(
            self.bucket_name,
            'test-obj',
            method='PUT',
            headers={
                'x-amz-content-sha256':
                    'STREAMING-AWS4-HMAC-SHA256-PAYLOAD-TRAILER',
                'content-encoding': 'aws-chunked',
                'x-amz-decoded-content-length': str(len(TEST_BODY))})
        prev_sig = self.conn.sign_v4(req)['signature']
        self.conn.sign_request(req)
        body_parts = []
        for chunk in [TEST_BODY, b'']:
            chunk_sig = self.conn.sign_chunk(req, prev_sig, _sha256(chunk))
            body_parts.append(b'%x;chunk-signature=%s\r\n%s%s' % (
                len(chunk), chunk_sig.encode('ascii'), chunk,
                b'\r\n' if chunk else b''))
            prev_sig = chunk_sig
        trailers = b''
        body_parts.append(trailers)
        trailer_sig = self.conn.sign_trailer(req, prev_sig, trailers)
        body_parts.append(
            b'x-amz-trailer-signature:%s\r\n' % trailer_sig.encode('ascii'))
        resp = self.conn.send_request(req, b''.join(body_parts))
        self.assertIncompleteBody(resp)

    def test_strm_unsgnd_pyld_trl_no_trailer_tr_chunked_ok(self):
        chunked_body = b''.join(
            b'%x\r\n%s\r\n' % (len(chunk), chunk)
            for chunk in [TEST_BODY, b''])
        resp = self.conn.make_request(
            self.bucket_name,
            'test-obj',
            method='PUT',
            body=iter([chunked_body]),
            headers={
                'x-amz-content-sha256': 'STREAMING-UNSIGNED-PAYLOAD-TRAILER',
                'content-encoding': 'aws-chunked',
                'x-amz-decoded-content-length': str(len(TEST_BODY))})
        self.assertOK(resp)

    def test_strm_unsgnd_pyld_trl_with_trailer_ok(self):
        chunked_body = b''.join(
            b'%x\r\n%s\r\n' % (len(chunk), chunk)
            for chunk in [TEST_BODY, b''])[:-2]
        chunked_body += ''.join([
            f'x-amz-checksum-crc32: {_crc32(TEST_BODY)}\r\n',
        ]).encode('ascii')
        resp = self.conn.make_request(
            self.bucket_name,
            'test-obj',
            method='PUT',
            body=chunked_body,
            headers={
                'x-amz-content-sha256': 'STREAMING-UNSIGNED-PAYLOAD-TRAILER',
                'content-encoding': 'aws-chunked',
                'x-amz-decoded-content-length': str(len(TEST_BODY)),
                'x-amz-trailer': 'x-amz-checksum-crc32'})
        self.assertOK(resp)

    def test_strm_unsgnd_pyld_trl_with_comma_in_trailer_ok(self):
        chunked_body = b''.join(
            b'%x\r\n%s\r\n' % (len(chunk), chunk)
            for chunk in [TEST_BODY, b''])[:-2]
        chunked_body += ''.join([
            f'x-amz-checksum-crc32: {_crc32(TEST_BODY)}\r\n',
        ]).encode('ascii')
        resp = self.conn.make_request(
            self.bucket_name,
            'test-obj',
            method='PUT',
            body=chunked_body,
            headers={
                'x-amz-content-sha256': 'STREAMING-UNSIGNED-PAYLOAD-TRAILER',
                'content-encoding': 'aws-chunked',
                'x-amz-decoded-content-length': str(len(TEST_BODY)),
                'x-amz-trailer': 'x-amz-checksum-crc32,'})
        self.assertOK(resp)

    def test_strm_unsgnd_pyld_trl_with_commas_in_trailer_1(self):
        chunked_body = b''.join(
            b'%x\r\n%s\r\n' % (len(chunk), chunk)
            for chunk in [TEST_BODY, b''])[:-2]
        chunked_body += ''.join([
            f'x-amz-checksum-crc32: {_crc32(TEST_BODY)}\r\n',
        ]).encode('ascii')
        resp = self.conn.make_request(
            self.bucket_name,
            'test-obj',
            method='PUT',
            body=chunked_body,
            headers={
                'x-amz-content-sha256': 'STREAMING-UNSIGNED-PAYLOAD-TRAILER',
                'content-encoding': 'aws-chunked',
                'x-amz-decoded-content-length': str(len(TEST_BODY)),
                'x-amz-trailer': ', x-amz-checksum-crc32, ,'})
        self.assertUnsupportedTrailerHeader(resp)

    def test_strm_unsgnd_pyld_trl_with_commas_in_trailer_2(self):
        chunked_body = b''.join(
            b'%x\r\n%s\r\n' % (len(chunk), chunk)
            for chunk in [TEST_BODY, b''])[:-2]
        chunked_body += ''.join([
            f'x-amz-checksum-crc32: {_crc32(TEST_BODY)}\r\n',
        ]).encode('ascii')
        resp = self.conn.make_request(
            self.bucket_name,
            'test-obj',
            method='PUT',
            body=chunked_body,
            headers={
                'x-amz-content-sha256': 'STREAMING-UNSIGNED-PAYLOAD-TRAILER',
                'content-encoding': 'aws-chunked',
                'x-amz-decoded-content-length': str(len(TEST_BODY)),
                'x-amz-trailer': ', x-amz-checksum-crc32'})
        self.assertUnsupportedTrailerHeader(resp)

    def test_strm_unsgnd_pyld_trl_with_commas_in_trailer_3(self):
        chunked_body = b''.join(
            b'%x\r\n%s\r\n' % (len(chunk), chunk)
            for chunk in [TEST_BODY, b''])[:-2]
        chunked_body += ''.join([
            f'x-amz-checksum-crc32: {_crc32(TEST_BODY)}\r\n',
        ]).encode('ascii')
        resp = self.conn.make_request(
            self.bucket_name,
            'test-obj',
            method='PUT',
            body=chunked_body,
            headers={
                'x-amz-content-sha256': 'STREAMING-UNSIGNED-PAYLOAD-TRAILER',
                'content-encoding': 'aws-chunked',
                'x-amz-decoded-content-length': str(len(TEST_BODY)),
                'x-amz-trailer': ',x-amz-checksum-crc32'})
        self.assertUnsupportedTrailerHeader(resp)

    def test_strm_unsgnd_pyld_trl_with_commas_in_trailer_4(self):
        chunked_body = b''.join(
            b'%x\r\n%s\r\n' % (len(chunk), chunk)
            for chunk in [TEST_BODY, b''])[:-2]
        chunked_body += ''.join([
            f'x-amz-checksum-crc32: {_crc32(TEST_BODY)}\r\n',
        ]).encode('ascii')
        resp = self.conn.make_request(
            self.bucket_name,
            'test-obj',
            method='PUT',
            body=chunked_body,
            headers={
                'x-amz-content-sha256': 'STREAMING-UNSIGNED-PAYLOAD-TRAILER',
                'content-encoding': 'aws-chunked',
                'x-amz-decoded-content-length': str(len(TEST_BODY)),
                'x-amz-trailer': 'x-amz-checksum-crc32,,'})
        self.assertOK(resp)

    def test_strm_unsgnd_pyld_trl_with_commas_in_trailer_5(self):
        chunked_body = b''.join(
            b'%x\r\n%s\r\n' % (len(chunk), chunk)
            for chunk in [TEST_BODY, b''])[:-2]
        chunked_body += ''.join([
            f'x-amz-checksum-crc32: {_crc32(TEST_BODY)}\r\n',
        ]).encode('ascii')
        resp = self.conn.make_request(
            self.bucket_name,
            'test-obj',
            method='PUT',
            body=chunked_body,
            headers={
                'x-amz-content-sha256': 'STREAMING-UNSIGNED-PAYLOAD-TRAILER',
                'content-encoding': 'aws-chunked',
                'x-amz-decoded-content-length': str(len(TEST_BODY)),
                'x-amz-trailer': 'x-amz-checksum-crc32, ,'})
        self.assertUnsupportedTrailerHeader(resp)

    def test_strm_unsgnd_pyld_trl_with_commas_in_trailer_6(self):
        chunked_body = b''.join(
            b'%x\r\n%s\r\n' % (len(chunk), chunk)
            for chunk in [TEST_BODY, b''])[:-2]
        chunked_body += ''.join([
            f'x-amz-checksum-crc32: {_crc32(TEST_BODY)}\r\n',
        ]).encode('ascii')
        resp = self.conn.make_request(
            self.bucket_name,
            'test-obj',
            method='PUT',
            body=chunked_body,
            headers={
                'x-amz-content-sha256': 'STREAMING-UNSIGNED-PAYLOAD-TRAILER',
                'content-encoding': 'aws-chunked',
                'x-amz-decoded-content-length': str(len(TEST_BODY)),
                'x-amz-trailer': 'x-amz-checksum-crc32, '})
        self.assertOK(resp)

    def test_strm_unsgnd_pyld_trl_with_trailer_checksum_mismatch(self):
        chunked_body = b''.join(
            b'%x\r\n%s\r\n' % (len(chunk), chunk)
            for chunk in [TEST_BODY, b''])[:-2]
        chunked_body += ''.join([
            f'x-amz-checksum-crc32: {_crc32(b"not the body")}\r\n',
        ]).encode('ascii')
        resp = self.conn.make_request(
            self.bucket_name,
            'test-obj',
            method='PUT',
            body=chunked_body,
            headers={
                'x-amz-content-sha256': 'STREAMING-UNSIGNED-PAYLOAD-TRAILER',
                'content-encoding': 'aws-chunked',
                'x-amz-decoded-content-length': str(len(TEST_BODY)),
                'x-amz-trailer': 'x-amz-checksum-crc32'})
        self.assertEqual(resp.status_code, 400, resp.content)
        self.assertIn(b'<Code>BadDigest</Code>', resp.content)
        self.assertIn(b'<Message>The CRC32 you specified did not match the '
                      b'calculated checksum.</Message>', resp.content)

    def test_strm_unsgnd_pyld_trl_with_trailer_checksum_invalid(self):
        chunked_body = b''.join(
            b'%x\r\n%s\r\n' % (len(chunk), chunk)
            for chunk in [TEST_BODY, b''])[:-2]
        chunked_body += ''.join([
            f'x-amz-checksum-crc32: {"not=base-64"}\r\n',
        ]).encode('ascii')
        resp = self.conn.make_request(
            self.bucket_name,
            'test-obj',
            method='PUT',
            body=chunked_body,
            headers={
                'x-amz-content-sha256': 'STREAMING-UNSIGNED-PAYLOAD-TRAILER',
                'content-encoding': 'aws-chunked',
                'x-amz-decoded-content-length': str(len(TEST_BODY)),
                'x-amz-trailer': 'x-amz-checksum-crc32'})
        self.assertEqual(resp.status_code, 400, resp.content)
        self.assertIn(b'<Code>InvalidRequest</Code>', resp.content)
        self.assertIn(b'<Message>Value for x-amz-checksum-crc32 trailing '
                      b'header is invalid.</Message>', resp.content)

    def test_strm_unsgnd_pyld_trl_content_sha256_in_trailer(self):
        chunked_body = b''.join(
            b'%x\r\n%s\r\n' % (len(chunk), chunk)
            for chunk in [TEST_BODY, b''])[:-2]
        chunked_body += ''.join([
            f'x-amz-content-sha256: {_sha256(TEST_BODY)}\r\n',
        ]).encode('ascii')
        resp = self.conn.make_request(
            self.bucket_name,
            'test-obj',
            method='PUT',
            body=chunked_body,
            headers={
                'x-amz-content-sha256': 'STREAMING-UNSIGNED-PAYLOAD-TRAILER',
                'content-encoding': 'aws-chunked',
                'x-amz-decoded-content-length': str(len(TEST_BODY)),
                'x-amz-trailer': 'x-amz-content-sha256'})
        self.assertUnsupportedTrailerHeader(resp)

    def test_strm_unsgnd_pyld_trl_with_trailer_no_cr(self):
        chunked_body = b''.join(
            b'%x\r\n%s\r\n' % (len(chunk), chunk)
            for chunk in [TEST_BODY, b''])[:-2]
        chunked_body += ''.join([
            f'x-amz-checksum-crc32: {_crc32(TEST_BODY)}\n',
        ]).encode('ascii')
        resp = self.conn.make_request(
            self.bucket_name,
            'test-obj',
            method='PUT',
            body=chunked_body,
            headers={
                'x-amz-content-sha256': 'STREAMING-UNSIGNED-PAYLOAD-TRAILER',
                'content-encoding': 'aws-chunked',
                'x-amz-decoded-content-length': str(len(TEST_BODY)),
                'x-amz-trailer': 'x-amz-checksum-crc32'})
        self.assertIncompleteBody(resp)

    def test_strm_unsgnd_pyld_trl_with_trailer_no_lf(self):
        chunked_body = b''.join(
            b'%x\r\n%s\r\n' % (len(chunk), chunk)
            for chunk in [TEST_BODY, b''])[:-2]
        chunked_body += ''.join([
            f'x-amz-checksum-crc32: {_crc32(TEST_BODY)}\r',
        ]).encode('ascii')
>>>>>>> 9540d35b
        resp = self.conn.make_request(
            self.bucket_name,
            'test-obj',
            method='PUT',
            body=chunked_body,
            headers={
                'x-amz-checksum-crc32c': _crc32(TEST_BODY),
                'x-amz-checksum-crc32': _crc32(TEST_BODY),
                'x-amz-content-sha256': 'STREAMING-UNSIGNED-PAYLOAD-TRAILER',
                'content-encoding': 'aws-chunked',
                'x-amz-decoded-content-length': str(len(TEST_BODY))})
        self.assertEqual(resp.status_code, 400, resp.content)
        self.assertIn(b'<Code>InvalidRequest</Code>', resp.content)
        self.assertIn(b'<Message>Expecting a single x-amz-checksum- header. '
                      b'Multiple checksum Types are not allowed.</Message>',
                      resp.content)

    def test_strm_unsgnd_pyld_trl_crc_header_mismatch(self):
        chunked_body = b''.join(
            b'%x\r\n%s\r\n' % (len(chunk), chunk)
            for chunk in [TEST_BODY, b''])
        resp = self.conn.make_request(
            self.bucket_name,
            'test-obj',
            method='PUT',
            body=chunked_body,
            headers={
                'x-amz-sdk-checksum-algorithm': 'crc32',
                'x-amz-checksum-crc32': _crc32(b'not the test body'),
                'x-amz-content-sha256': 'STREAMING-UNSIGNED-PAYLOAD-TRAILER',
                'content-encoding': 'aws-chunked',
                'x-amz-decoded-content-length': str(len(TEST_BODY))})
        self.assertEqual(resp.status_code, 400, resp.content)
        self.assertIn(b'<Code>BadDigest</Code>', resp.content)
        self.assertIn(b'<Message>The CRC32 you specified did not match the '
                      b'calculated checksum.</Message>', resp.content)

    def test_strm_unsgnd_pyld_trl_declared_algo_declared_no_trailer_sent(self):
        chunked_body = b''.join(
            b'%x\r\n%s\r\n' % (len(chunk), chunk)
            for chunk in [TEST_BODY, b''])
        resp = self.conn.make_request(
            self.bucket_name,
            'test-obj',
            method='PUT',
            body=chunked_body,
            headers={
                'x-amz-content-sha256': 'STREAMING-UNSIGNED-PAYLOAD-TRAILER',
                'content-encoding': 'aws-chunked',
                'x-amz-sdk-checksum-algorithm': 'crc32',
                'x-amz-trailer': 'x-amz-checksum-crc32',
                'x-amz-decoded-content-length': str(len(TEST_BODY))})
        self.assertMalformedTrailer(resp)

    def test_strm_unsgnd_pyld_trl_declared_no_trailer_sent(self):
        chunked_body = b''.join(
            b'%x\r\n%s\r\n' % (len(chunk), chunk)
            for chunk in [TEST_BODY, b''])
        resp = self.conn.make_request(
            self.bucket_name,
            'test-obj',
            method='PUT',
            body=chunked_body,
            headers={
                'x-amz-content-sha256': 'STREAMING-UNSIGNED-PAYLOAD-TRAILER',
                'content-encoding': 'aws-chunked',
                'x-amz-trailer': 'x-amz-checksum-crc32',
                'x-amz-decoded-content-length': str(len(TEST_BODY))})
        self.assertMalformedTrailer(resp)

    def test_strm_sgnd_pyld_trl_no_trailer(self):
        req = self.conn.build_request(
            self.bucket_name,
            'test-obj',
            method='PUT',
            headers={
                'x-amz-content-sha256':
                    'STREAMING-AWS4-HMAC-SHA256-PAYLOAD-TRAILER',
                'content-encoding': 'aws-chunked',
                'x-amz-decoded-content-length': str(len(TEST_BODY))})
        prev_sig = self.conn.sign_v4(req)['signature']
        self.conn.sign_request(req)
        body_parts = []
        for chunk in [TEST_BODY, b'']:
            chunk_sig = self.conn.sign_chunk(req, prev_sig, _sha256(chunk))
            body_parts.append(b'%x;chunk-signature=%s\r\n%s%s' % (
                len(chunk), chunk_sig.encode('ascii'), chunk,
                b'\r\n' if chunk else b''))
            prev_sig = chunk_sig
        trailers = b''
        body_parts.append(trailers)
        trailer_sig = self.conn.sign_trailer(req, prev_sig, trailers)
        body_parts.append(
            b'x-amz-trailer-signature:%s\r\n' % trailer_sig.encode('ascii'))
        resp = self.conn.send_request(req, b''.join(body_parts))
        self.assertIncompleteBody(resp)

    def test_strm_unsgnd_pyld_trl_no_trailer_tr_chunked_ok(self):
        chunked_body = b''.join(
            b'%x\r\n%s\r\n' % (len(chunk), chunk)
            for chunk in [TEST_BODY, b''])
        resp = self.conn.make_request(
            self.bucket_name,
            'test-obj',
            method='PUT',
            body=iter([chunked_body]),
            headers={
                'x-amz-content-sha256': 'STREAMING-UNSIGNED-PAYLOAD-TRAILER',
                'content-encoding': 'aws-chunked',
                'x-amz-decoded-content-length': str(len(TEST_BODY))})
        self.assertOK(resp)

    def test_strm_unsgnd_pyld_trl_with_trailer_ok(self):
        chunked_body = b''.join(
            b'%x\r\n%s\r\n' % (len(chunk), chunk)
            for chunk in [TEST_BODY, b''])[:-2]
        chunked_body += ''.join([
            f'x-amz-checksum-crc32: {_crc32(TEST_BODY)}\r\n',
        ]).encode('ascii')
        resp = self.conn.make_request(
            self.bucket_name,
            'test-obj',
            method='PUT',
            body=chunked_body,
            headers={
                'x-amz-content-sha256': 'STREAMING-UNSIGNED-PAYLOAD-TRAILER',
                'content-encoding': 'aws-chunked',
                'x-amz-decoded-content-length': str(len(TEST_BODY)),
                'x-amz-trailer': 'x-amz-checksum-crc32'})
        self.assertOK(resp)

    def test_strm_unsgnd_pyld_trl_with_comma_in_trailer_ok(self):
        chunked_body = b''.join(
            b'%x\r\n%s\r\n' % (len(chunk), chunk)
            for chunk in [TEST_BODY, b''])[:-2]
        chunked_body += ''.join([
            f'x-amz-checksum-crc32: {_crc32(TEST_BODY)}\r\n',
        ]).encode('ascii')
        resp = self.conn.make_request(
            self.bucket_name,
            'test-obj',
            method='PUT',
            body=chunked_body,
            headers={
                'x-amz-content-sha256': 'STREAMING-UNSIGNED-PAYLOAD-TRAILER',
                'content-encoding': 'aws-chunked',
                'x-amz-decoded-content-length': str(len(TEST_BODY)),
                'x-amz-trailer': 'x-amz-checksum-crc32,'})
        self.assertOK(resp)

    def test_strm_unsgnd_pyld_trl_with_commas_in_trailer_1(self):
        chunked_body = b''.join(
            b'%x\r\n%s\r\n' % (len(chunk), chunk)
            for chunk in [TEST_BODY, b''])[:-2]
        chunked_body += ''.join([
            f'x-amz-checksum-crc32: {_crc32(TEST_BODY)}\r\n',
        ]).encode('ascii')
        resp = self.conn.make_request(
            self.bucket_name,
            'test-obj',
            method='PUT',
            body=chunked_body,
            headers={
                'x-amz-content-sha256': 'STREAMING-UNSIGNED-PAYLOAD-TRAILER',
                'content-encoding': 'aws-chunked',
                'x-amz-decoded-content-length': str(len(TEST_BODY)),
                'x-amz-trailer': ', x-amz-checksum-crc32, ,'})
        self.assertUnsupportedTrailerHeader(resp)

    def test_strm_unsgnd_pyld_trl_with_commas_in_trailer_2(self):
        chunked_body = b''.join(
            b'%x\r\n%s\r\n' % (len(chunk), chunk)
            for chunk in [TEST_BODY, b''])[:-2]
        chunked_body += ''.join([
            f'x-amz-checksum-crc32: {_crc32(TEST_BODY)}\r\n',
        ]).encode('ascii')
        resp = self.conn.make_request(
            self.bucket_name,
            'test-obj',
            method='PUT',
            body=chunked_body,
            headers={
                'x-amz-content-sha256': 'STREAMING-UNSIGNED-PAYLOAD-TRAILER',
                'content-encoding': 'aws-chunked',
                'x-amz-decoded-content-length': str(len(TEST_BODY)),
                'x-amz-trailer': ', x-amz-checksum-crc32'})
        self.assertUnsupportedTrailerHeader(resp)

    def test_strm_unsgnd_pyld_trl_with_commas_in_trailer_3(self):
        chunked_body = b''.join(
            b'%x\r\n%s\r\n' % (len(chunk), chunk)
            for chunk in [TEST_BODY, b''])[:-2]
        chunked_body += ''.join([
            f'x-amz-checksum-crc32: {_crc32(TEST_BODY)}\r\n',
        ]).encode('ascii')
        resp = self.conn.make_request(
            self.bucket_name,
            'test-obj',
            method='PUT',
            body=chunked_body,
            headers={
                'x-amz-content-sha256': 'STREAMING-UNSIGNED-PAYLOAD-TRAILER',
                'content-encoding': 'aws-chunked',
                'x-amz-decoded-content-length': str(len(TEST_BODY)),
                'x-amz-trailer': ',x-amz-checksum-crc32'})
        self.assertUnsupportedTrailerHeader(resp)

    def test_strm_unsgnd_pyld_trl_with_commas_in_trailer_4(self):
        chunked_body = b''.join(
            b'%x\r\n%s\r\n' % (len(chunk), chunk)
            for chunk in [TEST_BODY, b''])[:-2]
        chunked_body += ''.join([
            f'x-amz-checksum-crc32: {_crc32(TEST_BODY)}\r\n',
        ]).encode('ascii')
        resp = self.conn.make_request(
            self.bucket_name,
            'test-obj',
            method='PUT',
            body=chunked_body,
            headers={
                'x-amz-content-sha256': 'STREAMING-UNSIGNED-PAYLOAD-TRAILER',
                'content-encoding': 'aws-chunked',
                'x-amz-decoded-content-length': str(len(TEST_BODY)),
                'x-amz-trailer': 'x-amz-checksum-crc32,,'})
        self.assertOK(resp)

    def test_strm_unsgnd_pyld_trl_with_commas_in_trailer_5(self):
        chunked_body = b''.join(
            b'%x\r\n%s\r\n' % (len(chunk), chunk)
            for chunk in [TEST_BODY, b''])[:-2]
        chunked_body += ''.join([
            f'x-amz-checksum-crc32: {_crc32(TEST_BODY)}\r\n',
        ]).encode('ascii')
        resp = self.conn.make_request(
            self.bucket_name,
            'test-obj',
            method='PUT',
            body=chunked_body,
            headers={
                'x-amz-content-sha256': 'STREAMING-UNSIGNED-PAYLOAD-TRAILER',
                'content-encoding': 'aws-chunked',
                'x-amz-decoded-content-length': str(len(TEST_BODY)),
                'x-amz-trailer': 'x-amz-checksum-crc32, ,'})
        self.assertUnsupportedTrailerHeader(resp)

    def test_strm_unsgnd_pyld_trl_with_commas_in_trailer_6(self):
        chunked_body = b''.join(
            b'%x\r\n%s\r\n' % (len(chunk), chunk)
            for chunk in [TEST_BODY, b''])[:-2]
        chunked_body += ''.join([
            f'x-amz-checksum-crc32: {_crc32(TEST_BODY)}\r\n',
        ]).encode('ascii')
        resp = self.conn.make_request(
            self.bucket_name,
            'test-obj',
            method='PUT',
            body=chunked_body,
            headers={
                'x-amz-content-sha256': 'STREAMING-UNSIGNED-PAYLOAD-TRAILER',
                'content-encoding': 'aws-chunked',
                'x-amz-decoded-content-length': str(len(TEST_BODY)),
                'x-amz-trailer': 'x-amz-checksum-crc32, '})
        self.assertOK(resp)

    def test_strm_unsgnd_pyld_trl_with_trailer_checksum_mismatch(self):
        chunked_body = b''.join(
            b'%x\r\n%s\r\n' % (len(chunk), chunk)
            for chunk in [TEST_BODY, b''])[:-2]
        chunked_body += ''.join([
            f'x-amz-checksum-crc32: {_crc32(b"not the body")}\r\n',
        ]).encode('ascii')
        resp = self.conn.make_request(
            self.bucket_name,
            'test-obj',
            method='PUT',
            body=chunked_body,
            headers={
                'x-amz-content-sha256': 'STREAMING-UNSIGNED-PAYLOAD-TRAILER',
                'content-encoding': 'aws-chunked',
                'x-amz-decoded-content-length': str(len(TEST_BODY)),
                'x-amz-trailer': 'x-amz-checksum-crc32'})
        self.assertEqual(resp.status_code, 400, resp.content)
        self.assertIn(b'<Code>BadDigest</Code>', resp.content)
        self.assertIn(b'<Message>The CRC32 you specified did not match the '
                      b'calculated checksum.</Message>', resp.content)

    def test_strm_unsgnd_pyld_trl_with_trailer_checksum_invalid(self):
        chunked_body = b''.join(
            b'%x\r\n%s\r\n' % (len(chunk), chunk)
            for chunk in [TEST_BODY, b''])[:-2]
        chunked_body += ''.join([
            f'x-amz-checksum-crc32: {"not=base-64"}\r\n',
        ]).encode('ascii')
        resp = self.conn.make_request(
            self.bucket_name,
            'test-obj',
            method='PUT',
            body=chunked_body,
            headers={
                'x-amz-content-sha256': 'STREAMING-UNSIGNED-PAYLOAD-TRAILER',
                'content-encoding': 'aws-chunked',
                'x-amz-decoded-content-length': str(len(TEST_BODY)),
                'x-amz-trailer': 'x-amz-checksum-crc32'})
        self.assertEqual(resp.status_code, 400, resp.content)
        self.assertIn(b'<Code>InvalidRequest</Code>', resp.content)
        self.assertIn(b'<Message>Value for x-amz-checksum-crc32 trailing '
                      b'header is invalid.</Message>', resp.content)

    def test_strm_unsgnd_pyld_trl_content_sha256_in_trailer(self):
        chunked_body = b''.join(
            b'%x\r\n%s\r\n' % (len(chunk), chunk)
            for chunk in [TEST_BODY, b''])[:-2]
        chunked_body += ''.join([
            f'x-amz-content-sha256: {_sha256(TEST_BODY)}\r\n',
        ]).encode('ascii')
        resp = self.conn.make_request(
            self.bucket_name,
            'test-obj',
            method='PUT',
            body=chunked_body,
            headers={
                'x-amz-content-sha256': 'STREAMING-UNSIGNED-PAYLOAD-TRAILER',
                'content-encoding': 'aws-chunked',
                'x-amz-decoded-content-length': str(len(TEST_BODY)),
                'x-amz-trailer': 'x-amz-content-sha256'})
        self.assertUnsupportedTrailerHeader(resp)

    def test_strm_unsgnd_pyld_trl_with_trailer_no_cr(self):
        chunked_body = b''.join(
            b'%x\r\n%s\r\n' % (len(chunk), chunk)
            for chunk in [TEST_BODY, b''])[:-2]
        chunked_body += ''.join([
            f'x-amz-checksum-crc32: {_crc32(TEST_BODY)}\n',
        ]).encode('ascii')
        resp = self.conn.make_request(
            self.bucket_name,
            'test-obj',
            method='PUT',
            body=chunked_body,
            headers={
                'x-amz-content-sha256': 'STREAMING-UNSIGNED-PAYLOAD-TRAILER',
                'content-encoding': 'aws-chunked',
                'x-amz-decoded-content-length': str(len(TEST_BODY)),
                'x-amz-trailer': 'x-amz-checksum-crc32'})
        self.assertIncompleteBody(resp)

    def test_strm_unsgnd_pyld_trl_with_trailer_no_lf(self):
        chunked_body = b''.join(
            b'%x\r\n%s\r\n' % (len(chunk), chunk)
            for chunk in [TEST_BODY, b''])[:-2]
        chunked_body += ''.join([
            f'x-amz-checksum-crc32: {_crc32(TEST_BODY)}\r',
        ]).encode('ascii')
        resp = self.conn.make_request(
            self.bucket_name,
            'test-obj',
            method='PUT',
            body=chunked_body,
            headers={
                'x-amz-content-sha256': 'STREAMING-UNSIGNED-PAYLOAD-TRAILER',
                'content-encoding': 'aws-chunked',
                'x-amz-decoded-content-length': str(len(TEST_BODY)),
                'x-amz-trailer': 'x-amz-checksum-crc32'})
        self.assertIncompleteBody(resp)

    def test_strm_unsgnd_pyld_trl_with_trailer_no_crlf(self):
        chunked_body = b''.join(
            b'%x\r\n%s\r\n' % (len(chunk), chunk)
            for chunk in [TEST_BODY, b''])[:-2]
        chunked_body += ''.join([
            f'x-amz-checksum-crc32: {_crc32(TEST_BODY)}',
        ]).encode('ascii')
        resp = self.conn.make_request(
            self.bucket_name,
            'test-obj',
            method='PUT',
            body=chunked_body,
            headers={
                'x-amz-content-sha256': 'STREAMING-UNSIGNED-PAYLOAD-TRAILER',
                'content-encoding': 'aws-chunked',
                'x-amz-decoded-content-length': str(len(TEST_BODY)),
                'x-amz-trailer': 'x-amz-checksum-crc32'})
        self.assertIncompleteBody(resp)

    def test_strm_unsgnd_pyld_trl_with_trailer_extra_line_before(self):
        chunked_body = b''.join(
            b'%x\r\n%s\r\n' % (len(chunk), chunk)
            for chunk in [TEST_BODY, b''])[:-2]
        chunked_body += ''.join([
            '\r\n',
            f'x-amz-checksum-crc32: {_crc32(TEST_BODY)}\r\n',
        ]).encode('ascii')
        resp = self.conn.make_request(
            self.bucket_name,
            'test-obj',
            method='PUT',
            body=chunked_body,
            headers={
                'x-amz-content-sha256': 'STREAMING-UNSIGNED-PAYLOAD-TRAILER',
                'content-encoding': 'aws-chunked',
                'x-amz-decoded-content-length': str(len(TEST_BODY)),
                'x-amz-trailer': 'x-amz-checksum-crc32'})
        self.assertMalformedTrailer(resp)

    def test_strm_unsgnd_pyld_trl_extra_line_after_trailer_ok(self):
        chunked_body = b''.join(
            b'%x\r\n%s\r\n' % (len(chunk), chunk)
            for chunk in [TEST_BODY, b''])[:-2]
        chunked_body += ''.join([
            f'x-amz-checksum-crc32: {_crc32(TEST_BODY)}\r\n',
            '\r\n',
        ]).encode('ascii')
        resp = self.conn.make_request(
            self.bucket_name,
            'test-obj',
            method='PUT',
            body=chunked_body,
            headers={
                'x-amz-content-sha256': 'STREAMING-UNSIGNED-PAYLOAD-TRAILER',
                'content-encoding': 'aws-chunked',
                'x-amz-decoded-content-length': str(len(TEST_BODY)),
                'x-amz-trailer': 'x-amz-checksum-crc32'})
        self.assertOK(resp)

    def test_strm_unsgnd_pyld_trl_with_trailer_extra_line_junk_ok(self):
        chunked_body = b''.join(
            b'%x\r\n%s\r\n' % (len(chunk), chunk)
            for chunk in [TEST_BODY, b''])[:-2]
        chunked_body += ''.join([
            f'x-amz-checksum-crc32: {_crc32(TEST_BODY)}\r\n',
            '\r\n',
            '\xff\xde\xad\xbe\xef\xff',
        ]).encode('latin1')
        resp = self.conn.make_request(
            self.bucket_name,
            'test-obj',
            method='PUT',
            body=chunked_body,
            headers={
                'x-amz-content-sha256': 'STREAMING-UNSIGNED-PAYLOAD-TRAILER',
                'content-encoding': 'aws-chunked',
                'x-amz-decoded-content-length': str(len(TEST_BODY)),
                'x-amz-trailer': 'x-amz-checksum-crc32'})
        self.assertOK(resp)  # really??

    def test_strm_unsgnd_pyld_trl_extra_lines_after_trailer_ok(self):
        chunked_body = b''.join(
            b'%x\r\n%s\r\n' % (len(chunk), chunk)
            for chunk in [TEST_BODY, b''])[:-2]
        chunked_body += ''.join([
            f'x-amz-checksum-crc32: {_crc32(TEST_BODY)}\r\n',
            '\r\n',
            '\r\n',
        ]).encode('ascii')
        resp = self.conn.make_request(
            self.bucket_name,
            'test-obj',
            method='PUT',
            body=chunked_body,
            headers={
                'x-amz-content-sha256': 'STREAMING-UNSIGNED-PAYLOAD-TRAILER',
                'content-encoding': 'aws-chunked',
                'x-amz-decoded-content-length': str(len(TEST_BODY)),
                'x-amz-trailer': 'x-amz-checksum-crc32'})
        self.assertOK(resp)

    def test_strm_unsgnd_pyld_trl_mismatch_trailer(self):
        chunked_body = b''.join(
            b'%x\r\n%s\r\n' % (len(chunk), chunk)
            for chunk in [TEST_BODY, b''])[:-2]
        chunked_body += ''.join([
            f'x-amz-checksum-crc32: {_crc32(TEST_BODY)}\r\n',
        ]).encode('ascii')
        resp = self.conn.make_request(
            self.bucket_name,
            'test-obj',
            method='PUT',
            body=chunked_body,
            headers={
                'x-amz-content-sha256': 'STREAMING-UNSIGNED-PAYLOAD-TRAILER',
                'content-encoding': 'aws-chunked',
                'x-amz-decoded-content-length': str(len(TEST_BODY)),
                'x-amz-trailer': 'x-amz-checksum-crc32c'})
        self.assertMalformedTrailer(resp)

    def test_strm_unsgnd_pyld_trl_unsupported_trailer_sent(self):
        chunked_body = b''.join(
            b'%x\r\n%s\r\n' % (len(chunk), chunk)
            for chunk in [TEST_BODY, b''])[:-2]
        chunked_body += ''.join([
            f'x-amz-checksum-bad: {_crc32(TEST_BODY)}\r\n',
        ]).encode('ascii')
        resp = self.conn.make_request(
            self.bucket_name,
            'test-obj',
            method='PUT',
            body=chunked_body,
            headers={
                'x-amz-content-sha256': 'STREAMING-UNSIGNED-PAYLOAD-TRAILER',
                'content-encoding': 'aws-chunked',
                'x-amz-decoded-content-length': str(len(TEST_BODY)),
                'x-amz-trailer': 'x-amz-checksum-crc32c'})
        self.assertMalformedTrailer(resp)

    def test_strm_unsgnd_pyld_trl_non_checksum_trailer(self):
        def do_test(trailer, value):
            chunked_body = b''.join(
                b'%x\r\n%s\r\n' % (len(chunk), chunk)
                for chunk in [TEST_BODY, b''])[:-2]
            chunked_body += ''.join([
                f'{trailer}: {value}\r\n',
            ]).encode('ascii')
            resp = self.conn.make_request(
                self.bucket_name,
                'test-obj',
                method='PUT',
                body=chunked_body,
                headers={
                    'x-amz-content-sha256':
                        'STREAMING-UNSIGNED-PAYLOAD-TRAILER',
                    'content-encoding': 'aws-chunked',
                    'x-amz-decoded-content-length': str(len(TEST_BODY)),
                    'x-amz-trailer': trailer})
            self.assertUnsupportedTrailerHeader(resp)

        do_test('foo', 'bar')
        do_test('content-md5', _md5(TEST_BODY))
        do_test('x-amz-content-sha256', _sha256(TEST_BODY))

    def test_strm_unsgnd_pyld_trl_unsupported_trailer_declared(self):
        chunked_body = b''.join(
            b'%x\r\n%s\r\n' % (len(chunk), chunk)
            for chunk in [TEST_BODY, b''])[:-2]
        chunked_body += ''.join([
            f'x-amz-checksum-crc32: {_crc32(TEST_BODY)}\r\n',
        ]).encode('ascii')
        resp = self.conn.make_request(
            self.bucket_name,
            'test-obj',
            method='PUT',
            body=chunked_body,
            headers={
                'x-amz-content-sha256': 'STREAMING-UNSIGNED-PAYLOAD-TRAILER',
                'content-encoding': 'aws-chunked',
                'x-amz-decoded-content-length': str(len(TEST_BODY)),
                'x-amz-trailer': 'x-amz-checksum-bad'})
        self.assertUnsupportedTrailerHeader(resp)

    def test_strm_unsgnd_pyld_trl_multiple_checksum_trailers(self):
        chunked_body = b''.join(
            b'%x\r\n%s\r\n' % (len(chunk), chunk)
            for chunk in [TEST_BODY, b''])[:-2]
        chunked_body += ''.join([
            f'x-amz-checksum-crc32: {_crc32(TEST_BODY)}\r\n',
            f'x-amz-checksum-sha256: {_sha256(TEST_BODY)}\r\n',
        ]).encode('ascii')
        resp = self.conn.make_request(
            self.bucket_name,
            'test-obj',
            method='PUT',
            body=chunked_body,
            headers={
                'x-amz-content-sha256': 'STREAMING-UNSIGNED-PAYLOAD-TRAILER',
                'content-encoding': 'aws-chunked',
                'x-amz-decoded-content-length': str(len(TEST_BODY)),
                'x-amz-trailer':
                    'x-amz-checksum-crc32, x-amz-checksum-sha256'})
        self.assertEqual(resp.status_code, 400, resp.content)
        self.assertIn(b'<Code>InvalidRequest</Code>', resp.content)
        self.assertIn(b'<Message>Expecting a single x-amz-checksum- header. '
                      b'Multiple checksum Types are not allowed.</Message>',
                      resp.content)

    def test_strm_unsgnd_pyld_trl_multiple_trailers_unsupported(self):
        chunked_body = b''.join(
            b'%x\r\n%s\r\n' % (len(chunk), chunk)
            for chunk in [TEST_BODY, b''])[:-2]
        chunked_body += ''.join([
            f'x-amz-checksum-crc32: {_crc32(TEST_BODY)}\r\n',
            'x-amz-foo: bar\r\n',
        ]).encode('ascii')
        resp = self.conn.make_request(
            self.bucket_name,
            'test-obj',
            method='PUT',
            body=chunked_body,
            headers={
                'x-amz-content-sha256': 'STREAMING-UNSIGNED-PAYLOAD-TRAILER',
                'content-encoding': 'aws-chunked',
                'x-amz-decoded-content-length': str(len(TEST_BODY)),
                'x-amz-trailer':
                    'x-amz-checksum-crc32, x-amz-foo'})
        self.assertUnsupportedTrailerHeader(resp)

    def test_strm_unsgnd_pyld_trl_extra_trailer(self):
        chunked_body = b''.join(
            b'%x\r\n%s\r\n' % (len(chunk), chunk)
            for chunk in [TEST_BODY, b''])[:-2]
        chunked_body += ''.join([
            f'x-amz-checksum-crc32: {_crc32(TEST_BODY)}\r\n',
            'bonus: trailer\r\n',
        ]).encode('ascii')
        resp = self.conn.make_request(
            self.bucket_name,
            'test-obj',
            method='PUT',
            body=chunked_body,
            headers={
                'x-amz-content-sha256': 'STREAMING-UNSIGNED-PAYLOAD-TRAILER',
                'content-encoding': 'aws-chunked',
                'x-amz-decoded-content-length': str(len(TEST_BODY)),
                'x-amz-trailer': 'x-amz-checksum-crc32'})
        self.assertMalformedTrailer(resp)

    def test_strm_unsgnd_pyld_trl_bad_then_good_trailer_ok(self):
        chunked_body = b''.join(
            b'%x\r\n%s\r\n' % (len(chunk), chunk)
            for chunk in [TEST_BODY, b''])[:-2]
        chunked_body += ''.join([
            f'x-amz-checksum-crc32: {_crc32(TEST_BODY[:-1])}\r\n',
            f'x-amz-checksum-crc32: {_crc32(TEST_BODY)}\r\n',
        ]).encode('ascii')
        resp = self.conn.make_request(
            self.bucket_name,
            'test-obj',
            method='PUT',
            body=chunked_body,
            headers={
                'x-amz-content-sha256': 'STREAMING-UNSIGNED-PAYLOAD-TRAILER',
                'content-encoding': 'aws-chunked',
                'x-amz-decoded-content-length': str(len(TEST_BODY)),
                'x-amz-trailer': 'x-amz-checksum-crc32'})
        self.assertOK(resp)

    def test_strm_unsgnd_pyld_trl_good_then_bad_trailer(self):
        chunked_body = b''.join(
            b'%x\r\n%s\r\n' % (len(chunk), chunk)
            for chunk in [TEST_BODY, b''])[:-2]
        chunked_body += ''.join([
            f'x-amz-checksum-crc32: {_crc32(TEST_BODY)}\r\n',
            f'x-amz-checksum-crc32: {_crc32(TEST_BODY[:-1])}\r\n',
        ]).encode('ascii')
        resp = self.conn.make_request(
            self.bucket_name,
            'test-obj',
            method='PUT',
            body=chunked_body,
            headers={
                'x-amz-content-sha256': 'STREAMING-UNSIGNED-PAYLOAD-TRAILER',
                'content-encoding': 'aws-chunked',
                'x-amz-decoded-content-length': str(len(TEST_BODY)),
                'x-amz-trailer': 'x-amz-checksum-crc32'})
        self.assertEqual(resp.status_code, 400, resp.content)
        self.assertIn(b'<Code>BadDigest</Code>', resp.content)
        self.assertIn(b'<Message>The CRC32 you specified did not match the '
                      b'calculated checksum.</Message>', resp.content)

    def test_strm_unsgnd_pyld_trl_extra_line_then_trailer_ok(self):
        chunked_body = b''.join(
            b'%x\r\n%s\r\n' % (len(chunk), chunk)
            for chunk in [TEST_BODY, b''])[:-2]
        chunked_body += ''.join([
            f'x-amz-checksum-crc32: {_crc32(TEST_BODY)}\r\n',
            '\r\n',
            'bonus: trailer\r\n',
        ]).encode('ascii')
        resp = self.conn.make_request(
            self.bucket_name,
            'test-obj',
            method='PUT',
            body=chunked_body,
            headers={
                'x-amz-content-sha256': 'STREAMING-UNSIGNED-PAYLOAD-TRAILER',
                'content-encoding': 'aws-chunked',
                'x-amz-decoded-content-length': str(len(TEST_BODY)),
                'x-amz-trailer': 'x-amz-checksum-crc32'})
        self.assertOK(resp)  # ???

    def test_strm_unsgnd_pyld_trl_no_cr(self):
        chunked_body = b''.join(
            b'%x\n%s\n' % (len(chunk), chunk)
            for chunk in [TEST_BODY, b''])
        resp = self.conn.make_request(
            self.bucket_name,
            'test-obj',
            method='PUT',
            body=chunked_body,
            headers={
                'x-amz-content-sha256': 'STREAMING-UNSIGNED-PAYLOAD-TRAILER',
                'content-encoding': 'aws-chunked',
                'x-amz-decoded-content-length': str(len(TEST_BODY))})
        self.assertIncompleteBody(resp)

    def test_strm_unsgnd_pyld_trl_no_lf(self):
        chunked_body = b''.join(
            b'%x\r%s\r' % (len(chunk), chunk)
            for chunk in [TEST_BODY, b''])
        resp = self.conn.make_request(
            self.bucket_name,
            'test-obj',
            method='PUT',
            body=chunked_body,
            headers={
                'x-amz-content-sha256': 'STREAMING-UNSIGNED-PAYLOAD-TRAILER',
                'content-encoding': 'aws-chunked',
                'x-amz-decoded-content-length': str(len(TEST_BODY))})
        self.assertIncompleteBody(resp)

    def test_strm_unsgnd_pyld_trl_no_trailing_lf(self):
        chunked_body = b''.join(
            b'%x\r\n%s\r\n' % (len(chunk), chunk)
            for chunk in [TEST_BODY, b''])
        chunked_body = chunked_body[:-1]
        resp = self.conn.make_request(
            self.bucket_name,
            'test-obj',
            method='PUT',
            body=chunked_body,
            headers={
                'x-amz-content-sha256': 'STREAMING-UNSIGNED-PAYLOAD-TRAILER',
                'content-encoding': 'aws-chunked',
                'x-amz-decoded-content-length': str(len(TEST_BODY))})
        self.assertIncompleteBody(resp)

    def test_strm_unsgnd_pyld_trl_no_trailing_crlf_ok(self):
        chunked_body = b''.join(
            b'%x\r\n%s\r\n' % (len(chunk), chunk)
            for chunk in [TEST_BODY, b''])
        chunked_body = chunked_body[:-2]
        resp = self.conn.make_request(
            self.bucket_name,
            'test-obj',
            method='PUT',
            body=chunked_body,
            headers={
                'x-amz-content-sha256': 'STREAMING-UNSIGNED-PAYLOAD-TRAILER',
                'content-encoding': 'aws-chunked',
                'x-amz-decoded-content-length': str(len(TEST_BODY))})
        # dafuk?
        self.assertOK(resp)

        resp = self.conn.make_request(
            self.bucket_name,
            'test-obj',
            method='GET',
            headers={'x-amz-content-sha256': 'UNSIGNED-PAYLOAD'})
        self.assertOK(resp, TEST_BODY)
        self.assertNotIn('Content-Encoding', resp.headers)

    def test_strm_unsgnd_pyld_trl_cl_matches_decoded_cl(self):
        chunked_body = b''.join(
            b'%x\r\n%s' % (len(chunk), chunk)
            for chunk in [TEST_BODY, b''])
        resp = self.conn.make_request(
            self.bucket_name,
            'test-obj',
            method='PUT',
            body=chunked_body,
            headers={
                'x-amz-content-sha256': 'STREAMING-UNSIGNED-PAYLOAD-TRAILER',
                'content-encoding': 'aws-chunked',
                'x-amz-decoded-content-length': str(len(chunked_body))})
        self.assertIncompleteBody(resp)

    def test_strm_sgnd_pyld_cl_matches_decoded_cl(self):
        # Used to calculate our bad decoded-content-length
        dummy_body = b''.join(
            b'%x;chunk-signature=%064x\r\n%s\r\n' % (len(chunk), 0, chunk)
            for chunk in [TEST_BODY, b''])
        req = self.conn.build_request(
            self.bucket_name,
            'test-obj',
            method='PUT',
            headers={
                'x-amz-content-sha256':
                    'STREAMING-AWS4-HMAC-SHA256-PAYLOAD-TRAILER',
                'content-encoding': 'aws-chunked',
                'x-amz-decoded-content-length': str(len(dummy_body))})
        prev_sig = self.conn.sign_v4(req)['signature']
        self.conn.sign_request(req)
        body_parts = []
        for chunk in [TEST_BODY, b'']:
            chunk_sig = self.conn.sign_chunk(req, prev_sig, _sha256(chunk))
            body_parts.append(b'%x;chunk-signature=%s\r\n%s\r\n' % (
                len(chunk), chunk_sig.encode('ascii'), chunk))
            prev_sig = chunk_sig
        resp = self.conn.send_request(req, b''.join(body_parts))
        self.assertIncompleteBody(resp)

    def test_strm_unsgnd_pyld_trl_no_zero_chunk(self):
        chunked_body = b''.join(
            b'%x\r\n%s\r\n' % (len(chunk), chunk)
            for chunk in [TEST_BODY])
        resp = self.conn.make_request(
            self.bucket_name,
            'test-obj',
            method='PUT',
            body=chunked_body,
            headers={
                'x-amz-content-sha256': 'STREAMING-UNSIGNED-PAYLOAD-TRAILER',
                'content-encoding': 'aws-chunked',
                'x-amz-decoded-content-length': str(len(TEST_BODY))})
        self.assertIncompleteBody(resp)

    def test_strm_unsgnd_pyld_trl_zero_chunk_mid_stream(self):
        chunked_body = b''.join(
            b'%x\r\n%s\r\n' % (len(chunk), chunk)
            for chunk in [TEST_BODY[:4], b'', TEST_BODY[4:], b''])
        resp = self.conn.make_request(
            self.bucket_name,
            'test-obj',
            method='PUT',
            body=chunked_body,
            headers={
                'x-amz-content-sha256': 'STREAMING-UNSIGNED-PAYLOAD-TRAILER',
                'content-encoding': 'aws-chunked',
                'x-amz-decoded-content-length': str(len(TEST_BODY))})
        self.assertIncompleteBody(resp, 4, len(TEST_BODY))

    def test_strm_unsgnd_pyld_trl_too_many_bytes(self):
        chunked_body = b''.join(
            b'%x\r\n%s\r\n' % (len(chunk), chunk)
            for chunk in [TEST_BODY * 2, b''])
        resp = self.conn.make_request(
            self.bucket_name,
            'test-obj',
            method='PUT',
            body=chunked_body,
            headers={
                'x-amz-content-sha256': 'STREAMING-UNSIGNED-PAYLOAD-TRAILER',
                'content-encoding': 'aws-chunked',
                'x-amz-decoded-content-length': str(len(TEST_BODY))})
        self.assertIncompleteBody(resp, 2 * len(TEST_BODY), len(TEST_BODY))

    def test_strm_unsgnd_pyld_trl_no_encoding_ok(self):
        chunked_body = b''.join(
            b'%x\r\n%s\r\n' % (len(chunk), chunk)
            for chunk in [TEST_BODY, b''])
        resp = self.conn.make_request(
            self.bucket_name,
            'test-obj',
            method='PUT',
            body=chunked_body,
            headers={
                'x-amz-content-sha256': 'STREAMING-UNSIGNED-PAYLOAD-TRAILER',
                'x-amz-decoded-content-length': str(len(TEST_BODY))})
        self.assertOK(resp)

        resp = self.conn.make_request(
            self.bucket_name,
            'test-obj',
            method='GET',
            headers={'x-amz-content-sha256': 'UNSIGNED-PAYLOAD'})
        self.assertOK(resp, TEST_BODY)
        self.assertNotIn('Content-Encoding', resp.headers)

    def test_strm_unsgnd_pyld_trl_custom_encoding_ok(self):
        # As best we can tell, AWS doesn't care at all about how
        # > If one or more encodings have been applied to a representation,
        # > the sender that applied the encodings MUST generate a
        # > Content-Encoding header field that lists the content codings in
        # > the order in which they were applied.
        # See https://www.rfc-editor.org/rfc/rfc9110.html#section-8.4
        chunked_body = b''.join(
            b'%x\r\n%s\r\n' % (len(chunk), chunk)
            for chunk in [TEST_BODY, b''])
        resp = self.conn.make_request(
            self.bucket_name,
            'test-obj',
            method='PUT',
            body=chunked_body,
            headers={
                'x-amz-content-sha256': 'STREAMING-UNSIGNED-PAYLOAD-TRAILER',
                'content-encoding': 'foo, aws-chunked, bar',
                'x-amz-decoded-content-length': str(len(TEST_BODY))})
        self.assertOK(resp)

        resp = self.conn.make_request(
            self.bucket_name,
            'test-obj',
            method='GET',
            headers={'x-amz-content-sha256': 'UNSIGNED-PAYLOAD'})
        self.assertOK(resp, TEST_BODY)
        self.assertIn('Content-Encoding', resp.headers)
        self.assertEqual(resp.headers['Content-Encoding'], 'foo, bar')

    def test_strm_unsgnd_pyld_trl_gzipped_undeclared_ok(self):
        alt_body = gzip.compress(TEST_BODY)
        chunked_body = b''.join(
            b'%x\r\n%s\r\n' % (len(chunk), chunk)
            for chunk in [alt_body, b''])
        resp = self.conn.make_request(
            self.bucket_name,
            'test-obj',
            method='PUT',
            body=chunked_body,
            headers={
                'x-amz-content-sha256': 'STREAMING-UNSIGNED-PAYLOAD-TRAILER',
                'content-encoding': 'gzip',
                'x-amz-decoded-content-length': str(len(alt_body))})
        self.assertOK(resp)

        resp = self.conn.make_request(
            self.bucket_name,
            'test-obj',
            method='GET',
            headers={'x-amz-content-sha256': 'UNSIGNED-PAYLOAD'},
            stream=True)  # needed so requests won't try to be "helpful"
        read_body = resp.raw.read()
        self.assertEqual(read_body, alt_body)
        self.assertEqual(resp.headers['Content-Length'], str(len(alt_body)))
        self.assertOK(resp)  # already read body
        self.assertIn('Content-Encoding', resp.headers)
        self.assertEqual(resp.headers['Content-Encoding'], 'gzip')

    def test_strm_unsgnd_pyld_trl_gzipped_declared_swapped_ok(self):
        alt_body = gzip.compress(TEST_BODY)
        chunked_body = b''.join(
            b'%x\r\n%s\r\n' % (len(chunk), chunk)
            for chunk in [alt_body, b''])
        resp = self.conn.make_request(
            self.bucket_name,
            'test-obj',
            method='PUT',
            body=chunked_body,
            headers={
                'x-amz-content-sha256': 'STREAMING-UNSIGNED-PAYLOAD-TRAILER',
                'content-encoding': 'aws-chunked, gzip',
                'x-amz-decoded-content-length': str(len(alt_body))})
        self.assertOK(resp)

        resp = self.conn.make_request(
            self.bucket_name,
            'test-obj',
            method='GET',
            headers={'x-amz-content-sha256': 'UNSIGNED-PAYLOAD'},
            stream=True)
        read_body = resp.raw.read()
        self.assertEqual(read_body, alt_body)
        self.assertEqual(resp.headers['Content-Length'], str(len(alt_body)))
        self.assertOK(resp)  # already read body
        self.assertIn('Content-Encoding', resp.headers)
        self.assertEqual(resp.headers['Content-Encoding'], 'gzip')

    def test_strm_unsgnd_pyld_trl_gzipped_declared_ok(self):
        alt_body = gzip.compress(TEST_BODY)
        chunked_body = b''.join(
            b'%x\r\n%s\r\n' % (len(chunk), chunk)
            for chunk in [alt_body, b''])
        resp = self.conn.make_request(
            self.bucket_name,
            'test-obj',
            method='PUT',
            body=chunked_body,
            headers={
                'x-amz-content-sha256': 'STREAMING-UNSIGNED-PAYLOAD-TRAILER',
                'content-encoding': 'gzip, aws-chunked',
                'x-amz-decoded-content-length': str(len(alt_body))})
        self.assertOK(resp)

        resp = self.conn.make_request(
            self.bucket_name,
            'test-obj',
            method='GET',
            headers={'x-amz-content-sha256': 'UNSIGNED-PAYLOAD'},
            stream=True)
        read_body = resp.raw.read()
        self.assertEqual(read_body, alt_body)
        self.assertEqual(resp.headers['Content-Length'], str(len(alt_body)))
        self.assertOK(resp)  # already read body
        self.assertIn('Content-Encoding', resp.headers)
        self.assertEqual(resp.headers['Content-Encoding'], 'gzip')

    def test_strm_sgnd_pyld_no_signatures(self):
        chunked_body = b''.join(
            b'%x\r\n%s\r\n' % (len(chunk), chunk)
            for chunk in [TEST_BODY, b''])
        resp = self.conn.make_request(
            self.bucket_name,
            'test-obj',
            method='PUT',
            body=chunked_body,
            headers={
                'x-amz-content-sha256': 'STREAMING-AWS4-HMAC-SHA256-PAYLOAD',
                'content-encoding': 'aws-chunked',
                'x-amz-decoded-content-length': str(len(TEST_BODY))})
        self.assertIncompleteBody(resp)

    def test_strm_sgnd_pyld_blank_signatures(self):
        chunked_body = b''.join(
            b'%x;chunk-signature=\r\n%s\r\n' % (len(chunk), chunk)
            for chunk in [TEST_BODY, b''])
        resp = self.conn.make_request(
            self.bucket_name,
            'test-obj',
            method='PUT',
            body=chunked_body,
            headers={
                'x-amz-content-sha256': 'STREAMING-AWS4-HMAC-SHA256-PAYLOAD',
                'content-encoding': 'aws-chunked',
                'x-amz-decoded-content-length': str(len(TEST_BODY))})
        self.assertIncompleteBody(resp)

    def test_strm_sgnd_pyld_invalid_signatures(self):
        chunked_body = b''.join(
            b'%x;chunk-signature=invalid\r\n%s\r\n' % (len(chunk), chunk)
            for chunk in [TEST_BODY, b''])
        resp = self.conn.make_request(
            self.bucket_name,
            'test-obj',
            method='PUT',
            body=chunked_body,
            headers={
                'x-amz-content-sha256': 'STREAMING-AWS4-HMAC-SHA256-PAYLOAD',
                'content-encoding': 'aws-chunked',
                'x-amz-decoded-content-length': str(len(TEST_BODY))})
        self.assertSignatureMismatch(resp, 'AWS4-HMAC-SHA256-PAYLOAD')

    def test_strm_sgnd_pyld_bad_signatures(self):
        chunked_body = b''.join(
            b'%x;chunk-signature=%064x\r\n%s\r\n' % (len(chunk), 0, chunk)
            for chunk in [TEST_BODY, b''])
        resp = self.conn.make_request(
            self.bucket_name,
            'test-obj',
            method='PUT',
            body=chunked_body,
            headers={
                'x-amz-content-sha256': 'STREAMING-AWS4-HMAC-SHA256-PAYLOAD',
                'content-encoding': 'aws-chunked',
                'x-amz-decoded-content-length': str(len(TEST_BODY))})
        self.assertSignatureMismatch(resp, 'AWS4-HMAC-SHA256-PAYLOAD')

    def test_strm_sgnd_pyld_good_signatures_ok(self):
        req = self.conn.build_request(
            self.bucket_name,
            'test-obj',
            method='PUT',
            headers={
                'x-amz-content-sha256': 'STREAMING-AWS4-HMAC-SHA256-PAYLOAD',
                'content-encoding': 'aws-chunked',
                'x-amz-decoded-content-length': str(len(TEST_BODY))})
        prev_sig = self.conn.sign_v4(req)['signature']
        self.conn.sign_request(req)
        body_parts = []
        for chunk in [TEST_BODY, b'']:
            chunk_sig = self.conn.sign_chunk(req, prev_sig, _sha256(chunk))
            body_parts.append(b'%x;chunk-signature=%s\r\n%s\r\n' % (
                len(chunk), chunk_sig.encode('ascii'), chunk))
            prev_sig = chunk_sig
        resp = self.conn.send_request(req, b''.join(body_parts))
        self.assertOK(resp)

    def test_strm_sgnd_pyld_ragged_chunk_lengths_ok(self):
        req = self.conn.build_request(
            self.bucket_name,
            'test-obj',
            method='PUT',
            headers={
                'x-amz-content-sha256': 'STREAMING-AWS4-HMAC-SHA256-PAYLOAD',
                'content-encoding': 'aws-chunked',
                'x-amz-decoded-content-length': str((15 + 8 + 16) * 1024)})
        prev_sig = self.conn.sign_v4(req)['signature']
        self.conn.sign_request(req)
        body_parts = []
        for chunk in [
                b'x' * 15 * 1024,
                b'y' * 8 * 1024,
                b'z' * 16 * 1024,
                b'',
        ]:
            chunk_sig = self.conn.sign_chunk(req, prev_sig, _sha256(chunk))
            body_parts.append(b'%x;chunk-signature=%s\r\n%s\r\n' % (
                len(chunk), chunk_sig.encode('ascii'), chunk))
            prev_sig = chunk_sig
        resp = self.conn.send_request(req, b''.join(body_parts))
        self.assertOK(resp)

    def test_strm_sgnd_pyld_no_zero_chunk(self):
        req = self.conn.build_request(
            self.bucket_name,
            'test-obj',
            method='PUT',
            headers={
                'x-amz-content-sha256': 'STREAMING-AWS4-HMAC-SHA256-PAYLOAD',
                'content-encoding': 'aws-chunked',
                'x-amz-decoded-content-length': str(len(TEST_BODY))})
        prev_sig = self.conn.sign_v4(req)['signature']
        self.conn.sign_request(req)
        body_parts = []
        for chunk in [TEST_BODY]:
            chunk_sig = self.conn.sign_chunk(req, prev_sig, _sha256(chunk))
            body_parts.append(b'%x;chunk-signature=%s\r\n%s\r\n' % (
                len(chunk), chunk_sig.encode('ascii'), chunk))
            prev_sig = chunk_sig
        resp = self.conn.send_request(req, b''.join(body_parts))
        self.assertIncompleteBody(resp)

    def test_strm_sgnd_pyld_negative_chunk_length(self):
        req = self.conn.build_request(
            self.bucket_name,
            'test-obj',
            method='PUT',
            headers={
                'x-amz-content-sha256': 'STREAMING-AWS4-HMAC-SHA256-PAYLOAD',
                'content-encoding': 'aws-chunked',
                'x-amz-decoded-content-length': str(len(TEST_BODY))})
        prev_sig = self.conn.sign_v4(req)['signature']
        self.conn.sign_request(req)
        body_parts = []
        for chunk in [TEST_BODY, b'']:
            chunk_sig = self.conn.sign_chunk(req, prev_sig, _sha256(chunk))
            body_parts.append(b'-%x;chunk-signature=%s\r\n%s\r\n' % (
                len(chunk), chunk_sig.encode('ascii'), chunk))
            prev_sig = chunk_sig
        resp = self.conn.send_request(req, b''.join(body_parts))
        # AWS reliably 500s at time of writing
        self.assertNotEqual(resp.status_code, 200)

    def test_strm_sgnd_pyld_too_small_chunks(self):
        req = self.conn.build_request(
            self.bucket_name,
            'test-obj',
            method='PUT',
            headers={
                'x-amz-content-sha256': 'STREAMING-AWS4-HMAC-SHA256-PAYLOAD',
                'content-encoding': 'aws-chunked',
                'x-amz-decoded-content-length': str(9 * 1024)})
        prev_sig = self.conn.sign_v4(req)['signature']
        self.conn.sign_request(req)
        body_parts = []
        for chunk in [b'x' * 1024, b'y' * 4 * 1024, b'z' * 3 * 1024, b'']:
            chunk_sig = self.conn.sign_chunk(req, prev_sig, _sha256(chunk))
            body_parts.append(b'%x;chunk-signature=%s\r\n%s\r\n' % (
                len(chunk), chunk_sig.encode('ascii'), chunk))
            prev_sig = chunk_sig
        resp = self.conn.send_request(req, b''.join(body_parts))
        self.assertEqual(
            (resp.status_code, resp.reason),
            (403, 'Forbidden'))  # ???
        respbody = resp.content.decode('utf8')
        self.assertIn('<Code>InvalidChunkSizeError</Code>', respbody)
        self.assertIn("<Message>Only the last chunk is allowed to have a "
                      "size less than 8192 bytes</Message>",
                      respbody)
        # Yeah, it points at the wrong chunk number
        self.assertIn("<Chunk>2</Chunk>", respbody)
        # But at least it complains about the right size!
        self.assertIn("<BadChunkSize>%d</BadChunkSize>" % 1024,
                      respbody)

    def test_strm_sgnd_pyld_spaced_out_chunk_param_ok(self):
        req = self.conn.build_request(
            self.bucket_name,
            'test-obj',
            method='PUT',
            headers={
                'x-amz-content-sha256': 'STREAMING-AWS4-HMAC-SHA256-PAYLOAD',
                'content-encoding': 'aws-chunked',
                'x-amz-decoded-content-length': str(len(TEST_BODY))})
        prev_sig = self.conn.sign_v4(req)['signature']
        self.conn.sign_request(req)
        body_parts = []
        for chunk in [TEST_BODY, b'']:
            chunk_sig = self.conn.sign_chunk(req, prev_sig, _sha256(chunk))
            body_parts.append(b'%x ; chunk-signature=%s\r\n%s\r\n' % (
                len(chunk), chunk_sig.encode('ascii'), chunk))
            prev_sig = chunk_sig
        resp = self.conn.send_request(req, b''.join(body_parts))
        self.assertOK(resp)

    def test_strm_sgnd_pyld_spaced_out_chunk_param_value_ok(self):
        req = self.conn.build_request(
            self.bucket_name,
            'test-obj',
            method='PUT',
            headers={
                'x-amz-content-sha256': 'STREAMING-AWS4-HMAC-SHA256-PAYLOAD',
                'content-encoding': 'aws-chunked',
                'x-amz-decoded-content-length': str(len(TEST_BODY))})
        prev_sig = self.conn.sign_v4(req)['signature']
        self.conn.sign_request(req)
        body_parts = []
        for chunk in [TEST_BODY, b'']:
            chunk_sig = self.conn.sign_chunk(req, prev_sig, _sha256(chunk))
            body_parts.append(b'%x;chunk-signature = %s \r\n%s\r\n' % (
                len(chunk), chunk_sig.encode('ascii'), chunk))
            prev_sig = chunk_sig
        resp = self.conn.send_request(req, b''.join(body_parts))
        self.assertOK(resp)

    def test_strm_sgnd_pyld_bad_final_signature(self):
        req = self.conn.build_request(
            self.bucket_name,
            'test-obj',
            method='PUT',
            headers={
                'x-amz-content-sha256': 'STREAMING-AWS4-HMAC-SHA256-PAYLOAD',
                'content-encoding': 'aws-chunked',
                'x-amz-decoded-content-length': str(len(TEST_BODY))})
        prev_sig = self.conn.sign_v4(req)['signature']
        self.conn.sign_request(req)
        body_parts = []
        for chunk in [TEST_BODY, b'']:
            chunk_sig = self.conn.sign_chunk(
                req, prev_sig, _sha256(chunk or b'x'))
            body_parts.append(b'%x;chunk-signature=%s\r\n%s\r\n' % (
                len(chunk), chunk_sig.encode('ascii'), chunk))
            prev_sig = chunk_sig
        resp = self.conn.send_request(req, b''.join(body_parts))
        self.assertSignatureMismatch(resp, 'AWS4-HMAC-SHA256-PAYLOAD')

    def test_strm_sgnd_pyld_extra_param_before(self):
        req = self.conn.build_request(
            self.bucket_name,
            'test-obj',
            method='PUT',
            headers={
                'x-amz-content-sha256': 'STREAMING-AWS4-HMAC-SHA256-PAYLOAD',
                'content-encoding': 'aws-chunked',
                'x-amz-decoded-content-length': str(len(TEST_BODY))})
        prev_sig = self.conn.sign_v4(req)['signature']
        self.conn.sign_request(req)
        body_parts = []
        for chunk in [TEST_BODY, b'']:
            chunk_sig = self.conn.sign_chunk(req, prev_sig, _sha256(chunk))
            body_parts.append(
                b'%x;extra=param;chunk-signature=%s\r\n%s\r\n' % (
                    len(chunk), chunk_sig.encode('ascii'), chunk))
            prev_sig = chunk_sig
        resp = self.conn.send_request(req, b''.join(body_parts))
        self.assertSignatureMismatch(resp, 'AWS4-HMAC-SHA256-PAYLOAD')

    def test_strm_sgnd_pyld_extra_param_after(self):
        req = self.conn.build_request(
            self.bucket_name,
            'test-obj',
            method='PUT',
            headers={
                'x-amz-content-sha256': 'STREAMING-AWS4-HMAC-SHA256-PAYLOAD',
                'content-encoding': 'aws-chunked',
                'x-amz-decoded-content-length': str(len(TEST_BODY))})
        prev_sig = self.conn.sign_v4(req)['signature']
        self.conn.sign_request(req)
        body_parts = []
        for chunk in [TEST_BODY, b'']:
            chunk_sig = self.conn.sign_chunk(req, prev_sig, _sha256(chunk))
            body_parts.append(
                b'%x;chunk-signature=%s;extra=param\r\n%s\r\n' % (
                    len(chunk), chunk_sig.encode('ascii'), chunk))
            prev_sig = chunk_sig
        resp = self.conn.send_request(req, b''.join(body_parts))
        self.assertIncompleteBody(resp)

    def test_strm_sgnd_pyld_missing_final_chunk(self):
        req = self.conn.build_request(
            self.bucket_name,
            'test-obj',
            method='PUT',
            headers={
                'x-amz-content-sha256': 'STREAMING-AWS4-HMAC-SHA256-PAYLOAD',
                'content-encoding': 'aws-chunked',
                'x-amz-decoded-content-length': str(len(TEST_BODY))})
        prev_sig = self.conn.sign_v4(req)['signature']
        self.conn.sign_request(req)
        chunk_sig = self.conn.sign_chunk(req, prev_sig, _sha256(TEST_BODY))
        body = b'%x;chunk-signature=%s\r\n%s\r\n' % (
            len(TEST_BODY), chunk_sig.encode('ascii'), TEST_BODY)
        resp = self.conn.send_request(req, body)
        self.assertIncompleteBody(resp)

    def test_strm_sgnd_pyld_trl_ok(self):
        req = self.conn.build_request(
            self.bucket_name,
            'test-obj',
            method='PUT',
            headers={
                'x-amz-content-sha256':
                    'STREAMING-AWS4-HMAC-SHA256-PAYLOAD-TRAILER',
                'content-encoding': 'aws-chunked',
                'x-amz-trailer': 'x-amz-checksum-crc32',
                'x-amz-decoded-content-length': str(len(TEST_BODY))})
        prev_sig = self.conn.sign_v4(req)['signature']
        self.conn.sign_request(req)
        body_parts = []
        for chunk in [TEST_BODY, b'']:
            chunk_sig = self.conn.sign_chunk(req, prev_sig, _sha256(chunk))
            body_parts.append(b'%x;chunk-signature=%s\r\n%s%s' % (
                len(chunk), chunk_sig.encode('ascii'), chunk,
                b'\r\n' if chunk else b''))
            prev_sig = chunk_sig
        trailers = (
            f'x-amz-checksum-crc32: {_crc32(TEST_BODY)}\r\n'
        ).encode('ascii')
        body_parts.append(trailers)
        trailer_sig = self.conn.sign_trailer(req, prev_sig, trailers)
        body_parts.append(
            b'x-amz-trailer-signature:%s\r\n' % trailer_sig.encode('ascii'))
        body_parts.append(b'\r\n')
        resp = self.conn.send_request(req, b''.join(body_parts))
        self.assertOK(resp)

    def test_strm_sgnd_pyld_trl_missing_trl_sig(self):
        req = self.conn.build_request(
            self.bucket_name,
            'test-obj',
            method='PUT',
            headers={
                'x-amz-content-sha256':
                    'STREAMING-AWS4-HMAC-SHA256-PAYLOAD-TRAILER',
                'content-encoding': 'aws-chunked',
                'x-amz-trailer': 'x-amz-checksum-crc32',
                'x-amz-decoded-content-length': str(len(TEST_BODY))})
        prev_sig = self.conn.sign_v4(req)['signature']
        self.conn.sign_request(req)
        body_parts = []
        for chunk in [TEST_BODY, b'']:
            chunk_sig = self.conn.sign_chunk(req, prev_sig, _sha256(chunk))
            body_parts.append(b'%x;chunk-signature=%s\r\n%s%s' % (
                len(chunk), chunk_sig.encode('ascii'), chunk,
                b'\r\n' if chunk else b''))
            prev_sig = chunk_sig
        trailers = (
            f'x-amz-checksum-crc32: {_crc32(TEST_BODY)}\r\n'
        ).encode('ascii')
        body_parts.append(trailers)
        resp = self.conn.send_request(req, b''.join(body_parts))
        self.assertIncompleteBody(resp)

    def test_strm_sgnd_pyld_trl_bad_trl_sig(self):
        req = self.conn.build_request(
            self.bucket_name,
            'test-obj',
            method='PUT',
            headers={
                'x-amz-content-sha256':
                    'STREAMING-AWS4-HMAC-SHA256-PAYLOAD-TRAILER',
                'content-encoding': 'aws-chunked',
                'x-amz-trailer': 'x-amz-checksum-crc32',
                'x-amz-decoded-content-length': str(len(TEST_BODY))})
        prev_sig = self.conn.sign_v4(req)['signature']
        self.conn.sign_request(req)
        body_parts = []
        for chunk in [TEST_BODY, b'']:
            chunk_sig = self.conn.sign_chunk(req, prev_sig, _sha256(chunk))
            body_parts.append(b'%x;chunk-signature=%s\r\n%s%s' % (
                len(chunk), chunk_sig.encode('ascii'), chunk,
                b'\r\n' if chunk else b''))
            prev_sig = chunk_sig
        trailers = (
            f'x-amz-checksum-crc32: {_crc32(TEST_BODY)}\r\n'
        ).encode('ascii')
        body_parts.append(trailers)
        trailer_sig = self.conn.sign_trailer(req, prev_sig, trailers[:-1])
        body_parts.append(
            b'x-amz-trailer-signature:%s\r\n' % trailer_sig.encode('ascii'))
        resp = self.conn.send_request(req, b''.join(body_parts))
        self.assertSignatureMismatch(resp, 'AWS4-HMAC-SHA256-TRAILER')

    def test_invalid_md5_no_sha(self):
        resp = self.conn.make_request(
            self.bucket_name,
            'test-obj',
            method='PUT',
            body=TEST_BODY,
            headers={'content-md5': 'invalid'})
        self.assertMissingSHA256(resp)

    def test_invalid_md5_invalid_sha(self):
        resp = self.conn.make_request(
            self.bucket_name,
            'test-obj',
            method='PUT',
            body=TEST_BODY,
            headers={'content-md5': 'invalid',
                     'x-amz-content-sha256': 'invalid'})
        # Both invalid; sha256 trumps
        self.assertInvalidSHA256(resp, 'invalid')

    def test_bad_md5_no_sha(self):
        resp = self.conn.make_request(
            self.bucket_name,
            'test-obj',
            method='PUT',
            body=TEST_BODY,
            headers={'content-md5': _md5(b'')})
        self.assertMissingSHA256(resp)

    def test_bad_md5_invalid_sha(self):
        resp = self.conn.make_request(
            self.bucket_name,
            'test-obj',
            method='PUT',
            body=TEST_BODY,
            headers={
                'content-md5': _md5(b''),
                'x-amz-content-sha256': 'invalid'})
        # Neither is right; invalid sha256 trumps
        self.assertInvalidSHA256(resp, 'invalid')

    def test_good_md5_no_sha(self):
        resp = self.conn.make_request(
            self.bucket_name,
            'test-obj',
            method='PUT',
            body=TEST_BODY,
            headers={'content-md5': _md5(TEST_BODY)})
        self.assertMissingSHA256(resp)

    def test_good_md5_invalid_sha(self):
        resp = self.conn.make_request(
            self.bucket_name,
            'test-obj',
            method='PUT',
            body=TEST_BODY,
            headers={
                'content-md5': _md5(TEST_BODY),
                'x-amz-content-sha256': 'invalid'})
        self.assertInvalidSHA256(resp, 'invalid')

    def test_get_object_no_sha(self):
        obj_name = self.create_name('get-object')
        resp = self.conn.make_request(
            self.bucket_name,
            obj_name,
            method='PUT',
            body=TEST_BODY,
            headers={'x-amz-content-sha256': 'UNSIGNED-PAYLOAD'})
        self.assertOK(resp)

        resp = self.conn.make_request(self.bucket_name, obj_name)
        self.assertMissingSHA256(resp)

    def test_get_object_invalid_sha(self):
        obj_name = self.create_name('get-object')
        resp = self.conn.make_request(
            self.bucket_name,
            obj_name,
            method='PUT',
            body=TEST_BODY,
            headers={'x-amz-content-sha256': 'UNSIGNED-PAYLOAD'})
        self.assertOK(resp)

        resp = self.conn.make_request(
            self.bucket_name,
            obj_name,
            headers={'x-amz-content-sha256': 'invalid'})
        self.assertInvalidSHA256(resp, 'invalid')

    def test_head_object_no_sha(self):
        obj_name = self.create_name('get-object')
        resp = self.conn.make_request(
            self.bucket_name,
            obj_name,
            method='PUT',
            body=TEST_BODY,
            headers={'x-amz-content-sha256': 'UNSIGNED-PAYLOAD'})
        self.assertOK(resp)

        resp = self.conn.make_request(
            self.bucket_name,
            obj_name,
            method='HEAD')
        # Since it's a HEAD, all we get is status
        self.assertEqual(
            (resp.status_code, resp.reason),
            (400, 'Bad Request'))

    def test_head_object_invalid_sha(self):
        obj_name = self.create_name('get-object')
        resp = self.conn.make_request(
            self.bucket_name,
            obj_name,
            method='PUT',
            body=TEST_BODY,
            headers={'x-amz-content-sha256': 'UNSIGNED-PAYLOAD'})
        self.assertOK(resp)

        resp = self.conn.make_request(
            self.bucket_name,
            obj_name,
            method='HEAD',
            headers={'x-amz-content-sha256': 'invalid'})
        # Since it's a HEAD, all we get is status
        self.assertEqual(
            (resp.status_code, resp.reason),
            (400, 'Bad Request'))


class NotV4AuthHeadersMixin:
    def test_strm_unsgnd_pyld_trl_not_encoded(self):
        resp = self.conn.make_request(
            self.bucket_name,
            'test-obj',
            method='PUT',
            body=TEST_BODY,
            headers={
                'x-amz-content-sha256': 'STREAMING-UNSIGNED-PAYLOAD-TRAILER',
                'x-amz-decoded-content-length': str(len(TEST_BODY))})
        self.assertSHA256Mismatch(resp, 'STREAMING-UNSIGNED-PAYLOAD-TRAILER',
                                  _sha256(TEST_BODY))

    def test_strm_unsgnd_pyld_trl_encoding_declared_not_encoded(self):
        resp = self.conn.make_request(
            self.bucket_name,
            'test-obj',
            method='PUT',
            body=TEST_BODY,
            headers={
                'x-amz-content-sha256': 'STREAMING-UNSIGNED-PAYLOAD-TRAILER',
                'content-encoding': 'aws-chunked',
                'x-amz-decoded-content-length': str(len(TEST_BODY))})
        self.assertSHA256Mismatch(resp, 'STREAMING-UNSIGNED-PAYLOAD-TRAILER',
                                  _sha256(TEST_BODY))

    def test_strm_unsgnd_pyld_trl_no_trailer(self):
        chunked_body = b''.join(
            b'%x\r\n%s' % (len(chunk), chunk)
            for chunk in [TEST_BODY, b''])
        resp = self.conn.make_request(
            self.bucket_name,
            'test-obj',
            method='PUT',
            body=chunked_body,
            headers={
                'x-amz-content-sha256': 'STREAMING-UNSIGNED-PAYLOAD-TRAILER',
                'content-encoding': 'aws-chunked',
                'x-amz-decoded-content-length': str(len(TEST_BODY))})
        self.assertIncompleteBody(resp, len(chunked_body), len(TEST_BODY))

    def test_strm_unsgnd_pyld_trl_cl_matches_decoded_cl(self):
        chunked_body = b''.join(
            b'%x\r\n%s' % (len(chunk), chunk)
            for chunk in [TEST_BODY, b''])
        resp = self.conn.make_request(
            self.bucket_name,
            'test-obj',
            method='PUT',
            body=chunked_body,
            headers={
                'x-amz-content-sha256': 'STREAMING-UNSIGNED-PAYLOAD-TRAILER',
                'content-encoding': 'aws-chunked',
                'x-amz-decoded-content-length': str(len(chunked_body))})
        self.assertSHA256Mismatch(resp, 'STREAMING-UNSIGNED-PAYLOAD-TRAILER',
                                  _sha256(chunked_body))

    def test_strm_sgnd_pyld_trl_no_trailer(self):
        chunked_body = b''.join(
            b'%x\r\n%s' % (len(chunk), chunk)
            for chunk in [TEST_BODY, b''])
        resp = self.conn.make_request(
            self.bucket_name,
            'test-obj',
            method='PUT',
            body=chunked_body,
            headers={
                'x-amz-content-sha256': 'STREAMING-AWS4-HMAC-SHA256-PAYLOAD',
                'content-encoding': 'aws-chunked',
                'x-amz-decoded-content-length': str(len(TEST_BODY))})
        self.assertIncompleteBody(resp, len(chunked_body), len(TEST_BODY))

    def test_strm_sgnd_pyld_cl_matches_decoded_cl(self):
        chunked_body = b''.join(
            b'%x\r\n%s' % (len(chunk), chunk)
            for chunk in [TEST_BODY, b''])
        resp = self.conn.make_request(
            self.bucket_name,
            'test-obj',
            method='PUT',
            body=chunked_body,
            headers={
                'x-amz-content-sha256': 'STREAMING-AWS4-HMAC-SHA256-PAYLOAD',
                'content-encoding': 'aws-chunked',
                'x-amz-decoded-content-length': str(len(chunked_body))})
        self.assertSHA256Mismatch(resp, 'STREAMING-AWS4-HMAC-SHA256-PAYLOAD',
                                  _sha256(chunked_body))


class TestV4AuthQuery(InputErrorsMixin,
                      NotV4AuthHeadersMixin,
                      BaseS3TestCaseWithBucket):
    session_cls = S3SessionV4Query


class TestV2AuthHeaders(InputErrorsMixin,
                        NotV4AuthHeadersMixin,
                        BaseS3TestCaseWithBucket):
    session_cls = S3SessionV2Headers


class TestV2AuthQuery(InputErrorsMixin,
                      NotV4AuthHeadersMixin,
                      BaseS3TestCaseWithBucket):
    session_cls = S3SessionV2Query<|MERGE_RESOLUTION|>--- conflicted
+++ resolved
@@ -2001,8 +2001,6 @@
 
     def test_strm_unsgnd_pyld_trl_multiple_crc_header(self):
         chunked_body = b'nonsense ignored'
-<<<<<<< HEAD
-=======
         resp = self.conn.make_request(
             self.bucket_name,
             'test-obj',
@@ -2356,7 +2354,6 @@
         chunked_body += ''.join([
             f'x-amz-checksum-crc32: {_crc32(TEST_BODY)}\r',
         ]).encode('ascii')
->>>>>>> 9540d35b
         resp = self.conn.make_request(
             self.bucket_name,
             'test-obj',

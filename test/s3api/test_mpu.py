--- conflicted
+++ resolved
@@ -160,8 +160,6 @@
 
 
 class TestMultiPartUpload(BaseMultiPartUploadTestCase):
-<<<<<<< HEAD
-=======
 
     def setUp(self):
         super(TestMultiPartUpload, self).setUp()
@@ -179,7 +177,6 @@
         preamble = 'Part number must be an integer between 1 and '
         self.assertIn(preamble, err_msg)
         return int(err_msg[len(preamble):].split(',')[0])
->>>>>>> 391e2588
 
     def test_basic_upload(self):
         key_name = self.create_name('key')
@@ -218,12 +215,8 @@
         self.assertEqual(200, complete_mpu_resp[
             'ResponseMetadata']['HTTPStatusCode'])
 
-<<<<<<< HEAD
-    def _check_part_num_invalid_exc(self, exc, val, is_head=False):
-=======
     def _check_part_num_invalid_exc(self, exc, val, max_part_num,
                                     is_head=False):
->>>>>>> 391e2588
         err_resp = exc.response
         self.assertEqual(400, err_resp['ResponseMetadata']['HTTPStatusCode'])
         if is_head:
@@ -232,11 +225,7 @@
         else:
             err_code = 'InvalidArgument'
             err_msg = 'Part number must be an integer between ' \
-<<<<<<< HEAD
-                      '1 and 10000, inclusive'
-=======
                       '1 and %d, inclusive' % max_part_num
->>>>>>> 391e2588
         self.assertEqual(err_code, err_resp['Error']['Code'], err_resp)
         self.assertEqual(err_msg, err_resp['Error']['Message'])
         if is_head:
@@ -246,12 +235,6 @@
             self.assertEqual('partNumber', err_resp['Error']['ArgumentName'])
             self.assertEqual(str(val), err_resp['Error']['ArgumentValue'])
 
-<<<<<<< HEAD
-    def _check_part_num_zero_exc(self, exc, is_head=False):
-        self._check_part_num_invalid_exc(exc, 0, is_head=is_head)
-
-=======
->>>>>>> 391e2588
     def _check_part_num_out_of_range_exc(self, exc, is_head=False):
         err_resp = exc.response
         self.assertEqual(416, err_resp['ResponseMetadata']['HTTPStatusCode'])
@@ -265,10 +248,7 @@
         self.assertEqual(err_msg, err_resp['Error']['Message'], err_resp)
 
     def test_get_object_partNumber_errors(self):
-<<<<<<< HEAD
-=======
         max_part_num = self._discover_max_part_num()
->>>>>>> 391e2588
         key_name = self.create_name('invalid-part-num-test')
         mpu_etag = self.upload_mpu(key_name)
 
@@ -276,11 +256,7 @@
         with self.assertRaises(ClientError) as caught:
             self.client.get_object(Bucket=self.bucket_name,
                                    Key=key_name, PartNumber=0)
-<<<<<<< HEAD
-        self._check_part_num_zero_exc(caught.exception)
-=======
         self._check_part_num_invalid_exc(caught.exception, 0, max_part_num)
->>>>>>> 391e2588
 
         # all other partNumber args are valid
         self._verify_part_num_response(
@@ -291,29 +267,16 @@
                                    Key=key_name, PartNumber=self.num_parts + 1)
         self._check_part_num_out_of_range_exc(caught.exception)
 
-<<<<<<< HEAD
-=======
         with self.assertRaises(ClientError) as caught:
             self.client.get_object(Bucket=self.bucket_name,
                                    Key=key_name, PartNumber=max_part_num)
         self._check_part_num_out_of_range_exc(caught.exception)
 
->>>>>>> 391e2588
         # because of ParamValidationError we can't test 'foo'
         val = -1
         with self.assertRaises(ClientError) as caught:
             self.client.get_object(Bucket=self.bucket_name,
                                    Key=key_name, PartNumber=val)
-<<<<<<< HEAD
-        self._check_part_num_invalid_exc(caught.exception, val)
-        val = 10001
-        with self.assertRaises(ClientError) as caught:
-            self.client.get_object(Bucket=self.bucket_name,
-                                   Key=key_name, PartNumber=val)
-        self._check_part_num_invalid_exc(caught.exception, val)
-
-    def test_head_object_partNumber_errors(self):
-=======
         self._check_part_num_invalid_exc(caught.exception, val, max_part_num)
         val = max_part_num + 1
         with self.assertRaises(ClientError) as caught:
@@ -323,7 +286,6 @@
 
     def test_head_object_partNumber_errors(self):
         max_part_num = self._discover_max_part_num()
->>>>>>> 391e2588
         key_name = self.create_name('invalid-part-num-head')
         mpu_etag = self.upload_mpu(key_name)
 
@@ -331,12 +293,8 @@
         with self.assertRaises(ClientError) as caught:
             self.client.head_object(Bucket=self.bucket_name,
                                     Key=key_name, PartNumber=0)
-<<<<<<< HEAD
-        self._check_part_num_zero_exc(caught.exception, is_head=True)
-=======
         self._check_part_num_invalid_exc(caught.exception, 0, max_part_num,
                                          is_head=True)
->>>>>>> 391e2588
 
         # all other partNumber args are valid
         self._verify_part_num_response(
@@ -347,41 +305,27 @@
                                     PartNumber=self.num_parts + 1)
         self._check_part_num_out_of_range_exc(caught.exception, is_head=True)
 
-<<<<<<< HEAD
-=======
         with self.assertRaises(ClientError) as caught:
             self.client.head_object(Bucket=self.bucket_name, Key=key_name,
                                     PartNumber=max_part_num)
         self._check_part_num_out_of_range_exc(caught.exception, is_head=True)
 
->>>>>>> 391e2588
         # because of ParamValidationError we can't test 'foo'
         val = -1
-        with self.assertRaises(ClientError) as caught:
-            self.client.head_object(Bucket=self.bucket_name, Key=key_name,
-                                    PartNumber=val)
-<<<<<<< HEAD
-        self._check_part_num_invalid_exc(caught.exception, val, is_head=True)
-        val = 10001
-        with self.assertRaises(ClientError) as caught:
-            self.client.head_object(Bucket=self.bucket_name, Key=key_name,
-                                    PartNumber=val)
-        self._check_part_num_invalid_exc(caught.exception, val, is_head=True)
-
-    def test_part_number_non_slo(self):
-=======
-        self._check_part_num_invalid_exc(caught.exception, val, max_part_num,
-                                         is_head=True)
-        val = max_part_num + 1
         with self.assertRaises(ClientError) as caught:
             self.client.head_object(Bucket=self.bucket_name, Key=key_name,
                                     PartNumber=val)
         self._check_part_num_invalid_exc(caught.exception, val, max_part_num,
                                          is_head=True)
+        val = max_part_num + 1
+        with self.assertRaises(ClientError) as caught:
+            self.client.head_object(Bucket=self.bucket_name, Key=key_name,
+                                    PartNumber=val)
+        self._check_part_num_invalid_exc(caught.exception, val, max_part_num,
+                                         is_head=True)
 
     def test_part_number_non_slo(self):
         max_part_num = self._discover_max_part_num()
->>>>>>> 391e2588
         key_name = self.create_name('part-num-non-mpu')
         self.client.put_object(Bucket=self.bucket_name,
                                Key=key_name,
@@ -426,47 +370,29 @@
             self.client.get_object(Bucket=self.bucket_name,
                                    Key=key_name,
                                    PartNumber=0)
-<<<<<<< HEAD
-        self._check_part_num_zero_exc(caught.exception)
-=======
         self._check_part_num_invalid_exc(caught.exception, 0, max_part_num)
->>>>>>> 391e2588
 
         with self.assertRaises(ClientError) as caught:
             self.client.head_object(Bucket=self.bucket_name,
                                     Key=key_name,
                                     PartNumber=0)
-<<<<<<< HEAD
-        self._check_part_num_zero_exc(caught.exception, is_head=True)
-=======
         self._check_part_num_invalid_exc(caught.exception, 0, max_part_num,
                                          is_head=True)
->>>>>>> 391e2588
 
         invalid_part_num = 10001
         with self.assertRaises(ClientError) as caught:
             self.client.get_object(Bucket=self.bucket_name,
                                    Key=key_name,
                                    PartNumber=invalid_part_num)
-<<<<<<< HEAD
-        self._check_part_num_invalid_exc(caught.exception, invalid_part_num)
-=======
         self._check_part_num_invalid_exc(caught.exception, invalid_part_num,
                                          max_part_num)
->>>>>>> 391e2588
 
         with self.assertRaises(ClientError) as caught:
             self.client.head_object(Bucket=self.bucket_name,
                                     Key=key_name,
-<<<<<<< HEAD
-                                    PartNumber=10001)
-        self._check_part_num_invalid_exc(caught.exception, invalid_part_num,
-                                         is_head=True)
-=======
                                     PartNumber=invalid_part_num)
         self._check_part_num_invalid_exc(caught.exception, invalid_part_num,
                                          max_part_num, is_head=True)
->>>>>>> 391e2588
 
     def test_upload_part_copy(self):
         self.num_parts = 4

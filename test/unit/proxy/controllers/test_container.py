--- conflicted
+++ resolved
@@ -2118,8 +2118,6 @@
             self.memcache.calls)
         self.assertEqual(sharding_state,
                          self.memcache.calls[2][1][1]['sharding_state'])
-<<<<<<< HEAD
-=======
         self.assertIn('swift.infocache', req.environ)
         self.assertIn('shard-listing/a/c', req.environ['swift.infocache'])
         self.assertEqual(tuple(self.sr_dicts),
@@ -2160,7 +2158,6 @@
              # container info, too
              mock.call.set('container/a/c', mock.ANY, time=60)],
             self.memcache.calls)
->>>>>>> b60587f9
         self.assertIn('swift.infocache', req.environ)
         self.assertIn('shard-listing/a/c', req.environ['swift.infocache'])
         self.assertEqual(tuple(self.sr_dicts),
@@ -2185,11 +2182,7 @@
             'X-Backend-Sharding-State': sharding_state})
         self.assertEqual(
             [mock.call.get('container/a/c'),
-<<<<<<< HEAD
-             mock.call.get('shard-listing/a/c', skip_cache_pct=0.0)],
-=======
              mock.call.get('shard-listing/a/c')],
->>>>>>> b60587f9
             self.memcache.calls)
         self.assertIn('swift.infocache', req.environ)
         self.assertIn('shard-listing/a/c', req.environ['swift.infocache'])
@@ -2410,11 +2403,7 @@
         # deleted from cache
         self.assertEqual(
             [mock.call.get('container/a/c'),
-<<<<<<< HEAD
-             mock.call.get('shard-listing/a/c', skip_cache_pct=0.0),
-=======
              mock.call.get('shard-listing/a/c'),
->>>>>>> b60587f9
              mock.call.set('container/a/c', mock.ANY, time=6.0)],
             self.memcache.calls)
         self.assertEqual(404, self.memcache.calls[2][1][1]['status'])
@@ -2437,11 +2426,7 @@
         resp = req.get_response(self.app)
         self.assertEqual(
             [mock.call.get('container/a/c'),
-<<<<<<< HEAD
-             mock.call.get('shard-listing/a/c', skip_cache_pct=0.1)],
-=======
              mock.call.get('shard-listing/a/c')],
->>>>>>> b60587f9
             self.memcache.calls)
         return resp
 

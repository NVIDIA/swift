--- conflicted
+++ resolved
@@ -1638,13 +1638,10 @@
         self.assertEqual(self.sr_dicts, self.memcache.calls[1][2])
         self.assertEqual(sharding_state,
                          self.memcache.calls[2][2]['sharding_state'])
-<<<<<<< HEAD
-=======
         self.assertIn('swift.infocache', req.environ)
         self.assertIn('shard-listing/a/c', req.environ['swift.infocache'])
         self.assertEqual(tuple(self.sr_dicts),
                          req.environ['swift.infocache']['shard-listing/a/c'])
->>>>>>> 3e3978fb
 
         # container is sharded and proxy does have that state cached and
         # also has shard ranges cached; expect a read from cache
@@ -1660,13 +1657,10 @@
             [('get', 'container/a/c', None, None),
              ('get', 'shard-listing/a/c', None, None)],
             self.memcache.calls)
-<<<<<<< HEAD
-=======
         self.assertIn('swift.infocache', req.environ)
         self.assertIn('shard-listing/a/c', req.environ['swift.infocache'])
         self.assertEqual(tuple(self.sr_dicts),
                          req.environ['swift.infocache']['shard-listing/a/c'])
->>>>>>> 3e3978fb
 
         # delete the container; check that shard ranges are evicted from cache
         self.memcache.clear_calls()
@@ -2070,8 +2064,6 @@
             {'X-Backend-Override-Shard-Name-Filter': 'true',
              'X-Backend-Sharding-State': 'sharded'})
 
-<<<<<<< HEAD
-=======
     def _do_test_GET_shard_ranges_bad_response_body(self, resp_body):
         # verify that resp body is not cached if shard range parsing fails;
         # check the original unparseable response body is returned
@@ -2124,7 +2116,6 @@
         self.assertEqual(1, len(error_lines), error_lines)
         self.assertIn('Problem with listing response', error_lines[0])
 
->>>>>>> 3e3978fb
     def _do_test_GET_shards_no_cache(self, sharding_state, req_params,
                                      req_hdrs=None):
         # verify that a shard GET request does not lookup in cache or attempt
@@ -2170,18 +2161,11 @@
         # verify that a GET for shards in updating states does not lookup or
         # store in cache
         self._setup_shard_range_stubs()
-<<<<<<< HEAD
-        self._do_test_GET_shards_no_cache('sharded', {'states': 'updating'})
-        self._do_test_GET_shards_no_cache('sharded', {'states': 'updating'})
-        self._do_test_GET_shards_no_cache('sharded', {'states': 'updating'})
-        self._do_test_GET_shards_no_cache('sharded', {'states': 'updating'})
-=======
         self._do_test_GET_shards_no_cache('unsharded', {'states': 'updating'})
         self._do_test_GET_shards_no_cache('sharding', {'states': 'updating'})
         self._do_test_GET_shards_no_cache('sharded', {'states': 'updating'})
         self._do_test_GET_shards_no_cache('collapsed', {'states': 'updating'})
         self._do_test_GET_shards_no_cache('unexpected', {'states': 'updating'})
->>>>>>> 3e3978fb
 
     def test_GET_shard_ranges_no_cache_when_include_deleted_shards(self):
         # verify that a GET for shards in listing states does not lookup or

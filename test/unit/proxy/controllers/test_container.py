# Copyright (c) 2010-2012 OpenStack Foundation
#
# Licensed under the Apache License, Version 2.0 (the "License");
# you may not use this file except in compliance with the License.
# You may obtain a copy of the License at
#
#    http://www.apache.org/licenses/LICENSE-2.0
#
# Unless required by applicable law or agreed to in writing, software
# distributed under the License is distributed on an "AS IS" BASIS,
# WITHOUT WARRANTIES OR CONDITIONS OF ANY KIND, either express or
# implied.
# See the License for the specific language governing permissions and
# limitations under the License.
import json

import mock
import socket
import unittest

from eventlet import Timeout
import six
from six.moves import urllib

from swift.common.constraints import CONTAINER_LISTING_LIMIT
from swift.common.swob import Request, bytes_to_wsgi, str_to_wsgi, wsgi_quote
from swift.common.utils import ShardRange, Timestamp, Namespace, \
    NamespaceBoundList
from swift.proxy import server as proxy_server
from swift.proxy.controllers.base import headers_to_container_info, \
    Controller, get_container_info, get_cache_key
from test import annotate_failure
from test.unit import fake_http_connect, FakeRing, FakeMemcache, \
    make_timestamp_iter
from swift.common.storage_policy import StoragePolicy
from swift.common.request_helpers import get_sys_meta_prefix

from test.debug_logger import debug_logger
from test.unit import patch_policies, mocked_http_conn
from test.unit.common.ring.test_ring import TestRingBase
from test.unit.proxy.test_server import node_error_count


@patch_policies([StoragePolicy(0, 'zero', True, object_ring=FakeRing())])
class TestContainerController(TestRingBase):

    CONTAINER_REPLICAS = 3

    def setUp(self):
        TestRingBase.setUp(self)
        self.logger = debug_logger()
        self.container_ring = FakeRing(replicas=self.CONTAINER_REPLICAS,
                                       max_more_nodes=9)
        self.app = proxy_server.Application(None,
                                            logger=self.logger,
                                            account_ring=FakeRing(),
                                            container_ring=self.container_ring)

        self.account_info = {
            'status': 200,
            'container_count': '10',
            'total_object_count': '100',
            'bytes': '1000',
            'meta': {},
            'sysmeta': {},
        }

        class FakeAccountInfoContainerController(
                proxy_server.ContainerController):

            def account_info(controller, *args, **kwargs):
                patch_path = 'swift.proxy.controllers.base.get_account_info'
                with mock.patch(patch_path) as mock_get_info:
                    mock_get_info.return_value = dict(self.account_info)
                    return super(FakeAccountInfoContainerController,
                                 controller).account_info(
                                     *args, **kwargs)
        _orig_get_controller = self.app.get_controller

        def wrapped_get_controller(*args, **kwargs):
            with mock.patch('swift.proxy.server.ContainerController',
                            new=FakeAccountInfoContainerController):
                return _orig_get_controller(*args, **kwargs)
        self.app.get_controller = wrapped_get_controller
        self.ts_iter = make_timestamp_iter()

    def _make_callback_func(self, context):
        def callback(ipaddr, port, device, partition, method, path,
                     headers=None, query_string=None, ssl=False):
            context['method'] = method
            context['path'] = path
            context['headers'] = headers or {}
        return callback

    def _assert_responses(self, method, test_cases):
        controller = proxy_server.ContainerController(self.app, 'a', 'c')

        for responses, expected in test_cases:
            with mock.patch(
                    'swift.proxy.controllers.base.http_connect',
                    fake_http_connect(*responses)):
                cache = FakeMemcache()
                cache.set(get_cache_key('a'), {'status': 204})
                req = Request.blank('/v1/a/c', environ={'swift.cache': cache})
                resp = getattr(controller, method)(req)

            self.assertEqual(expected,
                             resp.status_int,
                             'Expected %s but got %s. Failed case: %s' %
                             (expected, resp.status_int, str(responses)))

    def test_container_info_got_cached(self):
        memcache = FakeMemcache()
        controller = proxy_server.ContainerController(self.app, 'a', 'c')
        with mocked_http_conn(200, 200) as mock_conn:
            req = Request.blank('/v1/a/c', {'swift.cache': memcache})
            resp = controller.HEAD(req)
        self.assertEqual(2, resp.status_int // 100)
        self.assertEqual(['/a', '/a/c'],
                         # requests are like /sdX/0/..
                         [r['path'][6:] for r in mock_conn.requests])
        # Make sure it's in both swift.infocache and memcache
        header_info = headers_to_container_info(resp.headers)
        info_cache = resp.environ['swift.infocache']
        self.assertIn("container/a/c", resp.environ['swift.infocache'])
        self.assertEqual(header_info, info_cache['container/a/c'])
        self.assertEqual(header_info, memcache.get('container/a/c'))

        # The failure doesn't lead to cache eviction
        errors = [500] * self.CONTAINER_REPLICAS * 2
        with mocked_http_conn(*errors) as mock_conn:
            req = Request.blank('/v1/a/c', {'swift.infocache': info_cache,
                                            'swift.cache': memcache})
            resp = controller.HEAD(req)
        self.assertEqual(5, resp.status_int // 100)
        self.assertEqual(['/a/c'] * self.CONTAINER_REPLICAS * 2,
                         # requests are like /sdX/0/..
                         [r['path'][6:] for r in mock_conn.requests])
        self.assertIs(info_cache, resp.environ['swift.infocache'])
        self.assertIn("container/a/c", resp.environ['swift.infocache'])
        # NB: this is the *old* header_info, from the good req
        self.assertEqual(header_info, info_cache['container/a/c'])
        self.assertEqual(header_info, memcache.get('container/a/c'))

    @mock.patch('swift.proxy.controllers.container.clear_info_cache')
    @mock.patch.object(Controller, 'make_requests')
    def test_container_cache_cleared_after_PUT(
            self, mock_make_requests, mock_clear_info_cache):
        parent_mock = mock.Mock()
        parent_mock.attach_mock(mock_make_requests, 'make_requests')
        parent_mock.attach_mock(mock_clear_info_cache, 'clear_info_cache')
        controller = proxy_server.ContainerController(self.app, 'a', 'c')
        callback = self._make_callback_func({})
        req = Request.blank('/v1/a/c')
        with mock.patch('swift.proxy.controllers.base.http_connect',
                        fake_http_connect(200, 200, give_connect=callback)):
            controller.PUT(req)

        # Ensure cache is cleared after the PUT request
        self.assertEqual(parent_mock.mock_calls[0][0], 'make_requests')
        self.assertEqual(parent_mock.mock_calls[1][0], 'clear_info_cache')

    def test_swift_owner(self):
        owner_headers = {
            'x-container-read': 'value', 'x-container-write': 'value',
            'x-container-sync-key': 'value', 'x-container-sync-to': 'value'}
        controller = proxy_server.ContainerController(self.app, 'a', 'c')

        req = Request.blank('/v1/a/c')
        with mock.patch('swift.proxy.controllers.base.http_connect',
                        fake_http_connect(200, 200, headers=owner_headers)):
            resp = controller.HEAD(req)
        self.assertEqual(2, resp.status_int // 100)
        for key in owner_headers:
            self.assertNotIn(key, resp.headers)

        req = Request.blank('/v1/a/c', environ={'swift_owner': True})
        with mock.patch('swift.proxy.controllers.base.http_connect',
                        fake_http_connect(200, 200, headers=owner_headers)):
            resp = controller.HEAD(req)
        self.assertEqual(2, resp.status_int // 100)
        for key in owner_headers:
            self.assertIn(key, resp.headers)

    def test_reseller_admin(self):
        reseller_internal_headers = {
            get_sys_meta_prefix('container') + 'sharding': 'True'}
        reseller_external_headers = {'x-container-sharding': 'on'}
        controller = proxy_server.ContainerController(self.app, 'a', 'c')

        # Normal users, even swift owners, can't set it
        req = Request.blank('/v1/a/c', method='PUT',
                            headers=reseller_external_headers,
                            environ={'swift_owner': True})
        with mocked_http_conn(*[201] * self.CONTAINER_REPLICAS) as mock_conn:
            resp = req.get_response(self.app)
        self.assertEqual(2, resp.status_int // 100)
        for key in reseller_internal_headers:
            for captured in mock_conn.requests:
                self.assertNotIn(key.title(), captured['headers'])

        req = Request.blank('/v1/a/c', method='POST',
                            headers=reseller_external_headers,
                            environ={'swift_owner': True})
        with mocked_http_conn(*[204] * self.CONTAINER_REPLICAS) as mock_conn:
            resp = req.get_response(self.app)
        self.assertEqual(2, resp.status_int // 100)
        for key in reseller_internal_headers:
            for captured in mock_conn.requests:
                self.assertNotIn(key.title(), captured['headers'])

        req = Request.blank('/v1/a/c', environ={'swift_owner': True})
        # Heck, they don't even get to know
        with mock.patch('swift.proxy.controllers.base.http_connect',
                        fake_http_connect(200, 200,
                                          headers=reseller_internal_headers)):
            resp = controller.HEAD(req)
        self.assertEqual(2, resp.status_int // 100)
        for key in reseller_external_headers:
            self.assertNotIn(key, resp.headers)

        with mock.patch('swift.proxy.controllers.base.http_connect',
                        fake_http_connect(200, 200,
                                          headers=reseller_internal_headers)):
            resp = controller.GET(req)
        self.assertEqual(2, resp.status_int // 100)
        for key in reseller_external_headers:
            self.assertNotIn(key, resp.headers)

        # But reseller admins can set it
        req = Request.blank('/v1/a/c', method='PUT',
                            headers=reseller_external_headers,
                            environ={'reseller_request': True})
        with mocked_http_conn(*[201] * self.CONTAINER_REPLICAS) as mock_conn:
            resp = req.get_response(self.app)
        self.assertEqual(2, resp.status_int // 100)
        for key in reseller_internal_headers:
            for captured in mock_conn.requests:
                self.assertIn(key.title(), captured['headers'])

        req = Request.blank('/v1/a/c', method='POST',
                            headers=reseller_external_headers,
                            environ={'reseller_request': True})
        with mocked_http_conn(*[204] * self.CONTAINER_REPLICAS) as mock_conn:
            resp = req.get_response(self.app)
        self.assertEqual(2, resp.status_int // 100)
        for key in reseller_internal_headers:
            for captured in mock_conn.requests:
                self.assertIn(key.title(), captured['headers'])

        # And see that they have
        req = Request.blank('/v1/a/c', environ={'reseller_request': True})
        with mock.patch('swift.proxy.controllers.base.http_connect',
                        fake_http_connect(200, 200,
                                          headers=reseller_internal_headers)):
            resp = controller.HEAD(req)
        self.assertEqual(2, resp.status_int // 100)
        for key in reseller_external_headers:
            self.assertIn(key, resp.headers)
            self.assertEqual(resp.headers[key], 'True')

        with mock.patch('swift.proxy.controllers.base.http_connect',
                        fake_http_connect(200, 200,
                                          headers=reseller_internal_headers)):
            resp = controller.GET(req)
        self.assertEqual(2, resp.status_int // 100)
        for key in reseller_external_headers:
            self.assertEqual(resp.headers[key], 'True')

    def test_sys_meta_headers_PUT(self):
        # check that headers in sys meta namespace make it through
        # the container controller
        sys_meta_key = '%stest' % get_sys_meta_prefix('container')
        sys_meta_key = sys_meta_key.title()
        user_meta_key = 'X-Container-Meta-Test'
        controller = proxy_server.ContainerController(self.app, 'a', 'c')

        context = {}
        callback = self._make_callback_func(context)
        hdrs_in = {sys_meta_key: 'foo',
                   user_meta_key: 'bar',
                   'x-timestamp': '1.0'}
        req = Request.blank('/v1/a/c', headers=hdrs_in)
        with mock.patch('swift.proxy.controllers.base.http_connect',
                        fake_http_connect(200, 200, give_connect=callback)):
            controller.PUT(req)
        self.assertEqual(context['method'], 'PUT')
        self.assertIn(sys_meta_key, context['headers'])
        self.assertEqual(context['headers'][sys_meta_key], 'foo')
        self.assertIn(user_meta_key, context['headers'])
        self.assertEqual(context['headers'][user_meta_key], 'bar')
        self.assertNotEqual(context['headers']['x-timestamp'], '1.0')

    def test_sys_meta_headers_POST(self):
        # check that headers in sys meta namespace make it through
        # the container controller
        sys_meta_key = '%stest' % get_sys_meta_prefix('container')
        sys_meta_key = sys_meta_key.title()
        user_meta_key = 'X-Container-Meta-Test'
        controller = proxy_server.ContainerController(self.app, 'a', 'c')
        context = {}
        callback = self._make_callback_func(context)
        hdrs_in = {sys_meta_key: 'foo',
                   user_meta_key: 'bar',
                   'x-timestamp': '1.0'}
        req = Request.blank('/v1/a/c', headers=hdrs_in)
        with mock.patch('swift.proxy.controllers.base.http_connect',
                        fake_http_connect(200, 200, give_connect=callback)):
            controller.POST(req)
        self.assertEqual(context['method'], 'POST')
        self.assertIn(sys_meta_key, context['headers'])
        self.assertEqual(context['headers'][sys_meta_key], 'foo')
        self.assertIn(user_meta_key, context['headers'])
        self.assertEqual(context['headers'][user_meta_key], 'bar')
        self.assertNotEqual(context['headers']['x-timestamp'], '1.0')

    def test_node_errors(self):
        self.app.sort_nodes = lambda n, *args, **kwargs: n

        for method in ('PUT', 'DELETE', 'POST'):
            def test_status_map(statuses, expected):
                self.app.error_limiter.stats.clear()
                req = Request.blank('/v1/a/c', method=method)
                with mocked_http_conn(*statuses) as fake_conn:
                    resp = req.get_response(self.app)
                self.assertEqual(resp.status_int, expected)
                for req in fake_conn.requests:
                    self.assertEqual(req['method'], method)
                    self.assertTrue(req['path'].endswith('/a/c'))

            base_status = [201] * self.CONTAINER_REPLICAS
            # test happy path
            test_status_map(list(base_status), 201)
            for i in range(self.CONTAINER_REPLICAS):
                self.assertEqual(node_error_count(
                    self.app, self.container_ring.devs[i]), 0)
            # single node errors and test isolation
            for i in range(self.CONTAINER_REPLICAS):
                test_status_map(base_status[:i] + [503] + base_status[i:], 201)
                for j in range(self.CONTAINER_REPLICAS):
                    expected = 1 if j == i else 0
                    self.assertEqual(node_error_count(
                        self.app, self.container_ring.devs[j]), expected)
            # timeout
            test_status_map(base_status[:1] + [Timeout()] + base_status[1:],
                            201)
            self.assertEqual(node_error_count(
                self.app, self.container_ring.devs[1]), 1)

            # exception
            test_status_map([Exception('kaboom!')] + base_status, 201)
            self.assertEqual(node_error_count(
                self.app, self.container_ring.devs[0]), 1)

            # insufficient storage
            test_status_map(base_status[:2] + [507] + base_status[2:], 201)
            self.assertEqual(node_error_count(
                self.app, self.container_ring.devs[2]),
                self.app.error_limiter.suppression_limit + 1)

    def test_response_codes_for_GET(self):
        nodes = self.app.container_ring.replicas
        handoffs = self.app.request_node_count(nodes) - nodes
        GET_TEST_CASES = [
            ([socket.error()] * (nodes + handoffs), 503),
            ([500] * (nodes + handoffs), 503),
            ([200], 200),
            ([404, 200], 200),
            ([404] * nodes + [200], 200),
            ([Timeout()] * nodes + [404] * handoffs, 503),
            ([Timeout()] * (nodes + handoffs), 503),
            ([Timeout()] * (nodes + handoffs - 1) + [404], 503),
            ([Timeout()] * (nodes - 1) + [404] * (handoffs + 1), 503),
            ([Timeout()] * (nodes - 2) + [404] * (handoffs + 2), 404),
            ([500] * (nodes - 1) + [404] * (handoffs + 1), 503),
            ([503, 200], 200),
            ([507, 200], 200),
        ]
        failures = []
        for case, expected in GET_TEST_CASES:
            try:
                with mocked_http_conn(*case):
                    req = Request.blank('/v1/a/c')
                    resp = req.get_response(self.app)
                    try:
                        self.assertEqual(resp.status_int, expected)
                    except AssertionError:
                        msg = '%r => %s (expected %s)' % (
                            case, resp.status_int, expected)
                        failures.append(msg)
            except AssertionError as e:
                # left over status failure
                msg = '%r => %s' % (case, e)
                failures.append(msg)
        if failures:
            self.fail('Some requests did not have expected response:\n' +
                      '\n'.join(failures))

        # One more test, simulating all nodes being error-limited
        class FakeIter(object):
            num_primary_nodes = 3

            def __iter__(self):
                return iter([])

        with mocked_http_conn(), mock.patch.object(self.app, 'iter_nodes',
                                                   return_value=FakeIter()):
            req = Request.blank('/v1/a/c')
            resp = req.get_response(self.app)
            self.assertEqual(resp.status_int, 503)

    def test_handoff_has_deleted_database(self):
        nodes = self.app.container_ring.replicas
        handoffs = self.app.request_node_count(nodes) - nodes
        status = [Timeout()] * nodes + [404] * handoffs
        timestamps = tuple([None] * nodes + ['1'] + [None] * (handoffs - 1))
        with mocked_http_conn(*status, timestamps=timestamps):
            req = Request.blank('/v1/a/c')
            resp = req.get_response(self.app)
            self.assertEqual(resp.status_int, 404)

    def test_response_code_for_PUT(self):
        PUT_TEST_CASES = [
            ((201, 201, 201), 201),
            ((201, 201, 404), 201),
            ((201, 201, 503), 201),
            ((201, 404, 404), 404),
            ((201, 404, 503), 503),
            ((201, 503, 503), 503),
            ((404, 404, 404), 404),
            ((404, 404, 503), 404),
            ((404, 503, 503), 503),
            ((503, 503, 503), 503)
        ]
        self._assert_responses('PUT', PUT_TEST_CASES)

    def test_response_code_for_DELETE(self):
        DELETE_TEST_CASES = [
            ((204, 204, 204), 204),
            ((204, 204, 404), 204),
            ((204, 204, 503), 204),
            ((204, 404, 404), 404),
            ((204, 404, 503), 503),
            ((204, 503, 503), 503),
            ((404, 404, 404), 404),
            ((404, 404, 503), 404),
            ((404, 503, 503), 503),
            ((503, 503, 503), 503)
        ]
        self._assert_responses('DELETE', DELETE_TEST_CASES)

    def test_response_code_for_POST(self):
        POST_TEST_CASES = [
            ((204, 204, 204), 204),
            ((204, 204, 404), 204),
            ((204, 204, 503), 204),
            ((204, 404, 404), 404),
            ((204, 404, 503), 503),
            ((204, 503, 503), 503),
            ((404, 404, 404), 404),
            ((404, 404, 503), 404),
            ((404, 503, 503), 503),
            ((503, 503, 503), 503)
        ]
        self._assert_responses('POST', POST_TEST_CASES)

    def _make_shard_objects(self, shard_range):
        if six.PY2:
            lower = ord(shard_range.lower.decode('utf8')[0]
                        if shard_range.lower else '@')
            upper = ord(shard_range.upper.decode('utf8')[0]
                        if shard_range.upper else u'\U0001ffff')
        else:
            lower = ord(shard_range.lower[0] if shard_range.lower else '@')
            upper = ord(shard_range.upper[0] if shard_range.upper
                        else '\U0001ffff')

        objects = [{'name': six.unichr(i), 'bytes': i,
                    'hash': 'hash%s' % six.unichr(i),
                    'content_type': 'text/plain', 'deleted': 0,
                    'last_modified': next(self.ts_iter).isoformat}
                   for i in range(lower + 1, upper + 1)][:1024]
        return objects

    def _check_GET_shard_listing(self, mock_responses, expected_objects,
                                 expected_requests, query_string='',
                                 reverse=False, expected_status=200,
                                 memcache=False):
        # mock_responses is a list of tuples (status, json body, headers)
        # expected objects is a list of dicts
        # expected_requests is a list of tuples (path, hdrs dict, params dict)

        # sanity check that expected objects is name ordered with no repeats
        def name(obj):
            return obj.get('name', obj.get('subdir'))

        for (prev, next_) in zip(expected_objects, expected_objects[1:]):
            if reverse:
                self.assertGreater(name(prev), name(next_))
            else:
                self.assertLess(name(prev), name(next_))
        container_path = '/v1/a/c' + query_string
        codes = (resp[0] for resp in mock_responses)
        bodies = iter([json.dumps(resp[1]).encode('ascii')
                       for resp in mock_responses])
        exp_headers = [resp[2] for resp in mock_responses]
        request = Request.blank(container_path)
        if memcache:
            # memcache exists, which causes backend to ignore constraints and
            # reverse params for shard range GETs
            request.environ['swift.cache'] = FakeMemcache()

        with mocked_http_conn(
                *codes, body_iter=bodies, headers=exp_headers) as fake_conn:
            resp = request.get_response(self.app)
        for backend_req in fake_conn.requests:
            self.assertEqual(request.headers['X-Trans-Id'],
                             backend_req['headers']['X-Trans-Id'])
            self.assertTrue(backend_req['headers']['User-Agent'].startswith(
                'proxy-server'))
        self.assertEqual(expected_status, resp.status_int)
        if expected_status == 200:
            actual_objects = json.loads(resp.body)
            self.assertEqual(len(expected_objects), len(actual_objects))
            self.assertEqual(expected_objects, actual_objects)
            self.assertEqual(len(expected_requests), len(fake_conn.requests))
        for i, ((exp_path, exp_headers, exp_params), req) in enumerate(
                zip(expected_requests, fake_conn.requests)):
            with annotate_failure('Request check at index %d.' % i):
                # strip off /sdx/0/ from path
                self.assertEqual(exp_path, req['path'][7:])
                if six.PY2:
                    got_params = dict(urllib.parse.parse_qsl(req['qs'], True))
                else:
                    got_params = dict(urllib.parse.parse_qsl(
                        req['qs'], True, encoding='latin1'))
                self.assertEqual(dict(exp_params, format='json'), got_params)
                for k, v in exp_headers.items():
                    self.assertIn(k, req['headers'])
                    self.assertEqual(v, req['headers'][k], k)
                self.assertNotIn('X-Backend-Override-Delete', req['headers'])
                if memcache:
                    self.assertEqual('sharded', req['headers'].get(
                        'X-Backend-Override-Shard-Name-Filter'))
                else:
                    self.assertNotIn('X-Backend-Override-Shard-Name-Filter',
                                     req['headers'])
        return resp

    def check_response(self, resp, root_resp_hdrs, expected_objects=None,
                       exp_sharding_state='sharded'):
        info_hdrs = dict(root_resp_hdrs)
        if expected_objects is None:
            # default is to expect whatever the root container sent
            expected_obj_count = root_resp_hdrs['X-Container-Object-Count']
            expected_bytes_used = root_resp_hdrs['X-Container-Bytes-Used']
        else:
            expected_bytes_used = sum([o['bytes'] for o in expected_objects])
            expected_obj_count = len(expected_objects)
            info_hdrs['X-Container-Bytes-Used'] = expected_bytes_used
            info_hdrs['X-Container-Object-Count'] = expected_obj_count
        self.assertEqual(expected_bytes_used,
                         int(resp.headers['X-Container-Bytes-Used']))
        self.assertEqual(expected_obj_count,
                         int(resp.headers['X-Container-Object-Count']))
        self.assertEqual(exp_sharding_state,
                         resp.headers['X-Backend-Sharding-State'])
        for k, v in root_resp_hdrs.items():
            if k.lower().startswith('x-container-meta'):
                self.assertEqual(v, resp.headers[k])
        # check that info cache is correct for root container
        info = get_container_info(resp.request.environ, self.app)
        self.assertEqual(headers_to_container_info(info_hdrs), info)

    def test_GET_sharded_container_no_memcache(self):
        # Don't worry, ShardRange._encode takes care of unicode/bytes issues
        shard_bounds = ('', 'ham', 'pie', u'\N{SNOWMAN}', u'\U0001F334', '')
        shard_ranges = [
            ShardRange('.shards_a/c_%s' % upper, Timestamp.now(), lower, upper)
            for lower, upper in zip(shard_bounds[:-1], shard_bounds[1:])]
        sr_dicts = [dict(sr, last_modified=sr.timestamp.isoformat)
                    for sr in shard_ranges]
        sr_objs = [self._make_shard_objects(sr) for sr in shard_ranges]
        shard_resp_hdrs = [
            {'X-Backend-Sharding-State': 'unsharded',
             'X-Container-Object-Count': len(sr_objs[i]),
             'X-Container-Bytes-Used':
                 sum([obj['bytes'] for obj in sr_objs[i]]),
             'X-Container-Meta-Flavour': 'flavour%d' % i,
             'X-Backend-Storage-Policy-Index': 0}
            for i, _ in enumerate(shard_ranges)]

        all_objects = []
        for objects in sr_objs:
            all_objects.extend(objects)
        size_all_objects = sum([obj['bytes'] for obj in all_objects])
        num_all_objects = len(all_objects)
        limit = CONTAINER_LISTING_LIMIT
        expected_objects = all_objects
        root_resp_hdrs = {'X-Backend-Sharding-State': 'sharded',
                          'X-Backend-Timestamp': '99',
                          # pretend root object stats are not yet updated
                          'X-Container-Object-Count': num_all_objects - 1,
                          'X-Container-Bytes-Used': size_all_objects - 1,
                          'X-Container-Meta-Flavour': 'peach',
                          'X-Backend-Storage-Policy-Index': 0}
        root_shard_resp_hdrs = dict(root_resp_hdrs)
        root_shard_resp_hdrs['X-Backend-Record-Type'] = 'shard'

        # GET all objects
        # include some failed responses
        mock_responses = [
            # status, body, headers
            (404, '', {}),
            (200, sr_dicts, root_shard_resp_hdrs),
            (200, sr_objs[0], shard_resp_hdrs[0]),
            (200, sr_objs[1], shard_resp_hdrs[1]),
            (200, sr_objs[2], shard_resp_hdrs[2]),
            (200, sr_objs[3], shard_resp_hdrs[3]),
            (200, sr_objs[4], shard_resp_hdrs[4]),
        ]
        expected_requests = [
            # path, headers, params
            ('a/c', {'X-Backend-Record-Type': 'auto'},
             dict(states='listing')),  # 404
            ('a/c', {'X-Backend-Record-Type': 'auto'},
             dict(states='listing')),  # 200
            (wsgi_quote(str_to_wsgi(shard_ranges[0].name)),
             {'X-Backend-Record-Type': 'auto',
              'X-Backend-Storage-Policy-Index': '0'},
             dict(marker='', end_marker='ham\x00', limit=str(limit),
                  states='listing')),  # 200
            (wsgi_quote(str_to_wsgi(shard_ranges[1].name)),
             {'X-Backend-Record-Type': 'auto',
              'X-Backend-Storage-Policy-Index': '0'},
             dict(marker='h', end_marker='pie\x00', states='listing',
                  limit=str(limit - len(sr_objs[0])))),  # 200
            (wsgi_quote(str_to_wsgi(shard_ranges[2].name)),
             {'X-Backend-Record-Type': 'auto',
              'X-Backend-Storage-Policy-Index': '0'},
             dict(marker='p', end_marker='\xe2\x98\x83\x00', states='listing',
                  limit=str(limit - len(sr_objs[0] + sr_objs[1])))),  # 200
            (wsgi_quote(str_to_wsgi(shard_ranges[3].name)),
             {'X-Backend-Record-Type': 'auto',
              'X-Backend-Storage-Policy-Index': '0'},
             dict(marker='\xd1\xb0', end_marker='\xf0\x9f\x8c\xb4\x00',
                  states='listing',
                  limit=str(limit - len(sr_objs[0] + sr_objs[1]
                                        + sr_objs[2])))),  # 200
            (wsgi_quote(str_to_wsgi(shard_ranges[4].name)),
             {'X-Backend-Record-Type': 'auto',
              'X-Backend-Storage-Policy-Index': '0'},
             dict(marker='\xe2\xa8\x83', end_marker='', states='listing',
                  limit=str(limit - len(sr_objs[0] + sr_objs[1] + sr_objs[2]
                                        + sr_objs[3])))),  # 200
        ]

        resp = self._check_GET_shard_listing(
            mock_responses, expected_objects, expected_requests)
        # root object count will overridden by actual length of listing
        self.check_response(resp, root_resp_hdrs,
                            expected_objects=expected_objects)

        # GET all objects - sharding, final shard range points back to root
        root_range = ShardRange('a/c', Timestamp.now(), 'pie', '')
        mock_responses = [
            # status, body, headers
            (200, sr_dicts[:2] + [dict(root_range)], root_shard_resp_hdrs),
            (200, sr_objs[0], shard_resp_hdrs[0]),
            (200, sr_objs[1], shard_resp_hdrs[1]),
            (200, sr_objs[2] + sr_objs[3] + sr_objs[4], root_resp_hdrs)
        ]
        expected_requests = [
            # path, headers, params
            ('a/c', {'X-Backend-Record-Type': 'auto'},
             dict(states='listing')),  # 200
            (shard_ranges[0].name,
             {'X-Backend-Record-Type': 'auto',
              'X-Backend-Storage-Policy-Index': '0'},
             dict(marker='', end_marker='ham\x00', limit=str(limit),
                  states='listing')),  # 200
            (shard_ranges[1].name,
             {'X-Backend-Record-Type': 'auto',
              'X-Backend-Storage-Policy-Index': '0'},
             dict(marker='h', end_marker='pie\x00', states='listing',
                  limit=str(limit - len(sr_objs[0])))),  # 200
            (root_range.name,
             {'X-Backend-Record-Type': 'object',
              'X-Backend-Storage-Policy-Index': '0'},
             dict(marker='p', end_marker='',
                  limit=str(limit - len(sr_objs[0] + sr_objs[1]))))  # 200
        ]

        resp = self._check_GET_shard_listing(
            mock_responses, expected_objects, expected_requests)
        # root object count will overridden by actual length of listing
        self.check_response(resp, root_resp_hdrs,
                            expected_objects=expected_objects)

        # GET all objects in reverse and *blank* limit
        mock_responses = [
            # status, body, headers
            # NB: the backend returns reversed shard range list
            (200, list(reversed(sr_dicts)), root_shard_resp_hdrs),
            (200, list(reversed(sr_objs[4])), shard_resp_hdrs[4]),
            (200, list(reversed(sr_objs[3])), shard_resp_hdrs[3]),
            (200, list(reversed(sr_objs[2])), shard_resp_hdrs[2]),
            (200, list(reversed(sr_objs[1])), shard_resp_hdrs[1]),
            (200, list(reversed(sr_objs[0])), shard_resp_hdrs[0]),
        ]
        expected_requests = [
            # path, headers, params
            ('a/c', {'X-Backend-Record-Type': 'auto'},
             dict(states='listing', reverse='true', limit='')),
            (wsgi_quote(str_to_wsgi(shard_ranges[4].name)),
             {'X-Backend-Record-Type': 'auto',
              'X-Backend-Storage-Policy-Index': '0'},
             dict(marker='', end_marker='\xf0\x9f\x8c\xb4', states='listing',
                  reverse='true', limit=str(limit))),  # 200
            (wsgi_quote(str_to_wsgi(shard_ranges[3].name)),
             {'X-Backend-Record-Type': 'auto',
              'X-Backend-Storage-Policy-Index': '0'},
             dict(marker='\xf0\x9f\x8c\xb5', end_marker='\xe2\x98\x83',
                  states='listing', reverse='true',
                  limit=str(limit - len(sr_objs[4])))),  # 200
            (wsgi_quote(str_to_wsgi(shard_ranges[2].name)),
             {'X-Backend-Record-Type': 'auto',
              'X-Backend-Storage-Policy-Index': '0'},
             dict(marker='\xe2\x98\x84', end_marker='pie', states='listing',
                  reverse='true',
                  limit=str(limit - len(sr_objs[4] + sr_objs[3])))),  # 200
            (wsgi_quote(str_to_wsgi(shard_ranges[1].name)),
             {'X-Backend-Record-Type': 'auto',
              'X-Backend-Storage-Policy-Index': '0'},
             dict(marker='q', end_marker='ham', states='listing',
                  reverse='true',
                  limit=str(limit - len(sr_objs[4] + sr_objs[3]
                                        + sr_objs[2])))),  # 200
            (wsgi_quote(str_to_wsgi(shard_ranges[0].name)),
             {'X-Backend-Record-Type': 'auto',
              'X-Backend-Storage-Policy-Index': '0'},
             dict(marker='i', end_marker='', states='listing', reverse='true',
                  limit=str(limit - len(sr_objs[4] + sr_objs[3] + sr_objs[2]
                                        + sr_objs[1])))),  # 200
        ]

        resp = self._check_GET_shard_listing(
            mock_responses, list(reversed(expected_objects)),
            expected_requests, query_string='?reverse=true&limit=',
            reverse=True)
        # root object count will overridden by actual length of listing
        self.check_response(resp, root_resp_hdrs,
                            expected_objects=expected_objects)

        # GET with limit param
        limit = len(sr_objs[0]) + len(sr_objs[1]) + 1
        expected_objects = all_objects[:limit]
        mock_responses = [
            (404, '', {}),
            (200, sr_dicts, root_shard_resp_hdrs),
            (200, sr_objs[0], shard_resp_hdrs[0]),
            (200, sr_objs[1], shard_resp_hdrs[1]),
            (200, sr_objs[2][:1], shard_resp_hdrs[2])
        ]
        expected_requests = [
            ('a/c', {'X-Backend-Record-Type': 'auto'},
             dict(limit=str(limit), states='listing')),  # 404
            ('a/c', {'X-Backend-Record-Type': 'auto'},
             dict(limit=str(limit), states='listing')),  # 200
            (wsgi_quote(str_to_wsgi(shard_ranges[0].name)),
             {'X-Backend-Record-Type': 'auto',
              'X-Backend-Storage-Policy-Index': '0'},  # 200
             dict(marker='', end_marker='ham\x00', states='listing',
                  limit=str(limit))),
            (wsgi_quote(str_to_wsgi(shard_ranges[1].name)),
             {'X-Backend-Record-Type': 'auto',
              'X-Backend-Storage-Policy-Index': '0'},  # 200
             dict(marker='h', end_marker='pie\x00', states='listing',
                  limit=str(limit - len(sr_objs[0])))),
            (wsgi_quote(str_to_wsgi(shard_ranges[2].name)),
             {'X-Backend-Record-Type': 'auto',
              'X-Backend-Storage-Policy-Index': '0'},   # 200
             dict(marker='p', end_marker='\xe2\x98\x83\x00', states='listing',
                  limit=str(limit - len(sr_objs[0] + sr_objs[1])))),
        ]
        resp = self._check_GET_shard_listing(
            mock_responses, expected_objects, expected_requests,
            query_string='?limit=%s' % limit)
        self.check_response(resp, root_resp_hdrs)

        # GET with marker
        marker = bytes_to_wsgi(sr_objs[3][2]['name'].encode('utf8'))
        first_included = (len(sr_objs[0]) + len(sr_objs[1])
                          + len(sr_objs[2]) + 2)
        limit = CONTAINER_LISTING_LIMIT
        expected_objects = all_objects[first_included:]
        mock_responses = [
            (404, '', {}),
            (200, sr_dicts[3:], root_shard_resp_hdrs),
            (404, '', {}),
            (200, sr_objs[3][2:], shard_resp_hdrs[3]),
            (200, sr_objs[4], shard_resp_hdrs[4]),
        ]
        expected_requests = [
            ('a/c', {'X-Backend-Record-Type': 'auto'},
             dict(marker=marker, states='listing')),  # 404
            ('a/c', {'X-Backend-Record-Type': 'auto'},
             dict(marker=marker, states='listing')),  # 200
            (wsgi_quote(str_to_wsgi(shard_ranges[3].name)),
             {'X-Backend-Record-Type': 'auto',
              'X-Backend-Storage-Policy-Index': '0'},  # 200
             dict(marker=marker, end_marker='\xf0\x9f\x8c\xb4\x00',
                  states='listing', limit=str(limit))),
            (wsgi_quote(str_to_wsgi(shard_ranges[3].name)),
             {'X-Backend-Record-Type': 'auto',
              'X-Backend-Storage-Policy-Index': '0'},  # 200
             dict(marker=marker, end_marker='\xf0\x9f\x8c\xb4\x00',
                  states='listing', limit=str(limit))),
            (wsgi_quote(str_to_wsgi(shard_ranges[4].name)),
             {'X-Backend-Record-Type': 'auto',
              'X-Backend-Storage-Policy-Index': '0'},  # 200
             dict(marker='\xe2\xa8\x83', end_marker='', states='listing',
                  limit=str(limit - len(sr_objs[3][2:])))),
        ]
        resp = self._check_GET_shard_listing(
            mock_responses, expected_objects, expected_requests,
            query_string='?marker=%s' % marker)
        self.check_response(resp, root_resp_hdrs)

        # GET with end marker
        end_marker = bytes_to_wsgi(sr_objs[3][6]['name'].encode('utf8'))
        first_excluded = (len(sr_objs[0]) + len(sr_objs[1])
                          + len(sr_objs[2]) + 6)
        expected_objects = all_objects[:first_excluded]
        mock_responses = [
            (404, '', {}),
            (200, sr_dicts[:4], root_shard_resp_hdrs),
            (200, sr_objs[0], shard_resp_hdrs[0]),
            (404, '', {}),
            (200, sr_objs[1], shard_resp_hdrs[1]),
            (200, sr_objs[2], shard_resp_hdrs[2]),
            (404, '', {}),
            (200, sr_objs[3][:6], shard_resp_hdrs[3]),
        ]
        expected_requests = [
            ('a/c', {'X-Backend-Record-Type': 'auto'},
             dict(end_marker=end_marker, states='listing')),  # 404
            ('a/c', {'X-Backend-Record-Type': 'auto'},
             dict(end_marker=end_marker, states='listing')),  # 200
            (wsgi_quote(str_to_wsgi(shard_ranges[0].name)),
             {'X-Backend-Record-Type': 'auto',
              'X-Backend-Storage-Policy-Index': '0'},  # 200
             dict(marker='', end_marker='ham\x00', states='listing',
                  limit=str(limit))),
            (wsgi_quote(str_to_wsgi(shard_ranges[1].name)),
             {'X-Backend-Record-Type': 'auto',
              'X-Backend-Storage-Policy-Index': '0'},  # 404
             dict(marker='h', end_marker='pie\x00', states='listing',
                  limit=str(limit - len(sr_objs[0])))),
            (wsgi_quote(str_to_wsgi(shard_ranges[1].name)),
             {'X-Backend-Record-Type': 'auto',
              'X-Backend-Storage-Policy-Index': '0'},  # 200
             dict(marker='h', end_marker='pie\x00', states='listing',
                  limit=str(limit - len(sr_objs[0])))),
            (wsgi_quote(str_to_wsgi(shard_ranges[2].name)),
             {'X-Backend-Record-Type': 'auto',
              'X-Backend-Storage-Policy-Index': '0'},  # 200
             dict(marker='p', end_marker='\xe2\x98\x83\x00', states='listing',
                  limit=str(limit - len(sr_objs[0] + sr_objs[1])))),
            (wsgi_quote(str_to_wsgi(shard_ranges[3].name)),
             {'X-Backend-Record-Type': 'auto',
              'X-Backend-Storage-Policy-Index': '0'},  # 404
             dict(marker='\xd1\xb0', end_marker=end_marker, states='listing',
                  limit=str(limit - len(sr_objs[0] + sr_objs[1]
                                        + sr_objs[2])))),
            (wsgi_quote(str_to_wsgi(shard_ranges[3].name)),
             {'X-Backend-Record-Type': 'auto',
              'X-Backend-Storage-Policy-Index': '0'},  # 200
             dict(marker='\xd1\xb0', end_marker=end_marker, states='listing',
                  limit=str(limit - len(sr_objs[0] + sr_objs[1]
                                        + sr_objs[2])))),
        ]
        resp = self._check_GET_shard_listing(
            mock_responses, expected_objects, expected_requests,
            query_string='?end_marker=%s' % end_marker)
        self.check_response(resp, root_resp_hdrs)

        # GET with prefix
        prefix = 'hat'
        # they're all 1-character names; the important thing
        # is which shards we query
        expected_objects = []
        mock_responses = [
            (404, '', {}),
            (200, sr_dicts, root_shard_resp_hdrs),
            (200, [], shard_resp_hdrs[1]),
        ]
        expected_requests = [
            ('a/c', {'X-Backend-Record-Type': 'auto'},
             dict(prefix=prefix, states='listing')),  # 404
            ('a/c', {'X-Backend-Record-Type': 'auto'},
             dict(prefix=prefix, states='listing')),  # 200
            (wsgi_quote(str_to_wsgi(shard_ranges[1].name)),
             {'X-Backend-Record-Type': 'auto',
              'X-Backend-Storage-Policy-Index': '0'},  # 404
             dict(prefix=prefix, marker='', end_marker='pie\x00',
                  states='listing', limit=str(limit))),
        ]
        resp = self._check_GET_shard_listing(
            mock_responses, expected_objects, expected_requests,
            query_string='?prefix=%s' % prefix)
        self.check_response(resp, root_resp_hdrs)

        # marker and end_marker and limit
        limit = 2
        expected_objects = all_objects[first_included:first_excluded]
        mock_responses = [
            (200, sr_dicts[3:4], root_shard_resp_hdrs),
            (200, sr_objs[3][2:6], shard_resp_hdrs[1])
        ]
        expected_requests = [
            ('a/c', {'X-Backend-Record-Type': 'auto'},
             dict(states='listing', limit=str(limit),
                  marker=marker, end_marker=end_marker)),  # 200
            (wsgi_quote(str_to_wsgi(shard_ranges[3].name)),
             {'X-Backend-Record-Type': 'auto',
              'X-Backend-Storage-Policy-Index': '0'},  # 200
             dict(marker=marker, end_marker=end_marker, states='listing',
                  limit=str(limit))),
        ]
        resp = self._check_GET_shard_listing(
            mock_responses, expected_objects, expected_requests,
            query_string='?marker=%s&end_marker=%s&limit=%s'
            % (marker, end_marker, limit))
        self.check_response(resp, root_resp_hdrs)

        # reverse with marker, end_marker, and limit
        expected_objects.reverse()
        mock_responses = [
            (200, sr_dicts[3:4], root_shard_resp_hdrs),
            (200, list(reversed(sr_objs[3][2:6])), shard_resp_hdrs[1])
        ]
        expected_requests = [
            ('a/c', {'X-Backend-Record-Type': 'auto'},
             dict(marker=end_marker, reverse='true', end_marker=marker,
                  limit=str(limit), states='listing',)),  # 200
            (wsgi_quote(str_to_wsgi(shard_ranges[3].name)),
             {'X-Backend-Record-Type': 'auto',
              'X-Backend-Storage-Policy-Index': '0'},  # 200
             dict(marker=end_marker, end_marker=marker, states='listing',
                  limit=str(limit), reverse='true')),
        ]
        self._check_GET_shard_listing(
            mock_responses, expected_objects, expected_requests,
            query_string='?marker=%s&end_marker=%s&limit=%s&reverse=true'
            % (end_marker, marker, limit), reverse=True)
        self.check_response(resp, root_resp_hdrs)

    def test_GET_sharded_container_with_memcache(self):
        # verify alternative code path in ContainerController when memcache is
        # available...
        shard_bounds = ('', 'ham', 'pie', u'\N{SNOWMAN}', u'\U0001F334', '')
        shard_ranges = [
            ShardRange('.shards_a/c_%s' % upper, Timestamp.now(), lower, upper)
            for lower, upper in zip(shard_bounds[:-1], shard_bounds[1:])]
        sr_dicts = [dict(sr, last_modified=sr.timestamp.isoformat)
                    for sr in shard_ranges]
        sr_objs = [self._make_shard_objects(sr) for sr in shard_ranges]
        shard_resp_hdrs = [
            {'X-Backend-Sharding-State': 'unsharded',
             'X-Container-Object-Count': len(sr_objs[i]),
             'X-Container-Bytes-Used':
                 sum([obj['bytes'] for obj in sr_objs[i]]),
             'X-Container-Meta-Flavour': 'flavour%d' % i,
             'X-Backend-Storage-Policy-Index': 0}
            for i, _ in enumerate(shard_ranges)]

        all_objects = []
        for objects in sr_objs:
            all_objects.extend(objects)
        size_all_objects = sum([obj['bytes'] for obj in all_objects])
        num_all_objects = len(all_objects)
        limit = CONTAINER_LISTING_LIMIT
        expected_objects = all_objects
        root_resp_hdrs = {'X-Backend-Sharding-State': 'sharded',
                          'X-Backend-Timestamp': '99',
                          # pretend root object stats are not yet updated
                          'X-Container-Object-Count': num_all_objects - 1,
                          'X-Container-Bytes-Used': size_all_objects - 1,
                          'X-Container-Meta-Flavour': 'peach',
                          'X-Backend-Storage-Policy-Index': 0,
                          'X-Backend-Override-Shard-Name-Filter': 'true'}
        root_shard_resp_hdrs = dict(root_resp_hdrs)
        root_shard_resp_hdrs['X-Backend-Record-Type'] = 'shard'

        # GET all objects
        # include some failed responses
        mock_responses = [
            # status, body, headers
            (404, '', {}),
            (200, sr_dicts, root_shard_resp_hdrs),
            (200, sr_objs[0], shard_resp_hdrs[0]),
            (200, sr_objs[1], shard_resp_hdrs[1]),
            (200, sr_objs[2], shard_resp_hdrs[2]),
            (200, sr_objs[3], shard_resp_hdrs[3]),
            (200, sr_objs[4], shard_resp_hdrs[4]),
        ]
        expected_requests = [
            # path, headers, params
            ('a/c', {'X-Backend-Record-Type': 'auto',
                     'X-Backend-Override-Shard-Name-Filter': 'sharded'},
             dict(states='listing')),  # 404
            ('a/c', {'X-Backend-Record-Type': 'auto'},
             dict(states='listing')),  # 200
            (wsgi_quote(str_to_wsgi(shard_ranges[0].name)),
             {'X-Backend-Record-Type': 'auto',
             'X-Backend-Storage-Policy-Index': '0'},
             dict(marker='', end_marker='ham\x00', limit=str(limit),
                  states='listing')),  # 200
            (wsgi_quote(str_to_wsgi(shard_ranges[1].name)),
             {'X-Backend-Record-Type': 'auto',
              'X-Backend-Storage-Policy-Index': '0'},
             dict(marker='h', end_marker='pie\x00', states='listing',
                  limit=str(limit - len(sr_objs[0])))),  # 200
            (wsgi_quote(str_to_wsgi(shard_ranges[2].name)),
             {'X-Backend-Record-Type': 'auto',
              'X-Backend-Storage-Policy-Index': '0'},
             dict(marker='p', end_marker='\xe2\x98\x83\x00', states='listing',
                  limit=str(limit - len(sr_objs[0] + sr_objs[1])))),  # 200
            (wsgi_quote(str_to_wsgi(shard_ranges[3].name)),
             {'X-Backend-Record-Type': 'auto',
              'X-Backend-Storage-Policy-Index': '0'},
             dict(marker='\xd1\xb0', end_marker='\xf0\x9f\x8c\xb4\x00',
                  states='listing',
                  limit=str(limit - len(sr_objs[0] + sr_objs[1]
                                        + sr_objs[2])))),  # 200
            (wsgi_quote(str_to_wsgi(shard_ranges[4].name)),
             {'X-Backend-Record-Type': 'auto',
              'X-Backend-Storage-Policy-Index': '0'},
             dict(marker='\xe2\xa8\x83', end_marker='', states='listing',
                  limit=str(limit - len(sr_objs[0] + sr_objs[1] + sr_objs[2]
                                        + sr_objs[3])))),  # 200
        ]

        resp = self._check_GET_shard_listing(
            mock_responses, expected_objects, expected_requests, memcache=True)
        # root object count will overridden by actual length of listing
        self.check_response(resp, root_resp_hdrs,
                            expected_objects=expected_objects)

        # GET all objects - sharding, final shard range points back to root
        root_range = ShardRange('a/c', Timestamp.now(), 'pie', '')
        mock_responses = [
            # status, body, headers
            (200, sr_dicts[:2] + [dict(root_range)], root_shard_resp_hdrs),
            (200, sr_objs[0], shard_resp_hdrs[0]),
            (200, sr_objs[1], shard_resp_hdrs[1]),
            (200, sr_objs[2] + sr_objs[3] + sr_objs[4], root_resp_hdrs)
        ]
        expected_requests = [
            # path, headers, params
            ('a/c', {'X-Backend-Record-Type': 'auto',
                     'X-Backend-Override-Shard-Name-Filter': 'sharded'},
             dict(states='listing')),  # 200
            (shard_ranges[0].name,
             {'X-Backend-Record-Type': 'auto',
              'X-Backend-Storage-Policy-Index': '0'},
             dict(marker='', end_marker='ham\x00', limit=str(limit),
                  states='listing')),  # 200
            (shard_ranges[1].name,
             {'X-Backend-Record-Type': 'auto',
              'X-Backend-Storage-Policy-Index': '0'},
             dict(marker='h', end_marker='pie\x00', states='listing',
                  limit=str(limit - len(sr_objs[0])))),  # 200
            (root_range.name,
             {'X-Backend-Record-Type': 'object',
              'X-Backend-Storage-Policy-Index': '0'},
             dict(marker='p', end_marker='',
                  limit=str(limit - len(sr_objs[0] + sr_objs[1]))))  # 200
        ]

        resp = self._check_GET_shard_listing(
            mock_responses, expected_objects, expected_requests, memcache=True)
        # root object count will overridden by actual length of listing
        self.check_response(resp, root_resp_hdrs,
                            expected_objects=expected_objects)

        # GET all objects in reverse and *blank* limit
        mock_responses = [
            # status, body, headers
            (200, list(sr_dicts), root_shard_resp_hdrs),
            (200, list(reversed(sr_objs[4])), shard_resp_hdrs[4]),
            (200, list(reversed(sr_objs[3])), shard_resp_hdrs[3]),
            (200, list(reversed(sr_objs[2])), shard_resp_hdrs[2]),
            (200, list(reversed(sr_objs[1])), shard_resp_hdrs[1]),
            (200, list(reversed(sr_objs[0])), shard_resp_hdrs[0]),
        ]
        expected_requests = [
            # path, headers, params
            ('a/c', {'X-Backend-Record-Type': 'auto',
                     'X-Backend-Override-Shard-Name-Filter': 'sharded'},
             dict(states='listing', reverse='true', limit='')),
            (wsgi_quote(str_to_wsgi(shard_ranges[4].name)),
             {'X-Backend-Record-Type': 'auto',
              'X-Backend-Storage-Policy-Index': '0'},
             dict(marker='', end_marker='\xf0\x9f\x8c\xb4', states='listing',
                  reverse='true', limit=str(limit))),  # 200
            (wsgi_quote(str_to_wsgi(shard_ranges[3].name)),
             {'X-Backend-Record-Type': 'auto',
              'X-Backend-Storage-Policy-Index': '0'},
             dict(marker='\xf0\x9f\x8c\xb5', end_marker='\xe2\x98\x83',
                  states='listing', reverse='true',
                  limit=str(limit - len(sr_objs[4])))),  # 200
            (wsgi_quote(str_to_wsgi(shard_ranges[2].name)),
             {'X-Backend-Record-Type': 'auto',
              'X-Backend-Storage-Policy-Index': '0'},
             dict(marker='\xe2\x98\x84', end_marker='pie', states='listing',
                  reverse='true',
                  limit=str(limit - len(sr_objs[4] + sr_objs[3])))),  # 200
            (wsgi_quote(str_to_wsgi(shard_ranges[1].name)),
             {'X-Backend-Record-Type': 'auto',
              'X-Backend-Storage-Policy-Index': '0'},
             dict(marker='q', end_marker='ham', states='listing',
                  reverse='true',
                  limit=str(limit - len(sr_objs[4] + sr_objs[3]
                                        + sr_objs[2])))),  # 200
            (wsgi_quote(str_to_wsgi(shard_ranges[0].name)),
             {'X-Backend-Record-Type': 'auto',
              'X-Backend-Storage-Policy-Index': '0'},
             dict(marker='i', end_marker='', states='listing', reverse='true',
                  limit=str(limit - len(sr_objs[4] + sr_objs[3] + sr_objs[2]
                                        + sr_objs[1])))),  # 200
        ]

        resp = self._check_GET_shard_listing(
            mock_responses, list(reversed(expected_objects)),
            expected_requests, query_string='?reverse=true&limit=',
            reverse=True, memcache=True)
        # root object count will overridden by actual length of listing
        self.check_response(resp, root_resp_hdrs,
                            expected_objects=expected_objects)

        # GET with limit param
        limit = len(sr_objs[0]) + len(sr_objs[1]) + 1
        expected_objects = all_objects[:limit]
        mock_responses = [
            (404, '', {}),
            (200, sr_dicts, root_shard_resp_hdrs),
            (200, sr_objs[0], shard_resp_hdrs[0]),
            (200, sr_objs[1], shard_resp_hdrs[1]),
            (200, sr_objs[2][:1], shard_resp_hdrs[2])
        ]
        expected_requests = [
            ('a/c', {'X-Backend-Record-Type': 'auto',
                     'X-Backend-Override-Shard-Name-Filter': 'sharded'},
             dict(limit=str(limit), states='listing')),  # 404
            ('a/c', {'X-Backend-Record-Type': 'auto',
                     'X-Backend-Override-Shard-Name-Filter': 'sharded'},
             dict(limit=str(limit), states='listing')),  # 200
            (wsgi_quote(str_to_wsgi(shard_ranges[0].name)),
             {'X-Backend-Record-Type': 'auto',
              'X-Backend-Storage-Policy-Index': '0'},  # 200
             dict(marker='', end_marker='ham\x00', states='listing',
                  limit=str(limit))),
            (wsgi_quote(str_to_wsgi(shard_ranges[1].name)),
             {'X-Backend-Record-Type': 'auto',
              'X-Backend-Storage-Policy-Index': '0'},  # 200
             dict(marker='h', end_marker='pie\x00', states='listing',
                  limit=str(limit - len(sr_objs[0])))),
            (wsgi_quote(str_to_wsgi(shard_ranges[2].name)),
             {'X-Backend-Record-Type': 'auto',
              'X-Backend-Storage-Policy-Index': '0'},   # 200
             dict(marker='p', end_marker='\xe2\x98\x83\x00', states='listing',
                  limit=str(limit - len(sr_objs[0] + sr_objs[1])))),
        ]
        resp = self._check_GET_shard_listing(
            mock_responses, expected_objects, expected_requests,
            query_string='?limit=%s' % limit, memcache=True)
        self.check_response(resp, root_resp_hdrs)

        # GET with marker
        marker = bytes_to_wsgi(sr_objs[3][2]['name'].encode('utf8'))
        first_included = (len(sr_objs[0]) + len(sr_objs[1])
                          + len(sr_objs[2]) + 2)
        limit = CONTAINER_LISTING_LIMIT
        expected_objects = all_objects[first_included:]
        mock_responses = [
            (404, '', {}),
            (200, sr_dicts[3:], root_shard_resp_hdrs),
            (404, '', {}),
            (200, sr_objs[3][2:], shard_resp_hdrs[3]),
            (200, sr_objs[4], shard_resp_hdrs[4]),
        ]
        expected_requests = [
            ('a/c', {'X-Backend-Record-Type': 'auto',
                     'X-Backend-Override-Shard-Name-Filter': 'sharded'},
             dict(marker=marker, states='listing')),  # 404
            ('a/c', {'X-Backend-Record-Type': 'auto',
                     'X-Backend-Override-Shard-Name-Filter': 'sharded'},
             dict(marker=marker, states='listing')),  # 200
            (wsgi_quote(str_to_wsgi(shard_ranges[3].name)),
             {'X-Backend-Record-Type': 'auto',
              'X-Backend-Storage-Policy-Index': '0'},  # 200
             dict(marker=marker, end_marker='\xf0\x9f\x8c\xb4\x00',
                  states='listing', limit=str(limit))),
            (wsgi_quote(str_to_wsgi(shard_ranges[3].name)),
             {'X-Backend-Record-Type': 'auto',
              'X-Backend-Storage-Policy-Index': '0'},  # 200
             dict(marker=marker, end_marker='\xf0\x9f\x8c\xb4\x00',
                  states='listing', limit=str(limit))),
            (wsgi_quote(str_to_wsgi(shard_ranges[4].name)),
             {'X-Backend-Record-Type': 'auto',
              'X-Backend-Storage-Policy-Index': '0'},  # 200
             dict(marker='\xe2\xa8\x83', end_marker='', states='listing',
                  limit=str(limit - len(sr_objs[3][2:])))),
        ]
        resp = self._check_GET_shard_listing(
            mock_responses, expected_objects, expected_requests,
            query_string='?marker=%s' % marker, memcache=True)
        self.check_response(resp, root_resp_hdrs)

        # GET with end marker
        end_marker = bytes_to_wsgi(sr_objs[3][6]['name'].encode('utf8'))
        first_excluded = (len(sr_objs[0]) + len(sr_objs[1])
                          + len(sr_objs[2]) + 6)
        expected_objects = all_objects[:first_excluded]
        mock_responses = [
            (404, '', {}),
            (200, sr_dicts[:4], root_shard_resp_hdrs),
            (200, sr_objs[0], shard_resp_hdrs[0]),
            (404, '', {}),
            (200, sr_objs[1], shard_resp_hdrs[1]),
            (200, sr_objs[2], shard_resp_hdrs[2]),
            (404, '', {}),
            (200, sr_objs[3][:6], shard_resp_hdrs[3]),
        ]
        expected_requests = [
            ('a/c', {'X-Backend-Record-Type': 'auto',
                     'X-Backend-Override-Shard-Name-Filter': 'sharded'},
             dict(end_marker=end_marker, states='listing')),  # 404
            ('a/c', {'X-Backend-Record-Type': 'auto',
                     'X-Backend-Override-Shard-Name-Filter': 'sharded'},
             dict(end_marker=end_marker, states='listing')),  # 200
            (wsgi_quote(str_to_wsgi(shard_ranges[0].name)),
             {'X-Backend-Record-Type': 'auto',
              'X-Backend-Storage-Policy-Index': '0'},  # 200
             dict(marker='', end_marker='ham\x00', states='listing',
                  limit=str(limit))),
            (wsgi_quote(str_to_wsgi(shard_ranges[1].name)),
             {'X-Backend-Record-Type': 'auto',
              'X-Backend-Storage-Policy-Index': '0'},  # 404
             dict(marker='h', end_marker='pie\x00', states='listing',
                  limit=str(limit - len(sr_objs[0])))),
            (wsgi_quote(str_to_wsgi(shard_ranges[1].name)),
             {'X-Backend-Record-Type': 'auto',
              'X-Backend-Storage-Policy-Index': '0'},  # 200
             dict(marker='h', end_marker='pie\x00', states='listing',
                  limit=str(limit - len(sr_objs[0])))),
            (wsgi_quote(str_to_wsgi(shard_ranges[2].name)),
             {'X-Backend-Record-Type': 'auto',
              'X-Backend-Storage-Policy-Index': '0'},  # 200
             dict(marker='p', end_marker='\xe2\x98\x83\x00', states='listing',
                  limit=str(limit - len(sr_objs[0] + sr_objs[1])))),
            (wsgi_quote(str_to_wsgi(shard_ranges[3].name)),
             {'X-Backend-Record-Type': 'auto',
              'X-Backend-Storage-Policy-Index': '0'},  # 404
             dict(marker='\xd1\xb0', end_marker=end_marker, states='listing',
                  limit=str(limit - len(sr_objs[0] + sr_objs[1]
                                        + sr_objs[2])))),
            (wsgi_quote(str_to_wsgi(shard_ranges[3].name)),
             {'X-Backend-Record-Type': 'auto',
              'X-Backend-Storage-Policy-Index': '0'},  # 200
             dict(marker='\xd1\xb0', end_marker=end_marker, states='listing',
                  limit=str(limit - len(sr_objs[0] + sr_objs[1]
                                        + sr_objs[2])))),
        ]
        resp = self._check_GET_shard_listing(
            mock_responses, expected_objects, expected_requests,
            query_string='?end_marker=%s' % end_marker, memcache=True)
        self.check_response(resp, root_resp_hdrs)

        # GET with prefix
        prefix = 'hat'
        # they're all 1-character names; the important thing
        # is which shards we query
        expected_objects = []
        mock_responses = [
            (404, '', {}),
            (200, sr_dicts, root_shard_resp_hdrs),
            (200, [], shard_resp_hdrs[1]),
        ]
        expected_requests = [
            ('a/c', {'X-Backend-Record-Type': 'auto',
                     'X-Backend-Override-Shard-Name-Filter': 'sharded'},
             dict(prefix=prefix, states='listing')),  # 404
            ('a/c', {'X-Backend-Record-Type': 'auto',
                     'X-Backend-Override-Shard-Name-Filter': 'sharded'},
             dict(prefix=prefix, states='listing')),  # 200
            (wsgi_quote(str_to_wsgi(shard_ranges[1].name)),
             {'X-Backend-Record-Type': 'auto',
              'X-Backend-Storage-Policy-Index': '0'},  # 404
             dict(prefix=prefix, marker='', end_marker='pie\x00',
                  states='listing', limit=str(limit))),
        ]
        resp = self._check_GET_shard_listing(
            mock_responses, expected_objects, expected_requests,
            query_string='?prefix=%s' % prefix, memcache=True)
        self.check_response(resp, root_resp_hdrs)

        # marker and end_marker and limit
        limit = 2
        expected_objects = all_objects[first_included:first_excluded]
        mock_responses = [
            (200, sr_dicts[3:4], root_shard_resp_hdrs),
            (200, sr_objs[3][2:6], shard_resp_hdrs[1])
        ]
        expected_requests = [
            ('a/c', {'X-Backend-Record-Type': 'auto',
                     'X-Backend-Override-Shard-Name-Filter': 'sharded'},
             dict(states='listing', limit=str(limit),
                  marker=marker, end_marker=end_marker)),  # 200
            (wsgi_quote(str_to_wsgi(shard_ranges[3].name)),
             {'X-Backend-Record-Type': 'auto',
              'X-Backend-Storage-Policy-Index': '0'},  # 200
             dict(marker=marker, end_marker=end_marker, states='listing',
                  limit=str(limit))),
        ]
        resp = self._check_GET_shard_listing(
            mock_responses, expected_objects, expected_requests,
            query_string='?marker=%s&end_marker=%s&limit=%s'
            % (marker, end_marker, limit), memcache=True)
        self.check_response(resp, root_resp_hdrs)

        # reverse with marker, end_marker, and limit
        expected_objects.reverse()
        mock_responses = [
            (200, sr_dicts[3:4], root_shard_resp_hdrs),
            (200, list(reversed(sr_objs[3][2:6])), shard_resp_hdrs[1])
        ]
        expected_requests = [
            ('a/c', {'X-Backend-Record-Type': 'auto',
                     'X-Backend-Override-Shard-Name-Filter': 'sharded'},
             dict(marker=end_marker, reverse='true', end_marker=marker,
                  limit=str(limit), states='listing',)),  # 200
            (wsgi_quote(str_to_wsgi(shard_ranges[3].name)),
             {'X-Backend-Record-Type': 'auto',
              'X-Backend-Storage-Policy-Index': '0'},  # 200
             dict(marker=end_marker, end_marker=marker, states='listing',
                  limit=str(limit), reverse='true')),
        ]
        self._check_GET_shard_listing(
            mock_responses, expected_objects, expected_requests,
            query_string='?marker=%s&end_marker=%s&limit=%s&reverse=true'
            % (end_marker, marker, limit), reverse=True, memcache=True)
        self.check_response(resp, root_resp_hdrs)

    def _do_test_GET_sharded_container_with_deleted_shards(self, shard_specs):
        # verify that if a shard fails to return its listing component then the
        # client response is 503
        shard_bounds = (('a', 'b'), ('b', 'c'), ('c', ''))
        shard_ranges = [
            ShardRange('.shards_a/c_%s' % upper, Timestamp.now(), lower, upper)
            for lower, upper in shard_bounds]
        sr_dicts = [dict(sr) for sr in shard_ranges]
        sr_objs = [self._make_shard_objects(sr) for sr in shard_ranges]
        shard_resp_hdrs = [
            {'X-Backend-Sharding-State': 'unsharded',
             'X-Container-Object-Count': len(sr_objs[i]),
             'X-Container-Bytes-Used':
                 sum([obj['bytes'] for obj in sr_objs[i]]),
             'X-Container-Meta-Flavour': 'flavour%d' % i,
             'X-Backend-Storage-Policy-Index': 0}
            for i, _ in enumerate(shard_ranges)]

        all_objects = []
        for objects in sr_objs:
            all_objects.extend(objects)

        root_resp_hdrs = {'X-Backend-Sharding-State': 'sharded',
                          'X-Backend-Timestamp': '99',
                          # pretend root object stats are not yet updated
                          'X-Container-Object-Count': 6,
                          'X-Container-Bytes-Used': 12,
                          'X-Backend-Storage-Policy-Index': 0}
        root_shard_resp_hdrs = dict(root_resp_hdrs)
        root_shard_resp_hdrs['X-Backend-Record-Type'] = 'shard'

        mock_responses = [
            # status, body, headers
            (200, sr_dicts, root_shard_resp_hdrs),
        ]
        for i, spec in enumerate(shard_specs):
            if spec == 200:
                mock_responses.append((200, sr_objs[i], shard_resp_hdrs[i]))
            else:
                mock_responses.extend(
                    [(spec, '', {})] * 2 * self.CONTAINER_REPLICAS)

        codes = (resp[0] for resp in mock_responses)
        bodies = iter([json.dumps(resp[1]).encode('ascii')
                       for resp in mock_responses])
        exp_headers = [resp[2] for resp in mock_responses]
        request = Request.blank('/v1/a/c')
        with mocked_http_conn(
                *codes, body_iter=bodies, headers=exp_headers) as fake_conn:
            resp = request.get_response(self.app)
        self.assertEqual(len(mock_responses), len(fake_conn.requests))
        return request, resp

    def test_GET_sharded_container_with_deleted_shard(self):
        req, resp = self._do_test_GET_sharded_container_with_deleted_shards(
            [404])
        warnings = self.logger.get_lines_for_level('warning')
        self.assertEqual(['Failed to get container listing from '
                          '%s: 404' % req.path_qs],
                         warnings)
        self.assertEqual(resp.status_int, 503)
        errors = self.logger.get_lines_for_level('error')
        self.assertEqual(
            ['Aborting listing from shards due to bad response: %s'
             % ([404])], errors)

    def test_GET_sharded_container_with_mix_ok_and_deleted_shard(self):
        req, resp = self._do_test_GET_sharded_container_with_deleted_shards(
            [200, 200, 404])
        warnings = self.logger.get_lines_for_level('warning')
        self.assertEqual(['Failed to get container listing from '
                          '%s: 404' % req.path_qs], warnings)
        self.assertEqual(resp.status_int, 503)
        errors = self.logger.get_lines_for_level('error')
        self.assertEqual(
            ['Aborting listing from shards due to bad response: %s'
             % ([200, 200, 404],)], errors)

    def test_GET_sharded_container_mix_ok_and_unavailable_shards(self):
        req, resp = self._do_test_GET_sharded_container_with_deleted_shards(
            [200, 200, 503])
        warnings = self.logger.get_lines_for_level('warning')
        self.assertEqual(['Failed to get container listing from '
                          '%s: 503' % req.path_qs], warnings[-1:])
        self.assertEqual(resp.status_int, 503)
        errors = self.logger.get_lines_for_level('error')
        self.assertEqual(
            ['Aborting listing from shards due to bad response: %s'
             % ([200, 200, 503],)], errors[-1:])

    def test_GET_sharded_container_with_delimiter(self):
        shard_bounds = (('', 'ha/ppy'), ('ha/ppy', 'ha/ptic'),
                        ('ha/ptic', 'ham'), ('ham', 'pie'), ('pie', ''))
        shard_ranges = [
            ShardRange('.shards_a/c_%s' % upper.replace('/', ''),
                       Timestamp.now(), lower, upper)
            for lower, upper in shard_bounds]
        sr_dicts = [dict(sr) for sr in shard_ranges]
        shard_resp_hdrs = {'X-Backend-Sharding-State': 'unsharded',
                           'X-Container-Object-Count': 2,
                           'X-Container-Bytes-Used': 4,
                           'X-Backend-Storage-Policy-Index': 0}

        limit = CONTAINER_LISTING_LIMIT
        root_resp_hdrs = {'X-Backend-Sharding-State': 'sharded',
                          'X-Backend-Timestamp': '99',
                          # pretend root object stats are not yet updated
                          'X-Container-Object-Count': 6,
                          'X-Container-Bytes-Used': 12,
                          'X-Backend-Storage-Policy-Index': 0}
        root_shard_resp_hdrs = dict(root_resp_hdrs)
        root_shard_resp_hdrs['X-Backend-Record-Type'] = 'shard'

        sr_0_obj = {'name': 'apple',
                    'bytes': 1,
                    'hash': 'hash',
                    'content_type': 'text/plain',
                    'deleted': 0,
                    'last_modified': next(self.ts_iter).isoformat}
        sr_5_obj = {'name': 'pumpkin',
                    'bytes': 1,
                    'hash': 'hash',
                    'content_type': 'text/plain',
                    'deleted': 0,
                    'last_modified': next(self.ts_iter).isoformat}
        subdir = {'subdir': 'ha/'}
        mock_responses = [
            # status, body, headers
            (200, sr_dicts, root_shard_resp_hdrs),
            (200, [sr_0_obj, subdir], shard_resp_hdrs),
            (200, [], shard_resp_hdrs),
            (200, [], shard_resp_hdrs),
            (200, [sr_5_obj], shard_resp_hdrs)
        ]
        expected_requests = [
            ('a/c', {'X-Backend-Record-Type': 'auto'},
             dict(states='listing', delimiter='/')),  # 200
            (shard_ranges[0].name, {'X-Backend-Record-Type': 'auto'},
             dict(marker='', end_marker='ha/ppy\x00', limit=str(limit),
                  states='listing', delimiter='/')),  # 200
            (shard_ranges[2].name, {'X-Backend-Record-Type': 'auto'},
             dict(marker='ha/', end_marker='ham\x00', states='listing',
                  limit=str(limit - 2), delimiter='/')),  # 200
            (shard_ranges[3].name, {'X-Backend-Record-Type': 'auto'},
             dict(marker='ha/', end_marker='pie\x00', states='listing',
                  limit=str(limit - 2), delimiter='/')),  # 200
            (shard_ranges[4].name, {'X-Backend-Record-Type': 'auto'},
             dict(marker='ha/', end_marker='', states='listing',
                  limit=str(limit - 2), delimiter='/')),  # 200
        ]

        expected_objects = [sr_0_obj, subdir, sr_5_obj]
        resp = self._check_GET_shard_listing(
            mock_responses, expected_objects, expected_requests,
            query_string='?delimiter=/')
        self.check_response(resp, root_resp_hdrs)

    def test_GET_sharded_container_with_delimiter_and_reverse(self):
        shard_points = ('', 'ha.d', 'ha/ppy', 'ha/ptic', 'ham', 'pie', '')
        shard_bounds = tuple(zip(shard_points, shard_points[1:]))
        shard_ranges = [
            ShardRange('.shards_a/c_%s' % upper.replace('/', ''),
                       Timestamp.now(), lower, upper)
            for lower, upper in shard_bounds]
        sr_dicts = [dict(sr) for sr in shard_ranges]
        shard_resp_hdrs = {'X-Backend-Sharding-State': 'unsharded',
                           'X-Container-Object-Count': 2,
                           'X-Container-Bytes-Used': 4,
                           'X-Backend-Storage-Policy-Index': 0}

        limit = CONTAINER_LISTING_LIMIT
        root_resp_hdrs = {'X-Backend-Sharding-State': 'sharded',
                          'X-Backend-Timestamp': '99',
                          # pretend root object stats are not yet updated
                          'X-Container-Object-Count': 6,
                          'X-Container-Bytes-Used': 12,
                          'X-Backend-Storage-Policy-Index': 0}
        root_shard_resp_hdrs = dict(root_resp_hdrs)
        root_shard_resp_hdrs['X-Backend-Record-Type'] = 'shard'

        sr_0_obj = {'name': 'apple',
                    'bytes': 1,
                    'hash': 'hash',
                    'content_type': 'text/plain',
                    'deleted': 0,
                    'last_modified': next(self.ts_iter).isoformat}
        sr_1_obj = {'name': 'ha.ggle',
                    'bytes': 1,
                    'hash': 'hash',
                    'content_type': 'text/plain',
                    'deleted': 0,
                    'last_modified': next(self.ts_iter).isoformat}
        sr_5_obj = {'name': 'pumpkin',
                    'bytes': 1,
                    'hash': 'hash',
                    'content_type': 'text/plain',
                    'deleted': 0,
                    'last_modified': next(self.ts_iter).isoformat}
        subdir = {'subdir': 'ha/'}
        mock_responses = [
            # status, body, headers
            (200, list(reversed(sr_dicts)), root_shard_resp_hdrs),
            (200, [sr_5_obj], shard_resp_hdrs),
            (200, [], shard_resp_hdrs),
            (200, [subdir], shard_resp_hdrs),
            (200, [sr_1_obj], shard_resp_hdrs),
            (200, [sr_0_obj], shard_resp_hdrs),
        ]
        expected_requests = [
            ('a/c', {'X-Backend-Record-Type': 'auto'},
             dict(states='listing', delimiter='/', reverse='on')),  # 200
            (shard_ranges[5].name, {'X-Backend-Record-Type': 'auto'},
             dict(marker='', end_marker='pie', states='listing',
                  limit=str(limit), delimiter='/', reverse='on')),  # 200
            (shard_ranges[4].name, {'X-Backend-Record-Type': 'auto'},
             dict(marker='pumpkin', end_marker='ham', states='listing',
                  limit=str(limit - 1), delimiter='/', reverse='on')),  # 200
            (shard_ranges[3].name, {'X-Backend-Record-Type': 'auto'},
             dict(marker='pumpkin', end_marker='ha/ptic', states='listing',
                  limit=str(limit - 1), delimiter='/', reverse='on')),  # 200
            (shard_ranges[1].name, {'X-Backend-Record-Type': 'auto'},
             dict(marker='ha/', end_marker='ha.d', limit=str(limit - 2),
                  states='listing', delimiter='/', reverse='on')),  # 200
            (shard_ranges[0].name, {'X-Backend-Record-Type': 'auto'},
             dict(marker='ha.ggle', end_marker='', limit=str(limit - 3),
                  states='listing', delimiter='/', reverse='on')),  # 200
        ]

        expected_objects = [sr_5_obj, subdir, sr_1_obj, sr_0_obj]
        resp = self._check_GET_shard_listing(
            mock_responses, expected_objects, expected_requests,
            query_string='?delimiter=/&reverse=on', reverse=True)
        self.check_response(resp, root_resp_hdrs)

    def test_GET_sharded_container_shard_redirects_to_root(self):
        # check that if the root redirects listing to a shard, but the shard
        # returns the root shard (e.g. it was the final shard to shrink into
        # the root) objects are requested from the root, rather than a loop.

        # single shard spanning entire namespace
        shard_sr = ShardRange('.shards_a/c_xyz', Timestamp.now(), '', '')
        all_objects = self._make_shard_objects(shard_sr)
        size_all_objects = sum([obj['bytes'] for obj in all_objects])
        num_all_objects = len(all_objects)
        limit = CONTAINER_LISTING_LIMIT

        # when shrinking the final shard will return the root shard range into
        # which it is shrinking
        shard_resp_hdrs = {
            'X-Backend-Sharding-State': 'sharding',
            'X-Container-Object-Count': 0,
            'X-Container-Bytes-Used': 0,
            'X-Backend-Storage-Policy-Index': 0,
            'X-Backend-Record-Type': 'shard'
        }

        # root still thinks it has a shard
        root_resp_hdrs = {'X-Backend-Sharding-State': 'sharded',
                          'X-Backend-Timestamp': '99',
                          'X-Container-Object-Count': num_all_objects,
                          'X-Container-Bytes-Used': size_all_objects,
                          'X-Backend-Storage-Policy-Index': 0}
        root_shard_resp_hdrs = dict(root_resp_hdrs)
        root_shard_resp_hdrs['X-Backend-Record-Type'] = 'shard'

        root_sr = ShardRange('a/c', Timestamp.now(), '', '')
        mock_responses = [
            # status, body, headers
            (200, [dict(shard_sr)], root_shard_resp_hdrs),  # from root
            (200, [dict(root_sr)], shard_resp_hdrs),  # from shard
            (200, all_objects, root_resp_hdrs),  # from root
        ]
        expected_requests = [
            # path, headers, params
            # first request to root should specify auto record type
            ('a/c', {'X-Backend-Record-Type': 'auto'},
             dict(states='listing')),
            # request to shard should specify auto record type
            (wsgi_quote(str_to_wsgi(shard_sr.name)),
             {'X-Backend-Record-Type': 'auto'},
             dict(marker='', end_marker='', limit=str(limit),
                  states='listing')),  # 200
            # second request to root should specify object record type
            ('a/c', {'X-Backend-Record-Type': 'object'},
             dict(marker='', end_marker='', limit=str(limit))),  # 200
        ]

        expected_objects = all_objects
        resp = self._check_GET_shard_listing(
            mock_responses, expected_objects, expected_requests)
        self.check_response(resp, root_resp_hdrs,
                            expected_objects=expected_objects)
        self.assertEqual(
            [('a', 'c'), ('.shards_a', 'c_xyz')],
            resp.request.environ.get('swift.shard_listing_history'))
        lines = [line for line in self.app.logger.get_lines_for_level('debug')
                 if line.startswith('Found 1024 objects in shard')]
        self.assertEqual(2, len(lines), lines)
        self.assertIn("(state=sharded), total = 1024", lines[0])  # shard->root
        self.assertIn("(state=sharding), total = 1024", lines[1])  # shard

    def test_GET_sharded_container_shard_redirects_between_shards(self):
        # check that if one shard redirects listing to another shard that
        # somehow redirects listing back to the first shard, then we will break
        # out of the loop (this isn't an expected scenario, but could perhaps
        # happen if multiple conflicting shard-shrinking decisions are made)
        shard_bounds = ('', 'a', 'b', '')
        shard_ranges = [
            ShardRange('.shards_a/c_%s' % upper, Timestamp.now(), lower, upper)
            for lower, upper in zip(shard_bounds[:-1], shard_bounds[1:])]
        self.assertEqual([
            '.shards_a/c_a',
            '.shards_a/c_b',
            '.shards_a/c_',
        ], [sr.name for sr in shard_ranges])
        sr_dicts = [dict(sr) for sr in shard_ranges]
        sr_objs = [self._make_shard_objects(sr) for sr in shard_ranges]
        all_objects = []
        for objects in sr_objs:
            all_objects.extend(objects)
        size_all_objects = sum([obj['bytes'] for obj in all_objects])
        num_all_objects = len(all_objects)

        root_resp_hdrs = {'X-Backend-Sharding-State': 'sharded',
                          'X-Backend-Timestamp': '99',
                          'X-Container-Object-Count': num_all_objects,
                          'X-Container-Bytes-Used': size_all_objects,
                          'X-Backend-Storage-Policy-Index': 0,
                          'X-Backend-Record-Storage-Policy-Index': 0,
                          'X-Backend-Record-Type': 'shard',
                          }
        shard_resp_hdrs = {'X-Backend-Sharding-State': 'unsharded',
                           'X-Container-Object-Count': 2,
                           'X-Container-Bytes-Used': 4,
                           'X-Backend-Storage-Policy-Index': 0,
                           'X-Backend-Record-Storage-Policy-Index': 0,
                           }
        shrinking_resp_hdrs = {
            'X-Backend-Sharding-State': 'sharded',
            'X-Backend-Record-Type': 'shard',
            'X-Backend-Storage-Policy-Index': 0
        }
        limit = CONTAINER_LISTING_LIMIT

        mock_responses = [
            # status, body, headers
            (200, sr_dicts, root_resp_hdrs),  # from root
            (200, sr_objs[0], shard_resp_hdrs),  # objects from 1st shard
            (200, [sr_dicts[2]], shrinking_resp_hdrs),  # 2nd points to 3rd
            (200, [sr_dicts[1]], shrinking_resp_hdrs),  # 3rd points to 2nd
            (200, sr_objs[1], shard_resp_hdrs),  # objects from 2nd
            (200, sr_objs[2], shard_resp_hdrs),  # objects from 3rd
        ]
        expected_requests = [
            # each list item is tuple (path, headers, params)
            # request to root
            # context GET(a/c)
            ('a/c', {'X-Backend-Record-Type': 'auto'},
             dict(states='listing')),
            # request to 1st shard as per shard list from root;
            # context GET(a/c);
            # end_marker dictated by 1st shard range upper bound
            ('.shards_a/c_a', {'X-Backend-Record-Type': 'auto'},
             dict(marker='', end_marker='a\x00', states='listing',
                  limit=str(limit))),  # 200
            # request to 2nd shard as per shard list from root;
            # context GET(a/c);
            # end_marker dictated by 2nd shard range upper bound
            ('.shards_a/c_b', {'X-Backend-Record-Type': 'auto'},
             dict(marker='a', end_marker='b\x00', states='listing',
                  limit=str(limit - len(sr_objs[0])))),
            # request to 3rd shard as per shard list from *2nd shard*;
            # new context GET(a/c)->GET(.shards_a/c_b);
            # end_marker still dictated by 2nd shard range upper bound
            ('.shards_a/c_', {'X-Backend-Record-Type': 'auto'},
             dict(marker='a', end_marker='b\x00', states='listing',
                  limit=str(
                      limit - len(sr_objs[0])))),
            # request to 2nd shard as per shard list from *3rd shard*; this one
            # should specify record type object;
            # new context GET(a/c)->GET(.shards_a/c_b)->GET(.shards_a/c_);
            # end_marker still dictated by 2nd shard range upper bound
            ('.shards_a/c_b', {'X-Backend-Record-Type': 'object'},
             dict(marker='a', end_marker='b\x00',
                  limit=str(
                      limit - len(sr_objs[0])))),
            # request to 3rd shard *as per shard list from root*; this one
            # should specify record type object;
            # context GET(a/c);
            # end_marker dictated by 3rd shard range upper bound
            ('.shards_a/c_', {'X-Backend-Record-Type': 'object'},
             dict(marker='b', end_marker='',
                  limit=str(
                      limit - len(sr_objs[0]) - len(sr_objs[1])))),  # 200
        ]
        resp = self._check_GET_shard_listing(
            mock_responses, all_objects, expected_requests)
        self.check_response(resp, root_resp_hdrs,
                            expected_objects=all_objects)
        self.assertEqual(
            [('a', 'c'), ('.shards_a', 'c_b'), ('.shards_a', 'c_')],
            resp.request.environ.get('swift.shard_listing_history'))

    def test_GET_sharded_container_overlapping_shards(self):
        # verify ordered listing even if unexpected overlapping shard ranges
        shard_bounds = (('', 'ham', ShardRange.CLEAVED),
                        ('', 'pie', ShardRange.ACTIVE),
                        ('lemon', '', ShardRange.ACTIVE))
        shard_ranges = [
            ShardRange('.shards_a/c_' + upper, Timestamp.now(), lower, upper,
                       state=state)
            for lower, upper, state in shard_bounds]
        sr_dicts = [dict(sr) for sr in shard_ranges]
        sr_objs = [self._make_shard_objects(sr) for sr in shard_ranges]
        shard_resp_hdrs = [
            {'X-Backend-Sharding-State': 'unsharded',
             'X-Container-Object-Count': len(sr_objs[i]),
             'X-Container-Bytes-Used':
                 sum([obj['bytes'] for obj in sr_objs[i]]),
             'X-Container-Meta-Flavour': 'flavour%d' % i,
             'X-Backend-Storage-Policy-Index': 0}
            for i in range(3)]

        all_objects = []
        for objects in sr_objs:
            all_objects.extend(objects)
        size_all_objects = sum([obj['bytes'] for obj in all_objects])
        num_all_objects = len(all_objects)
        limit = CONTAINER_LISTING_LIMIT
        root_resp_hdrs = {'X-Backend-Sharding-State': 'sharded',
                          'X-Backend-Timestamp': '99',
                          # pretend root object stats are not yet updated
                          'X-Container-Object-Count': num_all_objects - 1,
                          'X-Container-Bytes-Used': size_all_objects - 1,
                          'X-Container-Meta-Flavour': 'peach',
                          'X-Backend-Storage-Policy-Index': 0}
        root_shard_resp_hdrs = dict(root_resp_hdrs)
        root_shard_resp_hdrs['X-Backend-Record-Type'] = 'shard'

        # forwards listing

        # expect subset of second shard range
        objs_1 = [o for o in sr_objs[1] if o['name'] > sr_objs[0][-1]['name']]
        # expect subset of third shard range
        objs_2 = [o for o in sr_objs[2] if o['name'] > sr_objs[1][-1]['name']]
        mock_responses = [
            # status, body, headers
            (200, sr_dicts, root_shard_resp_hdrs),
            (200, sr_objs[0], shard_resp_hdrs[0]),
            (200, objs_1, shard_resp_hdrs[1]),
            (200, objs_2, shard_resp_hdrs[2])
        ]
        # NB marker always advances to last object name
        expected_requests = [
            # path, headers, params
            ('a/c', {'X-Backend-Record-Type': 'auto'},
             dict(states='listing')),  # 200
            (shard_ranges[0].name, {'X-Backend-Record-Type': 'auto'},
             dict(marker='', end_marker='ham\x00', states='listing',
                  limit=str(limit))),  # 200
            (shard_ranges[1].name, {'X-Backend-Record-Type': 'auto'},
             dict(marker='h', end_marker='pie\x00', states='listing',
                  limit=str(limit - len(sr_objs[0])))),  # 200
            (shard_ranges[2].name, {'X-Backend-Record-Type': 'auto'},
             dict(marker='p', end_marker='', states='listing',
                  limit=str(limit - len(sr_objs[0] + objs_1))))  # 200
        ]

        expected_objects = sr_objs[0] + objs_1 + objs_2
        resp = self._check_GET_shard_listing(
            mock_responses, expected_objects, expected_requests)
        # root object count will overridden by actual length of listing
        self.check_response(resp, root_resp_hdrs,
                            expected_objects=expected_objects)

        # reverse listing

        # expect subset of third shard range
        objs_0 = [o for o in sr_objs[0] if o['name'] < sr_objs[1][0]['name']]
        # expect subset of second shard range
        objs_1 = [o for o in sr_objs[1] if o['name'] < sr_objs[2][0]['name']]
        mock_responses = [
            # status, body, headers
            (200, list(reversed(sr_dicts)), root_shard_resp_hdrs),
            (200, list(reversed(sr_objs[2])), shard_resp_hdrs[2]),
            (200, list(reversed(objs_1)), shard_resp_hdrs[1]),
            (200, list(reversed(objs_0)), shard_resp_hdrs[0]),
        ]
        # NB marker always advances to last object name
        expected_requests = [
            # path, headers, params
            ('a/c', {'X-Backend-Record-Type': 'auto'},
             dict(states='listing', reverse='true')),  # 200
            (shard_ranges[2].name, {'X-Backend-Record-Type': 'auto'},
             dict(marker='', end_marker='lemon', states='listing',
                  limit=str(limit),
                  reverse='true')),  # 200
            (shard_ranges[1].name, {'X-Backend-Record-Type': 'auto'},
             dict(marker='m', end_marker='', reverse='true', states='listing',
                  limit=str(limit - len(sr_objs[2])))),  # 200
            (shard_ranges[0].name, {'X-Backend-Record-Type': 'auto'},
             dict(marker='A', end_marker='', reverse='true', states='listing',
                  limit=str(limit - len(sr_objs[2] + objs_1))))  # 200
        ]

        expected_objects = list(reversed(objs_0 + objs_1 + sr_objs[2]))
        resp = self._check_GET_shard_listing(
            mock_responses, expected_objects, expected_requests,
            query_string='?reverse=true', reverse=True)
        # root object count will overridden by actual length of listing
        self.check_response(resp, root_resp_hdrs,
                            expected_objects=expected_objects)

    def test_GET_sharded_container_gap_in_shards_no_memcache(self):
        # verify ordered listing even if unexpected gap between shard ranges
        shard_bounds = (('', 'ham'), ('onion', 'pie'), ('rhubarb', ''))
        shard_ranges = [
            ShardRange('.shards_a/c_' + upper, Timestamp.now(), lower, upper)
            for lower, upper in shard_bounds]
        sr_dicts = [dict(sr) for sr in shard_ranges]
        sr_objs = [self._make_shard_objects(sr) for sr in shard_ranges]
        shard_resp_hdrs = [
            {'X-Backend-Sharding-State': 'unsharded',
             'X-Container-Object-Count': len(sr_objs[i]),
             'X-Container-Bytes-Used':
                 sum([obj['bytes'] for obj in sr_objs[i]]),
             'X-Container-Meta-Flavour': 'flavour%d' % i,
             'X-Backend-Storage-Policy-Index': 0}
            for i in range(3)]

        all_objects = []
        for objects in sr_objs:
            all_objects.extend(objects)
        size_all_objects = sum([obj['bytes'] for obj in all_objects])
        num_all_objects = len(all_objects)
        limit = CONTAINER_LISTING_LIMIT
        root_resp_hdrs = {'X-Backend-Sharding-State': 'sharded',
                          'X-Backend-Override-Shard-Name-Filter': 'true',
                          'X-Backend-Timestamp': '99',
                          'X-Container-Object-Count': num_all_objects,
                          'X-Container-Bytes-Used': size_all_objects,
                          'X-Container-Meta-Flavour': 'peach',
                          'X-Backend-Storage-Policy-Index': 0}
        root_shard_resp_hdrs = dict(root_resp_hdrs)
        root_shard_resp_hdrs['X-Backend-Record-Type'] = 'shard'

        mock_responses = [
            # status, body, headers
            (200, sr_dicts, root_shard_resp_hdrs),
            (200, sr_objs[0], shard_resp_hdrs[0]),
            (200, sr_objs[1], shard_resp_hdrs[1]),
            (200, sr_objs[2], shard_resp_hdrs[2])
        ]
        # NB marker always advances to last object name
        expected_requests = [
            # path, headers, params
            ('a/c', {'X-Backend-Record-Type': 'auto'},
             dict(states='listing')),  # 200
            (shard_ranges[0].name, {'X-Backend-Record-Type': 'auto'},
             dict(marker='', end_marker='ham\x00', states='listing',
                  limit=str(limit))),  # 200
            (shard_ranges[1].name, {'X-Backend-Record-Type': 'auto'},
             dict(marker='h', end_marker='pie\x00', states='listing',
                  limit=str(limit - len(sr_objs[0])))),  # 200
            (shard_ranges[2].name, {'X-Backend-Record-Type': 'auto'},
             dict(marker='p', end_marker='', states='listing',
                  limit=str(limit - len(sr_objs[0] + sr_objs[1]))))  # 200
        ]

        resp = self._check_GET_shard_listing(
            mock_responses, all_objects, expected_requests, memcache=False)
        # root object count will be overridden by actual length of listing
        self.check_response(resp, root_resp_hdrs)
        self.assertNotIn('swift.cache', resp.request.environ)

    def test_GET_sharding_container_gap_in_shards_memcache(self):
        # verify ordered listing even if unexpected gap between shard ranges;
        # root is sharding so shard ranges are not cached
        shard_bounds = (('', 'ham'), ('onion', 'pie'), ('rhubarb', ''))
        shard_ranges = [
            ShardRange('.shards_a/c_' + upper, Timestamp.now(), lower, upper)
            for lower, upper in shard_bounds]
        sr_dicts = [dict(sr) for sr in shard_ranges]
        sr_objs = [self._make_shard_objects(sr) for sr in shard_ranges]
        shard_resp_hdrs = [
            {'X-Backend-Sharding-State': 'unsharded',
             'X-Container-Object-Count': len(sr_objs[i]),
             'X-Container-Bytes-Used':
                 sum([obj['bytes'] for obj in sr_objs[i]]),
             'X-Container-Meta-Flavour': 'flavour%d' % i,
             'X-Backend-Storage-Policy-Index': 0}
            for i in range(3)]

        all_objects = []
        for objects in sr_objs:
            all_objects.extend(objects)
        size_all_objects = sum([obj['bytes'] for obj in all_objects])
        num_all_objects = len(all_objects)
        limit = CONTAINER_LISTING_LIMIT
        root_resp_hdrs = {'X-Backend-Sharding-State': 'sharding',
                          'X-Backend-Override-Shard-Name-Filter': 'true',
                          'X-Backend-Timestamp': '99',
                          'X-Container-Object-Count': num_all_objects,
                          'X-Container-Bytes-Used': size_all_objects,
                          'X-Container-Meta-Flavour': 'peach',
                          'X-Backend-Storage-Policy-Index': 0}
        root_shard_resp_hdrs = dict(root_resp_hdrs)
        root_shard_resp_hdrs['X-Backend-Record-Type'] = 'shard'

        mock_responses = [
            # status, body, headers
            (200, sr_dicts, root_shard_resp_hdrs),
            (200, sr_objs[0], shard_resp_hdrs[0]),
            (200, sr_objs[1], shard_resp_hdrs[1]),
            (200, sr_objs[2], shard_resp_hdrs[2])
        ]
        # NB marker always advances to last object name
        # NB end_markers are upper of the current available shard range
        expected_requests = [
            # path, headers, params
            ('a/c', {'X-Backend-Record-Type': 'auto'},
             dict(states='listing')),  # 200
            (shard_ranges[0].name, {'X-Backend-Record-Type': 'auto'},
             dict(marker='', end_marker='ham\x00', states='listing',
                  limit=str(limit))),  # 200
            (shard_ranges[1].name, {'X-Backend-Record-Type': 'auto'},
             dict(marker='h', end_marker='pie\x00', states='listing',
                  limit=str(limit - len(sr_objs[0])))),  # 200
            (shard_ranges[2].name, {'X-Backend-Record-Type': 'auto'},
             dict(marker='p', end_marker='', states='listing',
                  limit=str(limit - len(sr_objs[0] + sr_objs[1]))))  # 200
        ]

        resp = self._check_GET_shard_listing(
            mock_responses, all_objects, expected_requests, memcache=True)
        # root object count will be overridden by actual length of listing
        self.check_response(resp, root_resp_hdrs,
                            exp_sharding_state='sharding')
        self.assertIn('swift.cache', resp.request.environ)
        self.assertNotIn('shard-listing-v2/a/c',
                         resp.request.environ['swift.cache'].store)

    def test_GET_sharded_container_gap_in_shards_memcache(self):
        # verify ordered listing even if unexpected gap between shard ranges
        shard_bounds = (('', 'ham'), ('onion', 'pie'), ('rhubarb', ''))
        shard_ranges = [
            ShardRange('.shards_a/c_' + upper, Timestamp.now(), lower, upper)
            for lower, upper in shard_bounds]
        sr_dicts = [dict(sr) for sr in shard_ranges]
        sr_objs = [self._make_shard_objects(sr) for sr in shard_ranges]
        shard_resp_hdrs = [
            {'X-Backend-Sharding-State': 'unsharded',
             'X-Container-Object-Count': len(sr_objs[i]),
             'X-Container-Bytes-Used':
                 sum([obj['bytes'] for obj in sr_objs[i]]),
             'X-Container-Meta-Flavour': 'flavour%d' % i,
             'X-Backend-Storage-Policy-Index': 0}
            for i in range(3)]

        all_objects = []
        for objects in sr_objs:
            all_objects.extend(objects)
        size_all_objects = sum([obj['bytes'] for obj in all_objects])
        num_all_objects = len(all_objects)
        limit = CONTAINER_LISTING_LIMIT
        root_resp_hdrs = {'X-Backend-Sharding-State': 'sharded',
                          'X-Backend-Override-Shard-Name-Filter': 'true',
                          'X-Backend-Timestamp': '99',
                          'X-Container-Object-Count': num_all_objects,
                          'X-Container-Bytes-Used': size_all_objects,
                          'X-Container-Meta-Flavour': 'peach',
                          'X-Backend-Storage-Policy-Index': 0}
        root_shard_resp_hdrs = dict(root_resp_hdrs)
        root_shard_resp_hdrs['X-Backend-Record-Type'] = 'shard'

        mock_responses = [
            # status, body, headers
            (200, sr_dicts, root_shard_resp_hdrs),
            (200, sr_objs[0], shard_resp_hdrs[0]),
            (200, sr_objs[1], shard_resp_hdrs[1]),
            (200, sr_objs[2], shard_resp_hdrs[2])
        ]
        # NB marker always advances to last object name
        # NB compaction of shard range data to cached bounds loses the gaps, so
        # end_markers are lower of the next available shard range
        expected_requests = [
            # path, headers, params
            ('a/c', {'X-Backend-Record-Type': 'auto'},
             dict(states='listing')),  # 200
            (shard_ranges[0].name, {'X-Backend-Record-Type': 'auto'},
             dict(marker='', end_marker='onion\x00', states='listing',
                  limit=str(limit))),  # 200
            (shard_ranges[1].name, {'X-Backend-Record-Type': 'auto'},
             dict(marker='h', end_marker='rhubarb\x00', states='listing',
                  limit=str(limit - len(sr_objs[0])))),  # 200
            (shard_ranges[2].name, {'X-Backend-Record-Type': 'auto'},
             dict(marker='p', end_marker='', states='listing',
                  limit=str(limit - len(sr_objs[0] + sr_objs[1]))))  # 200
        ]

        resp = self._check_GET_shard_listing(
            mock_responses, all_objects, expected_requests, memcache=True)
        # root object count will be overridden by actual length of listing
        self.check_response(resp, root_resp_hdrs)
        self.assertIn('swift.cache', resp.request.environ)
        self.assertIn('shard-listing-v2/a/c',
                      resp.request.environ['swift.cache'].store)
        # NB compact bounds in cache do not reveal the gap in shard ranges
        self.assertEqual(
            [['', '.shards_a/c_ham'],
             ['onion', '.shards_a/c_pie'],
             ['rhubarb', '.shards_a/c_']],
            resp.request.environ['swift.cache'].store['shard-listing-v2/a/c'])

    def test_GET_sharded_container_empty_shard(self):
        # verify ordered listing when a shard is empty
        shard_bounds = (('', 'ham'), ('ham', 'pie'), ('pie', ''))
        shard_ranges = [
            ShardRange('.shards_a/c_%s' % upper, Timestamp.now(), lower, upper)
            for lower, upper in shard_bounds]
        sr_dicts = [dict(sr) for sr in shard_ranges]
        sr_objs = [self._make_shard_objects(sr) for sr in shard_ranges]
        shard_resp_hdrs = [
            {'X-Backend-Sharding-State': 'unsharded',
             'X-Container-Object-Count': len(sr_objs[i]),
             'X-Container-Bytes-Used':
                 sum([obj['bytes'] for obj in sr_objs[i]]),
             'X-Container-Meta-Flavour': 'flavour%d' % i,
             'X-Backend-Storage-Policy-Index': 0}
            for i in range(3)]
        empty_shard_resp_hdrs = {
            'X-Backend-Sharding-State': 'unsharded',
            'X-Container-Object-Count': 0,
            'X-Container-Bytes-Used': 0,
            'X-Container-Meta-Flavour': 'flavour',
            'X-Backend-Storage-Policy-Index': 0}

        # empty first shard range
        all_objects = sr_objs[1] + sr_objs[2]
        size_all_objects = sum([obj['bytes'] for obj in all_objects])
        root_resp_hdrs = {'X-Backend-Sharding-State': 'sharded',
                          'X-Backend-Timestamp': '99',
                          'X-Container-Object-Count': len(all_objects),
                          'X-Container-Bytes-Used': size_all_objects,
                          'X-Container-Meta-Flavour': 'peach',
                          'X-Backend-Storage-Policy-Index': 0}
        root_shard_resp_hdrs = dict(root_resp_hdrs)
        root_shard_resp_hdrs['X-Backend-Record-Type'] = 'shard'

        mock_responses = [
            # status, body, headers
            (200, sr_dicts, root_shard_resp_hdrs),
            (200, [], empty_shard_resp_hdrs),
            (200, sr_objs[1], shard_resp_hdrs[1]),
            (200, sr_objs[2], shard_resp_hdrs[2])
        ]
        # NB marker does not advance until an object is in the listing
        limit = CONTAINER_LISTING_LIMIT
        expected_requests = [
            # path, headers, params
            ('a/c', {'X-Backend-Record-Type': 'auto'},
             dict(states='listing')),  # 200
            (shard_ranges[0].name, {'X-Backend-Record-Type': 'auto'},
             dict(marker='', end_marker='ham\x00', states='listing',
                  limit=str(limit))),  # 200
            (shard_ranges[1].name, {'X-Backend-Record-Type': 'auto'},
             dict(marker='', end_marker='pie\x00', states='listing',
                  limit=str(limit))),  # 200
            (shard_ranges[2].name, {'X-Backend-Record-Type': 'auto'},
             dict(marker='p', end_marker='', states='listing',
                  limit=str(limit - len(sr_objs[1]))))  # 200
        ]

        resp = self._check_GET_shard_listing(
            mock_responses, sr_objs[1] + sr_objs[2], expected_requests)
        self.check_response(resp, root_resp_hdrs)

        # empty last shard range, reverse
        all_objects = sr_objs[0] + sr_objs[1]
        size_all_objects = sum([obj['bytes'] for obj in all_objects])
        root_resp_hdrs = {'X-Backend-Sharding-State': 'sharded',
                          'X-Backend-Timestamp': '99',
                          'X-Container-Object-Count': len(all_objects),
                          'X-Container-Bytes-Used': size_all_objects,
                          'X-Container-Meta-Flavour': 'peach',
                          'X-Backend-Storage-Policy-Index': 0}
        root_shard_resp_hdrs = dict(root_resp_hdrs)
        root_shard_resp_hdrs['X-Backend-Record-Type'] = 'shard'

        mock_responses = [
            # status, body, headers
            (200, list(reversed(sr_dicts)), root_shard_resp_hdrs),
            (200, [], empty_shard_resp_hdrs),
            (200, list(reversed(sr_objs[1])), shard_resp_hdrs[1]),
            (200, list(reversed(sr_objs[0])), shard_resp_hdrs[0]),
        ]
        limit = CONTAINER_LISTING_LIMIT
        expected_requests = [
            # path, headers, params
            ('a/c', {'X-Backend-Record-Type': 'auto'},
             dict(states='listing', reverse='true')),  # 200
            (shard_ranges[2].name, {'X-Backend-Record-Type': 'auto'},
             dict(marker='', end_marker='pie', states='listing',
                  limit=str(limit), reverse='true')),  # 200
            (shard_ranges[1].name, {'X-Backend-Record-Type': 'auto'},
             dict(marker='', end_marker='ham', states='listing',
                  limit=str(limit), reverse='true')),  # 200
            (shard_ranges[0].name, {'X-Backend-Record-Type': 'auto'},
             dict(marker=sr_objs[1][0]['name'], end_marker='',
                  states='listing', reverse='true',
                  limit=str(limit - len(sr_objs[1]))))  # 200
        ]

        resp = self._check_GET_shard_listing(
            mock_responses, list(reversed(sr_objs[0] + sr_objs[1])),
            expected_requests, query_string='?reverse=true', reverse=True)
        self.check_response(resp, root_resp_hdrs)

        # empty second shard range
        all_objects = sr_objs[0] + sr_objs[2]
        size_all_objects = sum([obj['bytes'] for obj in all_objects])
        root_resp_hdrs = {'X-Backend-Sharding-State': 'sharded',
                          'X-Backend-Timestamp': '99',
                          'X-Container-Object-Count': len(all_objects),
                          'X-Container-Bytes-Used': size_all_objects,
                          'X-Container-Meta-Flavour': 'peach',
                          'X-Backend-Storage-Policy-Index': 0}
        root_shard_resp_hdrs = dict(root_resp_hdrs)
        root_shard_resp_hdrs['X-Backend-Record-Type'] = 'shard'

        mock_responses = [
            # status, body, headers
            (200, sr_dicts, root_shard_resp_hdrs),
            (200, sr_objs[0], shard_resp_hdrs[0]),
            (200, [], empty_shard_resp_hdrs),
            (200, sr_objs[2], shard_resp_hdrs[2])
        ]
        # NB marker always advances to last object name
        limit = CONTAINER_LISTING_LIMIT
        expected_requests = [
            # path, headers, params
            ('a/c', {'X-Backend-Record-Type': 'auto'},
             dict(states='listing')),  # 200
            (shard_ranges[0].name, {'X-Backend-Record-Type': 'auto'},
             dict(marker='', end_marker='ham\x00', states='listing',
                  limit=str(limit))),  # 200
            (shard_ranges[1].name, {'X-Backend-Record-Type': 'auto'},
             dict(marker='h', end_marker='pie\x00', states='listing',
                  limit=str(limit - len(sr_objs[0])))),  # 200
            (shard_ranges[2].name, {'X-Backend-Record-Type': 'auto'},
             dict(marker='h', end_marker='', states='listing',
                  limit=str(limit - len(sr_objs[0]))))  # 200
        ]

        resp = self._check_GET_shard_listing(
            mock_responses, sr_objs[0] + sr_objs[2], expected_requests)
        # root object count will overridden by actual length of listing
        self.check_response(resp, root_resp_hdrs)

        # marker in empty second range
        mock_responses = [
            # status, body, headers
            (200, sr_dicts[1:], root_shard_resp_hdrs),
            (200, [], empty_shard_resp_hdrs),
            (200, sr_objs[2], shard_resp_hdrs[2])
        ]
        # NB marker unchanged when getting from third range
        expected_requests = [
            # path, headers, params
            ('a/c', {'X-Backend-Record-Type': 'auto'},
             dict(states='listing', marker='koolaid')),  # 200
            (shard_ranges[1].name, {'X-Backend-Record-Type': 'auto'},
             dict(marker='koolaid', end_marker='pie\x00', states='listing',
                  limit=str(limit))),  # 200
            (shard_ranges[2].name, {'X-Backend-Record-Type': 'auto'},
             dict(marker='koolaid', end_marker='', states='listing',
             limit=str(limit)))  # 200
        ]

        resp = self._check_GET_shard_listing(
            mock_responses, sr_objs[2], expected_requests,
            query_string='?marker=koolaid')
        # root object count will overridden by actual length of listing
        self.check_response(resp, root_resp_hdrs)

        # marker in empty second range, reverse
        mock_responses = [
            # status, body, headers
            (200, list(reversed(sr_dicts[:2])), root_shard_resp_hdrs),
            (200, [], empty_shard_resp_hdrs),
            (200, list(reversed(sr_objs[0])), shard_resp_hdrs[2])
        ]
        # NB marker unchanged when getting from first range
        expected_requests = [
            # path, headers, params
            ('a/c', {'X-Backend-Record-Type': 'auto'},
             dict(states='listing', marker='koolaid', reverse='true')),  # 200
            (shard_ranges[1].name, {'X-Backend-Record-Type': 'auto'},
             dict(marker='koolaid', end_marker='ham', reverse='true',
                  states='listing', limit=str(limit))),  # 200
            (shard_ranges[0].name, {'X-Backend-Record-Type': 'auto'},
             dict(marker='koolaid', end_marker='', reverse='true',
                  states='listing', limit=str(limit)))  # 200
        ]

        resp = self._check_GET_shard_listing(
            mock_responses, list(reversed(sr_objs[0])), expected_requests,
            query_string='?marker=koolaid&reverse=true', reverse=True)
        # root object count will overridden by actual length of listing
        self.check_response(resp, root_resp_hdrs)

    def _check_GET_sharded_container_shard_error(self, error):
        # verify ordered listing when a shard is empty
        shard_bounds = (('', 'ham'), ('ham', 'pie'), ('lemon', ''))
        shard_ranges = [
            ShardRange('.shards_a/c_%s' % upper, Timestamp.now(), lower, upper)
            for lower, upper in shard_bounds]
        sr_dicts = [dict(sr) for sr in shard_ranges]
        sr_objs = [self._make_shard_objects(sr) for sr in shard_ranges]
        # empty second shard range
        sr_objs[1] = []
        shard_resp_hdrs = [
            {'X-Backend-Sharding-State': 'unsharded',
             'X-Container-Object-Count': len(sr_objs[i]),
             'X-Container-Bytes-Used':
                 sum([obj['bytes'] for obj in sr_objs[i]]),
             'X-Container-Meta-Flavour': 'flavour%d' % i,
             'X-Backend-Storage-Policy-Index': 0}
            for i in range(3)]

        all_objects = []
        for objects in sr_objs:
            all_objects.extend(objects)
        size_all_objects = sum([obj['bytes'] for obj in all_objects])
        num_all_objects = len(all_objects)
        limit = CONTAINER_LISTING_LIMIT
        root_resp_hdrs = {'X-Backend-Sharding-State': 'sharded',
                          'X-Backend-Timestamp': '99',
                          'X-Container-Object-Count': num_all_objects,
                          'X-Container-Bytes-Used': size_all_objects,
                          'X-Container-Meta-Flavour': 'peach',
                          'X-Backend-Storage-Policy-Index': 0}
        root_shard_resp_hdrs = dict(root_resp_hdrs)
        root_shard_resp_hdrs['X-Backend-Record-Type'] = 'shard'

        mock_responses = [
            # status, body, headers
            (200, sr_dicts, root_shard_resp_hdrs),
            (200, sr_objs[0], shard_resp_hdrs[0])] + \
            [(error, [], {})] * 2 * self.CONTAINER_REPLICAS

        # NB marker always advances to last object name
        expected_requests = [
            # path, headers, params
            ('a/c', {'X-Backend-Record-Type': 'auto'},
             dict(states='listing')),  # 200
            (shard_ranges[0].name, {'X-Backend-Record-Type': 'auto'},
             dict(marker='', end_marker='ham\x00', states='listing',
                  limit=str(limit)))] \
            + [(shard_ranges[1].name, {'X-Backend-Record-Type': 'auto'},
                dict(marker='h', end_marker='pie\x00', states='listing',
                     limit=str(limit - len(sr_objs[0]))))
               ] * 2 * self.CONTAINER_REPLICAS

        self._check_GET_shard_listing(
            mock_responses, all_objects, expected_requests,
            expected_status=503)

    def test_GET_sharded_container_shard_errors(self):
        self._check_GET_sharded_container_shard_error(404)
        self._check_GET_sharded_container_shard_error(500)

    def test_GET_sharded_container_sharding_shard(self):
        # one shard is in process of sharding
        shard_bounds = (('', 'ham'), ('ham', 'pie'), ('pie', ''))
        shard_ranges = [
            ShardRange('.shards_a/c_' + upper, Timestamp.now(), lower, upper)
            for lower, upper in shard_bounds]
        sr_dicts = [dict(sr) for sr in shard_ranges]
        sr_objs = [self._make_shard_objects(sr) for sr in shard_ranges]
        shard_resp_hdrs = [
            {'X-Backend-Sharding-State': 'unsharded',
             'X-Container-Object-Count': len(sr_objs[i]),
             'X-Container-Bytes-Used':
                 sum([obj['bytes'] for obj in sr_objs[i]]),
             'X-Container-Meta-Flavour': 'flavour%d' % i,
             'X-Backend-Storage-Policy-Index': 0}
            for i in range(3)]
        shard_1_shard_resp_hdrs = dict(shard_resp_hdrs[1])
        shard_1_shard_resp_hdrs['X-Backend-Record-Type'] = 'shard'

        # second shard is sharding and has cleaved two out of three sub shards
        shard_resp_hdrs[1]['X-Backend-Sharding-State'] = 'sharding'
        sub_shard_bounds = (('ham', 'juice'), ('juice', 'lemon'))
        sub_shard_ranges = [
            ShardRange('a/c_sub_' + upper, Timestamp.now(), lower, upper)
            for lower, upper in sub_shard_bounds]
        sub_sr_dicts = [dict(sr) for sr in sub_shard_ranges]
        sub_sr_objs = [self._make_shard_objects(sr) for sr in sub_shard_ranges]
        sub_shard_resp_hdrs = [
            {'X-Backend-Sharding-State': 'unsharded',
             'X-Container-Object-Count': len(sub_sr_objs[i]),
             'X-Container-Bytes-Used':
                 sum([obj['bytes'] for obj in sub_sr_objs[i]]),
             'X-Container-Meta-Flavour': 'flavour%d' % i,
             'X-Backend-Storage-Policy-Index': 0}
            for i in range(2)]

        all_objects = []
        for objects in sr_objs:
            all_objects.extend(objects)
        size_all_objects = sum([obj['bytes'] for obj in all_objects])
        num_all_objects = len(all_objects)
        limit = CONTAINER_LISTING_LIMIT
        root_resp_hdrs = {'X-Backend-Sharding-State': 'sharded',
                          'X-Backend-Timestamp': '99',
                          'X-Container-Object-Count': num_all_objects,
                          'X-Container-Bytes-Used': size_all_objects,
                          'X-Container-Meta-Flavour': 'peach',
                          'X-Backend-Storage-Policy-Index': 0}
        root_shard_resp_hdrs = dict(root_resp_hdrs)
        root_shard_resp_hdrs['X-Backend-Record-Type'] = 'shard'

        mock_responses = [
            # status, body, headers
            (200, sr_dicts, root_shard_resp_hdrs),
            (200, sr_objs[0], shard_resp_hdrs[0]),
            (200, sub_sr_dicts + [sr_dicts[1]], shard_1_shard_resp_hdrs),
            (200, sub_sr_objs[0], sub_shard_resp_hdrs[0]),
            (200, sub_sr_objs[1], sub_shard_resp_hdrs[1]),
            (200, sr_objs[1][len(sub_sr_objs[0] + sub_sr_objs[1]):],
             shard_resp_hdrs[1]),
            (200, sr_objs[2], shard_resp_hdrs[2])
        ]
        # NB marker always advances to last object name
        expected_requests = [
            # get root shard ranges
            ('a/c', {'X-Backend-Record-Type': 'auto'},
             dict(states='listing')),  # 200
            # get first shard objects
            (shard_ranges[0].name,
             {'X-Backend-Record-Type': 'auto',
              'X-Backend-Storage-Policy-Index': '0'},
             dict(marker='', end_marker='ham\x00', states='listing',
                  limit=str(limit))),  # 200
            # get second shard sub-shard ranges
            (shard_ranges[1].name,
             {'X-Backend-Record-Type': 'auto',
              'X-Backend-Storage-Policy-Index': '0'},
             dict(marker='h', end_marker='pie\x00', states='listing',
                  limit=str(limit - len(sr_objs[0])))),
            # get first sub-shard objects
            (sub_shard_ranges[0].name,
             {'X-Backend-Record-Type': 'auto',
              'X-Backend-Storage-Policy-Index': '0'},
             dict(marker='h', end_marker='juice\x00', states='listing',
                  limit=str(limit - len(sr_objs[0])))),
            # get second sub-shard objects
            (sub_shard_ranges[1].name,
             {'X-Backend-Record-Type': 'auto',
              'X-Backend-Storage-Policy-Index': '0'},
             dict(marker='j', end_marker='lemon\x00', states='listing',
                  limit=str(limit - len(sr_objs[0] + sub_sr_objs[0])))),
            # get remainder of first shard objects
            (shard_ranges[1].name,
             {'X-Backend-Record-Type': 'object',
              'X-Backend-Storage-Policy-Index': '0'},
             dict(marker='l', end_marker='pie\x00',
                  limit=str(limit - len(sr_objs[0] + sub_sr_objs[0] +
                                        sub_sr_objs[1])))),  # 200
            # get third shard objects
            (shard_ranges[2].name,
             {'X-Backend-Record-Type': 'auto',
              'X-Backend-Storage-Policy-Index': '0'},
             dict(marker='p', end_marker='', states='listing',
                  limit=str(limit - len(sr_objs[0] + sr_objs[1]))))  # 200
        ]
        expected_objects = (
            sr_objs[0] + sub_sr_objs[0] + sub_sr_objs[1] +
            sr_objs[1][len(sub_sr_objs[0] + sub_sr_objs[1]):] + sr_objs[2])
        resp = self._check_GET_shard_listing(
            mock_responses, expected_objects, expected_requests)
        # root object count will overridden by actual length of listing
        self.check_response(resp, root_resp_hdrs)

    @patch_policies([
        StoragePolicy(0, 'zero', True, object_ring=FakeRing()),
        StoragePolicy(1, 'one', False, object_ring=FakeRing())
    ])
    def test_GET_sharded_container_sharding_shard_mixed_policies(self):
        # scenario: one shard is in process of sharding, shards have different
        # policy than root, expect listing to always request root policy index
        shard_bounds = (('', 'ham'), ('ham', 'pie'), ('pie', ''))
        shard_ranges = [
            ShardRange('.shards_a/c_' + upper, Timestamp.now(), lower, upper)
            for lower, upper in shard_bounds]
        sr_dicts = [dict(sr) for sr in shard_ranges]
        sr_objs = [self._make_shard_objects(sr) for sr in shard_ranges]
        shard_resp_hdrs = [
            {'X-Backend-Sharding-State': 'unsharded',
             'X-Container-Object-Count': len(sr_objs[i]),
             'X-Container-Bytes-Used':
                 sum([obj['bytes'] for obj in sr_objs[i]]),
             'X-Container-Meta-Flavour': 'flavour%d' % i,
             'X-Backend-Storage-Policy-Index': 1,
             'X-Backend-Record-Storage-Policy-Index': 0}
            for i in range(3)]
        shard_1_shard_resp_hdrs = dict(shard_resp_hdrs[1])
        shard_1_shard_resp_hdrs['X-Backend-Record-Type'] = 'shard'

        # second shard is sharding and has cleaved two out of three sub shards
        shard_resp_hdrs[1]['X-Backend-Sharding-State'] = 'sharding'
        sub_shard_bounds = (('ham', 'juice'), ('juice', 'lemon'))
        sub_shard_ranges = [
            ShardRange('a/c_sub_' + upper, Timestamp.now(), lower, upper)
            for lower, upper in sub_shard_bounds]
        sub_sr_dicts = [dict(sr) for sr in sub_shard_ranges]
        sub_sr_objs = [self._make_shard_objects(sr) for sr in sub_shard_ranges]
        sub_shard_resp_hdrs = [
            {'X-Backend-Sharding-State': 'unsharded',
             'X-Container-Object-Count': len(sub_sr_objs[i]),
             'X-Container-Bytes-Used':
                 sum([obj['bytes'] for obj in sub_sr_objs[i]]),
             'X-Container-Meta-Flavour': 'flavour%d' % i,
             'X-Backend-Storage-Policy-Index': 1,
             'X-Backend-Record-Storage-Policy-Index': 0}
            for i in range(2)]

        all_objects = []
        for objects in sr_objs:
            all_objects.extend(objects)
        size_all_objects = sum([obj['bytes'] for obj in all_objects])
        num_all_objects = len(all_objects)
        limit = CONTAINER_LISTING_LIMIT
        root_resp_hdrs = {'X-Backend-Sharding-State': 'sharded',
                          'X-Backend-Timestamp': '99',
                          'X-Container-Object-Count': num_all_objects,
                          'X-Container-Bytes-Used': size_all_objects,
                          'X-Container-Meta-Flavour': 'peach',
                          'X-Backend-Storage-Policy-Index': 0}
        root_shard_resp_hdrs = dict(root_resp_hdrs)
        root_shard_resp_hdrs['X-Backend-Record-Type'] = 'shard'

        mock_responses = [
            # status, body, headers
            (200, sr_dicts, root_shard_resp_hdrs),
            (200, sr_objs[0], shard_resp_hdrs[0]),
            (200, sub_sr_dicts + [sr_dicts[1]], shard_1_shard_resp_hdrs),
            (200, sub_sr_objs[0], sub_shard_resp_hdrs[0]),
            (200, sub_sr_objs[1], sub_shard_resp_hdrs[1]),
            (200, sr_objs[1][len(sub_sr_objs[0] + sub_sr_objs[1]):],
             shard_resp_hdrs[1]),
            (200, sr_objs[2], shard_resp_hdrs[2])
        ]
        # NB marker always advances to last object name
        expected_requests = [
            # get root shard ranges
            ('a/c', {'X-Backend-Record-Type': 'auto'},
             dict(states='listing')),  # 200
            # get first shard objects
            (shard_ranges[0].name,
             {'X-Backend-Record-Type': 'auto',
              'X-Backend-Storage-Policy-Index': '0'},
             dict(marker='', end_marker='ham\x00', states='listing',
                  limit=str(limit))),  # 200
            # get second shard sub-shard ranges
            (shard_ranges[1].name,
             {'X-Backend-Record-Type': 'auto',
              'X-Backend-Storage-Policy-Index': '0'},
             dict(marker='h', end_marker='pie\x00', states='listing',
                  limit=str(limit - len(sr_objs[0])))),
            # get first sub-shard objects
            (sub_shard_ranges[0].name,
             {'X-Backend-Record-Type': 'auto',
              'X-Backend-Storage-Policy-Index': '0'},
             dict(marker='h', end_marker='juice\x00', states='listing',
                  limit=str(limit - len(sr_objs[0])))),
            # get second sub-shard objects
            (sub_shard_ranges[1].name,
             {'X-Backend-Record-Type': 'auto',
              'X-Backend-Storage-Policy-Index': '0'},
             dict(marker='j', end_marker='lemon\x00', states='listing',
                  limit=str(limit - len(sr_objs[0] + sub_sr_objs[0])))),
            # get remainder of second shard objects
            (shard_ranges[1].name,
             {'X-Backend-Record-Type': 'object',
              'X-Backend-Storage-Policy-Index': '0'},
             dict(marker='l', end_marker='pie\x00',
                  limit=str(limit - len(sr_objs[0] + sub_sr_objs[0] +
                                        sub_sr_objs[1])))),  # 200
            # get third shard objects
            (shard_ranges[2].name,
             {'X-Backend-Record-Type': 'auto',
              'X-Backend-Storage-Policy-Index': '0'},
             dict(marker='p', end_marker='', states='listing',
                  limit=str(limit - len(sr_objs[0] + sr_objs[1]))))  # 200
        ]
        expected_objects = (
            sr_objs[0] + sub_sr_objs[0] + sub_sr_objs[1] +
            sr_objs[1][len(sub_sr_objs[0] + sub_sr_objs[1]):] + sr_objs[2])
        resp = self._check_GET_shard_listing(
            mock_responses, expected_objects, expected_requests)
        # root object count will overridden by actual length of listing
        self.check_response(resp, root_resp_hdrs)

    @patch_policies([
        StoragePolicy(0, 'zero', True, object_ring=FakeRing()),
        StoragePolicy(1, 'one', False, object_ring=FakeRing())
    ])
    def test_GET_sharded_container_mixed_policies_error(self):
        # scenario: shards have different policy than root, listing requests
        # root policy index but shards not upgraded and respond with their own
        # policy index
        def do_test(shard_policy):
            # only need first shard for this test...
            sr = ShardRange('.shards_a/c_pie', Timestamp.now(), '', 'pie')
            sr_objs = self._make_shard_objects(sr)
            shard_resp_hdrs = {
                'X-Backend-Sharding-State': 'unsharded',
                'X-Container-Object-Count': len(sr_objs),
                'X-Container-Bytes-Used':
                    sum([obj['bytes'] for obj in sr_objs]),
            }

            if shard_policy is not None:
                shard_resp_hdrs['X-Backend-Storage-Policy-Index'] = \
                    shard_policy

            size_all_objects = sum([obj['bytes'] for obj in sr_objs])
            num_all_objects = len(sr_objs)
            limit = CONTAINER_LISTING_LIMIT
            root_resp_hdrs = {'X-Backend-Sharding-State': 'sharded',
                              'X-Backend-Timestamp': '99',
                              'X-Container-Object-Count': num_all_objects,
                              'X-Container-Bytes-Used': size_all_objects,
                              'X-Container-Meta-Flavour': 'peach',
                              # NB root policy 1 differes from shard policy
                              'X-Backend-Storage-Policy-Index': 1}
            root_shard_resp_hdrs = dict(root_resp_hdrs)
            root_shard_resp_hdrs['X-Backend-Record-Type'] = 'shard'

            mock_responses = [
                # status, body, headers
                (200, [dict(sr)], root_shard_resp_hdrs),
                (200, sr_objs, shard_resp_hdrs),
            ]
            # NB marker always advances to last object name
            expected_requests = [
                # get root shard ranges
                ('a/c', {'X-Backend-Record-Type': 'auto'},
                 dict(states='listing')),  # 200
                # get first shard objects
                (sr.name,
                 {'X-Backend-Record-Type': 'auto',
                  'X-Backend-Storage-Policy-Index': '1'},
                 dict(marker='', end_marker='pie\x00', states='listing',
                      limit=str(limit))),  # 200
                # error to client; no request for second shard objects
            ]
            self._check_GET_shard_listing(
                mock_responses, [], expected_requests,
                expected_status=503)

        do_test(0)
        do_test(None)

    def _build_request(self, headers, params, infocache=None):
        # helper to make a GET request with caches set in environ
        query_string = '?' + '&'.join('%s=%s' % (k, v)
                                      for k, v in params.items())
        container_path = '/v1/a/c' + query_string
        request = Request.blank(container_path, headers=headers)
        request.environ['swift.cache'] = self.memcache
        request.environ['swift.infocache'] = infocache if infocache else {}
        return request

    def _check_response(self, resp, exp_shards, extra_hdrs):
        # helper to check a shard listing response
        actual_shards = json.loads(resp.body)
        self.assertEqual(exp_shards, actual_shards)
        exp_hdrs = dict(self.root_resp_hdrs)
        # x-put-timestamp is sent from backend but removed in proxy base
        # controller GETorHEAD_base so not expected in response from proxy
        exp_hdrs.pop('X-Put-Timestamp')
        self.assertIn('X-Timestamp', resp.headers)
        actual_timestamp = resp.headers.pop('X-Timestamp')
        exp_timestamp = exp_hdrs.pop('X-Timestamp')
        self.assertEqual(Timestamp(exp_timestamp),
                         Timestamp(actual_timestamp))
        exp_hdrs.update(extra_hdrs)
        exp_hdrs.update(
            {'X-Storage-Policy': 'zero',  # added in container controller
             'Content-Length':
                 str(len(json.dumps(exp_shards).encode('ascii'))),
             }
        )
        # we expect this header to be removed by proxy
        exp_hdrs.pop('X-Backend-Override-Shard-Name-Filter', None)
        for ignored in ('x-account-container-count', 'x-object-meta-test',
                        'x-delete-at', 'etag', 'x-works'):
            # FakeConn adds these
            resp.headers.pop(ignored, None)
        self.assertEqual(exp_hdrs, resp.headers)

    def _capture_backend_request(self, req, resp_status, resp_body,
                                 resp_extra_hdrs, num_resp=1):
        self.assertGreater(num_resp, 0)  # sanity check
        resp_hdrs = dict(self.root_resp_hdrs)
        resp_hdrs.update(resp_extra_hdrs)
        resp_status = [resp_status] * num_resp
        with mocked_http_conn(
                *resp_status, body_iter=[resp_body] * num_resp,
                headers=[resp_hdrs] * num_resp) as fake_conn:
            resp = req.get_response(self.app)
        self.assertEqual(resp_status[0], resp.status_int)
        self.assertEqual(num_resp, len(fake_conn.requests))
        return fake_conn.requests[0], resp

    def _check_backend_req(self, req, backend_req, extra_params=None,
                           extra_hdrs=None):
        self.assertEqual('a/c', backend_req['path'][7:])

        expected_params = {'states': 'listing', 'format': 'json'}
        if extra_params:
            expected_params.update(extra_params)
        if six.PY2:
            backend_params = dict(urllib.parse.parse_qsl(
                backend_req['qs'], True))
        else:
            backend_params = dict(urllib.parse.parse_qsl(
                backend_req['qs'], True, encoding='latin1'))
        self.assertEqual(expected_params, backend_params)

        backend_hdrs = backend_req['headers']
        self.assertIsNotNone(backend_hdrs.pop('Referer', None))
        self.assertIsNotNone(backend_hdrs.pop('X-Timestamp', None))
        self.assertTrue(backend_hdrs.pop('User-Agent', '').startswith(
            'proxy-server'))
        expected_headers = {
            'Connection': 'close',
            'Host': 'localhost:80',
            'X-Trans-Id': req.headers['X-Trans-Id']}
        if extra_hdrs:
            expected_headers.update(extra_hdrs)
        self.assertEqual(expected_headers, backend_hdrs)
        for k, v in expected_headers.items():
            self.assertIn(k, backend_hdrs)
            self.assertEqual(v, backend_hdrs.get(k))

    def _setup_shard_range_stubs(self):
        self.memcache = FakeMemcache()
        shard_bounds = (('', 'ham'), ('ham', 'pie'), ('pie', ''))
        self.ns_dicts = [{'name': '.shards_a/c_%s' % upper,
                          'lower': lower,
                          'upper': upper}
                         for lower, upper in shard_bounds]
        self.namespaces = [Namespace(**ns) for ns in self.ns_dicts]
        self.ns_bound_list = NamespaceBoundList.parse(self.namespaces)
        self.sr_dicts = [dict(ShardRange(timestamp=Timestamp.now(), **ns))
                         for ns in self.ns_dicts]
        self._stub_shards_dump = json.dumps(self.sr_dicts).encode('ascii')
        self.root_resp_hdrs = {
            'Accept-Ranges': 'bytes',
            'Content-Type': 'application/json',
            'Last-Modified': 'Thu, 01 Jan 1970 00:00:03 GMT',
            'X-Backend-Timestamp': '2',
            'X-Backend-Put-Timestamp': '3',
            'X-Backend-Delete-Timestamp': '0',
            'X-Backend-Status-Changed-At': '0',
            'X-Timestamp': '2',
            'X-Put-Timestamp': '3',
            'X-Container-Object-Count': '6',
            'X-Container-Bytes-Used': '12',
            'X-Backend-Storage-Policy-Index': '0'}

    def _do_test_caching(self, record_type, exp_recheck_listing):
        # this test gets shard ranges into cache and then reads from cache
        sharding_state = 'sharded'
        self.memcache.delete_all()
        # container is sharded but proxy does not have that state cached;
        # expect a backend request and expect shard ranges to be cached
        self.memcache.clear_calls()
        self.logger.clear()
        req = self._build_request({'X-Backend-Record-Type': record_type},
                                  {'states': 'listing'}, {})
        backend_req, resp = self._capture_backend_request(
            req, 200, self._stub_shards_dump,
            {'X-Backend-Record-Type': 'shard',
             'X-Backend-Sharding-State': sharding_state,
             'X-Backend-Override-Shard-Name-Filter': 'true'})
        self._check_backend_req(
            req, backend_req,
            extra_hdrs={'X-Backend-Record-Type': record_type,
                        'X-Backend-Override-Shard-Name-Filter': 'sharded'})
        self._check_response(resp, self.ns_dicts, {
            'X-Backend-Recheck-Container-Existence': '60',
            'X-Backend-Record-Type': 'shard',
            'X-Backend-Sharding-State': sharding_state})

        cache_key = 'shard-listing-v2/a/c'
        self.assertEqual(
            [mock.call.get('container/a/c'),
             mock.call.set(cache_key, self.ns_bound_list.bounds,
                           time=exp_recheck_listing),
             mock.call.set('container/a/c', mock.ANY, time=60)],
            self.memcache.calls)
        self.assertEqual(sharding_state,
                         self.memcache.calls[2][1][1]['sharding_state'])
        self.assertIn('swift.infocache', req.environ)
        self.assertIn(cache_key, req.environ['swift.infocache'])
        self.assertEqual(self.ns_bound_list,
                         req.environ['swift.infocache'][cache_key])
        self.assertEqual(
            [x[0][0] for x in
             self.logger.logger.statsd_client.calls['increment']],
            ['container.info.cache.miss',
             'container.shard_listing.cache.bypass.200'])

        # container is sharded and proxy has that state cached, but
        # no shard ranges cached; expect a cache miss and write-back
        self.memcache.delete(cache_key)
        self.memcache.clear_calls()
        self.logger.clear()
        req = self._build_request({'X-Backend-Record-Type': record_type},
                                  {'states': 'listing'}, {})
        backend_req, resp = self._capture_backend_request(
            req, 200, self._stub_shards_dump,
            {'X-Backend-Record-Type': 'shard',
             'X-Backend-Sharding-State': sharding_state,
             'X-Backend-Override-Shard-Name-Filter': 'true'})
        self._check_backend_req(
            req, backend_req,
            extra_hdrs={'X-Backend-Record-Type': record_type,
                        'X-Backend-Override-Shard-Name-Filter': 'sharded'})
        self._check_response(resp, self.ns_dicts, {
            'X-Backend-Recheck-Container-Existence': '60',
            'X-Backend-Record-Type': 'shard',
            'X-Backend-Sharding-State': sharding_state})
        self.assertEqual(
            [mock.call.get('container/a/c'),
             mock.call.get(cache_key, raise_on_error=True),
             mock.call.set(cache_key, self.ns_bound_list.bounds,
                           time=exp_recheck_listing),
             # Since there was a backend request, we go ahead and cache
             # container info, too
             mock.call.set('container/a/c', mock.ANY, time=60)],
            self.memcache.calls)
        self.assertIn('swift.infocache', req.environ)
        self.assertIn(cache_key, req.environ['swift.infocache'])
        self.assertEqual(self.ns_bound_list,
                         req.environ['swift.infocache'][cache_key])
        self.assertEqual(
            [x[0][0] for x in
             self.logger.logger.statsd_client.calls['increment']],
            ['container.info.cache.hit',
             'container.shard_listing.cache.miss.200'])

        # container is sharded and proxy does have that state cached and
        # also has shard ranges cached; expect a read from cache
        self.memcache.clear_calls()
        self.logger.clear()
        req = self._build_request({'X-Backend-Record-Type': record_type},
                                  {'states': 'listing'}, {})
        resp = req.get_response(self.app)
        self._check_response(resp, self.ns_dicts, {
            'X-Backend-Cached-Results': 'true',
            'X-Backend-Record-Type': 'shard',
            'X-Backend-Sharding-State': sharding_state})
        self.assertEqual(
            [mock.call.get('container/a/c'),
             mock.call.get(cache_key, raise_on_error=True)],
            self.memcache.calls)
        self.assertIn('swift.infocache', req.environ)
        self.assertIn(cache_key, req.environ['swift.infocache'])
        self.assertEqual(self.ns_bound_list,
                         req.environ['swift.infocache'][cache_key])
        self.assertEqual(
            [x[0][0] for x in
             self.logger.logger.statsd_client.calls['increment']],
            ['container.info.cache.hit',
             'container.shard_listing.cache.hit'])

        # if there's a chance to skip cache, maybe we go to disk again...
        self.memcache.clear_calls()
        self.logger.clear()
        self.app.container_listing_shard_ranges_skip_cache = 0.10
        req = self._build_request({'X-Backend-Record-Type': record_type},
                                  {'states': 'listing'}, {})
        with mock.patch('random.random', return_value=0.05):
            backend_req, resp = self._capture_backend_request(
                req, 200, self._stub_shards_dump,
                {'X-Backend-Record-Type': 'shard',
                 'X-Backend-Sharding-State': sharding_state,
                 'X-Backend-Override-Shard-Name-Filter': 'true'})
        self._check_backend_req(
            req, backend_req,
            extra_hdrs={'X-Backend-Record-Type': record_type,
                        'X-Backend-Override-Shard-Name-Filter': 'sharded'})
        self._check_response(resp, self.ns_dicts, {
            'X-Backend-Recheck-Container-Existence': '60',
            'X-Backend-Record-Type': 'shard',
            'X-Backend-Sharding-State': sharding_state})
        self.assertEqual(
            [mock.call.get('container/a/c'),
             mock.call.set(cache_key, self.ns_bound_list.bounds,
                           time=exp_recheck_listing),
             # Since there was a backend request, we go ahead and cache
             # container info, too
             mock.call.set('container/a/c', mock.ANY, time=60)],
            self.memcache.calls)
        self.assertIn('swift.infocache', req.environ)
        self.assertIn(cache_key, req.environ['swift.infocache'])
        self.assertEqual(self.ns_bound_list,
                         req.environ['swift.infocache'][cache_key])
        self.assertEqual(
            [x[0][0] for x in
             self.logger.logger.statsd_client.calls['increment']],
            ['container.info.cache.hit',
             'container.shard_listing.cache.skip.200'])

        # ... or maybe we serve from cache
        self.memcache.clear_calls()
        self.logger.clear()
        req = self._build_request({'X-Backend-Record-Type': record_type},
                                  {'states': 'listing'}, {})
        with mock.patch('random.random', return_value=0.11):
            resp = req.get_response(self.app)
        self._check_response(resp, self.ns_dicts, {
            'X-Backend-Cached-Results': 'true',
            'X-Backend-Record-Type': 'shard',
            'X-Backend-Sharding-State': sharding_state})
        self.assertEqual(
            [mock.call.get('container/a/c'),
             mock.call.get(cache_key, raise_on_error=True)],
            self.memcache.calls)
        self.assertIn('swift.infocache', req.environ)
        self.assertIn(cache_key, req.environ['swift.infocache'])
        self.assertEqual(self.ns_bound_list,
                         req.environ['swift.infocache'][cache_key])
        self.assertEqual(
            [x[0][0] for x in
             self.logger.logger.statsd_client.calls['increment']],
            ['container.info.cache.hit',
             'container.shard_listing.cache.hit'])

        # test request to hit infocache.
        self.memcache.clear_calls()
        self.logger.clear()
        req = self._build_request(
            {'X-Backend-Record-Type': record_type},
            {'states': 'listing'},
            infocache=req.environ['swift.infocache'])
        with mock.patch('random.random', return_value=0.11):
            resp = req.get_response(self.app)
        self._check_response(resp, self.ns_dicts, {
            'X-Backend-Cached-Results': 'true',
            'X-Backend-Record-Type': 'shard',
            'X-Backend-Sharding-State': sharding_state})
        self.assertEqual([], self.memcache.calls)
        self.assertIn('swift.infocache', req.environ)
        self.assertIn(cache_key, req.environ['swift.infocache'])
        self.assertEqual(self.ns_bound_list,
                         req.environ['swift.infocache'][cache_key])
        self.assertEqual(
<<<<<<< HEAD
            [x[0][0] for x in self.logger.logger.log_dict['increment']],
=======
            [x[0][0] for x in
             self.logger.logger.statsd_client.calls['increment']],
>>>>>>> 812a73e1
            ['container.info.infocache.hit',
             'container.shard_listing.infocache.hit'])

        # put this back the way we found it for later subtests
        self.app.container_listing_shard_ranges_skip_cache = 0.0

        # delete the container; check that shard ranges are evicted from cache
        self.memcache.clear_calls()
        infocache = {}
        req = Request.blank('/v1/a/c', method='DELETE')
        req.environ['swift.cache'] = self.memcache
        req.environ['swift.infocache'] = infocache
        self._capture_backend_request(req, 204, b'', {},
                                      num_resp=self.CONTAINER_REPLICAS)
        self.assertEqual(
            [mock.call.delete('container/a/c'),
             mock.call.delete(cache_key)],
            self.memcache.calls)

    def test_get_from_shards_add_root_spi(self):
        self._setup_shard_range_stubs()
        shard_resp = mock.MagicMock(status_int=204, headers={})

        def mock_get_container_listing(self_, req, *args, **kargs):
            captured_hdrs.update(req.headers)
            return None, shard_resp

        # header in response -> header added to request
        captured_hdrs = {}
        req = Request.blank('/v1/a/c', environ={'REQUEST_METHOD': 'GET'})
        resp = mock.MagicMock(body=self._stub_shards_dump,
                              headers=self.root_resp_hdrs,
                              request=req)
        resp.headers['X-Backend-Storage-Policy-Index'] = '0'
        with mock.patch('swift.proxy.controllers.container.'
                        'ContainerController._get_container_listing',
                        mock_get_container_listing):
            controller_cls, d = self.app.get_controller(req)
            controller = controller_cls(self.app, **d)
            controller._get_from_shards(req, resp)

        self.assertIn('X-Backend-Storage-Policy-Index', captured_hdrs)
        self.assertEqual(
            captured_hdrs['X-Backend-Storage-Policy-Index'], '0')

        captured_hdrs = {}
        req = Request.blank('/v1/a/c', environ={'REQUEST_METHOD': 'GET'})
        resp = mock.MagicMock(body=self._stub_shards_dump,
                              headers=self.root_resp_hdrs,
                              request=req)
        resp.headers['X-Backend-Storage-Policy-Index'] = '1'
        with mock.patch('swift.proxy.controllers.container.'
                        'ContainerController._get_container_listing',
                        mock_get_container_listing):
            controller_cls, d = self.app.get_controller(req)
            controller = controller_cls(self.app, **d)
            controller._get_from_shards(req, resp)

        self.assertIn('X-Backend-Storage-Policy-Index', captured_hdrs)
        self.assertEqual(
            captured_hdrs['X-Backend-Storage-Policy-Index'], '1')

        # header not added to request if not root request
        captured_hdrs = {}
        req = Request.blank('/v1/a/c',
                            environ={
                                'REQUEST_METHOD': 'GET',
                                'swift.shard_listing_history': [('a', 'c')]}
                            )
        resp = mock.MagicMock(body=self._stub_shards_dump,
                              headers=self.root_resp_hdrs,
                              request=req)
        resp.headers['X-Backend-Storage-Policy-Index'] = '0'
        with mock.patch('swift.proxy.controllers.container.'
                        'ContainerController._get_container_listing',
                        mock_get_container_listing):
            controller_cls, d = self.app.get_controller(req)
            controller = controller_cls(self.app, **d)
            controller._get_from_shards(req, resp)

        self.assertNotIn('X-Backend-Storage-Policy-Index', captured_hdrs)

        # existing X-Backend-Storage-Policy-Index in request is respected
        captured_hdrs = {}
        req = Request.blank('/v1/a/c', environ={'REQUEST_METHOD': 'GET'})
        req.headers['X-Backend-Storage-Policy-Index'] = '0'
        resp = mock.MagicMock(body=self._stub_shards_dump,
                              headers=self.root_resp_hdrs,
                              request=req)
        resp.headers['X-Backend-Storage-Policy-Index'] = '1'
        with mock.patch('swift.proxy.controllers.container.'
                        'ContainerController._get_container_listing',
                        mock_get_container_listing):
            controller_cls, d = self.app.get_controller(req)
            controller = controller_cls(self.app, **d)
            controller._get_from_shards(req, resp)

        self.assertIn('X-Backend-Storage-Policy-Index', captured_hdrs)
        self.assertEqual(
            captured_hdrs['X-Backend-Storage-Policy-Index'], '0')

    def test_GET_shard_ranges(self):
        self._setup_shard_range_stubs()
        # expect shard ranges cache time to be default value of 600
        self._do_test_caching('shard', 600)
        # expect shard ranges cache time to be configured value of 120
        self.app.recheck_listing_shard_ranges = 120
        self._do_test_caching('shard', 120)

        def mock_get_from_shards(self, req, resp):
            # for the purposes of these tests we override _get_from_shards so
            # that the response contains the shard listing even though the
            # record_type is 'auto'; these tests are verifying the content and
            # caching of the backend shard range response so we're not
            # interested in gathering object from the shards
            return resp

        with mock.patch('swift.proxy.controllers.container.'
                        'ContainerController._get_from_shards',
                        mock_get_from_shards):
            self.app.recheck_listing_shard_ranges = 600
            self._do_test_caching('auto', 600)

    def test_GET_shard_ranges_404_response(self):
        # pre-warm cache with container info but not shard ranges so that the
        # backend request tries to get a cacheable listing, but backend 404's
        self._setup_shard_range_stubs()
        self.memcache.delete_all()
        info = headers_to_container_info(self.root_resp_hdrs)
        info['status'] = 200
        info['sharding_state'] = 'sharded'
        self.memcache.set('container/a/c', info)
        self.memcache.clear_calls()
        req = self._build_request({'X-Backend-Record-Type': 'shard'},
                                  {'states': 'listing'}, {})
        backend_req, resp = self._capture_backend_request(
            req, 404, b'', {}, num_resp=2 * self.CONTAINER_REPLICAS)
        self._check_backend_req(
            req, backend_req,
            extra_hdrs={'X-Backend-Record-Type': 'shard',
                        'X-Backend-Override-Shard-Name-Filter': 'sharded'})
        self.assertNotIn('X-Backend-Cached-Results', resp.headers)
        # Note: container metadata is updated in cache but shard ranges are not
        # deleted from cache
        self.assertEqual(
            [mock.call.get('container/a/c'),
             mock.call.get('shard-listing-v2/a/c', raise_on_error=True),
             mock.call.set('container/a/c', mock.ANY, time=6.0)],
            self.memcache.calls)
        self.assertEqual(404, self.memcache.calls[2][1][1]['status'])
        self.assertEqual(b'', resp.body)
        self.assertEqual(404, resp.status_int)
        self.assertEqual({'container.info.cache.hit': 1,
                          'container.shard_listing.cache.miss.404': 1},
                         self.logger.statsd_client.get_increment_counts())

    def test_GET_shard_ranges_read_from_cache_error(self):
        self._setup_shard_range_stubs()
        self.memcache = FakeMemcache()
        self.memcache.delete_all()
        self.logger.clear()
        info = headers_to_container_info(self.root_resp_hdrs)
        info['status'] = 200
        info['sharding_state'] = 'sharded'
        self.memcache.set('container/a/c', info)
        self.memcache.clear_calls()
        self.memcache.error_on_get = [False, True]

        req = self._build_request({'X-Backend-Record-Type': 'shard'},
                                  {'states': 'listing'}, {})
        backend_req, resp = self._capture_backend_request(
            req, 404, b'', {}, num_resp=2 * self.CONTAINER_REPLICAS)
        self._check_backend_req(
            req, backend_req,
            extra_hdrs={'X-Backend-Record-Type': 'shard',
                        'X-Backend-Override-Shard-Name-Filter': 'sharded'})
        self.assertNotIn('X-Backend-Cached-Results', resp.headers)
        self.assertEqual(
            [mock.call.get('container/a/c'),
             mock.call.get('shard-listing-v2/a/c', raise_on_error=True),
             mock.call.set('container/a/c', mock.ANY, time=6.0)],
            self.memcache.calls)
        self.assertEqual(404, self.memcache.calls[2][1][1]['status'])
        self.assertEqual(b'', resp.body)
        self.assertEqual(404, resp.status_int)
        self.assertEqual({'container.info.cache.hit': 1,
                          'container.shard_listing.cache.error.404': 1},
                         self.logger.statsd_client.get_increment_counts())

    def _do_test_GET_shard_ranges_read_from_cache(self, params, record_type):
        # pre-warm cache with container metadata and shard ranges and verify
        # that shard range listing are read from cache when appropriate
        self.memcache.delete_all()
        self.logger.clear()
        info = headers_to_container_info(self.root_resp_hdrs)
        info['status'] = 200
        info['sharding_state'] = 'sharded'
        self.memcache.set('container/a/c', info)
        self.memcache.set('shard-listing-v2/a/c', self.ns_bound_list.bounds)
        self.memcache.clear_calls()

        req_hdrs = {'X-Backend-Record-Type': record_type}
        req = self._build_request(req_hdrs, params, {})
        resp = req.get_response(self.app)
        self.assertEqual(
            [mock.call.get('container/a/c'),
             mock.call.get('shard-listing-v2/a/c', raise_on_error=True)],
            self.memcache.calls)
        self.assertEqual({'container.info.cache.hit': 1,
                          'container.shard_listing.cache.hit': 1},
                         self.logger.statsd_client.get_increment_counts())
        return resp

    def test_GET_shard_ranges_read_from_cache(self):
        self.app.container_listing_shard_ranges_skip_cache_pct = 0.1
        self._setup_shard_range_stubs()
        exp_hdrs = {'X-Backend-Cached-Results': 'true',
                    'X-Backend-Record-Type': 'shard',
                    'X-Backend-Override-Shard-Name-Filter': 'true',
                    'X-Backend-Sharding-State': 'sharded'}

        resp = self._do_test_GET_shard_ranges_read_from_cache(
            {'states': 'listing'}, 'shard')
        self._check_response(resp, self.ns_dicts, exp_hdrs)

        resp = self._do_test_GET_shard_ranges_read_from_cache(
            {'states': 'listing', 'reverse': 'true'}, 'shard')
        exp_shards = list(self.ns_dicts)
        exp_shards.reverse()
        self._check_response(resp, exp_shards, exp_hdrs)

        resp = self._do_test_GET_shard_ranges_read_from_cache(
            {'states': 'listing', 'marker': 'jam'}, 'shard')
        self._check_response(resp, self.ns_dicts[1:], exp_hdrs)

        resp = self._do_test_GET_shard_ranges_read_from_cache(
            {'states': 'listing', 'marker': 'jam', 'end_marker': 'kale'},
            'shard')
        self._check_response(resp, self.ns_dicts[1:2], exp_hdrs)

        resp = self._do_test_GET_shard_ranges_read_from_cache(
            {'states': 'listing', 'includes': 'egg'}, 'shard')
        self._check_response(resp, self.ns_dicts[:1], exp_hdrs)

        # override _get_from_shards so that the response contains the shard
        # listing that we want to verify even though the record_type is 'auto'
        def mock_get_from_shards(self, req, resp):
            return resp

        with mock.patch('swift.proxy.controllers.container.'
                        'ContainerController._get_from_shards',
                        mock_get_from_shards):
            resp = self._do_test_GET_shard_ranges_read_from_cache(
                {'states': 'listing', 'reverse': 'true'}, 'auto')
            exp_shards = list(self.ns_dicts)
            exp_shards.reverse()
            self._check_response(resp, exp_shards, exp_hdrs)

            resp = self._do_test_GET_shard_ranges_read_from_cache(
                {'states': 'listing', 'marker': 'jam'}, 'auto')
            self._check_response(resp, self.ns_dicts[1:], exp_hdrs)

            resp = self._do_test_GET_shard_ranges_read_from_cache(
                {'states': 'listing', 'marker': 'jam', 'end_marker': 'kale'},
                'auto')
            self._check_response(resp, self.ns_dicts[1:2], exp_hdrs)

            resp = self._do_test_GET_shard_ranges_read_from_cache(
                {'states': 'listing', 'includes': 'egg'}, 'auto')
            self._check_response(resp, self.ns_dicts[:1], exp_hdrs)

    def _do_test_GET_shard_ranges_write_to_cache(self, params, record_type):
        # verify that shard range listing are written to cache when appropriate
        self.logger.clear()
        self.memcache.delete_all()
        self.memcache.clear_calls()
        # set request up for cacheable listing
        req_hdrs = {'X-Backend-Record-Type': record_type}
        req = self._build_request(req_hdrs, params, {})
        # response indicates cacheable listing
        resp_hdrs = {'X-Backend-Record-Type': 'shard',
                     'X-Backend-Override-Shard-Name-Filter': 'true',
                     'X-Backend-Sharding-State': 'sharded'}
        backend_req, resp = self._capture_backend_request(
            req, 200, self._stub_shards_dump, resp_hdrs)
        self._check_backend_req(
            req, backend_req,
            extra_params=params,
            extra_hdrs={'X-Backend-Record-Type': record_type,
                        'X-Backend-Override-Shard-Name-Filter': 'sharded'})
        expected_hdrs = {'X-Backend-Recheck-Container-Existence': '60'}
        expected_hdrs.update(resp_hdrs)
        self.assertEqual(
            [mock.call.get('container/a/c'),
             mock.call.set(
                 'shard-listing-v2/a/c', self.ns_bound_list.bounds, time=600),
             mock.call.set('container/a/c', mock.ANY, time=60)],
            self.memcache.calls)
        info_lines = self.logger.get_lines_for_level('info')
        self.assertIn(
            'Caching listing shards for shard-listing-v2/a/c (3 shards)',
            info_lines)
        # shards were cached
        self.assertEqual('sharded',
                         self.memcache.calls[2][1][1]['sharding_state'])
        self.assertEqual({'container.info.cache.miss': 1,
                          'container.shard_listing.cache.bypass.200': 1},
                         self.logger.statsd_client.get_increment_counts())
        return resp

    def test_GET_shard_ranges_write_to_cache(self):
        self._setup_shard_range_stubs()
        exp_hdrs = {'X-Backend-Recheck-Container-Existence': '60',
                    'X-Backend-Record-Type': 'shard',
                    'X-Backend-Override-Shard-Name-Filter': 'true',
                    'X-Backend-Sharding-State': 'sharded'}

        resp = self._do_test_GET_shard_ranges_write_to_cache(
            {'states': 'listing'}, 'shard')
        self._check_response(resp, self.ns_dicts, exp_hdrs)

        resp = self._do_test_GET_shard_ranges_write_to_cache(
            {'states': 'listing', 'reverse': 'true'}, 'shard')
        exp_shards = list(self.ns_dicts)
        exp_shards.reverse()
        self._check_response(resp, exp_shards, exp_hdrs)

        resp = self._do_test_GET_shard_ranges_write_to_cache(
            {'states': 'listing', 'marker': 'jam'}, 'shard')
        self._check_response(resp, self.ns_dicts[1:], exp_hdrs)

        resp = self._do_test_GET_shard_ranges_write_to_cache(
            {'states': 'listing', 'marker': 'jam', 'end_marker': 'kale'},
            'shard')
        self._check_response(resp, self.ns_dicts[1:2], exp_hdrs)

        resp = self._do_test_GET_shard_ranges_write_to_cache(
            {'states': 'listing', 'includes': 'egg'}, 'shard')
        self._check_response(resp, self.ns_dicts[:1], exp_hdrs)

        # override _get_from_shards so that the response contains the shard
        # listing that we want to verify even though the record_type is 'auto'
        def mock_get_from_shards(self, req, resp):
            return resp

        with mock.patch('swift.proxy.controllers.container.'
                        'ContainerController._get_from_shards',
                        mock_get_from_shards):
            resp = self._do_test_GET_shard_ranges_write_to_cache(
                {'states': 'listing', 'reverse': 'true'}, 'auto')
            exp_shards = list(self.ns_dicts)
            exp_shards.reverse()
            self._check_response(resp, exp_shards, exp_hdrs)

            resp = self._do_test_GET_shard_ranges_write_to_cache(
                {'states': 'listing', 'marker': 'jam'}, 'auto')
            self._check_response(resp, self.ns_dicts[1:], exp_hdrs)

            resp = self._do_test_GET_shard_ranges_write_to_cache(
                {'states': 'listing', 'marker': 'jam', 'end_marker': 'kale'},
                'auto')
            self._check_response(resp, self.ns_dicts[1:2], exp_hdrs)

            resp = self._do_test_GET_shard_ranges_write_to_cache(
                {'states': 'listing', 'includes': 'egg'}, 'auto')
            self._check_response(resp, self.ns_dicts[:1], exp_hdrs)

    def test_GET_shard_ranges_write_to_cache_with_x_newest(self):
        # when x-newest is sent, verify that there is no cache lookup to check
        # sharding state but then backend requests are made requesting complete
        # shard list which can be cached
        self._setup_shard_range_stubs()
        self.memcache.delete_all()
        self.memcache.clear_calls()
        req_hdrs = {'X-Backend-Record-Type': 'shard',
                    'X-Newest': 'true'}
        params = {'states': 'listing'}
        req = self._build_request(req_hdrs, params, {})
        resp_hdrs = {'X-Backend-Record-Type': 'shard',
                     'X-Backend-Override-Shard-Name-Filter': 'true',
                     'X-Backend-Sharding-State': 'sharded'}
        backend_req, resp = self._capture_backend_request(
            req, 200, self._stub_shards_dump, resp_hdrs,
            num_resp=2 * self.CONTAINER_REPLICAS)
        self._check_backend_req(
            req, backend_req,
            extra_hdrs={'X-Backend-Record-Type': 'shard',
                        'X-Newest': 'true',
                        'X-Backend-Override-Shard-Name-Filter': 'sharded'})
        expected_hdrs = {'X-Backend-Recheck-Container-Existence': '60'}
        expected_hdrs.update(resp_hdrs)
        self._check_response(resp, self.ns_dicts, expected_hdrs)
        self.assertEqual(
            [mock.call.get('container/a/c'),
             mock.call.set(
                 'shard-listing-v2/a/c', self.ns_bound_list.bounds, time=600),
             mock.call.set('container/a/c', mock.ANY, time=60)],
            self.memcache.calls)
        self.assertEqual('sharded',
                         self.memcache.calls[2][1][1]['sharding_state'])
        self.assertEqual({'container.info.cache.miss': 1,
                          'container.shard_listing.cache.force_skip.200': 1},
                         self.logger.statsd_client.get_increment_counts())

    def _do_test_GET_shard_ranges_no_cache_write(self, resp_hdrs):
        # verify that there is a cache lookup to check container info but then
        # a backend request is made requesting complete shard list, but do not
        # expect shard ranges to be cached; check that marker, end_marker etc
        # are passed to backend
        self.logger.clear()
        self.memcache.clear_calls()
        req = self._build_request(
            {'X-Backend-Record-Type': 'shard'},
            {'states': 'listing', 'marker': 'egg', 'end_marker': 'jam',
             'reverse': 'true'}, {})
        resp_shards = self.sr_dicts[:2]
        resp_shards.reverse()
        backend_req, resp = self._capture_backend_request(
            req, 200, json.dumps(resp_shards).encode('ascii'),
            resp_hdrs)
        self._check_backend_req(
            req, backend_req,
            extra_params={'marker': 'egg', 'end_marker': 'jam',
                          'reverse': 'true'},
            extra_hdrs={'X-Backend-Record-Type': 'shard',
                        'X-Backend-Override-Shard-Name-Filter': 'sharded'})
        expected_shards = self.sr_dicts[:2]
        expected_shards.reverse()
        expected_hdrs = {'X-Backend-Recheck-Container-Existence': '60'}
        expected_hdrs.update(resp_hdrs)
        self._check_response(resp, expected_shards, expected_hdrs)
        # container metadata is looked up in memcache for sharding state
        # container metadata is set in memcache
        self.assertEqual(
            [mock.call.get('container/a/c'),
             mock.call.set('container/a/c', mock.ANY, time=60)],
            self.memcache.calls)
        self.assertEqual(resp.headers.get('X-Backend-Sharding-State'),
                         self.memcache.calls[1][1][1]['sharding_state'])
        self.memcache.delete_all()

    def test_GET_shard_ranges_no_cache_write_with_cached_container_info(self):
        # pre-warm cache with container info, but verify that shard range cache
        # lookup is only attempted when the cached sharding state and status
        # are suitable, and full set of headers can be constructed from cache;
        # Note: backend response has state unsharded so no shard ranges cached
        self._setup_shard_range_stubs()

        def do_test(info):
            self._setup_shard_range_stubs()
            self.memcache.set('container/a/c', info)
            # expect the same outcomes as if there was no cached container info
            self._do_test_GET_shard_ranges_no_cache_write(
                {'X-Backend-Record-Type': 'shard',
                 'X-Backend-Override-Shard-Name-Filter': 'true',
                 'X-Backend-Sharding-State': 'unsharded'})

        # setup a default 'good' info
        info = headers_to_container_info(self.root_resp_hdrs)
        info['status'] = 200
        info['sharding_state'] = 'sharded'
        do_test(dict(info, status=404))
        do_test(dict(info, sharding_state='unsharded'))
        do_test(dict(info, sharding_state='sharding'))
        do_test(dict(info, sharding_state='collapsed'))
        do_test(dict(info, sharding_state='unexpected'))

        stale_info = dict(info)
        stale_info.pop('created_at')
        do_test(stale_info)

        stale_info = dict(info)
        stale_info.pop('put_timestamp')
        do_test(stale_info)

        stale_info = dict(info)
        stale_info.pop('delete_timestamp')
        do_test(stale_info)

        stale_info = dict(info)
        stale_info.pop('status_changed_at')
        do_test(stale_info)

    def test_GET_shard_ranges_no_cache_write_for_non_sharded_states(self):
        # verify that shard ranges are not written to cache when container
        # state returned by backend is not 'sharded'; we don't expect
        # 'X-Backend-Override-Shard-Name-Filter': 'true' to be returned unless
        # the sharding state is 'sharded' but include it in this test to check
        # that the state is checked by proxy controller
        self._setup_shard_range_stubs()
        self._do_test_GET_shard_ranges_no_cache_write(
            {'X-Backend-Record-Type': 'shard',
             'X-Backend-Override-Shard-Name-Filter': 'true',
             'X-Backend-Sharding-State': 'unsharded'})
        self._do_test_GET_shard_ranges_no_cache_write(
            {'X-Backend-Record-Type': 'shard',
             'X-Backend-Override-Shard-Name-Filter': 'true',
             'X-Backend-Sharding-State': 'sharding'})
        self._do_test_GET_shard_ranges_no_cache_write(
            {'X-Backend-Record-Type': 'shard',
             'X-Backend-Override-Shard-Name-Filter': 'true',
             'X-Backend-Sharding-State': 'collapsed'})
        self._do_test_GET_shard_ranges_no_cache_write(
            {'X-Backend-Record-Type': 'shard',
             'X-Backend-Override-Shard-Name-Filter': 'true',
             'X-Backend-Sharding-State': 'unexpected'})

    def test_GET_shard_ranges_no_cache_write_for_incomplete_listing(self):
        # verify that shard ranges are not written to cache when container
        # response does not acknowledge x-backend-override-shard-name-filter
        # e.g. container server not upgraded
        self._setup_shard_range_stubs()
        self._do_test_GET_shard_ranges_no_cache_write(
            {'X-Backend-Record-Type': 'shard',
             'X-Backend-Sharding-State': 'sharded'})
        self._do_test_GET_shard_ranges_no_cache_write(
            {'X-Backend-Record-Type': 'shard',
             'X-Backend-Override-Shard-Name-Filter': 'false',
             'X-Backend-Sharding-State': 'sharded'})
        self._do_test_GET_shard_ranges_no_cache_write(
            {'X-Backend-Record-Type': 'shard',
             'X-Backend-Override-Shard-Name-Filter': 'rogue',
             'X-Backend-Sharding-State': 'sharded'})

    def test_GET_shard_ranges_no_cache_write_for_object_listing(self):
        # verify that shard ranges are not written to cache when container
        # response does not return shard ranges
        self._setup_shard_range_stubs()
        self._do_test_GET_shard_ranges_no_cache_write(
            {'X-Backend-Record-Type': 'object',
             'X-Backend-Override-Shard-Name-Filter': 'true',
             'X-Backend-Sharding-State': 'sharded'})
        self._do_test_GET_shard_ranges_no_cache_write(
            {'X-Backend-Record-Type': 'other',
             'X-Backend-Override-Shard-Name-Filter': 'true',
             'X-Backend-Sharding-State': 'sharded'})
        self._do_test_GET_shard_ranges_no_cache_write(
            {'X-Backend-Record-Type': 'true',
             'X-Backend-Override-Shard-Name-Filter': 'true',
             'X-Backend-Sharding-State': 'sharded'})
        self._do_test_GET_shard_ranges_no_cache_write(
            {'X-Backend-Override-Shard-Name-Filter': 'true',
             'X-Backend-Sharding-State': 'sharded'})

    def _do_test_GET_shard_ranges_bad_response_body(self, resp_body):
        # verify that resp body is not cached if shard range parsing fails;
        # check the original unparseable response body is returned
        self._setup_shard_range_stubs()
        self.memcache.clear_calls()
        req = self._build_request(
            {'X-Backend-Record-Type': 'shard'},
            {'states': 'listing'}, {})
        resp_hdrs = {'X-Backend-Record-Type': 'shard',
                     'X-Backend-Override-Shard-Name-Filter': 'true',
                     'X-Backend-Sharding-State': 'sharded'}
        backend_req, resp = self._capture_backend_request(
            req, 200, json.dumps(resp_body).encode('ascii'),
            resp_hdrs)
        self._check_backend_req(
            req, backend_req,
            extra_hdrs={'X-Backend-Record-Type': 'shard',
                        'X-Backend-Override-Shard-Name-Filter': 'sharded'})
        expected_hdrs = {'X-Backend-Recheck-Container-Existence': '60'}
        expected_hdrs.update(resp_hdrs)
        self._check_response(resp, resp_body, expected_hdrs)
        # container metadata is looked up in memcache for sharding state
        # container metadata is set in memcache
        self.assertEqual(
            [mock.call.get('container/a/c'),
             mock.call.set('container/a/c', mock.ANY, time=60)],
            self.memcache.calls)
        self.assertEqual(resp.headers.get('X-Backend-Sharding-State'),
                         self.memcache.calls[1][1][1]['sharding_state'])
        self.assertEqual({'container.info.cache.miss': 1,
                          'container.shard_listing.cache.bypass.200': 1},
                         self.logger.statsd_client.get_increment_counts())
        self.memcache.delete_all()

    def test_GET_shard_ranges_bad_response_body(self):
        self._do_test_GET_shard_ranges_bad_response_body(
            {'bad': 'data', 'not': ' a list'})
        error_lines = self.logger.get_lines_for_level('error')
        self.assertEqual(1, len(error_lines), error_lines)
        self.assertIn('Problem with listing response', error_lines[0])

        self.logger.clear()
        self._do_test_GET_shard_ranges_bad_response_body(
            [{'not': ' a shard range'}])
        error_lines = self.logger.get_lines_for_level('error')
        self.assertEqual(1, len(error_lines), error_lines)
        self.assertIn('Failed to get shard ranges', error_lines[0])

        self.logger.clear()
        self._do_test_GET_shard_ranges_bad_response_body(
            'not json')
        error_lines = self.logger.get_lines_for_level('error')
        self.assertEqual(1, len(error_lines), error_lines)
        self.assertIn('Problem with listing response', error_lines[0])

    def _do_test_GET_shards_no_cache(self, sharding_state, req_params,
                                     req_hdrs=None):
        # verify that a shard GET request does not lookup in cache or attempt
        # to cache shard ranges fetched from backend
        self.memcache.delete_all()
        self.memcache.clear_calls()
        req_params.update(dict(marker='egg', end_marker='jam'))
        hdrs = {'X-Backend-Record-Type': 'shard'}
        if req_hdrs:
            hdrs.update(req_hdrs)
        req = self._build_request(hdrs, req_params, {})
        resp_shards = self.sr_dicts[:2]
        backend_req, resp = self._capture_backend_request(
            req, 200, json.dumps(resp_shards).encode('ascii'),
            {'X-Backend-Record-Type': 'shard',
             'X-Backend-Sharding-State': sharding_state})
        self._check_backend_req(
            req, backend_req, extra_hdrs=hdrs, extra_params=req_params)
        expected_shards = self.sr_dicts[:2]
        self._check_response(resp, expected_shards, {
            'X-Backend-Recheck-Container-Existence': '60',
            'X-Backend-Record-Type': 'shard',
            'X-Backend-Sharding-State': sharding_state})

    def _do_test_GET_shards_no_cache_listing(self, sharding_state):
        # container metadata from backend response is set in memcache
        self._do_test_GET_shards_no_cache(sharding_state,
                                          {'states': 'listing'})
        self.assertEqual(
            [mock.call.get('container/a/c'),
             mock.call.set('container/a/c', mock.ANY, time=60)],
            self.memcache.calls)
        self.assertEqual(sharding_state,
                         self.memcache.calls[1][1][1]['sharding_state'])

    def test_GET_shard_ranges_no_cache_recheck_listing_shard_ranges(self):
        # verify that a GET for shards does not lookup or store in cache when
        # cache expiry time is set to  zero
        self._setup_shard_range_stubs()
        self.app.recheck_listing_shard_ranges = 0
        self._do_test_GET_shards_no_cache_listing('unsharded')
        self._do_test_GET_shards_no_cache_listing('sharding')
        self._do_test_GET_shards_no_cache_listing('sharded')
        self._do_test_GET_shards_no_cache_listing('collapsed')
        self._do_test_GET_shards_no_cache_listing('unexpected')

    def _do_test_GET_shards_no_cache_updating(self, sharding_state):
        # container metadata from backend response is set in memcache
        self._do_test_GET_shards_no_cache(sharding_state,
                                          {'states': 'updating'})
        self.assertEqual(
            [mock.call.set('container/a/c', mock.ANY, time=60)],
            self.memcache.calls)
        self.assertEqual(sharding_state,
                         self.memcache.calls[0][1][1]['sharding_state'])

    def test_GET_shard_ranges_no_cache_when_requesting_updating_shards(self):
        # verify that a GET for shards in updating states does not lookup or
        # store in cache
        self._setup_shard_range_stubs()
        self._do_test_GET_shards_no_cache_updating('unsharded')
        self._do_test_GET_shards_no_cache_updating('sharding')
        self._do_test_GET_shards_no_cache_updating('sharded')
        self._do_test_GET_shards_no_cache_updating('collapsed')
        self._do_test_GET_shards_no_cache_updating('unexpected')

    def test_GET_shard_ranges_no_cache_when_include_deleted_shards(self):
        # verify that a GET for shards in listing states does not lookup or
        # store in cache if x-backend-include-deleted is true
        self._setup_shard_range_stubs()
        self._do_test_GET_shards_no_cache(
            'unsharded', {'states': 'listing'},
            {'X-Backend-Include-Deleted': 'true'})
        self._do_test_GET_shards_no_cache(
            'sharding', {'states': 'listing'},
            {'X-Backend-Include-Deleted': 'true'})
        self._do_test_GET_shards_no_cache(
            'sharded', {'states': 'listing'},
            {'X-Backend-Include-Deleted': 'true'})
        self._do_test_GET_shards_no_cache(
            'collapsed', {'states': 'listing'},
            {'X-Backend-Include-Deleted': 'true'})
        self._do_test_GET_shards_no_cache(
            'unexpected', {'states': 'listing'},
            {'X-Backend-Include-Deleted': 'true'})

    def test_GET_objects_makes_no_cache_lookup(self):
        # verify that an object GET request does not lookup container metadata
        # in cache
        self._setup_shard_range_stubs()
        self.memcache.delete_all()
        self.memcache.clear_calls()
        req_hdrs = {'X-Backend-Record-Type': 'object'}
        # we would not expect states=listing to be used with an object request
        # but include it here to verify that it is ignored
        req = self._build_request(req_hdrs, {'states': 'listing'}, {})
        resp_body = json.dumps(['object listing']).encode('ascii')
        backend_req, resp = self._capture_backend_request(
            req, 200, resp_body,
            {'X-Backend-Record-Type': 'object',
             'X-Backend-Sharding-State': 'sharded'})
        self._check_backend_req(
            req, backend_req,
            extra_hdrs=req_hdrs)
        self._check_response(resp, ['object listing'], {
            'X-Backend-Recheck-Container-Existence': '60',
            'X-Backend-Record-Type': 'object',
            'X-Backend-Sharding-State': 'sharded'})
        # container metadata from backend response is set in memcache
        self.assertEqual(
            [mock.call.set('container/a/c', mock.ANY, time=60)],
            self.memcache.calls)
        self.assertEqual('sharded',
                         self.memcache.calls[0][1][1]['sharding_state'])

    def test_GET_shard_ranges_no_memcache_available(self):
        self._setup_shard_range_stubs()
        self.memcache.clear_calls()
        hdrs = {'X-Backend-Record-Type': 'shard'}
        params = {'states': 'listing'}
        req = self._build_request(hdrs, params, {})
        req.environ['swift.cache'] = None
        backend_req, resp = self._capture_backend_request(
            req, 200, self._stub_shards_dump,
            {'X-Backend-Record-Type': 'shard',
             'X-Backend-Sharding-State': 'sharded'})
        self._check_backend_req(
            req, backend_req, extra_params=params, extra_hdrs=hdrs)
        expected_shards = self.sr_dicts
        self._check_response(resp, expected_shards, {
            'X-Backend-Recheck-Container-Existence': '60',
            'X-Backend-Record-Type': 'shard',
            'X-Backend-Sharding-State': 'sharded'})
        self.assertEqual([], self.memcache.calls)  # sanity check

    def test_cache_clearing(self):
        # verify that both metadata and shard ranges are purged form memcache
        # on PUT, POST and DELETE
        def do_test(method, resp_status, num_resp):
            self.assertGreater(num_resp, 0)  # sanity check
            memcache = FakeMemcache()
            cont_key = get_cache_key('a', 'c')
            shard_key = get_cache_key('a', 'c', shard='listing')
            memcache.set(cont_key, 'container info', 60)
            memcache.set(shard_key, 'shard ranges', 600)
            req = Request.blank('/v1/a/c', method=method)
            req.environ['swift.cache'] = memcache
            self.assertIn(cont_key, req.environ['swift.cache'].store)
            self.assertIn(shard_key, req.environ['swift.cache'].store)
            resp_status = [resp_status] * num_resp
            with mocked_http_conn(
                    *resp_status, body_iter=[b''] * num_resp,
                    headers=[{}] * num_resp):
                resp = req.get_response(self.app)
            self.assertEqual(resp_status[0], resp.status_int)
            self.assertNotIn(cont_key, req.environ['swift.cache'].store)
            self.assertNotIn(shard_key, req.environ['swift.cache'].store)
        do_test('DELETE', 204, self.CONTAINER_REPLICAS)
        do_test('POST', 204, self.CONTAINER_REPLICAS)
        do_test('PUT', 202, self.CONTAINER_REPLICAS)

    def test_GET_bad_requests(self):
        # verify that the proxy controller enforces checks on request params
        req = Request.blank(
            '/v1/a/c?limit=%d' % (CONTAINER_LISTING_LIMIT + 1))
        self.assertEqual(412, req.get_response(self.app).status_int)
        req = Request.blank('/v1/a/c?delimiter=%ff')
        self.assertEqual(400, req.get_response(self.app).status_int)
        req = Request.blank('/v1/a/c?marker=%ff')
        self.assertEqual(400, req.get_response(self.app).status_int)
        req = Request.blank('/v1/a/c?end_marker=%ff')
        self.assertEqual(400, req.get_response(self.app).status_int)
        req = Request.blank('/v1/a/c?prefix=%ff')
        self.assertEqual(400, req.get_response(self.app).status_int)
        req = Request.blank('/v1/a/c?format=%ff')
        self.assertEqual(400, req.get_response(self.app).status_int)
        req = Request.blank('/v1/a/c?path=%ff')
        self.assertEqual(400, req.get_response(self.app).status_int)
        req = Request.blank('/v1/a/c?includes=%ff')
        self.assertEqual(400, req.get_response(self.app).status_int)
        req = Request.blank('/v1/a/c?states=%ff')
        self.assertEqual(400, req.get_response(self.app).status_int)


@patch_policies(
    [StoragePolicy(0, 'zero', True, object_ring=FakeRing(replicas=4))])
class TestContainerController4Replicas(TestContainerController):

    CONTAINER_REPLICAS = 4

    def test_response_code_for_PUT(self):
        PUT_TEST_CASES = [
            ((201, 201, 201, 201), 201),
            ((201, 201, 201, 404), 201),
            ((201, 201, 201, 503), 201),
            ((201, 201, 404, 404), 201),
            ((201, 201, 404, 503), 201),
            ((201, 201, 503, 503), 201),
            ((201, 404, 404, 404), 404),
            ((201, 404, 404, 503), 404),
            ((201, 404, 503, 503), 503),
            ((201, 503, 503, 503), 503),
            ((404, 404, 404, 404), 404),
            ((404, 404, 404, 503), 404),
            ((404, 404, 503, 503), 404),
            ((404, 503, 503, 503), 503),
            ((503, 503, 503, 503), 503)
        ]
        self._assert_responses('PUT', PUT_TEST_CASES)

    def test_response_code_for_DELETE(self):
        DELETE_TEST_CASES = [
            ((204, 204, 204, 204), 204),
            ((204, 204, 204, 404), 204),
            ((204, 204, 204, 503), 204),
            ((204, 204, 404, 404), 204),
            ((204, 204, 404, 503), 204),
            ((204, 204, 503, 503), 204),
            ((204, 404, 404, 404), 404),
            ((204, 404, 404, 503), 404),
            ((204, 404, 503, 503), 503),
            ((204, 503, 503, 503), 503),
            ((404, 404, 404, 404), 404),
            ((404, 404, 404, 503), 404),
            ((404, 404, 503, 503), 404),
            ((404, 503, 503, 503), 503),
            ((503, 503, 503, 503), 503)
        ]
        self._assert_responses('DELETE', DELETE_TEST_CASES)

    def test_response_code_for_POST(self):
        POST_TEST_CASES = [
            ((204, 204, 204, 204), 204),
            ((204, 204, 204, 404), 204),
            ((204, 204, 204, 503), 204),
            ((204, 204, 404, 404), 204),
            ((204, 204, 404, 503), 204),
            ((204, 204, 503, 503), 204),
            ((204, 404, 404, 404), 404),
            ((204, 404, 404, 503), 404),
            ((204, 404, 503, 503), 503),
            ((204, 503, 503, 503), 503),
            ((404, 404, 404, 404), 404),
            ((404, 404, 404, 503), 404),
            ((404, 404, 503, 503), 404),
            ((404, 503, 503, 503), 503),
            ((503, 503, 503, 503), 503)
        ]
        self._assert_responses('POST', POST_TEST_CASES)


if __name__ == '__main__':
    unittest.main()<|MERGE_RESOLUTION|>--- conflicted
+++ resolved
@@ -2918,12 +2918,8 @@
         self.assertEqual(self.ns_bound_list,
                          req.environ['swift.infocache'][cache_key])
         self.assertEqual(
-<<<<<<< HEAD
-            [x[0][0] for x in self.logger.logger.log_dict['increment']],
-=======
             [x[0][0] for x in
              self.logger.logger.statsd_client.calls['increment']],
->>>>>>> 812a73e1
             ['container.info.infocache.hit',
              'container.shard_listing.infocache.hit'])
 

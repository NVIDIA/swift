--- conflicted
+++ resolved
@@ -730,8 +730,6 @@
         # root object count will overridden by actual length of listing
         self.check_listing_response(resp, root_resp_hdrs,
                                     expected_objects=expected_objects)
-<<<<<<< HEAD
-=======
 
         resp = self._check_GET_shard_listing(
             mock_responses, expected_objects, expected_requests,
@@ -744,7 +742,6 @@
             req_headers={'X-Backend-Record-Type': 'banana'})
         self.check_listing_response(resp, root_resp_hdrs,
                                     expected_objects=expected_objects)
->>>>>>> 49b6325b
 
         # GET all objects - sharding, final shard range points back to root
         root_range = ShardRange('a/c', Timestamp.now(), 'pie', '')
@@ -1115,8 +1112,6 @@
         # root object count will overridden by actual length of listing
         self.check_listing_response(resp, root_resp_hdrs,
                                     expected_objects=expected_objects)
-<<<<<<< HEAD
-=======
 
         resp = self._check_GET_shard_listing(
             mock_responses, expected_objects, expected_requests, memcache=True,
@@ -1129,7 +1124,6 @@
             req_headers={'X-Backend-Record-Type': 'banana'})
         self.check_listing_response(resp, root_resp_hdrs,
                                     expected_objects=expected_objects)
->>>>>>> 49b6325b
 
         # GET all objects - sharding, final shard range points back to root
         root_range = ShardRange('a/c', Timestamp.now(), 'pie', '')

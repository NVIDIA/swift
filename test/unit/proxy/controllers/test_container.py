# Copyright (c) 2010-2012 OpenStack Foundation
#
# Licensed under the Apache License, Version 2.0 (the "License");
# you may not use this file except in compliance with the License.
# You may obtain a copy of the License at
#
#    http://www.apache.org/licenses/LICENSE-2.0
#
# Unless required by applicable law or agreed to in writing, software
# distributed under the License is distributed on an "AS IS" BASIS,
# WITHOUT WARRANTIES OR CONDITIONS OF ANY KIND, either express or
# implied.
# See the License for the specific language governing permissions and
# limitations under the License.
import json

import mock
import socket
import unittest

from eventlet import Timeout
import six
from six.moves import urllib

from swift.common.constraints import CONTAINER_LISTING_LIMIT
from swift.common.swob import Request, bytes_to_wsgi, str_to_wsgi, wsgi_quote
from swift.common.utils import ShardRange, Timestamp
from swift.proxy import server as proxy_server
from swift.proxy.controllers.base import headers_to_container_info, \
    Controller, get_container_info, get_cache_key
from test import annotate_failure
from test.unit import fake_http_connect, FakeRing, FakeMemcache, \
    make_timestamp_iter
from swift.common.storage_policy import StoragePolicy
from swift.common.request_helpers import get_sys_meta_prefix

from test.debug_logger import debug_logger
from test.unit import patch_policies, mocked_http_conn
from test.unit.common.ring.test_ring import TestRingBase
from test.unit.proxy.test_server import node_error_count


@patch_policies([StoragePolicy(0, 'zero', True, object_ring=FakeRing())])
class TestContainerController(TestRingBase):

    CONTAINER_REPLICAS = 3

    def setUp(self):
        TestRingBase.setUp(self)
        self.logger = debug_logger()
        self.container_ring = FakeRing(replicas=self.CONTAINER_REPLICAS,
                                       max_more_nodes=9)
        self.app = proxy_server.Application(None,
                                            logger=self.logger,
                                            account_ring=FakeRing(),
                                            container_ring=self.container_ring)

        self.account_info = {
            'status': 200,
            'container_count': '10',
            'total_object_count': '100',
            'bytes': '1000',
            'meta': {},
            'sysmeta': {},
        }

        class FakeAccountInfoContainerController(
                proxy_server.ContainerController):

            def account_info(controller, *args, **kwargs):
                patch_path = 'swift.proxy.controllers.base.get_account_info'
                with mock.patch(patch_path) as mock_get_info:
                    mock_get_info.return_value = dict(self.account_info)
                    return super(FakeAccountInfoContainerController,
                                 controller).account_info(
                                     *args, **kwargs)
        _orig_get_controller = self.app.get_controller

        def wrapped_get_controller(*args, **kwargs):
            with mock.patch('swift.proxy.server.ContainerController',
                            new=FakeAccountInfoContainerController):
                return _orig_get_controller(*args, **kwargs)
        self.app.get_controller = wrapped_get_controller
        self.ts_iter = make_timestamp_iter()

    def _make_callback_func(self, context):
        def callback(ipaddr, port, device, partition, method, path,
                     headers=None, query_string=None, ssl=False):
            context['method'] = method
            context['path'] = path
            context['headers'] = headers or {}
        return callback

    def _assert_responses(self, method, test_cases):
        controller = proxy_server.ContainerController(self.app, 'a', 'c')

        for responses, expected in test_cases:
            with mock.patch(
                    'swift.proxy.controllers.base.http_connect',
                    fake_http_connect(*responses)):
                cache = FakeMemcache()
                cache.set(get_cache_key('a'), {'status': 204})
                req = Request.blank('/v1/a/c', environ={'swift.cache': cache})
                resp = getattr(controller, method)(req)

            self.assertEqual(expected,
                             resp.status_int,
                             'Expected %s but got %s. Failed case: %s' %
                             (expected, resp.status_int, str(responses)))

    def test_container_info_got_cached(self):
        memcache = FakeMemcache()
        controller = proxy_server.ContainerController(self.app, 'a', 'c')
        with mocked_http_conn(200, 200) as mock_conn:
            req = Request.blank('/v1/a/c', {'swift.cache': memcache})
            resp = controller.HEAD(req)
        self.assertEqual(2, resp.status_int // 100)
        self.assertEqual(['/a', '/a/c'],
                         # requests are like /sdX/0/..
                         [r['path'][6:] for r in mock_conn.requests])
        # Make sure it's in both swift.infocache and memcache
        header_info = headers_to_container_info(resp.headers)
        info_cache = resp.environ['swift.infocache']
        self.assertIn("container/a/c", resp.environ['swift.infocache'])
        self.assertEqual(header_info, info_cache['container/a/c'])
        self.assertEqual(header_info, memcache.get('container/a/c'))

        # The failure doesn't lead to cache eviction
        errors = [500] * self.CONTAINER_REPLICAS * 2
        with mocked_http_conn(*errors) as mock_conn:
            req = Request.blank('/v1/a/c', {'swift.infocache': info_cache,
                                            'swift.cache': memcache})
            resp = controller.HEAD(req)
        self.assertEqual(5, resp.status_int // 100)
        self.assertEqual(['/a/c'] * self.CONTAINER_REPLICAS * 2,
                         # requests are like /sdX/0/..
                         [r['path'][6:] for r in mock_conn.requests])
        self.assertIs(info_cache, resp.environ['swift.infocache'])
        self.assertIn("container/a/c", resp.environ['swift.infocache'])
        # NB: this is the *old* header_info, from the good req
        self.assertEqual(header_info, info_cache['container/a/c'])
        self.assertEqual(header_info, memcache.get('container/a/c'))

    @mock.patch('swift.proxy.controllers.container.clear_info_cache')
    @mock.patch.object(Controller, 'make_requests')
    def test_container_cache_cleared_after_PUT(
            self, mock_make_requests, mock_clear_info_cache):
        parent_mock = mock.Mock()
        parent_mock.attach_mock(mock_make_requests, 'make_requests')
        parent_mock.attach_mock(mock_clear_info_cache, 'clear_info_cache')
        controller = proxy_server.ContainerController(self.app, 'a', 'c')
        callback = self._make_callback_func({})
        req = Request.blank('/v1/a/c')
        with mock.patch('swift.proxy.controllers.base.http_connect',
                        fake_http_connect(200, 200, give_connect=callback)):
            controller.PUT(req)

        # Ensure cache is cleared after the PUT request
        self.assertEqual(parent_mock.mock_calls[0][0], 'make_requests')
        self.assertEqual(parent_mock.mock_calls[1][0], 'clear_info_cache')

    def test_swift_owner(self):
        owner_headers = {
            'x-container-read': 'value', 'x-container-write': 'value',
            'x-container-sync-key': 'value', 'x-container-sync-to': 'value'}
        controller = proxy_server.ContainerController(self.app, 'a', 'c')

        req = Request.blank('/v1/a/c')
        with mock.patch('swift.proxy.controllers.base.http_connect',
                        fake_http_connect(200, 200, headers=owner_headers)):
            resp = controller.HEAD(req)
        self.assertEqual(2, resp.status_int // 100)
        for key in owner_headers:
            self.assertNotIn(key, resp.headers)

        req = Request.blank('/v1/a/c', environ={'swift_owner': True})
        with mock.patch('swift.proxy.controllers.base.http_connect',
                        fake_http_connect(200, 200, headers=owner_headers)):
            resp = controller.HEAD(req)
        self.assertEqual(2, resp.status_int // 100)
        for key in owner_headers:
            self.assertIn(key, resp.headers)

    def test_reseller_admin(self):
        reseller_internal_headers = {
            get_sys_meta_prefix('container') + 'sharding': 'True'}
        reseller_external_headers = {'x-container-sharding': 'on'}
        controller = proxy_server.ContainerController(self.app, 'a', 'c')

        # Normal users, even swift owners, can't set it
        req = Request.blank('/v1/a/c', method='PUT',
                            headers=reseller_external_headers,
                            environ={'swift_owner': True})
        with mocked_http_conn(*[201] * self.CONTAINER_REPLICAS) as mock_conn:
            resp = req.get_response(self.app)
        self.assertEqual(2, resp.status_int // 100)
        for key in reseller_internal_headers:
            for captured in mock_conn.requests:
                self.assertNotIn(key.title(), captured['headers'])

        req = Request.blank('/v1/a/c', method='POST',
                            headers=reseller_external_headers,
                            environ={'swift_owner': True})
        with mocked_http_conn(*[204] * self.CONTAINER_REPLICAS) as mock_conn:
            resp = req.get_response(self.app)
        self.assertEqual(2, resp.status_int // 100)
        for key in reseller_internal_headers:
            for captured in mock_conn.requests:
                self.assertNotIn(key.title(), captured['headers'])

        req = Request.blank('/v1/a/c', environ={'swift_owner': True})
        # Heck, they don't even get to know
        with mock.patch('swift.proxy.controllers.base.http_connect',
                        fake_http_connect(200, 200,
                                          headers=reseller_internal_headers)):
            resp = controller.HEAD(req)
        self.assertEqual(2, resp.status_int // 100)
        for key in reseller_external_headers:
            self.assertNotIn(key, resp.headers)

        with mock.patch('swift.proxy.controllers.base.http_connect',
                        fake_http_connect(200, 200,
                                          headers=reseller_internal_headers)):
            resp = controller.GET(req)
        self.assertEqual(2, resp.status_int // 100)
        for key in reseller_external_headers:
            self.assertNotIn(key, resp.headers)

        # But reseller admins can set it
        req = Request.blank('/v1/a/c', method='PUT',
                            headers=reseller_external_headers,
                            environ={'reseller_request': True})
        with mocked_http_conn(*[201] * self.CONTAINER_REPLICAS) as mock_conn:
            resp = req.get_response(self.app)
        self.assertEqual(2, resp.status_int // 100)
        for key in reseller_internal_headers:
            for captured in mock_conn.requests:
                self.assertIn(key.title(), captured['headers'])

        req = Request.blank('/v1/a/c', method='POST',
                            headers=reseller_external_headers,
                            environ={'reseller_request': True})
        with mocked_http_conn(*[204] * self.CONTAINER_REPLICAS) as mock_conn:
            resp = req.get_response(self.app)
        self.assertEqual(2, resp.status_int // 100)
        for key in reseller_internal_headers:
            for captured in mock_conn.requests:
                self.assertIn(key.title(), captured['headers'])

        # And see that they have
        req = Request.blank('/v1/a/c', environ={'reseller_request': True})
        with mock.patch('swift.proxy.controllers.base.http_connect',
                        fake_http_connect(200, 200,
                                          headers=reseller_internal_headers)):
            resp = controller.HEAD(req)
        self.assertEqual(2, resp.status_int // 100)
        for key in reseller_external_headers:
            self.assertIn(key, resp.headers)
            self.assertEqual(resp.headers[key], 'True')

        with mock.patch('swift.proxy.controllers.base.http_connect',
                        fake_http_connect(200, 200,
                                          headers=reseller_internal_headers)):
            resp = controller.GET(req)
        self.assertEqual(2, resp.status_int // 100)
        for key in reseller_external_headers:
            self.assertEqual(resp.headers[key], 'True')

    def test_sys_meta_headers_PUT(self):
        # check that headers in sys meta namespace make it through
        # the container controller
        sys_meta_key = '%stest' % get_sys_meta_prefix('container')
        sys_meta_key = sys_meta_key.title()
        user_meta_key = 'X-Container-Meta-Test'
        controller = proxy_server.ContainerController(self.app, 'a', 'c')

        context = {}
        callback = self._make_callback_func(context)
        hdrs_in = {sys_meta_key: 'foo',
                   user_meta_key: 'bar',
                   'x-timestamp': '1.0'}
        req = Request.blank('/v1/a/c', headers=hdrs_in)
        with mock.patch('swift.proxy.controllers.base.http_connect',
                        fake_http_connect(200, 200, give_connect=callback)):
            controller.PUT(req)
        self.assertEqual(context['method'], 'PUT')
        self.assertIn(sys_meta_key, context['headers'])
        self.assertEqual(context['headers'][sys_meta_key], 'foo')
        self.assertIn(user_meta_key, context['headers'])
        self.assertEqual(context['headers'][user_meta_key], 'bar')
        self.assertNotEqual(context['headers']['x-timestamp'], '1.0')

    def test_sys_meta_headers_POST(self):
        # check that headers in sys meta namespace make it through
        # the container controller
        sys_meta_key = '%stest' % get_sys_meta_prefix('container')
        sys_meta_key = sys_meta_key.title()
        user_meta_key = 'X-Container-Meta-Test'
        controller = proxy_server.ContainerController(self.app, 'a', 'c')
        context = {}
        callback = self._make_callback_func(context)
        hdrs_in = {sys_meta_key: 'foo',
                   user_meta_key: 'bar',
                   'x-timestamp': '1.0'}
        req = Request.blank('/v1/a/c', headers=hdrs_in)
        with mock.patch('swift.proxy.controllers.base.http_connect',
                        fake_http_connect(200, 200, give_connect=callback)):
            controller.POST(req)
        self.assertEqual(context['method'], 'POST')
        self.assertIn(sys_meta_key, context['headers'])
        self.assertEqual(context['headers'][sys_meta_key], 'foo')
        self.assertIn(user_meta_key, context['headers'])
        self.assertEqual(context['headers'][user_meta_key], 'bar')
        self.assertNotEqual(context['headers']['x-timestamp'], '1.0')

    def test_node_errors(self):
        self.app.sort_nodes = lambda n, *args, **kwargs: n

        for method in ('PUT', 'DELETE', 'POST'):
            def test_status_map(statuses, expected):
                self.app._error_limiting = {}
                req = Request.blank('/v1/a/c', method=method)
                with mocked_http_conn(*statuses) as fake_conn:
                    resp = req.get_response(self.app)
                self.assertEqual(resp.status_int, expected)
                for req in fake_conn.requests:
                    self.assertEqual(req['method'], method)
                    self.assertTrue(req['path'].endswith('/a/c'))

            base_status = [201] * self.CONTAINER_REPLICAS
            # test happy path
            test_status_map(list(base_status), 201)
            for i in range(self.CONTAINER_REPLICAS):
                self.assertEqual(node_error_count(
                    self.app, self.container_ring.devs[i]), 0)
            # single node errors and test isolation
            for i in range(self.CONTAINER_REPLICAS):
                test_status_map(base_status[:i] + [503] + base_status[i:], 201)
                for j in range(self.CONTAINER_REPLICAS):
                    expected = 1 if j == i else 0
                    self.assertEqual(node_error_count(
                        self.app, self.container_ring.devs[j]), expected)
            # timeout
            test_status_map(base_status[:1] + [Timeout()] + base_status[1:],
                            201)
            self.assertEqual(node_error_count(
                self.app, self.container_ring.devs[1]), 1)

            # exception
            test_status_map([Exception('kaboom!')] + base_status, 201)
            self.assertEqual(node_error_count(
                self.app, self.container_ring.devs[0]), 1)

            # insufficient storage
            test_status_map(base_status[:2] + [507] + base_status[2:], 201)
            self.assertEqual(node_error_count(
                self.app, self.container_ring.devs[2]),
                self.app.error_suppression_limit + 1)

    def test_response_codes_for_GET(self):
        nodes = self.app.container_ring.replicas
        handoffs = self.app.request_node_count(nodes) - nodes
        GET_TEST_CASES = [
            ([socket.error()] * (nodes + handoffs), 503),
            ([500] * (nodes + handoffs), 503),
            ([200], 200),
            ([404, 200], 200),
            ([404] * nodes + [200], 200),
            ([Timeout()] * nodes + [404] * handoffs, 503),
            ([Timeout()] * (nodes + handoffs), 503),
            ([Timeout()] * (nodes + handoffs - 1) + [404], 503),
            ([Timeout()] * (nodes - 1) + [404] * (handoffs + 1), 503),
            ([Timeout()] * (nodes - 2) + [404] * (handoffs + 2), 404),
            ([500] * (nodes - 1) + [404] * (handoffs + 1), 503),
            ([503, 200], 200),
            ([507, 200], 200),
        ]
        failures = []
        for case, expected in GET_TEST_CASES:
            try:
                with mocked_http_conn(*case):
                    req = Request.blank('/v1/a/c')
                    resp = req.get_response(self.app)
                    try:
                        self.assertEqual(resp.status_int, expected)
                    except AssertionError:
                        msg = '%r => %s (expected %s)' % (
                            case, resp.status_int, expected)
                        failures.append(msg)
            except AssertionError as e:
                # left over status failure
                msg = '%r => %s' % (case, e)
                failures.append(msg)
        if failures:
            self.fail('Some requests did not have expected response:\n' +
                      '\n'.join(failures))

        # One more test, simulating all nodes being error-limited
        class FakeIter(object):
            num_primary_nodes = 3

            def __iter__(self):
                return iter([])

        with mocked_http_conn(), mock.patch.object(self.app, 'iter_nodes',
                                                   return_value=FakeIter()):
            req = Request.blank('/v1/a/c')
            resp = req.get_response(self.app)
            self.assertEqual(resp.status_int, 503)

    def test_handoff_has_deleted_database(self):
        nodes = self.app.container_ring.replicas
        handoffs = self.app.request_node_count(nodes) - nodes
        status = [Timeout()] * nodes + [404] * handoffs
        timestamps = tuple([None] * nodes + ['1'] + [None] * (handoffs - 1))
        with mocked_http_conn(*status, timestamps=timestamps):
            req = Request.blank('/v1/a/c')
            resp = req.get_response(self.app)
            self.assertEqual(resp.status_int, 404)

    def test_response_code_for_PUT(self):
        PUT_TEST_CASES = [
            ((201, 201, 201), 201),
            ((201, 201, 404), 201),
            ((201, 201, 503), 201),
            ((201, 404, 404), 404),
            ((201, 404, 503), 503),
            ((201, 503, 503), 503),
            ((404, 404, 404), 404),
            ((404, 404, 503), 404),
            ((404, 503, 503), 503),
            ((503, 503, 503), 503)
        ]
        self._assert_responses('PUT', PUT_TEST_CASES)

    def test_response_code_for_DELETE(self):
        DELETE_TEST_CASES = [
            ((204, 204, 204), 204),
            ((204, 204, 404), 204),
            ((204, 204, 503), 204),
            ((204, 404, 404), 404),
            ((204, 404, 503), 503),
            ((204, 503, 503), 503),
            ((404, 404, 404), 404),
            ((404, 404, 503), 404),
            ((404, 503, 503), 503),
            ((503, 503, 503), 503)
        ]
        self._assert_responses('DELETE', DELETE_TEST_CASES)

    def test_response_code_for_POST(self):
        POST_TEST_CASES = [
            ((204, 204, 204), 204),
            ((204, 204, 404), 204),
            ((204, 204, 503), 204),
            ((204, 404, 404), 404),
            ((204, 404, 503), 503),
            ((204, 503, 503), 503),
            ((404, 404, 404), 404),
            ((404, 404, 503), 404),
            ((404, 503, 503), 503),
            ((503, 503, 503), 503)
        ]
        self._assert_responses('POST', POST_TEST_CASES)

    def _make_shard_objects(self, shard_range):
        if six.PY2:
            lower = ord(shard_range.lower.decode('utf8')[0]
                        if shard_range.lower else '@')
            upper = ord(shard_range.upper.decode('utf8')[0]
                        if shard_range.upper else u'\U0001ffff')
        else:
            lower = ord(shard_range.lower[0] if shard_range.lower else '@')
            upper = ord(shard_range.upper[0] if shard_range.upper
                        else '\U0001ffff')

        objects = [{'name': six.unichr(i), 'bytes': i,
                    'hash': 'hash%s' % six.unichr(i),
                    'content_type': 'text/plain', 'deleted': 0,
                    'last_modified': next(self.ts_iter).isoformat}
                   for i in range(lower + 1, upper + 1)][:1024]
        return objects

    def _check_GET_shard_listing(self, mock_responses, expected_objects,
                                 expected_requests, query_string='',
                                 reverse=False, expected_status=200):
        # mock_responses is a list of tuples (status, json body, headers)
        # expected objects is a list of dicts
        # expected_requests is a list of tuples (path, hdrs dict, params dict)

        # sanity check that expected objects is name ordered with no repeats
        def name(obj):
            return obj.get('name', obj.get('subdir'))

        for (prev, next_) in zip(expected_objects, expected_objects[1:]):
            if reverse:
                self.assertGreater(name(prev), name(next_))
            else:
                self.assertLess(name(prev), name(next_))
        container_path = '/v1/a/c' + query_string
        codes = (resp[0] for resp in mock_responses)
        bodies = iter([json.dumps(resp[1]).encode('ascii')
                       for resp in mock_responses])
        exp_headers = [resp[2] for resp in mock_responses]
        request = Request.blank(container_path)
        with mocked_http_conn(
                *codes, body_iter=bodies, headers=exp_headers) as fake_conn:
            resp = request.get_response(self.app)
        for backend_req in fake_conn.requests:
            self.assertEqual(request.headers['X-Trans-Id'],
                             backend_req['headers']['X-Trans-Id'])
            self.assertTrue(backend_req['headers']['User-Agent'].startswith(
                'proxy-server'))
        self.assertEqual(expected_status, resp.status_int)
        if expected_status == 200:
            actual_objects = json.loads(resp.body)
            self.assertEqual(len(expected_objects), len(actual_objects))
            self.assertEqual(expected_objects, actual_objects)
            self.assertEqual(len(expected_requests), len(fake_conn.requests))
        for i, ((exp_path, exp_headers, exp_params), req) in enumerate(
                zip(expected_requests, fake_conn.requests)):
            with annotate_failure('Request check at index %d.' % i):
                # strip off /sdx/0/ from path
                self.assertEqual(exp_path, req['path'][7:])
                if six.PY2:
                    got_params = dict(urllib.parse.parse_qsl(req['qs'], True))
                else:
                    got_params = dict(urllib.parse.parse_qsl(
                        req['qs'], True, encoding='latin1'))
                self.assertEqual(dict(exp_params, format='json'), got_params)
                for k, v in exp_headers.items():
                    self.assertIn(k, req['headers'])
                    self.assertEqual(v, req['headers'][k], k)
                self.assertNotIn('X-Backend-Override-Delete', req['headers'])
        return resp

    def check_response(self, resp, root_resp_hdrs, expected_objects=None):
        info_hdrs = dict(root_resp_hdrs)
        if expected_objects is None:
            # default is to expect whatever the root container sent
            expected_obj_count = root_resp_hdrs['X-Container-Object-Count']
            expected_bytes_used = root_resp_hdrs['X-Container-Bytes-Used']
        else:
            expected_bytes_used = sum([o['bytes'] for o in expected_objects])
            expected_obj_count = len(expected_objects)
            info_hdrs['X-Container-Bytes-Used'] = expected_bytes_used
            info_hdrs['X-Container-Object-Count'] = expected_obj_count
        self.assertEqual(expected_bytes_used,
                         int(resp.headers['X-Container-Bytes-Used']))
        self.assertEqual(expected_obj_count,
                         int(resp.headers['X-Container-Object-Count']))
        self.assertEqual('sharded', resp.headers['X-Backend-Sharding-State'])
        for k, v in root_resp_hdrs.items():
            if k.lower().startswith('x-container-meta'):
                self.assertEqual(v, resp.headers[k])
        # check that info cache is correct for root container
        info = get_container_info(resp.request.environ, self.app)
        self.assertEqual(headers_to_container_info(info_hdrs), info)

    def test_GET_sharded_container(self):
        # Don't worry, ShardRange._encode takes care of unicode/bytes issues
        shard_bounds = ('', 'ham', 'pie', u'\N{SNOWMAN}', u'\U0001F334', '')
        shard_ranges = [
            ShardRange('.shards_a/c_%s' % upper, Timestamp.now(), lower, upper)
            for lower, upper in zip(shard_bounds[:-1], shard_bounds[1:])]
        sr_dicts = [dict(sr) for sr in shard_ranges]
        sr_objs = [self._make_shard_objects(sr) for sr in shard_ranges]
        shard_resp_hdrs = [
            {'X-Backend-Sharding-State': 'unsharded',
             'X-Container-Object-Count': len(sr_objs[i]),
             'X-Container-Bytes-Used':
                 sum([obj['bytes'] for obj in sr_objs[i]]),
             'X-Container-Meta-Flavour': 'flavour%d' % i,
             'X-Backend-Storage-Policy-Index': 0}
            for i, _ in enumerate(shard_ranges)]

        all_objects = []
        for objects in sr_objs:
            all_objects.extend(objects)
        size_all_objects = sum([obj['bytes'] for obj in all_objects])
        num_all_objects = len(all_objects)
        limit = CONTAINER_LISTING_LIMIT
        expected_objects = all_objects
        root_resp_hdrs = {'X-Backend-Sharding-State': 'sharded',
                          'X-Backend-Timestamp': '99',
                          # pretend root object stats are not yet updated
                          'X-Container-Object-Count': num_all_objects - 1,
                          'X-Container-Bytes-Used': size_all_objects - 1,
                          'X-Container-Meta-Flavour': 'peach',
                          'X-Backend-Storage-Policy-Index': 0}
        root_shard_resp_hdrs = dict(root_resp_hdrs)
        root_shard_resp_hdrs['X-Backend-Record-Type'] = 'shard'

        # GET all objects
        # include some failed responses
        mock_responses = [
            # status, body, headers
            (404, '', {}),
            (200, sr_dicts, root_shard_resp_hdrs),
            (200, sr_objs[0], shard_resp_hdrs[0]),
            (200, sr_objs[1], shard_resp_hdrs[1]),
            (200, sr_objs[2], shard_resp_hdrs[2]),
            (200, sr_objs[3], shard_resp_hdrs[3]),
            (200, sr_objs[4], shard_resp_hdrs[4]),
        ]
        expected_requests = [
            # path, headers, params
            ('a/c', {'X-Backend-Record-Type': 'auto'},
             dict(states='listing')),  # 404
            ('a/c', {'X-Backend-Record-Type': 'auto'},
             dict(states='listing')),  # 200
            (wsgi_quote(str_to_wsgi(shard_ranges[0].name)),
             {'X-Backend-Record-Type': 'auto',
              'X-Backend-Storage-Policy-Index': '0'},
             dict(marker='', end_marker='ham\x00', limit=str(limit),
                  states='listing')),  # 200
            (wsgi_quote(str_to_wsgi(shard_ranges[1].name)),
             {'X-Backend-Record-Type': 'auto',
              'X-Backend-Storage-Policy-Index': '0'},
             dict(marker='h', end_marker='pie\x00', states='listing',
                  limit=str(limit - len(sr_objs[0])))),  # 200
            (wsgi_quote(str_to_wsgi(shard_ranges[2].name)),
             {'X-Backend-Record-Type': 'auto',
              'X-Backend-Storage-Policy-Index': '0'},
             dict(marker='p', end_marker='\xe2\x98\x83\x00', states='listing',
                  limit=str(limit - len(sr_objs[0] + sr_objs[1])))),  # 200
            (wsgi_quote(str_to_wsgi(shard_ranges[3].name)),
             {'X-Backend-Record-Type': 'auto',
              'X-Backend-Storage-Policy-Index': '0'},
             dict(marker='\xd1\xb0', end_marker='\xf0\x9f\x8c\xb4\x00',
                  states='listing',
                  limit=str(limit - len(sr_objs[0] + sr_objs[1]
                                        + sr_objs[2])))),  # 200
            (wsgi_quote(str_to_wsgi(shard_ranges[4].name)),
             {'X-Backend-Record-Type': 'auto',
              'X-Backend-Storage-Policy-Index': '0'},
             dict(marker='\xe2\xa8\x83', end_marker='', states='listing',
                  limit=str(limit - len(sr_objs[0] + sr_objs[1] + sr_objs[2]
                                        + sr_objs[3])))),  # 200
        ]

        resp = self._check_GET_shard_listing(
            mock_responses, expected_objects, expected_requests)
        # root object count will overridden by actual length of listing
        self.check_response(resp, root_resp_hdrs,
                            expected_objects=expected_objects)

        # GET all objects - sharding, final shard range points back to root
        root_range = ShardRange('a/c', Timestamp.now(), 'pie', '')
        mock_responses = [
            # status, body, headers
            (200, sr_dicts[:2] + [dict(root_range)], root_shard_resp_hdrs),
            (200, sr_objs[0], shard_resp_hdrs[0]),
            (200, sr_objs[1], shard_resp_hdrs[1]),
            (200, sr_objs[2] + sr_objs[3] + sr_objs[4], root_resp_hdrs)
        ]
        expected_requests = [
            # path, headers, params
            ('a/c', {'X-Backend-Record-Type': 'auto'},
             dict(states='listing')),  # 200
            (shard_ranges[0].name,
             {'X-Backend-Record-Type': 'auto',
              'X-Backend-Storage-Policy-Index': '0'},
             dict(marker='', end_marker='ham\x00', limit=str(limit),
                  states='listing')),  # 200
            (shard_ranges[1].name,
             {'X-Backend-Record-Type': 'auto',
              'X-Backend-Storage-Policy-Index': '0'},
             dict(marker='h', end_marker='pie\x00', states='listing',
                  limit=str(limit - len(sr_objs[0])))),  # 200
            (root_range.name,
             {'X-Backend-Record-Type': 'object',
              'X-Backend-Storage-Policy-Index': '0'},
             dict(marker='p', end_marker='',
                  limit=str(limit - len(sr_objs[0] + sr_objs[1]))))  # 200
        ]

        resp = self._check_GET_shard_listing(
            mock_responses, expected_objects, expected_requests)
        # root object count will overridden by actual length of listing
        self.check_response(resp, root_resp_hdrs,
                            expected_objects=expected_objects)

        # GET all objects in reverse and *blank* limit
        mock_responses = [
            # status, body, headers
            (200, list(reversed(sr_dicts)), root_shard_resp_hdrs),
            (200, list(reversed(sr_objs[4])), shard_resp_hdrs[4]),
            (200, list(reversed(sr_objs[3])), shard_resp_hdrs[3]),
            (200, list(reversed(sr_objs[2])), shard_resp_hdrs[2]),
            (200, list(reversed(sr_objs[1])), shard_resp_hdrs[1]),
            (200, list(reversed(sr_objs[0])), shard_resp_hdrs[0]),
        ]
        expected_requests = [
            # path, headers, params
            ('a/c', {'X-Backend-Record-Type': 'auto'},
             dict(states='listing', reverse='true', limit='')),
            (wsgi_quote(str_to_wsgi(shard_ranges[4].name)),
             {'X-Backend-Record-Type': 'auto',
              'X-Backend-Storage-Policy-Index': '0'},
             dict(marker='', end_marker='\xf0\x9f\x8c\xb4', states='listing',
                  reverse='true', limit=str(limit))),  # 200
            (wsgi_quote(str_to_wsgi(shard_ranges[3].name)),
             {'X-Backend-Record-Type': 'auto',
              'X-Backend-Storage-Policy-Index': '0'},
             dict(marker='\xf0\x9f\x8c\xb5', end_marker='\xe2\x98\x83',
                  states='listing', reverse='true',
                  limit=str(limit - len(sr_objs[4])))),  # 200
            (wsgi_quote(str_to_wsgi(shard_ranges[2].name)),
             {'X-Backend-Record-Type': 'auto',
              'X-Backend-Storage-Policy-Index': '0'},
             dict(marker='\xe2\x98\x84', end_marker='pie', states='listing',
                  reverse='true',
                  limit=str(limit - len(sr_objs[4] + sr_objs[3])))),  # 200
            (wsgi_quote(str_to_wsgi(shard_ranges[1].name)),
             {'X-Backend-Record-Type': 'auto',
              'X-Backend-Storage-Policy-Index': '0'},
             dict(marker='q', end_marker='ham', states='listing',
                  reverse='true',
                  limit=str(limit - len(sr_objs[4] + sr_objs[3]
                                        + sr_objs[2])))),  # 200
            (wsgi_quote(str_to_wsgi(shard_ranges[0].name)),
             {'X-Backend-Record-Type': 'auto',
              'X-Backend-Storage-Policy-Index': '0'},
             dict(marker='i', end_marker='', states='listing', reverse='true',
                  limit=str(limit - len(sr_objs[4] + sr_objs[3] + sr_objs[2]
                                        + sr_objs[1])))),  # 200
        ]

        resp = self._check_GET_shard_listing(
            mock_responses, list(reversed(expected_objects)),
            expected_requests, query_string='?reverse=true&limit=',
            reverse=True)
        # root object count will overridden by actual length of listing
        self.check_response(resp, root_resp_hdrs,
                            expected_objects=expected_objects)

        # GET with limit param
        limit = len(sr_objs[0]) + len(sr_objs[1]) + 1
        expected_objects = all_objects[:limit]
        mock_responses = [
            (404, '', {}),
            (200, sr_dicts, root_shard_resp_hdrs),
            (200, sr_objs[0], shard_resp_hdrs[0]),
            (200, sr_objs[1], shard_resp_hdrs[1]),
            (200, sr_objs[2][:1], shard_resp_hdrs[2])
        ]
        expected_requests = [
            ('a/c', {'X-Backend-Record-Type': 'auto'},
             dict(limit=str(limit), states='listing')),  # 404
            ('a/c', {'X-Backend-Record-Type': 'auto'},
             dict(limit=str(limit), states='listing')),  # 200
            (wsgi_quote(str_to_wsgi(shard_ranges[0].name)),
             {'X-Backend-Record-Type': 'auto',
              'X-Backend-Storage-Policy-Index': '0'},  # 200
             dict(marker='', end_marker='ham\x00', states='listing',
                  limit=str(limit))),
            (wsgi_quote(str_to_wsgi(shard_ranges[1].name)),
             {'X-Backend-Record-Type': 'auto',
              'X-Backend-Storage-Policy-Index': '0'},  # 200
             dict(marker='h', end_marker='pie\x00', states='listing',
                  limit=str(limit - len(sr_objs[0])))),
            (wsgi_quote(str_to_wsgi(shard_ranges[2].name)),
             {'X-Backend-Record-Type': 'auto',
              'X-Backend-Storage-Policy-Index': '0'},   # 200
             dict(marker='p', end_marker='\xe2\x98\x83\x00', states='listing',
                  limit=str(limit - len(sr_objs[0] + sr_objs[1])))),
        ]
        resp = self._check_GET_shard_listing(
            mock_responses, expected_objects, expected_requests,
            query_string='?limit=%s' % limit)
        self.check_response(resp, root_resp_hdrs)

        # GET with marker
        marker = bytes_to_wsgi(sr_objs[3][2]['name'].encode('utf8'))
        first_included = (len(sr_objs[0]) + len(sr_objs[1])
                          + len(sr_objs[2]) + 2)
        limit = CONTAINER_LISTING_LIMIT
        expected_objects = all_objects[first_included:]
        mock_responses = [
            (404, '', {}),
            (200, sr_dicts[3:], root_shard_resp_hdrs),
            (404, '', {}),
            (200, sr_objs[3][2:], shard_resp_hdrs[3]),
            (200, sr_objs[4], shard_resp_hdrs[4]),
        ]
        expected_requests = [
            ('a/c', {'X-Backend-Record-Type': 'auto'},
             dict(marker=marker, states='listing')),  # 404
            ('a/c', {'X-Backend-Record-Type': 'auto'},
             dict(marker=marker, states='listing')),  # 200
            (wsgi_quote(str_to_wsgi(shard_ranges[3].name)),
             {'X-Backend-Record-Type': 'auto',
              'X-Backend-Storage-Policy-Index': '0'},  # 200
             dict(marker=marker, end_marker='\xf0\x9f\x8c\xb4\x00',
                  states='listing', limit=str(limit))),
            (wsgi_quote(str_to_wsgi(shard_ranges[3].name)),
             {'X-Backend-Record-Type': 'auto',
              'X-Backend-Storage-Policy-Index': '0'},  # 200
             dict(marker=marker, end_marker='\xf0\x9f\x8c\xb4\x00',
                  states='listing', limit=str(limit))),
            (wsgi_quote(str_to_wsgi(shard_ranges[4].name)),
             {'X-Backend-Record-Type': 'auto',
              'X-Backend-Storage-Policy-Index': '0'},  # 200
             dict(marker='\xe2\xa8\x83', end_marker='', states='listing',
                  limit=str(limit - len(sr_objs[3][2:])))),
        ]
        resp = self._check_GET_shard_listing(
            mock_responses, expected_objects, expected_requests,
            query_string='?marker=%s' % marker)
        self.check_response(resp, root_resp_hdrs)

        # GET with end marker
        end_marker = bytes_to_wsgi(sr_objs[3][6]['name'].encode('utf8'))
        first_excluded = (len(sr_objs[0]) + len(sr_objs[1])
                          + len(sr_objs[2]) + 6)
        expected_objects = all_objects[:first_excluded]
        mock_responses = [
            (404, '', {}),
            (200, sr_dicts[:4], root_shard_resp_hdrs),
            (200, sr_objs[0], shard_resp_hdrs[0]),
            (404, '', {}),
            (200, sr_objs[1], shard_resp_hdrs[1]),
            (200, sr_objs[2], shard_resp_hdrs[2]),
            (404, '', {}),
            (200, sr_objs[3][:6], shard_resp_hdrs[3]),
        ]
        expected_requests = [
            ('a/c', {'X-Backend-Record-Type': 'auto'},
             dict(end_marker=end_marker, states='listing')),  # 404
            ('a/c', {'X-Backend-Record-Type': 'auto'},
             dict(end_marker=end_marker, states='listing')),  # 200
            (wsgi_quote(str_to_wsgi(shard_ranges[0].name)),
             {'X-Backend-Record-Type': 'auto',
              'X-Backend-Storage-Policy-Index': '0'},  # 200
             dict(marker='', end_marker='ham\x00', states='listing',
                  limit=str(limit))),
            (wsgi_quote(str_to_wsgi(shard_ranges[1].name)),
             {'X-Backend-Record-Type': 'auto',
              'X-Backend-Storage-Policy-Index': '0'},  # 404
             dict(marker='h', end_marker='pie\x00', states='listing',
                  limit=str(limit - len(sr_objs[0])))),
            (wsgi_quote(str_to_wsgi(shard_ranges[1].name)),
             {'X-Backend-Record-Type': 'auto',
              'X-Backend-Storage-Policy-Index': '0'},  # 200
             dict(marker='h', end_marker='pie\x00', states='listing',
                  limit=str(limit - len(sr_objs[0])))),
            (wsgi_quote(str_to_wsgi(shard_ranges[2].name)),
             {'X-Backend-Record-Type': 'auto',
              'X-Backend-Storage-Policy-Index': '0'},  # 200
             dict(marker='p', end_marker='\xe2\x98\x83\x00', states='listing',
                  limit=str(limit - len(sr_objs[0] + sr_objs[1])))),
            (wsgi_quote(str_to_wsgi(shard_ranges[3].name)),
             {'X-Backend-Record-Type': 'auto',
              'X-Backend-Storage-Policy-Index': '0'},  # 404
             dict(marker='\xd1\xb0', end_marker=end_marker, states='listing',
                  limit=str(limit - len(sr_objs[0] + sr_objs[1]
                                        + sr_objs[2])))),
            (wsgi_quote(str_to_wsgi(shard_ranges[3].name)),
             {'X-Backend-Record-Type': 'auto',
              'X-Backend-Storage-Policy-Index': '0'},  # 200
             dict(marker='\xd1\xb0', end_marker=end_marker, states='listing',
                  limit=str(limit - len(sr_objs[0] + sr_objs[1]
                                        + sr_objs[2])))),
        ]
        resp = self._check_GET_shard_listing(
            mock_responses, expected_objects, expected_requests,
            query_string='?end_marker=%s' % end_marker)
        self.check_response(resp, root_resp_hdrs)

        # GET with prefix
        prefix = 'hat'
        # they're all 1-character names; the important thing
        # is which shards we query
        expected_objects = []
        mock_responses = [
            (404, '', {}),
            (200, sr_dicts, root_shard_resp_hdrs),
            (200, [], shard_resp_hdrs[1]),
        ]
        expected_requests = [
            ('a/c', {'X-Backend-Record-Type': 'auto'},
             dict(prefix=prefix, states='listing')),  # 404
            ('a/c', {'X-Backend-Record-Type': 'auto'},
             dict(prefix=prefix, states='listing')),  # 200
            (wsgi_quote(str_to_wsgi(shard_ranges[1].name)),
             {'X-Backend-Record-Type': 'auto',
              'X-Backend-Storage-Policy-Index': '0'},  # 404
             dict(prefix=prefix, marker='', end_marker='pie\x00',
                  states='listing', limit=str(limit))),
        ]
        resp = self._check_GET_shard_listing(
            mock_responses, expected_objects, expected_requests,
            query_string='?prefix=%s' % prefix)
        self.check_response(resp, root_resp_hdrs)

        # marker and end_marker and limit
        limit = 2
        expected_objects = all_objects[first_included:first_excluded]
        mock_responses = [
            (200, sr_dicts[3:4], root_shard_resp_hdrs),
            (200, sr_objs[3][2:6], shard_resp_hdrs[1])
        ]
        expected_requests = [
            ('a/c', {'X-Backend-Record-Type': 'auto'},
             dict(states='listing', limit=str(limit),
                  marker=marker, end_marker=end_marker)),  # 200
            (wsgi_quote(str_to_wsgi(shard_ranges[3].name)),
             {'X-Backend-Record-Type': 'auto',
              'X-Backend-Storage-Policy-Index': '0'},  # 200
             dict(marker=marker, end_marker=end_marker, states='listing',
                  limit=str(limit))),
        ]
        resp = self._check_GET_shard_listing(
            mock_responses, expected_objects, expected_requests,
            query_string='?marker=%s&end_marker=%s&limit=%s'
            % (marker, end_marker, limit))
        self.check_response(resp, root_resp_hdrs)

        # reverse with marker, end_marker, and limit
        expected_objects.reverse()
        mock_responses = [
            (200, sr_dicts[3:4], root_shard_resp_hdrs),
            (200, list(reversed(sr_objs[3][2:6])), shard_resp_hdrs[1])
        ]
        expected_requests = [
            ('a/c', {'X-Backend-Record-Type': 'auto'},
             dict(marker=end_marker, reverse='true', end_marker=marker,
                  limit=str(limit), states='listing',)),  # 200
            (wsgi_quote(str_to_wsgi(shard_ranges[3].name)),
             {'X-Backend-Record-Type': 'auto',
              'X-Backend-Storage-Policy-Index': '0'},  # 200
             dict(marker=end_marker, end_marker=marker, states='listing',
                  limit=str(limit), reverse='true')),
        ]
        self._check_GET_shard_listing(
            mock_responses, expected_objects, expected_requests,
            query_string='?marker=%s&end_marker=%s&limit=%s&reverse=true'
            % (end_marker, marker, limit), reverse=True)
        self.check_response(resp, root_resp_hdrs)

    def _do_test_GET_sharded_container_with_deleted_shards(self, shard_specs):
        # verify that if a shard fails to return its listing component then the
        # client response is 503
        shard_bounds = (('a', 'b'), ('b', 'c'), ('c', ''))
        shard_ranges = [
            ShardRange('.shards_a/c_%s' % upper, Timestamp.now(), lower, upper)
            for lower, upper in shard_bounds]
        sr_dicts = [dict(sr) for sr in shard_ranges]
        sr_objs = [self._make_shard_objects(sr) for sr in shard_ranges]
        shard_resp_hdrs = [
            {'X-Backend-Sharding-State': 'unsharded',
             'X-Container-Object-Count': len(sr_objs[i]),
             'X-Container-Bytes-Used':
                 sum([obj['bytes'] for obj in sr_objs[i]]),
             'X-Container-Meta-Flavour': 'flavour%d' % i,
             'X-Backend-Storage-Policy-Index': 0}
            for i, _ in enumerate(shard_ranges)]

        all_objects = []
        for objects in sr_objs:
            all_objects.extend(objects)

        root_resp_hdrs = {'X-Backend-Sharding-State': 'sharded',
                          'X-Backend-Timestamp': '99',
                          # pretend root object stats are not yet updated
                          'X-Container-Object-Count': 6,
                          'X-Container-Bytes-Used': 12,
                          'X-Backend-Storage-Policy-Index': 0}
        root_shard_resp_hdrs = dict(root_resp_hdrs)
        root_shard_resp_hdrs['X-Backend-Record-Type'] = 'shard'

        mock_responses = [
            # status, body, headers
            (200, sr_dicts, root_shard_resp_hdrs),
        ]
        for i, spec in enumerate(shard_specs):
            if spec == 200:
                mock_responses.append((200, sr_objs[i], shard_resp_hdrs[i]))
            else:
                mock_responses.extend(
                    [(spec, '', {})] * 2 * self.CONTAINER_REPLICAS)

        codes = (resp[0] for resp in mock_responses)
        bodies = iter([json.dumps(resp[1]).encode('ascii')
                       for resp in mock_responses])
        exp_headers = [resp[2] for resp in mock_responses]
        request = Request.blank('/v1/a/c')
        with mocked_http_conn(
                *codes, body_iter=bodies, headers=exp_headers) as fake_conn:
            resp = request.get_response(self.app)
        self.assertEqual(len(mock_responses), len(fake_conn.requests))
        return request, resp

    def test_GET_sharded_container_with_deleted_shard(self):
        req, resp = self._do_test_GET_sharded_container_with_deleted_shards(
            [404])
        warnings = self.logger.get_lines_for_level('warning')
        self.assertEqual(['Failed to get container listing from '
                          '%s: 404' % req.path_qs],
                         warnings)
        self.assertEqual(resp.status_int, 503)
        errors = self.logger.get_lines_for_level('error')
        self.assertEqual(
            ['Aborting listing from shards due to bad response: %s'
             % ([404])], errors)

    def test_GET_sharded_container_with_mix_ok_and_deleted_shard(self):
        req, resp = self._do_test_GET_sharded_container_with_deleted_shards(
            [200, 200, 404])
        warnings = self.logger.get_lines_for_level('warning')
        self.assertEqual(['Failed to get container listing from '
                          '%s: 404' % req.path_qs], warnings)
        self.assertEqual(resp.status_int, 503)
        errors = self.logger.get_lines_for_level('error')
        self.assertEqual(
            ['Aborting listing from shards due to bad response: %s'
             % ([200, 200, 404],)], errors)

    def test_GET_sharded_container_mix_ok_and_unavailable_shards(self):
        req, resp = self._do_test_GET_sharded_container_with_deleted_shards(
            [200, 200, 503])
        warnings = self.logger.get_lines_for_level('warning')
        self.assertEqual(['Failed to get container listing from '
                          '%s: 503' % req.path_qs], warnings[-1:])
        self.assertEqual(resp.status_int, 503)
        errors = self.logger.get_lines_for_level('error')
        self.assertEqual(
            ['Aborting listing from shards due to bad response: %s'
             % ([200, 200, 503],)], errors[-1:])

    def test_GET_sharded_container_with_delimiter(self):
        shard_bounds = (('', 'ham'), ('ham', 'pie'), ('pie', ''))
        shard_ranges = [
            ShardRange('.shards_a/c_%s' % upper, Timestamp.now(), lower, upper)
            for lower, upper in shard_bounds]
        sr_dicts = [dict(sr) for sr in shard_ranges]
        shard_resp_hdrs = {'X-Backend-Sharding-State': 'unsharded',
                           'X-Container-Object-Count': 2,
                           'X-Container-Bytes-Used': 4,
                           'X-Backend-Storage-Policy-Index': 0}

        limit = CONTAINER_LISTING_LIMIT
        root_resp_hdrs = {'X-Backend-Sharding-State': 'sharded',
                          'X-Backend-Timestamp': '99',
                          # pretend root object stats are not yet updated
                          'X-Container-Object-Count': 6,
                          'X-Container-Bytes-Used': 12,
                          'X-Backend-Storage-Policy-Index': 0}
        root_shard_resp_hdrs = dict(root_resp_hdrs)
        root_shard_resp_hdrs['X-Backend-Record-Type'] = 'shard'

        sr_0_obj = {'name': 'apple',
                    'bytes': 1,
                    'hash': 'hash',
                    'content_type': 'text/plain',
                    'deleted': 0,
                    'last_modified': next(self.ts_iter).isoformat}
        sr_2_obj = {'name': 'pumpkin',
                    'bytes': 1,
                    'hash': 'hash',
                    'content_type': 'text/plain',
                    'deleted': 0,
                    'last_modified': next(self.ts_iter).isoformat}
        subdir = {'subdir': 'ha/'}
        mock_responses = [
            # status, body, headers
            (200, sr_dicts, root_shard_resp_hdrs),
            (200, [sr_0_obj, subdir], shard_resp_hdrs),
            (200, [], shard_resp_hdrs),
            (200, [sr_2_obj], shard_resp_hdrs)
        ]
        expected_requests = [
            ('a/c', {'X-Backend-Record-Type': 'auto'},
             dict(states='listing', delimiter='/')),  # 200
            (shard_ranges[0].name, {'X-Backend-Record-Type': 'auto'},
             dict(marker='', end_marker='ham\x00', limit=str(limit),
                  states='listing', delimiter='/')),  # 200
            (shard_ranges[1].name, {'X-Backend-Record-Type': 'auto'},
             dict(marker='ha/', end_marker='pie\x00', states='listing',
                  limit=str(limit - 2), delimiter='/')),  # 200
            (shard_ranges[2].name, {'X-Backend-Record-Type': 'auto'},
             dict(marker='ha/', end_marker='', states='listing',
                  limit=str(limit - 2), delimiter='/'))  # 200
        ]

        expected_objects = [sr_0_obj, subdir, sr_2_obj]
        resp = self._check_GET_shard_listing(
            mock_responses, expected_objects, expected_requests,
            query_string='?delimiter=/')
        self.check_response(resp, root_resp_hdrs)

    def test_GET_sharded_container_shard_redirects_to_root(self):
        # check that if the root redirects listing to a shard, but the shard
        # returns the root shard (e.g. it was the final shard to shrink into
        # the root) objects are requested from the root, rather than a loop.

        # single shard spanning entire namespace
        shard_sr = ShardRange('.shards_a/c_xyz', Timestamp.now(), '', '')
        all_objects = self._make_shard_objects(shard_sr)
        size_all_objects = sum([obj['bytes'] for obj in all_objects])
        num_all_objects = len(all_objects)
        limit = CONTAINER_LISTING_LIMIT

        # when shrinking the final shard will return the root shard range into
        # which it is shrinking
        shard_resp_hdrs = {
            'X-Backend-Sharding-State': 'sharding',
            'X-Container-Object-Count': 0,
            'X-Container-Bytes-Used': 0,
            'X-Backend-Storage-Policy-Index': 0,
            'X-Backend-Record-Type': 'shard'
        }

        # root still thinks it has a shard
        root_resp_hdrs = {'X-Backend-Sharding-State': 'sharded',
                          'X-Backend-Timestamp': '99',
                          'X-Container-Object-Count': num_all_objects,
                          'X-Container-Bytes-Used': size_all_objects,
                          'X-Backend-Storage-Policy-Index': 0}
        root_shard_resp_hdrs = dict(root_resp_hdrs)
        root_shard_resp_hdrs['X-Backend-Record-Type'] = 'shard'

        root_sr = ShardRange('a/c', Timestamp.now(), '', '')
        mock_responses = [
            # status, body, headers
            (200, [dict(shard_sr)], root_shard_resp_hdrs),  # from root
            (200, [dict(root_sr)], shard_resp_hdrs),  # from shard
            (200, all_objects, root_resp_hdrs),  # from root
        ]
        expected_requests = [
            # path, headers, params
            # first request to root should specify auto record type
            ('a/c', {'X-Backend-Record-Type': 'auto'},
             dict(states='listing')),
            # request to shard should specify auto record type
            (wsgi_quote(str_to_wsgi(shard_sr.name)),
             {'X-Backend-Record-Type': 'auto'},
             dict(marker='', end_marker='', limit=str(limit),
                  states='listing')),  # 200
            # second request to root should specify object record type
            ('a/c', {'X-Backend-Record-Type': 'object'},
             dict(marker='', end_marker='', limit=str(limit))),  # 200
        ]

        expected_objects = all_objects
        resp = self._check_GET_shard_listing(
            mock_responses, expected_objects, expected_requests)
        self.check_response(resp, root_resp_hdrs,
                            expected_objects=expected_objects)
        self.assertEqual(
            [('a', 'c'), ('.shards_a', 'c_xyz')],
            resp.request.environ.get('swift.shard_listing_history'))
        lines = [line for line in self.app.logger.get_lines_for_level('debug')
                 if line.startswith('Found 1024 objects in shard')]
        self.assertEqual(2, len(lines), lines)
        self.assertIn("(state=sharded), total = 1024", lines[0])  # shard->root
        self.assertIn("(state=sharding), total = 1024", lines[1])  # shard

    def test_GET_sharded_container_shard_redirects_between_shards(self):
        # check that if one shard redirects listing to another shard that
        # somehow redirects listing back to the first shard, then we will break
        # out of the loop (this isn't an expected scenario, but could perhaps
        # happen if multiple conflicting shard-shrinking decisions are made)
        shard_bounds = ('', 'a', 'b', '')
        shard_ranges = [
            ShardRange('.shards_a/c_%s' % upper, Timestamp.now(), lower, upper)
            for lower, upper in zip(shard_bounds[:-1], shard_bounds[1:])]
        self.assertEqual([
            '.shards_a/c_a',
            '.shards_a/c_b',
            '.shards_a/c_',
        ], [sr.name for sr in shard_ranges])
        sr_dicts = [dict(sr) for sr in shard_ranges]
        sr_objs = [self._make_shard_objects(sr) for sr in shard_ranges]
        all_objects = []
        for objects in sr_objs:
            all_objects.extend(objects)
        size_all_objects = sum([obj['bytes'] for obj in all_objects])
        num_all_objects = len(all_objects)

        root_resp_hdrs = {'X-Backend-Sharding-State': 'sharded',
                          'X-Backend-Timestamp': '99',
                          'X-Container-Object-Count': num_all_objects,
                          'X-Container-Bytes-Used': size_all_objects,
                          'X-Backend-Storage-Policy-Index': 0,
                          'X-Backend-Record-Storage-Policy-Index': 0,
                          'X-Backend-Record-Type': 'shard',
                          }
        shard_resp_hdrs = {'X-Backend-Sharding-State': 'unsharded',
                           'X-Container-Object-Count': 2,
                           'X-Container-Bytes-Used': 4,
                           'X-Backend-Storage-Policy-Index': 0,
                           'X-Backend-Record-Storage-Policy-Index': 0,
                           }
        shrinking_resp_hdrs = {
            'X-Backend-Sharding-State': 'sharded',
            'X-Backend-Record-Type': 'shard',
            'X-Backend-Storage-Policy-Index': 0
        }
        limit = CONTAINER_LISTING_LIMIT

        mock_responses = [
            # status, body, headers
            (200, sr_dicts, root_resp_hdrs),  # from root
            (200, sr_objs[0], shard_resp_hdrs),  # objects from 1st shard
            (200, [sr_dicts[2]], shrinking_resp_hdrs),  # 2nd points to 3rd
            (200, [sr_dicts[1]], shrinking_resp_hdrs),  # 3rd points to 2nd
            (200, sr_objs[1], shard_resp_hdrs),  # objects from 2nd
            (200, sr_objs[2], shard_resp_hdrs),  # objects from 3rd
        ]
        expected_requests = [
            # each list item is tuple (path, headers, params)
            # request to root
            # context GET(a/c)
            ('a/c', {'X-Backend-Record-Type': 'auto'},
             dict(states='listing')),
            # request to 1st shard as per shard list from root;
            # context GET(a/c);
            # end_marker dictated by 1st shard range upper bound
            ('.shards_a/c_a', {'X-Backend-Record-Type': 'auto'},
             dict(marker='', end_marker='a\x00', states='listing',
                  limit=str(limit))),  # 200
            # request to 2nd shard as per shard list from root;
            # context GET(a/c);
            # end_marker dictated by 2nd shard range upper bound
            ('.shards_a/c_b', {'X-Backend-Record-Type': 'auto'},
             dict(marker='a', end_marker='b\x00', states='listing',
                  limit=str(limit - len(sr_objs[0])))),
            # request to 3rd shard as per shard list from *2nd shard*;
            # new context GET(a/c)->GET(.shards_a/c_b);
            # end_marker still dictated by 2nd shard range upper bound
            ('.shards_a/c_', {'X-Backend-Record-Type': 'auto'},
             dict(marker='a', end_marker='b\x00', states='listing',
                  limit=str(
                      limit - len(sr_objs[0])))),
            # request to 2nd shard as per shard list from *3rd shard*; this one
            # should specify record type object;
            # new context GET(a/c)->GET(.shards_a/c_b)->GET(.shards_a/c_);
            # end_marker still dictated by 2nd shard range upper bound
            ('.shards_a/c_b', {'X-Backend-Record-Type': 'object'},
             dict(marker='a', end_marker='b\x00',
                  limit=str(
                      limit - len(sr_objs[0])))),
            # request to 3rd shard *as per shard list from root*; this one
            # should specify record type object;
            # context GET(a/c);
            # end_marker dictated by 3rd shard range upper bound
            ('.shards_a/c_', {'X-Backend-Record-Type': 'object'},
             dict(marker='b', end_marker='',
                  limit=str(
                      limit - len(sr_objs[0]) - len(sr_objs[1])))),  # 200
        ]
        resp = self._check_GET_shard_listing(
            mock_responses, all_objects, expected_requests)
        self.check_response(resp, root_resp_hdrs,
                            expected_objects=all_objects)
        self.assertEqual(
            [('a', 'c'), ('.shards_a', 'c_b'), ('.shards_a', 'c_')],
            resp.request.environ.get('swift.shard_listing_history'))

    def test_GET_sharded_container_overlapping_shards(self):
        # verify ordered listing even if unexpected overlapping shard ranges
        shard_bounds = (('', 'ham', ShardRange.CLEAVED),
                        ('', 'pie', ShardRange.ACTIVE),
                        ('lemon', '', ShardRange.ACTIVE))
        shard_ranges = [
            ShardRange('.shards_a/c_' + upper, Timestamp.now(), lower, upper,
                       state=state)
            for lower, upper, state in shard_bounds]
        sr_dicts = [dict(sr) for sr in shard_ranges]
        sr_objs = [self._make_shard_objects(sr) for sr in shard_ranges]
        shard_resp_hdrs = [
            {'X-Backend-Sharding-State': 'unsharded',
             'X-Container-Object-Count': len(sr_objs[i]),
             'X-Container-Bytes-Used':
                 sum([obj['bytes'] for obj in sr_objs[i]]),
             'X-Container-Meta-Flavour': 'flavour%d' % i,
             'X-Backend-Storage-Policy-Index': 0}
            for i in range(3)]

        all_objects = []
        for objects in sr_objs:
            all_objects.extend(objects)
        size_all_objects = sum([obj['bytes'] for obj in all_objects])
        num_all_objects = len(all_objects)
        limit = CONTAINER_LISTING_LIMIT
        root_resp_hdrs = {'X-Backend-Sharding-State': 'sharded',
                          'X-Backend-Timestamp': '99',
                          # pretend root object stats are not yet updated
                          'X-Container-Object-Count': num_all_objects - 1,
                          'X-Container-Bytes-Used': size_all_objects - 1,
                          'X-Container-Meta-Flavour': 'peach',
                          'X-Backend-Storage-Policy-Index': 0}
        root_shard_resp_hdrs = dict(root_resp_hdrs)
        root_shard_resp_hdrs['X-Backend-Record-Type'] = 'shard'

        # forwards listing

        # expect subset of second shard range
        objs_1 = [o for o in sr_objs[1] if o['name'] > sr_objs[0][-1]['name']]
        # expect subset of third shard range
        objs_2 = [o for o in sr_objs[2] if o['name'] > sr_objs[1][-1]['name']]
        mock_responses = [
            # status, body, headers
            (200, sr_dicts, root_shard_resp_hdrs),
            (200, sr_objs[0], shard_resp_hdrs[0]),
            (200, objs_1, shard_resp_hdrs[1]),
            (200, objs_2, shard_resp_hdrs[2])
        ]
        # NB marker always advances to last object name
        expected_requests = [
            # path, headers, params
            ('a/c', {'X-Backend-Record-Type': 'auto'},
             dict(states='listing')),  # 200
            (shard_ranges[0].name, {'X-Backend-Record-Type': 'auto'},
             dict(marker='', end_marker='ham\x00', states='listing',
                  limit=str(limit))),  # 200
            (shard_ranges[1].name, {'X-Backend-Record-Type': 'auto'},
             dict(marker='h', end_marker='pie\x00', states='listing',
                  limit=str(limit - len(sr_objs[0])))),  # 200
            (shard_ranges[2].name, {'X-Backend-Record-Type': 'auto'},
             dict(marker='p', end_marker='', states='listing',
                  limit=str(limit - len(sr_objs[0] + objs_1))))  # 200
        ]

        expected_objects = sr_objs[0] + objs_1 + objs_2
        resp = self._check_GET_shard_listing(
            mock_responses, expected_objects, expected_requests)
        # root object count will overridden by actual length of listing
        self.check_response(resp, root_resp_hdrs,
                            expected_objects=expected_objects)

        # reverse listing

        # expect subset of third shard range
        objs_0 = [o for o in sr_objs[0] if o['name'] < sr_objs[1][0]['name']]
        # expect subset of second shard range
        objs_1 = [o for o in sr_objs[1] if o['name'] < sr_objs[2][0]['name']]
        mock_responses = [
            # status, body, headers
            (200, list(reversed(sr_dicts)), root_shard_resp_hdrs),
            (200, list(reversed(sr_objs[2])), shard_resp_hdrs[2]),
            (200, list(reversed(objs_1)), shard_resp_hdrs[1]),
            (200, list(reversed(objs_0)), shard_resp_hdrs[0]),
        ]
        # NB marker always advances to last object name
        expected_requests = [
            # path, headers, params
            ('a/c', {'X-Backend-Record-Type': 'auto'},
             dict(states='listing', reverse='true')),  # 200
            (shard_ranges[2].name, {'X-Backend-Record-Type': 'auto'},
             dict(marker='', end_marker='lemon', states='listing',
                  limit=str(limit),
                  reverse='true')),  # 200
            (shard_ranges[1].name, {'X-Backend-Record-Type': 'auto'},
             dict(marker='m', end_marker='', reverse='true', states='listing',
                  limit=str(limit - len(sr_objs[2])))),  # 200
            (shard_ranges[0].name, {'X-Backend-Record-Type': 'auto'},
             dict(marker='A', end_marker='', reverse='true', states='listing',
                  limit=str(limit - len(sr_objs[2] + objs_1))))  # 200
        ]

        expected_objects = list(reversed(objs_0 + objs_1 + sr_objs[2]))
        resp = self._check_GET_shard_listing(
            mock_responses, expected_objects, expected_requests,
            query_string='?reverse=true', reverse=True)
        # root object count will overridden by actual length of listing
        self.check_response(resp, root_resp_hdrs,
                            expected_objects=expected_objects)

    def test_GET_sharded_container_gap_in_shards(self):
        # verify ordered listing even if unexpected gap between shard ranges
        shard_bounds = (('', 'ham'), ('onion', 'pie'), ('rhubarb', ''))
        shard_ranges = [
            ShardRange('.shards_a/c_' + upper, Timestamp.now(), lower, upper)
            for lower, upper in shard_bounds]
        sr_dicts = [dict(sr) for sr in shard_ranges]
        sr_objs = [self._make_shard_objects(sr) for sr in shard_ranges]
        shard_resp_hdrs = [
            {'X-Backend-Sharding-State': 'unsharded',
             'X-Container-Object-Count': len(sr_objs[i]),
             'X-Container-Bytes-Used':
                 sum([obj['bytes'] for obj in sr_objs[i]]),
             'X-Container-Meta-Flavour': 'flavour%d' % i,
             'X-Backend-Storage-Policy-Index': 0}
            for i in range(3)]

        all_objects = []
        for objects in sr_objs:
            all_objects.extend(objects)
        size_all_objects = sum([obj['bytes'] for obj in all_objects])
        num_all_objects = len(all_objects)
        limit = CONTAINER_LISTING_LIMIT
        root_resp_hdrs = {'X-Backend-Sharding-State': 'sharded',
                          'X-Backend-Timestamp': '99',
                          'X-Container-Object-Count': num_all_objects,
                          'X-Container-Bytes-Used': size_all_objects,
                          'X-Container-Meta-Flavour': 'peach',
                          'X-Backend-Storage-Policy-Index': 0}
        root_shard_resp_hdrs = dict(root_resp_hdrs)
        root_shard_resp_hdrs['X-Backend-Record-Type'] = 'shard'

        mock_responses = [
            # status, body, headers
            (200, sr_dicts, root_shard_resp_hdrs),
            (200, sr_objs[0], shard_resp_hdrs[0]),
            (200, sr_objs[1], shard_resp_hdrs[1]),
            (200, sr_objs[2], shard_resp_hdrs[2])
        ]
        # NB marker always advances to last object name
        expected_requests = [
            # path, headers, params
            ('a/c', {'X-Backend-Record-Type': 'auto'},
             dict(states='listing')),  # 200
            (shard_ranges[0].name, {'X-Backend-Record-Type': 'auto'},
             dict(marker='', end_marker='ham\x00', states='listing',
                  limit=str(limit))),  # 200
            (shard_ranges[1].name, {'X-Backend-Record-Type': 'auto'},
             dict(marker='h', end_marker='pie\x00', states='listing',
                  limit=str(limit - len(sr_objs[0])))),  # 200
            (shard_ranges[2].name, {'X-Backend-Record-Type': 'auto'},
             dict(marker='p', end_marker='', states='listing',
                  limit=str(limit - len(sr_objs[0] + sr_objs[1]))))  # 200
        ]

        resp = self._check_GET_shard_listing(
            mock_responses, all_objects, expected_requests)
        # root object count will overridden by actual length of listing
        self.check_response(resp, root_resp_hdrs)

    def test_GET_sharded_container_empty_shard(self):
        # verify ordered listing when a shard is empty
        shard_bounds = (('', 'ham'), ('ham', 'pie'), ('pie', ''))
        shard_ranges = [
            ShardRange('.shards_a/c_%s' % upper, Timestamp.now(), lower, upper)
            for lower, upper in shard_bounds]
        sr_dicts = [dict(sr) for sr in shard_ranges]
        sr_objs = [self._make_shard_objects(sr) for sr in shard_ranges]
        shard_resp_hdrs = [
            {'X-Backend-Sharding-State': 'unsharded',
             'X-Container-Object-Count': len(sr_objs[i]),
             'X-Container-Bytes-Used':
                 sum([obj['bytes'] for obj in sr_objs[i]]),
             'X-Container-Meta-Flavour': 'flavour%d' % i,
             'X-Backend-Storage-Policy-Index': 0}
            for i in range(3)]
        empty_shard_resp_hdrs = {
            'X-Backend-Sharding-State': 'unsharded',
            'X-Container-Object-Count': 0,
            'X-Container-Bytes-Used': 0,
            'X-Container-Meta-Flavour': 'flavour',
            'X-Backend-Storage-Policy-Index': 0}

        # empty first shard range
        all_objects = sr_objs[1] + sr_objs[2]
        size_all_objects = sum([obj['bytes'] for obj in all_objects])
        root_resp_hdrs = {'X-Backend-Sharding-State': 'sharded',
                          'X-Backend-Timestamp': '99',
                          'X-Container-Object-Count': len(all_objects),
                          'X-Container-Bytes-Used': size_all_objects,
                          'X-Container-Meta-Flavour': 'peach',
                          'X-Backend-Storage-Policy-Index': 0}
        root_shard_resp_hdrs = dict(root_resp_hdrs)
        root_shard_resp_hdrs['X-Backend-Record-Type'] = 'shard'

        mock_responses = [
            # status, body, headers
            (200, sr_dicts, root_shard_resp_hdrs),
            (200, [], empty_shard_resp_hdrs),
            (200, sr_objs[1], shard_resp_hdrs[1]),
            (200, sr_objs[2], shard_resp_hdrs[2])
        ]
        # NB marker does not advance until an object is in the listing
        limit = CONTAINER_LISTING_LIMIT
        expected_requests = [
            # path, headers, params
            ('a/c', {'X-Backend-Record-Type': 'auto'},
             dict(states='listing')),  # 200
            (shard_ranges[0].name, {'X-Backend-Record-Type': 'auto'},
             dict(marker='', end_marker='ham\x00', states='listing',
                  limit=str(limit))),  # 200
            (shard_ranges[1].name, {'X-Backend-Record-Type': 'auto'},
             dict(marker='', end_marker='pie\x00', states='listing',
                  limit=str(limit))),  # 200
            (shard_ranges[2].name, {'X-Backend-Record-Type': 'auto'},
             dict(marker='p', end_marker='', states='listing',
                  limit=str(limit - len(sr_objs[1]))))  # 200
        ]

        resp = self._check_GET_shard_listing(
            mock_responses, sr_objs[1] + sr_objs[2], expected_requests)
        self.check_response(resp, root_resp_hdrs)

        # empty last shard range, reverse
        all_objects = sr_objs[0] + sr_objs[1]
        size_all_objects = sum([obj['bytes'] for obj in all_objects])
        root_resp_hdrs = {'X-Backend-Sharding-State': 'sharded',
                          'X-Backend-Timestamp': '99',
                          'X-Container-Object-Count': len(all_objects),
                          'X-Container-Bytes-Used': size_all_objects,
                          'X-Container-Meta-Flavour': 'peach',
                          'X-Backend-Storage-Policy-Index': 0}
        root_shard_resp_hdrs = dict(root_resp_hdrs)
        root_shard_resp_hdrs['X-Backend-Record-Type'] = 'shard'

        mock_responses = [
            # status, body, headers
            (200, list(reversed(sr_dicts)), root_shard_resp_hdrs),
            (200, [], empty_shard_resp_hdrs),
            (200, list(reversed(sr_objs[1])), shard_resp_hdrs[1]),
            (200, list(reversed(sr_objs[0])), shard_resp_hdrs[0]),
        ]
        limit = CONTAINER_LISTING_LIMIT
        expected_requests = [
            # path, headers, params
            ('a/c', {'X-Backend-Record-Type': 'auto'},
             dict(states='listing', reverse='true')),  # 200
            (shard_ranges[2].name, {'X-Backend-Record-Type': 'auto'},
             dict(marker='', end_marker='pie', states='listing',
                  limit=str(limit), reverse='true')),  # 200
            (shard_ranges[1].name, {'X-Backend-Record-Type': 'auto'},
             dict(marker='', end_marker='ham', states='listing',
                  limit=str(limit), reverse='true')),  # 200
            (shard_ranges[0].name, {'X-Backend-Record-Type': 'auto'},
             dict(marker=sr_objs[1][0]['name'], end_marker='',
                  states='listing', reverse='true',
                  limit=str(limit - len(sr_objs[1]))))  # 200
        ]

        resp = self._check_GET_shard_listing(
            mock_responses, list(reversed(sr_objs[0] + sr_objs[1])),
            expected_requests, query_string='?reverse=true', reverse=True)
        self.check_response(resp, root_resp_hdrs)

        # empty second shard range
        all_objects = sr_objs[0] + sr_objs[2]
        size_all_objects = sum([obj['bytes'] for obj in all_objects])
        root_resp_hdrs = {'X-Backend-Sharding-State': 'sharded',
                          'X-Backend-Timestamp': '99',
                          'X-Container-Object-Count': len(all_objects),
                          'X-Container-Bytes-Used': size_all_objects,
                          'X-Container-Meta-Flavour': 'peach',
                          'X-Backend-Storage-Policy-Index': 0}
        root_shard_resp_hdrs = dict(root_resp_hdrs)
        root_shard_resp_hdrs['X-Backend-Record-Type'] = 'shard'

        mock_responses = [
            # status, body, headers
            (200, sr_dicts, root_shard_resp_hdrs),
            (200, sr_objs[0], shard_resp_hdrs[0]),
            (200, [], empty_shard_resp_hdrs),
            (200, sr_objs[2], shard_resp_hdrs[2])
        ]
        # NB marker always advances to last object name
        limit = CONTAINER_LISTING_LIMIT
        expected_requests = [
            # path, headers, params
            ('a/c', {'X-Backend-Record-Type': 'auto'},
             dict(states='listing')),  # 200
            (shard_ranges[0].name, {'X-Backend-Record-Type': 'auto'},
             dict(marker='', end_marker='ham\x00', states='listing',
                  limit=str(limit))),  # 200
            (shard_ranges[1].name, {'X-Backend-Record-Type': 'auto'},
             dict(marker='h', end_marker='pie\x00', states='listing',
                  limit=str(limit - len(sr_objs[0])))),  # 200
            (shard_ranges[2].name, {'X-Backend-Record-Type': 'auto'},
             dict(marker='h', end_marker='', states='listing',
                  limit=str(limit - len(sr_objs[0]))))  # 200
        ]

        resp = self._check_GET_shard_listing(
            mock_responses, sr_objs[0] + sr_objs[2], expected_requests)
        # root object count will overridden by actual length of listing
        self.check_response(resp, root_resp_hdrs)

        # marker in empty second range
        mock_responses = [
            # status, body, headers
            (200, sr_dicts[1:], root_shard_resp_hdrs),
            (200, [], empty_shard_resp_hdrs),
            (200, sr_objs[2], shard_resp_hdrs[2])
        ]
        # NB marker unchanged when getting from third range
        expected_requests = [
            # path, headers, params
            ('a/c', {'X-Backend-Record-Type': 'auto'},
             dict(states='listing', marker='koolaid')),  # 200
            (shard_ranges[1].name, {'X-Backend-Record-Type': 'auto'},
             dict(marker='koolaid', end_marker='pie\x00', states='listing',
                  limit=str(limit))),  # 200
            (shard_ranges[2].name, {'X-Backend-Record-Type': 'auto'},
             dict(marker='koolaid', end_marker='', states='listing',
             limit=str(limit)))  # 200
        ]

        resp = self._check_GET_shard_listing(
            mock_responses, sr_objs[2], expected_requests,
            query_string='?marker=koolaid')
        # root object count will overridden by actual length of listing
        self.check_response(resp, root_resp_hdrs)

        # marker in empty second range, reverse
        mock_responses = [
            # status, body, headers
            (200, list(reversed(sr_dicts[:2])), root_shard_resp_hdrs),
            (200, [], empty_shard_resp_hdrs),
            (200, list(reversed(sr_objs[0])), shard_resp_hdrs[2])
        ]
        # NB marker unchanged when getting from first range
        expected_requests = [
            # path, headers, params
            ('a/c', {'X-Backend-Record-Type': 'auto'},
             dict(states='listing', marker='koolaid', reverse='true')),  # 200
            (shard_ranges[1].name, {'X-Backend-Record-Type': 'auto'},
             dict(marker='koolaid', end_marker='ham', reverse='true',
                  states='listing', limit=str(limit))),  # 200
            (shard_ranges[0].name, {'X-Backend-Record-Type': 'auto'},
             dict(marker='koolaid', end_marker='', reverse='true',
                  states='listing', limit=str(limit)))  # 200
        ]

        resp = self._check_GET_shard_listing(
            mock_responses, list(reversed(sr_objs[0])), expected_requests,
            query_string='?marker=koolaid&reverse=true', reverse=True)
        # root object count will overridden by actual length of listing
        self.check_response(resp, root_resp_hdrs)

    def _check_GET_sharded_container_shard_error(self, error):
        # verify ordered listing when a shard is empty
        shard_bounds = (('', 'ham'), ('ham', 'pie'), ('lemon', ''))
        shard_ranges = [
            ShardRange('.shards_a/c_%s' % upper, Timestamp.now(), lower, upper)
            for lower, upper in shard_bounds]
        sr_dicts = [dict(sr) for sr in shard_ranges]
        sr_objs = [self._make_shard_objects(sr) for sr in shard_ranges]
        # empty second shard range
        sr_objs[1] = []
        shard_resp_hdrs = [
            {'X-Backend-Sharding-State': 'unsharded',
             'X-Container-Object-Count': len(sr_objs[i]),
             'X-Container-Bytes-Used':
                 sum([obj['bytes'] for obj in sr_objs[i]]),
             'X-Container-Meta-Flavour': 'flavour%d' % i,
             'X-Backend-Storage-Policy-Index': 0}
            for i in range(3)]

        all_objects = []
        for objects in sr_objs:
            all_objects.extend(objects)
        size_all_objects = sum([obj['bytes'] for obj in all_objects])
        num_all_objects = len(all_objects)
        limit = CONTAINER_LISTING_LIMIT
        root_resp_hdrs = {'X-Backend-Sharding-State': 'sharded',
                          'X-Backend-Timestamp': '99',
                          'X-Container-Object-Count': num_all_objects,
                          'X-Container-Bytes-Used': size_all_objects,
                          'X-Container-Meta-Flavour': 'peach',
                          'X-Backend-Storage-Policy-Index': 0}
        root_shard_resp_hdrs = dict(root_resp_hdrs)
        root_shard_resp_hdrs['X-Backend-Record-Type'] = 'shard'

        mock_responses = [
            # status, body, headers
            (200, sr_dicts, root_shard_resp_hdrs),
            (200, sr_objs[0], shard_resp_hdrs[0])] + \
            [(error, [], {})] * 2 * self.CONTAINER_REPLICAS

        # NB marker always advances to last object name
        expected_requests = [
            # path, headers, params
            ('a/c', {'X-Backend-Record-Type': 'auto'},
             dict(states='listing')),  # 200
            (shard_ranges[0].name, {'X-Backend-Record-Type': 'auto'},
             dict(marker='', end_marker='ham\x00', states='listing',
                  limit=str(limit)))] \
            + [(shard_ranges[1].name, {'X-Backend-Record-Type': 'auto'},
                dict(marker='h', end_marker='pie\x00', states='listing',
                     limit=str(limit - len(sr_objs[0]))))
               ] * 2 * self.CONTAINER_REPLICAS

        self._check_GET_shard_listing(
            mock_responses, all_objects, expected_requests,
            expected_status=503)

    def test_GET_sharded_container_shard_errors(self):
        self._check_GET_sharded_container_shard_error(404)
        self._check_GET_sharded_container_shard_error(500)

    def test_GET_sharded_container_sharding_shard(self):
        # one shard is in process of sharding
        shard_bounds = (('', 'ham'), ('ham', 'pie'), ('pie', ''))
        shard_ranges = [
            ShardRange('.shards_a/c_' + upper, Timestamp.now(), lower, upper)
            for lower, upper in shard_bounds]
        sr_dicts = [dict(sr) for sr in shard_ranges]
        sr_objs = [self._make_shard_objects(sr) for sr in shard_ranges]
        shard_resp_hdrs = [
            {'X-Backend-Sharding-State': 'unsharded',
             'X-Container-Object-Count': len(sr_objs[i]),
             'X-Container-Bytes-Used':
                 sum([obj['bytes'] for obj in sr_objs[i]]),
             'X-Container-Meta-Flavour': 'flavour%d' % i,
             'X-Backend-Storage-Policy-Index': 0}
            for i in range(3)]
        shard_1_shard_resp_hdrs = dict(shard_resp_hdrs[1])
        shard_1_shard_resp_hdrs['X-Backend-Record-Type'] = 'shard'

        # second shard is sharding and has cleaved two out of three sub shards
        shard_resp_hdrs[1]['X-Backend-Sharding-State'] = 'sharding'
        sub_shard_bounds = (('ham', 'juice'), ('juice', 'lemon'))
        sub_shard_ranges = [
            ShardRange('a/c_sub_' + upper, Timestamp.now(), lower, upper)
            for lower, upper in sub_shard_bounds]
        sub_sr_dicts = [dict(sr) for sr in sub_shard_ranges]
        sub_sr_objs = [self._make_shard_objects(sr) for sr in sub_shard_ranges]
        sub_shard_resp_hdrs = [
            {'X-Backend-Sharding-State': 'unsharded',
             'X-Container-Object-Count': len(sub_sr_objs[i]),
             'X-Container-Bytes-Used':
                 sum([obj['bytes'] for obj in sub_sr_objs[i]]),
             'X-Container-Meta-Flavour': 'flavour%d' % i,
             'X-Backend-Storage-Policy-Index': 0}
            for i in range(2)]

        all_objects = []
        for objects in sr_objs:
            all_objects.extend(objects)
        size_all_objects = sum([obj['bytes'] for obj in all_objects])
        num_all_objects = len(all_objects)
        limit = CONTAINER_LISTING_LIMIT
        root_resp_hdrs = {'X-Backend-Sharding-State': 'sharded',
                          'X-Backend-Timestamp': '99',
                          'X-Container-Object-Count': num_all_objects,
                          'X-Container-Bytes-Used': size_all_objects,
                          'X-Container-Meta-Flavour': 'peach',
                          'X-Backend-Storage-Policy-Index': 0}
        root_shard_resp_hdrs = dict(root_resp_hdrs)
        root_shard_resp_hdrs['X-Backend-Record-Type'] = 'shard'

        mock_responses = [
            # status, body, headers
            (200, sr_dicts, root_shard_resp_hdrs),
            (200, sr_objs[0], shard_resp_hdrs[0]),
            (200, sub_sr_dicts + [sr_dicts[1]], shard_1_shard_resp_hdrs),
            (200, sub_sr_objs[0], sub_shard_resp_hdrs[0]),
            (200, sub_sr_objs[1], sub_shard_resp_hdrs[1]),
            (200, sr_objs[1][len(sub_sr_objs[0] + sub_sr_objs[1]):],
             shard_resp_hdrs[1]),
            (200, sr_objs[2], shard_resp_hdrs[2])
        ]
        # NB marker always advances to last object name
        expected_requests = [
            # get root shard ranges
            ('a/c', {'X-Backend-Record-Type': 'auto'},
             dict(states='listing')),  # 200
            # get first shard objects
            (shard_ranges[0].name,
             {'X-Backend-Record-Type': 'auto',
              'X-Backend-Storage-Policy-Index': '0'},
             dict(marker='', end_marker='ham\x00', states='listing',
                  limit=str(limit))),  # 200
            # get second shard sub-shard ranges
            (shard_ranges[1].name,
             {'X-Backend-Record-Type': 'auto',
              'X-Backend-Storage-Policy-Index': '0'},
             dict(marker='h', end_marker='pie\x00', states='listing',
                  limit=str(limit - len(sr_objs[0])))),
            # get first sub-shard objects
            (sub_shard_ranges[0].name,
             {'X-Backend-Record-Type': 'auto',
              'X-Backend-Storage-Policy-Index': '0'},
             dict(marker='h', end_marker='juice\x00', states='listing',
                  limit=str(limit - len(sr_objs[0])))),
            # get second sub-shard objects
            (sub_shard_ranges[1].name,
             {'X-Backend-Record-Type': 'auto',
              'X-Backend-Storage-Policy-Index': '0'},
             dict(marker='j', end_marker='lemon\x00', states='listing',
                  limit=str(limit - len(sr_objs[0] + sub_sr_objs[0])))),
            # get remainder of first shard objects
            (shard_ranges[1].name,
             {'X-Backend-Record-Type': 'object',
              'X-Backend-Storage-Policy-Index': '0'},
             dict(marker='l', end_marker='pie\x00',
                  limit=str(limit - len(sr_objs[0] + sub_sr_objs[0] +
                                        sub_sr_objs[1])))),  # 200
            # get third shard objects
            (shard_ranges[2].name,
             {'X-Backend-Record-Type': 'auto',
              'X-Backend-Storage-Policy-Index': '0'},
<<<<<<< HEAD
             dict(marker='p', end_marker='', states='listing',
                  limit=str(limit - len(sr_objs[0] + sr_objs[1]))))  # 200
        ]
        expected_objects = (
            sr_objs[0] + sub_sr_objs[0] + sub_sr_objs[1] +
            sr_objs[1][len(sub_sr_objs[0] + sub_sr_objs[1]):] + sr_objs[2])
        resp = self._check_GET_shard_listing(
            mock_responses, expected_objects, expected_requests)
        # root object count will overridden by actual length of listing
        self.check_response(resp, root_resp_hdrs)

    @patch_policies([
        StoragePolicy(0, 'zero', True, object_ring=FakeRing()),
        StoragePolicy(1, 'one', False, object_ring=FakeRing())
    ])
    def test_GET_sharded_container_sharding_shard_mixed_policies(self):
        # scenario: one shard is in process of sharding, shards have different
        # policy than root, expect listing to always request root policy index
        shard_bounds = (('', 'ham'), ('ham', 'pie'), ('pie', ''))
        shard_ranges = [
            ShardRange('.shards_a/c_' + upper, Timestamp.now(), lower, upper)
            for lower, upper in shard_bounds]
        sr_dicts = [dict(sr) for sr in shard_ranges]
        sr_objs = [self._make_shard_objects(sr) for sr in shard_ranges]
        shard_resp_hdrs = [
            {'X-Backend-Sharding-State': 'unsharded',
             'X-Container-Object-Count': len(sr_objs[i]),
             'X-Container-Bytes-Used':
                 sum([obj['bytes'] for obj in sr_objs[i]]),
             'X-Container-Meta-Flavour': 'flavour%d' % i,
             'X-Backend-Storage-Policy-Index': 1}
            for i in range(3)]
        shard_1_shard_resp_hdrs = dict(shard_resp_hdrs[1])
        shard_1_shard_resp_hdrs['X-Backend-Record-Type'] = 'shard'

        # second shard is sharding and has cleaved two out of three sub shards
        shard_resp_hdrs[1]['X-Backend-Sharding-State'] = 'sharding'
        sub_shard_bounds = (('ham', 'juice'), ('juice', 'lemon'))
        sub_shard_ranges = [
            ShardRange('a/c_sub_' + upper, Timestamp.now(), lower, upper)
            for lower, upper in sub_shard_bounds]
        sub_sr_dicts = [dict(sr) for sr in sub_shard_ranges]
        sub_sr_objs = [self._make_shard_objects(sr) for sr in sub_shard_ranges]
        sub_shard_resp_hdrs = [
            {'X-Backend-Sharding-State': 'unsharded',
             'X-Container-Object-Count': len(sub_sr_objs[i]),
             'X-Container-Bytes-Used':
                 sum([obj['bytes'] for obj in sub_sr_objs[i]]),
             'X-Container-Meta-Flavour': 'flavour%d' % i,
             'X-Backend-Storage-Policy-Index': 1}
            for i in range(2)]

        all_objects = []
        for objects in sr_objs:
            all_objects.extend(objects)
        size_all_objects = sum([obj['bytes'] for obj in all_objects])
        num_all_objects = len(all_objects)
        limit = CONTAINER_LISTING_LIMIT
        root_resp_hdrs = {'X-Backend-Sharding-State': 'sharded',
                          'X-Backend-Timestamp': '99',
                          'X-Container-Object-Count': num_all_objects,
                          'X-Container-Bytes-Used': size_all_objects,
                          'X-Container-Meta-Flavour': 'peach',
                          'X-Backend-Storage-Policy-Index': 0}
        root_shard_resp_hdrs = dict(root_resp_hdrs)
        root_shard_resp_hdrs['X-Backend-Record-Type'] = 'shard'

        mock_responses = [
            # status, body, headers
            (200, sr_dicts, root_shard_resp_hdrs),
            (200, sr_objs[0], shard_resp_hdrs[0]),
            (200, sub_sr_dicts + [sr_dicts[1]], shard_1_shard_resp_hdrs),
            (200, sub_sr_objs[0], sub_shard_resp_hdrs[0]),
            (200, sub_sr_objs[1], sub_shard_resp_hdrs[1]),
            (200, sr_objs[1][len(sub_sr_objs[0] + sub_sr_objs[1]):],
             shard_resp_hdrs[1]),
            (200, sr_objs[2], shard_resp_hdrs[2])
        ]
        # NB marker always advances to last object name
        expected_requests = [
            # get root shard ranges
            ('a/c', {'X-Backend-Record-Type': 'auto'},
             dict(states='listing')),  # 200
            # get first shard objects
            (shard_ranges[0].name,
             {'X-Backend-Record-Type': 'auto',
              'X-Backend-Storage-Policy-Index': '0'},
             dict(marker='', end_marker='ham\x00', states='listing',
                  limit=str(limit))),  # 200
            # get second shard sub-shard ranges
            (shard_ranges[1].name,
             {'X-Backend-Record-Type': 'auto',
              'X-Backend-Storage-Policy-Index': '0'},
             dict(marker='h', end_marker='pie\x00', states='listing',
                  limit=str(limit - len(sr_objs[0])))),
            # get first sub-shard objects
            (sub_shard_ranges[0].name,
             {'X-Backend-Record-Type': 'auto',
              'X-Backend-Storage-Policy-Index': '0'},
             dict(marker='h', end_marker='juice\x00', states='listing',
                  limit=str(limit - len(sr_objs[0])))),
            # get second sub-shard objects
            (sub_shard_ranges[1].name,
             {'X-Backend-Record-Type': 'auto',
              'X-Backend-Storage-Policy-Index': '0'},
             dict(marker='j', end_marker='lemon\x00', states='listing',
                  limit=str(limit - len(sr_objs[0] + sub_sr_objs[0])))),
            # get remainder of first shard objects
            (shard_ranges[1].name,
             {'X-Backend-Record-Type': 'object',
              'X-Backend-Storage-Policy-Index': '0'},
             dict(marker='l', end_marker='pie\x00',
                  limit=str(limit - len(sr_objs[0] + sub_sr_objs[0] +
                                        sub_sr_objs[1])))),  # 200
            # get third shard objects
            (shard_ranges[2].name,
             {'X-Backend-Record-Type': 'auto',
              'X-Backend-Storage-Policy-Index': '0'},
=======
>>>>>>> 679a20b2
             dict(marker='p', end_marker='', states='listing',
                  limit=str(limit - len(sr_objs[0] + sr_objs[1]))))  # 200
        ]
        expected_objects = (
            sr_objs[0] + sub_sr_objs[0] + sub_sr_objs[1] +
            sr_objs[1][len(sub_sr_objs[0] + sub_sr_objs[1]):] + sr_objs[2])
        resp = self._check_GET_shard_listing(
            mock_responses, expected_objects, expected_requests)
        # root object count will overridden by actual length of listing
        self.check_response(resp, root_resp_hdrs)

    @patch_policies([
        StoragePolicy(0, 'zero', True, object_ring=FakeRing()),
        StoragePolicy(1, 'one', False, object_ring=FakeRing())
    ])
    def test_GET_sharded_container_sharding_shard_mixed_policies(self):
        # scenario: one shard is in process of sharding, shards have different
        # policy than root, expect listing to always request root policy index
        shard_bounds = (('', 'ham'), ('ham', 'pie'), ('pie', ''))
        shard_ranges = [
            ShardRange('.shards_a/c_' + upper, Timestamp.now(), lower, upper)
            for lower, upper in shard_bounds]
        sr_dicts = [dict(sr) for sr in shard_ranges]
        sr_objs = [self._make_shard_objects(sr) for sr in shard_ranges]
        shard_resp_hdrs = [
            {'X-Backend-Sharding-State': 'unsharded',
             'X-Container-Object-Count': len(sr_objs[i]),
             'X-Container-Bytes-Used':
                 sum([obj['bytes'] for obj in sr_objs[i]]),
             'X-Container-Meta-Flavour': 'flavour%d' % i,
             'X-Backend-Storage-Policy-Index': 1,
             'X-Backend-Record-Storage-Policy-Index': 0}
            for i in range(3)]
        shard_1_shard_resp_hdrs = dict(shard_resp_hdrs[1])
        shard_1_shard_resp_hdrs['X-Backend-Record-Type'] = 'shard'

        # second shard is sharding and has cleaved two out of three sub shards
        shard_resp_hdrs[1]['X-Backend-Sharding-State'] = 'sharding'
        sub_shard_bounds = (('ham', 'juice'), ('juice', 'lemon'))
        sub_shard_ranges = [
            ShardRange('a/c_sub_' + upper, Timestamp.now(), lower, upper)
            for lower, upper in sub_shard_bounds]
        sub_sr_dicts = [dict(sr) for sr in sub_shard_ranges]
        sub_sr_objs = [self._make_shard_objects(sr) for sr in sub_shard_ranges]
        sub_shard_resp_hdrs = [
            {'X-Backend-Sharding-State': 'unsharded',
             'X-Container-Object-Count': len(sub_sr_objs[i]),
             'X-Container-Bytes-Used':
                 sum([obj['bytes'] for obj in sub_sr_objs[i]]),
             'X-Container-Meta-Flavour': 'flavour%d' % i,
             'X-Backend-Storage-Policy-Index': 1,
             'X-Backend-Record-Storage-Policy-Index': 0}
            for i in range(2)]

        all_objects = []
        for objects in sr_objs:
            all_objects.extend(objects)
        size_all_objects = sum([obj['bytes'] for obj in all_objects])
        num_all_objects = len(all_objects)
        limit = CONTAINER_LISTING_LIMIT
        root_resp_hdrs = {'X-Backend-Sharding-State': 'sharded',
                          'X-Backend-Timestamp': '99',
                          'X-Container-Object-Count': num_all_objects,
                          'X-Container-Bytes-Used': size_all_objects,
                          'X-Container-Meta-Flavour': 'peach',
                          'X-Backend-Storage-Policy-Index': 0}
        root_shard_resp_hdrs = dict(root_resp_hdrs)
        root_shard_resp_hdrs['X-Backend-Record-Type'] = 'shard'

        mock_responses = [
            # status, body, headers
            (200, sr_dicts, root_shard_resp_hdrs),
            (200, sr_objs[0], shard_resp_hdrs[0]),
            (200, sub_sr_dicts + [sr_dicts[1]], shard_1_shard_resp_hdrs),
            (200, sub_sr_objs[0], sub_shard_resp_hdrs[0]),
            (200, sub_sr_objs[1], sub_shard_resp_hdrs[1]),
            (200, sr_objs[1][len(sub_sr_objs[0] + sub_sr_objs[1]):],
             shard_resp_hdrs[1]),
            (200, sr_objs[2], shard_resp_hdrs[2])
        ]
        # NB marker always advances to last object name
        expected_requests = [
            # get root shard ranges
            ('a/c', {'X-Backend-Record-Type': 'auto'},
             dict(states='listing')),  # 200
            # get first shard objects
            (shard_ranges[0].name,
             {'X-Backend-Record-Type': 'auto',
              'X-Backend-Storage-Policy-Index': '0'},
             dict(marker='', end_marker='ham\x00', states='listing',
                  limit=str(limit))),  # 200
            # get second shard sub-shard ranges
            (shard_ranges[1].name,
             {'X-Backend-Record-Type': 'auto',
              'X-Backend-Storage-Policy-Index': '0'},
             dict(marker='h', end_marker='pie\x00', states='listing',
                  limit=str(limit - len(sr_objs[0])))),
            # get first sub-shard objects
            (sub_shard_ranges[0].name,
             {'X-Backend-Record-Type': 'auto',
              'X-Backend-Storage-Policy-Index': '0'},
             dict(marker='h', end_marker='juice\x00', states='listing',
                  limit=str(limit - len(sr_objs[0])))),
            # get second sub-shard objects
            (sub_shard_ranges[1].name,
             {'X-Backend-Record-Type': 'auto',
              'X-Backend-Storage-Policy-Index': '0'},
             dict(marker='j', end_marker='lemon\x00', states='listing',
                  limit=str(limit - len(sr_objs[0] + sub_sr_objs[0])))),
            # get remainder of second shard objects
            (shard_ranges[1].name,
             {'X-Backend-Record-Type': 'object',
              'X-Backend-Storage-Policy-Index': '0'},
             dict(marker='l', end_marker='pie\x00',
                  limit=str(limit - len(sr_objs[0] + sub_sr_objs[0] +
                                        sub_sr_objs[1])))),  # 200
            # get third shard objects
            (shard_ranges[2].name,
             {'X-Backend-Record-Type': 'auto',
              'X-Backend-Storage-Policy-Index': '0'},
             dict(marker='p', end_marker='', states='listing',
                  limit=str(limit - len(sr_objs[0] + sr_objs[1]))))  # 200
        ]
        expected_objects = (
            sr_objs[0] + sub_sr_objs[0] + sub_sr_objs[1] +
            sr_objs[1][len(sub_sr_objs[0] + sub_sr_objs[1]):] + sr_objs[2])
        resp = self._check_GET_shard_listing(
            mock_responses, expected_objects, expected_requests)
        # root object count will overridden by actual length of listing
        self.check_response(resp, root_resp_hdrs)

    @patch_policies([
        StoragePolicy(0, 'zero', True, object_ring=FakeRing()),
        StoragePolicy(1, 'one', False, object_ring=FakeRing())
    ])
    def test_GET_sharded_container_mixed_policies_error(self):
        # scenario: shards have different policy than root, listing requests
        # root policy index but shards not upgraded and respond with their own
        # policy index
        def do_test(shard_policy):
            # only need first shard for this test...
            sr = ShardRange('.shards_a/c_pie', Timestamp.now(), '', 'pie')
            sr_objs = self._make_shard_objects(sr)
            shard_resp_hdrs = {
                'X-Backend-Sharding-State': 'unsharded',
                'X-Container-Object-Count': len(sr_objs),
                'X-Container-Bytes-Used':
                    sum([obj['bytes'] for obj in sr_objs]),
            }

            if shard_policy is not None:
                shard_resp_hdrs['X-Backend-Storage-Policy-Index'] = \
                    shard_policy

            size_all_objects = sum([obj['bytes'] for obj in sr_objs])
            num_all_objects = len(sr_objs)
            limit = CONTAINER_LISTING_LIMIT
            root_resp_hdrs = {'X-Backend-Sharding-State': 'sharded',
                              'X-Backend-Timestamp': '99',
                              'X-Container-Object-Count': num_all_objects,
                              'X-Container-Bytes-Used': size_all_objects,
                              'X-Container-Meta-Flavour': 'peach',
                              # NB root policy 1 differes from shard policy
                              'X-Backend-Storage-Policy-Index': 1}
            root_shard_resp_hdrs = dict(root_resp_hdrs)
            root_shard_resp_hdrs['X-Backend-Record-Type'] = 'shard'

            mock_responses = [
                # status, body, headers
                (200, [dict(sr)], root_shard_resp_hdrs),
                (200, sr_objs, shard_resp_hdrs),
            ]
            # NB marker always advances to last object name
            expected_requests = [
                # get root shard ranges
                ('a/c', {'X-Backend-Record-Type': 'auto'},
                 dict(states='listing')),  # 200
                # get first shard objects
                (sr.name,
                 {'X-Backend-Record-Type': 'auto',
                  'X-Backend-Storage-Policy-Index': '1'},
                 dict(marker='', end_marker='pie\x00', states='listing',
                      limit=str(limit))),  # 200
                # error to client; no request for second shard objects
            ]
            self._check_GET_shard_listing(
                mock_responses, [], expected_requests,
                expected_status=503)

        do_test(0)
        do_test(None)

    def _build_request(self, headers, params, infocache=None):
        # helper to make a GET request with caches set in environ
        query_string = '?' + '&'.join('%s=%s' % (k, v)
                                      for k, v in params.items())
        container_path = '/v1/a/c' + query_string
        request = Request.blank(container_path, headers=headers)
        request.environ['swift.cache'] = self.memcache
        request.environ['swift.infocache'] = infocache if infocache else {}
        return request

    def _check_response(self, resp, exp_shards, extra_hdrs):
        # helper to check a shard listing response
        actual_shards = json.loads(resp.body)
        self.assertEqual(exp_shards, actual_shards)
        exp_hdrs = dict(self.root_resp_hdrs)
        # x-put-timestamp is sent from backend but removed in proxy base
        # controller GETorHEAD_base so not expected in response from proxy
        exp_hdrs.pop('X-Put-Timestamp')
        self.assertIn('X-Timestamp', resp.headers)
        actual_timestamp = resp.headers.pop('X-Timestamp')
        exp_timestamp = exp_hdrs.pop('X-Timestamp')
        self.assertEqual(Timestamp(exp_timestamp),
                         Timestamp(actual_timestamp))
        exp_hdrs.update(extra_hdrs)
        exp_hdrs.update(
            {'X-Storage-Policy': 'zero',  # added in container controller
             'Content-Length':
                 str(len(json.dumps(exp_shards).encode('ascii'))),
             }
        )
        # we expect this header to be removed by proxy
        exp_hdrs.pop('X-Backend-Override-Shard-Name-Filter', None)
        for ignored in ('x-account-container-count', 'x-object-meta-test',
                        'x-delete-at', 'etag', 'x-works'):
            # FakeConn adds these
            resp.headers.pop(ignored, None)
        self.assertEqual(exp_hdrs, resp.headers)

    def _capture_backend_request(self, req, resp_status, resp_body,
                                 resp_extra_hdrs, num_resp=1):
        self.assertGreater(num_resp, 0)  # sanity check
        resp_hdrs = dict(self.root_resp_hdrs)
        resp_hdrs.update(resp_extra_hdrs)
        resp_status = [resp_status] * num_resp
        with mocked_http_conn(
                *resp_status, body_iter=[resp_body] * num_resp,
                headers=[resp_hdrs] * num_resp) as fake_conn:
            resp = req.get_response(self.app)
        self.assertEqual(resp_status[0], resp.status_int)
        self.assertEqual(num_resp, len(fake_conn.requests))
        return fake_conn.requests[0], resp

    def _check_backend_req(self, req, backend_req, extra_params=None,
                           extra_hdrs=None):
        self.assertEqual('a/c', backend_req['path'][7:])

        expected_params = {'states': 'listing', 'format': 'json'}
        if extra_params:
            expected_params.update(extra_params)
        if six.PY2:
            backend_params = dict(urllib.parse.parse_qsl(
                backend_req['qs'], True))
        else:
            backend_params = dict(urllib.parse.parse_qsl(
                backend_req['qs'], True, encoding='latin1'))
        self.assertEqual(expected_params, backend_params)

        backend_hdrs = backend_req['headers']
        self.assertIsNotNone(backend_hdrs.pop('Referer', None))
        self.assertIsNotNone(backend_hdrs.pop('X-Timestamp', None))
        self.assertTrue(backend_hdrs.pop('User-Agent', '').startswith(
            'proxy-server'))
        expected_headers = {
            'Connection': 'close',
            'Host': 'localhost:80',
            'X-Trans-Id': req.headers['X-Trans-Id']}
        if extra_hdrs:
            expected_headers.update(extra_hdrs)
        self.assertEqual(expected_headers, backend_hdrs)
        for k, v in expected_headers.items():
            self.assertIn(k, backend_hdrs)
            self.assertEqual(v, backend_hdrs.get(k))

    def _setup_shard_range_stubs(self):
        self.memcache = FakeMemcache()
        shard_bounds = (('', 'ham'), ('ham', 'pie'), ('pie', ''))
        shard_ranges = [
            ShardRange('.shards_a/c_%s' % upper, Timestamp.now(), lower, upper)
            for lower, upper in shard_bounds]
        self.sr_dicts = [dict(sr) for sr in shard_ranges]
        self._stub_shards_dump = json.dumps(self.sr_dicts).encode('ascii')
        self.root_resp_hdrs = {
            'Accept-Ranges': 'bytes',
            'Content-Type': 'application/json',
            'Last-Modified': 'Thu, 01 Jan 1970 00:00:03 GMT',
            'X-Backend-Timestamp': '2',
            'X-Backend-Put-Timestamp': '3',
            'X-Backend-Delete-Timestamp': '0',
            'X-Backend-Status-Changed-At': '0',
            'X-Timestamp': '2',
            'X-Put-Timestamp': '3',
            'X-Container-Object-Count': '6',
            'X-Container-Bytes-Used': '12',
            'X-Backend-Storage-Policy-Index': '0'}

    def _do_test_caching(self, record_type, exp_recheck_listing):
        # this test gets shard ranges into cache and then reads from cache
        sharding_state = 'sharded'
        self.memcache.delete_all()
        self.memcache.clear_calls()
        # container is sharded but proxy does not have that state cached;
        # expect a backend request and expect shard ranges to be cached
        self.memcache.clear_calls()
        req = self._build_request({'X-Backend-Record-Type': record_type},
                                  {'states': 'listing'}, {})
        backend_req, resp = self._capture_backend_request(
            req, 200, self._stub_shards_dump,
            {'X-Backend-Record-Type': 'shard',
             'X-Backend-Sharding-State': sharding_state,
             'X-Backend-Override-Shard-Name-Filter': 'true'})
        self._check_backend_req(
            req, backend_req,
            extra_hdrs={'X-Backend-Record-Type': record_type,
                        'X-Backend-Override-Shard-Name-Filter': 'sharded'})
        self._check_response(resp, self.sr_dicts, {
            'X-Backend-Recheck-Container-Existence': '60',
            'X-Backend-Record-Type': 'shard',
            'X-Backend-Sharding-State': sharding_state})
        self.assertEqual(
            [('get', 'container/a/c', None, None),
             ('set', 'shard-listing/a/c', self.sr_dicts,
              exp_recheck_listing),
             ('set', 'container/a/c', mock.ANY, 60)],
            self.memcache.calls)
        self.assertEqual(self.sr_dicts, self.memcache.calls[1][2])
        self.assertEqual(sharding_state,
                         self.memcache.calls[2][2]['sharding_state'])
        self.assertIn('swift.infocache', req.environ)
        self.assertIn('shard-listing/a/c', req.environ['swift.infocache'])
        self.assertEqual(tuple(self.sr_dicts),
                         req.environ['swift.infocache']['shard-listing/a/c'])

        # container is sharded and proxy does have that state cached and
        # also has shard ranges cached; expect a read from cache
        self.memcache.clear_calls()
        req = self._build_request({'X-Backend-Record-Type': record_type},
                                  {'states': 'listing'}, {})
        resp = req.get_response(self.app)
        self._check_response(resp, self.sr_dicts, {
            'X-Backend-Cached-Results': 'true',
            'X-Backend-Record-Type': 'shard',
            'X-Backend-Sharding-State': sharding_state})
        self.assertEqual(
            [('get', 'container/a/c', None, None),
             ('get', 'shard-listing/a/c', None, None)],
            self.memcache.calls)
        self.assertIn('swift.infocache', req.environ)
        self.assertIn('shard-listing/a/c', req.environ['swift.infocache'])
        self.assertEqual(tuple(self.sr_dicts),
                         req.environ['swift.infocache']['shard-listing/a/c'])

        # delete the container; check that shard ranges are evicted from cache
        self.memcache.clear_calls()
        infocache = {}
        req = Request.blank('/v1/a/c', method='DELETE')
        req.environ['swift.cache'] = self.memcache
        req.environ['swift.infocache'] = infocache
        self._capture_backend_request(req, 204, b'', {},
                                      num_resp=self.CONTAINER_REPLICAS)
        self.assertEqual(
            [('delete', 'container/a/c', None, None),
             ('delete', 'shard-listing/a/c', None, None)],
            self.memcache.calls)

    def test_get_from_shards_add_root_spi(self):
<<<<<<< HEAD
        req = Request.blank(
            '/v1/a/c', environ={'REQUEST_METHOD': 'GET'})
        self._setup_shard_range_stubs()
        resp = mock.MagicMock(body=self._stub_shards_dump,
                              headers=self.root_resp_hdrs)
        shard_resp = mock.MagicMock(status_int=204, headers={})
        resp.request = req

        def mock_get_container_listing(*args, **kargs):
            shard_listing_headers.update(kargs.get('headers', {}))
            return None, shard_resp

        # no header in response -> no header added to request
        shard_listing_headers = {}
        del resp.headers['X-Backend-Storage-Policy-Index']
=======
        self._setup_shard_range_stubs()
        shard_resp = mock.MagicMock(status_int=204, headers={})

        def mock_get_container_listing(self_, req, *args, **kargs):
            captured_hdrs.update(req.headers)
            return None, shard_resp

        # header in response -> header added to request
        captured_hdrs = {}
        req = Request.blank('/v1/a/c', environ={'REQUEST_METHOD': 'GET'})
        resp = mock.MagicMock(body=self._stub_shards_dump,
                              headers=self.root_resp_hdrs,
                              request=req)
        resp.headers['X-Backend-Storage-Policy-Index'] = '0'
>>>>>>> 679a20b2
        with mock.patch('swift.proxy.controllers.container.'
                        'ContainerController._get_container_listing',
                        mock_get_container_listing):
            controller_cls, d = self.app.get_controller(req)
            controller = controller_cls(self.app, **d)
            controller._get_from_shards(req, resp)

<<<<<<< HEAD
        self.assertEqual({}, shard_listing_headers)

        # header in response -> header added to request
        shard_listing_headers = {}
        resp.headers['X-Backend-Storage-Policy-Index'] = '0'
=======
        self.assertIn('X-Backend-Storage-Policy-Index', captured_hdrs)
        self.assertEqual(
            captured_hdrs['X-Backend-Storage-Policy-Index'], '0')

        captured_hdrs = {}
        req = Request.blank('/v1/a/c', environ={'REQUEST_METHOD': 'GET'})
        resp = mock.MagicMock(body=self._stub_shards_dump,
                              headers=self.root_resp_hdrs,
                              request=req)
        resp.headers['X-Backend-Storage-Policy-Index'] = '1'
>>>>>>> 679a20b2
        with mock.patch('swift.proxy.controllers.container.'
                        'ContainerController._get_container_listing',
                        mock_get_container_listing):
            controller_cls, d = self.app.get_controller(req)
            controller = controller_cls(self.app, **d)
            controller._get_from_shards(req, resp)

<<<<<<< HEAD
        self.assertIn('X-Backend-Storage-Policy-Index', shard_listing_headers)
        self.assertEqual(
            shard_listing_headers['X-Backend-Storage-Policy-Index'], '0')

        shard_listing_headers = {}
        resp.headers['X-Backend-Storage-Policy-Index'] = '1'
=======
        self.assertIn('X-Backend-Storage-Policy-Index', captured_hdrs)
        self.assertEqual(
            captured_hdrs['X-Backend-Storage-Policy-Index'], '1')

        # header not added to request if not root request
        captured_hdrs = {}
        req = Request.blank('/v1/a/c',
                            environ={
                                'REQUEST_METHOD': 'GET',
                                'swift.shard_listing_history': [('a', 'c')]}
                            )
        resp = mock.MagicMock(body=self._stub_shards_dump,
                              headers=self.root_resp_hdrs,
                              request=req)
        resp.headers['X-Backend-Storage-Policy-Index'] = '0'
>>>>>>> 679a20b2
        with mock.patch('swift.proxy.controllers.container.'
                        'ContainerController._get_container_listing',
                        mock_get_container_listing):
            controller_cls, d = self.app.get_controller(req)
            controller = controller_cls(self.app, **d)
            controller._get_from_shards(req, resp)

<<<<<<< HEAD
        self.assertIn('X-Backend-Storage-Policy-Index', shard_listing_headers)
        self.assertEqual(
            shard_listing_headers['X-Backend-Storage-Policy-Index'], '1')

        # existing X-Backend-Storage-Policy-Index in request is respected
        shard_listing_headers = {}
        req.headers['X-Backend-Storage-Policy-Index'] = '0'
=======
        self.assertNotIn('X-Backend-Storage-Policy-Index', captured_hdrs)

        # existing X-Backend-Storage-Policy-Index in request is respected
        captured_hdrs = {}
        req = Request.blank('/v1/a/c', environ={'REQUEST_METHOD': 'GET'})
        req.headers['X-Backend-Storage-Policy-Index'] = '0'
        resp = mock.MagicMock(body=self._stub_shards_dump,
                              headers=self.root_resp_hdrs,
                              request=req)
        resp.headers['X-Backend-Storage-Policy-Index'] = '1'
>>>>>>> 679a20b2
        with mock.patch('swift.proxy.controllers.container.'
                        'ContainerController._get_container_listing',
                        mock_get_container_listing):
            controller_cls, d = self.app.get_controller(req)
            controller = controller_cls(self.app, **d)
            controller._get_from_shards(req, resp)

<<<<<<< HEAD
        self.assertEqual({}, shard_listing_headers)
=======
        self.assertIn('X-Backend-Storage-Policy-Index', captured_hdrs)
        self.assertEqual(
            captured_hdrs['X-Backend-Storage-Policy-Index'], '0')
>>>>>>> 679a20b2

    def test_GET_shard_ranges(self):
        self._setup_shard_range_stubs()
        # expect shard ranges cache time to be default value of 600
        self._do_test_caching('shard', 600)
        # expect shard ranges cache time to be configured value of 120
        self.app.recheck_listing_shard_ranges = 120
        self._do_test_caching('shard', 120)

        def mock_get_from_shards(self, req, resp):
            # for the purposes of these tests we override _get_from_shards so
            # that the response contains the shard listing even though the
            # record_type is 'auto'; these tests are verifying the content and
            # caching of the backend shard range response so we're not
            # interested in gathering object from the shards
            return resp

        with mock.patch('swift.proxy.controllers.container.'
                        'ContainerController._get_from_shards',
                        mock_get_from_shards):
            self.app.recheck_listing_shard_ranges = 600
            self._do_test_caching('auto', 600)

    def test_GET_shard_ranges_404_response(self):
        # pre-warm cache with container info but not shard ranges so that the
        # backend request tries to get a cacheable listing, but backend 404's
        self._setup_shard_range_stubs()
        self.memcache.delete_all()
        info = headers_to_container_info(self.root_resp_hdrs)
        info['status'] = 200
        info['sharding_state'] = 'sharded'
        self.memcache.set('container/a/c', info)
        self.memcache.clear_calls()
        req = self._build_request({'X-Backend-Record-Type': 'shard'},
                                  {'states': 'listing'}, {})
        backend_req, resp = self._capture_backend_request(
            req, 404, b'', {}, num_resp=2 * self.CONTAINER_REPLICAS)
        self._check_backend_req(
            req, backend_req,
            extra_hdrs={'X-Backend-Record-Type': 'shard',
                        'X-Backend-Override-Shard-Name-Filter': 'sharded'})
        self.assertNotIn('X-Backend-Cached-Results', resp.headers)
        # Note: container metadata is updated in cache but shard ranges are not
        # deleted from cache
        self.assertEqual(
            [('get', 'container/a/c', None, None),
             ('get', 'shard-listing/a/c', None, None),
             ('set', 'container/a/c', mock.ANY, 6.0)],
            self.memcache.calls)
        self.assertEqual(404, self.memcache.calls[2][2]['status'])
        self.assertEqual(b'', resp.body)
        self.assertEqual(404, resp.status_int)

    def _do_test_GET_shard_ranges_read_from_cache(self, params, record_type):
        # pre-warm cache with container metadata and shard ranges and verify
        # that shard range listing are read from cache when appropriate
        self.memcache.delete_all()
        info = headers_to_container_info(self.root_resp_hdrs)
        info['status'] = 200
        info['sharding_state'] = 'sharded'
        self.memcache.set('container/a/c', info)
        self.memcache.set('shard-listing/a/c', self.sr_dicts)
        self.memcache.clear_calls()

        req_hdrs = {'X-Backend-Record-Type': record_type}
        req = self._build_request(req_hdrs, params, {})
        resp = req.get_response(self.app)
        self.assertEqual(
            [('get', 'container/a/c', None, None),
             ('get', 'shard-listing/a/c', None, None)],
            self.memcache.calls)
        return resp

    def test_GET_shard_ranges_read_from_cache(self):
        self._setup_shard_range_stubs()
        exp_hdrs = {'X-Backend-Cached-Results': 'true',
                    'X-Backend-Record-Type': 'shard',
                    'X-Backend-Override-Shard-Name-Filter': 'true',
                    'X-Backend-Sharding-State': 'sharded'}

        resp = self._do_test_GET_shard_ranges_read_from_cache(
            {'states': 'listing'}, 'shard')
        self._check_response(resp, self.sr_dicts, exp_hdrs)

        resp = self._do_test_GET_shard_ranges_read_from_cache(
            {'states': 'listing', 'reverse': 'true'}, 'shard')
        exp_shards = list(self.sr_dicts)
        exp_shards.reverse()
        self._check_response(resp, exp_shards, exp_hdrs)

        resp = self._do_test_GET_shard_ranges_read_from_cache(
            {'states': 'listing', 'marker': 'jam'}, 'shard')
        self._check_response(resp, self.sr_dicts[1:], exp_hdrs)

        resp = self._do_test_GET_shard_ranges_read_from_cache(
            {'states': 'listing', 'marker': 'jam', 'end_marker': 'kale'},
            'shard')
        self._check_response(resp, self.sr_dicts[1:2], exp_hdrs)

        resp = self._do_test_GET_shard_ranges_read_from_cache(
            {'states': 'listing', 'includes': 'egg'}, 'shard')
        self._check_response(resp, self.sr_dicts[:1], exp_hdrs)

        # override _get_from_shards so that the response contains the shard
        # listing that we want to verify even though the record_type is 'auto'
        def mock_get_from_shards(self, req, resp):
            return resp

        with mock.patch('swift.proxy.controllers.container.'
                        'ContainerController._get_from_shards',
                        mock_get_from_shards):
            resp = self._do_test_GET_shard_ranges_read_from_cache(
                {'states': 'listing', 'reverse': 'true'}, 'auto')
            exp_shards = list(self.sr_dicts)
            exp_shards.reverse()
            self._check_response(resp, exp_shards, exp_hdrs)

            resp = self._do_test_GET_shard_ranges_read_from_cache(
                {'states': 'listing', 'marker': 'jam'}, 'auto')
            self._check_response(resp, self.sr_dicts[1:], exp_hdrs)

            resp = self._do_test_GET_shard_ranges_read_from_cache(
                {'states': 'listing', 'marker': 'jam', 'end_marker': 'kale'},
                'auto')
            self._check_response(resp, self.sr_dicts[1:2], exp_hdrs)

            resp = self._do_test_GET_shard_ranges_read_from_cache(
                {'states': 'listing', 'includes': 'egg'}, 'auto')
            self._check_response(resp, self.sr_dicts[:1], exp_hdrs)

    def _do_test_GET_shard_ranges_write_to_cache(self, params, record_type):
        # verify that shard range listing are written to cache when appropriate
        self.memcache.delete_all()
        self.memcache.clear_calls()
        # set request up for cacheable listing
        req_hdrs = {'X-Backend-Record-Type': record_type}
        req = self._build_request(req_hdrs, params, {})
        # response indicates cacheable listing
        resp_hdrs = {'X-Backend-Record-Type': 'shard',
                     'X-Backend-Override-Shard-Name-Filter': 'true',
                     'X-Backend-Sharding-State': 'sharded'}
        backend_req, resp = self._capture_backend_request(
            req, 200, self._stub_shards_dump, resp_hdrs)
        self._check_backend_req(
            req, backend_req,
            extra_params=params,
            extra_hdrs={'X-Backend-Record-Type': record_type,
                        'X-Backend-Override-Shard-Name-Filter': 'sharded'})
        expected_hdrs = {'X-Backend-Recheck-Container-Existence': '60'}
        expected_hdrs.update(resp_hdrs)
        self.assertEqual(
            [('get', 'container/a/c', None, None),
             ('set', 'shard-listing/a/c', self.sr_dicts, 600),
             ('set', 'container/a/c', mock.ANY, 60)],
            self.memcache.calls)
        # shards were cached
        self.assertEqual(self.sr_dicts, self.memcache.calls[1][2])
        self.assertEqual('sharded',
                         self.memcache.calls[2][2]['sharding_state'])
        return resp

    def test_GET_shard_ranges_write_to_cache(self):
        self._setup_shard_range_stubs()
        exp_hdrs = {'X-Backend-Recheck-Container-Existence': '60',
                    'X-Backend-Record-Type': 'shard',
                    'X-Backend-Override-Shard-Name-Filter': 'true',
                    'X-Backend-Sharding-State': 'sharded'}

        resp = self._do_test_GET_shard_ranges_write_to_cache(
            {'states': 'listing'}, 'shard')
        self._check_response(resp, self.sr_dicts, exp_hdrs)

        resp = self._do_test_GET_shard_ranges_write_to_cache(
            {'states': 'listing', 'reverse': 'true'}, 'shard')
        exp_shards = list(self.sr_dicts)
        exp_shards.reverse()
        self._check_response(resp, exp_shards, exp_hdrs)

        resp = self._do_test_GET_shard_ranges_write_to_cache(
            {'states': 'listing', 'marker': 'jam'}, 'shard')
        self._check_response(resp, self.sr_dicts[1:], exp_hdrs)

        resp = self._do_test_GET_shard_ranges_write_to_cache(
            {'states': 'listing', 'marker': 'jam', 'end_marker': 'kale'},
            'shard')
        self._check_response(resp, self.sr_dicts[1:2], exp_hdrs)

        resp = self._do_test_GET_shard_ranges_write_to_cache(
            {'states': 'listing', 'includes': 'egg'}, 'shard')
        self._check_response(resp, self.sr_dicts[:1], exp_hdrs)

        # override _get_from_shards so that the response contains the shard
        # listing that we want to verify even though the record_type is 'auto'
        def mock_get_from_shards(self, req, resp):
            return resp

        with mock.patch('swift.proxy.controllers.container.'
                        'ContainerController._get_from_shards',
                        mock_get_from_shards):
            resp = self._do_test_GET_shard_ranges_write_to_cache(
                {'states': 'listing', 'reverse': 'true'}, 'auto')
            exp_shards = list(self.sr_dicts)
            exp_shards.reverse()
            self._check_response(resp, exp_shards, exp_hdrs)

            resp = self._do_test_GET_shard_ranges_write_to_cache(
                {'states': 'listing', 'marker': 'jam'}, 'auto')
            self._check_response(resp, self.sr_dicts[1:], exp_hdrs)

            resp = self._do_test_GET_shard_ranges_write_to_cache(
                {'states': 'listing', 'marker': 'jam', 'end_marker': 'kale'},
                'auto')
            self._check_response(resp, self.sr_dicts[1:2], exp_hdrs)

            resp = self._do_test_GET_shard_ranges_write_to_cache(
                {'states': 'listing', 'includes': 'egg'}, 'auto')
            self._check_response(resp, self.sr_dicts[:1], exp_hdrs)

    def test_GET_shard_ranges_write_to_cache_with_x_newest(self):
        # when x-newest is sent, verify that there is no cache lookup to check
        # sharding state but then backend requests are made requesting complete
        # shard list which can be cached
        self._setup_shard_range_stubs()
        self.memcache.delete_all()
        self.memcache.clear_calls()
        req_hdrs = {'X-Backend-Record-Type': 'shard',
                    'X-Newest': 'true'}
        params = {'states': 'listing'}
        req = self._build_request(req_hdrs, params, {})
        resp_hdrs = {'X-Backend-Record-Type': 'shard',
                     'X-Backend-Override-Shard-Name-Filter': 'true',
                     'X-Backend-Sharding-State': 'sharded'}
        backend_req, resp = self._capture_backend_request(
            req, 200, self._stub_shards_dump, resp_hdrs,
            num_resp=2 * self.CONTAINER_REPLICAS)
        self._check_backend_req(
            req, backend_req,
            extra_hdrs={'X-Backend-Record-Type': 'shard',
                        'X-Newest': 'true',
                        'X-Backend-Override-Shard-Name-Filter': 'sharded'})
        expected_hdrs = {'X-Backend-Recheck-Container-Existence': '60'}
        expected_hdrs.update(resp_hdrs)
        self._check_response(resp, self.sr_dicts, expected_hdrs)
        self.assertEqual(
            [('set', 'shard-listing/a/c', self.sr_dicts, 600),
             ('set', 'container/a/c', mock.ANY, 60)],
            self.memcache.calls)
        self.assertEqual(self.sr_dicts, self.memcache.calls[0][2])
        self.assertEqual('sharded',
                         self.memcache.calls[1][2]['sharding_state'])

    def _do_test_GET_shard_ranges_no_cache_write(self, resp_hdrs):
        # verify that there is a cache lookup to check container info but then
        # a backend request is made requesting complete shard list, but do not
        # expect shard ranges to be cached; check that marker, end_marker etc
        # are passed to backend
        self.memcache.clear_calls()
        req = self._build_request(
            {'X-Backend-Record-Type': 'shard'},
            {'states': 'listing', 'marker': 'egg', 'end_marker': 'jam',
             'reverse': 'true'}, {})
        resp_shards = self.sr_dicts[:2]
        resp_shards.reverse()
        backend_req, resp = self._capture_backend_request(
            req, 200, json.dumps(resp_shards).encode('ascii'),
            resp_hdrs)
        self._check_backend_req(
            req, backend_req,
            extra_params={'marker': 'egg', 'end_marker': 'jam',
                          'reverse': 'true'},
            extra_hdrs={'X-Backend-Record-Type': 'shard',
                        'X-Backend-Override-Shard-Name-Filter': 'sharded'})
        expected_shards = self.sr_dicts[:2]
        expected_shards.reverse()
        expected_hdrs = {'X-Backend-Recheck-Container-Existence': '60'}
        expected_hdrs.update(resp_hdrs)
        self._check_response(resp, expected_shards, expected_hdrs)
        # container metadata is looked up in memcache for sharding state
        # container metadata is set in memcache
        self.assertEqual(
            [('get', 'container/a/c', None, None),
             ('set', 'container/a/c', mock.ANY, 60)],
            self.memcache.calls)
        self.assertEqual(resp.headers.get('X-Backend-Sharding-State'),
                         self.memcache.calls[1][2]['sharding_state'])
        self.memcache.delete_all()

    def test_GET_shard_ranges_no_cache_write_with_cached_container_info(self):
        # pre-warm cache with container info, but verify that shard range cache
        # lookup is only attempted when the cached sharding state and status
        # are suitable, and full set of headers can be constructed from cache;
        # Note: backend response has state unsharded so no shard ranges cached
        self._setup_shard_range_stubs()

        def do_test(info):
            self._setup_shard_range_stubs()
            self.memcache.set('container/a/c', info)
            # expect the same outcomes as if there was no cached container info
            self._do_test_GET_shard_ranges_no_cache_write(
                {'X-Backend-Record-Type': 'shard',
                 'X-Backend-Override-Shard-Name-Filter': 'true',
                 'X-Backend-Sharding-State': 'unsharded'})

        # setup a default 'good' info
        info = headers_to_container_info(self.root_resp_hdrs)
        info['status'] = 200
        info['sharding_state'] = 'sharded'
        do_test(dict(info, status=404))
        do_test(dict(info, sharding_state='unsharded'))
        do_test(dict(info, sharding_state='sharding'))
        do_test(dict(info, sharding_state='collapsed'))
        do_test(dict(info, sharding_state='unexpected'))

        stale_info = dict(info)
        stale_info.pop('created_at')
        do_test(stale_info)

        stale_info = dict(info)
        stale_info.pop('put_timestamp')
        do_test(stale_info)

        stale_info = dict(info)
        stale_info.pop('delete_timestamp')
        do_test(stale_info)

        stale_info = dict(info)
        stale_info.pop('status_changed_at')
        do_test(stale_info)

    def test_GET_shard_ranges_no_cache_write_for_non_sharded_states(self):
        # verify that shard ranges are not written to cache when container
        # state returned by backend is not 'sharded'; we don't expect
        # 'X-Backend-Override-Shard-Name-Filter': 'true' to be returned unless
        # the sharding state is 'sharded' but include it in this test to check
        # that the state is checked by proxy controller
        self._setup_shard_range_stubs()
        self._do_test_GET_shard_ranges_no_cache_write(
            {'X-Backend-Record-Type': 'shard',
             'X-Backend-Override-Shard-Name-Filter': 'true',
             'X-Backend-Sharding-State': 'unsharded'})
        self._do_test_GET_shard_ranges_no_cache_write(
            {'X-Backend-Record-Type': 'shard',
             'X-Backend-Override-Shard-Name-Filter': 'true',
             'X-Backend-Sharding-State': 'sharding'})
        self._do_test_GET_shard_ranges_no_cache_write(
            {'X-Backend-Record-Type': 'shard',
             'X-Backend-Override-Shard-Name-Filter': 'true',
             'X-Backend-Sharding-State': 'collapsed'})
        self._do_test_GET_shard_ranges_no_cache_write(
            {'X-Backend-Record-Type': 'shard',
             'X-Backend-Override-Shard-Name-Filter': 'true',
             'X-Backend-Sharding-State': 'unexpected'})

    def test_GET_shard_ranges_no_cache_write_for_incomplete_listing(self):
        # verify that shard ranges are not written to cache when container
        # response does not acknowledge x-backend-override-shard-name-filter
        # e.g. container server not upgraded
        self._setup_shard_range_stubs()
        self._do_test_GET_shard_ranges_no_cache_write(
            {'X-Backend-Record-Type': 'shard',
             'X-Backend-Sharding-State': 'sharded'})
        self._do_test_GET_shard_ranges_no_cache_write(
            {'X-Backend-Record-Type': 'shard',
             'X-Backend-Override-Shard-Name-Filter': 'false',
             'X-Backend-Sharding-State': 'sharded'})
        self._do_test_GET_shard_ranges_no_cache_write(
            {'X-Backend-Record-Type': 'shard',
             'X-Backend-Override-Shard-Name-Filter': 'rogue',
             'X-Backend-Sharding-State': 'sharded'})

    def test_GET_shard_ranges_no_cache_write_for_object_listing(self):
        # verify that shard ranges are not written to cache when container
        # response does not return shard ranges
        self._setup_shard_range_stubs()
        self._do_test_GET_shard_ranges_no_cache_write(
            {'X-Backend-Record-Type': 'object',
             'X-Backend-Override-Shard-Name-Filter': 'true',
             'X-Backend-Sharding-State': 'sharded'})
        self._do_test_GET_shard_ranges_no_cache_write(
            {'X-Backend-Record-Type': 'other',
             'X-Backend-Override-Shard-Name-Filter': 'true',
             'X-Backend-Sharding-State': 'sharded'})
        self._do_test_GET_shard_ranges_no_cache_write(
            {'X-Backend-Record-Type': 'true',
             'X-Backend-Override-Shard-Name-Filter': 'true',
             'X-Backend-Sharding-State': 'sharded'})
        self._do_test_GET_shard_ranges_no_cache_write(
            {'X-Backend-Override-Shard-Name-Filter': 'true',
             'X-Backend-Sharding-State': 'sharded'})

    def _do_test_GET_shard_ranges_bad_response_body(self, resp_body):
        # verify that resp body is not cached if shard range parsing fails;
        # check the original unparseable response body is returned
        self._setup_shard_range_stubs()
        self.memcache.clear_calls()
        req = self._build_request(
            {'X-Backend-Record-Type': 'shard'},
            {'states': 'listing'}, {})
        resp_hdrs = {'X-Backend-Record-Type': 'shard',
                     'X-Backend-Override-Shard-Name-Filter': 'true',
                     'X-Backend-Sharding-State': 'sharded'}
        backend_req, resp = self._capture_backend_request(
            req, 200, json.dumps(resp_body).encode('ascii'),
            resp_hdrs)
        self._check_backend_req(
            req, backend_req,
            extra_hdrs={'X-Backend-Record-Type': 'shard',
                        'X-Backend-Override-Shard-Name-Filter': 'sharded'})
        expected_hdrs = {'X-Backend-Recheck-Container-Existence': '60'}
        expected_hdrs.update(resp_hdrs)
        self._check_response(resp, resp_body, expected_hdrs)
        # container metadata is looked up in memcache for sharding state
        # container metadata is set in memcache
        self.assertEqual(
            [('get', 'container/a/c', None, None),
             ('set', 'container/a/c', mock.ANY, 60)],
            self.memcache.calls)
        self.assertEqual(resp.headers.get('X-Backend-Sharding-State'),
                         self.memcache.calls[1][2]['sharding_state'])
        self.memcache.delete_all()

    def test_GET_shard_ranges_bad_response_body(self):
        self._do_test_GET_shard_ranges_bad_response_body(
            {'bad': 'data', 'not': ' a list'})
        error_lines = self.logger.get_lines_for_level('error')
        self.assertEqual(1, len(error_lines), error_lines)
        self.assertIn('Problem with listing response', error_lines[0])

        self.logger.clear()
        self._do_test_GET_shard_ranges_bad_response_body(
            [{'not': ' a shard range'}])
        error_lines = self.logger.get_lines_for_level('error')
        self.assertEqual(1, len(error_lines), error_lines)
        self.assertIn('Failed to get shard ranges', error_lines[0])

        self.logger.clear()
        self._do_test_GET_shard_ranges_bad_response_body(
            'not json')
        error_lines = self.logger.get_lines_for_level('error')
        self.assertEqual(1, len(error_lines), error_lines)
        self.assertIn('Problem with listing response', error_lines[0])

    def _do_test_GET_shards_no_cache(self, sharding_state, req_params,
                                     req_hdrs=None):
        # verify that a shard GET request does not lookup in cache or attempt
        # to cache shard ranges fetched from backend
        self.memcache.delete_all()
        self.memcache.clear_calls()
        req_params.update(dict(marker='egg', end_marker='jam'))
        hdrs = {'X-Backend-Record-Type': 'shard'}
        if req_hdrs:
            hdrs.update(req_hdrs)
        req = self._build_request(hdrs, req_params, {})
        resp_shards = self.sr_dicts[:2]
        backend_req, resp = self._capture_backend_request(
            req, 200, json.dumps(resp_shards).encode('ascii'),
            {'X-Backend-Record-Type': 'shard',
             'X-Backend-Sharding-State': sharding_state})
        self._check_backend_req(
            req, backend_req, extra_hdrs=hdrs, extra_params=req_params)
        expected_shards = self.sr_dicts[:2]
        self._check_response(resp, expected_shards, {
            'X-Backend-Recheck-Container-Existence': '60',
            'X-Backend-Record-Type': 'shard',
            'X-Backend-Sharding-State': sharding_state})
        # container metadata from backend response is set in memcache
        self.assertEqual(
            [('set', 'container/a/c', mock.ANY, 60)],
            self.memcache.calls)
        self.assertEqual(sharding_state,
                         self.memcache.calls[0][2]['sharding_state'])

    def test_GET_shard_ranges_no_cache_recheck_listing_shard_ranges(self):
        # verify that a GET for shards does not lookup or store in cache when
        # cache expiry time is set to  zero
        self._setup_shard_range_stubs()
        self.app.recheck_listing_shard_ranges = 0
        self._do_test_GET_shards_no_cache('unsharded', {'states': 'listing'})
        self._do_test_GET_shards_no_cache('sharding', {'states': 'listing'})
        self._do_test_GET_shards_no_cache('sharded', {'states': 'listing'})
        self._do_test_GET_shards_no_cache('collapsed', {'states': 'listing'})
        self._do_test_GET_shards_no_cache('unexpected', {'states': 'listing'})

    def test_GET_shard_ranges_no_cache_when_requesting_updating_shards(self):
        # verify that a GET for shards in updating states does not lookup or
        # store in cache
        self._setup_shard_range_stubs()
        self._do_test_GET_shards_no_cache('unsharded', {'states': 'updating'})
        self._do_test_GET_shards_no_cache('sharding', {'states': 'updating'})
        self._do_test_GET_shards_no_cache('sharded', {'states': 'updating'})
        self._do_test_GET_shards_no_cache('collapsed', {'states': 'updating'})
        self._do_test_GET_shards_no_cache('unexpected', {'states': 'updating'})

    def test_GET_shard_ranges_no_cache_when_include_deleted_shards(self):
        # verify that a GET for shards in listing states does not lookup or
        # store in cache if x-backend-include-deleted is true
        self._setup_shard_range_stubs()
        self._do_test_GET_shards_no_cache(
            'unsharded', {'states': 'listing'},
            {'X-Backend-Include-Deleted': 'true'})
        self._do_test_GET_shards_no_cache(
            'sharding', {'states': 'listing'},
            {'X-Backend-Include-Deleted': 'true'})
        self._do_test_GET_shards_no_cache(
            'sharded', {'states': 'listing'},
            {'X-Backend-Include-Deleted': 'true'})
        self._do_test_GET_shards_no_cache(
            'collapsed', {'states': 'listing'},
            {'X-Backend-Include-Deleted': 'true'})
        self._do_test_GET_shards_no_cache(
            'unexpected', {'states': 'listing'},
            {'X-Backend-Include-Deleted': 'true'})

    def test_GET_objects_makes_no_cache_lookup(self):
        # verify that an object GET request does not lookup container metadata
        # in cache
        self._setup_shard_range_stubs()
        self.memcache.delete_all()
        self.memcache.clear_calls()
        req_hdrs = {'X-Backend-Record-Type': 'object'}
        # we would not expect states=listing to be used with an object request
        # but include it here to verify that it is ignored
        req = self._build_request(req_hdrs, {'states': 'listing'}, {})
        resp_body = json.dumps(['object listing']).encode('ascii')
        backend_req, resp = self._capture_backend_request(
            req, 200, resp_body,
            {'X-Backend-Record-Type': 'object',
             'X-Backend-Sharding-State': 'sharded'})
        self._check_backend_req(
            req, backend_req,
            extra_hdrs=req_hdrs)
        self._check_response(resp, ['object listing'], {
            'X-Backend-Recheck-Container-Existence': '60',
            'X-Backend-Record-Type': 'object',
            'X-Backend-Sharding-State': 'sharded'})
        # container metadata from backend response is set in memcache
        self.assertEqual(
            [('set', 'container/a/c', mock.ANY, 60)],
            self.memcache.calls)
        self.assertEqual('sharded',
                         self.memcache.calls[0][2]['sharding_state'])

    def test_GET_shard_ranges_no_memcache_available(self):
        self._setup_shard_range_stubs()
        self.memcache.clear_calls()
        hdrs = {'X-Backend-Record-Type': 'shard'}
        params = {'states': 'listing'}
        req = self._build_request(hdrs, params, {})
        req.environ['swift.cache'] = None
        backend_req, resp = self._capture_backend_request(
            req, 200, self._stub_shards_dump,
            {'X-Backend-Record-Type': 'shard',
             'X-Backend-Sharding-State': 'sharded'})
        self._check_backend_req(
            req, backend_req, extra_params=params, extra_hdrs=hdrs)
        expected_shards = self.sr_dicts
        self._check_response(resp, expected_shards, {
            'X-Backend-Recheck-Container-Existence': '60',
            'X-Backend-Record-Type': 'shard',
            'X-Backend-Sharding-State': 'sharded'})
        self.assertEqual([], self.memcache.calls)  # sanity check

    def test_cache_clearing(self):
        # verify that both metadata and shard ranges are purged form memcache
        # on PUT, POST and DELETE
        def do_test(method, resp_status, num_resp):
            self.assertGreater(num_resp, 0)  # sanity check
            memcache = FakeMemcache()
            cont_key = get_cache_key('a', 'c')
            shard_key = get_cache_key('a', 'c', shard='listing')
            memcache.set(cont_key, 'container info', 60)
            memcache.set(shard_key, 'shard ranges', 600)
            req = Request.blank('/v1/a/c', method=method)
            req.environ['swift.cache'] = memcache
            self.assertIn(cont_key, req.environ['swift.cache'].store)
            self.assertIn(shard_key, req.environ['swift.cache'].store)
            resp_status = [resp_status] * num_resp
            with mocked_http_conn(
                    *resp_status, body_iter=[b''] * num_resp,
                    headers=[{}] * num_resp):
                resp = req.get_response(self.app)
            self.assertEqual(resp_status[0], resp.status_int)
            self.assertNotIn(cont_key, req.environ['swift.cache'].store)
            self.assertNotIn(shard_key, req.environ['swift.cache'].store)
        do_test('DELETE', 204, self.CONTAINER_REPLICAS)
        do_test('POST', 204, self.CONTAINER_REPLICAS)
        do_test('PUT', 202, self.CONTAINER_REPLICAS)

    def test_GET_bad_requests(self):
        # verify that the proxy controller enforces checks on request params
        req = Request.blank(
            '/v1/a/c?limit=%d' % (CONTAINER_LISTING_LIMIT + 1))
        self.assertEqual(412, req.get_response(self.app).status_int)
        req = Request.blank('/v1/a/c?delimiter=%ff')
        self.assertEqual(400, req.get_response(self.app).status_int)
        req = Request.blank('/v1/a/c?marker=%ff')
        self.assertEqual(400, req.get_response(self.app).status_int)
        req = Request.blank('/v1/a/c?end_marker=%ff')
        self.assertEqual(400, req.get_response(self.app).status_int)
        req = Request.blank('/v1/a/c?prefix=%ff')
        self.assertEqual(400, req.get_response(self.app).status_int)
        req = Request.blank('/v1/a/c?format=%ff')
        self.assertEqual(400, req.get_response(self.app).status_int)
        req = Request.blank('/v1/a/c?path=%ff')
        self.assertEqual(400, req.get_response(self.app).status_int)
        req = Request.blank('/v1/a/c?includes=%ff')
        self.assertEqual(400, req.get_response(self.app).status_int)
        req = Request.blank('/v1/a/c?states=%ff')
        self.assertEqual(400, req.get_response(self.app).status_int)


@patch_policies(
    [StoragePolicy(0, 'zero', True, object_ring=FakeRing(replicas=4))])
class TestContainerController4Replicas(TestContainerController):

    CONTAINER_REPLICAS = 4

    def test_response_code_for_PUT(self):
        PUT_TEST_CASES = [
            ((201, 201, 201, 201), 201),
            ((201, 201, 201, 404), 201),
            ((201, 201, 201, 503), 201),
            ((201, 201, 404, 404), 201),
            ((201, 201, 404, 503), 201),
            ((201, 201, 503, 503), 201),
            ((201, 404, 404, 404), 404),
            ((201, 404, 404, 503), 404),
            ((201, 404, 503, 503), 503),
            ((201, 503, 503, 503), 503),
            ((404, 404, 404, 404), 404),
            ((404, 404, 404, 503), 404),
            ((404, 404, 503, 503), 404),
            ((404, 503, 503, 503), 503),
            ((503, 503, 503, 503), 503)
        ]
        self._assert_responses('PUT', PUT_TEST_CASES)

    def test_response_code_for_DELETE(self):
        DELETE_TEST_CASES = [
            ((204, 204, 204, 204), 204),
            ((204, 204, 204, 404), 204),
            ((204, 204, 204, 503), 204),
            ((204, 204, 404, 404), 204),
            ((204, 204, 404, 503), 204),
            ((204, 204, 503, 503), 204),
            ((204, 404, 404, 404), 404),
            ((204, 404, 404, 503), 404),
            ((204, 404, 503, 503), 503),
            ((204, 503, 503, 503), 503),
            ((404, 404, 404, 404), 404),
            ((404, 404, 404, 503), 404),
            ((404, 404, 503, 503), 404),
            ((404, 503, 503, 503), 503),
            ((503, 503, 503, 503), 503)
        ]
        self._assert_responses('DELETE', DELETE_TEST_CASES)

    def test_response_code_for_POST(self):
        POST_TEST_CASES = [
            ((204, 204, 204, 204), 204),
            ((204, 204, 204, 404), 204),
            ((204, 204, 204, 503), 204),
            ((204, 204, 404, 404), 204),
            ((204, 204, 404, 503), 204),
            ((204, 204, 503, 503), 204),
            ((204, 404, 404, 404), 404),
            ((204, 404, 404, 503), 404),
            ((204, 404, 503, 503), 503),
            ((204, 503, 503, 503), 503),
            ((404, 404, 404, 404), 404),
            ((404, 404, 404, 503), 404),
            ((404, 404, 503, 503), 404),
            ((404, 503, 503, 503), 503),
            ((503, 503, 503, 503), 503)
        ]
        self._assert_responses('POST', POST_TEST_CASES)


if __name__ == '__main__':
    unittest.main()<|MERGE_RESOLUTION|>--- conflicted
+++ resolved
@@ -1789,127 +1789,6 @@
             (shard_ranges[2].name,
              {'X-Backend-Record-Type': 'auto',
               'X-Backend-Storage-Policy-Index': '0'},
-<<<<<<< HEAD
-             dict(marker='p', end_marker='', states='listing',
-                  limit=str(limit - len(sr_objs[0] + sr_objs[1]))))  # 200
-        ]
-        expected_objects = (
-            sr_objs[0] + sub_sr_objs[0] + sub_sr_objs[1] +
-            sr_objs[1][len(sub_sr_objs[0] + sub_sr_objs[1]):] + sr_objs[2])
-        resp = self._check_GET_shard_listing(
-            mock_responses, expected_objects, expected_requests)
-        # root object count will overridden by actual length of listing
-        self.check_response(resp, root_resp_hdrs)
-
-    @patch_policies([
-        StoragePolicy(0, 'zero', True, object_ring=FakeRing()),
-        StoragePolicy(1, 'one', False, object_ring=FakeRing())
-    ])
-    def test_GET_sharded_container_sharding_shard_mixed_policies(self):
-        # scenario: one shard is in process of sharding, shards have different
-        # policy than root, expect listing to always request root policy index
-        shard_bounds = (('', 'ham'), ('ham', 'pie'), ('pie', ''))
-        shard_ranges = [
-            ShardRange('.shards_a/c_' + upper, Timestamp.now(), lower, upper)
-            for lower, upper in shard_bounds]
-        sr_dicts = [dict(sr) for sr in shard_ranges]
-        sr_objs = [self._make_shard_objects(sr) for sr in shard_ranges]
-        shard_resp_hdrs = [
-            {'X-Backend-Sharding-State': 'unsharded',
-             'X-Container-Object-Count': len(sr_objs[i]),
-             'X-Container-Bytes-Used':
-                 sum([obj['bytes'] for obj in sr_objs[i]]),
-             'X-Container-Meta-Flavour': 'flavour%d' % i,
-             'X-Backend-Storage-Policy-Index': 1}
-            for i in range(3)]
-        shard_1_shard_resp_hdrs = dict(shard_resp_hdrs[1])
-        shard_1_shard_resp_hdrs['X-Backend-Record-Type'] = 'shard'
-
-        # second shard is sharding and has cleaved two out of three sub shards
-        shard_resp_hdrs[1]['X-Backend-Sharding-State'] = 'sharding'
-        sub_shard_bounds = (('ham', 'juice'), ('juice', 'lemon'))
-        sub_shard_ranges = [
-            ShardRange('a/c_sub_' + upper, Timestamp.now(), lower, upper)
-            for lower, upper in sub_shard_bounds]
-        sub_sr_dicts = [dict(sr) for sr in sub_shard_ranges]
-        sub_sr_objs = [self._make_shard_objects(sr) for sr in sub_shard_ranges]
-        sub_shard_resp_hdrs = [
-            {'X-Backend-Sharding-State': 'unsharded',
-             'X-Container-Object-Count': len(sub_sr_objs[i]),
-             'X-Container-Bytes-Used':
-                 sum([obj['bytes'] for obj in sub_sr_objs[i]]),
-             'X-Container-Meta-Flavour': 'flavour%d' % i,
-             'X-Backend-Storage-Policy-Index': 1}
-            for i in range(2)]
-
-        all_objects = []
-        for objects in sr_objs:
-            all_objects.extend(objects)
-        size_all_objects = sum([obj['bytes'] for obj in all_objects])
-        num_all_objects = len(all_objects)
-        limit = CONTAINER_LISTING_LIMIT
-        root_resp_hdrs = {'X-Backend-Sharding-State': 'sharded',
-                          'X-Backend-Timestamp': '99',
-                          'X-Container-Object-Count': num_all_objects,
-                          'X-Container-Bytes-Used': size_all_objects,
-                          'X-Container-Meta-Flavour': 'peach',
-                          'X-Backend-Storage-Policy-Index': 0}
-        root_shard_resp_hdrs = dict(root_resp_hdrs)
-        root_shard_resp_hdrs['X-Backend-Record-Type'] = 'shard'
-
-        mock_responses = [
-            # status, body, headers
-            (200, sr_dicts, root_shard_resp_hdrs),
-            (200, sr_objs[0], shard_resp_hdrs[0]),
-            (200, sub_sr_dicts + [sr_dicts[1]], shard_1_shard_resp_hdrs),
-            (200, sub_sr_objs[0], sub_shard_resp_hdrs[0]),
-            (200, sub_sr_objs[1], sub_shard_resp_hdrs[1]),
-            (200, sr_objs[1][len(sub_sr_objs[0] + sub_sr_objs[1]):],
-             shard_resp_hdrs[1]),
-            (200, sr_objs[2], shard_resp_hdrs[2])
-        ]
-        # NB marker always advances to last object name
-        expected_requests = [
-            # get root shard ranges
-            ('a/c', {'X-Backend-Record-Type': 'auto'},
-             dict(states='listing')),  # 200
-            # get first shard objects
-            (shard_ranges[0].name,
-             {'X-Backend-Record-Type': 'auto',
-              'X-Backend-Storage-Policy-Index': '0'},
-             dict(marker='', end_marker='ham\x00', states='listing',
-                  limit=str(limit))),  # 200
-            # get second shard sub-shard ranges
-            (shard_ranges[1].name,
-             {'X-Backend-Record-Type': 'auto',
-              'X-Backend-Storage-Policy-Index': '0'},
-             dict(marker='h', end_marker='pie\x00', states='listing',
-                  limit=str(limit - len(sr_objs[0])))),
-            # get first sub-shard objects
-            (sub_shard_ranges[0].name,
-             {'X-Backend-Record-Type': 'auto',
-              'X-Backend-Storage-Policy-Index': '0'},
-             dict(marker='h', end_marker='juice\x00', states='listing',
-                  limit=str(limit - len(sr_objs[0])))),
-            # get second sub-shard objects
-            (sub_shard_ranges[1].name,
-             {'X-Backend-Record-Type': 'auto',
-              'X-Backend-Storage-Policy-Index': '0'},
-             dict(marker='j', end_marker='lemon\x00', states='listing',
-                  limit=str(limit - len(sr_objs[0] + sub_sr_objs[0])))),
-            # get remainder of first shard objects
-            (shard_ranges[1].name,
-             {'X-Backend-Record-Type': 'object',
-              'X-Backend-Storage-Policy-Index': '0'},
-             dict(marker='l', end_marker='pie\x00',
-                  limit=str(limit - len(sr_objs[0] + sub_sr_objs[0] +
-                                        sub_sr_objs[1])))),  # 200
-            # get third shard objects
-            (shard_ranges[2].name,
-             {'X-Backend-Record-Type': 'auto',
-              'X-Backend-Storage-Policy-Index': '0'},
-=======
->>>>>>> 679a20b2
              dict(marker='p', end_marker='', states='listing',
                   limit=str(limit - len(sr_objs[0] + sr_objs[1]))))  # 200
         ]
@@ -2277,23 +2156,6 @@
             self.memcache.calls)
 
     def test_get_from_shards_add_root_spi(self):
-<<<<<<< HEAD
-        req = Request.blank(
-            '/v1/a/c', environ={'REQUEST_METHOD': 'GET'})
-        self._setup_shard_range_stubs()
-        resp = mock.MagicMock(body=self._stub_shards_dump,
-                              headers=self.root_resp_hdrs)
-        shard_resp = mock.MagicMock(status_int=204, headers={})
-        resp.request = req
-
-        def mock_get_container_listing(*args, **kargs):
-            shard_listing_headers.update(kargs.get('headers', {}))
-            return None, shard_resp
-
-        # no header in response -> no header added to request
-        shard_listing_headers = {}
-        del resp.headers['X-Backend-Storage-Policy-Index']
-=======
         self._setup_shard_range_stubs()
         shard_resp = mock.MagicMock(status_int=204, headers={})
 
@@ -2308,7 +2170,6 @@
                               headers=self.root_resp_hdrs,
                               request=req)
         resp.headers['X-Backend-Storage-Policy-Index'] = '0'
->>>>>>> 679a20b2
         with mock.patch('swift.proxy.controllers.container.'
                         'ContainerController._get_container_listing',
                         mock_get_container_listing):
@@ -2316,13 +2177,6 @@
             controller = controller_cls(self.app, **d)
             controller._get_from_shards(req, resp)
 
-<<<<<<< HEAD
-        self.assertEqual({}, shard_listing_headers)
-
-        # header in response -> header added to request
-        shard_listing_headers = {}
-        resp.headers['X-Backend-Storage-Policy-Index'] = '0'
-=======
         self.assertIn('X-Backend-Storage-Policy-Index', captured_hdrs)
         self.assertEqual(
             captured_hdrs['X-Backend-Storage-Policy-Index'], '0')
@@ -2333,7 +2187,6 @@
                               headers=self.root_resp_hdrs,
                               request=req)
         resp.headers['X-Backend-Storage-Policy-Index'] = '1'
->>>>>>> 679a20b2
         with mock.patch('swift.proxy.controllers.container.'
                         'ContainerController._get_container_listing',
                         mock_get_container_listing):
@@ -2341,14 +2194,6 @@
             controller = controller_cls(self.app, **d)
             controller._get_from_shards(req, resp)
 
-<<<<<<< HEAD
-        self.assertIn('X-Backend-Storage-Policy-Index', shard_listing_headers)
-        self.assertEqual(
-            shard_listing_headers['X-Backend-Storage-Policy-Index'], '0')
-
-        shard_listing_headers = {}
-        resp.headers['X-Backend-Storage-Policy-Index'] = '1'
-=======
         self.assertIn('X-Backend-Storage-Policy-Index', captured_hdrs)
         self.assertEqual(
             captured_hdrs['X-Backend-Storage-Policy-Index'], '1')
@@ -2364,7 +2209,6 @@
                               headers=self.root_resp_hdrs,
                               request=req)
         resp.headers['X-Backend-Storage-Policy-Index'] = '0'
->>>>>>> 679a20b2
         with mock.patch('swift.proxy.controllers.container.'
                         'ContainerController._get_container_listing',
                         mock_get_container_listing):
@@ -2372,15 +2216,6 @@
             controller = controller_cls(self.app, **d)
             controller._get_from_shards(req, resp)
 
-<<<<<<< HEAD
-        self.assertIn('X-Backend-Storage-Policy-Index', shard_listing_headers)
-        self.assertEqual(
-            shard_listing_headers['X-Backend-Storage-Policy-Index'], '1')
-
-        # existing X-Backend-Storage-Policy-Index in request is respected
-        shard_listing_headers = {}
-        req.headers['X-Backend-Storage-Policy-Index'] = '0'
-=======
         self.assertNotIn('X-Backend-Storage-Policy-Index', captured_hdrs)
 
         # existing X-Backend-Storage-Policy-Index in request is respected
@@ -2391,7 +2226,6 @@
                               headers=self.root_resp_hdrs,
                               request=req)
         resp.headers['X-Backend-Storage-Policy-Index'] = '1'
->>>>>>> 679a20b2
         with mock.patch('swift.proxy.controllers.container.'
                         'ContainerController._get_container_listing',
                         mock_get_container_listing):
@@ -2399,13 +2233,9 @@
             controller = controller_cls(self.app, **d)
             controller._get_from_shards(req, resp)
 
-<<<<<<< HEAD
-        self.assertEqual({}, shard_listing_headers)
-=======
         self.assertIn('X-Backend-Storage-Policy-Index', captured_hdrs)
         self.assertEqual(
             captured_hdrs['X-Backend-Storage-Policy-Index'], '0')
->>>>>>> 679a20b2
 
     def test_GET_shard_ranges(self):
         self._setup_shard_range_stubs()

--- conflicted
+++ resolved
@@ -3213,12 +3213,7 @@
             self.memcache.calls)
         info_lines = self.logger.get_lines_for_level('info')
         self.assertIn(
-<<<<<<< HEAD
-            'Caching 3 listing shards for shard-listing-v2/a/c',
-            info_lines[0])
-=======
             'Caching 3 listing shards for shard-listing-v2/a/c', info_lines)
->>>>>>> f37d33cf
         # shards were cached
         self.assertEqual('sharded',
                          self.memcache.calls[2][1][1]['sharding_state'])

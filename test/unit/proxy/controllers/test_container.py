--- conflicted
+++ resolved
@@ -2124,14 +2124,7 @@
                          req.environ['swift.infocache']['shard-listing/a/c'])
         self.assertEqual(
             [x[0][0] for x in self.logger.logger.log_dict['increment']],
-<<<<<<< HEAD
-            [])
-        self.assertEqual(
-            [(('proxy-server',), {})],
-            self.app.logger.log_dict['set_statsd_prefix'])
-=======
             ['container.shard_listing.backend.200'])
->>>>>>> 32b306c7
 
         # container is sharded and proxy has that state cached, but
         # no shard ranges cached; expect a cache miss and write-back
@@ -2168,15 +2161,8 @@
                          req.environ['swift.infocache']['shard-listing/a/c'])
         self.assertEqual(
             [x[0][0] for x in self.logger.logger.log_dict['increment']],
-<<<<<<< HEAD
-            ['container.shard_listing.cache.miss'])
-        self.assertEqual(
-            [(('proxy-server',), {})],
-            self.app.logger.log_dict['set_statsd_prefix'])
-=======
             ['container.shard_listing.cache.miss',
              'container.shard_listing.backend.200'])
->>>>>>> 32b306c7
 
         # container is sharded and proxy does have that state cached and
         # also has shard ranges cached; expect a read from cache
@@ -2200,27 +2186,14 @@
         self.assertEqual(
             [x[0][0] for x in self.logger.logger.log_dict['increment']],
             ['container.shard_listing.cache.hit'])
-<<<<<<< HEAD
-        self.assertEqual(
-            [(('proxy-server',), {})],
-            self.app.logger.log_dict['set_statsd_prefix'])
-=======
->>>>>>> 32b306c7
 
         # if there's a chance to skip cache, maybe we go to disk again...
         self.memcache.clear_calls()
         self.logger.clear()
-<<<<<<< HEAD
-        self.app.container_listing_shard_ranges_skip_cache = 0.001
-        req = self._build_request({'X-Backend-Record-Type': record_type},
-                                  {'states': 'listing'}, {})
-        with mock.patch('random.random', return_value=0.0005):
-=======
         self.app.container_listing_shard_ranges_skip_cache = 0.10
         req = self._build_request({'X-Backend-Record-Type': record_type},
                                   {'states': 'listing'}, {})
         with mock.patch('random.random', return_value=0.05):
->>>>>>> 32b306c7
             backend_req, resp = self._capture_backend_request(
                 req, 200, self._stub_shards_dump,
                 {'X-Backend-Record-Type': 'shard',
@@ -2248,26 +2221,15 @@
                          req.environ['swift.infocache']['shard-listing/a/c'])
         self.assertEqual(
             [x[0][0] for x in self.logger.logger.log_dict['increment']],
-<<<<<<< HEAD
-            ['container.shard_listing.cache.skip'])
-        self.assertEqual(
-            [(('proxy-server',), {})],
-            self.app.logger.log_dict['set_statsd_prefix'])
-=======
             ['container.shard_listing.cache.skip',
              'container.shard_listing.backend.200'])
->>>>>>> 32b306c7
 
         # ... or maybe we serve from cache
         self.memcache.clear_calls()
         self.logger.clear()
         req = self._build_request({'X-Backend-Record-Type': record_type},
                                   {'states': 'listing'}, {})
-<<<<<<< HEAD
-        with mock.patch('random.random', return_value=0.005):
-=======
         with mock.patch('random.random', return_value=0.11):
->>>>>>> 32b306c7
             resp = req.get_response(self.app)
         self._check_response(resp, self.sr_dicts, {
             'X-Backend-Cached-Results': 'true',
@@ -2284,12 +2246,6 @@
         self.assertEqual(
             [x[0][0] for x in self.logger.logger.log_dict['increment']],
             ['container.shard_listing.cache.hit'])
-<<<<<<< HEAD
-        self.assertEqual(
-            [(('proxy-server',), {})],
-            self.app.logger.log_dict['set_statsd_prefix'])
-=======
->>>>>>> 32b306c7
 
         # put this back the way we found it for later subtests
         self.app.container_listing_shard_ranges_skip_cache = 0.0

# Copyright (c) 2010-2012 OpenStack Foundation
#
# Licensed under the Apache License, Version 2.0 (the "License");
# you may not use this file except in compliance with the License.
# You may obtain a copy of the License at
#
#    http://www.apache.org/licenses/LICENSE-2.0
#
# Unless required by applicable law or agreed to in writing, software
# distributed under the License is distributed on an "AS IS" BASIS,
# WITHOUT WARRANTIES OR CONDITIONS OF ANY KIND, either express or
# implied.
# See the License for the specific language governing permissions and
# limitations under the License.
import json

import mock
import socket
import unittest

from eventlet import Timeout
import six
from six.moves import urllib

from swift.common.constraints import CONTAINER_LISTING_LIMIT
from swift.common.swob import Request, bytes_to_wsgi, str_to_wsgi, wsgi_quote
from swift.common.utils import ShardRange, Timestamp
from swift.proxy import server as proxy_server
from swift.proxy.controllers.base import headers_to_container_info, \
    Controller, get_container_info, get_cache_key
from test import annotate_failure
from test.unit import fake_http_connect, FakeRing, FakeMemcache, \
    make_timestamp_iter
from swift.common.storage_policy import StoragePolicy
from swift.common.request_helpers import get_sys_meta_prefix

from test.debug_logger import debug_logger
from test.unit import patch_policies, mocked_http_conn
from test.unit.common.ring.test_ring import TestRingBase
from test.unit.proxy.test_server import node_error_count


@patch_policies([StoragePolicy(0, 'zero', True, object_ring=FakeRing())])
class TestContainerController(TestRingBase):

    CONTAINER_REPLICAS = 3

    def setUp(self):
        TestRingBase.setUp(self)
        self.logger = debug_logger()
        self.container_ring = FakeRing(replicas=self.CONTAINER_REPLICAS,
                                       max_more_nodes=9)
        self.app = proxy_server.Application(None,
                                            logger=self.logger,
                                            account_ring=FakeRing(),
                                            container_ring=self.container_ring)

        self.account_info = {
            'status': 200,
            'container_count': '10',
            'total_object_count': '100',
            'bytes': '1000',
            'meta': {},
            'sysmeta': {},
        }

        class FakeAccountInfoContainerController(
                proxy_server.ContainerController):

            def account_info(controller, *args, **kwargs):
                patch_path = 'swift.proxy.controllers.base.get_account_info'
                with mock.patch(patch_path) as mock_get_info:
                    mock_get_info.return_value = dict(self.account_info)
                    return super(FakeAccountInfoContainerController,
                                 controller).account_info(
                                     *args, **kwargs)
        _orig_get_controller = self.app.get_controller

        def wrapped_get_controller(*args, **kwargs):
            with mock.patch('swift.proxy.server.ContainerController',
                            new=FakeAccountInfoContainerController):
                return _orig_get_controller(*args, **kwargs)
        self.app.get_controller = wrapped_get_controller
        self.ts_iter = make_timestamp_iter()

    def _make_callback_func(self, context):
        def callback(ipaddr, port, device, partition, method, path,
                     headers=None, query_string=None, ssl=False):
            context['method'] = method
            context['path'] = path
            context['headers'] = headers or {}
        return callback

    def _assert_responses(self, method, test_cases):
        controller = proxy_server.ContainerController(self.app, 'a', 'c')

        for responses, expected in test_cases:
            with mock.patch(
                    'swift.proxy.controllers.base.http_connect',
                    fake_http_connect(*responses)):
                cache = FakeMemcache()
                cache.set(get_cache_key('a'), {'status': 204})
                req = Request.blank('/v1/a/c', environ={'swift.cache': cache})
                resp = getattr(controller, method)(req)

            self.assertEqual(expected,
                             resp.status_int,
                             'Expected %s but got %s. Failed case: %s' %
                             (expected, resp.status_int, str(responses)))

    def test_container_info_got_cached(self):
        memcache = FakeMemcache()
        controller = proxy_server.ContainerController(self.app, 'a', 'c')
        with mocked_http_conn(200, 200) as mock_conn:
            req = Request.blank('/v1/a/c', {'swift.cache': memcache})
            resp = controller.HEAD(req)
        self.assertEqual(2, resp.status_int // 100)
        self.assertEqual(['/a', '/a/c'],
                         # requests are like /sdX/0/..
                         [r['path'][6:] for r in mock_conn.requests])
        # Make sure it's in both swift.infocache and memcache
        header_info = headers_to_container_info(resp.headers)
        info_cache = resp.environ['swift.infocache']
        self.assertIn("container/a/c", resp.environ['swift.infocache'])
        self.assertEqual(header_info, info_cache['container/a/c'])
        self.assertEqual(header_info, memcache.get('container/a/c'))

        # The failure doesn't lead to cache eviction
        errors = [500] * self.CONTAINER_REPLICAS * 2
        with mocked_http_conn(*errors) as mock_conn:
            req = Request.blank('/v1/a/c', {'swift.infocache': info_cache,
                                            'swift.cache': memcache})
            resp = controller.HEAD(req)
        self.assertEqual(5, resp.status_int // 100)
        self.assertEqual(['/a/c'] * self.CONTAINER_REPLICAS * 2,
                         # requests are like /sdX/0/..
                         [r['path'][6:] for r in mock_conn.requests])
        self.assertIs(info_cache, resp.environ['swift.infocache'])
        self.assertIn("container/a/c", resp.environ['swift.infocache'])
        # NB: this is the *old* header_info, from the good req
        self.assertEqual(header_info, info_cache['container/a/c'])
        self.assertEqual(header_info, memcache.get('container/a/c'))

    @mock.patch('swift.proxy.controllers.container.clear_info_cache')
    @mock.patch.object(Controller, 'make_requests')
    def test_container_cache_cleared_after_PUT(
            self, mock_make_requests, mock_clear_info_cache):
        parent_mock = mock.Mock()
        parent_mock.attach_mock(mock_make_requests, 'make_requests')
        parent_mock.attach_mock(mock_clear_info_cache, 'clear_info_cache')
        controller = proxy_server.ContainerController(self.app, 'a', 'c')
        callback = self._make_callback_func({})
        req = Request.blank('/v1/a/c')
        with mock.patch('swift.proxy.controllers.base.http_connect',
                        fake_http_connect(200, 200, give_connect=callback)):
            controller.PUT(req)

        # Ensure cache is cleared after the PUT request
        self.assertEqual(parent_mock.mock_calls[0][0], 'make_requests')
        self.assertEqual(parent_mock.mock_calls[1][0], 'clear_info_cache')

    def test_swift_owner(self):
        owner_headers = {
            'x-container-read': 'value', 'x-container-write': 'value',
            'x-container-sync-key': 'value', 'x-container-sync-to': 'value'}
        controller = proxy_server.ContainerController(self.app, 'a', 'c')

        req = Request.blank('/v1/a/c')
        with mock.patch('swift.proxy.controllers.base.http_connect',
                        fake_http_connect(200, 200, headers=owner_headers)):
            resp = controller.HEAD(req)
        self.assertEqual(2, resp.status_int // 100)
        for key in owner_headers:
            self.assertNotIn(key, resp.headers)

        req = Request.blank('/v1/a/c', environ={'swift_owner': True})
        with mock.patch('swift.proxy.controllers.base.http_connect',
                        fake_http_connect(200, 200, headers=owner_headers)):
            resp = controller.HEAD(req)
        self.assertEqual(2, resp.status_int // 100)
        for key in owner_headers:
            self.assertIn(key, resp.headers)

    def test_reseller_admin(self):
        reseller_internal_headers = {
            get_sys_meta_prefix('container') + 'sharding': 'True'}
        reseller_external_headers = {'x-container-sharding': 'on'}
        controller = proxy_server.ContainerController(self.app, 'a', 'c')

        # Normal users, even swift owners, can't set it
        req = Request.blank('/v1/a/c', method='PUT',
                            headers=reseller_external_headers,
                            environ={'swift_owner': True})
        with mocked_http_conn(*[201] * self.CONTAINER_REPLICAS) as mock_conn:
            resp = req.get_response(self.app)
        self.assertEqual(2, resp.status_int // 100)
        for key in reseller_internal_headers:
            for captured in mock_conn.requests:
                self.assertNotIn(key.title(), captured['headers'])

        req = Request.blank('/v1/a/c', method='POST',
                            headers=reseller_external_headers,
                            environ={'swift_owner': True})
        with mocked_http_conn(*[204] * self.CONTAINER_REPLICAS) as mock_conn:
            resp = req.get_response(self.app)
        self.assertEqual(2, resp.status_int // 100)
        for key in reseller_internal_headers:
            for captured in mock_conn.requests:
                self.assertNotIn(key.title(), captured['headers'])

        req = Request.blank('/v1/a/c', environ={'swift_owner': True})
        # Heck, they don't even get to know
        with mock.patch('swift.proxy.controllers.base.http_connect',
                        fake_http_connect(200, 200,
                                          headers=reseller_internal_headers)):
            resp = controller.HEAD(req)
        self.assertEqual(2, resp.status_int // 100)
        for key in reseller_external_headers:
            self.assertNotIn(key, resp.headers)

        with mock.patch('swift.proxy.controllers.base.http_connect',
                        fake_http_connect(200, 200,
                                          headers=reseller_internal_headers)):
            resp = controller.GET(req)
        self.assertEqual(2, resp.status_int // 100)
        for key in reseller_external_headers:
            self.assertNotIn(key, resp.headers)

        # But reseller admins can set it
        req = Request.blank('/v1/a/c', method='PUT',
                            headers=reseller_external_headers,
                            environ={'reseller_request': True})
        with mocked_http_conn(*[201] * self.CONTAINER_REPLICAS) as mock_conn:
            resp = req.get_response(self.app)
        self.assertEqual(2, resp.status_int // 100)
        for key in reseller_internal_headers:
            for captured in mock_conn.requests:
                self.assertIn(key.title(), captured['headers'])

        req = Request.blank('/v1/a/c', method='POST',
                            headers=reseller_external_headers,
                            environ={'reseller_request': True})
        with mocked_http_conn(*[204] * self.CONTAINER_REPLICAS) as mock_conn:
            resp = req.get_response(self.app)
        self.assertEqual(2, resp.status_int // 100)
        for key in reseller_internal_headers:
            for captured in mock_conn.requests:
                self.assertIn(key.title(), captured['headers'])

        # And see that they have
        req = Request.blank('/v1/a/c', environ={'reseller_request': True})
        with mock.patch('swift.proxy.controllers.base.http_connect',
                        fake_http_connect(200, 200,
                                          headers=reseller_internal_headers)):
            resp = controller.HEAD(req)
        self.assertEqual(2, resp.status_int // 100)
        for key in reseller_external_headers:
            self.assertIn(key, resp.headers)
            self.assertEqual(resp.headers[key], 'True')

        with mock.patch('swift.proxy.controllers.base.http_connect',
                        fake_http_connect(200, 200,
                                          headers=reseller_internal_headers)):
            resp = controller.GET(req)
        self.assertEqual(2, resp.status_int // 100)
        for key in reseller_external_headers:
            self.assertEqual(resp.headers[key], 'True')

    def test_sys_meta_headers_PUT(self):
        # check that headers in sys meta namespace make it through
        # the container controller
        sys_meta_key = '%stest' % get_sys_meta_prefix('container')
        sys_meta_key = sys_meta_key.title()
        user_meta_key = 'X-Container-Meta-Test'
        controller = proxy_server.ContainerController(self.app, 'a', 'c')

        context = {}
        callback = self._make_callback_func(context)
        hdrs_in = {sys_meta_key: 'foo',
                   user_meta_key: 'bar',
                   'x-timestamp': '1.0'}
        req = Request.blank('/v1/a/c', headers=hdrs_in)
        with mock.patch('swift.proxy.controllers.base.http_connect',
                        fake_http_connect(200, 200, give_connect=callback)):
            controller.PUT(req)
        self.assertEqual(context['method'], 'PUT')
        self.assertIn(sys_meta_key, context['headers'])
        self.assertEqual(context['headers'][sys_meta_key], 'foo')
        self.assertIn(user_meta_key, context['headers'])
        self.assertEqual(context['headers'][user_meta_key], 'bar')
        self.assertNotEqual(context['headers']['x-timestamp'], '1.0')

    def test_sys_meta_headers_POST(self):
        # check that headers in sys meta namespace make it through
        # the container controller
        sys_meta_key = '%stest' % get_sys_meta_prefix('container')
        sys_meta_key = sys_meta_key.title()
        user_meta_key = 'X-Container-Meta-Test'
        controller = proxy_server.ContainerController(self.app, 'a', 'c')
        context = {}
        callback = self._make_callback_func(context)
        hdrs_in = {sys_meta_key: 'foo',
                   user_meta_key: 'bar',
                   'x-timestamp': '1.0'}
        req = Request.blank('/v1/a/c', headers=hdrs_in)
        with mock.patch('swift.proxy.controllers.base.http_connect',
                        fake_http_connect(200, 200, give_connect=callback)):
            controller.POST(req)
        self.assertEqual(context['method'], 'POST')
        self.assertIn(sys_meta_key, context['headers'])
        self.assertEqual(context['headers'][sys_meta_key], 'foo')
        self.assertIn(user_meta_key, context['headers'])
        self.assertEqual(context['headers'][user_meta_key], 'bar')
        self.assertNotEqual(context['headers']['x-timestamp'], '1.0')

    def test_node_errors(self):
        self.app.sort_nodes = lambda n, *args, **kwargs: n

        for method in ('PUT', 'DELETE', 'POST'):
            def test_status_map(statuses, expected):
                self.app.error_limiter.stats.clear()
                req = Request.blank('/v1/a/c', method=method)
                with mocked_http_conn(*statuses) as fake_conn:
                    resp = req.get_response(self.app)
                self.assertEqual(resp.status_int, expected)
                for req in fake_conn.requests:
                    self.assertEqual(req['method'], method)
                    self.assertTrue(req['path'].endswith('/a/c'))

            base_status = [201] * self.CONTAINER_REPLICAS
            # test happy path
            test_status_map(list(base_status), 201)
            for i in range(self.CONTAINER_REPLICAS):
                self.assertEqual(node_error_count(
                    self.app, self.container_ring.devs[i]), 0)
            # single node errors and test isolation
            for i in range(self.CONTAINER_REPLICAS):
                test_status_map(base_status[:i] + [503] + base_status[i:], 201)
                for j in range(self.CONTAINER_REPLICAS):
                    expected = 1 if j == i else 0
                    self.assertEqual(node_error_count(
                        self.app, self.container_ring.devs[j]), expected)
            # timeout
            test_status_map(base_status[:1] + [Timeout()] + base_status[1:],
                            201)
            self.assertEqual(node_error_count(
                self.app, self.container_ring.devs[1]), 1)

            # exception
            test_status_map([Exception('kaboom!')] + base_status, 201)
            self.assertEqual(node_error_count(
                self.app, self.container_ring.devs[0]), 1)

            # insufficient storage
            test_status_map(base_status[:2] + [507] + base_status[2:], 201)
            self.assertEqual(node_error_count(
                self.app, self.container_ring.devs[2]),
                self.app.error_limiter.suppression_limit + 1)

    def test_response_codes_for_GET(self):
        nodes = self.app.container_ring.replicas
        handoffs = self.app.request_node_count(nodes) - nodes
        GET_TEST_CASES = [
            ([socket.error()] * (nodes + handoffs), 503),
            ([500] * (nodes + handoffs), 503),
            ([200], 200),
            ([404, 200], 200),
            ([404] * nodes + [200], 200),
            ([Timeout()] * nodes + [404] * handoffs, 503),
            ([Timeout()] * (nodes + handoffs), 503),
            ([Timeout()] * (nodes + handoffs - 1) + [404], 503),
            ([Timeout()] * (nodes - 1) + [404] * (handoffs + 1), 503),
            ([Timeout()] * (nodes - 2) + [404] * (handoffs + 2), 404),
            ([500] * (nodes - 1) + [404] * (handoffs + 1), 503),
            ([503, 200], 200),
            ([507, 200], 200),
        ]
        failures = []
        for case, expected in GET_TEST_CASES:
            try:
                with mocked_http_conn(*case):
                    req = Request.blank('/v1/a/c')
                    resp = req.get_response(self.app)
                    try:
                        self.assertEqual(resp.status_int, expected)
                    except AssertionError:
                        msg = '%r => %s (expected %s)' % (
                            case, resp.status_int, expected)
                        failures.append(msg)
            except AssertionError as e:
                # left over status failure
                msg = '%r => %s' % (case, e)
                failures.append(msg)
        if failures:
            self.fail('Some requests did not have expected response:\n' +
                      '\n'.join(failures))

        # One more test, simulating all nodes being error-limited
        class FakeIter(object):
            num_primary_nodes = 3

            def __iter__(self):
                return iter([])

        with mocked_http_conn(), mock.patch.object(self.app, 'iter_nodes',
                                                   return_value=FakeIter()):
            req = Request.blank('/v1/a/c')
            resp = req.get_response(self.app)
            self.assertEqual(resp.status_int, 503)

    def test_handoff_has_deleted_database(self):
        nodes = self.app.container_ring.replicas
        handoffs = self.app.request_node_count(nodes) - nodes
        status = [Timeout()] * nodes + [404] * handoffs
        timestamps = tuple([None] * nodes + ['1'] + [None] * (handoffs - 1))
        with mocked_http_conn(*status, timestamps=timestamps):
            req = Request.blank('/v1/a/c')
            resp = req.get_response(self.app)
            self.assertEqual(resp.status_int, 404)

    def test_response_code_for_PUT(self):
        PUT_TEST_CASES = [
            ((201, 201, 201), 201),
            ((201, 201, 404), 201),
            ((201, 201, 503), 201),
            ((201, 404, 404), 404),
            ((201, 404, 503), 503),
            ((201, 503, 503), 503),
            ((404, 404, 404), 404),
            ((404, 404, 503), 404),
            ((404, 503, 503), 503),
            ((503, 503, 503), 503)
        ]
        self._assert_responses('PUT', PUT_TEST_CASES)

    def test_response_code_for_DELETE(self):
        DELETE_TEST_CASES = [
            ((204, 204, 204), 204),
            ((204, 204, 404), 204),
            ((204, 204, 503), 204),
            ((204, 404, 404), 404),
            ((204, 404, 503), 503),
            ((204, 503, 503), 503),
            ((404, 404, 404), 404),
            ((404, 404, 503), 404),
            ((404, 503, 503), 503),
            ((503, 503, 503), 503)
        ]
        self._assert_responses('DELETE', DELETE_TEST_CASES)

    def test_response_code_for_POST(self):
        POST_TEST_CASES = [
            ((204, 204, 204), 204),
            ((204, 204, 404), 204),
            ((204, 204, 503), 204),
            ((204, 404, 404), 404),
            ((204, 404, 503), 503),
            ((204, 503, 503), 503),
            ((404, 404, 404), 404),
            ((404, 404, 503), 404),
            ((404, 503, 503), 503),
            ((503, 503, 503), 503)
        ]
        self._assert_responses('POST', POST_TEST_CASES)

    def _make_shard_objects(self, shard_range):
        if six.PY2:
            lower = ord(shard_range.lower.decode('utf8')[0]
                        if shard_range.lower else '@')
            upper = ord(shard_range.upper.decode('utf8')[0]
                        if shard_range.upper else u'\U0001ffff')
        else:
            lower = ord(shard_range.lower[0] if shard_range.lower else '@')
            upper = ord(shard_range.upper[0] if shard_range.upper
                        else '\U0001ffff')

        objects = [{'name': six.unichr(i), 'bytes': i,
                    'hash': 'hash%s' % six.unichr(i),
                    'content_type': 'text/plain', 'deleted': 0,
                    'last_modified': next(self.ts_iter).isoformat}
                   for i in range(lower + 1, upper + 1)][:1024]
        return objects

    def _check_GET_shard_listing(self, mock_responses, expected_objects,
                                 expected_requests, query_string='',
                                 reverse=False, expected_status=200,
                                 memcache=False):
        # mock_responses is a list of tuples (status, json body, headers)
        # expected objects is a list of dicts
        # expected_requests is a list of tuples (path, hdrs dict, params dict)

        # sanity check that expected objects is name ordered with no repeats
        def name(obj):
            return obj.get('name', obj.get('subdir'))

        for (prev, next_) in zip(expected_objects, expected_objects[1:]):
            if reverse:
                self.assertGreater(name(prev), name(next_))
            else:
                self.assertLess(name(prev), name(next_))
        container_path = '/v1/a/c' + query_string
        codes = (resp[0] for resp in mock_responses)
        bodies = iter([json.dumps(resp[1]).encode('ascii')
                       for resp in mock_responses])
        exp_headers = [resp[2] for resp in mock_responses]
        request = Request.blank(container_path)
        if memcache:
            # memcache exists, which causes backend to ignore constraints and
            # reverse params for shard range GETs
            request.environ['swift.cache'] = FakeMemcache()

        with mocked_http_conn(
                *codes, body_iter=bodies, headers=exp_headers) as fake_conn:
            resp = request.get_response(self.app)
        for backend_req in fake_conn.requests:
            self.assertEqual(request.headers['X-Trans-Id'],
                             backend_req['headers']['X-Trans-Id'])
            self.assertTrue(backend_req['headers']['User-Agent'].startswith(
                'proxy-server'))
        self.assertEqual(expected_status, resp.status_int)
        if expected_status == 200:
            actual_objects = json.loads(resp.body)
            self.assertEqual(len(expected_objects), len(actual_objects))
            self.assertEqual(expected_objects, actual_objects)
            self.assertEqual(len(expected_requests), len(fake_conn.requests))
        for i, ((exp_path, exp_headers, exp_params), req) in enumerate(
                zip(expected_requests, fake_conn.requests)):
            with annotate_failure('Request check at index %d.' % i):
                # strip off /sdx/0/ from path
                self.assertEqual(exp_path, req['path'][7:])
                if six.PY2:
                    got_params = dict(urllib.parse.parse_qsl(req['qs'], True))
                else:
                    got_params = dict(urllib.parse.parse_qsl(
                        req['qs'], True, encoding='latin1'))
                self.assertEqual(dict(exp_params, format='json'), got_params)
                for k, v in exp_headers.items():
                    self.assertIn(k, req['headers'])
                    self.assertEqual(v, req['headers'][k], k)
                self.assertNotIn('X-Backend-Override-Delete', req['headers'])
                if memcache:
                    self.assertEqual('sharded', req['headers'].get(
                        'X-Backend-Override-Shard-Name-Filter'))
                else:
                    self.assertNotIn('X-Backend-Override-Shard-Name-Filter',
                                     req['headers'])
        return resp

    def check_response(self, resp, root_resp_hdrs, expected_objects=None):
        info_hdrs = dict(root_resp_hdrs)
        if expected_objects is None:
            # default is to expect whatever the root container sent
            expected_obj_count = root_resp_hdrs['X-Container-Object-Count']
            expected_bytes_used = root_resp_hdrs['X-Container-Bytes-Used']
        else:
            expected_bytes_used = sum([o['bytes'] for o in expected_objects])
            expected_obj_count = len(expected_objects)
            info_hdrs['X-Container-Bytes-Used'] = expected_bytes_used
            info_hdrs['X-Container-Object-Count'] = expected_obj_count
        self.assertEqual(expected_bytes_used,
                         int(resp.headers['X-Container-Bytes-Used']))
        self.assertEqual(expected_obj_count,
                         int(resp.headers['X-Container-Object-Count']))
        self.assertEqual('sharded', resp.headers['X-Backend-Sharding-State'])
        for k, v in root_resp_hdrs.items():
            if k.lower().startswith('x-container-meta'):
                self.assertEqual(v, resp.headers[k])
        # check that info cache is correct for root container
        info = get_container_info(resp.request.environ, self.app)
        self.assertEqual(headers_to_container_info(info_hdrs), info)

    def test_GET_sharded_container_no_memcache(self):
        # Don't worry, ShardRange._encode takes care of unicode/bytes issues
        shard_bounds = ('', 'ham', 'pie', u'\N{SNOWMAN}', u'\U0001F334', '')
        shard_ranges = [
            ShardRange('.shards_a/c_%s' % upper, Timestamp.now(), lower, upper)
            for lower, upper in zip(shard_bounds[:-1], shard_bounds[1:])]
        sr_dicts = [dict(sr, last_modified=sr.timestamp.isoformat)
                    for sr in shard_ranges]
        sr_objs = [self._make_shard_objects(sr) for sr in shard_ranges]
        shard_resp_hdrs = [
            {'X-Backend-Sharding-State': 'unsharded',
             'X-Container-Object-Count': len(sr_objs[i]),
             'X-Container-Bytes-Used':
                 sum([obj['bytes'] for obj in sr_objs[i]]),
             'X-Container-Meta-Flavour': 'flavour%d' % i,
             'X-Backend-Storage-Policy-Index': 0}
            for i, _ in enumerate(shard_ranges)]

        all_objects = []
        for objects in sr_objs:
            all_objects.extend(objects)
        size_all_objects = sum([obj['bytes'] for obj in all_objects])
        num_all_objects = len(all_objects)
        limit = CONTAINER_LISTING_LIMIT
        expected_objects = all_objects
        root_resp_hdrs = {'X-Backend-Sharding-State': 'sharded',
                          'X-Backend-Timestamp': '99',
                          # pretend root object stats are not yet updated
                          'X-Container-Object-Count': num_all_objects - 1,
                          'X-Container-Bytes-Used': size_all_objects - 1,
                          'X-Container-Meta-Flavour': 'peach',
                          'X-Backend-Storage-Policy-Index': 0}
        root_shard_resp_hdrs = dict(root_resp_hdrs)
        root_shard_resp_hdrs['X-Backend-Record-Type'] = 'shard'

        # GET all objects
        # include some failed responses
        mock_responses = [
            # status, body, headers
            (404, '', {}),
            (200, sr_dicts, root_shard_resp_hdrs),
            (200, sr_objs[0], shard_resp_hdrs[0]),
            (200, sr_objs[1], shard_resp_hdrs[1]),
            (200, sr_objs[2], shard_resp_hdrs[2]),
            (200, sr_objs[3], shard_resp_hdrs[3]),
            (200, sr_objs[4], shard_resp_hdrs[4]),
        ]
        expected_requests = [
            # path, headers, params
            ('a/c', {'X-Backend-Record-Type': 'auto'},
             dict(states='listing')),  # 404
            ('a/c', {'X-Backend-Record-Type': 'auto'},
             dict(states='listing')),  # 200
            (wsgi_quote(str_to_wsgi(shard_ranges[0].name)),
             {'X-Backend-Record-Type': 'auto',
              'X-Backend-Storage-Policy-Index': '0'},
             dict(marker='', end_marker='ham\x00', limit=str(limit),
                  states='listing')),  # 200
            (wsgi_quote(str_to_wsgi(shard_ranges[1].name)),
             {'X-Backend-Record-Type': 'auto',
              'X-Backend-Storage-Policy-Index': '0'},
             dict(marker='h', end_marker='pie\x00', states='listing',
                  limit=str(limit - len(sr_objs[0])))),  # 200
            (wsgi_quote(str_to_wsgi(shard_ranges[2].name)),
             {'X-Backend-Record-Type': 'auto',
              'X-Backend-Storage-Policy-Index': '0'},
             dict(marker='p', end_marker='\xe2\x98\x83\x00', states='listing',
                  limit=str(limit - len(sr_objs[0] + sr_objs[1])))),  # 200
            (wsgi_quote(str_to_wsgi(shard_ranges[3].name)),
             {'X-Backend-Record-Type': 'auto',
              'X-Backend-Storage-Policy-Index': '0'},
             dict(marker='\xd1\xb0', end_marker='\xf0\x9f\x8c\xb4\x00',
                  states='listing',
                  limit=str(limit - len(sr_objs[0] + sr_objs[1]
                                        + sr_objs[2])))),  # 200
            (wsgi_quote(str_to_wsgi(shard_ranges[4].name)),
             {'X-Backend-Record-Type': 'auto',
              'X-Backend-Storage-Policy-Index': '0'},
             dict(marker='\xe2\xa8\x83', end_marker='', states='listing',
                  limit=str(limit - len(sr_objs[0] + sr_objs[1] + sr_objs[2]
                                        + sr_objs[3])))),  # 200
        ]

        resp = self._check_GET_shard_listing(
            mock_responses, expected_objects, expected_requests)
        # root object count will overridden by actual length of listing
        self.check_response(resp, root_resp_hdrs,
                            expected_objects=expected_objects)

        # GET all objects - sharding, final shard range points back to root
        root_range = ShardRange('a/c', Timestamp.now(), 'pie', '')
        mock_responses = [
            # status, body, headers
            (200, sr_dicts[:2] + [dict(root_range)], root_shard_resp_hdrs),
            (200, sr_objs[0], shard_resp_hdrs[0]),
            (200, sr_objs[1], shard_resp_hdrs[1]),
            (200, sr_objs[2] + sr_objs[3] + sr_objs[4], root_resp_hdrs)
        ]
        expected_requests = [
            # path, headers, params
            ('a/c', {'X-Backend-Record-Type': 'auto'},
             dict(states='listing')),  # 200
            (shard_ranges[0].name,
             {'X-Backend-Record-Type': 'auto',
              'X-Backend-Storage-Policy-Index': '0'},
             dict(marker='', end_marker='ham\x00', limit=str(limit),
                  states='listing')),  # 200
            (shard_ranges[1].name,
             {'X-Backend-Record-Type': 'auto',
              'X-Backend-Storage-Policy-Index': '0'},
             dict(marker='h', end_marker='pie\x00', states='listing',
                  limit=str(limit - len(sr_objs[0])))),  # 200
            (root_range.name,
             {'X-Backend-Record-Type': 'object',
              'X-Backend-Storage-Policy-Index': '0'},
             dict(marker='p', end_marker='',
                  limit=str(limit - len(sr_objs[0] + sr_objs[1]))))  # 200
        ]

        resp = self._check_GET_shard_listing(
            mock_responses, expected_objects, expected_requests)
        # root object count will overridden by actual length of listing
        self.check_response(resp, root_resp_hdrs,
                            expected_objects=expected_objects)

        # GET all objects in reverse and *blank* limit
        mock_responses = [
            # status, body, headers
            # NB: the backend returns reversed shard range list
            (200, list(reversed(sr_dicts)), root_shard_resp_hdrs),
            (200, list(reversed(sr_objs[4])), shard_resp_hdrs[4]),
            (200, list(reversed(sr_objs[3])), shard_resp_hdrs[3]),
            (200, list(reversed(sr_objs[2])), shard_resp_hdrs[2]),
            (200, list(reversed(sr_objs[1])), shard_resp_hdrs[1]),
            (200, list(reversed(sr_objs[0])), shard_resp_hdrs[0]),
        ]
        expected_requests = [
            # path, headers, params
            ('a/c', {'X-Backend-Record-Type': 'auto'},
             dict(states='listing', reverse='true', limit='')),
            (wsgi_quote(str_to_wsgi(shard_ranges[4].name)),
             {'X-Backend-Record-Type': 'auto',
              'X-Backend-Storage-Policy-Index': '0'},
             dict(marker='', end_marker='\xf0\x9f\x8c\xb4', states='listing',
                  reverse='true', limit=str(limit))),  # 200
            (wsgi_quote(str_to_wsgi(shard_ranges[3].name)),
             {'X-Backend-Record-Type': 'auto',
              'X-Backend-Storage-Policy-Index': '0'},
             dict(marker='\xf0\x9f\x8c\xb5', end_marker='\xe2\x98\x83',
                  states='listing', reverse='true',
                  limit=str(limit - len(sr_objs[4])))),  # 200
            (wsgi_quote(str_to_wsgi(shard_ranges[2].name)),
             {'X-Backend-Record-Type': 'auto',
              'X-Backend-Storage-Policy-Index': '0'},
             dict(marker='\xe2\x98\x84', end_marker='pie', states='listing',
                  reverse='true',
                  limit=str(limit - len(sr_objs[4] + sr_objs[3])))),  # 200
            (wsgi_quote(str_to_wsgi(shard_ranges[1].name)),
             {'X-Backend-Record-Type': 'auto',
              'X-Backend-Storage-Policy-Index': '0'},
             dict(marker='q', end_marker='ham', states='listing',
                  reverse='true',
                  limit=str(limit - len(sr_objs[4] + sr_objs[3]
                                        + sr_objs[2])))),  # 200
            (wsgi_quote(str_to_wsgi(shard_ranges[0].name)),
             {'X-Backend-Record-Type': 'auto',
              'X-Backend-Storage-Policy-Index': '0'},
             dict(marker='i', end_marker='', states='listing', reverse='true',
                  limit=str(limit - len(sr_objs[4] + sr_objs[3] + sr_objs[2]
                                        + sr_objs[1])))),  # 200
        ]

        resp = self._check_GET_shard_listing(
            mock_responses, list(reversed(expected_objects)),
            expected_requests, query_string='?reverse=true&limit=',
            reverse=True)
        # root object count will overridden by actual length of listing
        self.check_response(resp, root_resp_hdrs,
                            expected_objects=expected_objects)

        # GET with limit param
        limit = len(sr_objs[0]) + len(sr_objs[1]) + 1
        expected_objects = all_objects[:limit]
        mock_responses = [
            (404, '', {}),
            (200, sr_dicts, root_shard_resp_hdrs),
            (200, sr_objs[0], shard_resp_hdrs[0]),
            (200, sr_objs[1], shard_resp_hdrs[1]),
            (200, sr_objs[2][:1], shard_resp_hdrs[2])
        ]
        expected_requests = [
            ('a/c', {'X-Backend-Record-Type': 'auto'},
             dict(limit=str(limit), states='listing')),  # 404
            ('a/c', {'X-Backend-Record-Type': 'auto'},
             dict(limit=str(limit), states='listing')),  # 200
            (wsgi_quote(str_to_wsgi(shard_ranges[0].name)),
             {'X-Backend-Record-Type': 'auto',
              'X-Backend-Storage-Policy-Index': '0'},  # 200
             dict(marker='', end_marker='ham\x00', states='listing',
                  limit=str(limit))),
            (wsgi_quote(str_to_wsgi(shard_ranges[1].name)),
             {'X-Backend-Record-Type': 'auto',
              'X-Backend-Storage-Policy-Index': '0'},  # 200
             dict(marker='h', end_marker='pie\x00', states='listing',
                  limit=str(limit - len(sr_objs[0])))),
            (wsgi_quote(str_to_wsgi(shard_ranges[2].name)),
             {'X-Backend-Record-Type': 'auto',
              'X-Backend-Storage-Policy-Index': '0'},   # 200
             dict(marker='p', end_marker='\xe2\x98\x83\x00', states='listing',
                  limit=str(limit - len(sr_objs[0] + sr_objs[1])))),
        ]
        resp = self._check_GET_shard_listing(
            mock_responses, expected_objects, expected_requests,
            query_string='?limit=%s' % limit)
        self.check_response(resp, root_resp_hdrs)

        # GET with marker
        marker = bytes_to_wsgi(sr_objs[3][2]['name'].encode('utf8'))
        first_included = (len(sr_objs[0]) + len(sr_objs[1])
                          + len(sr_objs[2]) + 2)
        limit = CONTAINER_LISTING_LIMIT
        expected_objects = all_objects[first_included:]
        mock_responses = [
            (404, '', {}),
            (200, sr_dicts[3:], root_shard_resp_hdrs),
            (404, '', {}),
            (200, sr_objs[3][2:], shard_resp_hdrs[3]),
            (200, sr_objs[4], shard_resp_hdrs[4]),
        ]
        expected_requests = [
            ('a/c', {'X-Backend-Record-Type': 'auto'},
             dict(marker=marker, states='listing')),  # 404
            ('a/c', {'X-Backend-Record-Type': 'auto'},
             dict(marker=marker, states='listing')),  # 200
            (wsgi_quote(str_to_wsgi(shard_ranges[3].name)),
             {'X-Backend-Record-Type': 'auto',
              'X-Backend-Storage-Policy-Index': '0'},  # 200
             dict(marker=marker, end_marker='\xf0\x9f\x8c\xb4\x00',
                  states='listing', limit=str(limit))),
            (wsgi_quote(str_to_wsgi(shard_ranges[3].name)),
             {'X-Backend-Record-Type': 'auto',
              'X-Backend-Storage-Policy-Index': '0'},  # 200
             dict(marker=marker, end_marker='\xf0\x9f\x8c\xb4\x00',
                  states='listing', limit=str(limit))),
            (wsgi_quote(str_to_wsgi(shard_ranges[4].name)),
             {'X-Backend-Record-Type': 'auto',
              'X-Backend-Storage-Policy-Index': '0'},  # 200
             dict(marker='\xe2\xa8\x83', end_marker='', states='listing',
                  limit=str(limit - len(sr_objs[3][2:])))),
        ]
        resp = self._check_GET_shard_listing(
            mock_responses, expected_objects, expected_requests,
            query_string='?marker=%s' % marker)
        self.check_response(resp, root_resp_hdrs)

        # GET with end marker
        end_marker = bytes_to_wsgi(sr_objs[3][6]['name'].encode('utf8'))
        first_excluded = (len(sr_objs[0]) + len(sr_objs[1])
                          + len(sr_objs[2]) + 6)
        expected_objects = all_objects[:first_excluded]
        mock_responses = [
            (404, '', {}),
            (200, sr_dicts[:4], root_shard_resp_hdrs),
            (200, sr_objs[0], shard_resp_hdrs[0]),
            (404, '', {}),
            (200, sr_objs[1], shard_resp_hdrs[1]),
            (200, sr_objs[2], shard_resp_hdrs[2]),
            (404, '', {}),
            (200, sr_objs[3][:6], shard_resp_hdrs[3]),
        ]
        expected_requests = [
            ('a/c', {'X-Backend-Record-Type': 'auto'},
             dict(end_marker=end_marker, states='listing')),  # 404
            ('a/c', {'X-Backend-Record-Type': 'auto'},
             dict(end_marker=end_marker, states='listing')),  # 200
            (wsgi_quote(str_to_wsgi(shard_ranges[0].name)),
             {'X-Backend-Record-Type': 'auto',
              'X-Backend-Storage-Policy-Index': '0'},  # 200
             dict(marker='', end_marker='ham\x00', states='listing',
                  limit=str(limit))),
            (wsgi_quote(str_to_wsgi(shard_ranges[1].name)),
             {'X-Backend-Record-Type': 'auto',
              'X-Backend-Storage-Policy-Index': '0'},  # 404
             dict(marker='h', end_marker='pie\x00', states='listing',
                  limit=str(limit - len(sr_objs[0])))),
            (wsgi_quote(str_to_wsgi(shard_ranges[1].name)),
             {'X-Backend-Record-Type': 'auto',
              'X-Backend-Storage-Policy-Index': '0'},  # 200
             dict(marker='h', end_marker='pie\x00', states='listing',
                  limit=str(limit - len(sr_objs[0])))),
            (wsgi_quote(str_to_wsgi(shard_ranges[2].name)),
             {'X-Backend-Record-Type': 'auto',
              'X-Backend-Storage-Policy-Index': '0'},  # 200
             dict(marker='p', end_marker='\xe2\x98\x83\x00', states='listing',
                  limit=str(limit - len(sr_objs[0] + sr_objs[1])))),
            (wsgi_quote(str_to_wsgi(shard_ranges[3].name)),
             {'X-Backend-Record-Type': 'auto',
              'X-Backend-Storage-Policy-Index': '0'},  # 404
             dict(marker='\xd1\xb0', end_marker=end_marker, states='listing',
                  limit=str(limit - len(sr_objs[0] + sr_objs[1]
                                        + sr_objs[2])))),
            (wsgi_quote(str_to_wsgi(shard_ranges[3].name)),
             {'X-Backend-Record-Type': 'auto',
              'X-Backend-Storage-Policy-Index': '0'},  # 200
             dict(marker='\xd1\xb0', end_marker=end_marker, states='listing',
                  limit=str(limit - len(sr_objs[0] + sr_objs[1]
                                        + sr_objs[2])))),
        ]
        resp = self._check_GET_shard_listing(
            mock_responses, expected_objects, expected_requests,
            query_string='?end_marker=%s' % end_marker)
        self.check_response(resp, root_resp_hdrs)

        # GET with prefix
        prefix = 'hat'
        # they're all 1-character names; the important thing
        # is which shards we query
        expected_objects = []
        mock_responses = [
            (404, '', {}),
            (200, sr_dicts, root_shard_resp_hdrs),
            (200, [], shard_resp_hdrs[1]),
        ]
        expected_requests = [
            ('a/c', {'X-Backend-Record-Type': 'auto'},
             dict(prefix=prefix, states='listing')),  # 404
            ('a/c', {'X-Backend-Record-Type': 'auto'},
             dict(prefix=prefix, states='listing')),  # 200
            (wsgi_quote(str_to_wsgi(shard_ranges[1].name)),
             {'X-Backend-Record-Type': 'auto',
              'X-Backend-Storage-Policy-Index': '0'},  # 404
             dict(prefix=prefix, marker='', end_marker='pie\x00',
                  states='listing', limit=str(limit))),
        ]
        resp = self._check_GET_shard_listing(
            mock_responses, expected_objects, expected_requests,
            query_string='?prefix=%s' % prefix)
        self.check_response(resp, root_resp_hdrs)

        # marker and end_marker and limit
        limit = 2
        expected_objects = all_objects[first_included:first_excluded]
        mock_responses = [
            (200, sr_dicts[3:4], root_shard_resp_hdrs),
            (200, sr_objs[3][2:6], shard_resp_hdrs[1])
        ]
        expected_requests = [
            ('a/c', {'X-Backend-Record-Type': 'auto'},
             dict(states='listing', limit=str(limit),
                  marker=marker, end_marker=end_marker)),  # 200
            (wsgi_quote(str_to_wsgi(shard_ranges[3].name)),
             {'X-Backend-Record-Type': 'auto',
              'X-Backend-Storage-Policy-Index': '0'},  # 200
             dict(marker=marker, end_marker=end_marker, states='listing',
                  limit=str(limit))),
        ]
        resp = self._check_GET_shard_listing(
            mock_responses, expected_objects, expected_requests,
            query_string='?marker=%s&end_marker=%s&limit=%s'
            % (marker, end_marker, limit))
        self.check_response(resp, root_resp_hdrs)

        # reverse with marker, end_marker, and limit
        expected_objects.reverse()
        mock_responses = [
            (200, sr_dicts[3:4], root_shard_resp_hdrs),
            (200, list(reversed(sr_objs[3][2:6])), shard_resp_hdrs[1])
        ]
        expected_requests = [
            ('a/c', {'X-Backend-Record-Type': 'auto'},
             dict(marker=end_marker, reverse='true', end_marker=marker,
                  limit=str(limit), states='listing',)),  # 200
            (wsgi_quote(str_to_wsgi(shard_ranges[3].name)),
             {'X-Backend-Record-Type': 'auto',
              'X-Backend-Storage-Policy-Index': '0'},  # 200
             dict(marker=end_marker, end_marker=marker, states='listing',
                  limit=str(limit), reverse='true')),
        ]
        self._check_GET_shard_listing(
            mock_responses, expected_objects, expected_requests,
            query_string='?marker=%s&end_marker=%s&limit=%s&reverse=true'
            % (end_marker, marker, limit), reverse=True)
        self.check_response(resp, root_resp_hdrs)

    def test_GET_sharded_container_with_memcache(self):
        # verify alternative code path in ContainerController when memcache is
        # available...
        shard_bounds = ('', 'ham', 'pie', u'\N{SNOWMAN}', u'\U0001F334', '')
        shard_ranges = [
            ShardRange('.shards_a/c_%s' % upper, Timestamp.now(), lower, upper)
            for lower, upper in zip(shard_bounds[:-1], shard_bounds[1:])]
        sr_dicts = [dict(sr, last_modified=sr.timestamp.isoformat)
                    for sr in shard_ranges]
        sr_objs = [self._make_shard_objects(sr) for sr in shard_ranges]
        shard_resp_hdrs = [
            {'X-Backend-Sharding-State': 'unsharded',
             'X-Container-Object-Count': len(sr_objs[i]),
             'X-Container-Bytes-Used':
                 sum([obj['bytes'] for obj in sr_objs[i]]),
             'X-Container-Meta-Flavour': 'flavour%d' % i,
             'X-Backend-Storage-Policy-Index': 0}
            for i, _ in enumerate(shard_ranges)]

        all_objects = []
        for objects in sr_objs:
            all_objects.extend(objects)
        size_all_objects = sum([obj['bytes'] for obj in all_objects])
        num_all_objects = len(all_objects)
        limit = CONTAINER_LISTING_LIMIT
        expected_objects = all_objects
        root_resp_hdrs = {'X-Backend-Sharding-State': 'sharded',
                          'X-Backend-Timestamp': '99',
                          # pretend root object stats are not yet updated
                          'X-Container-Object-Count': num_all_objects - 1,
                          'X-Container-Bytes-Used': size_all_objects - 1,
                          'X-Container-Meta-Flavour': 'peach',
                          'X-Backend-Storage-Policy-Index': 0,
                          'X-Backend-Override-Shard-Name-Filter': 'true'}
        root_shard_resp_hdrs = dict(root_resp_hdrs)
        root_shard_resp_hdrs['X-Backend-Record-Type'] = 'shard'

        # GET all objects
        # include some failed responses
        mock_responses = [
            # status, body, headers
            (404, '', {}),
            (200, sr_dicts, root_shard_resp_hdrs),
            (200, sr_objs[0], shard_resp_hdrs[0]),
            (200, sr_objs[1], shard_resp_hdrs[1]),
            (200, sr_objs[2], shard_resp_hdrs[2]),
            (200, sr_objs[3], shard_resp_hdrs[3]),
            (200, sr_objs[4], shard_resp_hdrs[4]),
        ]
        expected_requests = [
            # path, headers, params
            ('a/c', {'X-Backend-Record-Type': 'auto',
                     'X-Backend-Override-Shard-Name-Filter': 'sharded'},
             dict(states='listing')),  # 404
            ('a/c', {'X-Backend-Record-Type': 'auto'},
             dict(states='listing')),  # 200
            (wsgi_quote(str_to_wsgi(shard_ranges[0].name)),
             {'X-Backend-Record-Type': 'auto',
             'X-Backend-Storage-Policy-Index': '0'},
             dict(marker='', end_marker='ham\x00', limit=str(limit),
                  states='listing')),  # 200
            (wsgi_quote(str_to_wsgi(shard_ranges[1].name)),
             {'X-Backend-Record-Type': 'auto',
              'X-Backend-Storage-Policy-Index': '0'},
             dict(marker='h', end_marker='pie\x00', states='listing',
                  limit=str(limit - len(sr_objs[0])))),  # 200
            (wsgi_quote(str_to_wsgi(shard_ranges[2].name)),
             {'X-Backend-Record-Type': 'auto',
              'X-Backend-Storage-Policy-Index': '0'},
             dict(marker='p', end_marker='\xe2\x98\x83\x00', states='listing',
                  limit=str(limit - len(sr_objs[0] + sr_objs[1])))),  # 200
            (wsgi_quote(str_to_wsgi(shard_ranges[3].name)),
             {'X-Backend-Record-Type': 'auto',
              'X-Backend-Storage-Policy-Index': '0'},
             dict(marker='\xd1\xb0', end_marker='\xf0\x9f\x8c\xb4\x00',
                  states='listing',
                  limit=str(limit - len(sr_objs[0] + sr_objs[1]
                                        + sr_objs[2])))),  # 200
            (wsgi_quote(str_to_wsgi(shard_ranges[4].name)),
             {'X-Backend-Record-Type': 'auto',
              'X-Backend-Storage-Policy-Index': '0'},
             dict(marker='\xe2\xa8\x83', end_marker='', states='listing',
                  limit=str(limit - len(sr_objs[0] + sr_objs[1] + sr_objs[2]
                                        + sr_objs[3])))),  # 200
        ]

        resp = self._check_GET_shard_listing(
            mock_responses, expected_objects, expected_requests, memcache=True)
        # root object count will overridden by actual length of listing
        self.check_response(resp, root_resp_hdrs,
                            expected_objects=expected_objects)

        # GET all objects - sharding, final shard range points back to root
        root_range = ShardRange('a/c', Timestamp.now(), 'pie', '')
        mock_responses = [
            # status, body, headers
            (200, sr_dicts[:2] + [dict(root_range)], root_shard_resp_hdrs),
            (200, sr_objs[0], shard_resp_hdrs[0]),
            (200, sr_objs[1], shard_resp_hdrs[1]),
            (200, sr_objs[2] + sr_objs[3] + sr_objs[4], root_resp_hdrs)
        ]
        expected_requests = [
            # path, headers, params
            ('a/c', {'X-Backend-Record-Type': 'auto',
                     'X-Backend-Override-Shard-Name-Filter': 'sharded'},
             dict(states='listing')),  # 200
            (shard_ranges[0].name,
             {'X-Backend-Record-Type': 'auto',
              'X-Backend-Storage-Policy-Index': '0'},
             dict(marker='', end_marker='ham\x00', limit=str(limit),
                  states='listing')),  # 200
            (shard_ranges[1].name,
             {'X-Backend-Record-Type': 'auto',
              'X-Backend-Storage-Policy-Index': '0'},
             dict(marker='h', end_marker='pie\x00', states='listing',
                  limit=str(limit - len(sr_objs[0])))),  # 200
            (root_range.name,
             {'X-Backend-Record-Type': 'object',
              'X-Backend-Storage-Policy-Index': '0'},
             dict(marker='p', end_marker='',
                  limit=str(limit - len(sr_objs[0] + sr_objs[1]))))  # 200
        ]

        resp = self._check_GET_shard_listing(
            mock_responses, expected_objects, expected_requests, memcache=True)
        # root object count will overridden by actual length of listing
        self.check_response(resp, root_resp_hdrs,
                            expected_objects=expected_objects)

        # GET all objects in reverse and *blank* limit
        mock_responses = [
            # status, body, headers
            (200, list(sr_dicts), root_shard_resp_hdrs),
            (200, list(reversed(sr_objs[4])), shard_resp_hdrs[4]),
            (200, list(reversed(sr_objs[3])), shard_resp_hdrs[3]),
            (200, list(reversed(sr_objs[2])), shard_resp_hdrs[2]),
            (200, list(reversed(sr_objs[1])), shard_resp_hdrs[1]),
            (200, list(reversed(sr_objs[0])), shard_resp_hdrs[0]),
        ]
        expected_requests = [
            # path, headers, params
            ('a/c', {'X-Backend-Record-Type': 'auto',
                     'X-Backend-Override-Shard-Name-Filter': 'sharded'},
             dict(states='listing', reverse='true', limit='')),
            (wsgi_quote(str_to_wsgi(shard_ranges[4].name)),
             {'X-Backend-Record-Type': 'auto',
              'X-Backend-Storage-Policy-Index': '0'},
             dict(marker='', end_marker='\xf0\x9f\x8c\xb4', states='listing',
                  reverse='true', limit=str(limit))),  # 200
            (wsgi_quote(str_to_wsgi(shard_ranges[3].name)),
             {'X-Backend-Record-Type': 'auto',
              'X-Backend-Storage-Policy-Index': '0'},
             dict(marker='\xf0\x9f\x8c\xb5', end_marker='\xe2\x98\x83',
                  states='listing', reverse='true',
                  limit=str(limit - len(sr_objs[4])))),  # 200
            (wsgi_quote(str_to_wsgi(shard_ranges[2].name)),
             {'X-Backend-Record-Type': 'auto',
              'X-Backend-Storage-Policy-Index': '0'},
             dict(marker='\xe2\x98\x84', end_marker='pie', states='listing',
                  reverse='true',
                  limit=str(limit - len(sr_objs[4] + sr_objs[3])))),  # 200
            (wsgi_quote(str_to_wsgi(shard_ranges[1].name)),
             {'X-Backend-Record-Type': 'auto',
              'X-Backend-Storage-Policy-Index': '0'},
             dict(marker='q', end_marker='ham', states='listing',
                  reverse='true',
                  limit=str(limit - len(sr_objs[4] + sr_objs[3]
                                        + sr_objs[2])))),  # 200
            (wsgi_quote(str_to_wsgi(shard_ranges[0].name)),
             {'X-Backend-Record-Type': 'auto',
              'X-Backend-Storage-Policy-Index': '0'},
             dict(marker='i', end_marker='', states='listing', reverse='true',
                  limit=str(limit - len(sr_objs[4] + sr_objs[3] + sr_objs[2]
                                        + sr_objs[1])))),  # 200
        ]

        resp = self._check_GET_shard_listing(
            mock_responses, list(reversed(expected_objects)),
            expected_requests, query_string='?reverse=true&limit=',
            reverse=True, memcache=True)
        # root object count will overridden by actual length of listing
        self.check_response(resp, root_resp_hdrs,
                            expected_objects=expected_objects)

        # GET with limit param
        limit = len(sr_objs[0]) + len(sr_objs[1]) + 1
        expected_objects = all_objects[:limit]
        mock_responses = [
            (404, '', {}),
            (200, sr_dicts, root_shard_resp_hdrs),
            (200, sr_objs[0], shard_resp_hdrs[0]),
            (200, sr_objs[1], shard_resp_hdrs[1]),
            (200, sr_objs[2][:1], shard_resp_hdrs[2])
        ]
        expected_requests = [
            ('a/c', {'X-Backend-Record-Type': 'auto',
                     'X-Backend-Override-Shard-Name-Filter': 'sharded'},
             dict(limit=str(limit), states='listing')),  # 404
            ('a/c', {'X-Backend-Record-Type': 'auto',
                     'X-Backend-Override-Shard-Name-Filter': 'sharded'},
             dict(limit=str(limit), states='listing')),  # 200
            (wsgi_quote(str_to_wsgi(shard_ranges[0].name)),
             {'X-Backend-Record-Type': 'auto',
              'X-Backend-Storage-Policy-Index': '0'},  # 200
             dict(marker='', end_marker='ham\x00', states='listing',
                  limit=str(limit))),
            (wsgi_quote(str_to_wsgi(shard_ranges[1].name)),
             {'X-Backend-Record-Type': 'auto',
              'X-Backend-Storage-Policy-Index': '0'},  # 200
             dict(marker='h', end_marker='pie\x00', states='listing',
                  limit=str(limit - len(sr_objs[0])))),
            (wsgi_quote(str_to_wsgi(shard_ranges[2].name)),
             {'X-Backend-Record-Type': 'auto',
              'X-Backend-Storage-Policy-Index': '0'},   # 200
             dict(marker='p', end_marker='\xe2\x98\x83\x00', states='listing',
                  limit=str(limit - len(sr_objs[0] + sr_objs[1])))),
        ]
        resp = self._check_GET_shard_listing(
            mock_responses, expected_objects, expected_requests,
            query_string='?limit=%s' % limit, memcache=True)
        self.check_response(resp, root_resp_hdrs)

        # GET with marker
        marker = bytes_to_wsgi(sr_objs[3][2]['name'].encode('utf8'))
        first_included = (len(sr_objs[0]) + len(sr_objs[1])
                          + len(sr_objs[2]) + 2)
        limit = CONTAINER_LISTING_LIMIT
        expected_objects = all_objects[first_included:]
        mock_responses = [
            (404, '', {}),
            (200, sr_dicts[3:], root_shard_resp_hdrs),
            (404, '', {}),
            (200, sr_objs[3][2:], shard_resp_hdrs[3]),
            (200, sr_objs[4], shard_resp_hdrs[4]),
        ]
        expected_requests = [
            ('a/c', {'X-Backend-Record-Type': 'auto',
                     'X-Backend-Override-Shard-Name-Filter': 'sharded'},
             dict(marker=marker, states='listing')),  # 404
            ('a/c', {'X-Backend-Record-Type': 'auto',
                     'X-Backend-Override-Shard-Name-Filter': 'sharded'},
             dict(marker=marker, states='listing')),  # 200
            (wsgi_quote(str_to_wsgi(shard_ranges[3].name)),
             {'X-Backend-Record-Type': 'auto',
              'X-Backend-Storage-Policy-Index': '0'},  # 200
             dict(marker=marker, end_marker='\xf0\x9f\x8c\xb4\x00',
                  states='listing', limit=str(limit))),
            (wsgi_quote(str_to_wsgi(shard_ranges[3].name)),
             {'X-Backend-Record-Type': 'auto',
              'X-Backend-Storage-Policy-Index': '0'},  # 200
             dict(marker=marker, end_marker='\xf0\x9f\x8c\xb4\x00',
                  states='listing', limit=str(limit))),
            (wsgi_quote(str_to_wsgi(shard_ranges[4].name)),
             {'X-Backend-Record-Type': 'auto',
              'X-Backend-Storage-Policy-Index': '0'},  # 200
             dict(marker='\xe2\xa8\x83', end_marker='', states='listing',
                  limit=str(limit - len(sr_objs[3][2:])))),
        ]
        resp = self._check_GET_shard_listing(
            mock_responses, expected_objects, expected_requests,
            query_string='?marker=%s' % marker, memcache=True)
        self.check_response(resp, root_resp_hdrs)

        # GET with end marker
        end_marker = bytes_to_wsgi(sr_objs[3][6]['name'].encode('utf8'))
        first_excluded = (len(sr_objs[0]) + len(sr_objs[1])
                          + len(sr_objs[2]) + 6)
        expected_objects = all_objects[:first_excluded]
        mock_responses = [
            (404, '', {}),
            (200, sr_dicts[:4], root_shard_resp_hdrs),
            (200, sr_objs[0], shard_resp_hdrs[0]),
            (404, '', {}),
            (200, sr_objs[1], shard_resp_hdrs[1]),
            (200, sr_objs[2], shard_resp_hdrs[2]),
            (404, '', {}),
            (200, sr_objs[3][:6], shard_resp_hdrs[3]),
        ]
        expected_requests = [
            ('a/c', {'X-Backend-Record-Type': 'auto',
                     'X-Backend-Override-Shard-Name-Filter': 'sharded'},
             dict(end_marker=end_marker, states='listing')),  # 404
            ('a/c', {'X-Backend-Record-Type': 'auto',
                     'X-Backend-Override-Shard-Name-Filter': 'sharded'},
             dict(end_marker=end_marker, states='listing')),  # 200
            (wsgi_quote(str_to_wsgi(shard_ranges[0].name)),
             {'X-Backend-Record-Type': 'auto',
              'X-Backend-Storage-Policy-Index': '0'},  # 200
             dict(marker='', end_marker='ham\x00', states='listing',
                  limit=str(limit))),
            (wsgi_quote(str_to_wsgi(shard_ranges[1].name)),
             {'X-Backend-Record-Type': 'auto',
              'X-Backend-Storage-Policy-Index': '0'},  # 404
             dict(marker='h', end_marker='pie\x00', states='listing',
                  limit=str(limit - len(sr_objs[0])))),
            (wsgi_quote(str_to_wsgi(shard_ranges[1].name)),
             {'X-Backend-Record-Type': 'auto',
              'X-Backend-Storage-Policy-Index': '0'},  # 200
             dict(marker='h', end_marker='pie\x00', states='listing',
                  limit=str(limit - len(sr_objs[0])))),
            (wsgi_quote(str_to_wsgi(shard_ranges[2].name)),
             {'X-Backend-Record-Type': 'auto',
              'X-Backend-Storage-Policy-Index': '0'},  # 200
             dict(marker='p', end_marker='\xe2\x98\x83\x00', states='listing',
                  limit=str(limit - len(sr_objs[0] + sr_objs[1])))),
            (wsgi_quote(str_to_wsgi(shard_ranges[3].name)),
             {'X-Backend-Record-Type': 'auto',
              'X-Backend-Storage-Policy-Index': '0'},  # 404
             dict(marker='\xd1\xb0', end_marker=end_marker, states='listing',
                  limit=str(limit - len(sr_objs[0] + sr_objs[1]
                                        + sr_objs[2])))),
            (wsgi_quote(str_to_wsgi(shard_ranges[3].name)),
             {'X-Backend-Record-Type': 'auto',
              'X-Backend-Storage-Policy-Index': '0'},  # 200
             dict(marker='\xd1\xb0', end_marker=end_marker, states='listing',
                  limit=str(limit - len(sr_objs[0] + sr_objs[1]
                                        + sr_objs[2])))),
        ]
        resp = self._check_GET_shard_listing(
            mock_responses, expected_objects, expected_requests,
            query_string='?end_marker=%s' % end_marker, memcache=True)
        self.check_response(resp, root_resp_hdrs)

        # GET with prefix
        prefix = 'hat'
        # they're all 1-character names; the important thing
        # is which shards we query
        expected_objects = []
        mock_responses = [
            (404, '', {}),
            (200, sr_dicts, root_shard_resp_hdrs),
            (200, [], shard_resp_hdrs[1]),
        ]
        expected_requests = [
            ('a/c', {'X-Backend-Record-Type': 'auto',
                     'X-Backend-Override-Shard-Name-Filter': 'sharded'},
             dict(prefix=prefix, states='listing')),  # 404
            ('a/c', {'X-Backend-Record-Type': 'auto',
                     'X-Backend-Override-Shard-Name-Filter': 'sharded'},
             dict(prefix=prefix, states='listing')),  # 200
            (wsgi_quote(str_to_wsgi(shard_ranges[1].name)),
             {'X-Backend-Record-Type': 'auto',
              'X-Backend-Storage-Policy-Index': '0'},  # 404
             dict(prefix=prefix, marker='', end_marker='pie\x00',
                  states='listing', limit=str(limit))),
        ]
        resp = self._check_GET_shard_listing(
            mock_responses, expected_objects, expected_requests,
            query_string='?prefix=%s' % prefix, memcache=True)
        self.check_response(resp, root_resp_hdrs)

        # marker and end_marker and limit
        limit = 2
        expected_objects = all_objects[first_included:first_excluded]
        mock_responses = [
            (200, sr_dicts[3:4], root_shard_resp_hdrs),
            (200, sr_objs[3][2:6], shard_resp_hdrs[1])
        ]
        expected_requests = [
            ('a/c', {'X-Backend-Record-Type': 'auto',
                     'X-Backend-Override-Shard-Name-Filter': 'sharded'},
             dict(states='listing', limit=str(limit),
                  marker=marker, end_marker=end_marker)),  # 200
            (wsgi_quote(str_to_wsgi(shard_ranges[3].name)),
             {'X-Backend-Record-Type': 'auto',
              'X-Backend-Storage-Policy-Index': '0'},  # 200
             dict(marker=marker, end_marker=end_marker, states='listing',
                  limit=str(limit))),
        ]
        resp = self._check_GET_shard_listing(
            mock_responses, expected_objects, expected_requests,
            query_string='?marker=%s&end_marker=%s&limit=%s'
            % (marker, end_marker, limit), memcache=True)
        self.check_response(resp, root_resp_hdrs)

        # reverse with marker, end_marker, and limit
        expected_objects.reverse()
        mock_responses = [
            (200, sr_dicts[3:4], root_shard_resp_hdrs),
            (200, list(reversed(sr_objs[3][2:6])), shard_resp_hdrs[1])
        ]
        expected_requests = [
            ('a/c', {'X-Backend-Record-Type': 'auto',
                     'X-Backend-Override-Shard-Name-Filter': 'sharded'},
             dict(marker=end_marker, reverse='true', end_marker=marker,
                  limit=str(limit), states='listing',)),  # 200
            (wsgi_quote(str_to_wsgi(shard_ranges[3].name)),
             {'X-Backend-Record-Type': 'auto',
              'X-Backend-Storage-Policy-Index': '0'},  # 200
             dict(marker=end_marker, end_marker=marker, states='listing',
                  limit=str(limit), reverse='true')),
        ]
        self._check_GET_shard_listing(
            mock_responses, expected_objects, expected_requests,
            query_string='?marker=%s&end_marker=%s&limit=%s&reverse=true'
            % (end_marker, marker, limit), reverse=True, memcache=True)
        self.check_response(resp, root_resp_hdrs)

    def _do_test_GET_sharded_container_with_deleted_shards(self, shard_specs):
        # verify that if a shard fails to return its listing component then the
        # client response is 503
        shard_bounds = (('a', 'b'), ('b', 'c'), ('c', ''))
        shard_ranges = [
            ShardRange('.shards_a/c_%s' % upper, Timestamp.now(), lower, upper)
            for lower, upper in shard_bounds]
        sr_dicts = [dict(sr) for sr in shard_ranges]
        sr_objs = [self._make_shard_objects(sr) for sr in shard_ranges]
        shard_resp_hdrs = [
            {'X-Backend-Sharding-State': 'unsharded',
             'X-Container-Object-Count': len(sr_objs[i]),
             'X-Container-Bytes-Used':
                 sum([obj['bytes'] for obj in sr_objs[i]]),
             'X-Container-Meta-Flavour': 'flavour%d' % i,
             'X-Backend-Storage-Policy-Index': 0}
            for i, _ in enumerate(shard_ranges)]

        all_objects = []
        for objects in sr_objs:
            all_objects.extend(objects)

        root_resp_hdrs = {'X-Backend-Sharding-State': 'sharded',
                          'X-Backend-Timestamp': '99',
                          # pretend root object stats are not yet updated
                          'X-Container-Object-Count': 6,
                          'X-Container-Bytes-Used': 12,
                          'X-Backend-Storage-Policy-Index': 0}
        root_shard_resp_hdrs = dict(root_resp_hdrs)
        root_shard_resp_hdrs['X-Backend-Record-Type'] = 'shard'

        mock_responses = [
            # status, body, headers
            (200, sr_dicts, root_shard_resp_hdrs),
        ]
        for i, spec in enumerate(shard_specs):
            if spec == 200:
                mock_responses.append((200, sr_objs[i], shard_resp_hdrs[i]))
            else:
                mock_responses.extend(
                    [(spec, '', {})] * 2 * self.CONTAINER_REPLICAS)

        codes = (resp[0] for resp in mock_responses)
        bodies = iter([json.dumps(resp[1]).encode('ascii')
                       for resp in mock_responses])
        exp_headers = [resp[2] for resp in mock_responses]
        request = Request.blank('/v1/a/c')
        with mocked_http_conn(
                *codes, body_iter=bodies, headers=exp_headers) as fake_conn:
            resp = request.get_response(self.app)
        self.assertEqual(len(mock_responses), len(fake_conn.requests))
        return request, resp

    def test_GET_sharded_container_with_deleted_shard(self):
        req, resp = self._do_test_GET_sharded_container_with_deleted_shards(
            [404])
        warnings = self.logger.get_lines_for_level('warning')
        self.assertEqual(['Failed to get container listing from '
                          '%s: 404' % req.path_qs],
                         warnings)
        self.assertEqual(resp.status_int, 503)
        errors = self.logger.get_lines_for_level('error')
        self.assertEqual(
            ['Aborting listing from shards due to bad response: %s'
             % ([404])], errors)

    def test_GET_sharded_container_with_mix_ok_and_deleted_shard(self):
        req, resp = self._do_test_GET_sharded_container_with_deleted_shards(
            [200, 200, 404])
        warnings = self.logger.get_lines_for_level('warning')
        self.assertEqual(['Failed to get container listing from '
                          '%s: 404' % req.path_qs], warnings)
        self.assertEqual(resp.status_int, 503)
        errors = self.logger.get_lines_for_level('error')
        self.assertEqual(
            ['Aborting listing from shards due to bad response: %s'
             % ([200, 200, 404],)], errors)

    def test_GET_sharded_container_mix_ok_and_unavailable_shards(self):
        req, resp = self._do_test_GET_sharded_container_with_deleted_shards(
            [200, 200, 503])
        warnings = self.logger.get_lines_for_level('warning')
        self.assertEqual(['Failed to get container listing from '
                          '%s: 503' % req.path_qs], warnings[-1:])
        self.assertEqual(resp.status_int, 503)
        errors = self.logger.get_lines_for_level('error')
        self.assertEqual(
            ['Aborting listing from shards due to bad response: %s'
             % ([200, 200, 503],)], errors[-1:])

    def test_GET_sharded_container_with_delimiter(self):
        shard_bounds = (('', 'ha/ppy'), ('ha/ppy', 'ha/ptic'),
                        ('ha/ptic', 'ham'), ('ham', 'pie'), ('pie', ''))
        shard_ranges = [
            ShardRange('.shards_a/c_%s' % upper.replace('/', ''),
                       Timestamp.now(), lower, upper)
            for lower, upper in shard_bounds]
        sr_dicts = [dict(sr) for sr in shard_ranges]
        shard_resp_hdrs = {'X-Backend-Sharding-State': 'unsharded',
                           'X-Container-Object-Count': 2,
                           'X-Container-Bytes-Used': 4,
                           'X-Backend-Storage-Policy-Index': 0}

        limit = CONTAINER_LISTING_LIMIT
        root_resp_hdrs = {'X-Backend-Sharding-State': 'sharded',
                          'X-Backend-Timestamp': '99',
                          # pretend root object stats are not yet updated
                          'X-Container-Object-Count': 6,
                          'X-Container-Bytes-Used': 12,
                          'X-Backend-Storage-Policy-Index': 0}
        root_shard_resp_hdrs = dict(root_resp_hdrs)
        root_shard_resp_hdrs['X-Backend-Record-Type'] = 'shard'

        sr_0_obj = {'name': 'apple',
                    'bytes': 1,
                    'hash': 'hash',
                    'content_type': 'text/plain',
                    'deleted': 0,
                    'last_modified': next(self.ts_iter).isoformat}
        sr_5_obj = {'name': 'pumpkin',
                    'bytes': 1,
                    'hash': 'hash',
                    'content_type': 'text/plain',
                    'deleted': 0,
                    'last_modified': next(self.ts_iter).isoformat}
        subdir = {'subdir': 'ha/'}
        mock_responses = [
            # status, body, headers
            (200, sr_dicts, root_shard_resp_hdrs),
            (200, [sr_0_obj, subdir], shard_resp_hdrs),
            (200, [], shard_resp_hdrs),
            (200, [], shard_resp_hdrs),
            (200, [sr_5_obj], shard_resp_hdrs)
        ]
        expected_requests = [
            ('a/c', {'X-Backend-Record-Type': 'auto'},
             dict(states='listing', delimiter='/')),  # 200
            (shard_ranges[0].name, {'X-Backend-Record-Type': 'auto'},
             dict(marker='', end_marker='ha/ppy\x00', limit=str(limit),
                  states='listing', delimiter='/')),  # 200
            (shard_ranges[2].name, {'X-Backend-Record-Type': 'auto'},
             dict(marker='ha/', end_marker='ham\x00', states='listing',
                  limit=str(limit - 2), delimiter='/')),  # 200
            (shard_ranges[3].name, {'X-Backend-Record-Type': 'auto'},
             dict(marker='ha/', end_marker='pie\x00', states='listing',
                  limit=str(limit - 2), delimiter='/')),  # 200
            (shard_ranges[4].name, {'X-Backend-Record-Type': 'auto'},
             dict(marker='ha/', end_marker='', states='listing',
                  limit=str(limit - 2), delimiter='/')),  # 200
        ]

        expected_objects = [sr_0_obj, subdir, sr_5_obj]
        resp = self._check_GET_shard_listing(
            mock_responses, expected_objects, expected_requests,
            query_string='?delimiter=/')
        self.check_response(resp, root_resp_hdrs)

    def test_GET_sharded_container_with_delimiter_and_reverse(self):
        shard_points = ('', 'ha.d', 'ha/ppy', 'ha/ptic', 'ham', 'pie', '')
        shard_bounds = tuple(zip(shard_points, shard_points[1:]))
        shard_ranges = [
            ShardRange('.shards_a/c_%s' % upper.replace('/', ''),
                       Timestamp.now(), lower, upper)
            for lower, upper in shard_bounds]
        sr_dicts = [dict(sr) for sr in shard_ranges]
        shard_resp_hdrs = {'X-Backend-Sharding-State': 'unsharded',
                           'X-Container-Object-Count': 2,
                           'X-Container-Bytes-Used': 4,
                           'X-Backend-Storage-Policy-Index': 0}

        limit = CONTAINER_LISTING_LIMIT
        root_resp_hdrs = {'X-Backend-Sharding-State': 'sharded',
                          'X-Backend-Timestamp': '99',
                          # pretend root object stats are not yet updated
                          'X-Container-Object-Count': 6,
                          'X-Container-Bytes-Used': 12,
                          'X-Backend-Storage-Policy-Index': 0}
        root_shard_resp_hdrs = dict(root_resp_hdrs)
        root_shard_resp_hdrs['X-Backend-Record-Type'] = 'shard'

        sr_0_obj = {'name': 'apple',
                    'bytes': 1,
                    'hash': 'hash',
                    'content_type': 'text/plain',
                    'deleted': 0,
                    'last_modified': next(self.ts_iter).isoformat}
        sr_1_obj = {'name': 'ha.ggle',
                    'bytes': 1,
                    'hash': 'hash',
                    'content_type': 'text/plain',
                    'deleted': 0,
                    'last_modified': next(self.ts_iter).isoformat}
        sr_5_obj = {'name': 'pumpkin',
                    'bytes': 1,
                    'hash': 'hash',
                    'content_type': 'text/plain',
                    'deleted': 0,
                    'last_modified': next(self.ts_iter).isoformat}
        subdir = {'subdir': 'ha/'}
        mock_responses = [
            # status, body, headers
            (200, list(reversed(sr_dicts)), root_shard_resp_hdrs),
            (200, [sr_5_obj], shard_resp_hdrs),
            (200, [], shard_resp_hdrs),
            (200, [subdir], shard_resp_hdrs),
            (200, [sr_1_obj], shard_resp_hdrs),
            (200, [sr_0_obj], shard_resp_hdrs),
        ]
        expected_requests = [
            ('a/c', {'X-Backend-Record-Type': 'auto'},
             dict(states='listing', delimiter='/', reverse='on')),  # 200
            (shard_ranges[5].name, {'X-Backend-Record-Type': 'auto'},
             dict(marker='', end_marker='pie', states='listing',
                  limit=str(limit), delimiter='/', reverse='on')),  # 200
            (shard_ranges[4].name, {'X-Backend-Record-Type': 'auto'},
             dict(marker='pumpkin', end_marker='ham', states='listing',
                  limit=str(limit - 1), delimiter='/', reverse='on')),  # 200
            (shard_ranges[3].name, {'X-Backend-Record-Type': 'auto'},
             dict(marker='pumpkin', end_marker='ha/ptic', states='listing',
                  limit=str(limit - 1), delimiter='/', reverse='on')),  # 200
            (shard_ranges[1].name, {'X-Backend-Record-Type': 'auto'},
             dict(marker='ha/', end_marker='ha.d', limit=str(limit - 2),
                  states='listing', delimiter='/', reverse='on')),  # 200
            (shard_ranges[0].name, {'X-Backend-Record-Type': 'auto'},
             dict(marker='ha.ggle', end_marker='', limit=str(limit - 3),
                  states='listing', delimiter='/', reverse='on')),  # 200
        ]

        expected_objects = [sr_5_obj, subdir, sr_1_obj, sr_0_obj]
        resp = self._check_GET_shard_listing(
            mock_responses, expected_objects, expected_requests,
            query_string='?delimiter=/&reverse=on', reverse=True)
        self.check_response(resp, root_resp_hdrs)

    def test_GET_sharded_container_shard_redirects_to_root(self):
        # check that if the root redirects listing to a shard, but the shard
        # returns the root shard (e.g. it was the final shard to shrink into
        # the root) objects are requested from the root, rather than a loop.

        # single shard spanning entire namespace
        shard_sr = ShardRange('.shards_a/c_xyz', Timestamp.now(), '', '')
        all_objects = self._make_shard_objects(shard_sr)
        size_all_objects = sum([obj['bytes'] for obj in all_objects])
        num_all_objects = len(all_objects)
        limit = CONTAINER_LISTING_LIMIT

        # when shrinking the final shard will return the root shard range into
        # which it is shrinking
        shard_resp_hdrs = {
            'X-Backend-Sharding-State': 'sharding',
            'X-Container-Object-Count': 0,
            'X-Container-Bytes-Used': 0,
            'X-Backend-Storage-Policy-Index': 0,
            'X-Backend-Record-Type': 'shard'
        }

        # root still thinks it has a shard
        root_resp_hdrs = {'X-Backend-Sharding-State': 'sharded',
                          'X-Backend-Timestamp': '99',
                          'X-Container-Object-Count': num_all_objects,
                          'X-Container-Bytes-Used': size_all_objects,
                          'X-Backend-Storage-Policy-Index': 0}
        root_shard_resp_hdrs = dict(root_resp_hdrs)
        root_shard_resp_hdrs['X-Backend-Record-Type'] = 'shard'

        root_sr = ShardRange('a/c', Timestamp.now(), '', '')
        mock_responses = [
            # status, body, headers
            (200, [dict(shard_sr)], root_shard_resp_hdrs),  # from root
            (200, [dict(root_sr)], shard_resp_hdrs),  # from shard
            (200, all_objects, root_resp_hdrs),  # from root
        ]
        expected_requests = [
            # path, headers, params
            # first request to root should specify auto record type
            ('a/c', {'X-Backend-Record-Type': 'auto'},
             dict(states='listing')),
            # request to shard should specify auto record type
            (wsgi_quote(str_to_wsgi(shard_sr.name)),
             {'X-Backend-Record-Type': 'auto'},
             dict(marker='', end_marker='', limit=str(limit),
                  states='listing')),  # 200
            # second request to root should specify object record type
            ('a/c', {'X-Backend-Record-Type': 'object'},
             dict(marker='', end_marker='', limit=str(limit))),  # 200
        ]

        expected_objects = all_objects
        resp = self._check_GET_shard_listing(
            mock_responses, expected_objects, expected_requests)
        self.check_response(resp, root_resp_hdrs,
                            expected_objects=expected_objects)
        self.assertEqual(
            [('a', 'c'), ('.shards_a', 'c_xyz')],
            resp.request.environ.get('swift.shard_listing_history'))
        lines = [line for line in self.app.logger.get_lines_for_level('debug')
                 if line.startswith('Found 1024 objects in shard')]
        self.assertEqual(2, len(lines), lines)
        self.assertIn("(state=sharded), total = 1024", lines[0])  # shard->root
        self.assertIn("(state=sharding), total = 1024", lines[1])  # shard

    def test_GET_sharded_container_shard_redirects_between_shards(self):
        # check that if one shard redirects listing to another shard that
        # somehow redirects listing back to the first shard, then we will break
        # out of the loop (this isn't an expected scenario, but could perhaps
        # happen if multiple conflicting shard-shrinking decisions are made)
        shard_bounds = ('', 'a', 'b', '')
        shard_ranges = [
            ShardRange('.shards_a/c_%s' % upper, Timestamp.now(), lower, upper)
            for lower, upper in zip(shard_bounds[:-1], shard_bounds[1:])]
        self.assertEqual([
            '.shards_a/c_a',
            '.shards_a/c_b',
            '.shards_a/c_',
        ], [sr.name for sr in shard_ranges])
        sr_dicts = [dict(sr) for sr in shard_ranges]
        sr_objs = [self._make_shard_objects(sr) for sr in shard_ranges]
        all_objects = []
        for objects in sr_objs:
            all_objects.extend(objects)
        size_all_objects = sum([obj['bytes'] for obj in all_objects])
        num_all_objects = len(all_objects)

        root_resp_hdrs = {'X-Backend-Sharding-State': 'sharded',
                          'X-Backend-Timestamp': '99',
                          'X-Container-Object-Count': num_all_objects,
                          'X-Container-Bytes-Used': size_all_objects,
                          'X-Backend-Storage-Policy-Index': 0,
                          'X-Backend-Record-Storage-Policy-Index': 0,
                          'X-Backend-Record-Type': 'shard',
                          }
        shard_resp_hdrs = {'X-Backend-Sharding-State': 'unsharded',
                           'X-Container-Object-Count': 2,
                           'X-Container-Bytes-Used': 4,
                           'X-Backend-Storage-Policy-Index': 0,
                           'X-Backend-Record-Storage-Policy-Index': 0,
                           }
        shrinking_resp_hdrs = {
            'X-Backend-Sharding-State': 'sharded',
            'X-Backend-Record-Type': 'shard',
            'X-Backend-Storage-Policy-Index': 0
        }
        limit = CONTAINER_LISTING_LIMIT

        mock_responses = [
            # status, body, headers
            (200, sr_dicts, root_resp_hdrs),  # from root
            (200, sr_objs[0], shard_resp_hdrs),  # objects from 1st shard
            (200, [sr_dicts[2]], shrinking_resp_hdrs),  # 2nd points to 3rd
            (200, [sr_dicts[1]], shrinking_resp_hdrs),  # 3rd points to 2nd
            (200, sr_objs[1], shard_resp_hdrs),  # objects from 2nd
            (200, sr_objs[2], shard_resp_hdrs),  # objects from 3rd
        ]
        expected_requests = [
            # each list item is tuple (path, headers, params)
            # request to root
            # context GET(a/c)
            ('a/c', {'X-Backend-Record-Type': 'auto'},
             dict(states='listing')),
            # request to 1st shard as per shard list from root;
            # context GET(a/c);
            # end_marker dictated by 1st shard range upper bound
            ('.shards_a/c_a', {'X-Backend-Record-Type': 'auto'},
             dict(marker='', end_marker='a\x00', states='listing',
                  limit=str(limit))),  # 200
            # request to 2nd shard as per shard list from root;
            # context GET(a/c);
            # end_marker dictated by 2nd shard range upper bound
            ('.shards_a/c_b', {'X-Backend-Record-Type': 'auto'},
             dict(marker='a', end_marker='b\x00', states='listing',
                  limit=str(limit - len(sr_objs[0])))),
            # request to 3rd shard as per shard list from *2nd shard*;
            # new context GET(a/c)->GET(.shards_a/c_b);
            # end_marker still dictated by 2nd shard range upper bound
            ('.shards_a/c_', {'X-Backend-Record-Type': 'auto'},
             dict(marker='a', end_marker='b\x00', states='listing',
                  limit=str(
                      limit - len(sr_objs[0])))),
            # request to 2nd shard as per shard list from *3rd shard*; this one
            # should specify record type object;
            # new context GET(a/c)->GET(.shards_a/c_b)->GET(.shards_a/c_);
            # end_marker still dictated by 2nd shard range upper bound
            ('.shards_a/c_b', {'X-Backend-Record-Type': 'object'},
             dict(marker='a', end_marker='b\x00',
                  limit=str(
                      limit - len(sr_objs[0])))),
            # request to 3rd shard *as per shard list from root*; this one
            # should specify record type object;
            # context GET(a/c);
            # end_marker dictated by 3rd shard range upper bound
            ('.shards_a/c_', {'X-Backend-Record-Type': 'object'},
             dict(marker='b', end_marker='',
                  limit=str(
                      limit - len(sr_objs[0]) - len(sr_objs[1])))),  # 200
        ]
        resp = self._check_GET_shard_listing(
            mock_responses, all_objects, expected_requests)
        self.check_response(resp, root_resp_hdrs,
                            expected_objects=all_objects)
        self.assertEqual(
            [('a', 'c'), ('.shards_a', 'c_b'), ('.shards_a', 'c_')],
            resp.request.environ.get('swift.shard_listing_history'))

    def test_GET_sharded_container_overlapping_shards(self):
        # verify ordered listing even if unexpected overlapping shard ranges
        shard_bounds = (('', 'ham', ShardRange.CLEAVED),
                        ('', 'pie', ShardRange.ACTIVE),
                        ('lemon', '', ShardRange.ACTIVE))
        shard_ranges = [
            ShardRange('.shards_a/c_' + upper, Timestamp.now(), lower, upper,
                       state=state)
            for lower, upper, state in shard_bounds]
        sr_dicts = [dict(sr) for sr in shard_ranges]
        sr_objs = [self._make_shard_objects(sr) for sr in shard_ranges]
        shard_resp_hdrs = [
            {'X-Backend-Sharding-State': 'unsharded',
             'X-Container-Object-Count': len(sr_objs[i]),
             'X-Container-Bytes-Used':
                 sum([obj['bytes'] for obj in sr_objs[i]]),
             'X-Container-Meta-Flavour': 'flavour%d' % i,
             'X-Backend-Storage-Policy-Index': 0}
            for i in range(3)]

        all_objects = []
        for objects in sr_objs:
            all_objects.extend(objects)
        size_all_objects = sum([obj['bytes'] for obj in all_objects])
        num_all_objects = len(all_objects)
        limit = CONTAINER_LISTING_LIMIT
        root_resp_hdrs = {'X-Backend-Sharding-State': 'sharded',
                          'X-Backend-Timestamp': '99',
                          # pretend root object stats are not yet updated
                          'X-Container-Object-Count': num_all_objects - 1,
                          'X-Container-Bytes-Used': size_all_objects - 1,
                          'X-Container-Meta-Flavour': 'peach',
                          'X-Backend-Storage-Policy-Index': 0}
        root_shard_resp_hdrs = dict(root_resp_hdrs)
        root_shard_resp_hdrs['X-Backend-Record-Type'] = 'shard'

        # forwards listing

        # expect subset of second shard range
        objs_1 = [o for o in sr_objs[1] if o['name'] > sr_objs[0][-1]['name']]
        # expect subset of third shard range
        objs_2 = [o for o in sr_objs[2] if o['name'] > sr_objs[1][-1]['name']]
        mock_responses = [
            # status, body, headers
            (200, sr_dicts, root_shard_resp_hdrs),
            (200, sr_objs[0], shard_resp_hdrs[0]),
            (200, objs_1, shard_resp_hdrs[1]),
            (200, objs_2, shard_resp_hdrs[2])
        ]
        # NB marker always advances to last object name
        expected_requests = [
            # path, headers, params
            ('a/c', {'X-Backend-Record-Type': 'auto'},
             dict(states='listing')),  # 200
            (shard_ranges[0].name, {'X-Backend-Record-Type': 'auto'},
             dict(marker='', end_marker='ham\x00', states='listing',
                  limit=str(limit))),  # 200
            (shard_ranges[1].name, {'X-Backend-Record-Type': 'auto'},
             dict(marker='h', end_marker='pie\x00', states='listing',
                  limit=str(limit - len(sr_objs[0])))),  # 200
            (shard_ranges[2].name, {'X-Backend-Record-Type': 'auto'},
             dict(marker='p', end_marker='', states='listing',
                  limit=str(limit - len(sr_objs[0] + objs_1))))  # 200
        ]

        expected_objects = sr_objs[0] + objs_1 + objs_2
        resp = self._check_GET_shard_listing(
            mock_responses, expected_objects, expected_requests)
        # root object count will overridden by actual length of listing
        self.check_response(resp, root_resp_hdrs,
                            expected_objects=expected_objects)

        # reverse listing

        # expect subset of third shard range
        objs_0 = [o for o in sr_objs[0] if o['name'] < sr_objs[1][0]['name']]
        # expect subset of second shard range
        objs_1 = [o for o in sr_objs[1] if o['name'] < sr_objs[2][0]['name']]
        mock_responses = [
            # status, body, headers
            (200, list(reversed(sr_dicts)), root_shard_resp_hdrs),
            (200, list(reversed(sr_objs[2])), shard_resp_hdrs[2]),
            (200, list(reversed(objs_1)), shard_resp_hdrs[1]),
            (200, list(reversed(objs_0)), shard_resp_hdrs[0]),
        ]
        # NB marker always advances to last object name
        expected_requests = [
            # path, headers, params
            ('a/c', {'X-Backend-Record-Type': 'auto'},
             dict(states='listing', reverse='true')),  # 200
            (shard_ranges[2].name, {'X-Backend-Record-Type': 'auto'},
             dict(marker='', end_marker='lemon', states='listing',
                  limit=str(limit),
                  reverse='true')),  # 200
            (shard_ranges[1].name, {'X-Backend-Record-Type': 'auto'},
             dict(marker='m', end_marker='', reverse='true', states='listing',
                  limit=str(limit - len(sr_objs[2])))),  # 200
            (shard_ranges[0].name, {'X-Backend-Record-Type': 'auto'},
             dict(marker='A', end_marker='', reverse='true', states='listing',
                  limit=str(limit - len(sr_objs[2] + objs_1))))  # 200
        ]

        expected_objects = list(reversed(objs_0 + objs_1 + sr_objs[2]))
        resp = self._check_GET_shard_listing(
            mock_responses, expected_objects, expected_requests,
            query_string='?reverse=true', reverse=True)
        # root object count will overridden by actual length of listing
        self.check_response(resp, root_resp_hdrs,
                            expected_objects=expected_objects)

    def test_GET_sharded_container_gap_in_shards(self):
        # verify ordered listing even if unexpected gap between shard ranges
        shard_bounds = (('', 'ham'), ('onion', 'pie'), ('rhubarb', ''))
        shard_ranges = [
            ShardRange('.shards_a/c_' + upper, Timestamp.now(), lower, upper)
            for lower, upper in shard_bounds]
        sr_dicts = [dict(sr) for sr in shard_ranges]
        sr_objs = [self._make_shard_objects(sr) for sr in shard_ranges]
        shard_resp_hdrs = [
            {'X-Backend-Sharding-State': 'unsharded',
             'X-Container-Object-Count': len(sr_objs[i]),
             'X-Container-Bytes-Used':
                 sum([obj['bytes'] for obj in sr_objs[i]]),
             'X-Container-Meta-Flavour': 'flavour%d' % i,
             'X-Backend-Storage-Policy-Index': 0}
            for i in range(3)]

        all_objects = []
        for objects in sr_objs:
            all_objects.extend(objects)
        size_all_objects = sum([obj['bytes'] for obj in all_objects])
        num_all_objects = len(all_objects)
        limit = CONTAINER_LISTING_LIMIT
        root_resp_hdrs = {'X-Backend-Sharding-State': 'sharded',
                          'X-Backend-Timestamp': '99',
                          'X-Container-Object-Count': num_all_objects,
                          'X-Container-Bytes-Used': size_all_objects,
                          'X-Container-Meta-Flavour': 'peach',
                          'X-Backend-Storage-Policy-Index': 0}
        root_shard_resp_hdrs = dict(root_resp_hdrs)
        root_shard_resp_hdrs['X-Backend-Record-Type'] = 'shard'

        mock_responses = [
            # status, body, headers
            (200, sr_dicts, root_shard_resp_hdrs),
            (200, sr_objs[0], shard_resp_hdrs[0]),
            (200, sr_objs[1], shard_resp_hdrs[1]),
            (200, sr_objs[2], shard_resp_hdrs[2])
        ]
        # NB marker always advances to last object name
        expected_requests = [
            # path, headers, params
            ('a/c', {'X-Backend-Record-Type': 'auto'},
             dict(states='listing')),  # 200
            (shard_ranges[0].name, {'X-Backend-Record-Type': 'auto'},
             dict(marker='', end_marker='ham\x00', states='listing',
                  limit=str(limit))),  # 200
            (shard_ranges[1].name, {'X-Backend-Record-Type': 'auto'},
             dict(marker='h', end_marker='pie\x00', states='listing',
                  limit=str(limit - len(sr_objs[0])))),  # 200
            (shard_ranges[2].name, {'X-Backend-Record-Type': 'auto'},
             dict(marker='p', end_marker='', states='listing',
                  limit=str(limit - len(sr_objs[0] + sr_objs[1]))))  # 200
        ]

        resp = self._check_GET_shard_listing(
            mock_responses, all_objects, expected_requests)
        # root object count will overridden by actual length of listing
        self.check_response(resp, root_resp_hdrs)

    def test_GET_sharded_container_empty_shard(self):
        # verify ordered listing when a shard is empty
        shard_bounds = (('', 'ham'), ('ham', 'pie'), ('pie', ''))
        shard_ranges = [
            ShardRange('.shards_a/c_%s' % upper, Timestamp.now(), lower, upper)
            for lower, upper in shard_bounds]
        sr_dicts = [dict(sr) for sr in shard_ranges]
        sr_objs = [self._make_shard_objects(sr) for sr in shard_ranges]
        shard_resp_hdrs = [
            {'X-Backend-Sharding-State': 'unsharded',
             'X-Container-Object-Count': len(sr_objs[i]),
             'X-Container-Bytes-Used':
                 sum([obj['bytes'] for obj in sr_objs[i]]),
             'X-Container-Meta-Flavour': 'flavour%d' % i,
             'X-Backend-Storage-Policy-Index': 0}
            for i in range(3)]
        empty_shard_resp_hdrs = {
            'X-Backend-Sharding-State': 'unsharded',
            'X-Container-Object-Count': 0,
            'X-Container-Bytes-Used': 0,
            'X-Container-Meta-Flavour': 'flavour',
            'X-Backend-Storage-Policy-Index': 0}

        # empty first shard range
        all_objects = sr_objs[1] + sr_objs[2]
        size_all_objects = sum([obj['bytes'] for obj in all_objects])
        root_resp_hdrs = {'X-Backend-Sharding-State': 'sharded',
                          'X-Backend-Timestamp': '99',
                          'X-Container-Object-Count': len(all_objects),
                          'X-Container-Bytes-Used': size_all_objects,
                          'X-Container-Meta-Flavour': 'peach',
                          'X-Backend-Storage-Policy-Index': 0}
        root_shard_resp_hdrs = dict(root_resp_hdrs)
        root_shard_resp_hdrs['X-Backend-Record-Type'] = 'shard'

        mock_responses = [
            # status, body, headers
            (200, sr_dicts, root_shard_resp_hdrs),
            (200, [], empty_shard_resp_hdrs),
            (200, sr_objs[1], shard_resp_hdrs[1]),
            (200, sr_objs[2], shard_resp_hdrs[2])
        ]
        # NB marker does not advance until an object is in the listing
        limit = CONTAINER_LISTING_LIMIT
        expected_requests = [
            # path, headers, params
            ('a/c', {'X-Backend-Record-Type': 'auto'},
             dict(states='listing')),  # 200
            (shard_ranges[0].name, {'X-Backend-Record-Type': 'auto'},
             dict(marker='', end_marker='ham\x00', states='listing',
                  limit=str(limit))),  # 200
            (shard_ranges[1].name, {'X-Backend-Record-Type': 'auto'},
             dict(marker='', end_marker='pie\x00', states='listing',
                  limit=str(limit))),  # 200
            (shard_ranges[2].name, {'X-Backend-Record-Type': 'auto'},
             dict(marker='p', end_marker='', states='listing',
                  limit=str(limit - len(sr_objs[1]))))  # 200
        ]

        resp = self._check_GET_shard_listing(
            mock_responses, sr_objs[1] + sr_objs[2], expected_requests)
        self.check_response(resp, root_resp_hdrs)

        # empty last shard range, reverse
        all_objects = sr_objs[0] + sr_objs[1]
        size_all_objects = sum([obj['bytes'] for obj in all_objects])
        root_resp_hdrs = {'X-Backend-Sharding-State': 'sharded',
                          'X-Backend-Timestamp': '99',
                          'X-Container-Object-Count': len(all_objects),
                          'X-Container-Bytes-Used': size_all_objects,
                          'X-Container-Meta-Flavour': 'peach',
                          'X-Backend-Storage-Policy-Index': 0}
        root_shard_resp_hdrs = dict(root_resp_hdrs)
        root_shard_resp_hdrs['X-Backend-Record-Type'] = 'shard'

        mock_responses = [
            # status, body, headers
            (200, list(reversed(sr_dicts)), root_shard_resp_hdrs),
            (200, [], empty_shard_resp_hdrs),
            (200, list(reversed(sr_objs[1])), shard_resp_hdrs[1]),
            (200, list(reversed(sr_objs[0])), shard_resp_hdrs[0]),
        ]
        limit = CONTAINER_LISTING_LIMIT
        expected_requests = [
            # path, headers, params
            ('a/c', {'X-Backend-Record-Type': 'auto'},
             dict(states='listing', reverse='true')),  # 200
            (shard_ranges[2].name, {'X-Backend-Record-Type': 'auto'},
             dict(marker='', end_marker='pie', states='listing',
                  limit=str(limit), reverse='true')),  # 200
            (shard_ranges[1].name, {'X-Backend-Record-Type': 'auto'},
             dict(marker='', end_marker='ham', states='listing',
                  limit=str(limit), reverse='true')),  # 200
            (shard_ranges[0].name, {'X-Backend-Record-Type': 'auto'},
             dict(marker=sr_objs[1][0]['name'], end_marker='',
                  states='listing', reverse='true',
                  limit=str(limit - len(sr_objs[1]))))  # 200
        ]

        resp = self._check_GET_shard_listing(
            mock_responses, list(reversed(sr_objs[0] + sr_objs[1])),
            expected_requests, query_string='?reverse=true', reverse=True)
        self.check_response(resp, root_resp_hdrs)

        # empty second shard range
        all_objects = sr_objs[0] + sr_objs[2]
        size_all_objects = sum([obj['bytes'] for obj in all_objects])
        root_resp_hdrs = {'X-Backend-Sharding-State': 'sharded',
                          'X-Backend-Timestamp': '99',
                          'X-Container-Object-Count': len(all_objects),
                          'X-Container-Bytes-Used': size_all_objects,
                          'X-Container-Meta-Flavour': 'peach',
                          'X-Backend-Storage-Policy-Index': 0}
        root_shard_resp_hdrs = dict(root_resp_hdrs)
        root_shard_resp_hdrs['X-Backend-Record-Type'] = 'shard'

        mock_responses = [
            # status, body, headers
            (200, sr_dicts, root_shard_resp_hdrs),
            (200, sr_objs[0], shard_resp_hdrs[0]),
            (200, [], empty_shard_resp_hdrs),
            (200, sr_objs[2], shard_resp_hdrs[2])
        ]
        # NB marker always advances to last object name
        limit = CONTAINER_LISTING_LIMIT
        expected_requests = [
            # path, headers, params
            ('a/c', {'X-Backend-Record-Type': 'auto'},
             dict(states='listing')),  # 200
            (shard_ranges[0].name, {'X-Backend-Record-Type': 'auto'},
             dict(marker='', end_marker='ham\x00', states='listing',
                  limit=str(limit))),  # 200
            (shard_ranges[1].name, {'X-Backend-Record-Type': 'auto'},
             dict(marker='h', end_marker='pie\x00', states='listing',
                  limit=str(limit - len(sr_objs[0])))),  # 200
            (shard_ranges[2].name, {'X-Backend-Record-Type': 'auto'},
             dict(marker='h', end_marker='', states='listing',
                  limit=str(limit - len(sr_objs[0]))))  # 200
        ]

        resp = self._check_GET_shard_listing(
            mock_responses, sr_objs[0] + sr_objs[2], expected_requests)
        # root object count will overridden by actual length of listing
        self.check_response(resp, root_resp_hdrs)

        # marker in empty second range
        mock_responses = [
            # status, body, headers
            (200, sr_dicts[1:], root_shard_resp_hdrs),
            (200, [], empty_shard_resp_hdrs),
            (200, sr_objs[2], shard_resp_hdrs[2])
        ]
        # NB marker unchanged when getting from third range
        expected_requests = [
            # path, headers, params
            ('a/c', {'X-Backend-Record-Type': 'auto'},
             dict(states='listing', marker='koolaid')),  # 200
            (shard_ranges[1].name, {'X-Backend-Record-Type': 'auto'},
             dict(marker='koolaid', end_marker='pie\x00', states='listing',
                  limit=str(limit))),  # 200
            (shard_ranges[2].name, {'X-Backend-Record-Type': 'auto'},
             dict(marker='koolaid', end_marker='', states='listing',
             limit=str(limit)))  # 200
        ]

        resp = self._check_GET_shard_listing(
            mock_responses, sr_objs[2], expected_requests,
            query_string='?marker=koolaid')
        # root object count will overridden by actual length of listing
        self.check_response(resp, root_resp_hdrs)

        # marker in empty second range, reverse
        mock_responses = [
            # status, body, headers
            (200, list(reversed(sr_dicts[:2])), root_shard_resp_hdrs),
            (200, [], empty_shard_resp_hdrs),
            (200, list(reversed(sr_objs[0])), shard_resp_hdrs[2])
        ]
        # NB marker unchanged when getting from first range
        expected_requests = [
            # path, headers, params
            ('a/c', {'X-Backend-Record-Type': 'auto'},
             dict(states='listing', marker='koolaid', reverse='true')),  # 200
            (shard_ranges[1].name, {'X-Backend-Record-Type': 'auto'},
             dict(marker='koolaid', end_marker='ham', reverse='true',
                  states='listing', limit=str(limit))),  # 200
            (shard_ranges[0].name, {'X-Backend-Record-Type': 'auto'},
             dict(marker='koolaid', end_marker='', reverse='true',
                  states='listing', limit=str(limit)))  # 200
        ]

        resp = self._check_GET_shard_listing(
            mock_responses, list(reversed(sr_objs[0])), expected_requests,
            query_string='?marker=koolaid&reverse=true', reverse=True)
        # root object count will overridden by actual length of listing
        self.check_response(resp, root_resp_hdrs)

    def _check_GET_sharded_container_shard_error(self, error):
        # verify ordered listing when a shard is empty
        shard_bounds = (('', 'ham'), ('ham', 'pie'), ('lemon', ''))
        shard_ranges = [
            ShardRange('.shards_a/c_%s' % upper, Timestamp.now(), lower, upper)
            for lower, upper in shard_bounds]
        sr_dicts = [dict(sr) for sr in shard_ranges]
        sr_objs = [self._make_shard_objects(sr) for sr in shard_ranges]
        # empty second shard range
        sr_objs[1] = []
        shard_resp_hdrs = [
            {'X-Backend-Sharding-State': 'unsharded',
             'X-Container-Object-Count': len(sr_objs[i]),
             'X-Container-Bytes-Used':
                 sum([obj['bytes'] for obj in sr_objs[i]]),
             'X-Container-Meta-Flavour': 'flavour%d' % i,
             'X-Backend-Storage-Policy-Index': 0}
            for i in range(3)]

        all_objects = []
        for objects in sr_objs:
            all_objects.extend(objects)
        size_all_objects = sum([obj['bytes'] for obj in all_objects])
        num_all_objects = len(all_objects)
        limit = CONTAINER_LISTING_LIMIT
        root_resp_hdrs = {'X-Backend-Sharding-State': 'sharded',
                          'X-Backend-Timestamp': '99',
                          'X-Container-Object-Count': num_all_objects,
                          'X-Container-Bytes-Used': size_all_objects,
                          'X-Container-Meta-Flavour': 'peach',
                          'X-Backend-Storage-Policy-Index': 0}
        root_shard_resp_hdrs = dict(root_resp_hdrs)
        root_shard_resp_hdrs['X-Backend-Record-Type'] = 'shard'

        mock_responses = [
            # status, body, headers
            (200, sr_dicts, root_shard_resp_hdrs),
            (200, sr_objs[0], shard_resp_hdrs[0])] + \
            [(error, [], {})] * 2 * self.CONTAINER_REPLICAS

        # NB marker always advances to last object name
        expected_requests = [
            # path, headers, params
            ('a/c', {'X-Backend-Record-Type': 'auto'},
             dict(states='listing')),  # 200
            (shard_ranges[0].name, {'X-Backend-Record-Type': 'auto'},
             dict(marker='', end_marker='ham\x00', states='listing',
                  limit=str(limit)))] \
            + [(shard_ranges[1].name, {'X-Backend-Record-Type': 'auto'},
                dict(marker='h', end_marker='pie\x00', states='listing',
                     limit=str(limit - len(sr_objs[0]))))
               ] * 2 * self.CONTAINER_REPLICAS

        self._check_GET_shard_listing(
            mock_responses, all_objects, expected_requests,
            expected_status=503)

    def test_GET_sharded_container_shard_errors(self):
        self._check_GET_sharded_container_shard_error(404)
        self._check_GET_sharded_container_shard_error(500)

    def test_GET_sharded_container_sharding_shard(self):
        # one shard is in process of sharding
        shard_bounds = (('', 'ham'), ('ham', 'pie'), ('pie', ''))
        shard_ranges = [
            ShardRange('.shards_a/c_' + upper, Timestamp.now(), lower, upper)
            for lower, upper in shard_bounds]
        sr_dicts = [dict(sr) for sr in shard_ranges]
        sr_objs = [self._make_shard_objects(sr) for sr in shard_ranges]
        shard_resp_hdrs = [
            {'X-Backend-Sharding-State': 'unsharded',
             'X-Container-Object-Count': len(sr_objs[i]),
             'X-Container-Bytes-Used':
                 sum([obj['bytes'] for obj in sr_objs[i]]),
             'X-Container-Meta-Flavour': 'flavour%d' % i,
             'X-Backend-Storage-Policy-Index': 0}
            for i in range(3)]
        shard_1_shard_resp_hdrs = dict(shard_resp_hdrs[1])
        shard_1_shard_resp_hdrs['X-Backend-Record-Type'] = 'shard'

        # second shard is sharding and has cleaved two out of three sub shards
        shard_resp_hdrs[1]['X-Backend-Sharding-State'] = 'sharding'
        sub_shard_bounds = (('ham', 'juice'), ('juice', 'lemon'))
        sub_shard_ranges = [
            ShardRange('a/c_sub_' + upper, Timestamp.now(), lower, upper)
            for lower, upper in sub_shard_bounds]
        sub_sr_dicts = [dict(sr) for sr in sub_shard_ranges]
        sub_sr_objs = [self._make_shard_objects(sr) for sr in sub_shard_ranges]
        sub_shard_resp_hdrs = [
            {'X-Backend-Sharding-State': 'unsharded',
             'X-Container-Object-Count': len(sub_sr_objs[i]),
             'X-Container-Bytes-Used':
                 sum([obj['bytes'] for obj in sub_sr_objs[i]]),
             'X-Container-Meta-Flavour': 'flavour%d' % i,
             'X-Backend-Storage-Policy-Index': 0}
            for i in range(2)]

        all_objects = []
        for objects in sr_objs:
            all_objects.extend(objects)
        size_all_objects = sum([obj['bytes'] for obj in all_objects])
        num_all_objects = len(all_objects)
        limit = CONTAINER_LISTING_LIMIT
        root_resp_hdrs = {'X-Backend-Sharding-State': 'sharded',
                          'X-Backend-Timestamp': '99',
                          'X-Container-Object-Count': num_all_objects,
                          'X-Container-Bytes-Used': size_all_objects,
                          'X-Container-Meta-Flavour': 'peach',
                          'X-Backend-Storage-Policy-Index': 0}
        root_shard_resp_hdrs = dict(root_resp_hdrs)
        root_shard_resp_hdrs['X-Backend-Record-Type'] = 'shard'

        mock_responses = [
            # status, body, headers
            (200, sr_dicts, root_shard_resp_hdrs),
            (200, sr_objs[0], shard_resp_hdrs[0]),
            (200, sub_sr_dicts + [sr_dicts[1]], shard_1_shard_resp_hdrs),
            (200, sub_sr_objs[0], sub_shard_resp_hdrs[0]),
            (200, sub_sr_objs[1], sub_shard_resp_hdrs[1]),
            (200, sr_objs[1][len(sub_sr_objs[0] + sub_sr_objs[1]):],
             shard_resp_hdrs[1]),
            (200, sr_objs[2], shard_resp_hdrs[2])
        ]
        # NB marker always advances to last object name
        expected_requests = [
            # get root shard ranges
            ('a/c', {'X-Backend-Record-Type': 'auto'},
             dict(states='listing')),  # 200
            # get first shard objects
            (shard_ranges[0].name,
             {'X-Backend-Record-Type': 'auto',
              'X-Backend-Storage-Policy-Index': '0'},
             dict(marker='', end_marker='ham\x00', states='listing',
                  limit=str(limit))),  # 200
            # get second shard sub-shard ranges
            (shard_ranges[1].name,
             {'X-Backend-Record-Type': 'auto',
              'X-Backend-Storage-Policy-Index': '0'},
             dict(marker='h', end_marker='pie\x00', states='listing',
                  limit=str(limit - len(sr_objs[0])))),
            # get first sub-shard objects
            (sub_shard_ranges[0].name,
             {'X-Backend-Record-Type': 'auto',
              'X-Backend-Storage-Policy-Index': '0'},
             dict(marker='h', end_marker='juice\x00', states='listing',
                  limit=str(limit - len(sr_objs[0])))),
            # get second sub-shard objects
            (sub_shard_ranges[1].name,
             {'X-Backend-Record-Type': 'auto',
              'X-Backend-Storage-Policy-Index': '0'},
             dict(marker='j', end_marker='lemon\x00', states='listing',
                  limit=str(limit - len(sr_objs[0] + sub_sr_objs[0])))),
            # get remainder of first shard objects
            (shard_ranges[1].name,
             {'X-Backend-Record-Type': 'object',
              'X-Backend-Storage-Policy-Index': '0'},
             dict(marker='l', end_marker='pie\x00',
                  limit=str(limit - len(sr_objs[0] + sub_sr_objs[0] +
                                        sub_sr_objs[1])))),  # 200
            # get third shard objects
            (shard_ranges[2].name,
             {'X-Backend-Record-Type': 'auto',
              'X-Backend-Storage-Policy-Index': '0'},
             dict(marker='p', end_marker='', states='listing',
                  limit=str(limit - len(sr_objs[0] + sr_objs[1]))))  # 200
        ]
        expected_objects = (
            sr_objs[0] + sub_sr_objs[0] + sub_sr_objs[1] +
            sr_objs[1][len(sub_sr_objs[0] + sub_sr_objs[1]):] + sr_objs[2])
        resp = self._check_GET_shard_listing(
            mock_responses, expected_objects, expected_requests)
        # root object count will overridden by actual length of listing
        self.check_response(resp, root_resp_hdrs)

    @patch_policies([
        StoragePolicy(0, 'zero', True, object_ring=FakeRing()),
        StoragePolicy(1, 'one', False, object_ring=FakeRing())
    ])
    def test_GET_sharded_container_sharding_shard_mixed_policies(self):
        # scenario: one shard is in process of sharding, shards have different
        # policy than root, expect listing to always request root policy index
        shard_bounds = (('', 'ham'), ('ham', 'pie'), ('pie', ''))
        shard_ranges = [
            ShardRange('.shards_a/c_' + upper, Timestamp.now(), lower, upper)
            for lower, upper in shard_bounds]
        sr_dicts = [dict(sr) for sr in shard_ranges]
        sr_objs = [self._make_shard_objects(sr) for sr in shard_ranges]
        shard_resp_hdrs = [
            {'X-Backend-Sharding-State': 'unsharded',
             'X-Container-Object-Count': len(sr_objs[i]),
             'X-Container-Bytes-Used':
                 sum([obj['bytes'] for obj in sr_objs[i]]),
             'X-Container-Meta-Flavour': 'flavour%d' % i,
             'X-Backend-Storage-Policy-Index': 1,
             'X-Backend-Record-Storage-Policy-Index': 0}
            for i in range(3)]
        shard_1_shard_resp_hdrs = dict(shard_resp_hdrs[1])
        shard_1_shard_resp_hdrs['X-Backend-Record-Type'] = 'shard'

        # second shard is sharding and has cleaved two out of three sub shards
        shard_resp_hdrs[1]['X-Backend-Sharding-State'] = 'sharding'
        sub_shard_bounds = (('ham', 'juice'), ('juice', 'lemon'))
        sub_shard_ranges = [
            ShardRange('a/c_sub_' + upper, Timestamp.now(), lower, upper)
            for lower, upper in sub_shard_bounds]
        sub_sr_dicts = [dict(sr) for sr in sub_shard_ranges]
        sub_sr_objs = [self._make_shard_objects(sr) for sr in sub_shard_ranges]
        sub_shard_resp_hdrs = [
            {'X-Backend-Sharding-State': 'unsharded',
             'X-Container-Object-Count': len(sub_sr_objs[i]),
             'X-Container-Bytes-Used':
                 sum([obj['bytes'] for obj in sub_sr_objs[i]]),
             'X-Container-Meta-Flavour': 'flavour%d' % i,
             'X-Backend-Storage-Policy-Index': 1,
             'X-Backend-Record-Storage-Policy-Index': 0}
            for i in range(2)]

        all_objects = []
        for objects in sr_objs:
            all_objects.extend(objects)
        size_all_objects = sum([obj['bytes'] for obj in all_objects])
        num_all_objects = len(all_objects)
        limit = CONTAINER_LISTING_LIMIT
        root_resp_hdrs = {'X-Backend-Sharding-State': 'sharded',
                          'X-Backend-Timestamp': '99',
                          'X-Container-Object-Count': num_all_objects,
                          'X-Container-Bytes-Used': size_all_objects,
                          'X-Container-Meta-Flavour': 'peach',
                          'X-Backend-Storage-Policy-Index': 0}
        root_shard_resp_hdrs = dict(root_resp_hdrs)
        root_shard_resp_hdrs['X-Backend-Record-Type'] = 'shard'

        mock_responses = [
            # status, body, headers
            (200, sr_dicts, root_shard_resp_hdrs),
            (200, sr_objs[0], shard_resp_hdrs[0]),
            (200, sub_sr_dicts + [sr_dicts[1]], shard_1_shard_resp_hdrs),
            (200, sub_sr_objs[0], sub_shard_resp_hdrs[0]),
            (200, sub_sr_objs[1], sub_shard_resp_hdrs[1]),
            (200, sr_objs[1][len(sub_sr_objs[0] + sub_sr_objs[1]):],
             shard_resp_hdrs[1]),
            (200, sr_objs[2], shard_resp_hdrs[2])
        ]
        # NB marker always advances to last object name
        expected_requests = [
            # get root shard ranges
            ('a/c', {'X-Backend-Record-Type': 'auto'},
             dict(states='listing')),  # 200
            # get first shard objects
            (shard_ranges[0].name,
             {'X-Backend-Record-Type': 'auto',
              'X-Backend-Storage-Policy-Index': '0'},
             dict(marker='', end_marker='ham\x00', states='listing',
                  limit=str(limit))),  # 200
            # get second shard sub-shard ranges
            (shard_ranges[1].name,
             {'X-Backend-Record-Type': 'auto',
              'X-Backend-Storage-Policy-Index': '0'},
             dict(marker='h', end_marker='pie\x00', states='listing',
                  limit=str(limit - len(sr_objs[0])))),
            # get first sub-shard objects
            (sub_shard_ranges[0].name,
             {'X-Backend-Record-Type': 'auto',
              'X-Backend-Storage-Policy-Index': '0'},
             dict(marker='h', end_marker='juice\x00', states='listing',
                  limit=str(limit - len(sr_objs[0])))),
            # get second sub-shard objects
            (sub_shard_ranges[1].name,
             {'X-Backend-Record-Type': 'auto',
              'X-Backend-Storage-Policy-Index': '0'},
             dict(marker='j', end_marker='lemon\x00', states='listing',
                  limit=str(limit - len(sr_objs[0] + sub_sr_objs[0])))),
            # get remainder of second shard objects
            (shard_ranges[1].name,
             {'X-Backend-Record-Type': 'object',
              'X-Backend-Storage-Policy-Index': '0'},
             dict(marker='l', end_marker='pie\x00',
                  limit=str(limit - len(sr_objs[0] + sub_sr_objs[0] +
                                        sub_sr_objs[1])))),  # 200
            # get third shard objects
            (shard_ranges[2].name,
             {'X-Backend-Record-Type': 'auto',
              'X-Backend-Storage-Policy-Index': '0'},
             dict(marker='p', end_marker='', states='listing',
                  limit=str(limit - len(sr_objs[0] + sr_objs[1]))))  # 200
        ]
        expected_objects = (
            sr_objs[0] + sub_sr_objs[0] + sub_sr_objs[1] +
            sr_objs[1][len(sub_sr_objs[0] + sub_sr_objs[1]):] + sr_objs[2])
        resp = self._check_GET_shard_listing(
            mock_responses, expected_objects, expected_requests)
        # root object count will overridden by actual length of listing
        self.check_response(resp, root_resp_hdrs)

    @patch_policies([
        StoragePolicy(0, 'zero', True, object_ring=FakeRing()),
        StoragePolicy(1, 'one', False, object_ring=FakeRing())
    ])
    def test_GET_sharded_container_mixed_policies_error(self):
        # scenario: shards have different policy than root, listing requests
        # root policy index but shards not upgraded and respond with their own
        # policy index
        def do_test(shard_policy):
            # only need first shard for this test...
            sr = ShardRange('.shards_a/c_pie', Timestamp.now(), '', 'pie')
            sr_objs = self._make_shard_objects(sr)
            shard_resp_hdrs = {
                'X-Backend-Sharding-State': 'unsharded',
                'X-Container-Object-Count': len(sr_objs),
                'X-Container-Bytes-Used':
                    sum([obj['bytes'] for obj in sr_objs]),
            }

            if shard_policy is not None:
                shard_resp_hdrs['X-Backend-Storage-Policy-Index'] = \
                    shard_policy

            size_all_objects = sum([obj['bytes'] for obj in sr_objs])
            num_all_objects = len(sr_objs)
            limit = CONTAINER_LISTING_LIMIT
            root_resp_hdrs = {'X-Backend-Sharding-State': 'sharded',
                              'X-Backend-Timestamp': '99',
                              'X-Container-Object-Count': num_all_objects,
                              'X-Container-Bytes-Used': size_all_objects,
                              'X-Container-Meta-Flavour': 'peach',
                              # NB root policy 1 differes from shard policy
                              'X-Backend-Storage-Policy-Index': 1}
            root_shard_resp_hdrs = dict(root_resp_hdrs)
            root_shard_resp_hdrs['X-Backend-Record-Type'] = 'shard'

            mock_responses = [
                # status, body, headers
                (200, [dict(sr)], root_shard_resp_hdrs),
                (200, sr_objs, shard_resp_hdrs),
            ]
            # NB marker always advances to last object name
            expected_requests = [
                # get root shard ranges
                ('a/c', {'X-Backend-Record-Type': 'auto'},
                 dict(states='listing')),  # 200
                # get first shard objects
                (sr.name,
                 {'X-Backend-Record-Type': 'auto',
                  'X-Backend-Storage-Policy-Index': '1'},
                 dict(marker='', end_marker='pie\x00', states='listing',
                      limit=str(limit))),  # 200
                # error to client; no request for second shard objects
            ]
            self._check_GET_shard_listing(
                mock_responses, [], expected_requests,
                expected_status=503)

        do_test(0)
        do_test(None)

    def _build_request(self, headers, params, infocache=None):
        # helper to make a GET request with caches set in environ
        query_string = '?' + '&'.join('%s=%s' % (k, v)
                                      for k, v in params.items())
        container_path = '/v1/a/c' + query_string
        request = Request.blank(container_path, headers=headers)
        request.environ['swift.cache'] = self.memcache
        request.environ['swift.infocache'] = infocache if infocache else {}
        return request

    def _check_response(self, resp, exp_shards, extra_hdrs):
        # helper to check a shard listing response
        actual_shards = json.loads(resp.body)
        self.assertEqual(exp_shards, actual_shards)
        exp_hdrs = dict(self.root_resp_hdrs)
        # x-put-timestamp is sent from backend but removed in proxy base
        # controller GETorHEAD_base so not expected in response from proxy
        exp_hdrs.pop('X-Put-Timestamp')
        self.assertIn('X-Timestamp', resp.headers)
        actual_timestamp = resp.headers.pop('X-Timestamp')
        exp_timestamp = exp_hdrs.pop('X-Timestamp')
        self.assertEqual(Timestamp(exp_timestamp),
                         Timestamp(actual_timestamp))
        exp_hdrs.update(extra_hdrs)
        exp_hdrs.update(
            {'X-Storage-Policy': 'zero',  # added in container controller
             'Content-Length':
                 str(len(json.dumps(exp_shards).encode('ascii'))),
             }
        )
        # we expect this header to be removed by proxy
        exp_hdrs.pop('X-Backend-Override-Shard-Name-Filter', None)
        for ignored in ('x-account-container-count', 'x-object-meta-test',
                        'x-delete-at', 'etag', 'x-works'):
            # FakeConn adds these
            resp.headers.pop(ignored, None)
        self.assertEqual(exp_hdrs, resp.headers)

    def _capture_backend_request(self, req, resp_status, resp_body,
                                 resp_extra_hdrs, num_resp=1):
        self.assertGreater(num_resp, 0)  # sanity check
        resp_hdrs = dict(self.root_resp_hdrs)
        resp_hdrs.update(resp_extra_hdrs)
        resp_status = [resp_status] * num_resp
        with mocked_http_conn(
                *resp_status, body_iter=[resp_body] * num_resp,
                headers=[resp_hdrs] * num_resp) as fake_conn:
            resp = req.get_response(self.app)
        self.assertEqual(resp_status[0], resp.status_int)
        self.assertEqual(num_resp, len(fake_conn.requests))
        return fake_conn.requests[0], resp

    def _check_backend_req(self, req, backend_req, extra_params=None,
                           extra_hdrs=None):
        self.assertEqual('a/c', backend_req['path'][7:])

        expected_params = {'states': 'listing', 'format': 'json'}
        if extra_params:
            expected_params.update(extra_params)
        if six.PY2:
            backend_params = dict(urllib.parse.parse_qsl(
                backend_req['qs'], True))
        else:
            backend_params = dict(urllib.parse.parse_qsl(
                backend_req['qs'], True, encoding='latin1'))
        self.assertEqual(expected_params, backend_params)

        backend_hdrs = backend_req['headers']
        self.assertIsNotNone(backend_hdrs.pop('Referer', None))
        self.assertIsNotNone(backend_hdrs.pop('X-Timestamp', None))
        self.assertTrue(backend_hdrs.pop('User-Agent', '').startswith(
            'proxy-server'))
        expected_headers = {
            'Connection': 'close',
            'Host': 'localhost:80',
            'X-Trans-Id': req.headers['X-Trans-Id']}
        if extra_hdrs:
            expected_headers.update(extra_hdrs)
        self.assertEqual(expected_headers, backend_hdrs)
        for k, v in expected_headers.items():
            self.assertIn(k, backend_hdrs)
            self.assertEqual(v, backend_hdrs.get(k))

    def _setup_shard_range_stubs(self):
        self.memcache = FakeMemcache()
        shard_bounds = (('', 'ham'), ('ham', 'pie'), ('pie', ''))
        shard_ranges = [
            ShardRange('.shards_a/c_%s' % upper, Timestamp.now(), lower, upper)
            for lower, upper in shard_bounds]
        self.sr_dicts = [dict(sr) for sr in shard_ranges]
        self._stub_shards_dump = json.dumps(self.sr_dicts).encode('ascii')
        self.root_resp_hdrs = {
            'Accept-Ranges': 'bytes',
            'Content-Type': 'application/json',
            'Last-Modified': 'Thu, 01 Jan 1970 00:00:03 GMT',
            'X-Backend-Timestamp': '2',
            'X-Backend-Put-Timestamp': '3',
            'X-Backend-Delete-Timestamp': '0',
            'X-Backend-Status-Changed-At': '0',
            'X-Timestamp': '2',
            'X-Put-Timestamp': '3',
            'X-Container-Object-Count': '6',
            'X-Container-Bytes-Used': '12',
            'X-Backend-Storage-Policy-Index': '0'}

    def _do_test_caching(self, record_type, exp_recheck_listing):
        # this test gets shard ranges into cache and then reads from cache
        sharding_state = 'sharded'
        self.memcache.delete_all()
        # container is sharded but proxy does not have that state cached;
        # expect a backend request and expect shard ranges to be cached
        self.memcache.clear_calls()
        self.logger.clear()
        req = self._build_request({'X-Backend-Record-Type': record_type},
                                  {'states': 'listing'}, {})
        backend_req, resp = self._capture_backend_request(
            req, 200, self._stub_shards_dump,
            {'X-Backend-Record-Type': 'shard',
             'X-Backend-Sharding-State': sharding_state,
             'X-Backend-Override-Shard-Name-Filter': 'true'})
        self._check_backend_req(
            req, backend_req,
            extra_hdrs={'X-Backend-Record-Type': record_type,
                        'X-Backend-Override-Shard-Name-Filter': 'sharded'})
        self._check_response(resp, self.sr_dicts, {
            'X-Backend-Recheck-Container-Existence': '60',
            'X-Backend-Record-Type': 'shard',
            'X-Backend-Sharding-State': sharding_state})
        self.assertEqual(
            [mock.call.get('container/a/c'),
             mock.call.set('shard-listing/a/c', self.sr_dicts,
                           time=exp_recheck_listing),
             mock.call.set('container/a/c', mock.ANY, time=60)],
            self.memcache.calls)
        self.assertEqual(sharding_state,
                         self.memcache.calls[2][1][1]['sharding_state'])
        self.assertIn('swift.infocache', req.environ)
        self.assertIn('shard-listing/a/c', req.environ['swift.infocache'])
        self.assertEqual(tuple(self.sr_dicts),
                         req.environ['swift.infocache']['shard-listing/a/c'])
        self.assertEqual(
            [x[0][0] for x in self.logger.logger.log_dict['increment']],
            ['container.info.cache.miss',
<<<<<<< HEAD
             'container.shard_listing.cache.miss.200'])
=======
             'container.shard_listing.cache.bypass.200'])
>>>>>>> eb72013d

        # container is sharded and proxy has that state cached, but
        # no shard ranges cached; expect a cache miss and write-back
        self.memcache.delete('shard-listing/a/c')
        self.memcache.clear_calls()
        self.logger.clear()
        req = self._build_request({'X-Backend-Record-Type': record_type},
                                  {'states': 'listing'}, {})
        backend_req, resp = self._capture_backend_request(
            req, 200, self._stub_shards_dump,
            {'X-Backend-Record-Type': 'shard',
             'X-Backend-Sharding-State': sharding_state,
             'X-Backend-Override-Shard-Name-Filter': 'true'})
        self._check_backend_req(
            req, backend_req,
            extra_hdrs={'X-Backend-Record-Type': record_type,
                        'X-Backend-Override-Shard-Name-Filter': 'sharded'})
        self._check_response(resp, self.sr_dicts, {
            'X-Backend-Recheck-Container-Existence': '60',
            'X-Backend-Record-Type': 'shard',
            'X-Backend-Sharding-State': sharding_state})
        self.assertEqual(
            [mock.call.get('container/a/c'),
             mock.call.get('shard-listing/a/c', raise_on_error=True),
             mock.call.set('shard-listing/a/c', self.sr_dicts,
                           time=exp_recheck_listing),
             # Since there was a backend request, we go ahead and cache
             # container info, too
             mock.call.set('container/a/c', mock.ANY, time=60)],
            self.memcache.calls)
        self.assertIn('swift.infocache', req.environ)
        self.assertIn('shard-listing/a/c', req.environ['swift.infocache'])
        self.assertEqual(tuple(self.sr_dicts),
                         req.environ['swift.infocache']['shard-listing/a/c'])
        self.assertEqual(
            [x[0][0] for x in self.logger.logger.log_dict['increment']],
            ['container.info.cache.hit',
             'container.shard_listing.cache.miss.200'])

        # container is sharded and proxy does have that state cached and
        # also has shard ranges cached; expect a read from cache
        self.memcache.clear_calls()
        self.logger.clear()
        req = self._build_request({'X-Backend-Record-Type': record_type},
                                  {'states': 'listing'}, {})
        resp = req.get_response(self.app)
        self._check_response(resp, self.sr_dicts, {
            'X-Backend-Cached-Results': 'true',
            'X-Backend-Record-Type': 'shard',
            'X-Backend-Sharding-State': sharding_state})
        self.assertEqual(
            [mock.call.get('container/a/c'),
             mock.call.get('shard-listing/a/c', raise_on_error=True)],
            self.memcache.calls)
        self.assertIn('swift.infocache', req.environ)
        self.assertIn('shard-listing/a/c', req.environ['swift.infocache'])
        self.assertEqual(tuple(self.sr_dicts),
                         req.environ['swift.infocache']['shard-listing/a/c'])
        self.assertEqual(
            [x[0][0] for x in self.logger.logger.log_dict['increment']],
            ['container.info.cache.hit',
             'container.shard_listing.cache.hit'])

        # if there's a chance to skip cache, maybe we go to disk again...
        self.memcache.clear_calls()
        self.logger.clear()
        self.app.container_listing_shard_ranges_skip_cache = 0.10
        req = self._build_request({'X-Backend-Record-Type': record_type},
                                  {'states': 'listing'}, {})
        with mock.patch('random.random', return_value=0.05):
            backend_req, resp = self._capture_backend_request(
                req, 200, self._stub_shards_dump,
                {'X-Backend-Record-Type': 'shard',
                 'X-Backend-Sharding-State': sharding_state,
                 'X-Backend-Override-Shard-Name-Filter': 'true'})
        self._check_backend_req(
            req, backend_req,
            extra_hdrs={'X-Backend-Record-Type': record_type,
                        'X-Backend-Override-Shard-Name-Filter': 'sharded'})
        self._check_response(resp, self.sr_dicts, {
            'X-Backend-Recheck-Container-Existence': '60',
            'X-Backend-Record-Type': 'shard',
            'X-Backend-Sharding-State': sharding_state})
        self.assertEqual(
            [mock.call.get('container/a/c'),
             mock.call.set('shard-listing/a/c', self.sr_dicts,
                           time=exp_recheck_listing),
             # Since there was a backend request, we go ahead and cache
             # container info, too
             mock.call.set('container/a/c', mock.ANY, time=60)],
            self.memcache.calls)
        self.assertIn('swift.infocache', req.environ)
        self.assertIn('shard-listing/a/c', req.environ['swift.infocache'])
        self.assertEqual(tuple(self.sr_dicts),
                         req.environ['swift.infocache']['shard-listing/a/c'])
        self.assertEqual(
            [x[0][0] for x in self.logger.logger.log_dict['increment']],
            ['container.info.cache.hit',
             'container.shard_listing.cache.skip.200'])

        # ... or maybe we serve from cache
        self.memcache.clear_calls()
        self.logger.clear()
        req = self._build_request({'X-Backend-Record-Type': record_type},
                                  {'states': 'listing'}, {})
        with mock.patch('random.random', return_value=0.11):
            resp = req.get_response(self.app)
        self._check_response(resp, self.sr_dicts, {
            'X-Backend-Cached-Results': 'true',
            'X-Backend-Record-Type': 'shard',
            'X-Backend-Sharding-State': sharding_state})
        self.assertEqual(
            [mock.call.get('container/a/c'),
             mock.call.get('shard-listing/a/c', raise_on_error=True)],
            self.memcache.calls)
        self.assertIn('swift.infocache', req.environ)
        self.assertIn('shard-listing/a/c', req.environ['swift.infocache'])
        self.assertEqual(tuple(self.sr_dicts),
                         req.environ['swift.infocache']['shard-listing/a/c'])
        self.assertEqual(
            [x[0][0] for x in self.logger.logger.log_dict['increment']],
            ['container.info.cache.hit',
             'container.shard_listing.cache.hit'])

        # test request to hit infocache.
        self.memcache.clear_calls()
        self.logger.clear()
        req = self._build_request(
            {'X-Backend-Record-Type': record_type},
            {'states': 'listing'},
            infocache=req.environ['swift.infocache'])
        with mock.patch('random.random', return_value=0.11):
            resp = req.get_response(self.app)
        self._check_response(resp, self.sr_dicts, {
            'X-Backend-Cached-Results': 'true',
            'X-Backend-Record-Type': 'shard',
            'X-Backend-Sharding-State': sharding_state})
        self.assertEqual([], self.memcache.calls)
        self.assertIn('swift.infocache', req.environ)
        self.assertIn('shard-listing/a/c', req.environ['swift.infocache'])
        self.assertEqual(tuple(self.sr_dicts),
                         req.environ['swift.infocache']['shard-listing/a/c'])
        self.assertEqual(
            [x[0][0] for x in self.logger.logger.log_dict['increment']],
            ['container.shard_listing.infocache.hit'])

        # put this back the way we found it for later subtests
        self.app.container_listing_shard_ranges_skip_cache = 0.0

        # delete the container; check that shard ranges are evicted from cache
        self.memcache.clear_calls()
        infocache = {}
        req = Request.blank('/v1/a/c', method='DELETE')
        req.environ['swift.cache'] = self.memcache
        req.environ['swift.infocache'] = infocache
        self._capture_backend_request(req, 204, b'', {},
                                      num_resp=self.CONTAINER_REPLICAS)
        self.assertEqual(
            [mock.call.delete('container/a/c'),
             mock.call.delete('shard-listing/a/c')],
            self.memcache.calls)

    def test_get_from_shards_add_root_spi(self):
        self._setup_shard_range_stubs()
        shard_resp = mock.MagicMock(status_int=204, headers={})

        def mock_get_container_listing(self_, req, *args, **kargs):
            captured_hdrs.update(req.headers)
            return None, shard_resp

        # header in response -> header added to request
        captured_hdrs = {}
        req = Request.blank('/v1/a/c', environ={'REQUEST_METHOD': 'GET'})
        resp = mock.MagicMock(body=self._stub_shards_dump,
                              headers=self.root_resp_hdrs,
                              request=req)
        resp.headers['X-Backend-Storage-Policy-Index'] = '0'
        with mock.patch('swift.proxy.controllers.container.'
                        'ContainerController._get_container_listing',
                        mock_get_container_listing):
            controller_cls, d = self.app.get_controller(req)
            controller = controller_cls(self.app, **d)
            controller._get_from_shards(req, resp)

        self.assertIn('X-Backend-Storage-Policy-Index', captured_hdrs)
        self.assertEqual(
            captured_hdrs['X-Backend-Storage-Policy-Index'], '0')

        captured_hdrs = {}
        req = Request.blank('/v1/a/c', environ={'REQUEST_METHOD': 'GET'})
        resp = mock.MagicMock(body=self._stub_shards_dump,
                              headers=self.root_resp_hdrs,
                              request=req)
        resp.headers['X-Backend-Storage-Policy-Index'] = '1'
        with mock.patch('swift.proxy.controllers.container.'
                        'ContainerController._get_container_listing',
                        mock_get_container_listing):
            controller_cls, d = self.app.get_controller(req)
            controller = controller_cls(self.app, **d)
            controller._get_from_shards(req, resp)

        self.assertIn('X-Backend-Storage-Policy-Index', captured_hdrs)
        self.assertEqual(
            captured_hdrs['X-Backend-Storage-Policy-Index'], '1')

        # header not added to request if not root request
        captured_hdrs = {}
        req = Request.blank('/v1/a/c',
                            environ={
                                'REQUEST_METHOD': 'GET',
                                'swift.shard_listing_history': [('a', 'c')]}
                            )
        resp = mock.MagicMock(body=self._stub_shards_dump,
                              headers=self.root_resp_hdrs,
                              request=req)
        resp.headers['X-Backend-Storage-Policy-Index'] = '0'
        with mock.patch('swift.proxy.controllers.container.'
                        'ContainerController._get_container_listing',
                        mock_get_container_listing):
            controller_cls, d = self.app.get_controller(req)
            controller = controller_cls(self.app, **d)
            controller._get_from_shards(req, resp)

        self.assertNotIn('X-Backend-Storage-Policy-Index', captured_hdrs)

        # existing X-Backend-Storage-Policy-Index in request is respected
        captured_hdrs = {}
        req = Request.blank('/v1/a/c', environ={'REQUEST_METHOD': 'GET'})
        req.headers['X-Backend-Storage-Policy-Index'] = '0'
        resp = mock.MagicMock(body=self._stub_shards_dump,
                              headers=self.root_resp_hdrs,
                              request=req)
        resp.headers['X-Backend-Storage-Policy-Index'] = '1'
        with mock.patch('swift.proxy.controllers.container.'
                        'ContainerController._get_container_listing',
                        mock_get_container_listing):
            controller_cls, d = self.app.get_controller(req)
            controller = controller_cls(self.app, **d)
            controller._get_from_shards(req, resp)

        self.assertIn('X-Backend-Storage-Policy-Index', captured_hdrs)
        self.assertEqual(
            captured_hdrs['X-Backend-Storage-Policy-Index'], '0')

    def test_GET_shard_ranges(self):
        self._setup_shard_range_stubs()
        # expect shard ranges cache time to be default value of 600
        self._do_test_caching('shard', 600)
        # expect shard ranges cache time to be configured value of 120
        self.app.recheck_listing_shard_ranges = 120
        self._do_test_caching('shard', 120)

        def mock_get_from_shards(self, req, resp):
            # for the purposes of these tests we override _get_from_shards so
            # that the response contains the shard listing even though the
            # record_type is 'auto'; these tests are verifying the content and
            # caching of the backend shard range response so we're not
            # interested in gathering object from the shards
            return resp

        with mock.patch('swift.proxy.controllers.container.'
                        'ContainerController._get_from_shards',
                        mock_get_from_shards):
            self.app.recheck_listing_shard_ranges = 600
            self._do_test_caching('auto', 600)

    def test_GET_shard_ranges_404_response(self):
        # pre-warm cache with container info but not shard ranges so that the
        # backend request tries to get a cacheable listing, but backend 404's
        self._setup_shard_range_stubs()
        self.memcache.delete_all()
        info = headers_to_container_info(self.root_resp_hdrs)
        info['status'] = 200
        info['sharding_state'] = 'sharded'
        self.memcache.set('container/a/c', info)
        self.memcache.clear_calls()
        req = self._build_request({'X-Backend-Record-Type': 'shard'},
                                  {'states': 'listing'}, {})
        backend_req, resp = self._capture_backend_request(
            req, 404, b'', {}, num_resp=2 * self.CONTAINER_REPLICAS)
        self._check_backend_req(
            req, backend_req,
            extra_hdrs={'X-Backend-Record-Type': 'shard',
                        'X-Backend-Override-Shard-Name-Filter': 'sharded'})
        self.assertNotIn('X-Backend-Cached-Results', resp.headers)
        # Note: container metadata is updated in cache but shard ranges are not
        # deleted from cache
        self.assertEqual(
            [mock.call.get('container/a/c'),
             mock.call.get('shard-listing/a/c', raise_on_error=True),
             mock.call.set('container/a/c', mock.ANY, time=6.0)],
            self.memcache.calls)
        self.assertEqual(404, self.memcache.calls[2][1][1]['status'])
        self.assertEqual(b'', resp.body)
        self.assertEqual(404, resp.status_int)
        self.assertEqual({'container.info.cache.hit': 1,
                          'container.shard_listing.cache.miss.404': 1},
                         self.logger.get_increment_counts())

    def test_GET_shard_ranges_read_from_cache_error(self):
        self._setup_shard_range_stubs()
        self.memcache = FakeMemcache()
        self.memcache.delete_all()
        self.logger.clear()
        info = headers_to_container_info(self.root_resp_hdrs)
        info['status'] = 200
        info['sharding_state'] = 'sharded'
        self.memcache.set('container/a/c', info)
        self.memcache.clear_calls()
        self.memcache.error_on_get = [False, True]

        req = self._build_request({'X-Backend-Record-Type': 'shard'},
                                  {'states': 'listing'}, {})
        backend_req, resp = self._capture_backend_request(
            req, 404, b'', {}, num_resp=2 * self.CONTAINER_REPLICAS)
        self._check_backend_req(
            req, backend_req,
            extra_hdrs={'X-Backend-Record-Type': 'shard',
                        'X-Backend-Override-Shard-Name-Filter': 'sharded'})
        self.assertNotIn('X-Backend-Cached-Results', resp.headers)
        self.assertEqual(
            [mock.call.get('container/a/c'),
             mock.call.get('shard-listing/a/c', raise_on_error=True),
             mock.call.set('container/a/c', mock.ANY, time=6.0)],
            self.memcache.calls)
        self.assertEqual(404, self.memcache.calls[2][1][1]['status'])
        self.assertEqual(b'', resp.body)
        self.assertEqual(404, resp.status_int)
        self.assertEqual({'container.info.cache.hit': 1,
                          'container.shard_listing.cache.error.404': 1},
                         self.logger.get_increment_counts())

    def _do_test_GET_shard_ranges_read_from_cache(self, params, record_type):
        # pre-warm cache with container metadata and shard ranges and verify
        # that shard range listing are read from cache when appropriate
        self.memcache.delete_all()
        self.logger.clear()
        info = headers_to_container_info(self.root_resp_hdrs)
        info['status'] = 200
        info['sharding_state'] = 'sharded'
        self.memcache.set('container/a/c', info)
        self.memcache.set('shard-listing/a/c', self.sr_dicts)
        self.memcache.clear_calls()

        req_hdrs = {'X-Backend-Record-Type': record_type}
        req = self._build_request(req_hdrs, params, {})
        resp = req.get_response(self.app)
        self.assertEqual(
            [mock.call.get('container/a/c'),
             mock.call.get('shard-listing/a/c', raise_on_error=True)],
            self.memcache.calls)
        self.assertEqual({'container.info.cache.hit': 1,
                          'container.shard_listing.cache.hit': 1},
                         self.logger.get_increment_counts())
        return resp

    def test_GET_shard_ranges_read_from_cache(self):
        self.app.container_listing_shard_ranges_skip_cache_pct = 0.1
        self._setup_shard_range_stubs()
        exp_hdrs = {'X-Backend-Cached-Results': 'true',
                    'X-Backend-Record-Type': 'shard',
                    'X-Backend-Override-Shard-Name-Filter': 'true',
                    'X-Backend-Sharding-State': 'sharded'}

        resp = self._do_test_GET_shard_ranges_read_from_cache(
            {'states': 'listing'}, 'shard')
        self._check_response(resp, self.sr_dicts, exp_hdrs)

        resp = self._do_test_GET_shard_ranges_read_from_cache(
            {'states': 'listing', 'reverse': 'true'}, 'shard')
        exp_shards = list(self.sr_dicts)
        exp_shards.reverse()
        self._check_response(resp, exp_shards, exp_hdrs)

        resp = self._do_test_GET_shard_ranges_read_from_cache(
            {'states': 'listing', 'marker': 'jam'}, 'shard')
        self._check_response(resp, self.sr_dicts[1:], exp_hdrs)

        resp = self._do_test_GET_shard_ranges_read_from_cache(
            {'states': 'listing', 'marker': 'jam', 'end_marker': 'kale'},
            'shard')
        self._check_response(resp, self.sr_dicts[1:2], exp_hdrs)

        resp = self._do_test_GET_shard_ranges_read_from_cache(
            {'states': 'listing', 'includes': 'egg'}, 'shard')
        self._check_response(resp, self.sr_dicts[:1], exp_hdrs)

        # override _get_from_shards so that the response contains the shard
        # listing that we want to verify even though the record_type is 'auto'
        def mock_get_from_shards(self, req, resp):
            return resp

        with mock.patch('swift.proxy.controllers.container.'
                        'ContainerController._get_from_shards',
                        mock_get_from_shards):
            resp = self._do_test_GET_shard_ranges_read_from_cache(
                {'states': 'listing', 'reverse': 'true'}, 'auto')
            exp_shards = list(self.sr_dicts)
            exp_shards.reverse()
            self._check_response(resp, exp_shards, exp_hdrs)

            resp = self._do_test_GET_shard_ranges_read_from_cache(
                {'states': 'listing', 'marker': 'jam'}, 'auto')
            self._check_response(resp, self.sr_dicts[1:], exp_hdrs)

            resp = self._do_test_GET_shard_ranges_read_from_cache(
                {'states': 'listing', 'marker': 'jam', 'end_marker': 'kale'},
                'auto')
            self._check_response(resp, self.sr_dicts[1:2], exp_hdrs)

            resp = self._do_test_GET_shard_ranges_read_from_cache(
                {'states': 'listing', 'includes': 'egg'}, 'auto')
            self._check_response(resp, self.sr_dicts[:1], exp_hdrs)

    def _do_test_GET_shard_ranges_write_to_cache(self, params, record_type):
        # verify that shard range listing are written to cache when appropriate
        self.logger.clear()
        self.memcache.delete_all()
        self.memcache.clear_calls()
        # set request up for cacheable listing
        req_hdrs = {'X-Backend-Record-Type': record_type}
        req = self._build_request(req_hdrs, params, {})
        # response indicates cacheable listing
        resp_hdrs = {'X-Backend-Record-Type': 'shard',
                     'X-Backend-Override-Shard-Name-Filter': 'true',
                     'X-Backend-Sharding-State': 'sharded'}
        backend_req, resp = self._capture_backend_request(
            req, 200, self._stub_shards_dump, resp_hdrs)
        self._check_backend_req(
            req, backend_req,
            extra_params=params,
            extra_hdrs={'X-Backend-Record-Type': record_type,
                        'X-Backend-Override-Shard-Name-Filter': 'sharded'})
        expected_hdrs = {'X-Backend-Recheck-Container-Existence': '60'}
        expected_hdrs.update(resp_hdrs)
        self.assertEqual(
            [mock.call.get('container/a/c'),
             mock.call.set('shard-listing/a/c', self.sr_dicts, time=600),
             mock.call.set('container/a/c', mock.ANY, time=60)],
            self.memcache.calls)
        # shards were cached
        self.assertEqual('sharded',
                         self.memcache.calls[2][1][1]['sharding_state'])
        self.assertEqual({'container.info.cache.miss': 1,
<<<<<<< HEAD
                          'container.shard_listing.cache.miss.200': 1},
=======
                          'container.shard_listing.cache.bypass.200': 1},
>>>>>>> eb72013d
                         self.logger.get_increment_counts())
        return resp

    def test_GET_shard_ranges_write_to_cache(self):
        self._setup_shard_range_stubs()
        exp_hdrs = {'X-Backend-Recheck-Container-Existence': '60',
                    'X-Backend-Record-Type': 'shard',
                    'X-Backend-Override-Shard-Name-Filter': 'true',
                    'X-Backend-Sharding-State': 'sharded'}

        resp = self._do_test_GET_shard_ranges_write_to_cache(
            {'states': 'listing'}, 'shard')
        self._check_response(resp, self.sr_dicts, exp_hdrs)

        resp = self._do_test_GET_shard_ranges_write_to_cache(
            {'states': 'listing', 'reverse': 'true'}, 'shard')
        exp_shards = list(self.sr_dicts)
        exp_shards.reverse()
        self._check_response(resp, exp_shards, exp_hdrs)

        resp = self._do_test_GET_shard_ranges_write_to_cache(
            {'states': 'listing', 'marker': 'jam'}, 'shard')
        self._check_response(resp, self.sr_dicts[1:], exp_hdrs)

        resp = self._do_test_GET_shard_ranges_write_to_cache(
            {'states': 'listing', 'marker': 'jam', 'end_marker': 'kale'},
            'shard')
        self._check_response(resp, self.sr_dicts[1:2], exp_hdrs)

        resp = self._do_test_GET_shard_ranges_write_to_cache(
            {'states': 'listing', 'includes': 'egg'}, 'shard')
        self._check_response(resp, self.sr_dicts[:1], exp_hdrs)

        # override _get_from_shards so that the response contains the shard
        # listing that we want to verify even though the record_type is 'auto'
        def mock_get_from_shards(self, req, resp):
            return resp

        with mock.patch('swift.proxy.controllers.container.'
                        'ContainerController._get_from_shards',
                        mock_get_from_shards):
            resp = self._do_test_GET_shard_ranges_write_to_cache(
                {'states': 'listing', 'reverse': 'true'}, 'auto')
            exp_shards = list(self.sr_dicts)
            exp_shards.reverse()
            self._check_response(resp, exp_shards, exp_hdrs)

            resp = self._do_test_GET_shard_ranges_write_to_cache(
                {'states': 'listing', 'marker': 'jam'}, 'auto')
            self._check_response(resp, self.sr_dicts[1:], exp_hdrs)

            resp = self._do_test_GET_shard_ranges_write_to_cache(
                {'states': 'listing', 'marker': 'jam', 'end_marker': 'kale'},
                'auto')
            self._check_response(resp, self.sr_dicts[1:2], exp_hdrs)

            resp = self._do_test_GET_shard_ranges_write_to_cache(
                {'states': 'listing', 'includes': 'egg'}, 'auto')
            self._check_response(resp, self.sr_dicts[:1], exp_hdrs)

    def test_GET_shard_ranges_write_to_cache_with_x_newest(self):
        # when x-newest is sent, verify that there is no cache lookup to check
        # sharding state but then backend requests are made requesting complete
        # shard list which can be cached
        self._setup_shard_range_stubs()
        self.memcache.delete_all()
        self.memcache.clear_calls()
        req_hdrs = {'X-Backend-Record-Type': 'shard',
                    'X-Newest': 'true'}
        params = {'states': 'listing'}
        req = self._build_request(req_hdrs, params, {})
        resp_hdrs = {'X-Backend-Record-Type': 'shard',
                     'X-Backend-Override-Shard-Name-Filter': 'true',
                     'X-Backend-Sharding-State': 'sharded'}
        backend_req, resp = self._capture_backend_request(
            req, 200, self._stub_shards_dump, resp_hdrs,
            num_resp=2 * self.CONTAINER_REPLICAS)
        self._check_backend_req(
            req, backend_req,
            extra_hdrs={'X-Backend-Record-Type': 'shard',
                        'X-Newest': 'true',
                        'X-Backend-Override-Shard-Name-Filter': 'sharded'})
        expected_hdrs = {'X-Backend-Recheck-Container-Existence': '60'}
        expected_hdrs.update(resp_hdrs)
        self._check_response(resp, self.sr_dicts, expected_hdrs)
        self.assertEqual(
            [mock.call.get('container/a/c'),
             mock.call.set('shard-listing/a/c', self.sr_dicts, time=600),
             mock.call.set('container/a/c', mock.ANY, time=60)],
            self.memcache.calls)
        self.assertEqual('sharded',
                         self.memcache.calls[2][1][1]['sharding_state'])
        self.assertEqual({'container.info.cache.miss': 1,
                          'container.shard_listing.cache.force_skip.200': 1},
                         self.logger.get_increment_counts())

    def _do_test_GET_shard_ranges_no_cache_write(self, resp_hdrs):
        # verify that there is a cache lookup to check container info but then
        # a backend request is made requesting complete shard list, but do not
        # expect shard ranges to be cached; check that marker, end_marker etc
        # are passed to backend
        self.logger.clear()
        self.memcache.clear_calls()
        req = self._build_request(
            {'X-Backend-Record-Type': 'shard'},
            {'states': 'listing', 'marker': 'egg', 'end_marker': 'jam',
             'reverse': 'true'}, {})
        resp_shards = self.sr_dicts[:2]
        resp_shards.reverse()
        backend_req, resp = self._capture_backend_request(
            req, 200, json.dumps(resp_shards).encode('ascii'),
            resp_hdrs)
        self._check_backend_req(
            req, backend_req,
            extra_params={'marker': 'egg', 'end_marker': 'jam',
                          'reverse': 'true'},
            extra_hdrs={'X-Backend-Record-Type': 'shard',
                        'X-Backend-Override-Shard-Name-Filter': 'sharded'})
        expected_shards = self.sr_dicts[:2]
        expected_shards.reverse()
        expected_hdrs = {'X-Backend-Recheck-Container-Existence': '60'}
        expected_hdrs.update(resp_hdrs)
        self._check_response(resp, expected_shards, expected_hdrs)
        # container metadata is looked up in memcache for sharding state
        # container metadata is set in memcache
        self.assertEqual(
            [mock.call.get('container/a/c'),
             mock.call.set('container/a/c', mock.ANY, time=60)],
            self.memcache.calls)
        self.assertEqual(resp.headers.get('X-Backend-Sharding-State'),
                         self.memcache.calls[1][1][1]['sharding_state'])
        self.memcache.delete_all()

    def test_GET_shard_ranges_no_cache_write_with_cached_container_info(self):
        # pre-warm cache with container info, but verify that shard range cache
        # lookup is only attempted when the cached sharding state and status
        # are suitable, and full set of headers can be constructed from cache;
        # Note: backend response has state unsharded so no shard ranges cached
        self._setup_shard_range_stubs()

        def do_test(info):
            self._setup_shard_range_stubs()
            self.memcache.set('container/a/c', info)
            # expect the same outcomes as if there was no cached container info
            self._do_test_GET_shard_ranges_no_cache_write(
                {'X-Backend-Record-Type': 'shard',
                 'X-Backend-Override-Shard-Name-Filter': 'true',
                 'X-Backend-Sharding-State': 'unsharded'})

        # setup a default 'good' info
        info = headers_to_container_info(self.root_resp_hdrs)
        info['status'] = 200
        info['sharding_state'] = 'sharded'
        do_test(dict(info, status=404))
        do_test(dict(info, sharding_state='unsharded'))
        do_test(dict(info, sharding_state='sharding'))
        do_test(dict(info, sharding_state='collapsed'))
        do_test(dict(info, sharding_state='unexpected'))

        stale_info = dict(info)
        stale_info.pop('created_at')
        do_test(stale_info)

        stale_info = dict(info)
        stale_info.pop('put_timestamp')
        do_test(stale_info)

        stale_info = dict(info)
        stale_info.pop('delete_timestamp')
        do_test(stale_info)

        stale_info = dict(info)
        stale_info.pop('status_changed_at')
        do_test(stale_info)

    def test_GET_shard_ranges_no_cache_write_for_non_sharded_states(self):
        # verify that shard ranges are not written to cache when container
        # state returned by backend is not 'sharded'; we don't expect
        # 'X-Backend-Override-Shard-Name-Filter': 'true' to be returned unless
        # the sharding state is 'sharded' but include it in this test to check
        # that the state is checked by proxy controller
        self._setup_shard_range_stubs()
        self._do_test_GET_shard_ranges_no_cache_write(
            {'X-Backend-Record-Type': 'shard',
             'X-Backend-Override-Shard-Name-Filter': 'true',
             'X-Backend-Sharding-State': 'unsharded'})
        self._do_test_GET_shard_ranges_no_cache_write(
            {'X-Backend-Record-Type': 'shard',
             'X-Backend-Override-Shard-Name-Filter': 'true',
             'X-Backend-Sharding-State': 'sharding'})
        self._do_test_GET_shard_ranges_no_cache_write(
            {'X-Backend-Record-Type': 'shard',
             'X-Backend-Override-Shard-Name-Filter': 'true',
             'X-Backend-Sharding-State': 'collapsed'})
        self._do_test_GET_shard_ranges_no_cache_write(
            {'X-Backend-Record-Type': 'shard',
             'X-Backend-Override-Shard-Name-Filter': 'true',
             'X-Backend-Sharding-State': 'unexpected'})

    def test_GET_shard_ranges_no_cache_write_for_incomplete_listing(self):
        # verify that shard ranges are not written to cache when container
        # response does not acknowledge x-backend-override-shard-name-filter
        # e.g. container server not upgraded
        self._setup_shard_range_stubs()
        self._do_test_GET_shard_ranges_no_cache_write(
            {'X-Backend-Record-Type': 'shard',
             'X-Backend-Sharding-State': 'sharded'})
        self._do_test_GET_shard_ranges_no_cache_write(
            {'X-Backend-Record-Type': 'shard',
             'X-Backend-Override-Shard-Name-Filter': 'false',
             'X-Backend-Sharding-State': 'sharded'})
        self._do_test_GET_shard_ranges_no_cache_write(
            {'X-Backend-Record-Type': 'shard',
             'X-Backend-Override-Shard-Name-Filter': 'rogue',
             'X-Backend-Sharding-State': 'sharded'})

    def test_GET_shard_ranges_no_cache_write_for_object_listing(self):
        # verify that shard ranges are not written to cache when container
        # response does not return shard ranges
        self._setup_shard_range_stubs()
        self._do_test_GET_shard_ranges_no_cache_write(
            {'X-Backend-Record-Type': 'object',
             'X-Backend-Override-Shard-Name-Filter': 'true',
             'X-Backend-Sharding-State': 'sharded'})
        self._do_test_GET_shard_ranges_no_cache_write(
            {'X-Backend-Record-Type': 'other',
             'X-Backend-Override-Shard-Name-Filter': 'true',
             'X-Backend-Sharding-State': 'sharded'})
        self._do_test_GET_shard_ranges_no_cache_write(
            {'X-Backend-Record-Type': 'true',
             'X-Backend-Override-Shard-Name-Filter': 'true',
             'X-Backend-Sharding-State': 'sharded'})
        self._do_test_GET_shard_ranges_no_cache_write(
            {'X-Backend-Override-Shard-Name-Filter': 'true',
             'X-Backend-Sharding-State': 'sharded'})

    def _do_test_GET_shard_ranges_bad_response_body(self, resp_body):
        # verify that resp body is not cached if shard range parsing fails;
        # check the original unparseable response body is returned
        self._setup_shard_range_stubs()
        self.memcache.clear_calls()
        req = self._build_request(
            {'X-Backend-Record-Type': 'shard'},
            {'states': 'listing'}, {})
        resp_hdrs = {'X-Backend-Record-Type': 'shard',
                     'X-Backend-Override-Shard-Name-Filter': 'true',
                     'X-Backend-Sharding-State': 'sharded'}
        backend_req, resp = self._capture_backend_request(
            req, 200, json.dumps(resp_body).encode('ascii'),
            resp_hdrs)
        self._check_backend_req(
            req, backend_req,
            extra_hdrs={'X-Backend-Record-Type': 'shard',
                        'X-Backend-Override-Shard-Name-Filter': 'sharded'})
        expected_hdrs = {'X-Backend-Recheck-Container-Existence': '60'}
        expected_hdrs.update(resp_hdrs)
        self._check_response(resp, resp_body, expected_hdrs)
        # container metadata is looked up in memcache for sharding state
        # container metadata is set in memcache
        self.assertEqual(
            [mock.call.get('container/a/c'),
             mock.call.set('container/a/c', mock.ANY, time=60)],
            self.memcache.calls)
        self.assertEqual(resp.headers.get('X-Backend-Sharding-State'),
                         self.memcache.calls[1][1][1]['sharding_state'])
        self.assertEqual({'container.info.cache.miss': 1,
<<<<<<< HEAD
                          'container.shard_listing.cache.miss.200': 1},
=======
                          'container.shard_listing.cache.bypass.200': 1},
>>>>>>> eb72013d
                         self.logger.get_increment_counts())
        self.memcache.delete_all()

    def test_GET_shard_ranges_bad_response_body(self):
        self._do_test_GET_shard_ranges_bad_response_body(
            {'bad': 'data', 'not': ' a list'})
        error_lines = self.logger.get_lines_for_level('error')
        self.assertEqual(1, len(error_lines), error_lines)
        self.assertIn('Problem with listing response', error_lines[0])

        self.logger.clear()
        self._do_test_GET_shard_ranges_bad_response_body(
            [{'not': ' a shard range'}])
        error_lines = self.logger.get_lines_for_level('error')
        self.assertEqual(1, len(error_lines), error_lines)
        self.assertIn('Failed to get shard ranges', error_lines[0])

        self.logger.clear()
        self._do_test_GET_shard_ranges_bad_response_body(
            'not json')
        error_lines = self.logger.get_lines_for_level('error')
        self.assertEqual(1, len(error_lines), error_lines)
        self.assertIn('Problem with listing response', error_lines[0])

    def _do_test_GET_shards_no_cache(self, sharding_state, req_params,
                                     req_hdrs=None):
        # verify that a shard GET request does not lookup in cache or attempt
        # to cache shard ranges fetched from backend
        self.memcache.delete_all()
        self.memcache.clear_calls()
        req_params.update(dict(marker='egg', end_marker='jam'))
        hdrs = {'X-Backend-Record-Type': 'shard'}
        if req_hdrs:
            hdrs.update(req_hdrs)
        req = self._build_request(hdrs, req_params, {})
        resp_shards = self.sr_dicts[:2]
        backend_req, resp = self._capture_backend_request(
            req, 200, json.dumps(resp_shards).encode('ascii'),
            {'X-Backend-Record-Type': 'shard',
             'X-Backend-Sharding-State': sharding_state})
        self._check_backend_req(
            req, backend_req, extra_hdrs=hdrs, extra_params=req_params)
        expected_shards = self.sr_dicts[:2]
        self._check_response(resp, expected_shards, {
            'X-Backend-Recheck-Container-Existence': '60',
            'X-Backend-Record-Type': 'shard',
            'X-Backend-Sharding-State': sharding_state})

    def _do_test_GET_shards_no_cache_listing(self, sharding_state):
        # container metadata from backend response is set in memcache
        self._do_test_GET_shards_no_cache(sharding_state,
                                          {'states': 'listing'})
        self.assertEqual(
            [mock.call.get('container/a/c'),
             mock.call.set('container/a/c', mock.ANY, time=60)],
            self.memcache.calls)
        self.assertEqual(sharding_state,
                         self.memcache.calls[1][1][1]['sharding_state'])

    def test_GET_shard_ranges_no_cache_recheck_listing_shard_ranges(self):
        # verify that a GET for shards does not lookup or store in cache when
        # cache expiry time is set to  zero
        self._setup_shard_range_stubs()
        self.app.recheck_listing_shard_ranges = 0
        self._do_test_GET_shards_no_cache_listing('unsharded')
        self._do_test_GET_shards_no_cache_listing('sharding')
        self._do_test_GET_shards_no_cache_listing('sharded')
        self._do_test_GET_shards_no_cache_listing('collapsed')
        self._do_test_GET_shards_no_cache_listing('unexpected')

    def _do_test_GET_shards_no_cache_updating(self, sharding_state):
        # container metadata from backend response is set in memcache
        self._do_test_GET_shards_no_cache(sharding_state,
                                          {'states': 'updating'})
        self.assertEqual(
            [mock.call.set('container/a/c', mock.ANY, time=60)],
            self.memcache.calls)
        self.assertEqual(sharding_state,
                         self.memcache.calls[0][1][1]['sharding_state'])

    def test_GET_shard_ranges_no_cache_when_requesting_updating_shards(self):
        # verify that a GET for shards in updating states does not lookup or
        # store in cache
        self._setup_shard_range_stubs()
        self._do_test_GET_shards_no_cache_updating('unsharded')
        self._do_test_GET_shards_no_cache_updating('sharding')
        self._do_test_GET_shards_no_cache_updating('sharded')
        self._do_test_GET_shards_no_cache_updating('collapsed')
        self._do_test_GET_shards_no_cache_updating('unexpected')

    def test_GET_shard_ranges_no_cache_when_include_deleted_shards(self):
        # verify that a GET for shards in listing states does not lookup or
        # store in cache if x-backend-include-deleted is true
        self._setup_shard_range_stubs()
        self._do_test_GET_shards_no_cache(
            'unsharded', {'states': 'listing'},
            {'X-Backend-Include-Deleted': 'true'})
        self._do_test_GET_shards_no_cache(
            'sharding', {'states': 'listing'},
            {'X-Backend-Include-Deleted': 'true'})
        self._do_test_GET_shards_no_cache(
            'sharded', {'states': 'listing'},
            {'X-Backend-Include-Deleted': 'true'})
        self._do_test_GET_shards_no_cache(
            'collapsed', {'states': 'listing'},
            {'X-Backend-Include-Deleted': 'true'})
        self._do_test_GET_shards_no_cache(
            'unexpected', {'states': 'listing'},
            {'X-Backend-Include-Deleted': 'true'})

    def test_GET_objects_makes_no_cache_lookup(self):
        # verify that an object GET request does not lookup container metadata
        # in cache
        self._setup_shard_range_stubs()
        self.memcache.delete_all()
        self.memcache.clear_calls()
        req_hdrs = {'X-Backend-Record-Type': 'object'}
        # we would not expect states=listing to be used with an object request
        # but include it here to verify that it is ignored
        req = self._build_request(req_hdrs, {'states': 'listing'}, {})
        resp_body = json.dumps(['object listing']).encode('ascii')
        backend_req, resp = self._capture_backend_request(
            req, 200, resp_body,
            {'X-Backend-Record-Type': 'object',
             'X-Backend-Sharding-State': 'sharded'})
        self._check_backend_req(
            req, backend_req,
            extra_hdrs=req_hdrs)
        self._check_response(resp, ['object listing'], {
            'X-Backend-Recheck-Container-Existence': '60',
            'X-Backend-Record-Type': 'object',
            'X-Backend-Sharding-State': 'sharded'})
        # container metadata from backend response is set in memcache
        self.assertEqual(
            [mock.call.set('container/a/c', mock.ANY, time=60)],
            self.memcache.calls)
        self.assertEqual('sharded',
                         self.memcache.calls[0][1][1]['sharding_state'])

    def test_GET_shard_ranges_no_memcache_available(self):
        self._setup_shard_range_stubs()
        self.memcache.clear_calls()
        hdrs = {'X-Backend-Record-Type': 'shard'}
        params = {'states': 'listing'}
        req = self._build_request(hdrs, params, {})
        req.environ['swift.cache'] = None
        backend_req, resp = self._capture_backend_request(
            req, 200, self._stub_shards_dump,
            {'X-Backend-Record-Type': 'shard',
             'X-Backend-Sharding-State': 'sharded'})
        self._check_backend_req(
            req, backend_req, extra_params=params, extra_hdrs=hdrs)
        expected_shards = self.sr_dicts
        self._check_response(resp, expected_shards, {
            'X-Backend-Recheck-Container-Existence': '60',
            'X-Backend-Record-Type': 'shard',
            'X-Backend-Sharding-State': 'sharded'})
        self.assertEqual([], self.memcache.calls)  # sanity check

    def test_cache_clearing(self):
        # verify that both metadata and shard ranges are purged form memcache
        # on PUT, POST and DELETE
        def do_test(method, resp_status, num_resp):
            self.assertGreater(num_resp, 0)  # sanity check
            memcache = FakeMemcache()
            cont_key = get_cache_key('a', 'c')
            shard_key = get_cache_key('a', 'c', shard='listing')
            memcache.set(cont_key, 'container info', 60)
            memcache.set(shard_key, 'shard ranges', 600)
            req = Request.blank('/v1/a/c', method=method)
            req.environ['swift.cache'] = memcache
            self.assertIn(cont_key, req.environ['swift.cache'].store)
            self.assertIn(shard_key, req.environ['swift.cache'].store)
            resp_status = [resp_status] * num_resp
            with mocked_http_conn(
                    *resp_status, body_iter=[b''] * num_resp,
                    headers=[{}] * num_resp):
                resp = req.get_response(self.app)
            self.assertEqual(resp_status[0], resp.status_int)
            self.assertNotIn(cont_key, req.environ['swift.cache'].store)
            self.assertNotIn(shard_key, req.environ['swift.cache'].store)
        do_test('DELETE', 204, self.CONTAINER_REPLICAS)
        do_test('POST', 204, self.CONTAINER_REPLICAS)
        do_test('PUT', 202, self.CONTAINER_REPLICAS)

    def test_GET_bad_requests(self):
        # verify that the proxy controller enforces checks on request params
        req = Request.blank(
            '/v1/a/c?limit=%d' % (CONTAINER_LISTING_LIMIT + 1))
        self.assertEqual(412, req.get_response(self.app).status_int)
        req = Request.blank('/v1/a/c?delimiter=%ff')
        self.assertEqual(400, req.get_response(self.app).status_int)
        req = Request.blank('/v1/a/c?marker=%ff')
        self.assertEqual(400, req.get_response(self.app).status_int)
        req = Request.blank('/v1/a/c?end_marker=%ff')
        self.assertEqual(400, req.get_response(self.app).status_int)
        req = Request.blank('/v1/a/c?prefix=%ff')
        self.assertEqual(400, req.get_response(self.app).status_int)
        req = Request.blank('/v1/a/c?format=%ff')
        self.assertEqual(400, req.get_response(self.app).status_int)
        req = Request.blank('/v1/a/c?path=%ff')
        self.assertEqual(400, req.get_response(self.app).status_int)
        req = Request.blank('/v1/a/c?includes=%ff')
        self.assertEqual(400, req.get_response(self.app).status_int)
        req = Request.blank('/v1/a/c?states=%ff')
        self.assertEqual(400, req.get_response(self.app).status_int)


@patch_policies(
    [StoragePolicy(0, 'zero', True, object_ring=FakeRing(replicas=4))])
class TestContainerController4Replicas(TestContainerController):

    CONTAINER_REPLICAS = 4

    def test_response_code_for_PUT(self):
        PUT_TEST_CASES = [
            ((201, 201, 201, 201), 201),
            ((201, 201, 201, 404), 201),
            ((201, 201, 201, 503), 201),
            ((201, 201, 404, 404), 201),
            ((201, 201, 404, 503), 201),
            ((201, 201, 503, 503), 201),
            ((201, 404, 404, 404), 404),
            ((201, 404, 404, 503), 404),
            ((201, 404, 503, 503), 503),
            ((201, 503, 503, 503), 503),
            ((404, 404, 404, 404), 404),
            ((404, 404, 404, 503), 404),
            ((404, 404, 503, 503), 404),
            ((404, 503, 503, 503), 503),
            ((503, 503, 503, 503), 503)
        ]
        self._assert_responses('PUT', PUT_TEST_CASES)

    def test_response_code_for_DELETE(self):
        DELETE_TEST_CASES = [
            ((204, 204, 204, 204), 204),
            ((204, 204, 204, 404), 204),
            ((204, 204, 204, 503), 204),
            ((204, 204, 404, 404), 204),
            ((204, 204, 404, 503), 204),
            ((204, 204, 503, 503), 204),
            ((204, 404, 404, 404), 404),
            ((204, 404, 404, 503), 404),
            ((204, 404, 503, 503), 503),
            ((204, 503, 503, 503), 503),
            ((404, 404, 404, 404), 404),
            ((404, 404, 404, 503), 404),
            ((404, 404, 503, 503), 404),
            ((404, 503, 503, 503), 503),
            ((503, 503, 503, 503), 503)
        ]
        self._assert_responses('DELETE', DELETE_TEST_CASES)

    def test_response_code_for_POST(self):
        POST_TEST_CASES = [
            ((204, 204, 204, 204), 204),
            ((204, 204, 204, 404), 204),
            ((204, 204, 204, 503), 204),
            ((204, 204, 404, 404), 204),
            ((204, 204, 404, 503), 204),
            ((204, 204, 503, 503), 204),
            ((204, 404, 404, 404), 404),
            ((204, 404, 404, 503), 404),
            ((204, 404, 503, 503), 503),
            ((204, 503, 503, 503), 503),
            ((404, 404, 404, 404), 404),
            ((404, 404, 404, 503), 404),
            ((404, 404, 503, 503), 404),
            ((404, 503, 503, 503), 503),
            ((503, 503, 503, 503), 503)
        ]
        self._assert_responses('POST', POST_TEST_CASES)


if __name__ == '__main__':
    unittest.main()<|MERGE_RESOLUTION|>--- conflicted
+++ resolved
@@ -2619,11 +2619,7 @@
         self.assertEqual(
             [x[0][0] for x in self.logger.logger.log_dict['increment']],
             ['container.info.cache.miss',
-<<<<<<< HEAD
-             'container.shard_listing.cache.miss.200'])
-=======
              'container.shard_listing.cache.bypass.200'])
->>>>>>> eb72013d
 
         # container is sharded and proxy has that state cached, but
         # no shard ranges cached; expect a cache miss and write-back
@@ -3068,11 +3064,7 @@
         self.assertEqual('sharded',
                          self.memcache.calls[2][1][1]['sharding_state'])
         self.assertEqual({'container.info.cache.miss': 1,
-<<<<<<< HEAD
-                          'container.shard_listing.cache.miss.200': 1},
-=======
                           'container.shard_listing.cache.bypass.200': 1},
->>>>>>> eb72013d
                          self.logger.get_increment_counts())
         return resp
 
@@ -3339,11 +3331,7 @@
         self.assertEqual(resp.headers.get('X-Backend-Sharding-State'),
                          self.memcache.calls[1][1][1]['sharding_state'])
         self.assertEqual({'container.info.cache.miss': 1,
-<<<<<<< HEAD
-                          'container.shard_listing.cache.miss.200': 1},
-=======
                           'container.shard_listing.cache.bypass.200': 1},
->>>>>>> eb72013d
                          self.logger.get_increment_counts())
         self.memcache.delete_all()
 

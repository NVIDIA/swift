--- conflicted
+++ resolved
@@ -72,35 +72,24 @@
             req = Request.blank('/v1/AUTH_bob')
             resp = controller.HEAD(req)
         self.assertEqual(2, resp.status_int // 100)
-<<<<<<< HEAD
-=======
         self.assertEqual(['/AUTH_bob'],
                          # requests are like /sdX/0/..
                          [r['path'][6:] for r in mock_conn.requests])
->>>>>>> 43f16b02
         info_cache = resp.environ['swift.infocache']
         self.assertIn('account/AUTH_bob', info_cache)
         header_info = headers_to_account_info(resp.headers)
         self.assertEqual(header_info, info_cache['account/AUTH_bob'])
 
-<<<<<<< HEAD
-        with mock.patch('swift.proxy.controllers.base.http_connect',
-                        fake_http_connect(500, body='')):
-=======
         # The failure doesn't lead to cache eviction
         errors = [500] * self.ACCOUNT_REPLICAS
         with mocked_http_conn(*errors) as mock_conn:
->>>>>>> 43f16b02
             req = Request.blank('/v1/AUTH_bob', {
                 'PATH_INFO': '/v1/AUTH_bob', 'swift.infocache': info_cache})
             resp = controller.HEAD(req)
         self.assertEqual(5, resp.status_int // 100)
-<<<<<<< HEAD
-=======
         self.assertEqual(['/AUTH_bob'] * self.ACCOUNT_REPLICAS,
                          # requests are like /sdX/0/..
                          [r['path'][6:] for r in mock_conn.requests])
->>>>>>> 43f16b02
         self.assertIs(info_cache, resp.environ['swift.infocache'])
         # The *old* header info is all still there
         self.assertIn('account/AUTH_bob', info_cache)

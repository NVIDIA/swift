--- conflicted
+++ resolved
@@ -7860,16 +7860,6 @@
                          captured_hdrs.get('X-Backend-Record-Shard-Format'))
         self.assertIsNone(self.memcache.get('shard-updating-v2/a/c'))
         self.assertIsNone(actual)
-<<<<<<< HEAD
-        error_lines = self.app.logger.get_lines_for_level('error')
-        exp_msg = 'Problem with listing response from /v1/a/c?'
-        actual_parts = error_lines[0].partition(':')
-        self.assertIn(exp_msg, actual_parts[0])
-        actual_qs = actual_parts[0][len(exp_msg):]
-        actual_params = dict(parse_qsl(actual_qs, keep_blank_values=True))
-        self.assertEqual({'format': 'json',
-                          'states': 'updating'},
-=======
 
         error_lines = self.logger.get_lines_for_level('error')
         start = 'Problem with container shard listing response from /v1/a/c?'
@@ -7878,7 +7868,6 @@
         actual_qs = msg[len(start):]
         actual_params = dict(parse_qsl(actual_qs, keep_blank_values=True))
         self.assertEqual({'format': 'json', 'states': 'updating'},
->>>>>>> 1cf4186f
                          actual_params)
         self.assertFalse(error_lines[1:])
 
@@ -7944,18 +7933,6 @@
     def test_get_namespaces_not_a_list(self):
         body = json.dumps({}).encode('ascii')
         error_lines = self._check_get_namespaces_bad_data(body)
-<<<<<<< HEAD
-        exp_msg = 'Problem with listing response from /v1/a/c?'
-        actual_parts = error_lines[0].partition(':')
-        self.assertIn(exp_msg, actual_parts[0])
-        actual_qs = actual_parts[0][len(exp_msg):]
-        actual_params = dict(parse_qsl(actual_qs, keep_blank_values=True))
-        self.assertEqual({'format': 'json',
-                          'states': 'updating',
-                          'includes': '1_test'},
-                         actual_params)
-        self.assertIn('ValueError', actual_parts[2])
-=======
         start = 'Problem with container shard listing response from /v1/a/c?'
         msg, _, err = error_lines[0].partition(':')
         self.assertEqual(start, msg[:len(start)])
@@ -7966,7 +7943,6 @@
                           'states': 'updating'},
                          actual_params)
         self.assertIn('ValueError', err)
->>>>>>> 1cf4186f
         self.assertFalse(error_lines[1:])
 
     def test_get_namespaces_key_missing(self):
@@ -8028,18 +8004,6 @@
         self.assertIsNone(actual)
         self.assertFalse(self.app.logger.get_lines_for_level('error'))
         warning_lines = self.app.logger.get_lines_for_level('warning')
-<<<<<<< HEAD
-        exp_msg = 'Failed to get container listing from /v1/a/c?'
-        actual_parts = warning_lines[0].partition(':')
-        self.assertIn(exp_msg, actual_parts[0])
-        actual_qs = actual_parts[0][len(exp_msg):]
-        actual_params = dict(parse_qsl(actual_qs, keep_blank_values=True))
-        self.assertEqual({'format': 'json',
-                          'states': 'updating',
-                          'includes': '1_test'},
-                         actual_params)
-        self.assertIn('404', actual_parts[2])
-=======
         start = 'Failed to get container shard listing from /v1/a/c?'
         msg, _, status_txn = warning_lines[0].partition(': ')
         self.assertEqual(start, msg[:len(start)])
@@ -8050,7 +8014,6 @@
                           'states': 'updating'},
                          actual_params)
         self.assertEqual('404', status_txn[:3])
->>>>>>> 1cf4186f
         self.assertFalse(warning_lines[1:])
 
 

--- conflicted
+++ resolved
@@ -196,10 +196,7 @@
 
         # default policy and ring references
         self.policy = POLICIES.default
-<<<<<<< HEAD
-=======
         self.is_ec = isinstance(self.policy, ECStoragePolicy)
->>>>>>> cc24cf61
         self.obj_ring = self.policy.object_ring
         self._ts_iter = (utils.Timestamp(t) for t in
                          itertools.count(int(time.time())))
@@ -1144,14 +1141,10 @@
         req = swob.Request.blank('/v1/a/c/o', method='HEAD',
                                  headers={'X-Newest': 'true'})
         ts = (utils.Timestamp(t) for t in itertools.count(int(time.time())))
-<<<<<<< HEAD
-        request_count = self.app.request_node_count_fn(self.obj_ring.replicas)
-=======
         if self.is_ec:
             request_count = self.replicas()
         else:
             request_count = self.app.request_node_count(self.obj_ring.replicas)
->>>>>>> cc24cf61
         backend_response_headers = [{
             'x-timestamp': next(ts).normal,
         } for i in range(request_count)]

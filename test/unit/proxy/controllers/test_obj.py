#!/usr/bin/env python
# Copyright (c) 2010-2012 OpenStack Foundation
#
# Licensed under the Apache License, Version 2.0 (the "License");
# you may not use this file except in compliance with the License.
# You may obtain a copy of the License at
#
#    http://www.apache.org/licenses/LICENSE-2.0
#
# Unless required by applicable law or agreed to in writing, software
# distributed under the License is distributed on an "AS IS" BASIS,
# WITHOUT WARRANTIES OR CONDITIONS OF ANY KIND, either express or
# implied.
# See the License for the specific language governing permissions and
# limitations under the License.

import collections
import itertools
import math
import random
import time
import unittest
import argparse
from collections import defaultdict
from contextlib import contextmanager
import json

import mock
from eventlet import Timeout, sleep
from eventlet.queue import Empty

import six
from six import StringIO
from six.moves import range
from six.moves.urllib.parse import quote, parse_qsl

if six.PY2:
    from email.parser import FeedParser as EmailFeedParser
else:
    from email.parser import BytesFeedParser as EmailFeedParser

import swift
from swift.common import utils, swob, exceptions
from swift.common.exceptions import ChunkWriteTimeout, ShortReadError, \
    ChunkReadTimeout, RangeAlreadyComplete
from swift.common.utils import Timestamp, list_from_csv, md5, FileLikeIter, \
    ShardRange, Namespace, NamespaceBoundList, quorum_size
from swift.proxy import server as proxy_server
from swift.proxy.controllers import obj
from swift.proxy.controllers.base import \
    get_container_info as _real_get_container_info, GetterSource, \
    NodeIter
from swift.common.storage_policy import POLICIES, ECDriverError, \
    StoragePolicy, ECStoragePolicy
from swift.common.swob import Request, wsgi_to_str
from test.debug_logger import debug_logger
from test.unit import (
    FakeRing, fake_http_connect, patch_policies, SlowBody, FakeStatus,
    DEFAULT_TEST_EC_TYPE, encode_frag_archive_bodies, make_ec_object_stub,
    fake_ec_node_response, StubResponse, mocked_http_conn,
    quiet_eventlet_exceptions, FakeSource, make_timestamp_iter, FakeMemcache,
    node_error_count, node_error_counts)


def unchunk_body(chunked_body):
    body = b''
    remaining = chunked_body
    while remaining:
        hex_length, remaining = remaining.split(b'\r\n', 1)
        length = int(hex_length, 16)
        body += remaining[:length]
        remaining = remaining[length + 2:]
    return body


@contextmanager
def set_http_connect(*args, **kwargs):
    old_connect = swift.proxy.controllers.base.http_connect
    new_connect = fake_http_connect(*args, **kwargs)
    try:
        swift.proxy.controllers.base.http_connect = new_connect
        swift.proxy.controllers.obj.http_connect = new_connect
        swift.proxy.controllers.account.http_connect = new_connect
        swift.proxy.controllers.container.http_connect = new_connect
        yield new_connect
        left_over_status = list(new_connect.code_iter)
        if left_over_status:
            raise AssertionError('%d left over statuses %r'
                                 % (len(left_over_status), left_over_status))
        if new_connect.unexpected_requests:
            raise AssertionError(' %d unexpected requests'
                                 % len(new_connect.unexpected_requests))

    finally:
        swift.proxy.controllers.base.http_connect = old_connect
        swift.proxy.controllers.obj.http_connect = old_connect
        swift.proxy.controllers.account.http_connect = old_connect
        swift.proxy.controllers.container.http_connect = old_connect


class PatchedObjControllerApp(proxy_server.Application):
    """
    This patch is just a hook over the proxy server's __call__ to ensure
    that calls to get_container_info will return the stubbed value for
    container_info if it's a container info call.
    """

    container_info = {}
    per_container_info = {}

    def __call__(self, *args, **kwargs):

        def _fake_get_container_info(env, app, swift_source=None):
            _vrs, account, container, _junk = utils.split_path(
                swob.wsgi_to_str(env['PATH_INFO']), 3, 4)

            # Seed the cache with our container info so that the real
            # get_container_info finds it.
            ic = env.setdefault('swift.infocache', {})
            cache_key = "container/%s/%s" % (account, container)

            old_value = ic.get(cache_key)

            # Copy the container info so we don't hand out a reference to a
            # mutable thing that's set up only once at compile time. Nothing
            # *should* mutate it, but it's better to be paranoid than wrong.
            if container in self.per_container_info:
                ic[cache_key] = self.per_container_info[container].copy()
            else:
                ic[cache_key] = self.container_info.copy()

            real_info = _real_get_container_info(env, app, swift_source)

            if old_value is None:
                del ic[cache_key]
            else:
                ic[cache_key] = old_value

            return real_info

        with mock.patch('swift.proxy.server.get_container_info',
                        new=_fake_get_container_info), \
                mock.patch('swift.proxy.controllers.base.get_container_info',
                           new=_fake_get_container_info):
            return super(
                PatchedObjControllerApp, self).__call__(*args, **kwargs)


def make_footers_callback(body=None):
    # helper method to create a footers callback that will generate some fake
    # footer metadata
    cont_etag = 'container update etag may differ'
    crypto_etag = '20242af0cd21dd7195a10483eb7472c9'
    etag_crypto_meta = \
        '{"cipher": "AES_CTR_256", "iv": "sD+PSw/DfqYwpsVGSo0GEw=="}'
    etag = md5(body,
               usedforsecurity=False).hexdigest() if body is not None else None
    footers_to_add = {
        'X-Object-Sysmeta-Container-Update-Override-Etag': cont_etag,
        'X-Object-Sysmeta-Crypto-Etag': crypto_etag,
        'X-Object-Sysmeta-Crypto-Meta-Etag': etag_crypto_meta,
        'X-I-Feel-Lucky': 'Not blocked',
        'Etag': etag}

    def footers_callback(footers):
        footers.update(footers_to_add)

    return footers_callback


class BaseObjectControllerMixin(object):
    def fake_container_info(self, extra_info=None):
        container_info = {
            'status': 200,
            'read_acl': None,
            'write_acl': None,
            'sync_key': None,
            'versions': None,
            'storage_policy': '0',
            'partition': 50,
            'nodes': [],
            'sharding_state': 'unsharded',
        }

        if extra_info:
            container_info.update(extra_info)
        return container_info

    # this needs to be set on the test case
    controller_cls = None

    def setUp(self):
        # setup fake rings with handoffs
        for policy in POLICIES:
            policy.object_ring.max_more_nodes = policy.object_ring.replicas

        self.logger = debug_logger('proxy-server')
        self.logger.thread_locals = ('txn1', '127.0.0.2')
        # increase connection timeout to avoid intermittent failures
        self.conf = {'conn_timeout': 1.0}
        self._make_app()

        # default policy and ring references
        self.policy = POLICIES.default
        self.obj_ring = self.policy.object_ring
        self._ts_iter = (utils.Timestamp(t) for t in
                         itertools.count(int(time.time())))

    def _make_app(self):
        self.app = PatchedObjControllerApp(
            self.conf, account_ring=FakeRing(),
            container_ring=FakeRing(), logger=self.logger)
        self.logger.clear()  # startup/loading debug msgs not helpful

        # you can over-ride the container_info just by setting it on the app
        # (see PatchedObjControllerApp for details)
        self.app.container_info = dict(self.fake_container_info())

    def ts(self):
        return next(self._ts_iter)

    def replicas(self, policy=None):
        policy = policy or POLICIES.default
        return policy.object_ring.replicas

    def quorum(self, policy=None):
        policy = policy or POLICIES.default
        return policy.quorum


class CommonObjectControllerMixin(BaseObjectControllerMixin):
    # defines tests that are common to all storage policy types

    def test_GET_all_primaries_error_limited(self):
        req = swift.common.swob.Request.blank('/v1/a/c/o')
        obj_ring = self.app.get_object_ring(int(self.policy))
        _part, primary_nodes = obj_ring.get_nodes('a', 'c', 'o')
        for dev in primary_nodes:
            self.app.error_limiter.limit(dev)

        num_handoff = (
            2 * self.policy.object_ring.replica_count) - len(primary_nodes)
        codes = [404] * num_handoff
        with mocked_http_conn(*codes):
            resp = req.get_response(self.app)
        self.assertEqual(resp.status_int, 503)

    def test_iter_nodes_local_first_noops_when_no_affinity(self):
        # this test needs a stable node order - most don't
        self.app.sort_nodes = lambda l, *args, **kwargs: l
        controller = self.controller_cls(
            self.app, 'a', 'c', 'o')
        policy = self.policy
        self.app.get_policy_options(policy).write_affinity_is_local_fn = None
        object_ring = policy.object_ring
        all_nodes = object_ring.get_part_nodes(1)
        all_nodes.extend(object_ring.get_more_nodes(1))

        for node in all_nodes:
            node['use_replication'] = False
        local_first_nodes = list(controller.iter_nodes_local_first(
            object_ring, 1, Request.blank('')))

        self.maxDiff = None

        self.assertEqual(all_nodes, local_first_nodes)

    def test_iter_nodes_local_first_moves_locals_first(self):
        controller = self.controller_cls(
            self.app, 'a', 'c', 'o')
        policy_conf = self.app.get_policy_options(self.policy)
        policy_conf.write_affinity_is_local_fn = (
            lambda node: node['region'] == 1)
        # we'll write to one more than replica count local nodes
        policy_conf.write_affinity_node_count_fn = lambda r: r + 1

        object_ring = self.policy.object_ring
        # make our fake ring have plenty of nodes, and not get limited
        # artificially by the proxy max request node count
        object_ring.max_more_nodes = 100000
        # nothing magic about * 2 + 3, just a way to make it bigger
        self.app.request_node_count = lambda r: r * 2 + 3

        all_nodes = object_ring.get_part_nodes(1)
        all_nodes.extend(object_ring.get_more_nodes(1))
        for node in all_nodes:
            node['use_replication'] = False

        # limit to the number we're going to look at in this request
        nodes_requested = self.app.request_node_count(object_ring.replicas)
        all_nodes = all_nodes[:nodes_requested]

        # make sure we have enough local nodes (sanity)
        all_local_nodes = [n for n in all_nodes if
                           policy_conf.write_affinity_is_local_fn(n)]
        self.assertGreaterEqual(len(all_local_nodes), self.replicas() + 1)

        # finally, create the local_first_nodes iter and flatten it out
        local_first_nodes = list(controller.iter_nodes_local_first(
            object_ring, 1, Request.blank('')))

        # the local nodes move up in the ordering
        self.assertEqual([1] * (self.replicas() + 1), [
            node['region'] for node in local_first_nodes[
                :self.replicas() + 1]])
        # we don't skip any nodes
        self.assertEqual(len(all_nodes), len(local_first_nodes))
        self.assertEqual(sorted(all_nodes, key=lambda dev: dev['id']),
                         sorted(local_first_nodes, key=lambda dev: dev['id']))

        for node in all_nodes:
            node['use_replication'] = True

        req = Request.blank(
            '/v1/a/c', headers={'x-backend-use-replication-network': 'yes'})
        local_first_nodes = list(controller.iter_nodes_local_first(
            object_ring, 1, request=req))
        self.assertEqual([1] * (self.replicas() + 1), [
            node['region'] for node in local_first_nodes[
                :self.replicas() + 1]])
        # we don't skip any nodes
        self.assertEqual(len(all_nodes), len(local_first_nodes))
        self.assertEqual(sorted(all_nodes, key=lambda dev: dev['id']),
                         sorted(local_first_nodes, key=lambda dev: dev['id']))

    def test_iter_nodes_local_first_best_effort(self):
        controller = self.controller_cls(
            self.app, 'a', 'c', 'o')
        policy_conf = self.app.get_policy_options(self.policy)
        policy_conf.write_affinity_is_local_fn = (
            lambda node: node['region'] == 1)

        object_ring = self.policy.object_ring
        all_nodes = object_ring.get_part_nodes(1)
        all_nodes.extend(object_ring.get_more_nodes(1))
        for node in all_nodes:
            node['use_replication'] = False

        local_first_nodes = list(controller.iter_nodes_local_first(
            object_ring, 1, request=Request.blank('')))

        # we won't have quite enough local nodes...
        self.assertEqual(len(all_nodes), self.replicas() +
                         POLICIES.default.object_ring.max_more_nodes)
        all_local_nodes = [n for n in all_nodes if
                           policy_conf.write_affinity_is_local_fn(n)]
        self.assertEqual(len(all_local_nodes), self.replicas())
        # but the local nodes we do have are at the front of the local iter
        first_n_local_first_nodes = local_first_nodes[:len(all_local_nodes)]
        self.assertEqual(sorted(all_local_nodes, key=lambda dev: dev['id']),
                         sorted(first_n_local_first_nodes,
                                key=lambda dev: dev['id']))
        # but we *still* don't *skip* any nodes
        self.assertEqual(len(all_nodes), len(local_first_nodes))
        self.assertEqual(sorted(all_nodes, key=lambda dev: dev['id']),
                         sorted(local_first_nodes, key=lambda dev: dev['id']))

    def test_iter_nodes_local_handoff_first_noops_when_no_affinity(self):
        # this test needs a stable node order - most don't
        self.app.sort_nodes = lambda l, *args, **kwargs: l
        controller = self.controller_cls(
            self.app, 'a', 'c', 'o')
        policy = self.policy
        self.app.get_policy_options(policy).write_affinity_is_local_fn = None
        object_ring = policy.object_ring
        all_nodes = object_ring.get_part_nodes(1)
        all_nodes.extend(object_ring.get_more_nodes(1))
        for node in all_nodes:
            node['use_replication'] = False

        local_first_nodes = list(controller.iter_nodes_local_first(
            object_ring, 1, local_handoffs_first=True,
            request=Request.blank('')))

        self.maxDiff = None

        self.assertEqual(all_nodes, local_first_nodes)

    def test_iter_nodes_handoff_local_first_default(self):
        controller = self.controller_cls(
            self.app, 'a', 'c', 'o')
        policy_conf = self.app.get_policy_options(self.policy)
        policy_conf.write_affinity_is_local_fn = (
            lambda node: node['region'] == 1)

        object_ring = self.policy.object_ring
        primary_nodes = object_ring.get_part_nodes(1)
        handoff_nodes_iter = object_ring.get_more_nodes(1)
        all_nodes = primary_nodes + list(handoff_nodes_iter)
        for node in all_nodes:
            node['use_replication'] = False
        handoff_nodes_iter = object_ring.get_more_nodes(1)
        local_handoffs = [n for n in handoff_nodes_iter if
                          policy_conf.write_affinity_is_local_fn(n)]

        prefered_nodes = list(controller.iter_nodes_local_first(
            object_ring, 1, local_handoffs_first=True,
            request=Request.blank('')))

        self.assertEqual(len(all_nodes), self.replicas() +
                         POLICIES.default.object_ring.max_more_nodes)

        first_primary_nodes = prefered_nodes[:len(primary_nodes)]
        self.assertEqual(sorted(primary_nodes, key=lambda dev: dev['id']),
                         sorted(first_primary_nodes,
                                key=lambda dev: dev['id']))

        handoff_count = self.replicas() - len(primary_nodes)
        first_handoffs = prefered_nodes[len(primary_nodes):][:handoff_count]
        self.assertEqual(first_handoffs, local_handoffs[:handoff_count])

    def test_iter_nodes_handoff_local_first_non_default(self):
        # Obviously this test doesn't work if we're testing 1 replica.
        # In that case, we don't have any failovers to check.
        if self.replicas() == 1:
            return

        controller = self.controller_cls(
            self.app, 'a', 'c', 'o')
        policy_conf = self.app.get_policy_options(self.policy)
        policy_conf.write_affinity_is_local_fn = (
            lambda node: node['region'] == 1)
        policy_conf.write_affinity_handoff_delete_count = 1

        object_ring = self.policy.object_ring
        primary_nodes = object_ring.get_part_nodes(1)
        handoff_nodes_iter = object_ring.get_more_nodes(1)
        all_nodes = primary_nodes + list(handoff_nodes_iter)
        for node in all_nodes:
            node['use_replication'] = False
        handoff_nodes_iter = object_ring.get_more_nodes(1)
        local_handoffs = [n for n in handoff_nodes_iter if
                          policy_conf.write_affinity_is_local_fn(n)]
        for node in local_handoffs:
            node['use_replication'] = False

        prefered_nodes = list(controller.iter_nodes_local_first(
            object_ring, 1, local_handoffs_first=True,
            request=Request.blank('')))

        self.assertEqual(len(all_nodes), self.replicas() +
                         POLICIES.default.object_ring.max_more_nodes)

        first_primary_nodes = prefered_nodes[:len(primary_nodes)]
        self.assertEqual(sorted(primary_nodes, key=lambda dev: dev['id']),
                         sorted(first_primary_nodes,
                                key=lambda dev: dev['id']))

        handoff_count = policy_conf.write_affinity_handoff_delete_count
        first_handoffs = prefered_nodes[len(primary_nodes):][:handoff_count]
        self.assertEqual(first_handoffs, local_handoffs[:handoff_count])

    def test_connect_put_node_timeout(self):
        controller = self.controller_cls(
            self.app, 'a', 'c', 'o')
        req = swift.common.swob.Request.blank('/v1/a/c/o')
        self.app.conn_timeout = 0.05
        with set_http_connect(slow_connect=True):
            nodes = [dict(ip='', port='', device='')]
            res = controller._connect_put_node(nodes, '', req, {}, ('', ''))
        self.assertIsNone(res)

    def test_DELETE_simple(self):
        req = swift.common.swob.Request.blank('/v1/a/c/o', method='DELETE')
        codes = [204] * self.replicas()
        with set_http_connect(*codes):
            resp = req.get_response(self.app)
        self.assertEqual(resp.status_int, 204)

    def test_object_DELETE_backend_update_container_ip_default(self):
        self.policy.object_ring = FakeRing(separate_replication=True)
        self.app.container_ring = FakeRing(separate_replication=True)
        # sanity, devs have different ip & replication_ip
        for ring in (self.policy.object_ring, self.app.container_ring):
            for dev in ring.devs:
                self.assertNotEqual(dev['ip'], dev['replication_ip'])
        req = swift.common.swob.Request.blank('/v1/a/c/o', method='DELETE')
        codes = [204] * self.replicas()
        with mocked_http_conn(*codes) as log:
            resp = req.get_response(self.app)
        self.assertEqual(resp.status_int, 204)

        # sanity, object hosts use node ip/port
        object_hosts = {'%(ip)s:%(port)s' % req for req in log.requests}
        object_ring = self.app.get_object_ring(int(self.policy))
        part, object_nodes = object_ring.get_nodes('a', 'c', 'o')
        expected_object_hosts = {'%(ip)s:%(port)s' % n for n in object_nodes}
        self.assertEqual(object_hosts, expected_object_hosts)

        # container hosts use node ip/port
        container_hosts = {req['headers']['x-container-host']
                           for req in log.requests}
        part, container_nodes = self.app.container_ring.get_nodes('a', 'c')
        expected_container_hosts = {'%(ip)s:%(port)s' % n
                                    for n in container_nodes}
        self.assertEqual(container_hosts, expected_container_hosts)

    def test_repl_object_DELETE_backend_update_container_repl_ip(self):
        self.policy.object_ring = FakeRing(separate_replication=True)
        self.app.container_ring = FakeRing(separate_replication=True)
        # sanity, devs have different ip & replication_ip
        for ring in (self.policy.object_ring, self.app.container_ring):
            for dev in ring.devs:
                self.assertNotEqual(dev['ip'], dev['replication_ip'])
        req = swift.common.swob.Request.blank(
            '/v1/a/c/o', method='DELETE', headers={
                'x-backend-use-replication-network': 'true'})
        codes = [204] * self.replicas()
        with mocked_http_conn(*codes) as log:
            resp = req.get_response(self.app)
        self.assertEqual(resp.status_int, 204)

        # sanity, object hosts use node replication ip/port
        object_hosts = {'%(ip)s:%(port)s' % req for req in log.requests}
        object_ring = self.app.get_object_ring(int(self.policy))
        part, object_nodes = object_ring.get_nodes('a', 'c', 'o')
        expected_object_hosts = {
            '%(replication_ip)s:%(replication_port)s' % n
            for n in object_nodes}
        self.assertEqual(object_hosts, expected_object_hosts)

        # container hosts use node replication ip/port
        container_hosts = {req['headers']['x-container-host']
                           for req in log.requests}
        part, container_nodes = self.app.container_ring.get_nodes('a', 'c')
        expected_container_hosts = {
            '%(replication_ip)s:%(replication_port)s' % n
            for n in container_nodes}
        self.assertEqual(container_hosts, expected_container_hosts)

    def test_DELETE_all_found(self):
        req = swift.common.swob.Request.blank('/v1/a/c/o', method='DELETE')
        codes = [204] * self.replicas()
        headers = []
        ts = self.ts()
        for _ in codes:
            headers.append({'x-backend-timestamp': ts.internal})
        with mocked_http_conn(*codes, headers=headers):
            resp = req.get_response(self.app)
        self.assertEqual(resp.status_int, 204)
        self.assertEqual(ts.internal, resp.headers.get('X-Backend-Timestamp'))

    def test_DELETE_none_found(self):
        req = swift.common.swob.Request.blank('/v1/a/c/o', method='DELETE')
        codes = [404] * self.replicas()
        headers = []
        ts = self.ts()
        for _ in codes:
            headers.append({'x-backend-timestamp': ts.internal})
        with mocked_http_conn(*codes, headers=headers):
            resp = req.get_response(self.app)
        self.assertEqual(resp.status_int, 404)
        self.assertEqual(ts.internal, resp.headers.get('X-Backend-Timestamp'))

    def test_DELETE_missing_one(self):
        # Obviously this test doesn't work if we're testing 1 replica.
        # In that case, we don't have any failovers to check.
        if self.replicas() == 1:
            return
        req = swift.common.swob.Request.blank('/v1/a/c/o', method='DELETE')
        codes = [404] + [204] * (self.replicas() - 1)
        random.shuffle(codes)
        with set_http_connect(*codes):
            resp = req.get_response(self.app)
        self.assertEqual(resp.status_int, 204)

    def test_DELETE_one_found(self):
        # Obviously this test doesn't work if we're testing 1 replica.
        # In that case, we don't have any failovers to check.
        if self.replicas() == 1:
            return
        req = swift.common.swob.Request.blank('/v1/a/c/o', method='DELETE')
        codes = [404] * (self.replicas() - 1) + [204]
        with set_http_connect(*codes):
            resp = req.get_response(self.app)
        self.assertEqual(resp.status_int, 404)

    def test_DELETE_mostly_found(self):
        req = swift.common.swob.Request.blank('/v1/a/c/o', method='DELETE')
        mostly_204s = [204] * self.quorum()
        codes = mostly_204s + [404] * (self.replicas() - len(mostly_204s))
        self.assertEqual(len(codes), self.replicas())
        with set_http_connect(*codes):
            resp = req.get_response(self.app)
        self.assertEqual(resp.status_int, 204)

    def test_DELETE_mostly_not_found(self):
        req = swift.common.swob.Request.blank('/v1/a/c/o', method='DELETE')
        mostly_404s = [404] * self.quorum()
        codes = mostly_404s + [204] * (self.replicas() - len(mostly_404s))
        self.assertEqual(len(codes), self.replicas())
        with set_http_connect(*codes):
            resp = req.get_response(self.app)
        self.assertEqual(resp.status_int, 404)

    def test_DELETE_insufficient_found_plus_404_507(self):
        # one less 204 than a quorum...
        primary_success = quorum_size(self.replicas()) - 1
        primary_failure = self.replicas() - primary_success - 1
        primary_codes = [204] * primary_success + [404] + \
                        [507] * primary_failure
        handoff_codes = [404] * primary_failure
        ts = self.ts()
        headers = []
        for status in primary_codes + handoff_codes:
            if status in (204, 404):
                headers.append({'x-backend-timestamp': ts.internal})
            else:
                headers.append({})
        req = swift.common.swob.Request.blank('/v1/a/c/o', method='DELETE')
        with mocked_http_conn(*(primary_codes + handoff_codes),
                              headers=headers):
            resp = req.get_response(self.app)
        # primary and handoff 404s form a quorum...
        self.assertEqual(resp.status_int, 404,
                         'replicas = %s' % self.replicas())
        self.assertEqual(ts.internal, resp.headers.get('X-Backend-Timestamp'))

    def test_DELETE_insufficient_found_plus_timeouts(self):
        req = swift.common.swob.Request.blank('/v1/a/c/o')
        req.method = 'DELETE'
        primary_success = quorum_size(self.replicas()) - 1
        primary_failure = self.replicas() - primary_success
        primary_codes = [204] * primary_success + [Timeout()] * primary_failure
        handoff_codes = [404] * primary_failure
        ts = self.ts()
        headers = []
        for status in primary_codes + handoff_codes:
            if status in (204, 404):
                headers.append({'x-backend-timestamp': ts.internal})
            else:
                headers.append({})
        with mocked_http_conn(*(primary_codes + handoff_codes),
                              headers=headers):
            resp = req.get_response(self.app)
        # handoff 404s form a quorum...
        self.assertEqual(404, resp.status_int,
                         'replicas = %s' % self.replicas())
        self.assertEqual(ts.internal, resp.headers.get('X-Backend-Timestamp'))

    def test_DELETE_insufficient_found_plus_404_507_and_handoffs_fail(self):
        if self.replicas() < 3:
            return
        primary_success = quorum_size(self.replicas()) - 1
        primary_failure = self.replicas() - primary_success - 1
        primary_codes = [204] * primary_success + [404] + \
                        [507] * primary_failure
        handoff_codes = [507] * self.replicas()
        req = swift.common.swob.Request.blank('/v1/a/c/o', method='DELETE')
        ts = self.ts()
        headers = []
        for status in primary_codes + handoff_codes:
            if status in (204, 404):
                headers.append({'x-backend-timestamp': ts.internal})
            else:
                headers.append({})
        with mocked_http_conn(*(primary_codes + handoff_codes),
                              headers=headers):
            resp = req.get_response(self.app)
        # overrides convert the 404 to a 204 so a quorum is formed...
        self.assertEqual(resp.status_int, 204,
                         'replicas = %s' % self.replicas())

    def test_DELETE_insufficient_found_plus_507_and_handoffs_fail(self):
        primary_success = quorum_size(self.replicas()) - 1
        primary_failure = self.replicas() - primary_success
        primary_codes = [204] * primary_success + [507] * primary_failure
        handoff_codes = [507] * self.replicas()
        req = swift.common.swob.Request.blank('/v1/a/c/o', method='DELETE')
        ts = self.ts()
        headers = []
        for status in primary_codes + handoff_codes:
            if status in (204, 404):
                headers.append({'x-backend-timestamp': ts.internal})
            else:
                headers.append({})
        with mocked_http_conn(*(primary_codes + handoff_codes),
                              headers=headers):
            resp = req.get_response(self.app)
        # no quorum...
        self.assertEqual(resp.status_int, 503,
                         'replicas = %s' % self.replicas())

    def test_DELETE_half_not_found_statuses(self):
        self.obj_ring.set_replicas(4)

        req = swift.common.swob.Request.blank('/v1/a/c/o', method='DELETE')
        with set_http_connect(404, 204, 404, 204):
            resp = req.get_response(self.app)
        self.assertEqual(resp.status_int, 204)

    def test_DELETE_half_not_found_headers_and_body(self):
        # Transformed responses have bogus bodies and headers, so make sure we
        # send the client headers and body from a real node's response.
        self.obj_ring.set_replicas(4)

        status_codes = (404, 404, 204, 204)
        bodies = (b'not found', b'not found', b'', b'')
        headers = [{}, {}, {'Pick-Me': 'yes'}, {'Pick-Me': 'yes'}]

        req = swift.common.swob.Request.blank('/v1/a/c/o', method='DELETE')
        with set_http_connect(*status_codes, body_iter=bodies,
                              headers=headers):
            resp = req.get_response(self.app)
        self.assertEqual(resp.status_int, 204)
        self.assertEqual(resp.headers.get('Pick-Me'), 'yes')
        self.assertEqual(resp.body, b'')

    def test_DELETE_handoff(self):
        req = swift.common.swob.Request.blank('/v1/a/c/o', method='DELETE')
        codes = [204] * self.replicas()
        with set_http_connect(507, *codes):
            resp = req.get_response(self.app)
        self.assertEqual(resp.status_int, 204)

    def test_DELETE_limits_expirer_queue_updates(self):
        req = swift.common.swob.Request.blank('/v1/a/c/o', method='DELETE')
        codes = [204] * self.replicas()
        captured_headers = []

        def capture_headers(ip, port, device, part, method, path,
                            headers=None, **kwargs):
            captured_headers.append(headers)

        with set_http_connect(*codes, give_connect=capture_headers):
            resp = req.get_response(self.app)
        self.assertEqual(resp.status_int, 204)  # sanity check

        counts = {True: 0, False: 0, None: 0}
        for headers in captured_headers:
            v = headers.get('X-Backend-Clean-Expiring-Object-Queue')
            norm_v = None if v is None else utils.config_true_value(v)
            counts[norm_v] += 1

        max_queue_updates = 2
        o_replicas = self.replicas()
        self.assertEqual(counts, {
            True: min(max_queue_updates, o_replicas),
            False: max(o_replicas - max_queue_updates, 0),
            None: 0,
        })

    def test_expirer_DELETE_suppresses_expirer_queue_updates(self):
        req = swift.common.swob.Request.blank(
            '/v1/a/c/o', method='DELETE', headers={
                'X-Backend-Clean-Expiring-Object-Queue': 'no'})
        codes = [204] * self.replicas()
        captured_headers = []

        def capture_headers(ip, port, device, part, method, path,
                            headers=None, **kwargs):
            captured_headers.append(headers)

        with set_http_connect(*codes, give_connect=capture_headers):
            resp = req.get_response(self.app)
        self.assertEqual(resp.status_int, 204)  # sanity check

        counts = {True: 0, False: 0, None: 0}
        for headers in captured_headers:
            v = headers.get('X-Backend-Clean-Expiring-Object-Queue')
            norm_v = None if v is None else utils.config_true_value(v)
            counts[norm_v] += 1

        o_replicas = self.replicas()
        self.assertEqual(counts, {
            True: 0,
            False: o_replicas,
            None: 0,
        })

        # Make sure we're not sending any expirer-queue update headers here.
        # Since we're not updating the expirer queue, these headers would be
        # superfluous.
        for headers in captured_headers:
            self.assertNotIn('X-Delete-At-Container', headers)
            self.assertNotIn('X-Delete-At-Partition', headers)
            self.assertNotIn('X-Delete-At-Host', headers)
            self.assertNotIn('X-Delete-At-Device', headers)

    def test_DELETE_write_affinity_after_replication(self):
        policy_conf = self.app.get_policy_options(self.policy)
        policy_conf.write_affinity_handoff_delete_count = self.replicas() // 2
        policy_conf.write_affinity_is_local_fn = (
            lambda node: node['region'] == 1)
        handoff_count = policy_conf.write_affinity_handoff_delete_count

        req = swift.common.swob.Request.blank('/v1/a/c/o', method='DELETE')
        codes = [204] * self.replicas() + [404] * handoff_count
        with set_http_connect(*codes):
            resp = req.get_response(self.app)

        self.assertEqual(resp.status_int, 204)

    def test_DELETE_write_affinity_before_replication(self):
        policy_conf = self.app.get_policy_options(self.policy)
        policy_conf.write_affinity_handoff_delete_count = self.replicas() // 2
        policy_conf.write_affinity_is_local_fn = (
            lambda node: node['region'] == 1)
        handoff_count = policy_conf.write_affinity_handoff_delete_count

        req = swift.common.swob.Request.blank('/v1/a/c/o', method='DELETE')
        codes = ([204] * (self.replicas() - handoff_count) +
                 [404] * handoff_count +
                 [204] * handoff_count)
        with set_http_connect(*codes):
            resp = req.get_response(self.app)

        self.assertEqual(resp.status_int, 204)

    def test_PUT_limits_expirer_queue_deletes(self):
        req = swift.common.swob.Request.blank(
            '/v1/a/c/o', method='PUT', body=b'',
            headers={'Content-Type': 'application/octet-stream'})
        codes = [201] * self.replicas()
        captured_headers = []

        def capture_headers(ip, port, device, part, method, path,
                            headers=None, **kwargs):
            captured_headers.append(headers)

        expect_headers = {
            'X-Obj-Metadata-Footer': 'yes',
            'X-Obj-Multiphase-Commit': 'yes'
        }
        with set_http_connect(*codes, give_connect=capture_headers,
                              expect_headers=expect_headers):
            # this req may or may not succeed depending on the Putter type used
            # but that's ok because we're only interested in verifying the
            # headers that were sent
            req.get_response(self.app)

        counts = {True: 0, False: 0, None: 0}
        for headers in captured_headers:
            v = headers.get('X-Backend-Clean-Expiring-Object-Queue')
            norm_v = None if v is None else utils.config_true_value(v)
            counts[norm_v] += 1

        max_queue_updates = 2
        o_replicas = self.replicas()
        self.assertEqual(counts, {
            True: min(max_queue_updates, o_replicas),
            False: max(o_replicas - max_queue_updates, 0),
            None: 0,
        })

    def test_POST_limits_expirer_queue_deletes(self):
        req = swift.common.swob.Request.blank(
            '/v1/a/c/o', method='POST', body=b'',
            headers={'Content-Type': 'application/octet-stream'})
        codes = [201] * self.replicas()
        captured_headers = []

        def capture_headers(ip, port, device, part, method, path,
                            headers=None, **kwargs):
            captured_headers.append(headers)

        with set_http_connect(*codes, give_connect=capture_headers):
            resp = req.get_response(self.app)
        self.assertEqual(resp.status_int, 201)  # sanity check

        counts = {True: 0, False: 0, None: 0}
        for headers in captured_headers:
            v = headers.get('X-Backend-Clean-Expiring-Object-Queue')
            norm_v = None if v is None else utils.config_true_value(v)
            counts[norm_v] += 1

        max_queue_updates = 2
        o_replicas = self.replicas()
        self.assertEqual(counts, {
            True: min(max_queue_updates, o_replicas),
            False: max(o_replicas - max_queue_updates, 0),
            None: 0,
        })

    def test_POST_non_int_delete_after(self):
        t = str(int(time.time() + 100)) + '.1'
        req = swob.Request.blank('/v1/a/c/o', method='POST',
                                 headers={'Content-Type': 'foo/bar',
                                          'X-Delete-After': t})
        resp = req.get_response(self.app)
        self.assertEqual(resp.status_int, 400)
        self.assertEqual(b'Non-integer X-Delete-After', resp.body)

    def test_PUT_non_int_delete_after(self):
        t = str(int(time.time() + 100)) + '.1'
        req = swob.Request.blank('/v1/a/c/o', method='PUT', body=b'',
                                 headers={'Content-Type': 'foo/bar',
                                          'X-Delete-After': t})
        with set_http_connect():
            resp = req.get_response(self.app)
        self.assertEqual(resp.status_int, 400)
        self.assertEqual(b'Non-integer X-Delete-After', resp.body)

    def test_POST_negative_delete_after(self):
        req = swob.Request.blank('/v1/a/c/o', method='POST',
                                 headers={'Content-Type': 'foo/bar',
                                          'X-Delete-After': '-60'})
        resp = req.get_response(self.app)
        self.assertEqual(resp.status_int, 400)
        self.assertEqual(b'X-Delete-After in past', resp.body)

    def test_PUT_negative_delete_after(self):
        req = swob.Request.blank('/v1/a/c/o', method='PUT', body=b'',
                                 headers={'Content-Type': 'foo/bar',
                                          'X-Delete-After': '-60'})
        with set_http_connect():
            resp = req.get_response(self.app)
        self.assertEqual(resp.status_int, 400)
        self.assertEqual(b'X-Delete-After in past', resp.body)

    def test_POST_delete_at_non_integer(self):
        t = str(int(time.time() + 100)) + '.1'
        req = swob.Request.blank('/v1/a/c/o', method='POST',
                                 headers={'Content-Type': 'foo/bar',
                                          'X-Delete-At': t})
        resp = req.get_response(self.app)
        self.assertEqual(resp.status_int, 400)
        self.assertEqual(b'Non-integer X-Delete-At', resp.body)

    def test_PUT_delete_at_non_integer(self):
        t = str(int(time.time() - 100)) + '.1'
        req = swob.Request.blank('/v1/a/c/o', method='PUT', body=b'',
                                 headers={'Content-Type': 'foo/bar',
                                          'X-Delete-At': t})
        with set_http_connect():
            resp = req.get_response(self.app)
        self.assertEqual(resp.status_int, 400)
        self.assertEqual(b'Non-integer X-Delete-At', resp.body)

    def test_POST_delete_at_in_past(self):
        t = str(int(time.time() - 100))
        req = swob.Request.blank('/v1/a/c/o', method='POST',
                                 headers={'Content-Type': 'foo/bar',
                                          'X-Delete-At': t})
        resp = req.get_response(self.app)
        self.assertEqual(resp.status_int, 400)
        self.assertEqual(b'X-Delete-At in past', resp.body)

    def test_PUT_delete_at_in_past(self):
        t = str(int(time.time() - 100))
        req = swob.Request.blank('/v1/a/c/o', method='PUT', body=b'',
                                 headers={'Content-Type': 'foo/bar',
                                          'X-Delete-At': t})
        with set_http_connect():
            resp = req.get_response(self.app)
        self.assertEqual(resp.status_int, 400)
        self.assertEqual(b'X-Delete-At in past', resp.body)

    def _test_x_open_expired(self, method, num_reqs, headers=None):
        req = swift.common.swob.Request.blank(
            '/v1/a/c/o', method=method, headers=headers)
        codes = [404] * num_reqs
        with mocked_http_conn(*codes) as fake_conn:
            resp = req.get_response(self.app)
        self.assertEqual(resp.status_int, 404)
        return fake_conn.requests

    def test_x_open_expired_default_config(self):
        for method, num_reqs in (
                ('GET',
                 self.obj_ring.replicas + self.obj_ring.max_more_nodes),
                ('HEAD',
                 self.obj_ring.replicas + self.obj_ring.max_more_nodes),
                ('POST', self.obj_ring.replicas)):
            requests = self._test_x_open_expired(method, num_reqs)
            for r in requests:
                self.assertNotIn('X-Open-Expired', r['headers'])
                self.assertNotIn('X-Backend-Open-Expired', r['headers'])

            requests = self._test_x_open_expired(
                method, num_reqs, headers={'X-Open-Expired': 'true'})
            for r in requests:
                self.assertEqual(r['headers']['X-Open-Expired'], 'true')
                self.assertNotIn('X-Backend-Open-Expired', r['headers'])

            requests = self._test_x_open_expired(
                method, num_reqs, headers={'X-Open-Expired': 'false'})
            for r in requests:
                self.assertEqual(r['headers']['X-Open-Expired'], 'false')
                self.assertNotIn('X-Backend-Open-Expired', r['headers'])

    def test_x_open_expired_custom_config(self):
        # helper to check that PUT is not supported in all cases
        def test_put_unsupported():
            req = swift.common.swob.Request.blank(
                '/v1/a/c/o', method='PUT', headers={
                    'Content-Length': '0',
                    'X-Open-Expired': 'true'})
            codes = [201] * self.obj_ring.replicas
            expect_headers = {
                'X-Obj-Metadata-Footer': 'yes',
                'X-Obj-Multiphase-Commit': 'yes'
            }
            with mocked_http_conn(
                    *codes, expect_headers=expect_headers) as fake_conn:
                resp = req.get_response(self.app)
            self.assertEqual(resp.status_int, 201)
            for r in fake_conn.requests:
                self.assertEqual(r['headers']['X-Open-Expired'], 'true')
                self.assertNotIn('X-Backend-Open-Expired', r['headers'])

        # Allow open expired
        # Override app configuration
        conf = {'allow_open_expired': 'true'}
        # Create a new proxy instance for test with config
        self.app = PatchedObjControllerApp(
            conf, account_ring=FakeRing(),
            container_ring=FakeRing(), logger=None)
        # Use the same container info as the app used in other tests
        self.app.container_info = dict(self.fake_container_info())
        self.obj_ring = self.app.get_object_ring(int(self.policy))

        for method, num_reqs in (
                ('GET',
                 self.obj_ring.replicas + self.obj_ring.max_more_nodes),
                ('HEAD',
                 self.obj_ring.replicas + self.obj_ring.max_more_nodes),
                ('POST', self.obj_ring.replicas)):
            requests = self._test_x_open_expired(
                method, num_reqs, headers={'X-Open-Expired': 'true'})
            for r in requests:
                # If the proxy server config is has allow_open_expired set
                # to true, then we set x-backend-open-expired to true
                self.assertEqual(r['headers']['X-Open-Expired'], 'true')
                self.assertEqual(r['headers']['X-Backend-Open-Expired'],
                                 'true')

        for method, num_reqs in (
                ('GET',
                 self.obj_ring.replicas + self.obj_ring.max_more_nodes),
                ('HEAD',
                 self.obj_ring.replicas + self.obj_ring.max_more_nodes),
                ('POST', self.obj_ring.replicas)):
            requests = self._test_x_open_expired(
                method, num_reqs, headers={'X-Open-Expired': 'false'})
            for r in requests:
                # If the proxy server config has allow_open_expired set
                # to false, then we set x-backend-open-expired to false
                self.assertEqual(r['headers']['X-Open-Expired'], 'false')
                self.assertNotIn('X-Backend-Open-Expired', r['headers'])

        # we don't support x-open-expired on PUT when allow_open_expired
        test_put_unsupported()

        # Disallow open expired
        conf = {'allow_open_expired': 'false'}
        # Create a new proxy instance for test with config
        self.app = PatchedObjControllerApp(
            conf, account_ring=FakeRing(),
            container_ring=FakeRing(), logger=None)
        # Use the same container info as the app used in other tests
        self.app.container_info = dict(self.fake_container_info())
        self.obj_ring = self.app.get_object_ring(int(self.policy))

        for method, num_reqs in (
                ('GET',
                 self.obj_ring.replicas + self.obj_ring.max_more_nodes),
                ('HEAD',
                 self.obj_ring.replicas + self.obj_ring.max_more_nodes),
                ('POST', self.obj_ring.replicas)):
            # This case is different: we never add the 'X-Backend-Open-Expired'
            # header if the proxy server config disables this feature
            requests = self._test_x_open_expired(
                method, num_reqs, headers={'X-Open-Expired': 'true'})
            for r in requests:
                self.assertEqual(r['headers']['X-Open-Expired'], 'true')
                self.assertNotIn('X-Backend-Open-Expired', r['headers'])

        # we don't support x-open-expired on PUT when not allow_open_expired
        test_put_unsupported()

    def test_HEAD_simple(self):
        req = swift.common.swob.Request.blank('/v1/a/c/o', method='HEAD')
        with set_http_connect(200):
            resp = req.get_response(self.app)
        self.assertEqual(resp.status_int, 200)
        self.assertIn('Accept-Ranges', resp.headers)

    def test_HEAD_x_newest(self):
        req = swift.common.swob.Request.blank('/v1/a/c/o', method='HEAD',
                                              headers={'X-Newest': 'true'})
        with set_http_connect(*([200] * 2 * self.replicas())):
            resp = req.get_response(self.app)
        self.assertEqual(resp.status_int, 200)

    def test_HEAD_x_newest_different_timestamps(self):
        req = swob.Request.blank('/v1/a/c/o', method='HEAD',
                                 headers={'X-Newest': 'true'})
        ts = (utils.Timestamp(t) for t in itertools.count(int(time.time())))
        num_expected_requests = 2 * self.replicas()
        timestamps = [next(ts) for i in range(num_expected_requests)]
        newest_timestamp = timestamps[-1]
        random.shuffle(timestamps)
        backend_response_headers = [{
            'X-Backend-Timestamp': t.internal,
            'X-Timestamp': t.normal
        } for t in timestamps]
        with set_http_connect(*([200] * num_expected_requests),
                              headers=backend_response_headers):
            resp = req.get_response(self.app)
        self.assertEqual(resp.status_int, 200)
        self.assertEqual(resp.headers['x-timestamp'], newest_timestamp.normal)

    def test_HEAD_x_newest_with_two_vector_timestamps(self):
        req = swob.Request.blank('/v1/a/c/o', method='HEAD',
                                 headers={'X-Newest': 'true'})
        ts = (utils.Timestamp.now(offset=offset)
              for offset in itertools.count())
        num_expected_requests = 2 * self.replicas()
        timestamps = [next(ts) for i in range(num_expected_requests)]
        newest_timestamp = timestamps[-1]
        random.shuffle(timestamps)
        backend_response_headers = [{
            'X-Backend-Timestamp': t.internal,
            'X-Timestamp': t.normal
        } for t in timestamps]
        with set_http_connect(*([200] * num_expected_requests),
                              headers=backend_response_headers):
            resp = req.get_response(self.app)
        self.assertEqual(resp.status_int, 200)
        self.assertEqual(resp.headers['x-backend-timestamp'],
                         newest_timestamp.internal)

    def test_HEAD_x_newest_with_some_missing(self):
        req = swob.Request.blank('/v1/a/c/o', method='HEAD',
                                 headers={'X-Newest': 'true'})
        ts = (utils.Timestamp(t) for t in itertools.count(int(time.time())))
        request_count = self.app.request_node_count(self.obj_ring.replicas)
        backend_response_headers = [{
            'x-timestamp': next(ts).normal,
        } for i in range(request_count)]
        responses = [404] * (request_count - 1)
        responses.append(200)
        request_log = []

        def capture_requests(ip, port, device, part, method, path,
                             headers=None, **kwargs):
            req = {
                'ip': ip,
                'port': port,
                'device': device,
                'part': part,
                'method': method,
                'path': path,
                'headers': headers,
            }
            request_log.append(req)
        with set_http_connect(*responses,
                              headers=backend_response_headers,
                              give_connect=capture_requests):
            resp = req.get_response(self.app)
        self.assertEqual(resp.status_int, 200)
        for req in request_log:
            self.assertEqual(req['method'], 'HEAD')
            self.assertEqual(req['path'], '/a/c/o')

    def test_some_404s_and_507s(self):
        self.policy.object_ring.max_more_nodes = (3 * self.replicas())
        req = swob.Request.blank('/v1/a/c/o', method='HEAD')
        responses = [StubResponse(
            404, headers={'X-Backend-Timestamp': '2'})] * self.replicas()
        responses += [StubResponse(507, headers={})] * (
            self.policy.object_ring.max_more_nodes - self.replicas())
        self.assertEqual(len(responses), 3 * self.replicas())  # sanity

        def get_response(req):
            return responses.pop(0)

        with capture_http_requests(get_response):
            resp = req.get_response(self.app)
        self.assertEqual(resp.status_int, 404)
        self.assertEqual(resp.headers['X-Backend-Timestamp'], '2')

    def test_container_sync_delete(self):
        ts = (utils.Timestamp(t) for t in itertools.count(int(time.time())))
        test_indexes = [None] + [int(p) for p in POLICIES]
        for policy_index in test_indexes:
            req = swob.Request.blank(
                '/v1/a/c/o', method='DELETE', headers={
                    'X-Timestamp': next(ts).internal})
            codes = [409] * self.obj_ring.replicas
            ts_iter = itertools.repeat(next(ts).internal)
            with set_http_connect(*codes, timestamps=ts_iter):
                resp = req.get_response(self.app)
            self.assertEqual(resp.status_int, 409)

    def test_PUT_requires_length(self):
        req = swift.common.swob.Request.blank('/v1/a/c/o', method='PUT')
        resp = req.get_response(self.app)
        self.assertEqual(resp.status_int, 411)

    def test_container_update_backend_requests(self):
        for policy in POLICIES:
            req = swift.common.swob.Request.blank(
                '/v1/a/c/o', method='PUT',
                headers={'Content-Length': '0',
                         'X-Backend-Storage-Policy-Index': int(policy)})
            controller = self.controller_cls(self.app, 'a', 'c', 'o')

            # This is the number of container updates we're doing, simulating
            # 1 to 15 container replicas.
            for num_containers in range(1, 16):
                containers = [{'ip': '1.0.0.%s' % i,
                               'port': '60%s' % str(i).zfill(2),
                               'device': 'sdb'} for i in range(num_containers)]

                container_info = self.fake_container_info(
                    {'nodes': containers})
                backend_headers = controller._backend_requests(
                    req, self.replicas(policy), container_info)

                # how many of the backend headers have a container update
                n_container_updates = len(
                    [headers for headers in backend_headers
                     if 'X-Container-Partition' in headers])

                # how many object-server PUTs can fail and still let the
                # client PUT succeed
                n_can_fail = self.replicas(policy) - self.quorum(policy)
                n_expected_updates = (
                    n_can_fail + utils.quorum_size(num_containers))

                # you get at least one update per container no matter what
                n_expected_updates = max(
                    n_expected_updates, num_containers)

                # you can't have more object requests with updates than you
                # have object requests (the container stuff gets doubled up,
                # but that's not important for purposes of durability)
                n_expected_updates = min(
                    n_expected_updates, self.replicas(policy))
                self.assertEqual(n_expected_updates, n_container_updates)

    def test_delete_at_backend_requests(self):
        t = str(int(time.time() + 100))
        for policy in POLICIES:
            req = swift.common.swob.Request.blank(
                '/v1/a/c/o', method='PUT',
                headers={'Content-Length': '0',
                         'X-Backend-Storage-Policy-Index': int(policy),
                         'X-Delete-At': t})
            controller = self.controller_cls(self.app, 'a', 'c', 'o')

            for num_del_at_nodes in range(1, 16):
                containers = [
                    {'ip': '2.0.0.%s' % i, 'port': '70%s' % str(i).zfill(2),
                     'device': 'sdc'} for i in range(num_del_at_nodes)]
                del_at_nodes = [
                    {'ip': '1.0.0.%s' % i, 'port': '60%s' % str(i).zfill(2),
                     'device': 'sdb'} for i in range(num_del_at_nodes)]

                container_info = self.fake_container_info(
                    {'nodes': containers})

                backend_headers = controller._backend_requests(
                    req, self.replicas(policy), container_info,
                    delete_at_container='dac', delete_at_partition=2,
                    delete_at_nodes=del_at_nodes)

                devices = []
                hosts = []
                part = ctr = 0
                for given_headers in backend_headers:
                    self.assertEqual(given_headers.get('X-Delete-At'), t)
                    if 'X-Delete-At-Partition' in given_headers:
                        self.assertEqual(
                            given_headers.get('X-Delete-At-Partition'), '2')
                        part += 1
                    if 'X-Delete-At-Container' in given_headers:
                        self.assertEqual(
                            given_headers.get('X-Delete-At-Container'), 'dac')
                        ctr += 1
                    devices += (
                        list_from_csv(given_headers.get('X-Delete-At-Device')))
                    hosts += (
                        list_from_csv(given_headers.get('X-Delete-At-Host')))

                # same as in test_container_update_backend_requests
                n_can_fail = self.replicas(policy) - self.quorum(policy)
                n_expected_updates = (
                    n_can_fail + utils.quorum_size(num_del_at_nodes))

                n_expected_hosts = max(
                    n_expected_updates, num_del_at_nodes)

                self.assertEqual(len(hosts), n_expected_hosts)
                self.assertEqual(len(devices), n_expected_hosts)

                # parts don't get doubled up, maximum is count of obj requests
                n_expected_parts = min(
                    n_expected_hosts, self.replicas(policy))
                self.assertEqual(part, n_expected_parts)
                self.assertEqual(ctr, n_expected_parts)

                # check that hosts are correct
                self.assertEqual(
                    set(hosts),
                    set('%s:%s' % (h['ip'], h['port']) for h in del_at_nodes))
                self.assertEqual(set(devices), set(('sdb',)))

    def test_smooth_distributed_backend_requests(self):
        t = str(int(time.time() + 100))
        for policy in POLICIES:
            req = swift.common.swob.Request.blank(
                '/v1/a/c/o', method='PUT',
                headers={'Content-Length': '0',
                         'X-Backend-Storage-Policy-Index': int(policy),
                         'X-Delete-At': t})
            controller = self.controller_cls(self.app, 'a', 'c', 'o')

            for num_containers in range(1, 16):
                containers = [
                    {'ip': '2.0.0.%s' % i, 'port': '70%s' % str(i).zfill(2),
                     'device': 'sdc'} for i in range(num_containers)]
                del_at_nodes = [
                    {'ip': '1.0.0.%s' % i, 'port': '60%s' % str(i).zfill(2),
                     'device': 'sdb'} for i in range(num_containers)]

                container_info = self.fake_container_info(
                    {'nodes': containers})

                backend_headers = controller._backend_requests(
                    req, self.replicas(policy), container_info,
                    delete_at_container='dac', delete_at_partition=2,
                    delete_at_nodes=del_at_nodes)

                # caculate no of expected updates, see
                # test_container_update_backend_requests for explanation
                n_expected_updates = min(max(
                    self.replicas(policy) - self.quorum(policy) +
                    utils.quorum_size(num_containers), num_containers),
                    self.replicas(policy))

                # the first n_expected_updates servers should have received
                # a container update
                self.assertTrue(
                    all([h.get('X-Container-Partition')
                         for h in backend_headers[:n_expected_updates]]))
                # the last n_expected_updates servers should have received
                # the x-delete-at* headers
                self.assertTrue(
                    all([h.get('X-Delete-At-Container')
                         for h in backend_headers[-n_expected_updates:]]))

    def _check_write_affinity(
            self, conf, policy_conf, policy, affinity_regions, affinity_count):
        conf['policy_config'] = policy_conf
        app = PatchedObjControllerApp(
            conf, account_ring=FakeRing(),
            container_ring=FakeRing(), logger=self.logger)

        controller = self.controller_cls(app, 'a', 'c', 'o')

        object_ring = app.get_object_ring(int(policy))
        # make our fake ring have plenty of nodes, and not get limited
        # artificially by the proxy max request node count
        object_ring.max_more_nodes = 100

        all_nodes = object_ring.get_part_nodes(1)
        all_nodes.extend(object_ring.get_more_nodes(1))

        # make sure we have enough local nodes (sanity)
        all_local_nodes = [n for n in all_nodes if
                           n['region'] in affinity_regions]
        self.assertGreaterEqual(len(all_local_nodes), affinity_count)

        # finally, create the local_first_nodes iter and flatten it out
        local_first_nodes = list(controller.iter_nodes_local_first(
            object_ring, 1, Request.blank(''), policy))

        # check that the required number of local nodes were moved up the order
        node_regions = [node['region'] for node in local_first_nodes]
        self.assertTrue(
            all(r in affinity_regions for r in node_regions[:affinity_count]),
            'Unexpected region found in local nodes, expected %s but got %s' %
            (affinity_regions, node_regions))
        return app

    def test_write_affinity_not_configured(self):
        # default is no write affinity so expect both regions 0 and 1
        self._check_write_affinity({}, {}, POLICIES[0], [0, 1],
                                   2 * self.replicas(POLICIES[0]))
        self._check_write_affinity({}, {}, POLICIES[1], [0, 1],
                                   2 * self.replicas(POLICIES[1]))

    def test_write_affinity_proxy_server_config(self):
        # without overrides policies use proxy-server config section options
        conf = {'write_affinity_node_count': '1 * replicas',
                'write_affinity': 'r0'}
        self._check_write_affinity(conf, {}, POLICIES[0], [0],
                                   self.replicas(POLICIES[0]))
        self._check_write_affinity(conf, {}, POLICIES[1], [0],
                                   self.replicas(POLICIES[1]))

    def test_write_affinity_per_policy_config(self):
        # check only per-policy configuration is sufficient
        conf = {}
        policy_conf = {'0': {'write_affinity_node_count': '1 * replicas',
                             'write_affinity': 'r1'},
                       '1': {'write_affinity_node_count': '5',
                             'write_affinity': 'r0'}}
        self._check_write_affinity(conf, policy_conf, POLICIES[0], [1],
                                   self.replicas(POLICIES[0]))
        self._check_write_affinity(conf, policy_conf, POLICIES[1], [0], 5)

    def test_write_affinity_per_policy_config_overrides_and_inherits(self):
        # check per-policy config is preferred over proxy-server section config
        conf = {'write_affinity_node_count': '1 * replicas',
                'write_affinity': 'r0'}
        policy_conf = {'0': {'write_affinity': 'r1'},
                       '1': {'write_affinity_node_count': '3 * replicas'}}
        # policy 0 inherits default node count, override affinity to r1
        self._check_write_affinity(conf, policy_conf, POLICIES[0], [1],
                                   self.replicas(POLICIES[0]))
        # policy 1 inherits default affinity to r0, overrides node count
        self._check_write_affinity(conf, policy_conf, POLICIES[1], [0],
                                   3 * self.replicas(POLICIES[1]))

    def test_POST_all_primaries_succeed(self):
        req = swift.common.swob.Request.blank('/v1/a/c/o', method='POST')
        primary_codes = [202] * self.replicas()
        with mocked_http_conn(*primary_codes):
            resp = req.get_response(self.app)
        self.assertEqual(202, resp.status_int,
                         'replicas = %s' % self.replicas())

    def test_POST_sufficient_primaries_succeed_others_404(self):
        req = swift.common.swob.Request.blank('/v1/a/c/o', method='POST')
        # NB: for POST to EC object quorum_size is sufficient for success
        # rather than policy.quorum
        primary_success = quorum_size(self.replicas())
        primary_failure = self.replicas() - primary_success
        primary_codes = [202] * primary_success + [404] * primary_failure
        with mocked_http_conn(*primary_codes):
            resp = req.get_response(self.app)
        self.assertEqual(202, resp.status_int,
                         'replicas = %s' % self.replicas())

    def test_POST_sufficient_primaries_succeed_others_fail(self):
        req = swift.common.swob.Request.blank('/v1/a/c/o', method='POST')
        # NB: for POST to EC object quorum_size is sufficient for success
        # rather than policy.quorum
        primary_success = quorum_size(self.replicas())
        primary_failure = self.replicas() - primary_success
        primary_codes = [202] * primary_success + [Timeout()] * primary_failure
        handoff_codes = [404] * primary_failure
        with mocked_http_conn(*(primary_codes + handoff_codes)):
            resp = req.get_response(self.app)
        self.assertEqual(202, resp.status_int,
                         'replicas = %s' % self.replicas())

    def test_POST_insufficient_primaries_succeed_others_404(self):
        req = swift.common.swob.Request.blank('/v1/a/c/o', method='POST')
        primary_success = quorum_size(self.replicas()) - 1
        primary_failure = self.replicas() - primary_success
        primary_codes = [404] * primary_failure + [202] * primary_success
        with mocked_http_conn(*primary_codes):
            resp = req.get_response(self.app)
        # TODO: should this be a 503?
        self.assertEqual(404, resp.status_int,
                         'replicas = %s' % self.replicas())

    def test_POST_insufficient_primaries_others_fail_handoffs_404(self):
        req = swift.common.swob.Request.blank('/v1/a/c/o', method='POST')
        primary_success = quorum_size(self.replicas()) - 1
        primary_failure = self.replicas() - primary_success
        primary_codes = [Timeout()] * primary_failure + [202] * primary_success
        handoff_codes = [404] * primary_failure
        # note: by default fake_http_connect will return an x-backend-timestamp
        # header; we need to override that for handoffs by setting to None
        with mocked_http_conn(
                *(primary_codes + handoff_codes),
                headers=[{}] * len(primary_codes) +
                        [{'x-backend-timestamp': None}] * len(handoff_codes)):
            resp = req.get_response(self.app)
        self.assertEqual(503, resp.status_int,
                         'replicas = %s' % self.replicas())

    def test_POST_insufficient_primaries_others_fail_handoffs_fail(self):
        req = swift.common.swob.Request.blank('/v1/a/c/o', method='POST')
        primary_success = quorum_size(self.replicas()) - 1
        primary_failure = self.replicas() - primary_success
        primary_codes = [Timeout()] * primary_failure + [202] * primary_success
        handoff_codes = [507] * self.replicas()
        with mocked_http_conn(*(primary_codes + handoff_codes)):
            resp = req.get_response(self.app)
        self.assertEqual(503, resp.status_int,
                         'replicas = %s' % self.replicas())

    def test_POST_all_primaries_fail_insufficient_handoff_succeeds(self):
        req = swift.common.swob.Request.blank('/v1/a/c/o', method='POST')
        handoff_success = quorum_size(self.replicas()) - 1
        handoff_not_found = self.replicas() - handoff_success
        primary_codes = [Timeout()] * self.replicas()
        handoff_codes = [202] * handoff_success + [404] * handoff_not_found
        # note: by default fake_http_connect will return an x-backend-timestamp
        # header; we need to override that for handoffs by setting to None
        with mocked_http_conn(
                *(primary_codes + handoff_codes),
                headers=[{}] * len(primary_codes) +
                        [{'x-backend-timestamp': None}] * len(handoff_codes)):
            resp = req.get_response(self.app)
        self.assertEqual(503, resp.status_int,
                         'replicas = %s' % self.replicas())

    def test_POST_all_primaries_fail_sufficient_handoff_succeeds(self):
        req = swift.common.swob.Request.blank('/v1/a/c/o', method='POST')
        handoff_success = quorum_size(self.replicas())
        handoff_not_found = self.replicas() - handoff_success
        primary_codes = [Timeout()] * self.replicas()
        handoff_codes = [202] * handoff_success + [404] * handoff_not_found
        with mocked_http_conn(*(primary_codes + handoff_codes)):
            resp = req.get_response(self.app)
        self.assertEqual(202, resp.status_int,
                         'replicas = %s' % self.replicas())

# end of CommonObjectControllerMixin


@patch_policies()
class TestReplicatedObjController(CommonObjectControllerMixin,
                                  unittest.TestCase):

    controller_cls = obj.ReplicatedObjectController

    def test_PUT_simple(self):
        req = swift.common.swob.Request.blank('/v1/a/c/o', method='PUT')
        req.headers['content-length'] = '0'
        with set_http_connect(201, 201, 201):
            resp = req.get_response(self.app)
        self.assertEqual(resp.status_int, 201)

    def test_PUT_error_with_footers(self):
        footers_callback = make_footers_callback(b'')
        env = {'swift.callback.update_footers': footers_callback}
        req = swift.common.swob.Request.blank('/v1/a/c/o', method='PUT',
                                              environ=env)
        req.headers['content-length'] = '0'
        codes = [503] * self.replicas()
        expect_headers = {
            'X-Obj-Metadata-Footer': 'yes'
        }

        with set_http_connect(*codes, expect_headers=expect_headers):
            resp = req.get_response(self.app)
        self.assertEqual(resp.status_int, 503)

    def _test_PUT_with_no_footers(self, test_body=b'', chunked=False):
        # verify that when no footers are required then the PUT uses a regular
        # single part body
        req = swift.common.swob.Request.blank('/v1/a/c/o', method='PUT',
                                              body=test_body)
        if chunked:
            req.headers['Transfer-Encoding'] = 'chunked'
        etag = md5(test_body, usedforsecurity=False).hexdigest()
        req.headers['Etag'] = etag

        put_requests = defaultdict(
            lambda: {'headers': None, 'chunks': [], 'connection': None})

        def capture_body(conn, chunk):
            put_requests[conn.connection_id]['chunks'].append(chunk)
            put_requests[conn.connection_id]['connection'] = conn

        def capture_headers(ip, port, device, part, method, path, headers,
                            **kwargs):
            conn_id = kwargs['connection_id']
            put_requests[conn_id]['headers'] = headers

        codes = [201] * self.replicas()
        expect_headers = {'X-Obj-Metadata-Footer': 'yes'}
        resp_headers = {
            'Some-Header': 'Four',
            'Etag': '"%s"' % etag,
        }
        with set_http_connect(*codes, expect_headers=expect_headers,
                              give_send=capture_body,
                              give_connect=capture_headers,
                              headers=resp_headers):
            resp = req.get_response(self.app)

        self.assertEqual(resp.status_int, 201)
        timestamps = {captured_req['headers']['x-timestamp']
                      for captured_req in put_requests.values()}
        self.assertEqual(1, len(timestamps), timestamps)
        self.assertEqual(dict(resp.headers), {
            'Content-Type': 'text/html; charset=UTF-8',
            'Content-Length': '0',
            'Etag': etag,
            'Last-Modified': time.strftime(
                "%a, %d %b %Y %H:%M:%S GMT",
                time.gmtime(math.ceil(float(timestamps.pop())))),
        })
        for connection_id, info in put_requests.items():
            body = b''.join(info['chunks'])
            headers = info['headers']
            if chunked or not test_body:
                body = unchunk_body(body)
                self.assertEqual('100-continue', headers['Expect'])
                self.assertEqual('chunked', headers['Transfer-Encoding'])
                self.assertNotIn('Content-Length', headers)
            else:
                self.assertNotIn('Transfer-Encoding', headers)
            if body or not test_body:
                self.assertEqual('100-continue', headers['Expect'])
            else:
                self.assertNotIn('Expect', headers)
            self.assertNotIn('X-Backend-Obj-Multipart-Mime-Boundary', headers)
            self.assertNotIn('X-Backend-Obj-Metadata-Footer', headers)
            self.assertNotIn('X-Backend-Obj-Multiphase-Commit', headers)
            self.assertEqual(etag, headers['Etag'])

            self.assertEqual(test_body, body)
            self.assertTrue(info['connection'].closed)

    def test_PUT_with_chunked_body_and_no_footers(self):
        self._test_PUT_with_no_footers(test_body=b'asdf', chunked=True)

    def test_PUT_with_body_and_no_footers(self):
        self._test_PUT_with_no_footers(test_body=b'asdf', chunked=False)

    def test_PUT_with_no_body_and_no_footers(self):
        self._test_PUT_with_no_footers(test_body=b'', chunked=False)

    def test_txn_id_logging_on_PUT(self):
        req = swift.common.swob.Request.blank('/v1/a/c/o', method='PUT')
        self.app.logger.txn_id = req.environ['swift.trans_id'] = 'test-txn-id'
        req.headers['content-length'] = '0'
        # we capture stdout since the debug log formatter prints the formatted
        # message to stdout
        stdout = StringIO()
        with set_http_connect((100, Timeout()), 503, 503), \
                mock.patch('sys.stdout', stdout):
            resp = req.get_response(self.app)
        self.assertEqual(resp.status_int, 503)
        for line in stdout.getvalue().splitlines():
            self.assertIn('test-txn-id', line)
        self.assertIn('Trying to get final status of PUT to',
                      stdout.getvalue())

    def test_PUT_empty_bad_etag(self):
        req = swift.common.swob.Request.blank('/v1/a/c/o', method='PUT')
        req.headers['Content-Length'] = '0'
        req.headers['Etag'] = '"catbus"'

        # The 2-tuple here makes getexpect() return 422, not 100. For objects
        # that are >0 bytes, you get a 100 Continue and then a 422
        # Unprocessable Entity after sending the body. For zero-byte objects,
        # though, you get the 422 right away because no Expect header is sent
        # with zero-byte PUT. The second status in the tuple should not be
        # consumed, it's just there to make the FakeStatus treat the first as
        # an expect status, but we'll make it something other than a 422 so
        # that if it is consumed then the test should fail.
        codes = [FakeStatus((422, 200))
                 for _junk in range(self.replicas())]

        with set_http_connect(*codes):
            resp = req.get_response(self.app)
        self.assertEqual(resp.status_int, 422)

    def test_PUT_if_none_match(self):
        req = swift.common.swob.Request.blank('/v1/a/c/o', method='PUT')
        req.headers['if-none-match'] = '*'
        req.headers['content-length'] = '0'
        with set_http_connect(201, 201, 201):
            resp = req.get_response(self.app)
        self.assertEqual(resp.status_int, 201)

    def test_PUT_if_none_match_denied(self):
        req = swift.common.swob.Request.blank('/v1/a/c/o', method='PUT')
        req.headers['if-none-match'] = '*'
        req.headers['content-length'] = '0'
        with set_http_connect(201, 412, 201):
            resp = req.get_response(self.app)
        self.assertEqual(resp.status_int, 412)

    def test_PUT_if_none_match_not_star(self):
        req = swift.common.swob.Request.blank('/v1/a/c/o', method='PUT')
        req.headers['if-none-match'] = 'somethingelse'
        req.headers['content-length'] = '0'
        with set_http_connect():
            resp = req.get_response(self.app)
        self.assertEqual(resp.status_int, 400)

    def test_PUT_connect_exceptions(self):
        object_ring = self.app.get_object_ring(None)
        self.app.sort_nodes = lambda n, *args, **kwargs: n  # disable shuffle

        def test_status_map(statuses, expected):
            self.app.error_limiter.stats.clear()
            req = swob.Request.blank('/v1/a/c/o.jpg', method='PUT',
                                     body=b'test body')
            with set_http_connect(*statuses):
                resp = req.get_response(self.app)
            self.assertEqual(resp.status_int, expected)

        base_status = [201] * 3
        # test happy path
        test_status_map(list(base_status), 201)
        for i in range(3):
            self.assertEqual(node_error_count(
                self.app, object_ring.devs[i]), 0)
        # single node errors and test isolation
        for i in range(3):
            status_list = list(base_status)
            status_list[i] = 503
            test_status_map(status_list, 201)
            for j in range(3):
                self.assertEqual(node_error_count(
                    self.app, object_ring.devs[j]), 1 if j == i else 0)
        # connect errors
        test_status_map((201, Timeout(), 201, 201), 201)
        self.assertEqual(node_error_count(
            self.app, object_ring.devs[1]), 1)
        test_status_map((Exception('kaboom!'), 201, 201, 201), 201)
        self.assertEqual(node_error_count(
            self.app, object_ring.devs[0]), 1)
        # expect errors
        test_status_map((201, 201, (503, None), 201), 201)
        self.assertEqual(node_error_count(
            self.app, object_ring.devs[2]), 1)
        test_status_map(((507, None), 201, 201, 201), 201)
        self.assertEqual(
            node_error_count(self.app, object_ring.devs[0]),
            self.app.error_limiter.suppression_limit + 1)
        # response errors
        test_status_map(((100, Timeout()), 201, 201), 201)
        self.assertEqual(
            node_error_count(self.app, object_ring.devs[0]), 1)
        test_status_map((201, 201, (100, Exception())), 201)
        self.assertEqual(
            node_error_count(self.app, object_ring.devs[2]), 1)
        test_status_map((201, (100, 507), 201), 201)
        self.assertEqual(
            node_error_count(self.app, object_ring.devs[1]),
            self.app.error_limiter.suppression_limit + 1)

    def test_PUT_connect_exception_with_unicode_path(self):
        expected = 201
        statuses = (
            Exception('Connection refused: Please insert ten dollars'),
            201, 201, 201)

        req = swob.Request.blank('/v1/AUTH_kilroy/%ED%88%8E/%E9%90%89',
                                 method='PUT',
                                 body=b'life is utf-gr8')
        self.app.logger.clear()
        with set_http_connect(*statuses):
            resp = req.get_response(self.app)

        self.assertEqual(resp.status_int, expected)
        log_lines = self.app.logger.get_lines_for_level('error')
        self.assertFalse(log_lines[1:])
        self.assertIn('ERROR with Object server', log_lines[0])
        self.assertIn(quote(req.swift_entity_path), log_lines[0])
        self.assertIn('re: Expect: 100-continue', log_lines[0])

    def test_PUT_get_expect_errors_with_unicode_path(self):
        def do_test(statuses):
            req = swob.Request.blank('/v1/AUTH_kilroy/%ED%88%8E/%E9%90%89',
                                     method='PUT',
                                     body=b'life is utf-gr8')
            self.app.logger.clear()
            with set_http_connect(*statuses):
                resp = req.get_response(self.app)

            self.assertEqual(resp.status_int, 201)
            log_lines = self.app.logger.get_lines_for_level('error')
            self.assertFalse(log_lines[1:])
            return log_lines

        log_lines = do_test((201, (507, None), 201, 201))
        self.assertIn('ERROR Insufficient Storage', log_lines[0])

        log_lines = do_test((201, (503, None), 201, 201))
        self.assertIn('ERROR 503 Expect: 100-continue From Object Server',
                      log_lines[0])

    def test_PUT_send_exception_with_unicode_path(self):
        def do_test(exc):
            conns = set()

            def capture_send(conn, data):
                conns.add(conn)
                if len(conns) == 2:
                    raise exc

            req = swob.Request.blank('/v1/AUTH_kilroy/%ED%88%8E/%E9%90%89',
                                     method='PUT',
                                     body=b'life is utf-gr8')
            self.app.logger.clear()
            with set_http_connect(201, 201, 201, give_send=capture_send):
                resp = req.get_response(self.app)

            self.assertEqual(resp.status_int, 201)
            log_lines = self.app.logger.get_lines_for_level('error')
            self.assertFalse(log_lines[1:])
            self.assertIn('ERROR with Object server', log_lines[0])
            self.assertIn(quote(req.swift_entity_path), log_lines[0])
            self.assertIn('Trying to write to', log_lines[0])

        do_test(Exception('Exception while sending data on connection'))
        do_test(ChunkWriteTimeout())

    def test_PUT_final_response_errors_with_unicode_path(self):
        def do_test(statuses):
            req = swob.Request.blank('/v1/AUTH_kilroy/%ED%88%8E/%E9%90%89',
                                     method='PUT',
                                     body=b'life is utf-gr8')
            self.app.logger.clear()
            with set_http_connect(*statuses):
                resp = req.get_response(self.app)

            self.assertEqual(resp.status_int, 201)
            log_lines = self.app.logger.get_lines_for_level('error')
            self.assertFalse(log_lines[1:])
            return req, log_lines

        req, log_lines = do_test((201, (100, Exception('boom')), 201))
        self.assertIn('ERROR with Object server', log_lines[0])
        if six.PY3:
            self.assertIn(req.path, log_lines[0])
        else:
            self.assertIn(req.path.decode('utf-8'), log_lines[0])
        self.assertIn('Trying to get final status of PUT', log_lines[0])

        req, log_lines = do_test((201, (100, Timeout()), 201))
        self.assertIn('ERROR with Object server', log_lines[0])
        if six.PY3:
            self.assertIn(req.path, log_lines[0])
        else:
            self.assertIn(req.path.decode('utf-8'), log_lines[0])
        self.assertIn('Trying to get final status of PUT', log_lines[0])

        req, log_lines = do_test((201, (100, 507), 201))
        self.assertIn('ERROR Insufficient Storage', log_lines[0])

        req, log_lines = do_test((201, (100, 500), 201))
        if six.PY3:
            # We allow the b'' in logs because we want to see bad characters.
            self.assertIn(
                "ERROR 500 b'' Trying to PUT /v1/AUTH_kilroy/%ED%88%8E/"
                "%E9%90%89 From Object Server", log_lines[0])
            self.assertIn(req.path, log_lines[0])
        else:
            self.assertIn(
                'ERROR 500  Trying to PUT /v1/AUTH_kilroy/%ED%88%8E/%E9%90%89 '
                'From Object Server', log_lines[0])
            self.assertIn(req.path.decode('utf-8'), log_lines[0])

    def test_DELETE_errors(self):
        # verify logged errors with and without non-ascii characters in path
        def do_test(path, statuses):

            req = swob.Request.blank('/v1' + path,
                                     method='DELETE',
                                     body=b'life is utf-gr8')
            self.app.logger.clear()
            with set_http_connect(*statuses):
                resp = req.get_response(self.app)

            self.assertEqual(resp.status_int, 201)
            log_lines = self.app.logger.get_lines_for_level('error')
            self.assertFalse(log_lines[1:])
            return req, log_lines

        req, log_lines = do_test('/AUTH_kilroy/ascii/ascii',
                                 (201, 500, 201, 201))
        self.assertIn('Trying to DELETE', log_lines[0])
        if six.PY3:
            self.assertIn(req.swift_entity_path, log_lines[0])
        else:
            self.assertIn(req.swift_entity_path.decode('utf-8'), log_lines[0])
        self.assertIn(' From Object Server', log_lines[0])

        req, log_lines = do_test('/AUTH_kilroy/%ED%88%8E/%E9%90%89',
                                 (201, 500, 201, 201))
        self.assertIn('Trying to DELETE', log_lines[0])
        if six.PY3:
            self.assertIn(req.swift_entity_path, log_lines[0])
        else:
            self.assertIn(req.swift_entity_path.decode('utf-8'), log_lines[0])
        self.assertIn(' From Object Server', log_lines[0])

        req, log_lines = do_test('/AUTH_kilroy/ascii/ascii',
                                 (201, 507, 201, 201))
        self.assertIn('ERROR Insufficient Storage', log_lines[0])

        req, log_lines = do_test('/AUTH_kilroy/%ED%88%8E/%E9%90%89',
                                 (201, 507, 201, 201))
        self.assertIn('ERROR Insufficient Storage', log_lines[0])

        req, log_lines = do_test('/AUTH_kilroy/ascii/ascii',
                                 (201, Exception(), 201, 201))
        self.assertIn('Trying to DELETE', log_lines[0])
        if six.PY3:
            self.assertIn(req.swift_entity_path, log_lines[0])
        else:
            self.assertIn(req.swift_entity_path.decode('utf-8'), log_lines[0])
        self.assertIn('ERROR with Object server', log_lines[0])

        req, log_lines = do_test('/AUTH_kilroy/%ED%88%8E/%E9%90%89',
                                 (201, Exception(), 201, 201))
        self.assertIn('Trying to DELETE', log_lines[0])
        if six.PY3:
            self.assertIn(req.swift_entity_path, log_lines[0])
        else:
            self.assertIn(req.swift_entity_path.decode('utf-8'), log_lines[0])
        self.assertIn('ERROR with Object server', log_lines[0])

    def test_DELETE_with_write_affinity(self):
        policy_conf = self.app.get_policy_options(self.policy)
        policy_conf.write_affinity_handoff_delete_count = self.replicas() // 2
        policy_conf.write_affinity_is_local_fn = (
            lambda node: node['region'] == 1)

        req = swift.common.swob.Request.blank('/v1/a/c/o', method='DELETE')

        codes = [204, 204, 404, 204]
        with mocked_http_conn(*codes):
            resp = req.get_response(self.app)
        self.assertEqual(resp.status_int, 204)

        codes = [204, 404, 404, 204]
        with mocked_http_conn(*codes):
            resp = req.get_response(self.app)
        self.assertEqual(resp.status_int, 204)

        policy_conf.write_affinity_handoff_delete_count = 2

        codes = [204, 204, 404, 204, 404]
        with mocked_http_conn(*codes):
            resp = req.get_response(self.app)
        self.assertEqual(resp.status_int, 204)

        codes = [204, 404, 404, 204, 204]
        with mocked_http_conn(*codes):
            resp = req.get_response(self.app)
        self.assertEqual(resp.status_int, 204)

    def test_PUT_error_during_transfer_data(self):
        class FakeReader(object):
            def read(self, size):
                raise IOError('error message')

        req = swob.Request.blank('/v1/a/c/o.jpg', method='PUT',
                                 body=b'test body')

        req.environ['wsgi.input'] = FakeReader()
        req.headers['content-length'] = '6'
        with set_http_connect(201, 201, 201):
            resp = req.get_response(self.app)

        self.assertEqual(resp.status_int, 499)

    def test_PUT_chunkreadtimeout_during_transfer_data(self):
        class FakeReader(object):
            def read(self, size):
                raise exceptions.ChunkReadTimeout()

        req = swob.Request.blank('/v1/a/c/o.jpg', method='PUT',
                                 body=b'test body')

        req.environ['wsgi.input'] = FakeReader()
        req.headers['content-length'] = '6'
        with set_http_connect(201, 201, 201):
            resp = req.get_response(self.app)

        self.assertEqual(resp.status_int, 408)

    def test_PUT_timeout_during_transfer_data(self):
        class FakeReader(object):
            def read(self, size):
                raise Timeout()
        conns = []

        def capture_expect(conn):
            # stash connections so that we can verify they all get closed
            conns.append(conn)

        req = swob.Request.blank('/v1/a/c/o.jpg', method='PUT',
                                 body=b'test body')

        req.environ['wsgi.input'] = FakeReader()
        req.headers['content-length'] = '6'
        with set_http_connect(201, 201, 201, give_expect=capture_expect):
            resp = req.get_response(self.app)

        self.assertEqual(resp.status_int, 499)
        self.assertEqual(self.replicas(), len(conns))
        for conn in conns:
            self.assertTrue(conn.closed)

    def test_PUT_insufficient_data_from_client(self):
        class FakeReader(object):
            def read(self, size):
                raise Timeout()
        conns = []

        def capture_expect(conn):
            # stash connections so that we can verify they all get closed
            conns.append(conn)

        req = swob.Request.blank('/v1/a/c/o.jpg', method='PUT',
                                 body='7 bytes')
        req.headers['content-length'] = '99'
        with set_http_connect(201, 201, 201, give_expect=capture_expect):
            resp = req.get_response(self.app)

        self.assertEqual(resp.status_int, 499)
        warning_lines = self.app.logger.get_lines_for_level('warning')
        self.assertEqual(1, len(warning_lines))
        self.assertIn('Client disconnected without sending enough data',
                      warning_lines[0])
        self.assertEqual(self.replicas(), len(conns))
        for conn in conns:
            self.assertTrue(conn.closed)

    def test_PUT_exception_during_transfer_data(self):
        class FakeReader(object):
            def read(self, size):
                raise Exception('exception message')

        req = swob.Request.blank('/v1/a/c/o.jpg', method='PUT',
                                 body=b'test body')

        req.environ['wsgi.input'] = FakeReader()
        req.headers['content-length'] = '6'
        with set_http_connect(201, 201, 201):
            resp = req.get_response(self.app)

        self.assertEqual(resp.status_int, 500)

    def test_GET_simple(self):
        req = swift.common.swob.Request.blank('/v1/a/c/o')
        with set_http_connect(200, headers={'Connection': 'close'}):
            resp = req.get_response(self.app)
        self.assertEqual(resp.status_int, 200)
        self.assertIn('Accept-Ranges', resp.headers)
        self.assertNotIn('Connection', resp.headers)

    def test_GET_slow_read(self):
        self.app.recoverable_node_timeout = 0.01
        self.app.client_timeout = 0.1
        self.app.object_chunk_size = 10
        body = b'test'
        etag = md5(body, usedforsecurity=False).hexdigest()
        headers = {
            'Etag': etag,
            'Content-Length': len(body),
            'X-Timestamp': Timestamp(self.ts()).normal,
        }
        responses = [(200, body, headers)] * 2
        status_codes, body_iter, headers = zip(*responses)
        req = swift.common.swob.Request.blank('/v1/a/c/o')
        # make the first response slow...
        read_sleeps = [0.1, 0]
        with mocked_http_conn(*status_codes, body_iter=body_iter,
                              headers=headers, slow=read_sleeps) as log:
            resp = req.get_response(self.app)
            self.assertEqual(resp.status_int, 200)
            body = resp.body
        self.assertEqual(b'test', body)
        self.assertEqual(len(log.requests), 2)

        def make_key(r):
            r['device'] = r['path'].split('/')[1]
            return '%(ip)s:%(port)s/%(device)s' % r
        # the first node got errors incr'd
        expected_error_limiting = {
            make_key(log.requests[0]): {
                'errors': 1,
                'last_error': mock.ANY,
            }
        }
        actual = {}
        for n in self.app.get_object_ring(int(self.policy)).devs:
            node_key = self.app.error_limiter.node_key(n)
            stats = self.app.error_limiter.stats.get(node_key) or {}
            if stats:
                actual[self.app.error_limiter.node_key(n)] = stats
        self.assertEqual(actual, expected_error_limiting)
        for read_line in self.app.logger.get_lines_for_level('error'):
            self.assertIn("Trying to read object during GET (retrying)",
                          read_line)
        self.assertEqual(
            len(self.logger.logger.records['ERROR']), 1,
            'Expected 1 ERROR lines, got %r' % (
                self.logger.logger.records['ERROR'], ))

    def _do_test_GET_with_multirange_slow_body_resumes(
            self, slowdown_after=0, resume_bytes=0):
        self.app.logger.clear()
        self.app.recoverable_node_timeout = 0.01
        self.app.object_chunk_size = 10
        obj_data = b''.join([b'testing%03d' % i for i in range(100)])
        etag = md5(obj_data, usedforsecurity=False).hexdigest()
        boundary1 = b'81eb9c110b32ced5fe'
        resp_body1 = b'\r\n'.join([
            b'--' + boundary1,
            b'Content-Type: application/octet-stream',
            b'Content-Range: bytes 0-49/700',
            b'',
            obj_data[0:50],
            b'--' + boundary1,
            b'Content-Type: application/octet-stream',
            b'Content-Range: bytes 100-104/700',
            b'',
            obj_data[100:105],
            b'--' + boundary1 + b'--',
        ])
        boundary2 = b'aaeb9c110b32ced5fe'
        resp_body2 = b'\r\n'.join([
            b'--' + boundary2,
            b'Content-Type: application/octet-stream',
            b'Content-Range: bytes %d-49/700' % resume_bytes,
            b'',
            obj_data[resume_bytes:50],
            b'--' + boundary2,
            b'Content-Type: application/octet-stream',
            b'Content-Range: bytes 100-104/700',
            b'',
            obj_data[100:105],
            b'--' + boundary2 + b'--',
        ])

        headers1 = {
            'Etag': etag,
            'Content-Type': b'multipart/byteranges;boundary=' + boundary1,
            'Content-Length': len(resp_body1),
            'X-Timestamp': Timestamp(self.ts()).normal,
        }
        headers2 = {
            'Etag': etag,
            'Content-Type': b'multipart/byteranges;boundary=' + boundary2,
            'Content-Length': len(resp_body2),
            'X-Timestamp': Timestamp(self.ts()).normal,
        }
        responses = [
            StubResponse(206, resp_body1, headers1, slowdown=0.1,
                         slowdown_after=slowdown_after),
            StubResponse(206, resp_body2, headers2)
        ]
        req_range_hdrs = []

        def get_response(req):
            req_range_hdrs.append(req['headers'].get('Range'))
            return responses.pop(0) if responses else StubResponse(404)

        req = swob.Request.blank('/v1/a/c/o', headers={
            'Range': 'bytes=0-49,100-104'})
        with capture_http_requests(get_response) as captured_requests:
            resp = req.get_response(self.app)
            self.assertEqual(resp.status_int, 206)
            actual_body = resp.body

        self.assertEqual(resp.status_int, 206)
        self.assertEqual(2, len(captured_requests))
        self.assertEqual([1] + [0] * (self.replicas() - 1),
                         node_error_counts(self.app, self.obj_ring.devs))
        # note: client response uses boundary from first backend response
        self.assertEqual(resp_body1, actual_body)
        return req_range_hdrs

    def test_GET_with_multirange_slow_body_resumes(self):
        req_range_hdrs = self._do_test_GET_with_multirange_slow_body_resumes(
            slowdown_after=0)
        self.assertEqual(['bytes=0-49,100-104'] * 2, req_range_hdrs)
        error_lines = self.app.logger.get_lines_for_level('error')
        self.assertEqual(1, len(error_lines))
        self.assertIn('Trying to read next part of object multi-part GET '
                      '(retrying)', error_lines[0])

    def test_GET_with_multirange_slow_body_resumes_before_body_started(self):
        # First response times out while first part boundary/headers are being
        # read. No part body has been yielded to the client so range header is
        # not adjusted for the second backend request.
        req_range_hdrs = self._do_test_GET_with_multirange_slow_body_resumes(
            slowdown_after=40, resume_bytes=0)
        self.assertEqual(['bytes=0-49,100-104'] * 2, req_range_hdrs)
        error_lines = self.app.logger.get_lines_for_level('error')
        self.assertEqual(1, len(error_lines))
        self.assertIn('Trying to read next part of object multi-part GET '
                      '(retrying)', error_lines[0])

    def test_GET_with_multirange_slow_body_resumes_after_body_started(self):
        # First response times out after first part boundary/headers have been
        # read. Some part body has been yielded to the client so range header
        # is adjusted for the second backend request.
        # 140 bytes before timeout is sufficient for the part boundary, headers
        # and approx 50 body bytes to be read, but _MultipartMimeFileLikeObject
        # buffers bytes from the backend response such that only 20 bytes are
        # actually yielded to the client.
        req_range_hdrs = self._do_test_GET_with_multirange_slow_body_resumes(
            slowdown_after=140, resume_bytes=20)
        self.assertEqual(['bytes=0-49,100-104', 'bytes=20-49,100-104'],
                         req_range_hdrs)
        error_lines = self.app.logger.get_lines_for_level('error')
        self.assertEqual(1, len(error_lines))
        self.assertIn('Trying to read object during GET (retrying) ',
                      error_lines[0])

    def test_GET_with_multirange_slow_body_unable_to_resume(self):
        self.app.recoverable_node_timeout = 0.01
        obj_data = b'testing' * 100
        etag = md5(obj_data, usedforsecurity=False).hexdigest()
        boundary = b'81eb9c110b32ced5fe'

        resp_body = b'\r\n'.join([
            b'--' + boundary,
            b'Content-Type: application/octet-stream',
            b'Content-Range: bytes 0-49/700',
            b'',
            obj_data[0:50],
            b'--' + boundary,
            b'Content-Type: application/octet-stream',
            b'Content-Range: bytes 100-104/700',
            b'',
            obj_data[100:105],
            b'--' + boundary + b'--',
        ])

        headers = {
            'Etag': etag,
            'Content-Type': b'multipart/byteranges;boundary=' + boundary,
            'Content-Length': len(resp_body),
            'X-Timestamp': Timestamp(self.ts()).normal,
        }
        responses = [
            StubResponse(206, resp_body, headers, slowdown=0.1),
            StubResponse(206, resp_body, headers, slowdown=0.1),
            StubResponse(206, resp_body, headers, slowdown=0.1),
        ]

        def get_response(req):
            return responses.pop(0) if responses else StubResponse(404)

        req = swob.Request.blank('/v1/a/c/o', headers={
            'Range': 'bytes=0-49,100-104'})
        response_chunks = []
        with capture_http_requests(get_response) as log:
            resp = req.get_response(self.app)
            with self.assertRaises(ChunkReadTimeout):
                # note: the error is raised while the resp_iter is read...
                for chunk in resp.app_iter:
                    response_chunks.append(chunk)
        self.assertEqual(response_chunks, [])
        self.assertEqual(resp.status_int, 206)
        self.assertEqual([1, 1, 1],
                         node_error_counts(self.app, self.obj_ring.devs))
        self.assertEqual(6, len(log))
        error_lines = self.app.logger.get_lines_for_level('error')
        self.assertEqual(3, len(error_lines))
        for line in error_lines:
            self.assertIn('Trying to read next part of object multi-part GET '
                          '(retrying)', line)

    def test_GET_unable_to_resume(self):
        self.app.recoverable_node_timeout = 0.01
        self.app.client_timeout = 0.1
        self.app.object_chunk_size = 10
        resp_body = b'length 8'
        etag = md5(resp_body, usedforsecurity=False).hexdigest()
        headers = {
            'Etag': etag,
            'Content-Type': b'plain/text',
            'Content-Length': len(resp_body),
            'X-Timestamp': Timestamp(self.ts()).normal,
        }

        # make all responses slow...
        responses = [
            StubResponse(200, resp_body, headers, slowdown=0.1),
            StubResponse(200, resp_body, headers, slowdown=0.1),
            StubResponse(200, resp_body, headers, slowdown=0.1),
        ]

        def get_response(req):
            return responses.pop(0) if responses else StubResponse(404)

        req = swob.Request.blank('/v1/a/c/o')
        with capture_http_requests(get_response):
            resp = req.get_response(self.app)
            with self.assertRaises(ChunkReadTimeout):
                _ = resp.body
        self.assertEqual(resp.status_int, 200)
        self.assertEqual(etag, resp.headers.get('ETag'))
        self.assertEqual([1] * self.replicas(),
                         node_error_counts(self.app, self.obj_ring.devs))

        error_lines = self.app.logger.get_lines_for_level('error')
        self.assertEqual(3, len(error_lines))
        for line in error_lines[:3]:
            self.assertIn('Trying to read object during GET', line)

    def test_GET_newest_will_not_resume(self):
        # verify that request with x-newest use node_timeout and don't resume
        self.app.node_timeout = 0.01
        # set recoverable_node_timeout crazy high to verify that this is not
        # the timeout value that is used
        self.app.recoverable_node_timeout = 1000
        self.app.client_timeout = 0.1
        self.app.object_chunk_size = 10
        resp_body = b'length 8'
        etag = md5(resp_body, usedforsecurity=False).hexdigest()
        headers = {
            'Etag': etag,
            'Content-Type': b'plain/text',
            'Content-Length': len(resp_body),
            'X-Timestamp': Timestamp(self.ts()).normal,
        }

        # make all responses slow...
        responses = [
            StubResponse(200, resp_body, headers, slowdown=0.1),
        ]

        def get_response(req):
            return responses.pop(0) if responses else StubResponse(404)

        req = swob.Request.blank('/v1/a/c/o', headers={'X-Newest': 'true'})
        with capture_http_requests(get_response):
            resp = req.get_response(self.app)
            with self.assertRaises(ChunkReadTimeout):
                _ = resp.body
        self.assertEqual(resp.status_int, 200)
        self.assertEqual(etag, resp.headers.get('ETag'))
        error_lines = self.app.logger.get_lines_for_level('error')
        self.assertEqual(0, len(error_lines))

    def test_GET_resuming_ignores_416(self):
        # verify that a resuming getter will not try to use the content of a
        # 416 response (because it's etag will mismatch that from the first
        # response)
        self.app.recoverable_node_timeout = 0.01
        self.app.client_timeout = 0.1
        self.app.object_chunk_size = 10
        body = b'length 8'
        body_short = b'four'
        body_416 = b'<html><h1>Requested Range Not Satisfiable</h1>' \
                   b'<p>The Range requested is not available.</p></html>'
        etag = md5(body, usedforsecurity=False).hexdigest()
        etag_short = md5(body_short, usedforsecurity=False).hexdigest()
        headers_206 = {
            'Etag': etag,
            'Content-Length': len(body),
            'X-Timestamp': Timestamp(self.ts()).normal,
            'Content-Range': 'bytes 7-8/8'
        }
        headers_416 = {
            # note: 416 when applying the same range implies different object
            # length and therefore different etag
            'Etag': etag_short,
            'Content-Length': len(body_416),
            'X-Timestamp': Timestamp(self.ts()).normal,
            'Content-Range': 'bytes */4'
        }
        req = swift.common.swob.Request.blank(
            '/v1/a/c/o', headers={'Range': 'bytes=7-8'})
        # make the first response slow...
        read_sleeps = [0.1, 0]
        with mocked_http_conn(206, 416, 206, body_iter=[body, body_416, body],
                              headers=[headers_206, headers_416, headers_206],
                              slow=read_sleeps) as log:
            resp = req.get_response(self.app)
            self.assertEqual(resp.status_int, 206)
            resp_body = resp.body
        self.assertEqual(b'length 8', resp_body)
        self.assertEqual(len(log.requests), 3)
        self.assertEqual('bytes=7-8', log.requests[0]['headers']['Range'])
        self.assertEqual('bytes=7-8', log.requests[1]['headers']['Range'])
        self.assertEqual('bytes=7-8', log.requests[2]['headers']['Range'])

    def test_GET_resuming(self):
        self.app.recoverable_node_timeout = 0.01
        self.app.client_timeout = 0.1
        self.app.object_chunk_size = 10
        body = b'length 8'
        etag = md5(body, usedforsecurity=False).hexdigest()
        headers_200 = {
            'Etag': etag,
            'Content-Length': len(body),
            'X-Timestamp': Timestamp(self.ts()).normal,
        }
        headers_206 = {
            # note: use of 'X-Backend-Ignore-Range-If-Metadata-Present' in
            # request means that 200 response did not evaluate the Range and
            # the proxy modifies requested backend range accordingly
            'Etag': etag,
            'Content-Length': len(body),
            'X-Timestamp': Timestamp(self.ts()).normal,
            'Content-Range': 'bytes 0-7/8'
        }
        req = swift.common.swob.Request.blank(
            '/v1/a/c/o',
            headers={'Range': 'bytes=9-10, 20-30',
                     'X-Backend-Ignore-Range-If-Metadata-Present':
                         'X-Static-Large-Object'})
        # make the first 2 responses slow...
        read_sleeps = [0.1, 0.1, 0]
        with mocked_http_conn(200, 206, 206, body_iter=[body, body, body],
                              headers=[headers_200, headers_206, headers_206],
                              slow=read_sleeps) as log:
            resp = req.get_response(self.app)
            self.assertEqual(resp.status_int, 200)
            resp_body = resp.body
        self.assertEqual(b'length 8', resp_body)
        self.assertEqual(len(log.requests), 3)
        # NB: original range is not satisfiable but is ignored
        self.assertEqual('bytes=9-10, 20-30',
                         log.requests[0]['headers']['Range'])
        self.assertIn('X-Backend-Ignore-Range-If-Metadata-Present',
                      log.requests[0]['headers'])
        # backend Range is updated to something that is satisfiable
        self.assertEqual('bytes=0-7,20-30',
                         log.requests[1]['headers']['Range'])
        self.assertNotIn('X-Backend-Ignore-Range-If-Metadata-Present',
                         log.requests[1]['headers'])
        self.assertEqual('bytes=0-7,20-30',
                         log.requests[2]['headers']['Range'])
        self.assertNotIn('X-Backend-Ignore-Range-If-Metadata-Present',
                         log.requests[2]['headers'])
        self.assertEqual([1, 1] + [0] * (self.replicas() - 2),
                         node_error_counts(self.app, self.obj_ring.devs))

    def test_GET_transfer_encoding_chunked(self):
        req = swift.common.swob.Request.blank('/v1/a/c/o')
        with set_http_connect(200, headers={'transfer-encoding': 'chunked'}):
            resp = req.get_response(self.app)
        self.assertEqual(resp.status_int, 200)
        self.assertEqual(resp.headers['Transfer-Encoding'], 'chunked')

    def _test_removes_swift_bytes(self, method):
        req = swift.common.swob.Request.blank('/v1/a/c/o', method=method)
        with set_http_connect(
                200, headers={'content-type': 'image/jpeg; swift_bytes=99'}):
            resp = req.get_response(self.app)
        self.assertEqual(resp.status_int, 200)
        self.assertEqual(resp.headers['Content-Type'], 'image/jpeg')

    def test_GET_removes_swift_bytes(self):
        self._test_removes_swift_bytes('GET')

    def test_HEAD_removes_swift_bytes(self):
        self._test_removes_swift_bytes('HEAD')

    def test_GET_error(self):
        req = swift.common.swob.Request.blank('/v1/a/c/o')
        self.app.logger.txn_id = req.environ['swift.trans_id'] = 'my-txn-id'
        stdout = StringIO()
        with set_http_connect(503, 200), \
                mock.patch('sys.stdout', stdout):
            resp = req.get_response(self.app)
        self.assertEqual(resp.status_int, 200)
        for line in stdout.getvalue().splitlines():
            self.assertIn('my-txn-id', line)
        self.assertIn('From Object Server', stdout.getvalue())

    def test_GET_handoff(self):
        req = swift.common.swob.Request.blank('/v1/a/c/o')
        codes = [503] * self.obj_ring.replicas + [200]
        with set_http_connect(*codes):
            resp = req.get_response(self.app)
        self.assertEqual(resp.status_int, 200)

    def test_GET_not_found(self):
        req = swift.common.swob.Request.blank('/v1/a/c/o')
        codes = [404] * (self.obj_ring.replicas +
                         self.obj_ring.max_more_nodes)
        with set_http_connect(*codes):
            resp = req.get_response(self.app)
        self.assertEqual(resp.status_int, 404)

    def test_GET_primaries_explode(self):
        req = swift.common.swob.Request.blank('/v1/a/c/o')
        codes = [Exception('kaboom!')] * self.obj_ring.replicas + (
            [404] * self.obj_ring.max_more_nodes)
        with set_http_connect(*codes):
            resp = req.get_response(self.app)
        self.assertEqual(resp.status_int, 503)

    def test_GET_primaries_timeout(self):
        req = swift.common.swob.Request.blank('/v1/a/c/o')
        codes = [Timeout()] * self.obj_ring.replicas + (
            [404] * self.obj_ring.max_more_nodes)
        with set_http_connect(*codes):
            resp = req.get_response(self.app)
        self.assertEqual(resp.status_int, 503)
        self.assertEqual([1] * self.replicas(),
                         node_error_counts(self.app, self.obj_ring.devs))

    def test_HEAD_error_limit_supression_count(self):
        def do_test(primary_codes, expected, clear_stats=True):
            if clear_stats:
                self.app.error_limiter.stats.clear()
            random.shuffle(primary_codes)
            handoff_codes = [404] * self.obj_ring.max_more_nodes
            with set_http_connect(*primary_codes + handoff_codes):
                req = swift.common.swob.Request.blank(
                    '/v1/a/c/o', method='HEAD')
                resp = req.get_response(self.app)
            self.assertEqual(resp.status_int, expected)

        policy_opts = self.app.get_policy_options(None)
        policy_opts.rebalance_missing_suppression_count = 1
        # even with disks unmounted you can run with suppression_count = 1
        do_test([507, 404, 404], 404)
        # error limiting can make things wonky
        do_test([404, 404], 404, clear_stats=False)
        # and it gets a little dicy rebooting nodes
        do_test([Timeout(), 404], 503, clear_stats=False)
        do_test([507, Timeout(), 404], 503)
        # unless you turn it off
        policy_opts.rebalance_missing_suppression_count = 0
        do_test([507, Timeout(), 404], 404)

    def test_GET_primaries_error_during_rebalance(self):
        def do_test(primary_codes, expected, include_timestamp=False):
            random.shuffle(primary_codes)
            handoff_codes = [404] * self.obj_ring.max_more_nodes
            headers = None
            if include_timestamp:
                headers = [{'X-Backend-Timestamp': '123.456'}] * 3
                headers.extend({} for _ in handoff_codes)
            with set_http_connect(*primary_codes + handoff_codes,
                                  headers=headers):
                req = swift.common.swob.Request.blank('/v1/a/c/o')
                resp = req.get_response(self.app)
            self.assertEqual(resp.status_int, expected)

        # with two of out three backend errors a client should retry
        do_test([Timeout(), Exception('kaboom!'), 404], 503)
        # unless there's a timestamp associated
        do_test([Timeout(), Exception('kaboom!'), 404], 404,
                include_timestamp=True)
        # when there's more 404s, we trust it more
        do_test([Timeout(), 404, 404], 404)
        # unless we explicitly *don't* want to trust it
        policy_opts = self.app.get_policy_options(None)
        policy_opts.rebalance_missing_suppression_count = 2
        do_test([Timeout(), 404, 404], 503)

        # overloaded primary after double rebalance
        # ... opts should increase rebalance_missing_suppression_count
        policy_opts.rebalance_missing_suppression_count = 2
        do_test([Timeout(), 404, 404], 503)

        # two primaries out, but no rebalance
        # ... default is fine for tombstones
        policy_opts.rebalance_missing_suppression_count = 1
        do_test([Timeout(), Exception('kaboom!'), 404], 404,
                include_timestamp=True)
        # ... but maybe not ideal for missing names
        # (N.B. 503 isn't really a BAD response here)
        do_test([Timeout(), Exception('kaboom!'), 404], 503)
        # still ... ops might think they should tune it down
        policy_opts.rebalance_missing_suppression_count = 0
        do_test([Timeout(), Exception('kaboom!'), 404], 404)
        # and we could maybe leave it like this for the next rebalance
        do_test([Timeout(), 404, 404], 404)
        # ... but it gets bad when faced with timeouts, b/c we can't trust a
        # single primary 404 response during rebalance
        do_test([Timeout(), Timeout(), 404], 404)
        # ops needs to fix configs to get the 503
        policy_opts.rebalance_missing_suppression_count = 1
        do_test([Timeout(), Timeout(), 404], 503)

    def test_GET_primaries_mixed_explode_and_timeout(self):
        req = swift.common.swob.Request.blank('/v1/a/c/o')
        primaries = []
        for i in range(self.obj_ring.replicas):
            if i % 2:
                primaries.append(Timeout())
            else:
                primaries.append(Exception('kaboom!'))
        codes = primaries + [404] * self.obj_ring.max_more_nodes
        with set_http_connect(*codes):
            resp = req.get_response(self.app)
        self.assertEqual(resp.status_int, 503)

    def test_primary_returns_some_nonsense_timestamp(self):
        req = swift.common.swob.Request.blank('/v1/a/c/o')
        # an un-handled ValueError in _make_node_request should just continue
        # to the next node rather than hang the request
        headers = [{'X-Backend-Timestamp': 'not-a-timestamp'}, {}]
        codes = [200, 200]
        with quiet_eventlet_exceptions(), set_http_connect(
                *codes, headers=headers):
            resp = req.get_response(self.app)
        self.assertEqual(resp.status_int, 200)

    def test_GET_not_found_when_404_newer(self):
        # if proxy receives a 404, it keeps waiting for other connections until
        # max number of nodes in hopes of finding an object, but if 404 is
        # more recent than a 200, then it should ignore 200 and return 404
        req = swift.common.swob.Request.blank('/v1/a/c/o')
        codes = [404] * self.obj_ring.replicas + \
                [200] * self.obj_ring.max_more_nodes
        ts_iter = iter([2] * self.obj_ring.replicas +
                       [1] * self.obj_ring.max_more_nodes)
        with set_http_connect(*codes, timestamps=ts_iter):
            resp = req.get_response(self.app)
        self.assertEqual(resp.status_int, 404)

    def test_GET_x_newest_not_found_when_404_newer(self):
        # if proxy receives a 404, it keeps waiting for other connections until
        # max number of nodes in hopes of finding an object, but if 404 is
        # more recent than a 200, then it should ignore 200 and return 404
        req = swift.common.swob.Request.blank('/v1/a/c/o',
                                              headers={'X-Newest': 'true'})
        codes = ([200] +
                 [404] * self.obj_ring.replicas +
                 [200] * (self.obj_ring.max_more_nodes - 1))
        ts_iter = iter([1] +
                       [2] * self.obj_ring.replicas +
                       [1] * (self.obj_ring.max_more_nodes - 1))
        with set_http_connect(*codes, timestamps=ts_iter):
            resp = req.get_response(self.app)
        self.assertEqual(resp.status_int, 404)

    def test_PUT_delete_at(self):
        t = str(int(time.time() + 100))
        expected_part, expected_nodes, expected_delete_at_container = \
            self.app.expirer_config.get_delete_at_nodes(t, 'a', 'c', 'o')
        req = swob.Request.blank('/v1/a/c/o', method='PUT', body=b'',
                                 headers={'Content-Type': 'foo/bar',
                                          'X-Delete-At': t})
        put_headers = []

        def capture_headers(ip, port, device, part, method, path, headers,
                            **kwargs):
            if method == 'PUT':
                put_headers.append(headers)
        codes = [201] * self.obj_ring.replicas
        with set_http_connect(*codes, give_connect=capture_headers):
            resp = req.get_response(self.app)
        self.assertEqual(resp.status_int, 201)
        found_host_device = set()
        for given_headers in put_headers:
            found_host_device.add('%s/%s' % (
                given_headers['X-Delete-At-Host'],
                given_headers['X-Delete-At-Device']))
            self.assertEqual(given_headers.get('X-Delete-At'), t)
            self.assertEqual(str(expected_part),
                             given_headers['X-Delete-At-Partition'])
            self.assertEqual(expected_delete_at_container,
                             given_headers['X-Delete-At-Container'])
        self.assertEqual({'%(ip)s:%(port)s/%(device)s' % n
                          for n in expected_nodes},
                         found_host_device)

    def test_POST_delete_at_configure_task_container_per_day(self):
<<<<<<< HEAD
        self.conf['expiring_objects_task_container_per_day'] = 1
        self._make_app()
        self.assertEqual(1, self.app.expirer_config.task_container_per_day)
=======
        self.conf['expiring_objects_task_container_per_day'] = 10
        self._make_app()
        self.assertEqual(10, self.app.expirer_config.task_container_per_day)
>>>>>>> b8a00654
        t = str(int(time.time() + 100))
        expected_part, expected_nodes, expected_delete_at_container = \
            self.app.expirer_config.get_delete_at_nodes(t, 'a', 'c', 'o')
        req = swob.Request.blank('/v1/a/c/o', method='POST', body=b'',
                                 headers={'Content-Type': 'foo/bar',
                                          'X-Delete-At': t})
        post_headers = []

        def capture_headers(ip, port, device, part, method, path, headers,
                            **kwargs):
            if method == 'POST':
                post_headers.append(headers)
        codes = [201] * self.obj_ring.replicas

        with set_http_connect(*codes, give_connect=capture_headers):
            resp = req.get_response(self.app)
        self.assertEqual(resp.status_int, 201)
        found_host_device = set()
        for given_headers in post_headers:
            found_host_device.add('%s/%s' % (
                given_headers['X-Delete-At-Host'],
                given_headers['X-Delete-At-Device']))
            self.assertEqual(given_headers.get('X-Delete-At'), t)
            self.assertEqual(str(expected_part),
                             given_headers['X-Delete-At-Partition'])
            self.assertEqual(expected_delete_at_container,
                             given_headers['X-Delete-At-Container'])
        self.assertEqual({'%(ip)s:%(port)s/%(device)s' % n
                          for n in expected_nodes},
                         found_host_device)

    def test_POST_delete_at_with_x_open_expired(self):
        t_delete = str(int(time.time() + 30))

        def capture_headers(ip, port, device, part, method, path, headers,
                            **kwargs):
            if method == 'POST':
                post_headers.append(headers)

        def do_post(extra_headers):
            headers = {'Content-Type': 'foo/bar',
                       'X-Delete-At': t_delete}
            headers.update(extra_headers)
            req_post = swob.Request.blank('/v1/a/c/o', method='POST', body=b'',
                                          headers=headers)

            post_codes = [202] * self.obj_ring.replicas
            with set_http_connect(*post_codes, give_connect=capture_headers):
                resp = req_post.get_response(self.app)
            self.assertEqual(resp.status_int, 202)
            self.assertEqual(len(post_headers), self.obj_ring.replicas)
            for given_headers in post_headers:
                self.assertEqual(given_headers.get('X-Delete-At'), t_delete)
                self.assertIn('X-Delete-At-Host', given_headers)
                self.assertIn('X-Delete-At-Device', given_headers)
                self.assertIn('X-Delete-At-Partition', given_headers)
                self.assertIn('X-Delete-At-Container', given_headers)

        # Check when allow_open_expired config is set to true
<<<<<<< HEAD
        conf = {'allow_open_expired': 'true'}
        self.app = PatchedObjControllerApp(
            conf, account_ring=FakeRing(),
            container_ring=FakeRing(), logger=self.logger)
        self.app.container_info = dict(self.fake_container_info())
=======
        self.conf['allow_open_expired'] = 'true'
        self._make_app()
>>>>>>> b8a00654
        self.obj_ring = self.app.get_object_ring(int(self.policy))

        post_headers = []
        do_post({})
        for given_headers in post_headers:
            self.assertNotIn('X-Backend-Open-Expired', given_headers)

        post_headers = []
        do_post({'X-Open-Expired': 'false'})
        for given_headers in post_headers:
            self.assertNotIn('X-Backend-Open-Expired', given_headers)

        post_headers = []
        do_post({'X-Open-Expired': 'true'})
        for given_headers in post_headers:
            self.assertEqual(given_headers.get('X-Backend-Open-Expired'),
                             'true')

        # Check when allow_open_expired config is set to false
        conf = {'allow_open_expired': 'false'}
        self.app = PatchedObjControllerApp(
            conf, account_ring=FakeRing(),
            container_ring=FakeRing(), logger=None)
        self.app.container_info = dict(self.fake_container_info())
        self.obj_ring = self.app.get_object_ring(int(self.policy))

        post_headers = []
        do_post({})
        for given_headers in post_headers:
            self.assertNotIn('X-Backend-Open-Expired', given_headers)

        post_headers = []
        do_post({'X-Open-Expired': 'false'})
        for given_headers in post_headers:
            self.assertNotIn('X-Backend-Open-Expired', given_headers)

        post_headers = []
        do_post({'X-Open-Expired': 'true'})
        for given_headers in post_headers:
            self.assertNotIn('X-Backend-Open-Expired', given_headers)

    def test_PUT_converts_delete_after_to_delete_at(self):
        req = swob.Request.blank('/v1/a/c/o', method='PUT', body=b'',
                                 headers={'Content-Type': 'foo/bar',
                                          'X-Delete-After': '60'})
        put_headers = []

        def capture_headers(ip, port, device, part, method, path, headers,
                            **kwargs):
            if method == 'PUT':
                put_headers.append(headers)
        codes = [201] * self.obj_ring.replicas
        t = time.time()
        with set_http_connect(*codes, give_connect=capture_headers):
            with mock.patch('time.time', lambda: t):
                resp = req.get_response(self.app)
        self.assertEqual(resp.status_int, 201)
        expected_delete_at = str(int(t) + 60)
        for given_headers in put_headers:
            self.assertEqual(given_headers.get('X-Delete-At'),
                             expected_delete_at)
            self.assertIn('X-Delete-At-Host', given_headers)
            self.assertIn('X-Delete-At-Device', given_headers)
            self.assertIn('X-Delete-At-Partition', given_headers)
            self.assertIn('X-Delete-At-Container', given_headers)

    def test_container_sync_put_x_timestamp_not_found(self):
        test_indexes = [None] + [int(p) for p in POLICIES]
        for policy_index in test_indexes:
            self.app.container_info['storage_policy'] = policy_index
            put_timestamp = utils.Timestamp.now().normal
            req = swob.Request.blank(
                '/v1/a/c/o', method='PUT', headers={
                    'Content-Length': 0,
                    'X-Timestamp': put_timestamp})
            codes = [201] * self.obj_ring.replicas
            with set_http_connect(*codes):
                resp = req.get_response(self.app)
            self.assertEqual(resp.status_int, 201)

    def test_container_sync_put_x_timestamp_match(self):
        test_indexes = [None] + [int(p) for p in POLICIES]
        for policy_index in test_indexes:
            self.app.container_info['storage_policy'] = policy_index
            put_timestamp = utils.Timestamp.now().normal
            req = swob.Request.blank(
                '/v1/a/c/o', method='PUT', headers={
                    'Content-Length': 0,
                    'X-Timestamp': put_timestamp})
            ts_iter = itertools.repeat(put_timestamp)
            codes = [409] * self.obj_ring.replicas
            with set_http_connect(*codes, timestamps=ts_iter):
                resp = req.get_response(self.app)
            self.assertEqual(resp.status_int, 202)

    def test_container_sync_put_x_timestamp_older(self):
        ts = (utils.Timestamp(t) for t in itertools.count(int(time.time())))
        test_indexes = [None] + [int(p) for p in POLICIES]
        for policy_index in test_indexes:
            self.app.container_info['storage_policy'] = policy_index
            req = swob.Request.blank(
                '/v1/a/c/o', method='PUT', headers={
                    'Content-Length': 0,
                    'X-Timestamp': next(ts).internal})
            ts_iter = itertools.repeat(next(ts).internal)
            codes = [409] * self.obj_ring.replicas
            with set_http_connect(*codes, timestamps=ts_iter):
                resp = req.get_response(self.app)
            self.assertEqual(resp.status_int, 202)

    def test_container_sync_put_x_timestamp_newer(self):
        ts = (utils.Timestamp(t) for t in itertools.count(int(time.time())))
        test_indexes = [None] + [int(p) for p in POLICIES]
        for policy_index in test_indexes:
            orig_timestamp = next(ts).internal
            req = swob.Request.blank(
                '/v1/a/c/o', method='PUT', headers={
                    'Content-Length': 0,
                    'X-Timestamp': next(ts).internal})
            ts_iter = itertools.repeat(orig_timestamp)
            codes = [201] * self.obj_ring.replicas
            with set_http_connect(*codes, timestamps=ts_iter):
                resp = req.get_response(self.app)
            self.assertEqual(resp.status_int, 201)

    def test_put_x_timestamp_conflict(self):
        ts = (utils.Timestamp(t) for t in itertools.count(int(time.time())))
        req = swob.Request.blank(
            '/v1/a/c/o', method='PUT', headers={
                'Content-Length': 0,
                'X-Timestamp': next(ts).internal})
        ts_iter = iter([next(ts).internal, None, None])
        codes = [409] + [201] * (self.obj_ring.replicas - 1)
        with set_http_connect(*codes, timestamps=ts_iter):
            resp = req.get_response(self.app)
        self.assertEqual(resp.status_int, 202)

    def test_put_x_timestamp_conflict_with_missing_backend_timestamp(self):
        ts = (utils.Timestamp(t) for t in itertools.count(int(time.time())))
        req = swob.Request.blank(
            '/v1/a/c/o', method='PUT', headers={
                'Content-Length': 0,
                'X-Timestamp': next(ts).internal})
        ts_iter = iter([None, None, None])
        codes = [409] * self.obj_ring.replicas
        with set_http_connect(*codes, timestamps=ts_iter):
            resp = req.get_response(self.app)
        self.assertEqual(resp.status_int, 202)

    def test_put_x_timestamp_conflict_with_other_weird_success_response(self):
        ts = (utils.Timestamp(t) for t in itertools.count(int(time.time())))
        req = swob.Request.blank(
            '/v1/a/c/o', method='PUT', headers={
                'Content-Length': 0,
                'X-Timestamp': next(ts).internal})
        ts_iter = iter([next(ts).internal, None, None])
        codes = [409] + [(201, 'notused')] * (self.obj_ring.replicas - 1)
        with set_http_connect(*codes, timestamps=ts_iter):
            resp = req.get_response(self.app)
        self.assertEqual(resp.status_int, 202)

    def test_put_x_timestamp_conflict_with_if_none_match(self):
        ts = (utils.Timestamp(t) for t in itertools.count(int(time.time())))
        req = swob.Request.blank(
            '/v1/a/c/o', method='PUT', headers={
                'Content-Length': 0,
                'If-None-Match': '*',
                'X-Timestamp': next(ts).internal})
        ts_iter = iter([next(ts).internal, None, None])
        codes = [409] + [(412, 'notused')] * (self.obj_ring.replicas - 1)
        with set_http_connect(*codes, timestamps=ts_iter):
            resp = req.get_response(self.app)
        self.assertEqual(resp.status_int, 412)

    def test_container_sync_put_x_timestamp_race(self):
        ts = (utils.Timestamp(t) for t in itertools.count(int(time.time())))
        test_indexes = [None] + [int(p) for p in POLICIES]
        for policy_index in test_indexes:
            put_timestamp = next(ts).internal
            req = swob.Request.blank(
                '/v1/a/c/o', method='PUT', headers={
                    'Content-Length': 0,
                    'X-Timestamp': put_timestamp})

            # object nodes they respond 409 because another in-flight request
            # finished and now the on disk timestamp is equal to the request.
            put_ts = [put_timestamp] * self.obj_ring.replicas
            codes = [409] * self.obj_ring.replicas

            ts_iter = iter(put_ts)
            with set_http_connect(*codes, timestamps=ts_iter):
                resp = req.get_response(self.app)
            self.assertEqual(resp.status_int, 202)

    def test_container_sync_put_x_timestamp_unsynced_race(self):
        ts = (utils.Timestamp(t) for t in itertools.count(int(time.time())))
        test_indexes = [None] + [int(p) for p in POLICIES]
        for policy_index in test_indexes:
            put_timestamp = next(ts).internal
            req = swob.Request.blank(
                '/v1/a/c/o', method='PUT', headers={
                    'Content-Length': 0,
                    'X-Timestamp': put_timestamp})

            # only one in-flight request finished
            put_ts = [None] * (self.obj_ring.replicas - 1)
            put_resp = [201] * (self.obj_ring.replicas - 1)
            put_ts += [put_timestamp]
            put_resp += [409]

            ts_iter = iter(put_ts)
            codes = put_resp
            with set_http_connect(*codes, timestamps=ts_iter):
                resp = req.get_response(self.app)
            self.assertEqual(resp.status_int, 202)

    def test_x_timestamp_not_overridden(self):
        def do_test(method, base_headers, resp_code):
            # no given x-timestamp
            req = swob.Request.blank(
                '/v1/a/c/o', method=method, headers=base_headers)
            codes = [resp_code] * self.replicas()
            with mocked_http_conn(*codes) as fake_conn:
                resp = req.get_response(self.app)
            self.assertEqual(resp.status_int, resp_code)
            self.assertEqual(self.replicas(), len(fake_conn.requests))
            for req in fake_conn.requests:
                self.assertIn('X-Timestamp', req['headers'])
                # check value can be parsed as valid timestamp
                Timestamp(req['headers']['X-Timestamp'])

            # given x-timestamp is retained
            def do_check(ts):
                headers = dict(base_headers)
                headers['X-Timestamp'] = ts.internal
                req = swob.Request.blank(
                    '/v1/a/c/o', method=method, headers=headers)
                codes = [resp_code] * self.replicas()
                with mocked_http_conn(*codes) as fake_conn:
                    resp = req.get_response(self.app)
                self.assertEqual(resp.status_int, resp_code)
                self.assertEqual(self.replicas(), len(fake_conn.requests))
                for req in fake_conn.requests:
                    self.assertEqual(ts.internal,
                                     req['headers']['X-Timestamp'])

            do_check(Timestamp.now())
            do_check(Timestamp.now(offset=123))

            # given x-timestamp gets sanity checked
            headers = dict(base_headers)
            headers['X-Timestamp'] = 'bad timestamp'
            req = swob.Request.blank(
                '/v1/a/c/o', method=method, headers=headers)
            with mocked_http_conn() as fake_conn:
                resp = req.get_response(self.app)
            self.assertEqual(resp.status_int, 400)
            self.assertIn(b'X-Timestamp should be a UNIX timestamp ',
                          resp.body)

        do_test('PUT', {'Content-Length': 0}, 200)
        do_test('DELETE', {}, 204)


@patch_policies(
    [StoragePolicy(0, '1-replica', True),
     StoragePolicy(1, '4-replica', False),
     StoragePolicy(2, '8-replica', False),
     StoragePolicy(3, '15-replica', False)],
    fake_ring_args=[
        {'replicas': 1}, {'replicas': 4}, {'replicas': 8}, {'replicas': 15}])
class TestReplicatedObjControllerVariousReplicas(CommonObjectControllerMixin,
                                                 unittest.TestCase):
    controller_cls = obj.ReplicatedObjectController

    def test_DELETE_with_write_affinity(self):
        policy_index = 1
        self.policy = POLICIES[policy_index]
        policy_conf = self.app.get_policy_options(self.policy)
        self.app.container_info['storage_policy'] = policy_index
        policy_conf.write_affinity_handoff_delete_count = \
            self.replicas(self.policy) // 2
        policy_conf.write_affinity_is_local_fn = (
            lambda node: node['region'] == 1)

        req = swift.common.swob.Request.blank('/v1/a/c/o', method='DELETE')

        codes = [204, 204, 404, 404, 204, 204]
        with mocked_http_conn(*codes):
            resp = req.get_response(self.app)
        self.assertEqual(resp.status_int, 204)

        policy_conf.write_affinity_handoff_delete_count = 1

        codes = [204, 204, 404, 404, 204]
        with mocked_http_conn(*codes):
            resp = req.get_response(self.app)
        self.assertEqual(resp.status_int, 204)


@patch_policies()
class TestReplicatedObjControllerMimePutter(BaseObjectControllerMixin,
                                            unittest.TestCase):
    # tests specific to PUTs using a MimePutter
    expect_headers = {
        'X-Obj-Metadata-Footer': 'yes'
    }

    def setUp(self):
        super(TestReplicatedObjControllerMimePutter, self).setUp()
        # force use of a MimePutter
        self.app.use_put_v1 = False

    def test_PUT_error(self):
        req = swift.common.swob.Request.blank('/v1/a/c/o', method='PUT',
                                              body=b'')
        codes = [503] * self.replicas()
        with set_http_connect(*codes, expect_headers=self.expect_headers):
            resp = req.get_response(self.app)
        self.assertEqual(resp.status_int, 503)

    def _test_PUT_with_footers(self, test_body=b''):
        # verify that when footers are required the PUT body is multipart
        # and the footers are appended
        footers_callback = make_footers_callback(test_body)
        env = {'swift.callback.update_footers': footers_callback}
        req = swift.common.swob.Request.blank('/v1/a/c/o', method='PUT',
                                              environ=env)
        req.body = test_body
        # send bogus Etag header to differentiate from footer value
        req.headers['Etag'] = 'header_etag'
        codes = [201] * self.replicas()

        put_requests = defaultdict(
            lambda: {'headers': None, 'chunks': [], 'connection': None})

        def capture_body(conn, chunk):
            put_requests[conn.connection_id]['chunks'].append(chunk)
            put_requests[conn.connection_id]['connection'] = conn

        def capture_headers(ip, port, device, part, method, path, headers,
                            **kwargs):
            conn_id = kwargs['connection_id']
            put_requests[conn_id]['headers'] = headers

        resp_headers = {
            'Etag': '"resp_etag"',
            # NB: ignored!
            'Some-Header': 'Four',
        }
        with set_http_connect(*codes, expect_headers=self.expect_headers,
                              give_send=capture_body,
                              give_connect=capture_headers,
                              headers=resp_headers):
            resp = req.get_response(self.app)

        self.assertEqual(resp.status_int, 201)
        timestamps = {captured_req['headers']['x-timestamp']
                      for captured_req in put_requests.values()}
        self.assertEqual(1, len(timestamps), timestamps)
        self.assertEqual(dict(resp.headers), {
            'Content-Type': 'text/html; charset=UTF-8',
            'Content-Length': '0',
            'Etag': 'resp_etag',
            'Last-Modified': time.strftime(
                "%a, %d %b %Y %H:%M:%S GMT",
                time.gmtime(math.ceil(float(timestamps.pop())))),
        })
        for connection_id, info in put_requests.items():
            body = unchunk_body(b''.join(info['chunks']))
            headers = info['headers']
            boundary = headers['X-Backend-Obj-Multipart-Mime-Boundary']
            self.assertTrue(boundary is not None,
                            "didn't get boundary for conn %r" % (
                                connection_id,))
            self.assertEqual('chunked', headers['Transfer-Encoding'])
            self.assertEqual('100-continue', headers['Expect'])
            self.assertEqual('yes', headers['X-Backend-Obj-Metadata-Footer'])
            self.assertNotIn('X-Backend-Obj-Multiphase-Commit', headers)
            self.assertEqual('header_etag', headers['Etag'])

            # email.parser.FeedParser doesn't know how to take a multipart
            # message and boundary together and parse it; it only knows how
            # to take a string, parse the headers, and figure out the
            # boundary on its own.
            parser = EmailFeedParser()
            parser.feed(
                ("Content-Type: multipart/nobodycares; boundary=%s\r\n\r\n" %
                 boundary).encode('ascii'))
            parser.feed(body)
            message = parser.close()

            self.assertTrue(message.is_multipart())  # sanity check
            mime_parts = message.get_payload()
            # notice, no commit confirmation
            self.assertEqual(len(mime_parts), 2)
            obj_part, footer_part = mime_parts

            self.assertEqual(obj_part['X-Document'], 'object body')
            self.assertEqual(test_body, obj_part.get_payload(decode=True))

            # validate footer metadata
            self.assertEqual(footer_part['X-Document'], 'object metadata')
            footer_metadata = json.loads(footer_part.get_payload())
            self.assertTrue(footer_metadata)
            expected = {}
            footers_callback(expected)
            self.assertDictEqual(expected, footer_metadata)

            self.assertTrue(info['connection'].closed)

    def test_PUT_with_body_and_footers(self):
        self._test_PUT_with_footers(test_body=b'asdf')

    def test_PUT_with_no_body_and_footers(self):
        self._test_PUT_with_footers()


@contextmanager
def capture_http_requests(get_response):

    class FakeConn(object):

        def __init__(self, req):
            self.req = req
            self.resp = None
            self.path = "/"
            self.closed = False

        def getresponse(self):
            self.resp = get_response(self.req)
            return self.resp

        def putrequest(self, method, path, **kwargs):
            pass

        def putheader(self, k, v):
            pass

        def endheaders(self):
            pass

        def close(self):
            self.closed = True

    class ConnectionLog(object):

        def __init__(self):
            self.connections = []

        def __len__(self):
            return len(self.connections)

        def __getitem__(self, i):
            return self.connections[i]

        def __iter__(self):
            return iter(self.connections)

        def __call__(self, ip, port, method, path, headers, qs, ssl):
            req = {
                'ip': ip,
                'port': port,
                'method': method,
                'path': path,
                'headers': headers,
                'qs': qs,
                'ssl': ssl,
            }
            conn = FakeConn(req)
            self.connections.append(conn)
            return conn

    fake_conn = ConnectionLog()

    with mock.patch('swift.common.bufferedhttp.http_connect_raw',
                    new=fake_conn):
        yield fake_conn


class ECObjectControllerMixin(CommonObjectControllerMixin):
    # Add a few helper methods for EC tests.
    def _make_ec_archive_bodies(self, test_body, policy=None):
        policy = policy or self.policy
        return encode_frag_archive_bodies(policy, test_body)

    def _make_ec_object_stub(self, pattern='test', policy=None,
                             timestamp=None):
        policy = policy or self.policy
        if isinstance(pattern, six.text_type):
            pattern = pattern.encode('utf-8')
        test_body = pattern * policy.ec_segment_size
        test_body = test_body[:-random.randint(1, 1000)]
        return make_ec_object_stub(test_body, policy, timestamp)

    def _fake_ec_node_response(self, node_frags):
        return fake_ec_node_response(node_frags, self.policy)

    def test_GET_with_duplicate_but_sufficient_frag_indexes(self):
        obj1 = self._make_ec_object_stub()
        # proxy should ignore duplicated frag indexes and continue search for
        # a set of unique indexes, finding last one on a handoff
        node_frags = [
            {'obj': obj1, 'frag': 0},
            {'obj': obj1, 'frag': 0},  # duplicate frag
            {'obj': obj1, 'frag': 1},
            {'obj': obj1, 'frag': 1},  # duplicate frag
            {'obj': obj1, 'frag': 2},
            {'obj': obj1, 'frag': 2},  # duplicate frag
            {'obj': obj1, 'frag': 3},
            {'obj': obj1, 'frag': 3},  # duplicate frag
            {'obj': obj1, 'frag': 4},
            {'obj': obj1, 'frag': 4},  # duplicate frag
            {'obj': obj1, 'frag': 10},
            {'obj': obj1, 'frag': 11},
            {'obj': obj1, 'frag': 12},
            {'obj': obj1, 'frag': 13},
        ] * self.policy.ec_duplication_factor
        node_frags.append({'obj': obj1, 'frag': 5})  # first handoff

        fake_response = self._fake_ec_node_response(node_frags)

        req = swob.Request.blank('/v1/a/c/o')
        with capture_http_requests(fake_response) as log:
            resp = req.get_response(self.app)

        self.assertEqual(resp.status_int, 200)
        self.assertEqual(resp.headers['etag'], obj1['etag'])
        self.assertEqual(md5(
            resp.body, usedforsecurity=False).hexdigest(), obj1['etag'])

        # expect a request to all primaries plus one handoff
        self.assertEqual(self.replicas() + 1, len(log))
        collected_indexes = defaultdict(list)
        for conn in log:
            fi = conn.resp.headers.get('X-Object-Sysmeta-Ec-Frag-Index')
            if fi is not None:
                collected_indexes[fi].append(conn)
        self.assertEqual(len(collected_indexes), self.policy.ec_ndata)

    def test_GET_with_duplicate_but_insufficient_frag_indexes(self):
        obj1 = self._make_ec_object_stub()
        # proxy should ignore duplicated frag indexes and continue search for
        # a set of unique indexes, but fails to find one
        node_frags = [
            {'obj': obj1, 'frag': 0},
            {'obj': obj1, 'frag': 0},  # duplicate frag
            {'obj': obj1, 'frag': 1},
            {'obj': obj1, 'frag': 1},  # duplicate frag
            {'obj': obj1, 'frag': 2},
            {'obj': obj1, 'frag': 2},  # duplicate frag
            {'obj': obj1, 'frag': 3},
            {'obj': obj1, 'frag': 3},  # duplicate frag
            {'obj': obj1, 'frag': 4},
            {'obj': obj1, 'frag': 4},  # duplicate frag
            {'obj': obj1, 'frag': 10},
            {'obj': obj1, 'frag': 11},
            {'obj': obj1, 'frag': 12},
            {'obj': obj1, 'frag': 13},
        ]

        # ... and the rest are 404s which is limited by request_count
        # (2 * replicas in default) rather than max_extra_requests limitation
        # because the retries will be in ResumingGetter if the responses
        # are 404s
        node_frags += [[]] * (self.replicas() * 2 - len(node_frags))
        fake_response = self._fake_ec_node_response(node_frags)

        req = swob.Request.blank('/v1/a/c/o')
        with capture_http_requests(fake_response) as log:
            resp = req.get_response(self.app)

        self.assertEqual(resp.status_int, 503)

        # expect a request to all nodes
        self.assertEqual(2 * self.replicas(), len(log))
        collected_indexes = defaultdict(list)
        for conn in log:
            fi = conn.resp.headers.get('X-Object-Sysmeta-Ec-Frag-Index')
            if fi is not None:
                collected_indexes[fi].append(conn)
        self.assertEqual(len(collected_indexes), self.policy.ec_ndata - 1)


@patch_policies(with_ec_default=True)
class TestECObjController(ECObjectControllerMixin, unittest.TestCase):
    container_info = {
        'status': 200,
        'read_acl': None,
        'write_acl': None,
        'sync_key': None,
        'versions': None,
        'storage_policy': '0',
    }

    controller_cls = obj.ECObjectController

    def _add_frag_index(self, index, headers):
        # helper method to add a frag index header to an existing header dict
        hdr_name = 'X-Object-Sysmeta-Ec-Frag-Index'
        return dict(list(headers.items()) + [(hdr_name, index)])

    def test_determine_chunk_destinations(self):
        class FakePutter(object):
            def __init__(self, index):
                self.node_index = index

        controller = self.controller_cls(
            self.app, 'a', 'c', 'o')

        # create a dummy list of putters, check no handoffs
        putters = []
        expected = {}
        for index in range(self.policy.object_ring.replica_count):
            p = FakePutter(index)
            putters.append(p)
            expected[p] = self.policy.get_backend_index(index)
        got = controller._determine_chunk_destinations(putters, self.policy)
        self.assertEqual(got, expected)

        def _test_one_handoff(index):
            with mock.patch.object(putters[index], 'node_index', None):
                got = controller._determine_chunk_destinations(
                    putters, self.policy)
                self.assertEqual(got, expected)
                # Check that we don't mutate the putter
                self.assertEqual([p.node_index for p in putters],
                                 [None if i == index else i
                                  for i, _ in enumerate(putters)])

        # now lets make a handoff at the end
        _test_one_handoff(self.policy.object_ring.replica_count - 1)
        # now lets make a handoff at the start
        _test_one_handoff(0)
        # now lets make a handoff in the middle
        _test_one_handoff(2)

        # now lets make all of them handoffs
        for index in range(self.policy.object_ring.replica_count):
            putters[index].node_index = None
        got = controller._determine_chunk_destinations(putters, self.policy)
        self.assertEqual(sorted(got, key=lambda p: id(p)),
                         sorted(expected, key=lambda p: id(p)))

    def test_GET_simple(self):
        req = swift.common.swob.Request.blank('/v1/a/c/o')
        get_statuses = [200] * self.policy.ec_ndata
        get_hdrs = [{
            'Connection': 'close',
            'X-Object-Sysmeta-Ec-Scheme': self.policy.ec_scheme_description,
        }] * self.policy.ec_ndata
        with set_http_connect(*get_statuses, headers=get_hdrs):
            resp = req.get_response(self.app)
        self.assertEqual(resp.status_int, 200)
        self.assertIn('Accept-Ranges', resp.headers)
        self.assertNotIn('Connection', resp.headers)
        self.assertFalse([h for h in resp.headers
                          if h.lower().startswith('x-object-sysmeta-ec-')])

    def test_GET_disconnect(self):
        self.app.recoverable_node_timeout = 0.01
        self.app.client_timeout = 0.1
        # Before, we used the default 64k chunk size, so the entire ~16k test
        # data would come in the first chunk, and the generator should
        # cleanly exit by the time we reiterate() the response.
        self.app.object_chunk_size = 10
        segment_size = self.policy.ec_segment_size
        test_data = (b'test' * segment_size)[:-743]
        etag = md5(test_data, usedforsecurity=False).hexdigest()
        ec_archive_bodies = self._make_ec_archive_bodies(test_data)
        headers = {
            'X-Object-Sysmeta-Ec-Etag': etag,
            'X-Object-Sysmeta-Ec-Content-Length': len(test_data),
            'X-Timestamp': Timestamp(self.ts()).normal,
        }
        num_slow = 4
        responses = [
            (200, SlowBody(body, 0.1 if i < num_slow else 0.0),
             self._add_frag_index(i, headers))
            for i, body in enumerate(ec_archive_bodies)
        ] * self.policy.ec_duplication_factor

        status_codes, body_iter, headers = zip(*responses)
        req = swift.common.swob.Request.blank('/v1/a/c/o')
        with mocked_http_conn(*status_codes, body_iter=body_iter,
                              headers=headers) as log:
            resp = req.get_response(self.app)
            self.assertEqual(resp.status_int, 200)
            resp.app_iter.close()
        self.assertEqual(len(log.requests),
                         self.policy.ec_ndata + num_slow)

        def make_key(r):
            r['device'] = r['path'].split('/')[1]
            return '%(ip)s:%(port)s/%(device)s' % r
        # the first four slow nodes get errors incr'd
        expected_error_limiting = {
            make_key(r): {
                'errors': 1,
                'last_error': mock.ANY,
            }
            for r in log.requests[:4]
        }
        actual = {}
        for n in self.app.get_object_ring(int(self.policy)).devs:
            node_key = self.app.error_limiter.node_key(n)
            stats = self.app.error_limiter.stats.get(node_key) or {}
            if stats:
                actual[self.app.error_limiter.node_key(n)] = stats
        self.assertEqual(actual, expected_error_limiting)
        expected = ["Client disconnected on read of EC frag '/a/c/o'"] * 10
        self.assertEqual(
            self.app.logger.get_lines_for_level('warning'),
            expected)
        for read_line in self.app.logger.get_lines_for_level('error'):
            self.assertIn("Trying to read EC fragment during GET (retrying)",
                          read_line)
        self.assertEqual(
            len(self.logger.logger.records['ERROR']), 4,
            'Expected 4 ERROR lines, got %r' % (
                self.logger.logger.records['ERROR'], ))

    def test_GET_not_found_when_404_newer(self):
        # if proxy receives a 404, it keeps waiting for other connections until
        # max number of nodes in hopes of finding an object, but if 404 is
        # more recent than a 200, then it should ignore 200 and return 404
        req = swift.common.swob.Request.blank('/v1/a/c/o')
        rest = 2 * self.policy.object_ring.replica_count - 2
        codes = [200, 404] + [200] * rest
        ts_iter = iter([1, 2] + [1] * rest)
        with set_http_connect(*codes, timestamps=ts_iter):
            resp = req.get_response(self.app)
        self.assertEqual(resp.status_int, 404)

    def test_GET_primaries_error_during_rebalance(self):
        req = swift.common.swob.Request.blank('/v1/a/c/o')
        codes = [404] * (2 * self.policy.object_ring.replica_count)
        with mocked_http_conn(*codes):
            resp = req.get_response(self.app)
        self.assertEqual(resp.status_int, 404)
        for i in range(self.policy.object_ring.replica_count - 2):
            codes[i] = Timeout()
            with mocked_http_conn(*codes):
                resp = req.get_response(self.app)
            self.assertEqual(resp.status_int, 404)
            self.app.error_limiter.stats.clear()  # Reset error limiting

        # one more timeout is past the tipping point
        codes[self.policy.object_ring.replica_count - 2] = Timeout()
        with mocked_http_conn(*codes):
            resp = req.get_response(self.app)
        self.assertEqual(resp.status_int, 503)
        self.app.error_limiter.stats.clear()  # Reset error limiting

        # unless we have tombstones
        with mocked_http_conn(*codes, headers={'X-Backend-Timestamp': '1'}):
            resp = req.get_response(self.app)
        self.assertEqual(resp.status_int, 404)

    def _test_if_match(self, method):
        def _do_test(match_value, backend_status, num_responses,
                     etag_is_at='X-Object-Sysmeta-Does-Not-Exist'):
            req = swift.common.swob.Request.blank(
                '/v1/a/c/o', method=method,
                headers={'If-Match': match_value,
                         'X-Backend-Etag-Is-At': etag_is_at})
            get_resp = [backend_status] * num_responses
            resp_headers = {'Etag': 'frag_etag',
                            'X-Object-Sysmeta-Ec-Etag': 'data_etag',
                            'X-Object-Sysmeta-Alternate-Etag': 'alt_etag'}
            with set_http_connect(*get_resp, headers=resp_headers):
                resp = req.get_response(self.app)
            self.assertEqual('data_etag', resp.headers['Etag'])
            return resp

        num_ok_responses = self.policy.ec_ndata if method == 'GET' else 1
        # wildcard
        resp = _do_test('*', 200, num_ok_responses)
        self.assertEqual(resp.status_int, 200)

        # match
        resp = _do_test('"data_etag"', 200, num_ok_responses)
        self.assertEqual(resp.status_int, 200)

        # no match
        resp = _do_test('"frag_etag"', 412,
                        2 * self.policy.ec_n_unique_fragments)
        self.assertEqual(resp.status_int, 412)

        # match wildcard against an alternate etag
        resp = _do_test('*', 200, num_ok_responses,
                        etag_is_at='X-Object-Sysmeta-Alternate-Etag')
        self.assertEqual(resp.status_int, 200)

        # match against an alternate etag
        resp = _do_test('"alt_etag"', 200, num_ok_responses,
                        etag_is_at='X-Object-Sysmeta-Alternate-Etag')
        self.assertEqual(resp.status_int, 200)

        # no match against an alternate etag
        resp = _do_test('"data_etag"', 412,
                        2 * self.policy.ec_n_unique_fragments,
                        etag_is_at='X-Object-Sysmeta-Alternate-Etag')
        self.assertEqual(resp.status_int, 412)

    def test_GET_if_match(self):
        self._test_if_match('GET')

    def test_HEAD_if_match(self):
        self._test_if_match('HEAD')

    def _test_if_none_match(self, method):
        def _do_test(match_value, backend_status, num_responses,
                     etag_is_at='X-Object-Sysmeta-Does-Not-Exist'):
            req = swift.common.swob.Request.blank(
                '/v1/a/c/o', method=method,
                headers={'If-None-Match': match_value,
                         'X-Backend-Etag-Is-At': etag_is_at})
            get_resp = [backend_status] * num_responses
            resp_headers = {'Etag': 'frag_etag',
                            'X-Object-Sysmeta-Ec-Etag': 'data_etag',
                            'X-Object-Sysmeta-Alternate-Etag': 'alt_etag'}
            with set_http_connect(*get_resp, headers=resp_headers):
                resp = req.get_response(self.app)
            self.assertEqual('data_etag', resp.headers['Etag'])
            return resp

        if method == 'GET':
            num_ok_responses = self.policy.ec_ndata
            num_304_responses = 2 * self.policy.ec_n_unique_fragments
        else:
            num_ok_responses = num_304_responses = 1

        # wildcard
        resp = _do_test('*', 304, num_304_responses)
        self.assertEqual(resp.status_int, 304)

        # match
        resp = _do_test('"data_etag"', 304, num_304_responses)
        self.assertEqual(resp.status_int, 304)

        # no match
        resp = _do_test('"frag_etag"', 200, num_ok_responses)
        self.assertEqual(resp.status_int, 200)

        # match wildcard against an alternate etag
        resp = _do_test('*', 304,
                        num_304_responses,
                        etag_is_at='X-Object-Sysmeta-Alternate-Etag')
        self.assertEqual(resp.status_int, 304)

        # match against an alternate etag
        resp = _do_test('"alt_etag"', 304,
                        num_304_responses,
                        etag_is_at='X-Object-Sysmeta-Alternate-Etag')
        self.assertEqual(resp.status_int, 304)

        # no match against an alternate etag
        resp = _do_test('"data_etag"', 200, num_ok_responses,
                        etag_is_at='X-Object-Sysmeta-Alternate-Etag')
        self.assertEqual(resp.status_int, 200)

    def test_GET_if_none_match(self):
        self._test_if_none_match('GET')

    def test_HEAD_if_none_match(self):
        self._test_if_none_match('HEAD')

    def test_GET_simple_x_newest(self):
        req = swift.common.swob.Request.blank('/v1/a/c/o',
                                              headers={'X-Newest': 'true'})
        codes = [200] * self.policy.ec_ndata
        with set_http_connect(*codes):
            resp = req.get_response(self.app)
        self.assertEqual(resp.status_int, 200)

    def test_GET_error(self):
        req = swift.common.swob.Request.blank('/v1/a/c/o')
        get_resp = [503] + [200] * self.policy.ec_ndata
        with set_http_connect(*get_resp):
            resp = req.get_response(self.app)
        self.assertEqual(resp.status_int, 200)

    def test_GET_no_response_error(self):
        req = swift.common.swob.Request.blank('/v1/a/c/o')
        num_responses = 2 * self.policy.ec_n_unique_fragments
        with set_http_connect(*([Timeout()] * num_responses)):
            resp = req.get_response(self.app)
        self.assertEqual(resp.status_int, 503)

    def test_GET_best_bucket_status_is_none(self):
        req = swift.common.swob.Request.blank('/v1/a/c/o')
        orig_choose_best_bucket = ECGetResponseCollection.choose_best_bucket

        def fake_choose_best_bucket(inst):
            # we don't yet understand the scenario in which a bucket would be
            # chosen with status == None so just pretend it happened
            bucket = orig_choose_best_bucket(inst)
            bucket.status = None
            return bucket

        with set_http_connect():
            with mock.patch(
                    'swift.proxy.controllers.obj.ECGetResponseCollection.'
                    'choose_best_bucket', fake_choose_best_bucket):
                resp = req.get_response(self.app)
        self.assertEqual(resp.status_int, 503)
        lines = self.logger.get_lines_for_level('error')
        self.assertTrue(lines)
        self.assertIn('best_bucket.status is None??', lines[-2])
        self.assertIn('status: None', lines[-2])
        self.assertIn('Object returning 503 for []', lines[-1])

    def test_feed_remaining_primaries(self):
        controller = self.controller_cls(
            self.app, 'a', 'c', 'o')
        safe_iter = utils.GreenthreadSafeIterator(NodeIter(
            'object', self.app, self.policy.object_ring, 0, self.logger,
            policy=self.policy, request=Request.blank('')))
        controller._fragment_GET_request = lambda *a, **k: next(safe_iter)
        pile = utils.GreenAsyncPile(self.policy.ec_ndata)
        for i in range(self.policy.ec_ndata):
            pile.spawn(controller._fragment_GET_request)
        req = swob.Request.blank('/v1/a/c/o')

        feeder_q = mock.MagicMock()

        def feeder_timeout(*a, **kw):
            # simulate trampoline
            sleep()
            # timeout immediately
            raise Empty
        feeder_q.get.side_effect = feeder_timeout
        controller.feed_remaining_primaries(
            safe_iter, pile, req, 0, self.policy,
            mock.MagicMock(), feeder_q, mock.MagicMock())
        expected_timeout = self.app.get_policy_options(
            self.policy).concurrency_timeout
        expected_call = mock.call(timeout=expected_timeout)
        expected_num_calls = self.policy.ec_nparity + 1
        self.assertEqual(feeder_q.get.call_args_list,
                         [expected_call] * expected_num_calls)

    def test_GET_timeout(self):
        req = swift.common.swob.Request.blank('/v1/a/c/o')
        self.app.recoverable_node_timeout = 0.01
        codes = [FakeStatus(404, response_sleep=1.0)] * 2 + \
            [200] * (self.policy.ec_ndata)
        with mocked_http_conn(*codes) as log:
            resp = req.get_response(self.app)
        self.assertEqual(resp.status_int, 200)
        self.assertEqual(self.policy.ec_ndata + 2, len(log.requests))
        self.assertEqual(
            len(self.logger.logger.records['ERROR']), 2,
            'Expected 2 ERROR lines, got %r' % (
                self.logger.logger.records['ERROR'], ))
        for retry_line in self.logger.logger.records['ERROR']:
            self.assertIn('ERROR with Object server', retry_line)
            self.assertIn('Trying to GET', retry_line)
            self.assertIn('Timeout (0.01s)', retry_line)
            self.assertIn(req.headers['x-trans-id'], retry_line)

    def test_GET_with_slow_primaries(self):
        segment_size = self.policy.ec_segment_size
        test_data = (b'test' * segment_size)[:-743]
        etag = md5(test_data, usedforsecurity=False).hexdigest()
        ec_archive_bodies = self._make_ec_archive_bodies(test_data)
        ts = self.ts()
        headers = []
        for i, body in enumerate(ec_archive_bodies):
            headers.append({
                'X-Object-Sysmeta-Ec-Etag': etag,
                'X-Object-Sysmeta-Ec-Content-Length': len(body),
                'X-Object-Sysmeta-Ec-Frag-Index':
                    self.policy.get_backend_index(i),
                'X-Backend-Timestamp': ts.internal,
                'X-Timestamp': ts.normal,
                'X-Backend-Durable-Timestamp': ts.internal,
                'X-Backend-Data-Timestamp': ts.internal,
            })

        req = swift.common.swob.Request.blank('/v1/a/c/o')

        policy_opts = self.app.get_policy_options(self.policy)
        policy_opts.concurrent_gets = True
        policy_opts.concurrency_timeout = 0.1

        status_codes = ([
            FakeStatus(200, response_sleep=2.0),
        ] * self.policy.ec_nparity) + ([
            FakeStatus(200),
        ] * self.policy.ec_ndata)
        self.assertEqual(len(status_codes), len(ec_archive_bodies))
        with mocked_http_conn(*status_codes, body_iter=ec_archive_bodies,
                              headers=headers) as log:
            resp = req.get_response(self.app)
        self.assertEqual(resp.status_int, 200)
        self.assertEqual(len(log.requests),
                         self.policy.ec_n_unique_fragments)

    def test_GET_with_some_slow_primaries(self):
        segment_size = self.policy.ec_segment_size
        test_data = (b'test' * segment_size)[:-289]
        etag = md5(test_data, usedforsecurity=False).hexdigest()
        ec_archive_bodies = self._make_ec_archive_bodies(test_data)
        ts = self.ts()
        headers = []
        for i, body in enumerate(ec_archive_bodies):
            headers.append({
                'X-Object-Sysmeta-Ec-Etag': etag,
                'X-Object-Sysmeta-Ec-Content-Length': len(body),
                'X-Object-Sysmeta-Ec-Frag-Index':
                    self.policy.get_backend_index(i),
                'X-Backend-Timestamp': ts.internal,
                'X-Timestamp': ts.normal,
                'X-Backend-Durable-Timestamp': ts.internal,
                'X-Backend-Data-Timestamp': ts.internal,
            })

        req = swift.common.swob.Request.blank('/v1/a/c/o')

        policy_opts = self.app.get_policy_options(self.policy)
        policy_opts.concurrent_gets = True
        policy_opts.concurrency_timeout = 0.1

        slow_count = self.policy.ec_nparity
        status_codes = ([
            FakeStatus(200, response_sleep=2.0),
        ] * slow_count) + ([
            FakeStatus(200),
        ] * (self.policy.ec_ndata - slow_count))
        random.shuffle(status_codes)
        status_codes.extend([
            FakeStatus(200),
        ] * slow_count)
        self.assertEqual(len(status_codes), len(ec_archive_bodies))
        with mocked_http_conn(*status_codes, body_iter=ec_archive_bodies,
                              headers=headers) as log:
            resp = req.get_response(self.app)
        self.assertEqual(resp.status_int, 200)
        self.assertEqual(len(log.requests),
                         self.policy.ec_n_unique_fragments)

    def test_ec_concurrent_GET_with_slow_leaders(self):
        segment_size = self.policy.ec_segment_size
        test_data = (b'test' * segment_size)[:-289]
        etag = md5(test_data).hexdigest()
        ec_archive_bodies = self._make_ec_archive_bodies(test_data)
        ts = self.ts()
        headers = []
        for i, body in enumerate(ec_archive_bodies):
            headers.append({
                'X-Object-Sysmeta-Ec-Etag': etag,
                'X-Object-Sysmeta-Ec-Content-Length': len(body),
                'X-Object-Sysmeta-Ec-Frag-Index':
                    self.policy.get_backend_index(i),
                'X-Backend-Timestamp': ts.internal,
                'X-Timestamp': ts.normal,
                'X-Backend-Durable-Timestamp': ts.internal,
                'X-Backend-Data-Timestamp': ts.internal,
            })

        req = swift.common.swob.Request.blank('/v1/a/c/o')

        policy_opts = self.app.get_policy_options(self.policy)
        policy_opts.concurrent_gets = True
        policy_opts.concurrency_timeout = 0.0

        slow_count = 4
        status_codes = ([
            FakeStatus(200, response_sleep=0.2),
        ] * slow_count) + ([
            FakeStatus(200, response_sleep=0.1),
        ] * (self.policy.ec_n_unique_fragments - slow_count))
        for i in range(slow_count):
            # poison the super slow requests
            ec_archive_bodies[i] = ''
        with mocked_http_conn(*status_codes, body_iter=ec_archive_bodies,
                              headers=headers) as log:
            resp = req.get_response(self.app)
            self.assertEqual(resp.status_int, 200)
            self.assertEqual(resp.body, test_data, '%r != %r' % (
                resp.body if len(resp.body) < 60 else '%s...' % resp.body[:60],
                test_data if len(test_data) < 60 else '%s...' % test_data[:60],
            ))
        self.assertEqual(len(log.requests), self.policy.ec_n_unique_fragments)

    def test_GET_with_slow_nodes_and_failures(self):
        segment_size = self.policy.ec_segment_size
        test_data = (b'test' * segment_size)[:-289]
        etag = md5(test_data, usedforsecurity=False).hexdigest()
        ec_archive_bodies = self._make_ec_archive_bodies(test_data)
        ts = self.ts()
        headers = []
        for i, body in enumerate(ec_archive_bodies):
            headers.append({
                'X-Object-Sysmeta-Ec-Etag': etag,
                'X-Object-Sysmeta-Ec-Content-Length': len(body),
                'X-Object-Sysmeta-Ec-Frag-Index':
                    self.policy.get_backend_index(i),
                'X-Backend-Timestamp': ts.internal,
                'X-Timestamp': ts.normal,
                'X-Backend-Durable-Timestamp': ts.internal,
                'X-Backend-Data-Timestamp': ts.internal,
            })

        req = swift.common.swob.Request.blank('/v1/a/c/o')

        policy_opts = self.app.get_policy_options(self.policy)
        policy_opts.concurrent_gets = True
        policy_opts.concurrency_timeout = 0.1

        unused_resp = [
            FakeStatus(200, response_sleep=2.0),
            FakeStatus(200, response_sleep=2.0),
            500,
            416,
        ]
        self.assertEqual(len(unused_resp), self.policy.ec_nparity)
        status_codes = (
            [200] * (self.policy.ec_ndata - 4)) + unused_resp
        self.assertEqual(len(status_codes), self.policy.ec_ndata)
        # random.shuffle(status_codes)
        # make up for the failures
        status_codes.extend([200] * self.policy.ec_nparity)
        self.assertEqual(len(status_codes), len(ec_archive_bodies))
        bodies_with_errors = []
        for code, body in zip(status_codes, ec_archive_bodies):
            if code == 500:
                bodies_with_errors.append('Kaboom')
            elif code == 416:
                bodies_with_errors.append('That Range is no.')
            else:
                bodies_with_errors.append(body)
        with mocked_http_conn(*status_codes, body_iter=bodies_with_errors,
                              headers=headers) as log:
            resp = req.get_response(self.app)
        self.assertEqual(resp.status_int, 200)
        self.assertEqual(len(log.requests),
                         self.policy.ec_n_unique_fragments)

    def test_GET_with_one_slow_frag_lane(self):
        segment_size = self.policy.ec_segment_size
        test_data = (b'test' * segment_size)[:-454]
        etag = md5(test_data, usedforsecurity=False).hexdigest()
        ec_archive_bodies = self._make_ec_archive_bodies(test_data)
        ts = self.ts()
        headers = []
        for i, body in enumerate(ec_archive_bodies):
            headers.append({
                'X-Object-Sysmeta-Ec-Etag': etag,
                'X-Object-Sysmeta-Ec-Content-Length': len(body),
                'X-Object-Sysmeta-Ec-Frag-Index':
                    self.policy.get_backend_index(i),
                'X-Backend-Timestamp': ts.internal,
                'X-Timestamp': ts.normal,
                'X-Backend-Durable-Timestamp': ts.internal,
                'X-Backend-Data-Timestamp': ts.internal,
            })

        req = swift.common.swob.Request.blank('/v1/a/c/o')

        policy_opts = self.app.get_policy_options(self.policy)
        policy_opts.concurrent_gets = True
        policy_opts.concurrency_timeout = 0.1

        status_codes = [
            FakeStatus(200, response_sleep=2.0),
        ] + ([
            FakeStatus(200),
        ] * (self.policy.ec_ndata - 1))
        random.shuffle(status_codes)
        status_codes.extend([
            FakeStatus(200, response_sleep=2.0),
            FakeStatus(200, response_sleep=2.0),
            FakeStatus(200, response_sleep=2.0),
            FakeStatus(200),
        ])
        self.assertEqual(len(status_codes), len(ec_archive_bodies))
        with mocked_http_conn(*status_codes, body_iter=ec_archive_bodies,
                              headers=headers) as log:
            resp = req.get_response(self.app)
        self.assertEqual(resp.status_int, 200)
        self.assertEqual(len(log.requests),
                         self.policy.ec_n_unique_fragments)

    def test_GET_with_concurrent_ec_extra_requests(self):
        segment_size = self.policy.ec_segment_size
        test_data = (b'test' * segment_size)[:-454]
        etag = md5(test_data, usedforsecurity=False).hexdigest()
        ec_archive_bodies = self._make_ec_archive_bodies(test_data)
        ts = self.ts()
        headers = []
        for i, body in enumerate(ec_archive_bodies):
            headers.append({
                'X-Object-Sysmeta-Ec-Etag': etag,
                'X-Object-Sysmeta-Ec-Content-Length': len(body),
                'X-Object-Sysmeta-Ec-Frag-Index':
                    self.policy.get_backend_index(i),
                'X-Backend-Timestamp': ts.internal,
                'X-Timestamp': ts.normal,
                'X-Backend-Durable-Timestamp': ts.internal,
                'X-Backend-Data-Timestamp': ts.internal,
            })
        policy_opts = self.app.get_policy_options(self.policy)
        policy_opts.concurrent_ec_extra_requests = self.policy.ec_nparity - 1
        req = swift.common.swob.Request.blank('/v1/a/c/o')
        # w/o concurrent_gets ec_extra_requests has no effect
        status_codes = [200] * self.policy.ec_ndata
        with mocked_http_conn(*status_codes, body_iter=ec_archive_bodies,
                              headers=headers) as log:
            resp = req.get_response(self.app)
        self.assertEqual(resp.status_int, 200)
        self.assertEqual(len(log.requests), self.policy.ec_ndata)
        self.assertEqual(resp.body, test_data)

        policy_opts.concurrent_gets = True
        status_codes = [200] * (self.policy.object_ring.replicas - 1)
        with mocked_http_conn(*status_codes, body_iter=ec_archive_bodies,
                              headers=headers) as log:
            resp = req.get_response(self.app)
        self.assertEqual(resp.status_int, 200)
        self.assertEqual(len(log.requests),
                         self.policy.object_ring.replicas - 1)
        self.assertEqual(resp.body, test_data)

    def test_GET_with_body(self):
        req = swift.common.swob.Request.blank('/v1/a/c/o')
        # turn a real body into fragments
        segment_size = self.policy.ec_segment_size
        real_body = (b'asdf' * segment_size)[:-10]
        # split it up into chunks
        chunks = [real_body[x:x + segment_size]
                  for x in range(0, len(real_body), segment_size)]
        fragment_payloads = []
        for chunk in chunks:
            fragments = self.policy.pyeclib_driver.encode(chunk)
            if not fragments:
                break
            fragment_payloads.append(
                fragments * self.policy.ec_duplication_factor)
        # sanity
        sanity_body = b''
        for fragment_payload in fragment_payloads:
            sanity_body += self.policy.pyeclib_driver.decode(
                fragment_payload)
        self.assertEqual(len(real_body), len(sanity_body))
        self.assertEqual(real_body, sanity_body)

        # list(zip(...)) for py3 compatibility (zip is lazy there)
        node_fragments = list(zip(*fragment_payloads))
        self.assertEqual(len(node_fragments), self.replicas())  # sanity
        headers = {'X-Object-Sysmeta-Ec-Content-Length': str(len(real_body))}
        responses = [(200, b''.join(node_fragments[i]), headers)
                     for i in range(POLICIES.default.ec_ndata)]
        status_codes, body_iter, headers = zip(*responses)
        with set_http_connect(*status_codes, body_iter=body_iter,
                              headers=headers):
            resp = req.get_response(self.app)
        self.assertEqual(resp.status_int, 200)
        self.assertEqual(len(real_body), len(resp.body))
        self.assertEqual(real_body, resp.body)

    def test_GET_with_frags_swapped_around(self):
        segment_size = self.policy.ec_segment_size
        test_data = (b'test' * segment_size)[:-657]
        etag = md5(test_data, usedforsecurity=False).hexdigest()
        ec_archive_bodies = self._make_ec_archive_bodies(test_data)

        _part, primary_nodes = self.obj_ring.get_nodes('a', 'c', 'o')

        node_key = lambda n: (n['ip'], n['port'])
        backend_index = self.policy.get_backend_index
        ts = self.ts()

        response_map = {
            node_key(n): StubResponse(
                200, ec_archive_bodies[backend_index(i)], {
                    'X-Object-Sysmeta-Ec-Content-Length': len(test_data),
                    'X-Object-Sysmeta-Ec-Etag': etag,
                    'X-Object-Sysmeta-Ec-Frag-Index': backend_index(i),
                    'X-Timestamp': ts.normal,
                    'X-Backend-Timestamp': ts.internal
                }) for i, n in enumerate(primary_nodes)
        }

        # swap a parity response into a data node
        data_node = random.choice(primary_nodes[:self.policy.ec_ndata])
        parity_node = random.choice(
            primary_nodes[
                self.policy.ec_ndata:self.policy.ec_n_unique_fragments])
        (response_map[node_key(data_node)],
         response_map[node_key(parity_node)]) = \
            (response_map[node_key(parity_node)],
             response_map[node_key(data_node)])

        def get_response(req):
            req_key = (req['ip'], req['port'])
            return response_map.pop(req_key)

        req = swob.Request.blank('/v1/a/c/o')
        with capture_http_requests(get_response) as log:
            resp = req.get_response(self.app)

        self.assertEqual(resp.status_int, 200)
        self.assertEqual(len(log), self.policy.ec_ndata)
        self.assertEqual(len(response_map),
                         len(primary_nodes) - self.policy.ec_ndata)

    def test_GET_with_no_success(self):
        node_frags = [[]] * 28  # no frags on any node

        fake_response = self._fake_ec_node_response(node_frags)

        req = swob.Request.blank('/v1/a/c/o')
        with capture_http_requests(fake_response) as log:
            resp = req.get_response(self.app)

        self.assertEqual(resp.status_int, 404)
        self.assertEqual(len(log), 2 * self.replicas())

    def test_GET_with_only_handoffs(self):
        obj1 = self._make_ec_object_stub()

        node_frags = [[]] * self.replicas()  # all primaries missing
        node_frags = node_frags + [  # handoffs
            {'obj': obj1, 'frag': 0},
            {'obj': obj1, 'frag': 1},
            {'obj': obj1, 'frag': 2},
            {'obj': obj1, 'frag': 3},
            {'obj': obj1, 'frag': 4},
            {'obj': obj1, 'frag': 5},
            {'obj': obj1, 'frag': 6},
            {'obj': obj1, 'frag': 7},
            {'obj': obj1, 'frag': 8},
            {'obj': obj1, 'frag': 9},
            {'obj': obj1, 'frag': 10},  # parity
            {'obj': obj1, 'frag': 11},  # parity
            {'obj': obj1, 'frag': 12},  # parity
            {'obj': obj1, 'frag': 13},  # parity
        ]

        fake_response = self._fake_ec_node_response(node_frags)

        req = swob.Request.blank('/v1/a/c/o')
        with capture_http_requests(fake_response) as log:
            resp = req.get_response(self.app)

        self.assertEqual(resp.status_int, 200)
        self.assertEqual(resp.headers['etag'], obj1['etag'])
        self.assertEqual(md5(
            resp.body, usedforsecurity=False).hexdigest(), obj1['etag'])

        collected_responses = defaultdict(list)
        for conn in log:
            etag = conn.resp.headers['X-Object-Sysmeta-Ec-Etag']
            index = conn.resp.headers['X-Object-Sysmeta-Ec-Frag-Index']
            collected_responses[etag].append(index)

        # GETS would be required to all primaries and then ndata handoffs
        self.assertEqual(len(log), self.replicas() + self.policy.ec_ndata)
        self.assertEqual(2, len(collected_responses))
        # 404s
        self.assertEqual(self.replicas(), len(collected_responses[None]))
        self.assertEqual(self.policy.ec_ndata,
                         len(collected_responses[obj1['etag']]))

    def test_GET_with_single_missed_overwrite_does_not_need_handoff(self):
        obj1 = self._make_ec_object_stub(pattern='obj1')
        obj2 = self._make_ec_object_stub(pattern='obj2')

        node_frags = [
            {'obj': obj2, 'frag': 0},
            {'obj': obj2, 'frag': 1},
            {'obj': obj1, 'frag': 2},  # missed over write
            {'obj': obj2, 'frag': 3},
            {'obj': obj2, 'frag': 4},
            {'obj': obj2, 'frag': 5},
            {'obj': obj2, 'frag': 6},
            {'obj': obj2, 'frag': 7},
            {'obj': obj2, 'frag': 8},
            {'obj': obj2, 'frag': 9},
            {'obj': obj2, 'frag': 10},  # parity
            {'obj': obj2, 'frag': 11},  # parity
            {'obj': obj2, 'frag': 12},  # parity
            {'obj': obj2, 'frag': 13},  # parity
            # {'obj': obj2, 'frag': 2},  # handoff (not used in this test)
        ]

        fake_response = self._fake_ec_node_response(node_frags)

        req = swob.Request.blank('/v1/a/c/o')
        with mock.patch('swift.proxy.server.shuffle', lambda n: n), \
                capture_http_requests(fake_response) as log:
            resp = req.get_response(self.app)

        self.assertEqual(resp.status_int, 200)
        self.assertEqual(resp.headers['etag'], obj2['etag'])
        closed_conn = defaultdict(set)
        for conn in log:
            etag = conn.resp.headers['X-Object-Sysmeta-Ec-Etag']
            closed_conn[etag].add(conn.closed)
        self.assertEqual({
            obj1['etag']: {True},
            obj2['etag']: {False},
        }, closed_conn)
        self.assertEqual(md5(
            resp.body, usedforsecurity=False).hexdigest(), obj2['etag'])
        self.assertEqual({True}, {conn.closed for conn in log})

        collected_responses = defaultdict(set)
        for conn in log:
            etag = conn.resp.headers['X-Object-Sysmeta-Ec-Etag']
            index = conn.resp.headers['X-Object-Sysmeta-Ec-Frag-Index']
            collected_responses[etag].add(index)

        self.assertEqual(len(log), self.policy.ec_ndata + 1)
        expected = {
            obj1['etag']: 1,
            obj2['etag']: self.policy.ec_ndata,
        }
        self.assertEqual(expected, {
            e: len(f) for e, f in collected_responses.items()})

    def test_GET_with_many_missed_overwrite_will_need_handoff(self):
        obj1 = self._make_ec_object_stub(pattern='obj1')
        obj2 = self._make_ec_object_stub(pattern='obj2')

        node_frags = [
            {'obj': obj2, 'frag': 0},
            {'obj': obj2, 'frag': 1},
            {'obj': obj1, 'frag': 2},  # missed
            {'obj': obj2, 'frag': 3},
            {'obj': obj2, 'frag': 4},
            {'obj': obj2, 'frag': 5},
            {'obj': obj1, 'frag': 6},  # missed
            {'obj': obj2, 'frag': 7},
            {'obj': obj2, 'frag': 8},
            {'obj': obj1, 'frag': 9},  # missed
            {'obj': obj1, 'frag': 10},  # missed
            {'obj': obj1, 'frag': 11},  # missed
            {'obj': obj2, 'frag': 12},
            {'obj': obj2, 'frag': 13},
            {'obj': obj2, 'frag': 6},  # handoff
        ]

        fake_response = self._fake_ec_node_response(node_frags)

        req = swob.Request.blank('/v1/a/c/o')
        with capture_http_requests(fake_response) as log:
            resp = req.get_response(self.app)

        self.assertEqual(resp.status_int, 200)
        self.assertEqual(resp.headers['etag'], obj2['etag'])
        self.assertEqual(md5(
            resp.body, usedforsecurity=False).hexdigest(), obj2['etag'])

        collected_responses = defaultdict(set)
        for conn in log:
            etag = conn.resp.headers['X-Object-Sysmeta-Ec-Etag']
            index = conn.resp.headers['X-Object-Sysmeta-Ec-Frag-Index']
            collected_responses[etag].add(index)

        # there's not enough of the obj2 etag on the primaries, we would
        # have collected responses for both etags, and would have made
        # one more request to the handoff node
        self.assertEqual(len(log), self.replicas() + 1)
        self.assertEqual(len(collected_responses), 2)

        # ... regardless we should never need to fetch more than ec_ndata
        # frags for any given etag
        for etag, frags in collected_responses.items():
            self.assertLessEqual(len(frags), self.policy.ec_ndata,
                                 'collected %s frags for etag %s' % (
                                     len(frags), etag))

    def test_GET_with_missing_and_mixed_frags_will_dig_deep_but_succeed(self):
        obj1 = self._make_ec_object_stub(pattern='obj1', timestamp=self.ts())
        obj2 = self._make_ec_object_stub(pattern='obj2', timestamp=self.ts())

        node_frags = [
            {'obj': obj1, 'frag': 0},
            {'obj': obj2, 'frag': 0},
            [],
            {'obj': obj1, 'frag': 1},
            {'obj': obj2, 'frag': 1},
            [],
            {'obj': obj1, 'frag': 2},
            {'obj': obj2, 'frag': 2},
            [],
            {'obj': obj1, 'frag': 3},
            {'obj': obj2, 'frag': 3},
            [],
            {'obj': obj1, 'frag': 4},
            {'obj': obj2, 'frag': 4},
            [],
            {'obj': obj1, 'frag': 5},
            {'obj': obj2, 'frag': 5},
            [],
            {'obj': obj1, 'frag': 6},
            {'obj': obj2, 'frag': 6},
            [],
            {'obj': obj1, 'frag': 7},
            {'obj': obj2, 'frag': 7},
            [],
            {'obj': obj1, 'frag': 8},
            {'obj': obj2, 'frag': 8},
            [],
            {'obj': obj2, 'frag': 9},
        ]

        fake_response = self._fake_ec_node_response(node_frags)

        req = swob.Request.blank('/v1/a/c/o')
        with capture_http_requests(fake_response) as log:
            resp = req.get_response(self.app)

        self.assertEqual(resp.status_int, 200)
        self.assertEqual(resp.headers['etag'], obj2['etag'])
        self.assertEqual(md5(
            resp.body, usedforsecurity=False).hexdigest(), obj2['etag'])

        collected_responses = defaultdict(set)
        for conn in log:
            etag = conn.resp.headers['X-Object-Sysmeta-Ec-Etag']
            index = conn.resp.headers['X-Object-Sysmeta-Ec-Frag-Index']
            collected_responses[etag].add(index)

        # we go exactly as long as we have to, finding two different
        # etags and some 404's (i.e. collected_responses[None])
        self.assertEqual(len(log), len(node_frags))
        self.assertEqual(len(collected_responses), 3)

        # ... regardless we should never need to fetch more than ec_ndata
        # frags for any given etag
        for etag, frags in collected_responses.items():
            self.assertLessEqual(len(frags), self.policy.ec_ndata,
                                 'collected %s frags for etag %s' % (
                                     len(frags), etag))

    def test_GET_with_missing_and_mixed_frags_will_dig_deep_but_stop(self):
        obj1 = self._make_ec_object_stub(pattern='obj1')
        obj2 = self._make_ec_object_stub(pattern='obj2')

        node_frags = [
            {'obj': obj1, 'frag': 0},
            {'obj': obj2, 'frag': 0},
            [],
            {'obj': obj1, 'frag': 1},
            {'obj': obj2, 'frag': 1},
            [],
            {'obj': obj1, 'frag': 2},
            {'obj': obj2, 'frag': 2},
            [],
            {'obj': obj1, 'frag': 3},
            {'obj': obj2, 'frag': 3},
            [],
            {'obj': obj1, 'frag': 4},
            {'obj': obj2, 'frag': 4},
            [],
            {'obj': obj1, 'frag': 5},
            {'obj': obj2, 'frag': 5},
            [],
            {'obj': obj1, 'frag': 6},
            {'obj': obj2, 'frag': 6},
            [],
            {'obj': obj1, 'frag': 7},
            {'obj': obj2, 'frag': 7},
            [],
            {'obj': obj1, 'frag': 8},
            {'obj': obj2, 'frag': 8},
            [],
            # handoffs are iter'd in order so proxy will see 404 from this
            # final handoff
            [],
        ]

        fake_response = self._fake_ec_node_response(node_frags)

        req = swob.Request.blank('/v1/a/c/o')
        with capture_http_requests(fake_response) as log:
            resp = req.get_response(self.app)

        closed_conn = defaultdict(set)
        for conn in log:
            etag = conn.resp.headers.get('X-Object-Sysmeta-Ec-Etag')
            closed_conn[etag].add(conn.closed)
        self.assertEqual({
            obj1['etag']: {True},
            obj2['etag']: {True},
            None: {True},
        }, dict(closed_conn))
        self.assertEqual(resp.status_int, 503)

        collected_responses = defaultdict(set)
        for conn in log:
            etag = conn.resp.headers['X-Object-Sysmeta-Ec-Etag']
            index = conn.resp.headers['X-Object-Sysmeta-Ec-Frag-Index']
            collected_responses[etag].add(index)

        # default node_iter will exhaust at 2 * replicas
        self.assertEqual(len(log), 2 * self.replicas())
        self.assertEqual(len(collected_responses), 3)

        # ... regardless we should never need to fetch more than ec_ndata
        # frags for any given etag
        for etag, frags in collected_responses.items():
            self.assertLessEqual(len(frags), self.policy.ec_ndata,
                                 'collected %s frags for etag %s' % (
                                     len(frags), etag))

    def test_GET_with_duplicate_and_hidden_frag_indexes(self):
        obj1 = self._make_ec_object_stub()
        # proxy should ignore duplicated frag indexes and continue search for
        # a set of unique indexes, finding last one on a handoff
        node_frags = [
            [{'obj': obj1, 'frag': 0}, {'obj': obj1, 'frag': 5}],
            {'obj': obj1, 'frag': 0},  # duplicate frag
            {'obj': obj1, 'frag': 1},
            {'obj': obj1, 'frag': 1},  # duplicate frag
            {'obj': obj1, 'frag': 2},
            {'obj': obj1, 'frag': 2},  # duplicate frag
            {'obj': obj1, 'frag': 3},
            {'obj': obj1, 'frag': 3},  # duplicate frag
            {'obj': obj1, 'frag': 4},
            {'obj': obj1, 'frag': 4},  # duplicate frag
            {'obj': obj1, 'frag': 10},
            {'obj': obj1, 'frag': 11},
            {'obj': obj1, 'frag': 12},
            {'obj': obj1, 'frag': 13},
        ]

        fake_response = self._fake_ec_node_response(node_frags)

        req = swob.Request.blank('/v1/a/c/o')
        with capture_http_requests(fake_response) as log:
            resp = req.get_response(self.app)

        self.assertEqual(resp.status_int, 200)
        self.assertEqual(resp.headers['etag'], obj1['etag'])
        self.assertEqual(md5(
            resp.body, usedforsecurity=False).hexdigest(), obj1['etag'])

        # Expect a maximum of one request to each primary plus one extra
        # request to node 1. Actual value could be less if the extra request
        # occurs and quorum is reached before requests to nodes with a
        # duplicate frag.
        self.assertLessEqual(len(log), self.replicas() + 1)
        collected_indexes = defaultdict(list)
        for conn in log:
            fi = conn.resp.headers.get('X-Object-Sysmeta-Ec-Frag-Index')
            if fi is not None:
                collected_indexes[fi].append(conn)
        self.assertEqual(len(collected_indexes), self.policy.ec_ndata)

    def test_GET_with_missing_and_mixed_frags_may_503(self):
        obj1 = self._make_ec_object_stub(pattern='obj1')
        obj2 = self._make_ec_object_stub(pattern='obj2')
        # we get a 503 when all the handoffs return 200
        node_frags = [[]] * self.replicas()  # primaries have no frags
        node_frags = node_frags + [  # handoffs all have frags
            {'obj': obj1, 'frag': 0},
            {'obj': obj2, 'frag': 0},
            {'obj': obj1, 'frag': 1},
            {'obj': obj2, 'frag': 1},
            {'obj': obj1, 'frag': 2},
            {'obj': obj2, 'frag': 2},
            {'obj': obj1, 'frag': 3},
            {'obj': obj2, 'frag': 3},
            {'obj': obj1, 'frag': 4},
            {'obj': obj2, 'frag': 4},
            {'obj': obj1, 'frag': 5},
            {'obj': obj2, 'frag': 5},
            {'obj': obj1, 'frag': 6},
            {'obj': obj2, 'frag': 6},
        ]
        fake_response = self._fake_ec_node_response(node_frags)

        req = swob.Request.blank('/v1/a/c/o')
        with capture_http_requests(fake_response) as log:
            resp = req.get_response(self.app)

        self.assertEqual(resp.status_int, 503)
        # never get a quorum so all nodes are searched
        self.assertEqual(len(log), 2 * self.replicas())
        collected_indexes = defaultdict(list)
        for conn in log:
            fi = conn.resp.headers.get('X-Object-Sysmeta-Ec-Frag-Index')
            if fi is not None:
                collected_indexes[fi].append(conn)
        self.assertEqual(len(collected_indexes), 7)

    def test_GET_with_mixed_nondurable_frags_and_will_404(self):
        # all nodes have a frag but there is no one set that reaches quorum,
        # which means there is no backend 404 response, but proxy should still
        # return 404 rather than 503
        obj1 = self._make_ec_object_stub(pattern='obj1')
        obj2 = self._make_ec_object_stub(pattern='obj2')
        obj3 = self._make_ec_object_stub(pattern='obj3')
        obj4 = self._make_ec_object_stub(pattern='obj4')

        node_frags = [
            {'obj': obj1, 'frag': 0, 'durable': False},
            {'obj': obj2, 'frag': 0, 'durable': False},
            {'obj': obj3, 'frag': 0, 'durable': False},
            {'obj': obj1, 'frag': 1, 'durable': False},
            {'obj': obj2, 'frag': 1, 'durable': False},
            {'obj': obj3, 'frag': 1, 'durable': False},
            {'obj': obj1, 'frag': 2, 'durable': False},
            {'obj': obj2, 'frag': 2, 'durable': False},
            {'obj': obj3, 'frag': 2, 'durable': False},
            {'obj': obj1, 'frag': 3, 'durable': False},
            {'obj': obj2, 'frag': 3, 'durable': False},
            {'obj': obj3, 'frag': 3, 'durable': False},
            {'obj': obj1, 'frag': 4, 'durable': False},
            {'obj': obj2, 'frag': 4, 'durable': False},
            {'obj': obj3, 'frag': 4, 'durable': False},
            {'obj': obj1, 'frag': 5, 'durable': False},
            {'obj': obj2, 'frag': 5, 'durable': False},
            {'obj': obj3, 'frag': 5, 'durable': False},
            {'obj': obj1, 'frag': 6, 'durable': False},
            {'obj': obj2, 'frag': 6, 'durable': False},
            {'obj': obj3, 'frag': 6, 'durable': False},
            {'obj': obj1, 'frag': 7, 'durable': False},
            {'obj': obj2, 'frag': 7, 'durable': False},
            {'obj': obj3, 'frag': 7, 'durable': False},
            {'obj': obj1, 'frag': 8, 'durable': False},
            {'obj': obj2, 'frag': 8, 'durable': False},
            {'obj': obj3, 'frag': 8, 'durable': False},
            {'obj': obj4, 'frag': 8, 'durable': False},
        ]

        fake_response = self._fake_ec_node_response(node_frags)

        req = swob.Request.blank('/v1/a/c/o')
        with capture_http_requests(fake_response) as log:
            resp = req.get_response(self.app)

        self.assertEqual(resp.status_int, 404)

        collected_etags = set()
        collected_status = set()
        closed_conn = defaultdict(set)
        for conn in log:
            etag = conn.resp.headers['X-Object-Sysmeta-Ec-Etag']
            collected_etags.add(etag)
            collected_status.add(conn.resp.status)
            closed_conn[etag].add(conn.closed)

        # default node_iter will exhaust at 2 * replicas
        self.assertEqual(len(log), 2 * self.replicas())
        self.assertEqual(
            {obj1['etag'], obj2['etag'], obj3['etag'], obj4['etag']},
            collected_etags)
        self.assertEqual({200}, collected_status)
        self.assertEqual({
            obj1['etag']: {True},
            obj2['etag']: {True},
            obj3['etag']: {True},
            obj4['etag']: {True},
        }, closed_conn)

    def test_GET_with_mixed_durable_and_nondurable_frags_will_503(self):
        # all nodes have a frag but there is no one set that reaches quorum,
        # but since one is marked durable we *should* be able to reconstruct,
        # so proxy should 503
        obj1 = self._make_ec_object_stub(pattern='obj1')
        obj2 = self._make_ec_object_stub(pattern='obj2')
        obj3 = self._make_ec_object_stub(pattern='obj3')
        obj4 = self._make_ec_object_stub(pattern='obj4')

        node_frags = [
            {'obj': obj1, 'frag': 0, 'durable': False},
            {'obj': obj2, 'frag': 0, 'durable': False},
            {'obj': obj3, 'frag': 0, 'durable': False},
            {'obj': obj1, 'frag': 1, 'durable': False},
            {'obj': obj2, 'frag': 1, 'durable': False},
            {'obj': obj3, 'frag': 1, 'durable': False},
            {'obj': obj1, 'frag': 2, 'durable': False},
            {'obj': obj2, 'frag': 2, 'durable': False},
            {'obj': obj3, 'frag': 2, 'durable': False},
            {'obj': obj1, 'frag': 3, 'durable': False},
            {'obj': obj2, 'frag': 3, 'durable': False},
            {'obj': obj3, 'frag': 3, 'durable': False},
            {'obj': obj1, 'frag': 4, 'durable': False},
            {'obj': obj2, 'frag': 4, 'durable': False},
            {'obj': obj3, 'frag': 4, 'durable': False},
            {'obj': obj1, 'frag': 5, 'durable': False},
            {'obj': obj2, 'frag': 5, 'durable': False},
            {'obj': obj3, 'frag': 5, 'durable': False},
            {'obj': obj1, 'frag': 6, 'durable': False},
            {'obj': obj2, 'frag': 6, 'durable': False},
            {'obj': obj3, 'frag': 6, 'durable': False},
            {'obj': obj1, 'frag': 7, 'durable': False},
            {'obj': obj2, 'frag': 7, 'durable': False},
            {'obj': obj3, 'frag': 7},
            {'obj': obj1, 'frag': 8, 'durable': False},
            {'obj': obj2, 'frag': 8, 'durable': False},
            {'obj': obj3, 'frag': 8, 'durable': False},
            {'obj': obj4, 'frag': 8, 'durable': False},
        ]

        fake_response = self._fake_ec_node_response(node_frags)

        req = swob.Request.blank('/v1/a/c/o')
        with capture_http_requests(fake_response) as log:
            resp = req.get_response(self.app)

        self.assertEqual(resp.status_int, 503)

        closed_conn = defaultdict(set)
        collected_etags = set()
        collected_status = set()
        for conn in log:
            etag = conn.resp.headers['X-Object-Sysmeta-Ec-Etag']
            collected_etags.add(etag)
            collected_status.add(conn.resp.status)
            closed_conn[etag].add(conn.closed)

        # default node_iter will exhaust at 2 * replicas
        self.assertEqual(len(log), 2 * self.replicas())
        self.assertEqual(
            {obj1['etag'], obj2['etag'], obj3['etag'], obj4['etag']},
            collected_etags)
        self.assertEqual({200}, collected_status)
        self.assertEqual({
            obj1['etag']: {True},
            obj2['etag']: {True},
            obj3['etag']: {True},
            obj4['etag']: {True},
        }, closed_conn)

    def test_GET_with_mixed_durable_frags_and_no_quorum_will_503(self):
        # all nodes have a frag but there is no one set that reaches quorum,
        # and since at least one is marked durable we *should* be able to
        # reconstruct, so proxy will 503
        obj1 = self._make_ec_object_stub(pattern='obj1')
        obj2 = self._make_ec_object_stub(pattern='obj2')
        obj3 = self._make_ec_object_stub(pattern='obj3')
        obj4 = self._make_ec_object_stub(pattern='obj4')

        node_frags = [
            {'obj': obj1, 'frag': 0},
            {'obj': obj2, 'frag': 0},
            {'obj': obj3, 'frag': 0},
            {'obj': obj1, 'frag': 1},
            {'obj': obj2, 'frag': 1},
            {'obj': obj3, 'frag': 1},
            {'obj': obj1, 'frag': 2},
            {'obj': obj2, 'frag': 2},
            {'obj': obj3, 'frag': 2},
            {'obj': obj1, 'frag': 3},
            {'obj': obj2, 'frag': 3},
            {'obj': obj3, 'frag': 3},
            {'obj': obj1, 'frag': 4},
            {'obj': obj2, 'frag': 4},
            {'obj': obj3, 'frag': 4},
            {'obj': obj1, 'frag': 5},
            {'obj': obj2, 'frag': 5},
            {'obj': obj3, 'frag': 5},
            {'obj': obj1, 'frag': 6},
            {'obj': obj2, 'frag': 6},
            {'obj': obj3, 'frag': 6},
            {'obj': obj1, 'frag': 7},
            {'obj': obj2, 'frag': 7},
            {'obj': obj3, 'frag': 7},
            {'obj': obj1, 'frag': 8},
            {'obj': obj2, 'frag': 8},
            {'obj': obj3, 'frag': 8},
            {'obj': obj4, 'frag': 8},
        ]

        fake_response = self._fake_ec_node_response(node_frags)

        req = swob.Request.blank('/v1/a/c/o')
        with capture_http_requests(fake_response) as log:
            resp = req.get_response(self.app)

        self.assertEqual(resp.status_int, 503)

        for conn in log:
            etag = conn.resp.headers.get('X-Object-Sysmeta-Ec-Etag')

        collected_etags = set()
        collected_status = set()
        closed_conn = defaultdict(set)
        for conn in log:
            etag = conn.resp.headers['X-Object-Sysmeta-Ec-Etag']
            collected_etags.add(etag)
            collected_status.add(conn.resp.status)
            closed_conn[etag].add(conn.closed)

        # default node_iter will exhaust at 2 * replicas
        self.assertEqual(len(log), 2 * self.replicas())
        self.assertEqual(
            {obj1['etag'], obj2['etag'], obj3['etag'], obj4['etag']},
            collected_etags)
        self.assertEqual({200}, collected_status)
        self.assertEqual({
            obj1['etag']: {True},
            obj2['etag']: {True},
            obj3['etag']: {True},
            obj4['etag']: {True},
        }, closed_conn)

    def test_GET_with_quorum_durable_files(self):
        # verify that only (ec_nparity + 1) nodes need to be durable for a GET
        # to be completed with ec_ndata requests.
        obj1 = self._make_ec_object_stub()

        node_frags = [
            {'obj': obj1, 'frag': 0, 'durable': True},  # durable
            {'obj': obj1, 'frag': 1, 'durable': True},  # durable
            {'obj': obj1, 'frag': 2, 'durable': True},  # durable
            {'obj': obj1, 'frag': 3, 'durable': True},  # durable
            {'obj': obj1, 'frag': 4, 'durable': True},  # durable
            {'obj': obj1, 'frag': 5, 'durable': False},
            {'obj': obj1, 'frag': 6, 'durable': False},
            {'obj': obj1, 'frag': 7, 'durable': False},
            {'obj': obj1, 'frag': 8, 'durable': False},
            {'obj': obj1, 'frag': 9, 'durable': False},
            {'obj': obj1, 'frag': 10, 'durable': False},  # parity
            {'obj': obj1, 'frag': 11, 'durable': False},  # parity
            {'obj': obj1, 'frag': 12, 'durable': False},  # parity
            {'obj': obj1, 'frag': 13, 'durable': False},  # parity
        ] + [[]] * self.replicas()  # handoffs all 404

        fake_response = self._fake_ec_node_response(list(node_frags))

        req = swob.Request.blank('/v1/a/c/o')
        with capture_http_requests(fake_response) as log:
            resp = req.get_response(self.app)

        self.assertEqual(resp.status_int, 200)
        self.assertEqual(resp.headers['etag'], obj1['etag'])
        self.assertEqual(md5(
            resp.body, usedforsecurity=False).hexdigest(), obj1['etag'])

        self.assertGreaterEqual(len(log), self.policy.ec_ndata)
        collected_durables = []
        for conn in log:
            if not conn.resp.headers.get('X-Backend-Data-Timestamp'):
                continue
            if (conn.resp.headers.get('X-Backend-Durable-Timestamp')
                    == conn.resp.headers.get('X-Backend-Data-Timestamp')):
                collected_durables.append(conn)
        # because nodes are shuffled we can't be sure how many durables are
        # returned but it must be at least 1 and cannot exceed 5
        self.assertLessEqual(len(collected_durables), 5)
        self.assertGreaterEqual(len(collected_durables), 1)

    def test_GET_with_single_durable_file(self):
        # verify that a single durable is sufficient for a GET
        # to be completed with ec_ndata requests.
        obj1 = self._make_ec_object_stub()

        node_frags = [
            {'obj': obj1, 'frag': 0, 'durable': True},  # durable
            {'obj': obj1, 'frag': 1, 'durable': False},
            {'obj': obj1, 'frag': 2, 'durable': False},
            {'obj': obj1, 'frag': 3, 'durable': False},
            {'obj': obj1, 'frag': 4, 'durable': False},
            {'obj': obj1, 'frag': 5, 'durable': False},
            {'obj': obj1, 'frag': 6, 'durable': False},
            {'obj': obj1, 'frag': 7, 'durable': False},
            {'obj': obj1, 'frag': 8, 'durable': False},
            {'obj': obj1, 'frag': 9, 'durable': False},
            {'obj': obj1, 'frag': 10, 'durable': False},  # parity
            {'obj': obj1, 'frag': 11, 'durable': False},  # parity
            {'obj': obj1, 'frag': 12, 'durable': False},  # parity
            {'obj': obj1, 'frag': 13, 'durable': False},  # parity
        ] + [[]] * self.replicas()  # handoffs all 404

        fake_response = self._fake_ec_node_response(list(node_frags))

        req = swob.Request.blank('/v1/a/c/o')
        with capture_http_requests(fake_response) as log:
            resp = req.get_response(self.app)

        self.assertEqual(resp.status_int, 200)
        self.assertEqual(resp.headers['etag'], obj1['etag'])
        self.assertEqual(md5(
            resp.body, usedforsecurity=False).hexdigest(), obj1['etag'])

        collected_durables = []
        for conn in log:
            if not conn.resp.headers.get('X-Backend-Data-Timestamp'):
                continue
            if (conn.resp.headers.get('X-Backend-Durable-Timestamp')
                    == conn.resp.headers.get('X-Backend-Data-Timestamp')):
                collected_durables.append(conn)
        # because nodes are shuffled we can't be sure how many non-durables
        # are returned before the durable, but we do expect a single durable
        self.assertEqual(1, len(collected_durables))

    def test_GET_with_no_durable_files(self):
        # verify that at least one durable is necessary for a successful GET
        obj1 = self._make_ec_object_stub()
        node_frags = [
            {'obj': obj1, 'frag': 0, 'durable': False},
            {'obj': obj1, 'frag': 1, 'durable': False},
            {'obj': obj1, 'frag': 2, 'durable': False},
            {'obj': obj1, 'frag': 3, 'durable': False},
            {'obj': obj1, 'frag': 4, 'durable': False},
            {'obj': obj1, 'frag': 5, 'durable': False},
            {'obj': obj1, 'frag': 6, 'durable': False},
            {'obj': obj1, 'frag': 7, 'durable': False},
            {'obj': obj1, 'frag': 8, 'durable': False},
            {'obj': obj1, 'frag': 9, 'durable': False},
            {'obj': obj1, 'frag': 10, 'durable': False},  # parity
            {'obj': obj1, 'frag': 11, 'durable': False},  # parity
            {'obj': obj1, 'frag': 12, 'durable': False},  # parity
            {'obj': obj1, 'frag': 13, 'durable': False},  # parity
        ] + [[]] * self.replicas()  # handoffs

        fake_response = self._fake_ec_node_response(list(node_frags))

        req = swob.Request.blank('/v1/a/c/o')
        with capture_http_requests(fake_response) as log:
            resp = req.get_response(self.app)

        self.assertEqual(resp.status_int, 404)
        # all 28 nodes tried with an optimistic get, none are durable and none
        # report having a durable timestamp
        self.assertEqual(28, len(log))
        self.assertEqual([], self.app.logger.get_lines_for_level('error'))

    def test_GET_nondurable_when_node_iter_runs_out_of_nodes(self):
        policy_opts = self.app.get_policy_options(self.policy)
        policy_opts.concurrent_gets = True
        policy_opts.concurrent_ec_extra_requests = 1
        policy_opts.concurrency_timeout = 0.1

        obj1 = self._make_ec_object_stub(pattern='obj1')
        node_frags = [
            {'obj': obj1, 'frag': i, 'durable': False}
            for i in range(self.policy.ec_ndata + 1)
        ]
        fake_response = self._fake_ec_node_response(node_frags)
        # limit remaining nodes
        obj_ring = self.app.get_object_ring(int(self.policy))
        part, nodes = obj_ring.get_nodes('a', 'c', 'o')
        nodes.extend(list(obj_ring.get_more_nodes(part)))
        for dev in nodes[self.policy.ec_ndata + 1:]:
            self.app.error_limiter.limit(dev)

        req = swob.Request.blank('/v1/a/c/o')
        with capture_http_requests(fake_response) as log:
            resp = req.get_response(self.app)

        # non-durable responds 404
        self.assertEqual(resp.status_int, 404)
        self.assertEqual(len(log), self.policy.ec_ndata + 1)
        self.assertEqual([], self.app.logger.get_lines_for_level('error'))

    def test_GET_with_missing_durable_files_and_mixed_etags(self):
        obj1 = self._make_ec_object_stub(pattern='obj1')
        obj2 = self._make_ec_object_stub(pattern='obj2')

        # non-quorate durables for another object won't stop us finding the
        # quorate object
        node_frags = [
            # ec_ndata - 1 frags of obj2 are available and durable
            {'obj': obj2, 'frag': 0, 'durable': True},
            {'obj': obj2, 'frag': 1, 'durable': True},
            {'obj': obj2, 'frag': 2, 'durable': True},
            {'obj': obj2, 'frag': 3, 'durable': True},
            {'obj': obj2, 'frag': 4, 'durable': True},
            {'obj': obj2, 'frag': 5, 'durable': True},
            {'obj': obj2, 'frag': 6, 'durable': True},
            {'obj': obj2, 'frag': 7, 'durable': True},
            {'obj': obj2, 'frag': 8, 'durable': True},
            # ec_ndata frags of obj1 are available and one is durable
            {'obj': obj1, 'frag': 0, 'durable': False},
            {'obj': obj1, 'frag': 1, 'durable': False},
            {'obj': obj1, 'frag': 2, 'durable': False},
            {'obj': obj1, 'frag': 3, 'durable': False},
            {'obj': obj1, 'frag': 4, 'durable': False},
            {'obj': obj1, 'frag': 5, 'durable': False},
            {'obj': obj1, 'frag': 6, 'durable': False},
            {'obj': obj1, 'frag': 7, 'durable': False},
            {'obj': obj1, 'frag': 8, 'durable': False},
            {'obj': obj1, 'frag': 9, 'durable': True},
        ]

        fake_response = self._fake_ec_node_response(list(node_frags))

        req = swob.Request.blank('/v1/a/c/o')
        with capture_http_requests(fake_response) as log:
            resp = req.get_response(self.app)

        closed_conn = defaultdict(set)
        for conn in log:
            etag = conn.resp.headers.get('X-Object-Sysmeta-Ec-Etag')
            closed_conn[etag].add(conn.closed)
        self.assertEqual({
            obj1['etag']: {False},
            obj2['etag']: {True},
        }, closed_conn)

        self.assertEqual(resp.status_int, 200)
        self.assertEqual(resp.headers['etag'], obj1['etag'])
        self.assertEqual(md5(
            resp.body, usedforsecurity=False).hexdigest(), obj1['etag'])

        # Quorum of non-durables for a different object won't
        # prevent us hunting down the durable object
        node_frags = [
            # primaries
            {'obj': obj2, 'frag': 0, 'durable': False},
            {'obj': obj2, 'frag': 1, 'durable': False},
            {'obj': obj2, 'frag': 2, 'durable': False},
            {'obj': obj2, 'frag': 3, 'durable': False},
            {'obj': obj2, 'frag': 4, 'durable': False},
            {'obj': obj2, 'frag': 5, 'durable': False},
            {'obj': obj2, 'frag': 6, 'durable': False},
            {'obj': obj2, 'frag': 7, 'durable': False},
            {'obj': obj2, 'frag': 8, 'durable': False},
            {'obj': obj2, 'frag': 9, 'durable': False},
            {'obj': obj2, 'frag': 10, 'durable': False},
            {'obj': obj2, 'frag': 11, 'durable': False},
            {'obj': obj2, 'frag': 12, 'durable': False},
            {'obj': obj2, 'frag': 13, 'durable': False},
            # handoffs
            {'obj': obj1, 'frag': 0, 'durable': False},
            {'obj': obj1, 'frag': 1, 'durable': False},
            {'obj': obj1, 'frag': 2, 'durable': False},
            {'obj': obj1, 'frag': 3, 'durable': False},
            {'obj': obj1, 'frag': 4, 'durable': False},
            {'obj': obj1, 'frag': 5, 'durable': False},
            {'obj': obj1, 'frag': 6, 'durable': False},
            {'obj': obj1, 'frag': 7, 'durable': False},
            {'obj': obj1, 'frag': 8, 'durable': False},
            {'obj': obj1, 'frag': 9, 'durable': False},
            {'obj': obj1, 'frag': 10, 'durable': False},  # parity
            {'obj': obj1, 'frag': 11, 'durable': False},  # parity
            {'obj': obj1, 'frag': 12, 'durable': False},  # parity
            {'obj': obj1, 'frag': 13, 'durable': True},  # parity
        ]

        fake_response = self._fake_ec_node_response(list(node_frags))

        req = swob.Request.blank('/v1/a/c/o')
        with capture_http_requests(fake_response):
            resp = req.get_response(self.app)

        self.assertEqual(resp.status_int, 200)
        self.assertEqual(resp.headers['etag'], obj1['etag'])
        self.assertEqual(md5(
            resp.body, usedforsecurity=False).hexdigest(), obj1['etag'])

    def test_GET_with_missing_durables_and_older_durables(self):
        # scenario: non-durable frags of newer obj1 obscure all durable frags
        # of older obj2, so first 14 requests result in a non-durable set.
        # At that point (or before) the proxy knows that a durable set of
        # frags for obj2 exists so will fetch them, requiring another 10
        # directed requests.
        obj2 = self._make_ec_object_stub(pattern='obj2', timestamp=self.ts())
        obj1 = self._make_ec_object_stub(pattern='obj1', timestamp=self.ts())

        node_frags = [
            [{'obj': obj1, 'frag': 0, 'durable': False}],  # obj2 missing
            [{'obj': obj1, 'frag': 1, 'durable': False},
             {'obj': obj2, 'frag': 1, 'durable': True}],
            [{'obj': obj1, 'frag': 2, 'durable': False}],  # obj2 missing
            [{'obj': obj1, 'frag': 3, 'durable': False},
             {'obj': obj2, 'frag': 3, 'durable': True}],
            [{'obj': obj1, 'frag': 4, 'durable': False},
             {'obj': obj2, 'frag': 4, 'durable': True}],
            [{'obj': obj1, 'frag': 5, 'durable': False},
             {'obj': obj2, 'frag': 5, 'durable': True}],
            [{'obj': obj1, 'frag': 6, 'durable': False},
             {'obj': obj2, 'frag': 6, 'durable': True}],
            [{'obj': obj1, 'frag': 7, 'durable': False},
             {'obj': obj2, 'frag': 7, 'durable': True}],
            [{'obj': obj1, 'frag': 8, 'durable': False},
             {'obj': obj2, 'frag': 8, 'durable': True}],
            [{'obj': obj1, 'frag': 9, 'durable': False}],  # obj2 missing
            [{'obj': obj1, 'frag': 10, 'durable': False},
             {'obj': obj2, 'frag': 10, 'durable': True}],
            [{'obj': obj1, 'frag': 11, 'durable': False},
             {'obj': obj2, 'frag': 11, 'durable': True}],
            [{'obj': obj1, 'frag': 12, 'durable': False}],  # obj2 missing
            [{'obj': obj1, 'frag': 13, 'durable': False},
             {'obj': obj2, 'frag': 13, 'durable': True}],
        ]

        fake_response = self._fake_ec_node_response(list(node_frags))

        req = swob.Request.blank('/v1/a/c/o')
        with capture_http_requests(fake_response) as log:
            resp = req.get_response(self.app)

        closed_conn = defaultdict(set)
        for conn in log:
            etag = conn.resp.headers.get('X-Object-Sysmeta-Ec-Etag')
            closed_conn[etag].add(conn.closed)
        self.assertEqual({
            obj1['etag']: {True},
            obj2['etag']: {False},
        }, closed_conn)

        self.assertEqual(resp.status_int, 200)
        self.assertEqual(resp.headers['etag'], obj2['etag'])
        self.assertEqual(md5(
            resp.body, usedforsecurity=False).hexdigest(), obj2['etag'])
        # max: proxy will GET all non-durable obj1 frags and then 10 obj frags
        self.assertLessEqual(len(log), self.replicas() + self.policy.ec_ndata)
        # min: proxy will GET 10 non-durable obj1 frags and then 10 obj frags
        self.assertGreaterEqual(len(log), 2 * self.policy.ec_ndata)

    def test_GET_with_missing_durables_and_older_obscured_durables(self):
        # scenario: obj3 has 14 frags but only 2 are durable and these are
        # obscured by two non-durable frags of obj1. There is also a single
        # non-durable frag of obj2. The proxy will need to do at least 10
        # GETs to see all the obj3 frags plus 1 more to GET a durable frag.
        # The proxy may also do one more GET if the obj2 frag is found.
        # i.e. 10 + 1 durable for obj3, 2 for obj1 and 1 more if obj2 found
        obj2 = self._make_ec_object_stub(pattern='obj2', timestamp=self.ts())
        obj3 = self._make_ec_object_stub(pattern='obj3', timestamp=self.ts())
        obj1 = self._make_ec_object_stub(pattern='obj1', timestamp=self.ts())

        node_frags = [
            [{'obj': obj1, 'frag': 0, 'durable': False},  # obj1 frag
             {'obj': obj3, 'frag': 0, 'durable': True}],
            [{'obj': obj1, 'frag': 1, 'durable': False},  # obj1 frag
             {'obj': obj3, 'frag': 1, 'durable': True}],
            [{'obj': obj2, 'frag': 2, 'durable': False},  # obj2 frag
             {'obj': obj3, 'frag': 2, 'durable': False}],
            [{'obj': obj3, 'frag': 3, 'durable': False}],
            [{'obj': obj3, 'frag': 4, 'durable': False}],
            [{'obj': obj3, 'frag': 5, 'durable': False}],
            [{'obj': obj3, 'frag': 6, 'durable': False}],
            [{'obj': obj3, 'frag': 7, 'durable': False}],
            [{'obj': obj3, 'frag': 8, 'durable': False}],
            [{'obj': obj3, 'frag': 9, 'durable': False}],
            [{'obj': obj3, 'frag': 10, 'durable': False}],
            [{'obj': obj3, 'frag': 11, 'durable': False}],
            [{'obj': obj3, 'frag': 12, 'durable': False}],
            [{'obj': obj3, 'frag': 13, 'durable': False}],
        ] + [[]] * self.replicas()  # handoffs 404

        fake_response = self._fake_ec_node_response(list(node_frags))

        req = swob.Request.blank('/v1/a/c/o')
        with capture_http_requests(fake_response) as log:
            resp = req.get_response(self.app)

        self.assertEqual(resp.status_int, 200)
        self.assertEqual(resp.headers['etag'], obj3['etag'])
        self.assertEqual(md5(
            resp.body, usedforsecurity=False).hexdigest(), obj3['etag'])
        self.assertGreaterEqual(len(log), self.policy.ec_ndata + 1)
        self.assertLessEqual(len(log), (self.policy.ec_ndata * 2) + 1)

    def test_GET_with_missing_durables_and_older_non_durables(self):
        # scenario: non-durable frags of newer obj1 obscure all frags
        # of older obj2, so first 28 requests result in a non-durable set.
        # There are only 10 frags for obj2 and one is not durable.
        obj2 = self._make_ec_object_stub(pattern='obj2', timestamp=self.ts())
        obj1 = self._make_ec_object_stub(pattern='obj1', timestamp=self.ts())

        node_frags = [
            [{'obj': obj1, 'frag': 0, 'durable': False}],  # obj2 missing
            [{'obj': obj1, 'frag': 1, 'durable': False},
             {'obj': obj2, 'frag': 1, 'durable': False}],  # obj2 non-durable
            [{'obj': obj1, 'frag': 2, 'durable': False}],  # obj2 missing
            [{'obj': obj1, 'frag': 3, 'durable': False},
             {'obj': obj2, 'frag': 3, 'durable': True}],
            [{'obj': obj1, 'frag': 4, 'durable': False},
             {'obj': obj2, 'frag': 4, 'durable': True}],
            [{'obj': obj1, 'frag': 5, 'durable': False},
             {'obj': obj2, 'frag': 5, 'durable': True}],
            [{'obj': obj1, 'frag': 6, 'durable': False},
             {'obj': obj2, 'frag': 6, 'durable': True}],
            [{'obj': obj1, 'frag': 7, 'durable': False},
             {'obj': obj2, 'frag': 7, 'durable': True}],
            [{'obj': obj1, 'frag': 8, 'durable': False},
             {'obj': obj2, 'frag': 8, 'durable': True}],
            [{'obj': obj1, 'frag': 9, 'durable': False}],  # obj2 missing
            [{'obj': obj1, 'frag': 10, 'durable': False},
             {'obj': obj2, 'frag': 10, 'durable': True}],
            [{'obj': obj1, 'frag': 11, 'durable': False},
             {'obj': obj2, 'frag': 11, 'durable': True}],
            [{'obj': obj1, 'frag': 12, 'durable': False}],  # obj2 missing
            [{'obj': obj1, 'frag': 13, 'durable': False},
             {'obj': obj2, 'frag': 13, 'durable': True}],
            [],                                             # 1 empty primary
        ]

        fake_response = self._fake_ec_node_response(list(node_frags))

        req = swob.Request.blank('/v1/a/c/o')
        with capture_http_requests(fake_response) as log:
            resp = req.get_response(self.app)

        self.assertEqual(resp.status_int, 200)
        self.assertEqual(resp.headers['etag'], obj2['etag'])
        self.assertEqual(md5(
            resp.body, usedforsecurity=False).hexdigest(), obj2['etag'])
        # max: proxy will GET all non-durable obj1 frags and then 10 obj2 frags
        self.assertLessEqual(len(log), self.replicas() + self.policy.ec_ndata)
        # min: proxy will GET 10 non-durable obj1 frags and then 10 obj2 frags
        self.assertGreaterEqual(len(log), 2 * self.policy.ec_ndata)

    def test_GET_with_mixed_etags_at_same_timestamp(self):
        # this scenario should never occur but if there are somehow
        # fragments for different content at the same timestamp then the
        # object controller should handle it gracefully
        ts = self.ts()  # force equal timestamps for two objects
        obj1 = self._make_ec_object_stub(timestamp=ts, pattern='obj1')
        obj2 = self._make_ec_object_stub(timestamp=ts, pattern='obj2')
        self.assertNotEqual(obj1['etag'], obj2['etag'])  # sanity

        node_frags = [
            # 7 frags of obj2 are available and durable
            {'obj': obj2, 'frag': 0, 'durable': True},
            {'obj': obj2, 'frag': 1, 'durable': True},
            {'obj': obj2, 'frag': 2, 'durable': True},
            {'obj': obj2, 'frag': 3, 'durable': True},
            {'obj': obj2, 'frag': 4, 'durable': True},
            {'obj': obj2, 'frag': 5, 'durable': True},
            {'obj': obj2, 'frag': 6, 'durable': True},
            # 7 frags of obj1 are available and durable
            {'obj': obj1, 'frag': 7, 'durable': True},
            {'obj': obj1, 'frag': 8, 'durable': True},
            {'obj': obj1, 'frag': 9, 'durable': True},
            {'obj': obj1, 'frag': 10, 'durable': True},
            {'obj': obj1, 'frag': 11, 'durable': True},
            {'obj': obj1, 'frag': 12, 'durable': True},
            {'obj': obj1, 'frag': 13, 'durable': True},
        ] + [[]] * self.replicas()  # handoffs

        fake_response = self._fake_ec_node_response(list(node_frags))

        req = swob.Request.blank('/v1/a/c/o')
        with capture_http_requests(fake_response) as log:
            resp = req.get_response(self.app)
        # read body to provoke any EC decode errors
        self.assertTrue(resp.body)

        self.assertEqual(resp.status_int, 503)
        self.assertEqual(len(log), self.replicas() * 2)
        collected_etags = set()
        for conn in log:
            etag = conn.resp.headers['X-Object-Sysmeta-Ec-Etag']
            collected_etags.add(etag)  # will be None from handoffs
        self.assertEqual({obj1['etag'], obj2['etag'], None}, collected_etags)
        log_lines = self.app.logger.get_lines_for_level('error')
        self.assertEqual(log_lines,
                         ['Problem with fragment response: ETag mismatch'] * 7
                         + ['Object returning 503 for []'])
        # Note the empty list above -- that log line comes out of
        # best_response but we've already thrown out the "good" responses :-/

    def test_GET_mixed_success_with_range(self):
        fragment_size = self.policy.fragment_size

        ec_stub = self._make_ec_object_stub()
        frag_archives = ec_stub['frags']
        frag_archive_size = len(ec_stub['frags'][0])

        headers = {
            'Content-Type': 'text/plain',
            'Content-Length': fragment_size,
            'Content-Range': 'bytes 0-%s/%s' % (fragment_size - 1,
                                                frag_archive_size),
            'X-Object-Sysmeta-Ec-Content-Length': len(ec_stub['body']),
            'X-Object-Sysmeta-Ec-Etag': ec_stub['etag'],
            'X-Timestamp': Timestamp(self.ts()).normal,
        }
        responses = [
            StubResponse(206, frag_archives[0][:fragment_size], headers, 0),
            StubResponse(206, frag_archives[1][:fragment_size], headers, 1),
            StubResponse(206, frag_archives[2][:fragment_size], headers, 2),
            StubResponse(206, frag_archives[3][:fragment_size], headers, 3),
            StubResponse(206, frag_archives[4][:fragment_size], headers, 4),
            # data nodes with old frag
            StubResponse(416, frag_index=5),
            StubResponse(416, frag_index=6),
            StubResponse(206, frag_archives[7][:fragment_size], headers, 7),
            StubResponse(206, frag_archives[8][:fragment_size], headers, 8),
            StubResponse(206, frag_archives[9][:fragment_size], headers, 9),
            # hopefully we ask for two more
            StubResponse(206, frag_archives[10][:fragment_size], headers, 10),
            StubResponse(206, frag_archives[11][:fragment_size], headers, 11),
        ]

        def get_response(req):
            return responses.pop(0) if responses else StubResponse(404)

        req = swob.Request.blank('/v1/a/c/o', headers={'Range': 'bytes=0-3'})
        with capture_http_requests(get_response) as log:
            resp = req.get_response(self.app)

        self.assertEqual(resp.status_int, 206)
        self.assertEqual(resp.body, b'test')
        self.assertEqual(len(log), self.policy.ec_ndata + 2)

        # verify that even when last responses to be collected are 416's
        # the shortfall of 2xx responses still triggers extra spawned requests
        responses = [
            StubResponse(206, frag_archives[0][:fragment_size], headers, 0),
            StubResponse(206, frag_archives[1][:fragment_size], headers, 1),
            StubResponse(206, frag_archives[2][:fragment_size], headers, 2),
            StubResponse(206, frag_archives[3][:fragment_size], headers, 3),
            StubResponse(206, frag_archives[4][:fragment_size], headers, 4),
            StubResponse(206, frag_archives[7][:fragment_size], headers, 7),
            StubResponse(206, frag_archives[8][:fragment_size], headers, 8),
            StubResponse(206, frag_archives[9][:fragment_size], headers, 9),
            StubResponse(206, frag_archives[10][:fragment_size], headers, 10),
            # data nodes with old frag
            StubResponse(416, frag_index=5),
            # hopefully we ask for one more
            StubResponse(416, frag_index=6),
            # and hopefully we ask for another
            StubResponse(206, frag_archives[11][:fragment_size], headers, 11),
        ]

        req = swob.Request.blank('/v1/a/c/o', headers={'Range': 'bytes=0-3'})
        with capture_http_requests(get_response) as log:
            resp = req.get_response(self.app)

        self.assertEqual(resp.status_int, 206)
        self.assertEqual(resp.body, b'test')
        self.assertEqual(len(log), self.policy.ec_ndata + 2)

    def test_GET_with_range_unsatisfiable_mixed_success(self):
        responses = [
            StubResponse(416, frag_index=0),
            StubResponse(416, frag_index=1),
            StubResponse(416, frag_index=2),
            StubResponse(416, frag_index=3),
            StubResponse(416, frag_index=4),
            StubResponse(416, frag_index=5),
            StubResponse(416, frag_index=6),
            # sneak a couple bogus extra responses
            StubResponse(404),
            StubResponse(206, frag_index=8),
            # and then just "enough" more 416's
            StubResponse(416, frag_index=9),
            StubResponse(416, frag_index=10),
            StubResponse(416, frag_index=11),
        ]

        def get_response(req):
            return responses.pop(0) if responses else StubResponse(404)

        req = swob.Request.blank('/v1/a/c/o', headers={
            'Range': 'bytes=%s-' % 100000000000000})
        with capture_http_requests(get_response) as log:
            resp = req.get_response(self.app)

        self.assertEqual(resp.status_int, 416)
        # we're going to engage ndata primaries, plus the bogus extra
        # self.assertEqual(len(log), self.policy.ec_ndata + 2)
        self.assertEqual([c.resp.status for c in log],
                         ([416] * 7) + [404, 206] + ([416] * 3))

    def test_GET_with_missing_and_range_unsatisifiable(self):
        responses = [  # not quite ec_ndata frags on primaries
            StubResponse(416, frag_index=0),
            StubResponse(416, frag_index=1),
            StubResponse(416, frag_index=2),
            StubResponse(416, frag_index=3),
            StubResponse(416, frag_index=4),
            StubResponse(416, frag_index=5),
            StubResponse(416, frag_index=6),
            StubResponse(416, frag_index=7),
            StubResponse(416, frag_index=8),
        ]

        def get_response(req):
            return responses.pop(0) if responses else StubResponse(404)

        req = swob.Request.blank('/v1/a/c/o', headers={
            'Range': 'bytes=%s-' % 100000000000000})
        with capture_http_requests(get_response) as log:
            resp = req.get_response(self.app)

        # TODO: does 416 make sense without a quorum, or should this be a 404?
        # a non-range GET of same object would return 404
        self.assertEqual(resp.status_int, 416)
        self.assertEqual(len(log), 2 * self.replicas())

    @patch_policies(
        [ECStoragePolicy(0, name='ec', is_default=True,
                         ec_type=DEFAULT_TEST_EC_TYPE, ec_ndata=4,
                         ec_nparity=4, ec_segment_size=4096)],
        fake_ring_args=[{'replicas': 8}]
    )
    def test_GET_ndata_equals_nparity_with_missing_and_errors(self):
        # when ec_ndata == ec_nparity it is possible for the shortfall of a bad
        # bucket (412's) to equal ec_ndata; verify that the 412 bucket is still
        # chosen ahead of the initial 'dummy' bad bucket
        POLICIES.default.object_ring.max_more_nodes = 8
        responses = [
            StubResponse(412, frag_index=0),
            StubResponse(412, frag_index=1),
        ]

        def get_response(req):
            return responses.pop(0) if responses else StubResponse(404)

        req = swob.Request.blank('/v1/a/c/o', headers={
            'Range': 'bytes=%s-' % 100000000000000})
        with capture_http_requests(get_response) as log:
            resp = req.get_response(self.app)

        self.assertEqual(resp.status_int, 412)
        self.assertEqual(len(log), 2 * 8)

    def test_GET_with_multirange(self):
        self.app.object_chunk_size = 256
        test_body = b'test' * self.policy.ec_segment_size
        ec_stub = make_ec_object_stub(test_body, self.policy, None)
        frag_archives = ec_stub['frags']
        self.assertEqual(len(frag_archives[0]), 1960)
        boundary = b'81eb9c110b32ced5fe'

        def make_mime_body(frag_archive):
            return b'\r\n'.join([
                b'--' + boundary,
                b'Content-Type: application/octet-stream',
                b'Content-Range: bytes 0-489/1960',
                b'',
                frag_archive[0:490],
                b'--' + boundary,
                b'Content-Type: application/octet-stream',
                b'Content-Range: bytes 1470-1959/1960',
                b'',
                frag_archive[1470:],
                b'--' + boundary + b'--',
            ])

        obj_resp_bodies = [make_mime_body(fa) for fa
                           in ec_stub['frags'][:self.policy.ec_ndata]]

        headers = {
            'Content-Type': b'multipart/byteranges;boundary=' + boundary,
            'Content-Length': len(obj_resp_bodies[0]),
            'X-Object-Sysmeta-Ec-Content-Length': len(ec_stub['body']),
            'X-Object-Sysmeta-Ec-Etag': ec_stub['etag'],
            'X-Timestamp': Timestamp(self.ts()).normal,
        }

        responses = [
            StubResponse(206, body, headers, i)
            for i, body in enumerate(obj_resp_bodies)
        ]

        def get_response(req):
            # there's some math going on here I don't quite understand, the
            # fragment_size is 490 and there's like 4 of them because ec_body
            # is 'test' * segment_size
            self.assertEqual(req['headers']['Range'], 'bytes=0-489,1470-1959')
            return responses.pop(0) if responses else StubResponse(404)

        req = swob.Request.blank('/v1/a/c/o', headers={
            'Range': 'bytes=1000-2000,14000-15000'})
        with capture_http_requests(get_response) as log:
            resp = req.get_response(self.app)
        self.assertEqual(resp.status_int, 206)
        self.assertEqual(len(log), self.policy.ec_ndata)
        resp_boundary = resp.headers['content-type'].rsplit('=', 1)[1].encode()
        expected = b'\r\n'.join([
            b'--' + resp_boundary,
            b'Content-Type: application/octet-stream',
            b'Content-Range: bytes 1000-2000/16384',
            b'',
            ec_stub['body'][1000:2001],
            b'--' + resp_boundary,
            b'Content-Type: application/octet-stream',
            b'Content-Range: bytes 14000-15000/16384',
            b'',
            ec_stub['body'][14000:15001],
            b'--' + resp_boundary + b'--',
        ])
        self.assertEqual(resp.body, expected)

    def test_GET_with_multirange_slow_body(self):
        self.app.object_chunk_size = 256
        self.app.recoverable_node_timeout = 0.01
        test_body = b'test' * self.policy.ec_segment_size
        ec_stub = make_ec_object_stub(test_body, self.policy, None)
        frag_archives = ec_stub['frags']
        self.assertEqual(len(frag_archives[0]), 1960)
        boundary = b'81eb9c110b32ced5fe'

        def make_mime_body(frag_archive):
            return b'\r\n'.join([
                b'--' + boundary,
                b'Content-Type: application/octet-stream',
                b'Content-Range: bytes 0-489/1960',
                b'',
                frag_archive[0:490],
                b'--' + boundary,
                b'Content-Type: application/octet-stream',
                b'Content-Range: bytes 1470-1959/1960',
                b'',
                frag_archive[1470:],
                b'--' + boundary + b'--',
            ])

        obj_resp_bodies = [make_mime_body(fa) for fa
                           in ec_stub['frags'][:self.policy.ec_ndata + 1]]

        headers = {
            'Content-Type': b'multipart/byteranges;boundary=' + boundary,
            'Content-Length': len(obj_resp_bodies[0]),
            'X-Object-Sysmeta-Ec-Content-Length': len(ec_stub['body']),
            'X-Object-Sysmeta-Ec-Etag': ec_stub['etag'],
            'X-Timestamp': Timestamp(self.ts()).normal,
        }

        responses = [
            StubResponse(206, body, headers, i,
                         # make the first one slow
                         slowdown=0.1 if i == 0 else None)
            for i, body in enumerate(obj_resp_bodies)
        ]

        def get_response(req):
            # there's some math going on here I don't quite understand, the
            # fragment_size is 490 and there's like 4 of them because ec_body
            # is 'test' * segment_size
            self.assertEqual(req['headers']['Range'], 'bytes=0-489,1470-1959')
            return responses.pop(0) if responses else StubResponse(404)

        req = swob.Request.blank('/v1/a/c/o', headers={
            'Range': 'bytes=1000-2000,14000-15000'})
        with capture_http_requests(get_response) as log:
            resp = req.get_response(self.app)
        self.assertEqual(resp.status_int, 206)
        self.assertEqual(len(log), self.policy.ec_ndata + 1)
        resp_boundary = resp.headers['content-type'].rsplit('=', 1)[1].encode()
        expected = b'\r\n'.join([
            b'--' + resp_boundary,
            b'Content-Type: application/octet-stream',
            b'Content-Range: bytes 1000-2000/16384',
            b'',
            ec_stub['body'][1000:2001],
            b'--' + resp_boundary,
            b'Content-Type: application/octet-stream',
            b'Content-Range: bytes 14000-15000/16384',
            b'',
            ec_stub['body'][14000:15001],
            b'--' + resp_boundary + b'--',
        ])
        self.assertEqual(resp.body, expected)

    def test_GET_with_multirange_unable_to_resume(self):
        self.app.object_chunk_size = 256
        self.app.recoverable_node_timeout = 0.01
        test_body = b'test' * self.policy.ec_segment_size
        ec_stub = make_ec_object_stub(test_body, self.policy, None)
        frag_archives = ec_stub['frags']
        self.assertEqual(len(frag_archives[0]), 1960)
        boundary = b'81eb9c110b32ced5fe'

        def make_mime_body(frag_archive):
            return b'\r\n'.join([
                b'--' + boundary,
                b'Content-Type: application/octet-stream',
                b'Content-Range: bytes 0-489/1960',
                b'',
                frag_archive[0:490],
                b'--' + boundary,
                b'Content-Type: application/octet-stream',
                b'Content-Range: bytes 1470-1959/1960',
                b'',
                frag_archive[1470:],
                b'--' + boundary + b'--',
            ])

        obj_resp_bodies = [make_mime_body(fa) for fa
                           # no extra good responses
                           in ec_stub['frags'][:self.policy.ec_ndata]]

        headers = {
            'Content-Type': b'multipart/byteranges;boundary=' + boundary,
            'Content-Length': len(obj_resp_bodies[0]),
            'X-Object-Sysmeta-Ec-Content-Length': len(ec_stub['body']),
            'X-Object-Sysmeta-Ec-Etag': ec_stub['etag'],
            'X-Timestamp': Timestamp(self.ts()).normal,
        }

        responses = [
            StubResponse(206, body, headers, i,
                         # make the first one slow
                         slowdown=0.1 if i == 0 else None)
            for i, body in enumerate(obj_resp_bodies)
        ]

        def get_response(req):
            # there's some math going on here I don't quite understand, the
            # fragment_size is 490 and there's like 4 of them because ec_body
            # is 'test' * segment_size
            self.assertEqual(req['headers']['Range'], 'bytes=0-489,1470-1959')
            return responses.pop(0) if responses else StubResponse(404)

        req = swob.Request.blank('/v1/a/c/o', headers={
            'Range': 'bytes=1000-2000,14000-15000'})
        with capture_http_requests(get_response) as log:
            resp = req.get_response(self.app)
            # note: the error is raised before the resp_iter is read
            self.assertIn(b'Internal Error', resp.body)
        self.assertEqual(resp.status_int, 500)
        self.assertEqual(len(log), self.policy.ec_n_unique_fragments * 2)
        log_lines = self.app.logger.get_lines_for_level('error')
        self.assertEqual(3, len(log_lines), log_lines)
        self.assertIn('Trying to read next part of EC fragment multi-part GET',
                      log_lines[0])
        self.assertIn('Trying to read during GET: ChunkReadTimeout',
                      log_lines[1])
        # not the most graceful ending
        self.assertIn('Unhandled exception in request: ChunkReadTimeout',
                      log_lines[2])

    def test_GET_with_multirange_unable_to_resume_body_started(self):
        self.app.object_chunk_size = 256
        self.app.recoverable_node_timeout = 0.01
        test_body = b'test' * self.policy.ec_segment_size
        ec_stub = make_ec_object_stub(test_body, self.policy, None)
        frag_archives = ec_stub['frags']
        self.assertEqual(len(frag_archives[0]), 1960)
        boundary = b'81eb9c110b32ced5fe'

        def make_mime_body(frag_archive):
            return b'\r\n'.join([
                b'--' + boundary,
                b'Content-Type: application/octet-stream',
                b'Content-Range: bytes 0-489/1960',
                b'',
                frag_archive[0:490],
                b'--' + boundary,
                b'Content-Type: application/octet-stream',
                b'Content-Range: bytes 1470-1959/1960',
                b'',
                frag_archive[1470:],
                b'--' + boundary + b'--',
            ])

        obj_resp_bodies = [make_mime_body(fa) for fa
                           # no extra good responses
                           in ec_stub['frags'][:self.policy.ec_ndata]]

        headers = {
            'Content-Type': b'multipart/byteranges;boundary=' + boundary,
            'Content-Length': len(obj_resp_bodies[0]),
            'X-Object-Sysmeta-Ec-Content-Length': len(ec_stub['body']),
            'X-Object-Sysmeta-Ec-Etag': ec_stub['etag'],
            'X-Timestamp': Timestamp(self.ts()).normal,
        }

        responses = [
            StubResponse(206, body, headers, i,
                         # make the first one slow
                         slowdown=0.1 if i == 0 else None)
            for i, body in enumerate(obj_resp_bodies)
        ]
        # the first response serves some bytes before slowing down
        responses[0].slowdown_after = 1000

        def get_response(req):
            return responses.pop(0) if responses else StubResponse(404)

        req = swob.Request.blank('/v1/a/c/o', headers={
            'Range': 'bytes=1000-2000,14000-15000'})
        response_chunks = []
        with capture_http_requests(get_response) as log:
            resp = req.get_response(self.app)
            with self.assertRaises(ChunkReadTimeout):
                # note: the error is raised while the resp_iter is read
                for chunk in resp.app_iter:
                    response_chunks.append(chunk)
        boundary = resp.headers['Content-Type'].split('=', 1)[1]
        self.assertEqual(response_chunks, [
            b'\r\n'.join([
                b'--' + boundary.encode('ascii'),
                b'Content-Type: application/octet-stream',
                b'Content-Range: bytes 1000-2000/16384',
                b'',
                b'',
            ]),
            test_body[0:1001],
            b'\r\n',
        ])
        self.assertEqual(resp.status_int, 206)
        self.assertEqual(len(log), self.policy.ec_n_unique_fragments * 2)
        log_lines = self.app.logger.get_lines_for_level('error')
        self.assertEqual(2, len(log_lines), log_lines)
        self.assertIn('Trying to read next part of EC fragment multi-part GET',
                      log_lines[0])
        self.assertIn('Trying to read during GET: ChunkReadTimeout',
                      log_lines[1])

    def test_GET_with_multirange_short_resume_body(self):
        self.app.object_chunk_size = 256
        self.app.recoverable_node_timeout = 0.01
        test_body = b'test' * self.policy.ec_segment_size
        ec_stub = make_ec_object_stub(test_body, self.policy, None)
        frag_archives = ec_stub['frags']
        self.assertEqual(len(frag_archives[0]), 1960)
        boundary = b'81eb9c110b32ced5fe'

        def make_mime_body(frag_archive):
            return b'\r\n'.join([
                b'--' + boundary,
                b'Content-Type: application/octet-stream',
                b'Content-Range: bytes 0-489/1960',
                b'',
                frag_archive[0:490],
                b'--' + boundary,
                b'Content-Type: application/octet-stream',
                b'Content-Range: bytes 1470-1959/1960',
                b'',
                frag_archive[1470:],
                b'--' + boundary + b'--',
            ])

        obj_resp_bodies = [make_mime_body(fa) for fa
                           # no extra good responses
                           in ec_stub['frags'][:self.policy.ec_ndata]]

        headers = {
            'Content-Type': b'multipart/byteranges;boundary=' + boundary,
            'Content-Length': len(obj_resp_bodies[0]),
            'X-Object-Sysmeta-Ec-Content-Length': len(ec_stub['body']),
            'X-Object-Sysmeta-Ec-Etag': ec_stub['etag'],
            'X-Timestamp': Timestamp(self.ts()).normal,
        }

        responses = [
            StubResponse(206, body, headers, i,
                         # make the first one slow
                         slowdown=0.1 if i == 0 else None)
            for i, body in enumerate(obj_resp_bodies)
        ]
        # add a short read response for the resume
        short_body = obj_resp_bodies[0][:512]
        responses.append(StubResponse(206, short_body, headers, 0))

        def get_response(req):
            # there's some math going on here I don't quite understand, the
            # fragment_size is 490 and there's like 4 of them because ec_body
            # is 'test' * segment_size
            self.assertEqual(req['headers']['Range'], 'bytes=0-489,1470-1959')
            return responses.pop(0) if responses else StubResponse(404)

        req = swob.Request.blank('/v1/a/c/o', headers={
            'Range': 'bytes=1000-2000,14000-15000'})
        with capture_http_requests(get_response) as log:
            resp = req.get_response(self.app)
            resp_boundary = resp.headers['content-type'].rsplit(
                '=', 1)[1].encode()
            expected = b'\r\n'.join([
                b'--' + resp_boundary,
                b'Content-Type: application/octet-stream',
                b'Content-Range: bytes 1000-2000/16384',
                b'',
                b'',
                b'--' + resp_boundary + b'--',
            ])
            self.assertEqual(expected, resp.body)
        self.assertEqual(resp.status_int, 206)
        self.assertEqual(len(log), self.policy.ec_n_unique_fragments * 2)
        log_lines = self.app.logger.get_lines_for_level('error')
        self.assertIn("Trying to read next part of EC fragment multi-part "
                      "GET (retrying)", log_lines[0])
        # not the most graceful ending
        self.assertIn("Exception fetching fragments for '/a/c/o'",
                      log_lines[-1])

    def test_GET_with_success_and_507_will_503(self):
        responses = [  # only 9 good nodes
            StubResponse(200),
            StubResponse(200),
            StubResponse(200),
            StubResponse(200),
            StubResponse(200),
            StubResponse(200),
            StubResponse(200),
            StubResponse(200),
            StubResponse(200),
        ]

        def get_response(req):
            # bad disk on all other nodes
            return responses.pop(0) if responses else StubResponse(507)

        req = swob.Request.blank('/v1/a/c/o')
        with capture_http_requests(get_response) as log:
            resp = req.get_response(self.app)

        self.assertEqual(resp.status_int, 503)
        self.assertEqual(len(log), 2 * self.replicas())

    def test_GET_with_success_and_404_will_404(self):
        responses = [  # only 9 good nodes
            StubResponse(200),
            StubResponse(200),
            StubResponse(200),
            StubResponse(200),
            StubResponse(200),
            StubResponse(200),
            StubResponse(200),
            StubResponse(200),
            StubResponse(200),
        ]

        def get_response(req):
            # no frags on other nodes
            return responses.pop(0) if responses else StubResponse(404)

        req = swob.Request.blank('/v1/a/c/o')
        with capture_http_requests(get_response) as log:
            resp = req.get_response(self.app)

        self.assertEqual(resp.status_int, 404)
        self.assertEqual(len(log), 2 * self.replicas())

    def test_ranged_get(self):
        self.app.object_chunk_size = 256
        segment_size = self.policy.ec_segment_size
        frag_size = self.policy.fragment_size
        data = (b'test' * segment_size)[:-492]
        etag = md5(data).hexdigest()
        archives = self._make_ec_archive_bodies(data)
        frag_archive_size = len(archives[0])
        range_size = frag_size * 2
        headers = {
            'Content-Type': 'text/plain',
            'Content-Length': range_size,
            'Content-Range': 'bytes 0-%s/%s' % (range_size - 1,
                                                frag_archive_size),
            'X-Object-Sysmeta-Ec-Content-Length': len(data),
            'X-Object-Sysmeta-Ec-Etag': etag,
            'X-Backend-Timestamp': Timestamp(self.ts()).internal
        }
        responses = [
            StubResponse(206, body[:range_size], headers, i)
            for i, body in enumerate(archives[:self.policy.ec_ndata])
        ]

        obj_req_ranges = set()

        def get_response(req):
            obj_req_ranges.add(req['headers']['Range'])
            return responses.pop(0) if responses else StubResponse(404)

        req = swob.Request.blank('/v1/a/c/o', headers={
            'Range': 'bytes=3000-5000'})
        with capture_http_requests(get_response) as log:
            resp = req.get_response(self.app)
        self.assertEqual(obj_req_ranges, {'bytes=0-%s' % (range_size - 1)})
        self.assertEqual(resp.status_int, 206)
        self.assertEqual(resp.headers['Content-Range'],
                         'bytes 3000-5000/%s' % len(data))
        self.assertEqual(resp.body, data[3000:5001])
        self.assertEqual(len(log), self.policy.ec_ndata)

    def test_ranged_get_with_slow_resp(self):
        self.app.object_chunk_size = 256
        self.app.recoverable_node_timeout = 0.01
        segment_size = self.policy.ec_segment_size
        frag_size = self.policy.fragment_size
        data = (b'test' * segment_size)[:-492]
        etag = md5(data).hexdigest()
        archives = self._make_ec_archive_bodies(data)
        frag_archive_size = len(archives[0])
        range_size = frag_size * 2
        headers = {
            'Content-Type': 'text/plain',
            'Content-Length': range_size,
            'Content-Range': 'bytes 0-%s/%s' % (range_size - 1,
                                                frag_archive_size),
            'X-Object-Sysmeta-Ec-Content-Length': len(data),
            'X-Object-Sysmeta-Ec-Etag': etag,
            'X-Backend-Timestamp': Timestamp(self.ts()).internal
        }
        responses = [
            StubResponse(206, body[:range_size], headers, i,
                         # the first body comes up slow
                         slowdown=0.1 if i == 0 else None)
            for i, body in enumerate(archives[:self.policy.ec_ndata])
        ]
        responses.append(StubResponse(
            206, archives[self.policy.ec_ndata][:range_size],
            headers, self.policy.ec_ndata))

        obj_req_ranges = set()

        def get_response(req):
            obj_req_ranges.add(req['headers']['Range'])
            return responses.pop(0) if responses else StubResponse(404)

        req = swob.Request.blank('/v1/a/c/o', headers={
            'Range': 'bytes=3000-5000'})
        with capture_http_requests(get_response) as log:
            resp = req.get_response(self.app)
            self.assertEqual(resp.body, data[3000:5001])
        self.assertEqual(resp.status_int, 206)
        self.assertEqual(obj_req_ranges, {'bytes=0-%s' % (range_size - 1)})
        self.assertEqual(resp.headers['Content-Range'],
                         'bytes 3000-5000/%s' % len(data))
        self.assertEqual(len(log), self.policy.ec_ndata + 1)

    def test_ranged_get_with_short_resp(self):
        self.app.object_chunk_size = 256
        segment_size = self.policy.ec_segment_size
        frag_size = self.policy.fragment_size
        data = (b'test' * segment_size)[:-492]
        etag = md5(data).hexdigest()
        archives = self._make_ec_archive_bodies(data)
        frag_archive_size = len(archives[0])
        range_size = frag_size * 2
        headers = {
            'Content-Type': 'text/plain',
            'Content-Length': range_size,
            'Content-Range': 'bytes 0-%s/%s' % (range_size - 1,
                                                frag_archive_size),
            'X-Object-Sysmeta-Ec-Content-Length': len(data),
            'X-Object-Sysmeta-Ec-Etag': etag,
            'X-Backend-Timestamp': Timestamp(self.ts()).internal
        }
        responses = [
            StubResponse(
                206,
                # the first body comes up short
                body[:frag_size] if i == 0 else body[:range_size],
                headers, i)
            for i, body in enumerate(archives[:self.policy.ec_ndata])
        ]
        responses.append(StubResponse(
            206, archives[self.policy.ec_ndata][frag_size:range_size], {
                'Content-Type': 'text/plain',
                'Content-Length': frag_size,
                'Content-Range': 'bytes %s-%s/%s' % (
                    frag_size, range_size - 1, frag_archive_size),
                'X-Object-Sysmeta-Ec-Content-Length': len(data),
                'X-Object-Sysmeta-Ec-Etag': etag,
                'X-Backend-Timestamp': Timestamp(self.ts()).internal,
            }, self.policy.ec_ndata))

        obj_req_ranges = []

        def get_response(req):
            obj_req_ranges.append(req['headers']['Range'])
            return responses.pop(0) if responses else StubResponse(404)

        req = swob.Request.blank('/v1/a/c/o', headers={
            'Range': 'bytes=3000-5000'})
        with capture_http_requests(get_response) as log:
            resp = req.get_response(self.app)
            self.assertEqual(resp.body, data[3000:5001])
        self.assertEqual(resp.status_int, 206)
        self.assertEqual(obj_req_ranges,
                         ['bytes=0-%s' % (range_size - 1)] *
                         self.policy.ec_ndata +
                         ['bytes=%s-%s' % (frag_size, range_size - 1)])
        self.assertEqual(resp.headers['Content-Range'],
                         'bytes 3000-5000/%s' % len(data))
        self.assertEqual(len(log), self.policy.ec_ndata + 1)

    def test_ranged_get_with_short_resp_timeout(self):
        self.app.object_chunk_size = 256
        self.app.recoverable_node_timeout = 0.01
        segment_size = self.policy.ec_segment_size
        frag_size = self.policy.fragment_size
        data = (b'test' * segment_size)[:-492]
        etag = md5(data).hexdigest()
        archives = self._make_ec_archive_bodies(data)
        frag_archive_size = len(archives[0])
        range_size = frag_size * 2
        headers = {
            'Content-Type': 'text/plain',
            'Content-Length': range_size,
            'Content-Range': 'bytes 0-%s/%s' % (range_size - 1,
                                                frag_archive_size),
            'X-Object-Sysmeta-Ec-Content-Length': len(data),
            'X-Object-Sysmeta-Ec-Etag': etag,
            'X-Backend-Timestamp': Timestamp(self.ts()).internal
        }
        responses = [
            StubResponse(
                206, body[:range_size], headers, i,
                # the first body slows down after awhile
                slowdown=[None] * 3 + [0.1] if i == 0 else None)
            for i, body in enumerate(archives[:self.policy.ec_ndata])
        ]
        responses.append(StubResponse(
            206, archives[self.policy.ec_ndata][frag_size:range_size], {
                'Content-Type': 'text/plain',
                'Content-Length': frag_size,
                'Content-Range': 'bytes %s-%s/%s' % (
                    frag_size, range_size - 1, frag_archive_size),
                'X-Object-Sysmeta-Ec-Content-Length': len(data),
                'X-Object-Sysmeta-Ec-Etag': etag,
                'X-Backend-Timestamp': Timestamp(self.ts()).internal,
            }, self.policy.ec_ndata))

        obj_req_ranges = []

        def get_response(req):
            obj_req_ranges.append(req['headers']['Range'])
            return responses.pop(0) if responses else StubResponse(404)

        req = swob.Request.blank('/v1/a/c/o', headers={
            'Range': 'bytes=3000-5000'})
        with capture_http_requests(get_response) as log:
            resp = req.get_response(self.app)
            self.assertEqual(resp.body, data[3000:5001])
        self.assertEqual(resp.status_int, 206)
        self.assertEqual(['bytes=0-%s' % (range_size - 1)] *
                         self.policy.ec_ndata +
                         ['bytes=%s-%s' % (frag_size, range_size - 1)],
                         obj_req_ranges)
        self.assertEqual(resp.headers['Content-Range'],
                         'bytes 3000-5000/%s' % len(data))
        self.assertEqual(len(log), self.policy.ec_ndata + 1)

    def test_GET_mixed_ranged_responses_success(self):
        segment_size = self.policy.ec_segment_size
        frag_size = self.policy.fragment_size
        new_data = (b'test' * segment_size)[:-492]
        new_etag = md5(new_data, usedforsecurity=False).hexdigest()
        new_archives = self._make_ec_archive_bodies(new_data)
        old_data = (b'junk' * segment_size)[:-492]
        old_etag = md5(old_data, usedforsecurity=False).hexdigest()
        old_archives = self._make_ec_archive_bodies(old_data)
        frag_archive_size = len(new_archives[0])

        # here we deliberately omit X-Backend-Data-Timestamp to check that
        # proxy will tolerate responses from object server that have not been
        # upgraded to send that header
        old_headers = {
            'Content-Type': 'text/plain',
            'Content-Length': frag_size,
            'Content-Range': 'bytes 0-%s/%s' % (frag_size - 1,
                                                frag_archive_size),
            'X-Object-Sysmeta-Ec-Content-Length': len(old_data),
            'X-Object-Sysmeta-Ec-Etag': old_etag,
            'X-Backend-Timestamp': Timestamp(self.ts()).internal
        }
        new_headers = {
            'Content-Type': 'text/plain',
            'Content-Length': frag_size,
            'Content-Range': 'bytes 0-%s/%s' % (frag_size - 1,
                                                frag_archive_size),
            'X-Object-Sysmeta-Ec-Content-Length': len(new_data),
            'X-Object-Sysmeta-Ec-Etag': new_etag,
            'X-Backend-Timestamp': Timestamp(self.ts()).internal
        }
        # 7 primaries with stale frags, 3 handoffs failed to get new frags
        responses = [
            StubResponse(206, old_archives[0][:frag_size], old_headers, 0),
            StubResponse(206, new_archives[1][:frag_size], new_headers, 1),
            StubResponse(206, old_archives[2][:frag_size], old_headers, 2),
            StubResponse(206, new_archives[3][:frag_size], new_headers, 3),
            StubResponse(206, old_archives[4][:frag_size], old_headers, 4),
            StubResponse(206, new_archives[5][:frag_size], new_headers, 5),
            StubResponse(206, old_archives[6][:frag_size], old_headers, 6),
            StubResponse(206, new_archives[7][:frag_size], new_headers, 7),
            StubResponse(206, old_archives[8][:frag_size], old_headers, 8),
            StubResponse(206, new_archives[9][:frag_size], new_headers, 9),
            StubResponse(206, old_archives[10][:frag_size], old_headers, 10),
            StubResponse(206, new_archives[11][:frag_size], new_headers, 11),
            StubResponse(206, old_archives[12][:frag_size], old_headers, 12),
            StubResponse(206, new_archives[13][:frag_size], new_headers, 13),
            StubResponse(206, new_archives[0][:frag_size], new_headers, 0),
            StubResponse(404),
            StubResponse(404),
            StubResponse(206, new_archives[6][:frag_size], new_headers, 6),
            StubResponse(404),
            StubResponse(206, new_archives[10][:frag_size], new_headers, 10),
            StubResponse(206, new_archives[12][:frag_size], new_headers, 12),
        ]

        def get_response(req):
            return responses.pop(0) if responses else StubResponse(404)

        req = swob.Request.blank('/v1/a/c/o')
        with capture_http_requests(get_response) as log:
            resp = req.get_response(self.app)

        closed_conn = defaultdict(set)
        for conn in log:
            etag = conn.resp.headers.get('X-Object-Sysmeta-Ec-Etag')
            closed_conn[etag].add(conn.closed)
        self.assertEqual({
            old_etag: {True},
            new_etag: {False},
            None: {True},
        }, dict(closed_conn))

        self.assertEqual(resp.status_int, 200)
        self.assertEqual(resp.body, new_data[:segment_size])
        self.assertEqual(len(log), self.policy.ec_ndata + 10)

    def test_GET_mismatched_fragment_archives(self):
        segment_size = self.policy.ec_segment_size
        test_data1 = (b'test' * segment_size)[:-333]
        # N.B. the object data *length* here is different
        test_data2 = (b'blah1' * segment_size)[:-333]

        etag1 = md5(test_data1, usedforsecurity=False).hexdigest()
        etag2 = md5(test_data2, usedforsecurity=False).hexdigest()

        ec_archive_bodies1 = self._make_ec_archive_bodies(test_data1)
        ec_archive_bodies2 = self._make_ec_archive_bodies(test_data2)

        headers1 = {'X-Object-Sysmeta-Ec-Etag': etag1,
                    'X-Object-Sysmeta-Ec-Content-Length': '333'}
        # here we're going to *lie* and say the etag here matches
        headers2 = {'X-Object-Sysmeta-Ec-Etag': etag1,
                    'X-Object-Sysmeta-Ec-Content-Length': '333'}

        responses1 = [(200, body, self._add_frag_index(fi, headers1))
                      for fi, body in enumerate(ec_archive_bodies1)]
        responses2 = [(200, body, self._add_frag_index(fi, headers2))
                      for fi, body in enumerate(ec_archive_bodies2)]

        req = swob.Request.blank('/v1/a/c/o')

        orig_decode = self.policy.pyeclib_driver.decode
        captured_fragments = []

        def mock_decode(fragments):
            captured_fragments.append(fragments)
            return orig_decode(fragments)

        # sanity check responses1 and capture frag lengths
        responses = responses1[:self.policy.ec_ndata]
        status_codes, body_iter, headers = zip(*responses)
        with set_http_connect(*status_codes, body_iter=body_iter,
                              headers=headers):
            with mock.patch.object(
                    self.policy.pyeclib_driver, 'decode', mock_decode):
                resp = req.get_response(self.app)
                self.assertEqual(resp.status_int, 200)
                # read body while decode is mocked
                self.assertEqual(
                    md5(resp.body, usedforsecurity=False).hexdigest(),
                    etag1)
        fragment_lengths1 = [[len(frag) for frag in frags]
                             for frags in captured_fragments]
        self.assertEqual(  # sanity check
            len(ec_archive_bodies1[0]),
            sum([length for length in [lengths[0]
                                       for lengths in fragment_lengths1]]))

        # sanity check responses2 and capture frag lengths
        captured_fragments = []
        responses = responses2[:self.policy.ec_ndata]
        status_codes, body_iter, headers = zip(*responses)
        with set_http_connect(*status_codes, body_iter=body_iter,
                              headers=headers):
            with mock.patch.object(
                    self.policy.pyeclib_driver, 'decode', mock_decode):
                resp = req.get_response(self.app)
                self.assertEqual(resp.status_int, 200)
                # read body while decode is mocked
                self.assertEqual(
                    md5(resp.body, usedforsecurity=False).hexdigest(),
                    etag2)
        fragment_lengths2 = [[len(frag) for frag in frags]
                             for frags in captured_fragments]
        self.assertEqual(  # sanity check
            len(ec_archive_bodies2[0]),
            sum([length for length in [lengths[0]
                                       for lengths in fragment_lengths2]]))

        # now mix the responses a bit
        mix_index = random.randint(0, self.policy.ec_ndata - 1)
        mixed_responses = responses1[:self.policy.ec_ndata]
        mixed_responses[mix_index] = responses2[mix_index]
        # TODO(mattoliverau): find out how to get these numbers dynamically
        #  cause who know's they may vary based on arch or even python
        #  verions :shrug:
        mixed_lengths = ["458" for _ in responses1[:self.policy.ec_ndata]]
        mixed_lengths[mix_index] = '490'

        num_segments = len(fragment_lengths1)
        mixed_lengths = fragment_lengths1[num_segments - 1]
        mixed_lengths[mix_index] = fragment_lengths2[
            num_segments - 1][mix_index]

        status_codes, body_iter, headers = zip(*mixed_responses)
        with set_http_connect(*status_codes, body_iter=body_iter,
                              headers=headers):
            resp = req.get_response(self.app)
        self.assertEqual(resp.status_int, 200)
        try:
            resp.body
        except ECDriverError:
            resp._app_iter.close()
        else:
            self.fail('invalid ec fragment response body did not blow up!')
        error_lines = self.logger.get_lines_for_level('error')
        self.assertEqual(1, len(error_lines))
        msg = error_lines[0]
        self.assertIn('Error decoding fragments', msg)
        self.assertIn('/a/c/o', msg)
        self.assertIn('Segments decoded: %d' % (num_segments - 1), msg)
        self.assertIn(
            "[%s]" % ", ".join([str(length) for length in mixed_lengths]), msg)
        self.assertIn("Invalid fragment payload in ECPyECLibDriver.decode",
                      msg)

    def test_GET_read_timeout(self):
        # verify EC GET behavior when initial batch of nodes time out then
        # remaining primary nodes also time out and handoffs return 404
        segment_size = self.policy.ec_segment_size
        test_data = (b'test' * segment_size)[:-333]
        etag = md5(test_data, usedforsecurity=False).hexdigest()
        ec_archive_bodies = self._make_ec_archive_bodies(test_data)
        headers = {'X-Object-Sysmeta-Ec-Etag': etag}
        self.app.recoverable_node_timeout = 0.01
        responses = [
            (200, SlowBody(body, 0.1), self._add_frag_index(i, headers))
            for i, body in enumerate(ec_archive_bodies)
        ] * self.policy.ec_duplication_factor

        req = swob.Request.blank('/v1/a/c/o')

        status_codes, body_iter, headers = zip(*responses + [
            (404, [b''], {}) for i in range(
                self.policy.object_ring.max_more_nodes)])
        with mocked_http_conn(*status_codes, body_iter=body_iter,
                              headers=headers):
            resp = req.get_response(self.app)
            self.assertEqual(resp.status_int, 200)
            # do this inside the fake http context manager, it'll try to
            # resume but won't be able to give us all the right bytes
            self.assertNotEqual(
                md5(resp.body, usedforsecurity=False).hexdigest(),
                etag)
        error_lines = self.logger.get_lines_for_level('error')
        # all primaries timeout and get error limited
        error_limit_lines = [
            line for line in error_lines
            if 'Trying to read EC fragment during GET (retrying)' in line]
        self.assertEqual(self.policy.ec_n_unique_fragments,
                         len(error_limit_lines))
        # all ec_ndata frag getters eventually get a read timeout
        read_timeout_lines = [
            line for line in error_lines if 'ChunkReadTimeout (0.01s' in line]
        self.assertEqual(self.policy.ec_ndata,
                         len(read_timeout_lines))
        for line in self.logger.logger.records['ERROR']:
            self.assertIn(req.headers['x-trans-id'], line)

    def test_GET_write_timeout(self):
        # verify EC GET behavior when there's a timeout sending decoded frags
        # via the queue.
        segment_size = self.policy.ec_segment_size
        test_data = (b'test' * segment_size)[:-333]
        etag = md5(test_data, usedforsecurity=False).hexdigest()
        ec_archive_bodies = self._make_ec_archive_bodies(test_data)
        headers = {'X-Object-Sysmeta-Ec-Etag': etag,
                   'X-Object-Sysmeta-Ec-Content-Length': '333'}
        ndata = self.policy.ec_ndata
        responses = [
            (200, body, self._add_frag_index(i, headers))
            for i, body in enumerate(ec_archive_bodies[:ndata])
        ] * self.policy.ec_duplication_factor

        req = swob.Request.blank('/v1/a/c/o')

        status_codes, body_iter, headers = zip(*responses)
        self.app.client_timeout = 0.01
        with mocked_http_conn(*status_codes, body_iter=body_iter,
                              headers=headers):
            resp = req.get_response(self.app)
            self.assertEqual(resp.status_int, 200)
            resp_body = next(resp.app_iter)
            sleep(0.5)  # lazy client
            # remaining resp truncated
            resp_body += b''.join(resp.app_iter)
        # we log errors
        log_lines = self.app.logger.get_lines_for_level('error')
        self.assertTrue(log_lines)
        for line in log_lines:
            self.assertIn('ChunkWriteTimeout feeding fragments', line)
        # client gets a short read
        self.assertEqual(16051, len(test_data))
        self.assertEqual(8192, len(resp_body))
        self.assertNotEqual(
            md5(resp_body, usedforsecurity=False).hexdigest(),
            etag)

    def test_GET_read_timeout_retrying_but_no_more_useful_nodes(self):
        # verify EC GET behavior when initial batch of nodes time out then
        # remaining nodes either return 404 or return data for different etag
        segment_size = self.policy.ec_segment_size
        test_data = (b'test' * segment_size)[:-333]
        etag = md5(test_data).hexdigest()
        ec_archive_bodies = self._make_ec_archive_bodies(test_data)
        headers = {'X-Object-Sysmeta-Ec-Etag': etag}
        self.app.recoverable_node_timeout = 0.01
        ndata = self.policy.ec_ndata
        # only ndata responses, all of which have SlowBody
        responses = [
            (200, SlowBody(body, 0.1), self._add_frag_index(i, headers))
            for i, body in enumerate(ec_archive_bodies[:ndata])
        ] * self.policy.ec_duplication_factor
        # 2 primaries return 404
        responses += [
            (404, '', {}), (404, '', {})
        ] * self.policy.ec_duplication_factor
        # 2 primaries return different etag
        headers2 = {'X-Object-Sysmeta-Ec-Etag': 'other_etag'}
        responses += [
            (200, body, self._add_frag_index(i, headers2))
            for i, body in enumerate(ec_archive_bodies[ndata + 2:])
        ] * self.policy.ec_duplication_factor

        req = swob.Request.blank('/v1/a/c/o')

        # all other (handoff) responses are 404
        status_codes, body_iter, headers = zip(*responses + [
            (404, [b''], {}) for i in range(
                self.policy.object_ring.max_more_nodes)])
        with mocked_http_conn(*status_codes, body_iter=body_iter,
                              headers=headers):
            resp = req.get_response(self.app)
            self.assertEqual(resp.status_int, 200)
            # do this inside the fake http context manager, it'll try to
            # resume but won't be able to give us all the right bytes
            self.assertNotEqual(md5(resp.body).hexdigest(), etag)
        error_lines = self.logger.get_lines_for_level('error')
        # only ec_ndata primaries that timeout get error limited (404 or
        # different etag primaries do not get error limited)
        error_limit_lines = [
            line for line in error_lines
            if 'Trying to read EC fragment during GET (retrying)' in line]
        self.assertEqual(self.policy.ec_ndata, len(error_limit_lines))
        # all ec_ndata frag getters eventually get a read timeout
        read_timeout_lines = [
            line for line in error_lines if 'ChunkReadTimeout (0.01s' in line]
        self.assertEqual(self.policy.ec_ndata,
                         len(read_timeout_lines))

        debug_lines = self.logger.get_lines_for_level('debug')
        nparity = self.policy.ec_nparity
        nhandoffs = self.policy.object_ring.max_more_nodes
        ignore_404 = ignore_404_handoff = 0
        for line in debug_lines:
            if 'Ignoring 404 from primary' in line:
                ignore_404 += 1
            if 'Ignoring 404 from handoff' in line:
                ignore_404_handoff += 1
        self.assertEqual(nparity - 2, ignore_404, debug_lines)
        self.assertEqual(nhandoffs, ignore_404_handoff, debug_lines)
        self.assertEqual(len(debug_lines), ignore_404_handoff + ignore_404)
        self.assertEqual(self.logger.get_lines_for_level('warning'), [
            'Skipping source (etag mismatch: got other_etag, '
            'expected %s)' % etag] * 2)

    def test_GET_read_timeout_resume(self):
        segment_size = self.policy.ec_segment_size
        test_data = (b'test' * segment_size)[:-333]
        etag = md5(test_data, usedforsecurity=False).hexdigest()
        ec_archive_bodies = self._make_ec_archive_bodies(test_data)
        headers = {
            'X-Object-Sysmeta-Ec-Etag': etag,
            'X-Object-Sysmeta-Ec-Content-Length': len(test_data),
        }
        self.app.recoverable_node_timeout = 0.05
        # first one is slow
        responses = [(200, SlowBody(ec_archive_bodies[0], 0.1),
                      self._add_frag_index(0, headers))]
        # ... the rest are fine
        responses += [(200, body, self._add_frag_index(i, headers))
                      for i, body in enumerate(ec_archive_bodies[1:], start=1)]

        req = swob.Request.blank('/v1/a/c/o')

        status_codes, body_iter, headers = zip(
            *responses[:self.policy.ec_ndata + 1])
        with set_http_connect(*status_codes, body_iter=body_iter,
                              headers=headers):
            resp = req.get_response(self.app)
            self.assertEqual(resp.status_int, 200)
            self.assertEqual(
                md5(resp.body, usedforsecurity=False).hexdigest(),
                etag)
        error_lines = self.logger.get_lines_for_level('error')
        self.assertEqual(1, len(error_lines))
        self.assertIn('retrying', error_lines[0])
        for line in self.logger.logger.records['ERROR']:
            self.assertIn(req.headers['x-trans-id'], line)

    def _do_test_GET_read_timeout_fast_forward_fails(self, error):
        segment_size = self.policy.ec_segment_size
        test_data = (b'test' * segment_size)[:-333]
        etag = md5(test_data).hexdigest()
        ec_archive_bodies = self._make_ec_archive_bodies(test_data)
        headers = {
            'X-Object-Sysmeta-Ec-Etag': etag,
            'X-Object-Sysmeta-Ec-Content-Length': len(test_data),
        }
        self.app.recoverable_node_timeout = 0.05
        # first one is slow
        responses = [(200, SlowBody(ec_archive_bodies[0], 0.1),
                      self._add_frag_index(0, headers))]
        # ... the rest are fine
        responses += [(200, body, self._add_frag_index(i, headers))
                      for i, body in enumerate(ec_archive_bodies[1:], start=1)]

        req = swob.Request.blank('/v1/a/c/o')

        status_codes, body_iter, headers = zip(
            *responses[:self.policy.ec_ndata])
        # I don't know why fast_forward would blow up, but if it does we
        # re-raise the ChunkReadTimeout and still want a txn-id
        with set_http_connect(*status_codes, body_iter=body_iter,
                              headers=headers), \
                mock.patch(
                    'swift.proxy.controllers.obj.ECFragGetter.fast_forward',
                    side_effect=error):
            resp = req.get_response(self.app)
            self.assertEqual(resp.status_int, 200)
            self.assertNotEqual(md5(resp.body).hexdigest(), etag)

        for line in self.logger.logger.records['ERROR'] + \
                self.logger.logger.records['WARNING']:
            self.assertIn(req.headers['x-trans-id'], line)

    def test_GET_read_timeout_fast_forward_fails(self):
        self._do_test_GET_read_timeout_fast_forward_fails(ValueError())

        error_lines = self.logger.get_lines_for_level('error')
        self.assertEqual(2, len(error_lines))
        self.assertIn('Unable to fast forward', error_lines[0])
        self.assertIn('Timeout fetching', error_lines[1])
        warning_lines = self.logger.get_lines_for_level('warning')
        self.assertEqual(1, len(warning_lines))
        self.assertIn(
            'Un-recoverable fragment rebuild. Only received 9/10 fragments',
            warning_lines[0])

    def test_GET_read_timeout_fast_forward_range_complete(self):
        self._do_test_GET_read_timeout_fast_forward_fails(
            RangeAlreadyComplete())

        error_lines = self.logger.get_lines_for_level('error')
        self.assertEqual(0, len(error_lines))
        # the test is a little bogus - presumably if the range was complete
        # then the fragment would be ok to rebuild. But the test pretends range
        # was complete without actually feeding the bytes to the getter...
        warning_lines = self.logger.get_lines_for_level('warning')
        self.assertEqual(1, len(warning_lines))
        self.assertIn(
            'Un-recoverable fragment rebuild. Only received 9/10 fragments',
            warning_lines[0])

    def test_GET_one_short_fragment_archive(self):
        # verify that a warning is logged when one fragment archive returns
        # less whole fragments than others
        segment_size = self.policy.ec_segment_size
        test_data = (b'test' * segment_size)[:-333]
        etag = md5(test_data).hexdigest()
        ec_archive_bodies = self._make_ec_archive_bodies(test_data)

        def do_test(missing_length):
            self.logger.clear()
            headers = {
                'X-Object-Sysmeta-Ec-Etag': etag,
                'X-Object-Sysmeta-Ec-Content-Length': len(test_data),
            }
            responses = [(200, ec_archive_bodies[0][:(-1 * missing_length)],
                          self._add_frag_index(0, headers))]
            # ... the rest are fine
            responses += [
                (200, body, self._add_frag_index(i, headers))
                for i, body in enumerate(ec_archive_bodies[1:], start=1)]

            req = swob.Request.blank('/v1/a/c/o')

            status_codes, body_iter, headers = zip(
                *responses[:self.policy.ec_ndata])
            with set_http_connect(*status_codes, body_iter=body_iter,
                                  headers=headers):
                resp = req.get_response(self.app)
                self.assertEqual(resp.status_int, 200)
                self.assertNotEqual(md5(resp.body).hexdigest(), etag)
            error_lines = self.logger.get_lines_for_level('error')
            self.assertEqual([], error_lines)
            warning_lines = self.logger.get_lines_for_level('warning')
            self.assertEqual(1, len(warning_lines))
            self.assertIn(
                'Un-recoverable fragment rebuild. '
                'Only received 9/10 fragments', warning_lines[0])

        # each fragment archive has 4 fragments of sizes [490, 490, 490, 458];
        # try dropping whole fragment(s) from one archive
        do_test(458)
        do_test(490 + 458)
        do_test(490 + 490 + 458)
        do_test(490 + 490 + 490 + 458)

    def test_GET_trigger_ec_metadata_check_failure(self):
        # verify that a warning is logged when there are only k - 1 fragment
        segment_size = self.policy.ec_segment_size
        test_data = (b'test' * segment_size)[:-333]
        etag = md5(test_data).hexdigest()
        ec_archive_bodies = self._make_ec_archive_bodies(test_data)
        bad_bodies = [b'd' * segment_size] * (self.policy.ec_nparity + 1)
        ec_archive_bodies = \
            ec_archive_bodies[:self.policy.ec_ndata - 1] + bad_bodies

        self.logger.clear()
        headers = {
            'X-Object-Sysmeta-Ec-Etag': etag,
            'X-Object-Sysmeta-Ec-Content-Length': len(test_data),
        }
        responses = [
            (200, body, self._add_frag_index(i, headers))
            for i, body in enumerate(ec_archive_bodies)]

        req = swob.Request.blank('/v1/a/c/o')

        status_codes, body_iter, headers = zip(
            *responses[:self.policy.ec_ndata])
        with set_http_connect(*status_codes, body_iter=body_iter,
                              headers=headers):
            resp = req.get_response(self.app)
            self.assertEqual(resp.status_int, 500)
            self.assertNotEqual(md5(resp.body).hexdigest(), etag)
        error_lines = self.logger.get_lines_for_level('error')
        expected_log_line = (
            "Error decoding fragments for '/a/c/o'. "
            "Segments decoded: 0, Lengths: "
            "[490, 490, 490, 490, 490, 490, 490, 490, 490, 490]: "
            "pyeclib_c_decode ERROR: Fragment integrity check failed. "
            "Please inspect syslog for liberasurecode error report.")
        self.assertEqual(expected_log_line, error_lines[0])

    def test_GET_read_timeout_resume_mixed_etag(self):
        segment_size = self.policy.ec_segment_size
        test_data2 = (b'blah1' * segment_size)[:-333]
        test_data1 = (b'test' * segment_size)[:-333]
        etag2 = md5(test_data2, usedforsecurity=False).hexdigest()
        etag1 = md5(test_data1, usedforsecurity=False).hexdigest()
        ec_archive_bodies2 = self._make_ec_archive_bodies(test_data2)
        ec_archive_bodies1 = self._make_ec_archive_bodies(test_data1)
        headers2 = {'X-Object-Sysmeta-Ec-Etag': etag2,
                    'X-Object-Sysmeta-Ec-Content-Length': len(test_data2),
                    'X-Backend-Timestamp': self.ts().internal}
        headers1 = {'X-Object-Sysmeta-Ec-Etag': etag1,
                    'X-Object-Sysmeta-Ec-Content-Length': len(test_data1),
                    'X-Backend-Timestamp': self.ts().internal}
        responses = [
            # 404
            (404, [b''], {}),
            # etag1
            (200, ec_archive_bodies1[1], self._add_frag_index(1, headers1)),
            # 404
            (404, [b''], {}),
            # etag1
            (200, SlowBody(ec_archive_bodies1[3], 0.1), self._add_frag_index(
                3, headers1)),
            # etag2
            (200, ec_archive_bodies2[4], self._add_frag_index(4, headers2)),
            # etag1
            (200, ec_archive_bodies1[5], self._add_frag_index(5, headers1)),
            # etag2
            (200, ec_archive_bodies2[6], self._add_frag_index(6, headers2)),
            # etag1
            (200, ec_archive_bodies1[7], self._add_frag_index(7, headers1)),
            # etag2
            (200, ec_archive_bodies2[8], self._add_frag_index(8, headers2)),
            # etag1
            (200, SlowBody(ec_archive_bodies1[9], 0.1), self._add_frag_index(
                9, headers1)),
            # etag2
            (200, ec_archive_bodies2[10], self._add_frag_index(10, headers2)),
            # etag1
            (200, ec_archive_bodies1[11], self._add_frag_index(11, headers1)),
            # etag2
            (200, ec_archive_bodies2[12], self._add_frag_index(12, headers2)),
            # 404
            (404, [b''], {}),
            # handoffs start here
            # etag2
            (200, ec_archive_bodies2[0], self._add_frag_index(0, headers2)),
            # 404
            (404, [b''], {}),
            # etag1
            (200, ec_archive_bodies1[2], self._add_frag_index(2, headers1)),
            # 404
            (404, [b''], {}),
            # etag1
            (200, ec_archive_bodies1[4], self._add_frag_index(4, headers1)),
            # etag2
            (200, ec_archive_bodies2[1], self._add_frag_index(1, headers2)),
            # etag1
            (200, ec_archive_bodies1[6], self._add_frag_index(6, headers1)),
            # etag2
            (200, ec_archive_bodies2[7], self._add_frag_index(7, headers2)),
            # etag1
            (200, ec_archive_bodies1[8], self._add_frag_index(8, headers1)),
            # resume requests start here
            # 404
            (404, [b''], {}),
            # etag2
            (200, ec_archive_bodies2[3], self._add_frag_index(3, headers2)),
            # 404
            (404, [b''], {}),
            # etag1
            (200, ec_archive_bodies1[10], self._add_frag_index(10, headers1)),
            # etag1
            (200, ec_archive_bodies1[12], self._add_frag_index(12, headers1)),
        ]
        self.app.recoverable_node_timeout = 0.01
        req = swob.Request.blank('/v1/a/c/o')
        status_codes, body_iter, headers = zip(*responses)
        with mocked_http_conn(*status_codes, body_iter=body_iter,
                              headers=headers) as log:
            resp = req.get_response(self.app)
            self.assertEqual(resp.status_int, 200)
            self.assertEqual(
                md5(resp.body, usedforsecurity=False).hexdigest(),
                etag1)
        error_lines = self.logger.get_lines_for_level('error')
        self.assertEqual(2, len(error_lines))
        for line in error_lines:
            self.assertIn('retrying', line)
        for line in self.logger.logger.records['ERROR']:
            self.assertIn(req.headers['x-trans-id'], line)
        etag2_conns = []
        for conn in log.responses:
            if conn._headers.get('X-Object-Sysmeta-Ec-Etag') == etag2:
                etag2_conns.append(conn)
        self.assertEqual(
            ([True] * 8) + [False],  # the resumed etag2 doesn't get closed
            [conn.closed for conn in etag2_conns])

    def test_fix_response_HEAD(self):
        headers = {'X-Object-Sysmeta-Ec-Content-Length': '10',
                   'X-Object-Sysmeta-Ec-Etag': 'foo'}

        # sucsessful HEAD
        responses = [(200, b'', headers)]
        status_codes, body_iter, headers = zip(*responses)
        req = swift.common.swob.Request.blank('/v1/a/c/o', method='HEAD')
        with set_http_connect(*status_codes, body_iter=body_iter,
                              headers=headers):
            resp = req.get_response(self.app)
        self.assertEqual(resp.status_int, 200)
        self.assertEqual(resp.body, b'')
        # 200OK shows original object content length
        self.assertEqual(resp.headers['Content-Length'], '10')
        self.assertEqual(resp.headers['Etag'], 'foo')

        # not found HEAD
        responses = [(404, b'', {})] * self.replicas() * 2
        status_codes, body_iter, headers = zip(*responses)
        req = swift.common.swob.Request.blank('/v1/a/c/o', method='HEAD')
        with set_http_connect(*status_codes, body_iter=body_iter,
                              headers=headers):
            resp = req.get_response(self.app)
        self.assertEqual(resp.status_int, 404)
        # 404 shows actual response body size (i.e. 0 for HEAD)
        self.assertEqual(resp.headers['Content-Length'], '0')

    def test_GET_with_invalid_ranges(self):
        # real body size is segment_size - 10 (just 1 segment)
        segment_size = self.policy.ec_segment_size
        real_body = (b'a' * segment_size)[:-10]

        # range is out of real body but in segment size
        self._test_invalid_ranges('GET', real_body,
                                  segment_size, '%s-' % (segment_size - 10))
        # range is out of both real body and segment size
        self._test_invalid_ranges('GET', real_body,
                                  segment_size, '%s-' % (segment_size + 10))

    def _test_invalid_ranges(self, method, real_body, segment_size, req_range):
        # make a request with range starts from more than real size.
        body_etag = md5(real_body, usedforsecurity=False).hexdigest()
        req = swift.common.swob.Request.blank(
            '/v1/a/c/o', method=method,
            headers={'Destination': 'c1/o',
                     'Range': 'bytes=%s' % (req_range)})

        fragments = self.policy.pyeclib_driver.encode(real_body)
        fragment_payloads = [fragments * self.policy.ec_duplication_factor]

        node_fragments = list(zip(*fragment_payloads))
        self.assertEqual(len(node_fragments), self.replicas())  # sanity
        headers = {'X-Object-Sysmeta-Ec-Content-Length': str(len(real_body)),
                   'X-Object-Sysmeta-Ec-Etag': body_etag}
        start = int(req_range.split('-')[0])
        self.assertGreaterEqual(start, 0)  # sanity
        title, exp = swob.RESPONSE_REASONS[416]
        range_not_satisfiable_body = \
            '<html><h1>%s</h1><p>%s</p></html>' % (title, exp)
        range_not_satisfiable_body = range_not_satisfiable_body.encode('utf-8')
        if start >= segment_size:
            responses = [(416, range_not_satisfiable_body,
                          self._add_frag_index(i, headers))
                         for i in range(POLICIES.default.ec_ndata)]
        else:
            responses = [(200, b''.join(node_fragments[i]),
                          self._add_frag_index(i, headers))
                         for i in range(POLICIES.default.ec_ndata)]
        status_codes, body_iter, headers = zip(*responses)
        expect_headers = {
            'X-Obj-Metadata-Footer': 'yes',
            'X-Obj-Multiphase-Commit': 'yes'
        }
        with set_http_connect(*status_codes, body_iter=body_iter,
                              headers=headers, expect_headers=expect_headers):
            resp = req.get_response(self.app)
        self.assertEqual(resp.status_int, 416)
        self.assertEqual(resp.content_length, len(range_not_satisfiable_body))
        self.assertEqual(resp.body, range_not_satisfiable_body)
        self.assertEqual(resp.etag, body_etag)
        self.assertEqual(resp.headers['Accept-Ranges'], 'bytes')

    def test_non_durable_ec_response_bucket(self):
        ts = self.ts()
        bucket = obj.ECGetResponseBucket(self.policy, ts)
        self.assertEqual(bucket.shortfall, self.policy.ec_ndata)
        for i in range(1, self.policy.ec_ndata - self.policy.ec_nparity + 1):
            stub_getter = mock.MagicMock(last_status=200, last_headers={
                'X-Backend-Timestamp': ts.internal,
                'X-Object-Sysmeta-Ec-Etag': 'the-etag',
                'X-Object-Sysmeta-Ec-Frag-Index': str(i),
            })
            bucket.add_response(stub_getter, None)
            self.assertEqual(bucket.shortfall, self.policy.ec_ndata - i)
        self.assertEqual(bucket.shortfall, self.policy.ec_nparity)
        self.assertFalse(bucket.durable)
        expectations = (
            4,  # 7
            4,  # 8
            4,  # 9
            4,  # 10
            3,  # 11
            2,  # 12
            1,  # 13
            1,  # 14
        )
        for i, expected in zip(range(
                self.policy.ec_ndata - self.policy.ec_nparity + 1,
                self.policy.object_ring.replica_count + 1), expectations):
            stub_getter = mock.MagicMock(last_status=200, last_headers={
                'X-Backend-Timestamp': ts.internal,
                'X-Object-Sysmeta-Ec-Etag': 'the-etag',
                'X-Object-Sysmeta-Ec-Frag-Index': str(i),
            })
            bucket.add_response(stub_getter, None)
            msg = 'With %r resp, expected shortfall %s != %s' % (
                bucket.gets.keys(), expected, bucket.shortfall)
            self.assertEqual(bucket.shortfall, expected, msg)


class TestECFunctions(unittest.TestCase):
    def test_chunk_transformer(self):
        def do_test(dup_factor, segments):
            segment_size = 1024
            orig_chunks = []
            for i in range(segments):
                orig_chunks.append(
                    chr(i + 97).encode('latin-1') * segment_size)
            policy = ECStoragePolicy(0, 'ec8-2', ec_type=DEFAULT_TEST_EC_TYPE,
                                     ec_ndata=8, ec_nparity=2,
                                     object_ring=FakeRing(
                                         replicas=10 * dup_factor),
                                     ec_segment_size=segment_size,
                                     ec_duplication_factor=dup_factor)
            encoded_chunks = [[] for _ in range(policy.ec_n_unique_fragments)]
            for orig_chunk in orig_chunks:
                # each segment produces a set of frags
                frag_set = policy.pyeclib_driver.encode(orig_chunk)
                for frag_index, frag_data in enumerate(frag_set):
                    encoded_chunks[frag_index].append(frag_data)
            # chunk_transformer buffers and concatenates multiple frags
            expected = [b''.join(frags) for frags in encoded_chunks]

            transform = obj.chunk_transformer(policy)
            transform.send(None)
            backend_chunks = transform.send(b''.join(orig_chunks))
            self.assertIsNotNone(backend_chunks)  # sanity
            self.assertEqual(
                len(backend_chunks), policy.ec_n_unique_fragments)
            self.assertEqual(expected, backend_chunks)

            # flush out last chunk buffer
            backend_chunks = transform.send(b'')
            self.assertEqual(
                len(backend_chunks), policy.ec_n_unique_fragments)
            self.assertEqual([b''] * policy.ec_n_unique_fragments,
                             backend_chunks)

        do_test(dup_factor=1, segments=1)
        do_test(dup_factor=2, segments=1)
        do_test(dup_factor=3, segments=1)
        do_test(dup_factor=1, segments=2)
        do_test(dup_factor=2, segments=2)
        do_test(dup_factor=3, segments=2)

    def test_chunk_transformer_non_aligned_last_chunk(self):
        last_chunk = b'a' * 128

        def do_test(dup):
            policy = ECStoragePolicy(0, 'ec8-2', ec_type=DEFAULT_TEST_EC_TYPE,
                                     ec_ndata=8, ec_nparity=2,
                                     object_ring=FakeRing(replicas=10 * dup),
                                     ec_segment_size=1024,
                                     ec_duplication_factor=dup)
            expected = policy.pyeclib_driver.encode(last_chunk)
            transform = obj.chunk_transformer(policy)
            transform.send(None)

            transform.send(last_chunk)
            # flush out last chunk buffer
            backend_chunks = transform.send(b'')

            self.assertEqual(
                len(backend_chunks), policy.ec_n_unique_fragments)
            self.assertEqual(expected, backend_chunks)

        do_test(1)
        do_test(2)

    def test_client_range_to_segment_range(self):
        actual = obj.client_range_to_segment_range(100, 700, 512)
        self.assertEqual(actual, (0, 1023))
        self.assertEqual([type(x) for x in actual], [int, int])

        actual = obj.client_range_to_segment_range(100, 700, 256)
        self.assertEqual(actual, (0, 767))
        self.assertEqual([type(x) for x in actual], [int, int])

        actual = obj.client_range_to_segment_range(300, None, 256)
        self.assertEqual(actual, (256, None))
        self.assertEqual([type(x) for x in actual], [int, type(None)])

    def test_segment_range_to_fragment_range(self):
        actual = obj.segment_range_to_fragment_range(0, 1023, 512, 300)
        self.assertEqual(actual, (0, 599))
        self.assertEqual([type(x) for x in actual], [int, int])

        actual = obj.segment_range_to_fragment_range(0, 767, 256, 100)
        self.assertEqual(actual, (0, 299))
        self.assertEqual([type(x) for x in actual], [int, int])

        actual = obj.segment_range_to_fragment_range(256, None, 256, 100)
        self.assertEqual(actual, (100, None))
        self.assertEqual([type(x) for x in actual], [int, type(None)])


@patch_policies([ECStoragePolicy(0, name='ec', is_default=True,
                                 ec_type=DEFAULT_TEST_EC_TYPE, ec_ndata=10,
                                 ec_nparity=4, ec_segment_size=4096,
                                 ec_duplication_factor=2),
                 StoragePolicy(1, name='unu')],
                fake_ring_args=[{'replicas': 28}, {}])
class TestECDuplicationObjController(
        ECObjectControllerMixin, unittest.TestCase):
    container_info = {
        'status': 200,
        'read_acl': None,
        'write_acl': None,
        'sync_key': None,
        'versions': None,
        'storage_policy': '0',
    }

    controller_cls = obj.ECObjectController

    def _test_GET_with_duplication_factor(self, node_frags, obj):
        # This is basic tests in the healthy backends status
        fake_response = self._fake_ec_node_response(node_frags)

        req = swob.Request.blank('/v1/a/c/o')
        with capture_http_requests(fake_response) as log:
            resp = req.get_response(self.app)

        self.assertEqual(resp.status_int, 200)
        self.assertEqual(resp.headers['etag'], obj['etag'])
        self.assertEqual(
            md5(resp.body, usedforsecurity=False).hexdigest(),
            obj['etag'])

        collected_responses = defaultdict(set)
        for conn in log:
            etag = conn.resp.headers['X-Object-Sysmeta-Ec-Etag']
            index = conn.resp.headers['X-Object-Sysmeta-Ec-Frag-Index']
            collected_responses[etag].add(index)

        # the backend requests should be >= num_data_fragments
        self.assertGreaterEqual(len(log), self.policy.ec_ndata)
        # but <= # of replicas
        self.assertLessEqual(len(log), self.replicas())
        self.assertEqual(len(collected_responses), 1)

        etag, frags = list(collected_responses.items())[0]
        # the backend requests will stop at enough ec_ndata responses
        self.assertEqual(
            len(frags), self.policy.ec_ndata,
            'collected %s frags (expected %s) for etag %s' % (
                len(frags), self.policy.ec_ndata, etag))

    # TODO: actually "frags" in node_frags is meaning "node_index" right now
    # in following tests. Reconsidering the name and semantics change needed.
    # Or, just mapping to be correct as frag_index is enough?.
    def test_GET_with_duplication_factor(self):
        obj = self._make_ec_object_stub()
        node_frags = [
            {'obj': obj, 'frag': 0},
            {'obj': obj, 'frag': 1},
            {'obj': obj, 'frag': 2},
            {'obj': obj, 'frag': 3},
            {'obj': obj, 'frag': 4},
            {'obj': obj, 'frag': 5},
            {'obj': obj, 'frag': 6},
            {'obj': obj, 'frag': 7},
            {'obj': obj, 'frag': 8},
            {'obj': obj, 'frag': 9},
            {'obj': obj, 'frag': 10},
            {'obj': obj, 'frag': 11},
            {'obj': obj, 'frag': 12},
            {'obj': obj, 'frag': 13},
        ] * 2  # duplicated!
        self._test_GET_with_duplication_factor(node_frags, obj)

    def test_GET_with_duplication_factor_almost_duplicate_dispersion(self):
        obj = self._make_ec_object_stub()
        node_frags = [
            # first half of # of replicas are 0, 1, 2, 3, 4, 5, 6
            {'obj': obj, 'frag': 0},
            {'obj': obj, 'frag': 0},
            {'obj': obj, 'frag': 1},
            {'obj': obj, 'frag': 1},
            {'obj': obj, 'frag': 2},
            {'obj': obj, 'frag': 2},
            {'obj': obj, 'frag': 3},
            {'obj': obj, 'frag': 3},
            {'obj': obj, 'frag': 4},
            {'obj': obj, 'frag': 4},
            {'obj': obj, 'frag': 5},
            {'obj': obj, 'frag': 5},
            {'obj': obj, 'frag': 6},
            {'obj': obj, 'frag': 6},
            # second half of # of replicas are 7, 8, 9, 10, 11, 12, 13
            {'obj': obj, 'frag': 7},
            {'obj': obj, 'frag': 7},
            {'obj': obj, 'frag': 8},
            {'obj': obj, 'frag': 8},
            {'obj': obj, 'frag': 9},
            {'obj': obj, 'frag': 9},
            {'obj': obj, 'frag': 10},
            {'obj': obj, 'frag': 10},
            {'obj': obj, 'frag': 11},
            {'obj': obj, 'frag': 11},
            {'obj': obj, 'frag': 12},
            {'obj': obj, 'frag': 12},
            {'obj': obj, 'frag': 13},
            {'obj': obj, 'frag': 13},
        ]
        # ...but it still works!
        self._test_GET_with_duplication_factor(node_frags, obj)

    def test_GET_with_missing_and_mixed_frags_will_dig_deep_but_stop(self):
        obj1 = self._make_ec_object_stub(pattern='obj1')
        obj2 = self._make_ec_object_stub(pattern='obj2')

        # both of obj1 and obj2 has only 9 frags which is not able to decode
        node_frags = [
            {'obj': obj1, 'frag': 0},
            {'obj': obj2, 'frag': 0},
            {'obj': obj1, 'frag': 1},
            {'obj': obj2, 'frag': 1},
            {'obj': obj1, 'frag': 2},
            {'obj': obj2, 'frag': 2},
            {'obj': obj1, 'frag': 3},
            {'obj': obj2, 'frag': 3},
            {'obj': obj1, 'frag': 4},
            {'obj': obj2, 'frag': 4},
            {'obj': obj1, 'frag': 5},
            {'obj': obj2, 'frag': 5},
            {'obj': obj1, 'frag': 6},
            {'obj': obj2, 'frag': 6},
            {'obj': obj1, 'frag': 7},
            {'obj': obj2, 'frag': 7},
            {'obj': obj1, 'frag': 8},
            {'obj': obj2, 'frag': 8},
        ]
        # ... and the rest are 404s which is limited by request_count
        # (2 * replicas in default) rather than max_extra_requests limitation
        # because the retries will be in ResumingGetter if the responses
        # are 404s
        node_frags += [[]] * (self.replicas() * 2 - len(node_frags))
        fake_response = self._fake_ec_node_response(node_frags)

        req = swob.Request.blank('/v1/a/c/o')
        with capture_http_requests(fake_response) as log:
            resp = req.get_response(self.app)

        self.assertEqual(resp.status_int, 503)

        collected_responses = defaultdict(set)
        for conn in log:
            etag = conn.resp.headers['X-Object-Sysmeta-Ec-Etag']
            index = conn.resp.headers['X-Object-Sysmeta-Ec-Frag-Index']
            collected_responses[etag].add(index)

        # default node_iter will exhaust to the last of handoffs
        self.assertEqual(len(log), self.replicas() * 2)
        # we have obj1, obj2, and 404 NotFound in collected_responses
        self.assertEqual(len(list(collected_responses.keys())), 3)
        self.assertIn(obj1['etag'], collected_responses)
        self.assertIn(obj2['etag'], collected_responses)
        self.assertIn(None, collected_responses)

        # ... regardless we should never need to fetch more than ec_ndata
        # frags for any given etag
        for etag, frags in collected_responses.items():
            self.assertLessEqual(len(frags), self.policy.ec_ndata,
                                 'collected %s frags for etag %s' % (
                                     len(frags), etag))

    def test_GET_with_many_missed_overwrite_will_need_handoff(self):
        obj1 = self._make_ec_object_stub(pattern='obj1')
        obj2 = self._make_ec_object_stub(pattern='obj2')
        # primaries
        node_frags = [
            {'obj': obj2, 'frag': 0},
            {'obj': obj2, 'frag': 1},
            {'obj': obj1, 'frag': 2},  # missed
            {'obj': obj2, 'frag': 3},
            {'obj': obj2, 'frag': 4},
            {'obj': obj2, 'frag': 5},
            {'obj': obj1, 'frag': 6},  # missed
            {'obj': obj2, 'frag': 7},
            {'obj': obj2, 'frag': 8},
            {'obj': obj1, 'frag': 9},  # missed
            {'obj': obj1, 'frag': 10},  # missed
            {'obj': obj1, 'frag': 11},  # missed
            {'obj': obj2, 'frag': 12},
            {'obj': obj2, 'frag': 13},
        ]

        node_frags = node_frags * 2  # 2 duplication

        # so the primaries have indexes 0, 1, 3, 4, 5, 7, 8, 12, 13
        # (9 indexes) for obj2 and then a handoff has index 6
        node_frags += [
            {'obj': obj2, 'frag': 6},  # handoff
        ]
        fake_response = self._fake_ec_node_response(node_frags)

        req = swob.Request.blank('/v1/a/c/o')
        with capture_http_requests(fake_response) as log:
            resp = req.get_response(self.app)

        self.assertEqual(resp.status_int, 200)
        self.assertEqual(resp.headers['etag'], obj2['etag'])
        self.assertEqual(
            md5(resp.body, usedforsecurity=False).hexdigest(),
            obj2['etag'])

        collected_responses = defaultdict(set)
        for conn in log:
            etag = conn.resp.headers['X-Object-Sysmeta-Ec-Etag']
            index = conn.resp.headers['X-Object-Sysmeta-Ec-Frag-Index']
            collected_responses[etag].add(index)

        # there's not enough of the obj2 etag on the primaries, we would
        # have collected responses for both etags, and would have made
        # one more request to the handoff node
        self.assertEqual(len(log), self.replicas() + 1)
        self.assertEqual(len(collected_responses), 2)

        # ... regardless we should never need to fetch more than ec_ndata
        # frags for any given etag
        for etag, frags in collected_responses.items():
            self.assertLessEqual(len(frags), self.policy.ec_ndata,
                                 'collected %s frags for etag %s' % (
                                 len(frags), etag))

    def test_GET_with_missing_and_mixed_frags_will_dig_deep_but_succeed(self):
        obj1 = self._make_ec_object_stub(pattern='obj1',
                                         timestamp=self.ts())
        obj2 = self._make_ec_object_stub(pattern='obj2',
                                         timestamp=self.ts())

        # 28 nodes are here
        node_frags = [
            {'obj': obj1, 'frag': 0},
            {'obj': obj2, 'frag': 0},
            [],
            {'obj': obj1, 'frag': 1},
            {'obj': obj2, 'frag': 1},
            [],
            {'obj': obj1, 'frag': 2},
            {'obj': obj2, 'frag': 2},
            [],
            {'obj': obj1, 'frag': 3},
            {'obj': obj2, 'frag': 3},
            [],
            {'obj': obj1, 'frag': 4},
            {'obj': obj2, 'frag': 4},
            [],
            {'obj': obj1, 'frag': 5},
            {'obj': obj2, 'frag': 5},
            [],
            {'obj': obj1, 'frag': 6},
            {'obj': obj2, 'frag': 6},
            [],
            {'obj': obj1, 'frag': 7},
            {'obj': obj2, 'frag': 7},
            [],
            {'obj': obj1, 'frag': 8},
            {'obj': obj2, 'frag': 8},
            [],
            [],
        ]

        node_frags += [[]] * 13  # Plus 13 nodes in handoff

        # finally 10th fragment for obj2 found
        node_frags += [[{'obj': obj2, 'frag': 9}]]

        fake_response = self._fake_ec_node_response(node_frags)

        req = swob.Request.blank('/v1/a/c/o')
        with capture_http_requests(fake_response) as log:
            resp = req.get_response(self.app)

        self.assertEqual(resp.status_int, 200)
        self.assertEqual(resp.headers['etag'], obj2['etag'])
        self.assertEqual(
            md5(resp.body, usedforsecurity=False).hexdigest(),
            obj2['etag'])

        collected_responses = defaultdict(set)
        for conn in log:
            etag = conn.resp.headers['X-Object-Sysmeta-Ec-Etag']
            index = conn.resp.headers['X-Object-Sysmeta-Ec-Frag-Index']
            collected_responses[etag].add(index)

        # we go exactly as long as we have to, finding two different
        # etags and some 404's (i.e. collected_responses[None])
        self.assertEqual(len(log), len(node_frags))
        self.assertEqual(len(collected_responses), 3)

        # ... regardless we should never need to fetch more than ec_ndata
        # frags for any given etag
        for etag, frags in collected_responses.items():
            self.assertLessEqual(len(frags), self.policy.ec_ndata,
                                 'collected %s frags for etag %s' % (
                                 len(frags), etag))

    def test_GET_with_mixed_frags_and_no_quorum_will_503(self):
        # all nodes have a frag but there is no one set that reaches quorum,
        # which means there is no backend 404 response, but proxy should still
        # return 404 rather than 503
        stub_objects = [
            self._make_ec_object_stub(pattern='obj1'),
            self._make_ec_object_stub(pattern='obj2'),
            self._make_ec_object_stub(pattern='obj3'),
            self._make_ec_object_stub(pattern='obj4'),
            self._make_ec_object_stub(pattern='obj5'),
            self._make_ec_object_stub(pattern='obj6'),
            self._make_ec_object_stub(pattern='obj7'),
        ]
        etags = collections.Counter(stub['etag'] for stub in stub_objects)
        self.assertEqual(len(etags), 7, etags)  # sanity

        # primaries and handoffs for required nodes
        # this is 10-4 * 2 case so that 56 requests (2 * replicas) required
        # to give up. we prepares 7 different objects above so responses
        # will have 8 fragments for each object
        required_nodes = self.replicas() * 2
        # fill them out to the primary and handoff nodes
        node_frags = []
        for frag in range(8):
            for stub_obj in stub_objects:
                if len(node_frags) >= required_nodes:
                    # we already have enough responses
                    break
                node_frags.append({'obj': stub_obj, 'frag': frag})

        # sanity
        self.assertEqual(required_nodes, len(node_frags))

        fake_response = self._fake_ec_node_response(node_frags)

        req = swob.Request.blank('/v1/a/c/o')
        with capture_http_requests(fake_response) as log:
            resp = req.get_response(self.app)

        self.assertEqual(resp.status_int, 503)

        collected_etags = set()
        collected_status = set()
        for conn in log:
            etag = conn.resp.headers['X-Object-Sysmeta-Ec-Etag']
            collected_etags.add(etag)
            collected_status.add(conn.resp.status)

        self.assertEqual(required_nodes, len(log))
        self.assertEqual(len(collected_etags), 7)
        self.assertEqual({200}, collected_status)

    def test_GET_with_no_durable_files(self):
        # verify that at least one durable is necessary for a successful GET
        obj1 = self._make_ec_object_stub()
        node_frags = [
            {'obj': obj1, 'frag': 0, 'durable': False},
            {'obj': obj1, 'frag': 1, 'durable': False},
            {'obj': obj1, 'frag': 2, 'durable': False},
            {'obj': obj1, 'frag': 3, 'durable': False},
            {'obj': obj1, 'frag': 4, 'durable': False},
            {'obj': obj1, 'frag': 5, 'durable': False},
            {'obj': obj1, 'frag': 6, 'durable': False},
            {'obj': obj1, 'frag': 7, 'durable': False},
            {'obj': obj1, 'frag': 8, 'durable': False},
            {'obj': obj1, 'frag': 9, 'durable': False},
            {'obj': obj1, 'frag': 10, 'durable': False},  # parity
            {'obj': obj1, 'frag': 11, 'durable': False},  # parity
            {'obj': obj1, 'frag': 12, 'durable': False},  # parity
            {'obj': obj1, 'frag': 13, 'durable': False},  # parity
        ]

        node_frags = node_frags * 2  # 2 duplications

        node_frags += [[]] * self.replicas()  # handoffs

        fake_response = self._fake_ec_node_response(list(node_frags))

        req = swob.Request.blank('/v1/a/c/o')
        with capture_http_requests(fake_response) as log:
            resp = req.get_response(self.app)

        self.assertEqual(resp.status_int, 404)
        # all 28 nodes tried with an optimistic get, none are durable and none
        # report having a durable timestamp
        self.assertEqual(self.replicas() * 2, len(log))

    def test_GET_with_missing_and_mixed_frags_may_503(self):
        obj1 = self._make_ec_object_stub(pattern='obj1')
        obj2 = self._make_ec_object_stub(pattern='obj2')
        obj3 = self._make_ec_object_stub(pattern='obj3')
        obj4 = self._make_ec_object_stub(pattern='obj4')
        # we get a 503 when all the handoffs return 200
        node_frags = [[]] * self.replicas()  # primaries have no frags
        # plus, 4 different objects and 7 indexes will b 28 node responses
        # here for handoffs
        node_frags = node_frags + [  # handoffs all have frags
            {'obj': obj1, 'frag': 0},
            {'obj': obj2, 'frag': 0},
            {'obj': obj3, 'frag': 0},
            {'obj': obj4, 'frag': 0},
            {'obj': obj1, 'frag': 1},
            {'obj': obj2, 'frag': 1},
            {'obj': obj3, 'frag': 1},
            {'obj': obj4, 'frag': 1},
            {'obj': obj1, 'frag': 2},
            {'obj': obj2, 'frag': 2},
            {'obj': obj3, 'frag': 2},
            {'obj': obj4, 'frag': 2},
            {'obj': obj1, 'frag': 3},
            {'obj': obj2, 'frag': 3},
            {'obj': obj3, 'frag': 3},
            {'obj': obj4, 'frag': 3},
            {'obj': obj1, 'frag': 4},
            {'obj': obj2, 'frag': 4},
            {'obj': obj3, 'frag': 4},
            {'obj': obj4, 'frag': 4},
            {'obj': obj1, 'frag': 5},
            {'obj': obj2, 'frag': 5},
            {'obj': obj3, 'frag': 5},
            {'obj': obj4, 'frag': 5},
            {'obj': obj1, 'frag': 6},
            {'obj': obj2, 'frag': 6},
            {'obj': obj3, 'frag': 6},
            {'obj': obj4, 'frag': 6},
        ]

        fake_response = self._fake_ec_node_response(node_frags)

        req = swob.Request.blank('/v1/a/c/o')
        with capture_http_requests(fake_response) as log:
            resp = req.get_response(self.app)

        self.assertEqual(resp.status_int, 503)
        # never get a quorum so all nodes are searched
        self.assertEqual(len(log), 2 * self.replicas())
        collected_indexes = defaultdict(list)
        for conn in log:
            fi = conn.resp.headers.get('X-Object-Sysmeta-Ec-Frag-Index')
            if fi is not None:
                collected_indexes[fi].append(conn)
        self.assertEqual(len(collected_indexes), 7)

    def test_GET_with_mixed_etags_at_same_timestamp(self):
        # the difference from parent class is only handoff stub length

        ts = self.ts()  # force equal timestamps for two objects
        obj1 = self._make_ec_object_stub(timestamp=ts, pattern='obj1')
        obj2 = self._make_ec_object_stub(timestamp=ts, pattern='obj2')
        self.assertNotEqual(obj1['etag'], obj2['etag'])  # sanity

        node_frags = [
            # 7 frags of obj2 are available and durable
            {'obj': obj2, 'frag': 0, 'durable': True},
            {'obj': obj2, 'frag': 1, 'durable': True},
            {'obj': obj2, 'frag': 2, 'durable': True},
            {'obj': obj2, 'frag': 3, 'durable': True},
            {'obj': obj2, 'frag': 4, 'durable': True},
            {'obj': obj2, 'frag': 5, 'durable': True},
            {'obj': obj2, 'frag': 6, 'durable': True},
            # 7 frags of obj1 are available and durable
            {'obj': obj1, 'frag': 7, 'durable': True},
            {'obj': obj1, 'frag': 8, 'durable': True},
            {'obj': obj1, 'frag': 9, 'durable': True},
            {'obj': obj1, 'frag': 10, 'durable': True},
            {'obj': obj1, 'frag': 11, 'durable': True},
            {'obj': obj1, 'frag': 12, 'durable': True},
            {'obj': obj1, 'frag': 13, 'durable': True},
            # handoffs
        ]

        node_frags += [[]] * (self.replicas() * 2 - len(node_frags))

        fake_response = self._fake_ec_node_response(list(node_frags))

        req = swob.Request.blank('/v1/a/c/o')
        with capture_http_requests(fake_response) as log:
            resp = req.get_response(self.app)
        # read body to provoke any EC decode errors
        self.assertTrue(resp.body)

        self.assertEqual(resp.status_int, 503)
        self.assertEqual(len(log), self.replicas() * 2)
        collected_etags = set()
        for conn in log:
            etag = conn.resp.headers['X-Object-Sysmeta-Ec-Etag']
            collected_etags.add(etag)  # will be None from handoffs
        self.assertEqual({obj1['etag'], obj2['etag'], None}, collected_etags)
        log_lines = self.app.logger.get_lines_for_level('error')
        self.assertEqual(log_lines,
                         ['Problem with fragment response: ETag mismatch'] * 7
                         + ['Object returning 503 for []'])

    def _test_determine_chunk_destinations_prioritize(
            self, missing_two, missing_one):
        # This scenario is only likely for ec_duplication_factor >= 2. If we
        # have multiple failures such that the putters collection is missing
        # two primary nodes for frag index 'missing_two' and missing one
        # primary node for frag index 'missing_one', then we should prioritize
        # finding a handoff for frag index 'missing_two'.

        class FakePutter(object):
            def __init__(self, index):
                self.node_index = index

        controller = self.controller_cls(self.app, 'a', 'c', 'o')

        # sanity, caller must set missing_two < than ec_num_unique_fragments
        self.assertLess(missing_two, self.policy.ec_n_unique_fragments)

        # create a dummy list of putters, check no handoffs
        putters = []
        for index in range(self.policy.object_ring.replica_count):
            putters.append(FakePutter(index))

        # sanity - all putters have primary nodes
        got = controller._determine_chunk_destinations(putters, self.policy)
        expected = {}
        for i, p in enumerate(putters):
            expected[p] = self.policy.get_backend_index(i)
        self.assertEqual(got, expected)

        # now, for fragment index that is missing two copies, lets make one
        # putter be a handoff
        handoff_putter = putters[missing_two]
        handoff_putter.node_index = None

        # and then pop another putter for a copy of same fragment index
        putters.pop(missing_two + self.policy.ec_n_unique_fragments)

        # also pop one copy of a different fragment to make one missing hole
        putters.pop(missing_one)

        # then determine chunk destinations: we have 26 putters here;
        # missing_two frag index is missing two copies;  missing_one frag index
        # is missing one copy, therefore the handoff node should be assigned to
        # missing_two frag index
        got = controller._determine_chunk_destinations(putters, self.policy)
        # N.B. len(putters) is now len(expected - 2) due to pop twice
        self.assertEqual(len(putters), len(got))
        # sanity, no node index - for handoff putter
        self.assertIsNone(handoff_putter.node_index)
        self.assertEqual(got[handoff_putter], missing_two)
        # sanity, other nodes except handoff_putter have node_index
        self.assertTrue(all(
            [putter.node_index is not None for putter in got if
             putter != handoff_putter]))

    def test_determine_chunk_destinations_prioritize_more_missing(self):
        # drop node_index 0, 14 and 1 should work
        self._test_determine_chunk_destinations_prioritize(0, 1)
        # drop node_index 1, 15 and 0 should work, too
        self._test_determine_chunk_destinations_prioritize(1, 0)


class ECCommonPutterMixin(object):
    # EC PUT tests common to both Mime and PUT+POST protocols
    expect_headers = {}

    def test_PUT_ec_error_during_transfer_data(self):
        class FakeReader(object):
            def read(self, size):
                raise IOError('error message')

        req = swob.Request.blank('/v1/a/c/o.jpg', method='PUT',
                                 body=b'test body')

        req.environ['wsgi.input'] = FakeReader()
        req.headers['content-length'] = '6'
        codes = [201] * self.replicas()
        with set_http_connect(*codes, expect_headers=self.expect_headers):
            resp = req.get_response(self.app)

        self.assertEqual(resp.status_int, 499)

    def test_PUT_ec_chunkreadtimeout_during_transfer_data(self):
        class FakeReader(object):
            def read(self, size):
                raise exceptions.ChunkReadTimeout()

        req = swob.Request.blank('/v1/a/c/o.jpg', method='PUT',
                                 body=b'test body')

        req.environ['wsgi.input'] = FakeReader()
        req.headers['content-length'] = '6'
        codes = [201] * self.replicas()
        with set_http_connect(*codes, expect_headers=self.expect_headers):
            resp = req.get_response(self.app)

        self.assertEqual(resp.status_int, 408)

    def test_PUT_ec_timeout_during_transfer_data(self):
        class FakeReader(object):
            def read(self, size):
                raise exceptions.Timeout()

        req = swob.Request.blank('/v1/a/c/o.jpg', method='PUT',
                                 body=b'test body')

        req.environ['wsgi.input'] = FakeReader()
        req.headers['content-length'] = '6'
        codes = [201] * self.replicas()
        with set_http_connect(*codes, expect_headers=self.expect_headers):
            resp = req.get_response(self.app)

        self.assertEqual(resp.status_int, 499)

    def test_PUT_ec_exception_during_transfer_data(self):
        class FakeReader(object):
            def read(self, size):
                raise Exception('exception message')

        req = swob.Request.blank('/v1/a/c/o.jpg', method='PUT',
                                 body=b'test body')

        req.environ['wsgi.input'] = FakeReader()
        req.headers['content-length'] = '6'
        codes = [201] * self.replicas()
        with set_http_connect(*codes, expect_headers=self.expect_headers):
            resp = req.get_response(self.app)

        self.assertEqual(resp.status_int, 500)


# This is how CommonObjectControllerMixin is supposed to be used:
# @patch_policies(with_ec_default=True)
# class TestECObjControllerDoublePutter(BaseObjectControllerMixin,
#                                       ECCommonPutterMixin,
#                                       unittest.TestCase):
#     # tests specific to the PUT+POST protocol
#
#     def setUp(self):
#         super(TestECObjControllerDoublePutter, self).setUp()
#         # force use of the DoublePutter class
#         self.app.use_put_v1 = True


@patch_policies(with_ec_default=True)
class TestECObjControllerMimePutter(BaseObjectControllerMixin,
                                    ECCommonPutterMixin,
                                    unittest.TestCase):
    # tests specific to the older PUT protocol using a MimePutter
    expect_headers = {
        'X-Obj-Metadata-Footer': 'yes',
        'X-Obj-Multiphase-Commit': 'yes'
    }

    def setUp(self):
        super(TestECObjControllerMimePutter, self).setUp()
        # force use of the MimePutter class
        self.app.use_put_v1 = False

    def test_PUT_simple(self):
        req = swift.common.swob.Request.blank('/v1/a/c/o', method='PUT',
                                              body=b'')
        codes = [201] * self.replicas()
        with set_http_connect(*codes, expect_headers=self.expect_headers):
            resp = req.get_response(self.app)
        self.assertEqual(resp.status_int, 201)

    def test_PUT_with_body_and_bad_etag(self):
        segment_size = self.policy.ec_segment_size
        test_body = (b'asdf' * segment_size)[:-10]
        codes = [201] * self.replicas()
        conns = []

        def capture_expect(conn):
            # stash the backend connection so we can verify that it is closed
            # (no data will be sent)
            conns.append(conn)

        # send a bad etag in the request headers
        headers = {'Etag': 'bad etag'}
        req = swift.common.swob.Request.blank(
            '/v1/a/c/o', method='PUT', headers=headers, body=test_body)
        with set_http_connect(*codes, expect_headers=self.expect_headers,
                              give_expect=capture_expect):
            resp = req.get_response(self.app)
        self.assertEqual(422, resp.status_int)
        self.assertEqual(self.replicas(), len(conns))
        for conn in conns:
            self.assertTrue(conn.closed)

        # make the footers callback send the correct etag
        footers_callback = make_footers_callback(test_body)
        env = {'swift.callback.update_footers': footers_callback}
        headers = {'Etag': 'bad etag'}
        req = swift.common.swob.Request.blank(
            '/v1/a/c/o', method='PUT', headers=headers, environ=env,
            body=test_body)
        with set_http_connect(*codes, expect_headers=self.expect_headers):
            resp = req.get_response(self.app)
        self.assertEqual(201, resp.status_int)

        # make the footers callback send a bad Etag footer
        footers_callback = make_footers_callback(b'not the test body')
        env = {'swift.callback.update_footers': footers_callback}
        req = swift.common.swob.Request.blank(
            '/v1/a/c/o', method='PUT', environ=env, body=test_body)
        with set_http_connect(*codes, expect_headers=self.expect_headers):
            resp = req.get_response(self.app)
        self.assertEqual(422, resp.status_int)

    def test_txn_id_logging_ECPUT(self):
        req = swift.common.swob.Request.blank('/v1/a/c/o', method='PUT',
                                              body=b'')
        self.app.logger.txn_id = req.environ['swift.trans_id'] = 'test-txn-id'
        codes = [(100, Timeout(), 503, 503)] * self.replicas()
        stdout = StringIO()
        with set_http_connect(*codes, expect_headers=self.expect_headers), \
                mock.patch('sys.stdout', stdout):
            resp = req.get_response(self.app)
        self.assertEqual(resp.status_int, 503)
        for line in stdout.getvalue().splitlines():
            self.assertIn('test-txn-id', line)
        self.assertIn('Trying to get ', stdout.getvalue())

    def test_PUT_with_explicit_commit_status(self):
        req = swift.common.swob.Request.blank('/v1/a/c/o', method='PUT',
                                              body=b'')
        codes = [(100, 100, 201)] * self.replicas()
        with set_http_connect(*codes, expect_headers=self.expect_headers):
            resp = req.get_response(self.app)
        self.assertEqual(resp.status_int, 201)

    def test_PUT_mostly_success(self):
        req = swift.common.swob.Request.blank('/v1/a/c/o', method='PUT',
                                              body=b'')
        codes = [201] * self.quorum()
        codes += [503] * (self.replicas() - len(codes))
        random.shuffle(codes)
        with set_http_connect(*codes, expect_headers=self.expect_headers):
            resp = req.get_response(self.app)
        self.assertEqual(resp.status_int, 201)

    def test_PUT_error_commit(self):
        req = swift.common.swob.Request.blank('/v1/a/c/o', method='PUT',
                                              body=b'')
        codes = [(100, 503, Exception('not used'))] * self.replicas()
        with set_http_connect(*codes, expect_headers=self.expect_headers):
            resp = req.get_response(self.app)
        self.assertEqual(resp.status_int, 503)

    def test_PUT_mostly_success_commit(self):
        req = swift.common.swob.Request.blank('/v1/a/c/o', method='PUT',
                                              body=b'')
        codes = [201] * self.quorum()
        codes += [(100, 503, Exception('not used'))] * (
            self.replicas() - len(codes))
        random.shuffle(codes)
        with set_http_connect(*codes, expect_headers=self.expect_headers):
            resp = req.get_response(self.app)
        self.assertEqual(resp.status_int, 201)

    def test_PUT_mostly_error_commit(self):
        req = swift.common.swob.Request.blank('/v1/a/c/o', method='PUT',
                                              body=b'')
        codes = [(100, 503, Exception('not used'))] * self.quorum()
        if isinstance(self.policy, ECStoragePolicy):
            codes *= self.policy.ec_duplication_factor
        codes += [201] * (self.replicas() - len(codes))
        random.shuffle(codes)
        with set_http_connect(*codes, expect_headers=self.expect_headers):
            resp = req.get_response(self.app)
        self.assertEqual(resp.status_int, 503)

    def test_PUT_commit_timeout(self):
        req = swift.common.swob.Request.blank('/v1/a/c/o', method='PUT',
                                              body=b'')
        codes = [201] * (self.replicas() - 1)
        codes.append((100, Timeout(), Exception('not used')))
        with set_http_connect(*codes, expect_headers=self.expect_headers):
            resp = req.get_response(self.app)
        self.assertEqual(resp.status_int, 201)

    def test_PUT_commit_exception(self):
        req = swift.common.swob.Request.blank('/v1/a/c/o', method='PUT',
                                              body=b'')
        codes = [201] * (self.replicas() - 1)
        codes.append((100, Exception('kaboom!'), Exception('not used')))
        with set_http_connect(*codes, expect_headers=self.expect_headers):
            resp = req.get_response(self.app)
        self.assertEqual(resp.status_int, 201)

    def test_PUT_with_body(self):
        self._test_PUT_with_body()

    def test_PUT_with_chunked_body(self):
        self._test_PUT_with_body(chunked=True, content_length=False)

    def test_PUT_with_both_body(self):
        self._test_PUT_with_body(chunked=True, content_length=True)

    def _test_PUT_with_body(self, chunked=False, content_length=True):
        segment_size = self.policy.ec_segment_size
        test_body = (b'asdf' * segment_size)[:-10]
        # make the footers callback not include Etag footer so that we can
        # verify that the correct EC-calculated Etag is included in footers
        # sent to backend
        footers_callback = make_footers_callback()
        env = {'swift.callback.update_footers': footers_callback}
        req = swift.common.swob.Request.blank(
            '/v1/a/c/o', method='PUT', environ=env)
        etag = md5(test_body, usedforsecurity=False).hexdigest()
        size = len(test_body)
        req.body = test_body
        if chunked:
            req.headers['Transfer-Encoding'] = 'chunked'
        if not content_length:
            del req.headers['Content-Length']
        codes = [201] * self.replicas()
        resp_headers = {
            'Some-Other-Header': 'Four',
            'Etag': 'ignored',
        }

        put_requests = defaultdict(lambda: {'boundary': None, 'chunks': []})

        def capture_body(conn, chunk):
            put_requests[conn.connection_id]['chunks'].append(chunk)

        def capture_headers(ip, port, device, part, method, path, headers,
                            **kwargs):
            conn_id = kwargs['connection_id']
            put_requests[conn_id]['boundary'] = headers[
                'X-Backend-Obj-Multipart-Mime-Boundary']
            put_requests[conn_id]['backend-content-length'] = headers.get(
                'X-Backend-Obj-Content-Length')
            put_requests[conn_id]['x-timestamp'] = headers[
                'X-Timestamp']

        with set_http_connect(*codes, expect_headers=self.expect_headers,
                              give_send=capture_body,
                              give_connect=capture_headers,
                              headers=resp_headers):
            resp = req.get_response(self.app)

        self.assertEqual(resp.status_int, 201)
        timestamps = {captured_req['x-timestamp']
                      for captured_req in put_requests.values()}
        self.assertEqual(1, len(timestamps), timestamps)
        self.assertEqual(dict(resp.headers), {
            'Content-Type': 'text/html; charset=UTF-8',
            'Content-Length': '0',
            'Last-Modified': time.strftime(
                "%a, %d %b %Y %H:%M:%S GMT",
                time.gmtime(math.ceil(float(timestamps.pop())))),
            'Etag': etag,
        })
        frag_archives = []
        for connection_id, info in put_requests.items():
            body = unchunk_body(b''.join(info['chunks']))
            self.assertIsNotNone(info['boundary'],
                                 "didn't get boundary for conn %r" % (
                                     connection_id,))

            # email.parser.FeedParser doesn't know how to take a multipart
            # message and boundary together and parse it; it only knows how
            # to take a string, parse the headers, and figure out the
            # boundary on its own.
            parser = EmailFeedParser()
            parser.feed(
                ("Content-Type: multipart/nobodycares; boundary=%s\r\n\r\n" %
                 info['boundary']).encode('ascii'))
            parser.feed(body)
            message = parser.close()

            self.assertTrue(message.is_multipart())  # sanity check
            mime_parts = message.get_payload()
            self.assertEqual(len(mime_parts), 3)
            obj_part, footer_part, commit_part = mime_parts

            # attach the body to frag_archives list
            self.assertEqual(obj_part['X-Document'], 'object body')
            obj_payload = obj_part.get_payload(decode=True)
            frag_archives.append(obj_payload)

            if chunked:
                self.assertIsNone(info['backend-content-length'])
            else:
                self.assertTrue(
                    size > int(info['backend-content-length']) > 0,
                    "invalid backend-content-length for conn %r" % (
                        connection_id,))
                # assert length was correct for this connection
                self.assertEqual(int(info['backend-content-length']),
                                 len(frag_archives[-1]))
                # assert length was the same for all connections
                self.assertEqual(int(info['backend-content-length']),
                                 len(frag_archives[0]))

            # validate some footer metadata
            self.assertEqual(footer_part['X-Document'], 'object metadata')
            footer_metadata = json.loads(footer_part.get_payload())
            self.assertTrue(footer_metadata)
            expected = {}
            # update expected with footers from the callback...
            footers_callback(expected)
            expected.update({
                'X-Object-Sysmeta-Ec-Content-Length': str(size),
                'X-Backend-Container-Update-Override-Size': str(size),
                'X-Object-Sysmeta-Ec-Etag': etag,
                'X-Backend-Container-Update-Override-Etag': etag,
                'X-Object-Sysmeta-Ec-Segment-Size': str(segment_size),
                'Etag': md5(obj_payload, usedforsecurity=False).hexdigest()})
            for header, value in expected.items():
                self.assertEqual(footer_metadata[header], value)

            # sanity on commit message
            self.assertEqual(commit_part['X-Document'], 'put commit')

        self.assertEqual(len(frag_archives), self.replicas())
        fragment_size = self.policy.fragment_size
        node_payloads = []
        for fa in frag_archives:
            payload = [fa[x:x + fragment_size]
                       for x in range(0, len(fa), fragment_size)]
            node_payloads.append(payload)
        fragment_payloads = zip(*node_payloads)

        expected_body = b''
        for fragment_payload in fragment_payloads:
            self.assertEqual(len(fragment_payload), self.replicas())
            if True:
                fragment_payload = list(fragment_payload)
            expected_body += self.policy.pyeclib_driver.decode(
                fragment_payload)

        self.assertEqual(len(test_body), len(expected_body))
        self.assertEqual(test_body, expected_body)

    def test_PUT_with_footers(self):
        # verify footers supplied by a footers callback being added to
        # trailing metadata
        segment_size = self.policy.ec_segment_size
        test_body = (b'asdf' * segment_size)[:-10]
        etag = md5(test_body, usedforsecurity=False).hexdigest()
        size = len(test_body)
        codes = [201] * self.replicas()
        resp_headers = {
            'Some-Other-Header': 'Four',
            'Etag': 'ignored',
        }

        def do_test(footers_to_add, expect_added):
            put_requests = defaultdict(
                lambda: {'boundary': None, 'chunks': []})

            def capture_body(conn, chunk):
                put_requests[conn.connection_id]['chunks'].append(chunk)

            def capture_headers(ip, port, device, part, method, path, headers,
                                **kwargs):
                conn_id = kwargs['connection_id']
                put_requests[conn_id]['boundary'] = headers[
                    'X-Backend-Obj-Multipart-Mime-Boundary']
                put_requests[conn_id]['x-timestamp'] = headers[
                    'X-Timestamp']

            def footers_callback(footers):
                footers.update(footers_to_add)
            env = {'swift.callback.update_footers': footers_callback}
            req = swift.common.swob.Request.blank(
                '/v1/a/c/o', method='PUT', environ=env, body=test_body)

            with set_http_connect(*codes, expect_headers=self.expect_headers,
                                  give_send=capture_body,
                                  give_connect=capture_headers,
                                  headers=resp_headers):
                resp = req.get_response(self.app)

            self.assertEqual(resp.status_int, 201)
            timestamps = {captured_req['x-timestamp']
                          for captured_req in put_requests.values()}
            self.assertEqual(1, len(timestamps), timestamps)
            self.assertEqual(dict(resp.headers), {
                'Content-Type': 'text/html; charset=UTF-8',
                'Content-Length': '0',
                'Last-Modified': time.strftime(
                    "%a, %d %b %Y %H:%M:%S GMT",
                    time.gmtime(math.ceil(float(timestamps.pop())))),
                'Etag': etag,
            })
            for connection_id, info in put_requests.items():
                body = unchunk_body(b''.join(info['chunks']))
                # email.parser.FeedParser doesn't know how to take a multipart
                # message and boundary together and parse it; it only knows how
                # to take a string, parse the headers, and figure out the
                # boundary on its own.
                parser = EmailFeedParser()
                parser.feed(
                    ("Content-Type: multipart/nobodycares; boundary=%s\r\n\r\n"
                     % info['boundary']).encode('ascii'))
                parser.feed(body)
                message = parser.close()

                self.assertTrue(message.is_multipart())  # sanity check
                mime_parts = message.get_payload()
                self.assertEqual(len(mime_parts), 3)
                obj_part, footer_part, commit_part = mime_parts

                # validate EC footer metadata - should always be present
                self.assertEqual(footer_part['X-Document'], 'object metadata')
                footer_metadata = json.loads(footer_part.get_payload())
                self.assertIsNotNone(
                    footer_metadata.pop('X-Object-Sysmeta-Ec-Frag-Index'))
                expected = {
                    'X-Object-Sysmeta-Ec-Scheme':
                        self.policy.ec_scheme_description,
                    'X-Object-Sysmeta-Ec-Content-Length': str(size),
                    'X-Object-Sysmeta-Ec-Etag': etag,
                    'X-Object-Sysmeta-Ec-Segment-Size': str(segment_size),
                    'Etag': md5(
                        obj_part.get_payload(decode=True),
                        usedforsecurity=False).hexdigest()}
                expected.update(expect_added)
                for header, value in expected.items():
                    self.assertIn(header, footer_metadata)
                    self.assertEqual(value, footer_metadata[header])
                    footer_metadata.pop(header)
                self.assertFalse(footer_metadata)

        # sanity check - middleware sets no footer, expect EC overrides
        footers_to_add = {}
        expect_added = {
            'X-Backend-Container-Update-Override-Size': str(size),
            'X-Backend-Container-Update-Override-Etag': etag}
        do_test(footers_to_add, expect_added)

        # middleware cannot overwrite any EC sysmeta
        footers_to_add = {
            'X-Object-Sysmeta-Ec-Content-Length': str(size + 1),
            'X-Object-Sysmeta-Ec-Etag': 'other etag',
            'X-Object-Sysmeta-Ec-Segment-Size': str(segment_size + 1),
            'X-Object-Sysmeta-Ec-Unused-But-Reserved': 'ignored'}
        do_test(footers_to_add, expect_added)

        # middleware can add x-object-sysmeta- headers including
        # x-object-sysmeta-container-update-override headers
        footers_to_add = {
            'X-Object-Sysmeta-Foo': 'bar',
            'X-Object-Sysmeta-Container-Update-Override-Size':
                str(size + 1),
            'X-Object-Sysmeta-Container-Update-Override-Etag': 'other etag',
            'X-Object-Sysmeta-Container-Update-Override-Ping': 'pong'
        }
        expect_added.update(footers_to_add)
        do_test(footers_to_add, expect_added)

        # middleware can also overwrite x-backend-container-update-override
        # headers
        override_footers = {
            'X-Backend-Container-Update-Override-Wham': 'bam',
            'X-Backend-Container-Update-Override-Size': str(size + 2),
            'X-Backend-Container-Update-Override-Etag': 'another etag'}
        footers_to_add.update(override_footers)
        expect_added.update(override_footers)
        do_test(footers_to_add, expect_added)

    def test_PUT_old_obj_server(self):
        req = swift.common.swob.Request.blank('/v1/a/c/o', method='PUT',
                                              body=b'')
        responses = [
            # one server will response 100-continue but not include the
            # needful expect headers and the connection will be dropped
            ((100, Exception('not used')), {}),
        ] + [
            # and pleanty of successful responses too
            (201, {
                'X-Obj-Metadata-Footer': 'yes',
                'X-Obj-Multiphase-Commit': 'yes',
            }),
        ] * self.replicas()
        random.shuffle(responses)
        if responses[-1][0] != 201:
            # whoops, stupid random
            responses = responses[1:] + [responses[0]]
        codes, expect_headers = zip(*responses)
        with set_http_connect(*codes, expect_headers=expect_headers):
            resp = req.get_response(self.app)
        self.assertEqual(resp.status_int, 201)

    def test_PUT_with_slow_commits(self):
        # It's important that this timeout be much less than the delay in
        # the slow commit responses so that the slow commits are not waited
        # for.
        self.app.post_quorum_timeout = 0.01
        req = swift.common.swob.Request.blank('/v1/a/c/o', method='PUT',
                                              body=b'')
        # plenty of slow commits
        response_sleep = 5.0
        codes = [FakeStatus(201, response_sleep=response_sleep)
                 for i in range(self.replicas())]
        # swap out some with regular fast responses
        number_of_fast_responses_needed_to_be_quick_enough = \
            self.policy.quorum
        fast_indexes = random.sample(
            range(self.replicas()),
            number_of_fast_responses_needed_to_be_quick_enough)
        for i in fast_indexes:
            codes[i] = 201
        with set_http_connect(*codes, expect_headers=self.expect_headers):
            start = time.time()
            resp = req.get_response(self.app)
            response_time = time.time() - start
        self.assertEqual(resp.status_int, 201)
        self.assertLess(response_time, response_sleep)

    def test_PUT_with_just_enough_durable_responses(self):
        req = swift.common.swob.Request.blank('/v1/a/c/o', method='PUT',
                                              body=b'')

        codes = [201] * (self.policy.ec_ndata + 1)
        codes += [503] * (self.policy.ec_nparity - 1)
        self.assertEqual(len(codes), self.policy.ec_n_unique_fragments)
        random.shuffle(codes)
        with set_http_connect(*codes, expect_headers=self.expect_headers):
            resp = req.get_response(self.app)
        self.assertEqual(resp.status_int, 201)

    def test_PUT_with_less_durable_responses(self):
        req = swift.common.swob.Request.blank('/v1/a/c/o', method='PUT',
                                              body=b'')

        codes = [201] * (self.policy.ec_ndata)
        codes += [503] * (self.policy.ec_nparity)
        self.assertEqual(len(codes), self.policy.ec_n_unique_fragments)
        random.shuffle(codes)
        with set_http_connect(*codes, expect_headers=self.expect_headers):
            resp = req.get_response(self.app)
        self.assertEqual(resp.status_int, 503)


class TestNumContainerUpdates(unittest.TestCase):
    def test_it(self):
        test_cases = [
            # (container replicas, object replicas, object quorum, expected)
            (3, 17, 13, 6),  # EC 12+5
            (3, 9, 4, 7),    # EC 3+6
            (3, 14, 11, 5),  # EC 10+4
            (5, 14, 11, 6),  # EC 10+4, 5 container replicas
            (7, 14, 11, 7),  # EC 10+4, 7 container replicas
            (3, 19, 16, 5),  # EC 15+4
            (5, 19, 16, 6),  # EC 15+4, 5 container replicas
            (3, 28, 22, 8),  # EC (10+4)x2
            (5, 28, 22, 9),  # EC (10+4)x2, 5 container replicas
            (3, 1, 1, 3),    # 1 object replica
            (3, 2, 1, 3),    # 2 object replicas
            (3, 3, 2, 3),    # 3 object replicas
            (3, 4, 2, 4),    # 4 object replicas
            (3, 5, 3, 4),    # 5 object replicas
            (3, 6, 3, 5),    # 6 object replicas
            (3, 7, 4, 5),    # 7 object replicas
        ]

        for c_replica, o_replica, o_quorum, exp in test_cases:
            c_quorum = utils.quorum_size(c_replica)
            got = obj.num_container_updates(c_replica, c_quorum,
                                            o_replica, o_quorum)
            self.assertEqual(
                exp, got,
                "Failed for c_replica=%d, o_replica=%d, o_quorum=%d" % (
                    c_replica, o_replica, o_quorum))


@patch_policies(with_ec_default=True)
class TestECFragGetter(BaseObjectControllerMixin, unittest.TestCase):
    def setUp(self):
        super(TestECFragGetter, self).setUp()
        req = Request.blank(path='/v1/a/c/o')
        self.getter = obj.ECFragGetter(
            self.app, req, None, None, self.policy, 'a/c/o',
            {}, None, self.logger.thread_locals,
            self.logger)

    def test_init_node_timeout(self):
        app = argparse.Namespace(node_timeout=2, recoverable_node_timeout=3)
        getter = obj.ECFragGetter(
            app, None, None, None, self.policy, 'a/c/o',
            {}, None, None, self.logger)
        self.assertEqual(3, getter.node_timeout)

    def test_iter_bytes_from_response_part(self):
        part = FileLikeIter([b'some', b'thing'])
        it = self.getter._iter_bytes_from_response_part(part, nbytes=None)
        self.assertEqual(b'something', b''.join(it))

    def test_iter_bytes_from_response_part_insufficient_bytes(self):
        part = FileLikeIter([b'some', b'thing'])
        it = self.getter._iter_bytes_from_response_part(part, nbytes=100)
        with mock.patch.object(self.getter, '_find_source',
                               return_value=False):
            with self.assertRaises(ShortReadError) as cm:
                b''.join(it)
        self.assertEqual('Too few bytes; read 9, expecting 100',
                         str(cm.exception))

    def test_iter_bytes_from_response_part_read_timeout(self):
        part = FileLikeIter([b'some', b'thing'])
        it = self.getter._iter_bytes_from_response_part(part, nbytes=9)
        exc = ChunkReadTimeout()
        # set this after __init__ to keep it off the eventlet scheduler
        exc.seconds = 9
        with mock.patch.object(self.getter, '_find_source',
                               return_value=False):
            with mock.patch.object(part, 'read', side_effect=[b'some', exc]):
                with self.assertRaises(ChunkReadTimeout) as cm:
                    b''.join(it)
        self.assertEqual('9 seconds', str(cm.exception))

    def test_iter_bytes_from_response_part_small_fragment_size(self):
        self.getter.fragment_size = 4
        part = FileLikeIter([b'some', b'thing', b''])
        it = self.getter._iter_bytes_from_response_part(part, nbytes=None)
        self.assertEqual([b'some', b'thin', b'g'], [ch for ch in it])
        self.getter.fragment_size = 1
        part = FileLikeIter([b'some', b'thing', b''])
        it = self.getter._iter_bytes_from_response_part(part, nbytes=None)
        self.assertEqual([c.encode() for c in 'something'], [ch for ch in it])

    def test_fragment_size(self):
        source = FakeSource((
            b'abcd', b'1234', b'abc', b'd1', b'234abcd1234abcd1', b'2'))

        def mock_source_gen():
            yield GetterSource(self.app, source, {})

        self.getter.fragment_size = 8
        with mock.patch.object(self.getter, '_source_gen', mock_source_gen):
            it = self.getter.response_parts_iter()
            fragments = list(next(it)['part_iter'])

        self.assertEqual(fragments, [
            b'abcd1234', b'abcd1234', b'abcd1234', b'abcd12'])

    def test_fragment_size_resuming(self):
        node = {'ip': '1.2.3.4', 'port': 6200, 'device': 'sda'}

        source1 = FakeSource([b'abcd', b'1234', None,
                              b'efgh', b'5678', b'lots', b'more', b'data'])
        # incomplete reads of fragment_size will be re-fetched
        source2 = FakeSource([b'efgh', b'5678', b'lots', None])
        source3 = FakeSource([b'lots', b'more', b'data'])
        range_headers = []
        sources = [GetterSource(self.app, src, node)
                   for src in (source1, source2, source3)]

        def mock_source_gen():
            for source in sources:
                range_headers.append(self.getter.backend_headers.get('Range'))
                yield source

        self.getter.fragment_size = 8
        with mock.patch.object(self.getter, '_source_gen',
                               mock_source_gen):
            it = self.getter.response_parts_iter()
            fragments = list(next(it)['part_iter'])

        self.assertEqual(fragments, [
            b'abcd1234', b'efgh5678', b'lotsmore', b'data'])
        self.assertEqual(range_headers, [None, 'bytes=8-27', 'bytes=16-27'])

    def test_fragment_size_resuming_chunked(self):
        node = {'ip': '1.2.3.4', 'port': 6200, 'device': 'sda'}
        headers = {'transfer-encoding': 'chunked',
                   'content-type': 'text/plain'}
        source1 = FakeSource([b'abcd', b'1234', b'abc', None], headers=headers)
        source2 = FakeSource([b'efgh5678'], headers=headers)
        range_headers = []
        sources = [GetterSource(self.app, src, node)
                   for src in (source1, source2)]

        def mock_source_gen():
            for source in sources:
                range_headers.append(self.getter.backend_headers.get('Range'))
                yield source

        self.getter.fragment_size = 8
        with mock.patch.object(self.getter, '_source_gen',
                               mock_source_gen):
            it = self.getter.response_parts_iter()
            fragments = list(next(it)['part_iter'])
        self.assertEqual(fragments, [b'abcd1234', b'efgh5678'])
        self.assertEqual(range_headers, [None, 'bytes=8-'])


@patch_policies()
class TestGetUpdateShard(BaseObjectControllerMixin, unittest.TestCase):
    bound_prefix = 'x'
    item = 'x1_test'

    def setUp(self):
        super(TestGetUpdateShard, self).setUp()
        self.ctrl = obj.BaseObjectController(self.app, 'a', 'c', 'o')
        self.memcache = FakeMemcache()
        ts_iter = make_timestamp_iter()
        # NB: these shard ranges have gaps
        self.shard_ranges = [ShardRange(
            '.sharded_a/sr%d' % i, next(ts_iter),
            self.bound_prefix + u'%d_lower' % i,
            self.bound_prefix + u'%d_upper' % i,
            object_count=i, bytes_used=1024 * i,
            meta_timestamp=next(ts_iter))
            for i in range(3)]

    def _create_response_data(self, shards, includes=None):
        resp_headers = {'X-Backend-Record-Type': 'shard',
                        'X-Backend-Record-Shard-Format': 'namespace'}
        namespaces = [Namespace(sr.name, sr.lower, sr.upper)
                      for sr in shards]
        if includes is not None:
            namespaces = [ns for ns in namespaces if includes in ns]
        body = json.dumps([dict(ns) for ns in namespaces]).encode('ascii')
        return body, resp_headers

    def test_get_update_shard_cache_writing(self):
        # verify case when complete set of shards is returned
        req = Request.blank('/v1/a/c/o', method='PUT',
                            environ={'swift.cache': self.memcache})
        body, resp_headers = self._create_response_data(self.shard_ranges)
        with mocked_http_conn(
                200, 200, body_iter=iter([b'', body]),
                headers=resp_headers) as fake_conn:
            actual = self.ctrl._get_update_shard(req, 'a', 'c', self.item)

        # account info
        captured = fake_conn.requests
        self.assertEqual('HEAD', captured[0]['method'])
        self.assertEqual('a', captured[0]['path'][7:])
        # container GET
        self.assertEqual('GET', captured[1]['method'])
        self.assertEqual('a/c', captured[1]['path'][7:])
        params = sorted(captured[1]['qs'].split('&'))
        self.assertEqual(
            ['format=json', 'states=updating'], params)
        captured_hdrs = captured[1]['headers']
        self.assertEqual('shard', captured_hdrs.get('X-Backend-Record-Type'))
        self.assertEqual('namespace',
                         captured_hdrs.get('X-Backend-Record-Shard-Format'))
        exp_bounds = NamespaceBoundList.parse(self.shard_ranges).bounds
        self.assertEqual(json.loads(json.dumps(exp_bounds)),
                         self.memcache.get('shard-updating-v2/a/c'))
        exp_ns = Namespace(self.shard_ranges[1].name,
                           self.shard_ranges[1].lower,
                           self.shard_ranges[2].lower)
        self.assertEqual(exp_ns, actual)
        self.assertFalse(self.app.logger.get_lines_for_level('error'))

    def test_get_update_shard_cache_reading(self):
        # verify case when complete set of shards is in cache
        cached_bounds = NamespaceBoundList.parse(self.shard_ranges).bounds
        self.memcache.set('shard-updating-v2/a/c', cached_bounds)
        req = Request.blank('/v1/a/c/o', method='PUT',
                            environ={'swift.cache': self.memcache})

        actual = self.ctrl._get_update_shard(req, 'a', 'c', self.item)

        self.assertEqual(json.loads(json.dumps(cached_bounds)),
                         self.memcache.get('shard-updating-v2/a/c'))
        exp_ns = Namespace(self.shard_ranges[1].name,
                           self.shard_ranges[1].lower,
                           self.shard_ranges[2].lower)
        self.assertEqual(exp_ns, actual)
        self.assertFalse(self.app.logger.get_lines_for_level('error'))

    def test_get_update_shard_cache_recheck_time_zero(self):
        # verify case when shard caching is disabled
        req = Request.blank('/v1/a/c/o', method='PUT',
                            environ={'swift.cache': self.memcache})
        body, resp_headers = self._create_response_data(
            self.shard_ranges, self.item)
        with mock.patch.object(self.app, 'recheck_updating_shard_ranges', 0):
            with mocked_http_conn(
                    200, 200, body_iter=iter([b'', body]),
                    headers=resp_headers) as fake_conn:
                actual = self.ctrl._get_update_shard(req, 'a', 'c', self.item)

        # account info
        captured = fake_conn.requests
        self.assertEqual('HEAD', captured[0]['method'])
        self.assertEqual('a', captured[0]['path'][7:])
        # container GET
        self.assertEqual('GET', captured[1]['method'])
        self.assertEqual('a/c', captured[1]['path'][7:])
        params = sorted(captured[1]['qs'].split('&'))
        self.assertEqual(
            ['format=json', 'includes=' + quote(self.item), 'states=updating'],
            params)
        captured_hdrs = captured[1]['headers']
        self.assertEqual('shard', captured_hdrs.get('X-Backend-Record-Type'))
        self.assertEqual('namespace',
                         captured_hdrs.get('X-Backend-Record-Shard-Format'))
        self.assertIsNone(self.memcache.get('shard-updating-v2/a/c'))
        exp_ns = Namespace(self.shard_ranges[1].name,
                           self.shard_ranges[1].lower,
                           self.shard_ranges[1].upper)
        self.assertEqual(exp_ns, actual)
        self.assertFalse(self.app.logger.get_lines_for_level('error'))

    def test_get_update_shard_cache_not_available(self):
        # verify case when memcache is not available
        req = Request.blank('/v1/a/c/o', method='PUT')
        body, resp_headers = self._create_response_data(self.shard_ranges)
        with mocked_http_conn(
                200, 200, body_iter=iter([b'', body]),
                headers=resp_headers) as fake_conn:
            actual = self.ctrl._get_update_shard(req, 'a', 'c', self.item)

        # account info
        captured = fake_conn.requests
        self.assertEqual('HEAD', captured[0]['method'])
        self.assertEqual('a', captured[0]['path'][7:])
        # container GET
        self.assertEqual('GET', captured[1]['method'])
        self.assertEqual('a/c', captured[1]['path'][7:])
        params = sorted(captured[1]['qs'].split('&'))
        self.assertEqual(
            ['format=json', 'states=updating'], params)
        captured_hdrs = captured[1]['headers']
        self.assertEqual('shard', captured_hdrs.get('X-Backend-Record-Type'))
        self.assertEqual('namespace',
                         captured_hdrs.get('X-Backend-Record-Shard-Format'))
        self.assertIsNone(self.memcache.get('shard-updating-v2/a/c'))
        exp_ns = Namespace(self.shard_ranges[1].name,
                           self.shard_ranges[1].lower,
                           self.shard_ranges[2].lower)
        self.assertEqual(exp_ns, actual)
        self.assertFalse(self.app.logger.get_lines_for_level('error'))

    def test_get_update_shard_empty_body(self):
        # verify case when no shards are returned
        req = Request.blank('/v1/a/c/o', method='PUT',
                            environ={'swift.cache': self.memcache})

        body, resp_headers = self._create_response_data(self.shard_ranges)
        with mocked_http_conn(
                200, 200, body_iter=[b'', b''],
                headers=resp_headers) as fake_conn:
            actual = self.ctrl._get_update_shard(req, 'a', 'c', self.item)

        # account info
        captured = fake_conn.requests
        self.assertEqual('HEAD', captured[0]['method'])
        self.assertEqual('a', captured[0]['path'][7:])
        # container GET
        self.assertEqual('GET', captured[1]['method'])
        self.assertEqual('a/c', captured[1]['path'][7:])
        params = sorted(captured[1]['qs'].split('&'))
        self.assertEqual(
            ['format=json', 'states=updating'], params)
        captured_hdrs = captured[1]['headers']
        self.assertEqual('shard', captured_hdrs.get('X-Backend-Record-Type'))
        self.assertEqual('namespace',
                         captured_hdrs.get('X-Backend-Record-Shard-Format'))
        self.assertIsNone(self.memcache.get('shard-updating-v2/a/c'))
        self.assertIsNone(actual)

        error_lines = self.logger.get_lines_for_level('error')
        start = 'Problem with container shard listing response from /v1/a/c?'
        msg, _, _ = error_lines[0].partition(':')
        self.assertEqual(start, msg[:len(start)])
        actual_qs = msg[len(start):]
        actual_params = dict(parse_qsl(actual_qs, keep_blank_values=True))
        self.assertEqual({'format': 'json', 'states': 'updating'},
                         actual_params)
        self.assertFalse(error_lines[1:])


class TestGetUpdateShardUTF8(TestGetUpdateShard):
    bound_prefix = u'\u1234'
    item = wsgi_to_str('\xe1\x88\xb41_test')


class TestGetUpdateShardLegacy(TestGetUpdateShard):
    def _create_response_data(self, shards, includes=None):
        # older container servers never return the shorter 'namespace' format
        # nor the 'X-Backend-Record-Shard-Format' header
        resp_headers = {'X-Backend-Record-Type': 'shard'}
        if includes is not None:
            shards = [sr for sr in shards if includes in sr]
        body = json.dumps([dict(sr) for sr in shards]).encode('ascii')
        return body, resp_headers


class TestGetUpdateShardLegacyUTF8(TestGetUpdateShard):
    bound_prefix = u'\u1234'
    item = wsgi_to_str('\xe1\x88\xb41_test')


@patch_policies()
class TestGetUpdatingNamespacesErrors(BaseObjectControllerMixin,
                                      unittest.TestCase):
    def setUp(self):
        super(TestGetUpdatingNamespacesErrors, self).setUp()
        self.ctrl = obj.BaseObjectController(self.app, 'a', 'c', 'o')

    def _check_get_namespaces_bad_data(self, body):
        req = Request.blank('/v1/a/c/o', method='PUT')
        # empty response
        resp_headers = {'X-Backend-Record-Type': 'shard'}
        with mocked_http_conn(200, 200, body_iter=iter([b'', body]),
                              headers=resp_headers):
            actual, resp = self.ctrl._do_get_updating_namespaces(
                req, 'a', 'c', '1_test')
        self.assertEqual(200, resp.status_int)
        self.assertIsNone(actual)
        lines = self.app.logger.get_lines_for_level('error')
        return lines

    def test_get_namespaces_empty_body(self):
        error_lines = self._check_get_namespaces_bad_data(b'')
        start = 'Problem with container shard listing response from /v1/a/c?'
        msg, _, err = error_lines[0].partition(':')
        self.assertEqual(start, msg[:len(start)])
        actual_qs = msg[len(start):]
        actual_params = dict(parse_qsl(actual_qs, keep_blank_values=True))
        self.assertEqual({'format': 'json',
                          'includes': '1_test',
                          'states': 'updating'},
                         actual_params)
        if six.PY2:
            self.assertIn('No JSON', err)
        else:
            self.assertIn('JSONDecodeError', err)
        self.assertFalse(error_lines[1:])

    def test_get_namespaces_not_a_list(self):
        body = json.dumps({}).encode('ascii')
        error_lines = self._check_get_namespaces_bad_data(body)
        start = 'Problem with container shard listing response from /v1/a/c?'
        msg, _, err = error_lines[0].partition(':')
        self.assertEqual(start, msg[:len(start)])
        actual_qs = msg[len(start):]
        actual_params = dict(parse_qsl(actual_qs, keep_blank_values=True))
        self.assertEqual({'format': 'json',
                          'includes': '1_test',
                          'states': 'updating'},
                         actual_params)
        self.assertIn('ValueError', err)
        self.assertFalse(error_lines[1:])

    def test_get_namespaces_key_missing(self):
        body = json.dumps([{}]).encode('ascii')
        error_lines = self._check_get_namespaces_bad_data(body)
        self.assertIn('Failed to get namespaces', error_lines[0])
        self.assertIn('KeyError', error_lines[0])
        self.assertFalse(error_lines[1:])

    def test_get_namespaces_invalid_shard_range(self):
        # lower > upper !
        bad_ns_data = {'name': 'name', 'lower': 'z', 'upper': 'a'}
        body = json.dumps([bad_ns_data]).encode('ascii')
        error_lines = self._check_get_namespaces_bad_data(body)
        self.assertIn('Failed to get namespaces', error_lines[0])
        self.assertIn('ValueError', error_lines[0])
        self.assertFalse(error_lines[1:])

    def test_get_namespaces_missing_record_type(self):
        req = Request.blank('/v1/a/c/o', method='PUT')
        sr = utils.Namespace('a/c', 'l', 'u')
        body = json.dumps([dict(sr)]).encode('ascii')
        with mocked_http_conn(
                200, 200, body_iter=iter([b'', body])):
            actual, resp = self.ctrl._do_get_updating_namespaces(
                req, 'a', 'c', '1_test')
        self.assertEqual(200, resp.status_int)
        self.assertIsNone(actual)
        error_lines = self.app.logger.get_lines_for_level('error')
        self.assertIn('Failed to get shard ranges', error_lines[0])
        self.assertIn('unexpected record type', error_lines[0])
        self.assertIn('/a/c', error_lines[0])
        self.assertFalse(error_lines[1:])

    def test_get_namespaces_wrong_record_type(self):
        req = Request.blank('/v1/a/c/o', method='PUT')
        sr = utils.Namespace('a/c', 'l', 'u')
        body = json.dumps([dict(sr)]).encode('ascii')
        headers = {'X-Backend-Record-Type': 'object'}
        with mocked_http_conn(
                200, 200, body_iter=iter([b'', body]),
                headers=headers):
            actual, resp = self.ctrl._do_get_updating_namespaces(
                req, 'a', 'c', '1_test')
        self.assertEqual(200, resp.status_int)
        self.assertIsNone(actual)
        error_lines = self.app.logger.get_lines_for_level('error')
        self.assertIn('Failed to get shard ranges', error_lines[0])
        self.assertIn('unexpected record type', error_lines[0])
        self.assertIn('/a/c', error_lines[0])
        self.assertFalse(error_lines[1:])

    def test_get_namespaces_request_failed(self):
        req = Request.blank('/v1/a/c/o', method='PUT')
        with mocked_http_conn(200, 404, 404, 404):
            actual, resp = self.ctrl._do_get_updating_namespaces(
                req, 'a', 'c', '1_test')
        self.assertEqual(404, resp.status_int)
        self.assertIsNone(actual)
        self.assertFalse(self.app.logger.get_lines_for_level('error'))
        warning_lines = self.app.logger.get_lines_for_level('warning')
        start = 'Failed to get container shard listing from /v1/a/c?'
        msg, _, status_txn = warning_lines[0].partition(': ')
        self.assertEqual(start, msg[:len(start)])
        actual_qs = msg[len(start):]
        actual_params = dict(parse_qsl(actual_qs, keep_blank_values=True))
        self.assertEqual({'format': 'json',
                          'includes': '1_test',
                          'states': 'updating'},
                         actual_params)
        self.assertEqual('404', status_txn[:3])
        self.assertFalse(warning_lines[1:])


if __name__ == '__main__':
    unittest.main()<|MERGE_RESOLUTION|>--- conflicted
+++ resolved
@@ -2650,15 +2650,9 @@
                          found_host_device)
 
     def test_POST_delete_at_configure_task_container_per_day(self):
-<<<<<<< HEAD
-        self.conf['expiring_objects_task_container_per_day'] = 1
-        self._make_app()
-        self.assertEqual(1, self.app.expirer_config.task_container_per_day)
-=======
         self.conf['expiring_objects_task_container_per_day'] = 10
         self._make_app()
         self.assertEqual(10, self.app.expirer_config.task_container_per_day)
->>>>>>> b8a00654
         t = str(int(time.time() + 100))
         expected_part, expected_nodes, expected_delete_at_container = \
             self.app.expirer_config.get_delete_at_nodes(t, 'a', 'c', 'o')
@@ -2718,16 +2712,8 @@
                 self.assertIn('X-Delete-At-Container', given_headers)
 
         # Check when allow_open_expired config is set to true
-<<<<<<< HEAD
-        conf = {'allow_open_expired': 'true'}
-        self.app = PatchedObjControllerApp(
-            conf, account_ring=FakeRing(),
-            container_ring=FakeRing(), logger=self.logger)
-        self.app.container_info = dict(self.fake_container_info())
-=======
         self.conf['allow_open_expired'] = 'true'
         self._make_app()
->>>>>>> b8a00654
         self.obj_ring = self.app.get_object_ring(int(self.policy))
 
         post_headers = []

--- conflicted
+++ resolved
@@ -4731,69 +4731,6 @@
     def test_GET_read_timeout_retrying_but_no_more_useful_nodes(self):
         # verify EC GET behavior when initial batch of nodes time out then
         # remaining nodes either return 404 or return data for different etag
-<<<<<<< HEAD
-        segment_size = self.policy.ec_segment_size
-        test_data = (b'test' * segment_size)[:-333]
-        etag = md5(test_data).hexdigest()
-        ec_archive_bodies = self._make_ec_archive_bodies(test_data)
-        headers = {'X-Object-Sysmeta-Ec-Etag': etag}
-        self.app.recoverable_node_timeout = 0.01
-        ndata = self.policy.ec_ndata
-        # only ndata responses, all of which have SlowBody
-        responses = [
-            (200, SlowBody(body, 0.1), self._add_frag_index(i, headers))
-            for i, body in enumerate(ec_archive_bodies[:ndata])
-        ] * self.policy.ec_duplication_factor
-        # 2 primaries return 404
-        responses += [
-            (404, '', {}), (404, '', {})
-        ] * self.policy.ec_duplication_factor
-        # 2 primaries return different etag
-        headers2 = {'X-Object-Sysmeta-Ec-Etag': 'other_etag'}
-        responses += [
-            (200, body, self._add_frag_index(i, headers2))
-            for i, body in enumerate(ec_archive_bodies[ndata + 2:])
-        ] * self.policy.ec_duplication_factor
-
-        req = swob.Request.blank('/v1/a/c/o')
-
-        # all other (handoff) responses are 404
-        status_codes, body_iter, headers = zip(*responses + [
-            (404, [b''], {}) for i in range(
-                self.policy.object_ring.max_more_nodes)])
-        with mocked_http_conn(*status_codes, body_iter=body_iter,
-                              headers=headers):
-            resp = req.get_response(self.app)
-            self.assertEqual(resp.status_int, 200)
-            # do this inside the fake http context manager, it'll try to
-            # resume but won't be able to give us all the right bytes
-            self.assertNotEqual(md5(resp.body).hexdigest(), etag)
-        error_lines = self.logger.get_lines_for_level('error')
-        self.assertEqual(ndata, len(error_lines))
-        for line in error_lines:
-            self.assertIn('ChunkReadTimeout (0.01s)', line)
-        for line in self.logger.logger.records['ERROR']:
-            self.assertIn(req.headers['x-trans-id'], line)
-
-        debug_lines = self.logger.get_lines_for_level('debug')
-        nparity = self.policy.ec_nparity
-        nhandoffs = self.policy.object_ring.max_more_nodes
-        ignore_404 = ignore_404_handoff = 0
-        for line in debug_lines:
-            if 'Ignoring 404 from primary' in line:
-                ignore_404 += 1
-            if 'Ignoring 404 from handoff' in line:
-                ignore_404_handoff += 1
-        self.assertEqual(nparity - 2, ignore_404, debug_lines)
-        self.assertEqual(nhandoffs, ignore_404_handoff, debug_lines)
-        self.assertEqual(len(debug_lines), ignore_404_handoff + ignore_404)
-        self.assertEqual(self.logger.get_lines_for_level('warning'), [
-            'Skipping source (etag mismatch: got other_etag, '
-            'expected %s)' % etag] * 2)
-
-    def test_GET_read_timeout_resume(self):
-=======
->>>>>>> 3e3978fb
         segment_size = self.policy.ec_segment_size
         test_data = (b'test' * segment_size)[:-333]
         etag = md5(test_data).hexdigest()

#!/usr/bin/env python
# Copyright (c) 2010-2012 OpenStack Foundation
#
# Licensed under the Apache License, Version 2.0 (the "License");
# you may not use this file except in compliance with the License.
# You may obtain a copy of the License at
#
#    http://www.apache.org/licenses/LICENSE-2.0
#
# Unless required by applicable law or agreed to in writing, software
# distributed under the License is distributed on an "AS IS" BASIS,
# WITHOUT WARRANTIES OR CONDITIONS OF ANY KIND, either express or
# implied.
# See the License for the specific language governing permissions and
# limitations under the License.

import collections
import itertools
import math
import random
import time
import unittest
from collections import defaultdict
from contextlib import contextmanager
import json
from hashlib import md5

import mock
from eventlet import Timeout, sleep
from eventlet.queue import Empty

import six
from six import StringIO
from six.moves import range
from six.moves.urllib.parse import quote
if six.PY2:
    from email.parser import FeedParser as EmailFeedParser
else:
    from email.parser import BytesFeedParser as EmailFeedParser

import swift
from swift.common import utils, swob, exceptions
from swift.common.exceptions import ChunkWriteTimeout
from swift.common.utils import Timestamp, list_from_csv
from swift.proxy import server as proxy_server
from swift.proxy.controllers import obj
from swift.proxy.controllers.base import \
    get_container_info as _real_get_container_info
from swift.common.storage_policy import POLICIES, ECDriverError, \
    StoragePolicy, ECStoragePolicy

from test.unit import FakeRing, fake_http_connect, \
    debug_logger, patch_policies, SlowBody, FakeStatus, \
    DEFAULT_TEST_EC_TYPE, encode_frag_archive_bodies, make_ec_object_stub, \
    fake_ec_node_response, StubResponse, mocked_http_conn, \
    quiet_eventlet_exceptions
from test.unit.proxy.test_server import node_error_count


def unchunk_body(chunked_body):
    body = b''
    remaining = chunked_body
    while remaining:
        hex_length, remaining = remaining.split(b'\r\n', 1)
        length = int(hex_length, 16)
        body += remaining[:length]
        remaining = remaining[length + 2:]
    return body


@contextmanager
def set_http_connect(*args, **kwargs):
    old_connect = swift.proxy.controllers.base.http_connect
    new_connect = fake_http_connect(*args, **kwargs)
    try:
        swift.proxy.controllers.base.http_connect = new_connect
        swift.proxy.controllers.obj.http_connect = new_connect
        swift.proxy.controllers.account.http_connect = new_connect
        swift.proxy.controllers.container.http_connect = new_connect
        yield new_connect
        left_over_status = list(new_connect.code_iter)
        if left_over_status:
            raise AssertionError('left over status %r' % left_over_status)
    finally:
        swift.proxy.controllers.base.http_connect = old_connect
        swift.proxy.controllers.obj.http_connect = old_connect
        swift.proxy.controllers.account.http_connect = old_connect
        swift.proxy.controllers.container.http_connect = old_connect


class PatchedObjControllerApp(proxy_server.Application):
    """
    This patch is just a hook over the proxy server's __call__ to ensure
    that calls to get_container_info will return the stubbed value for
    container_info if it's a container info call.
    """

    container_info = {}
    per_container_info = {}

    def __call__(self, *args, **kwargs):

        def _fake_get_container_info(env, app, swift_source=None):
            _vrs, account, container, _junk = utils.split_path(
                swob.wsgi_to_str(env['PATH_INFO']), 3, 4)

            # Seed the cache with our container info so that the real
            # get_container_info finds it.
            ic = env.setdefault('swift.infocache', {})
            cache_key = "container/%s/%s" % (account, container)

            old_value = ic.get(cache_key)

            # Copy the container info so we don't hand out a reference to a
            # mutable thing that's set up only once at compile time. Nothing
            # *should* mutate it, but it's better to be paranoid than wrong.
            if container in self.per_container_info:
                ic[cache_key] = self.per_container_info[container].copy()
            else:
                ic[cache_key] = self.container_info.copy()

            real_info = _real_get_container_info(env, app, swift_source)

            if old_value is None:
                del ic[cache_key]
            else:
                ic[cache_key] = old_value

            return real_info

        with mock.patch('swift.proxy.server.get_container_info',
                        new=_fake_get_container_info), \
                mock.patch('swift.proxy.controllers.base.get_container_info',
                           new=_fake_get_container_info):
            return super(
                PatchedObjControllerApp, self).__call__(*args, **kwargs)


def make_footers_callback(body=None):
    # helper method to create a footers callback that will generate some fake
    # footer metadata
    cont_etag = 'container update etag may differ'
    crypto_etag = '20242af0cd21dd7195a10483eb7472c9'
    etag_crypto_meta = \
        '{"cipher": "AES_CTR_256", "iv": "sD+PSw/DfqYwpsVGSo0GEw=="}'
    etag = md5(body).hexdigest() if body is not None else None
    footers_to_add = {
        'X-Object-Sysmeta-Container-Update-Override-Etag': cont_etag,
        'X-Object-Sysmeta-Crypto-Etag': crypto_etag,
        'X-Object-Sysmeta-Crypto-Meta-Etag': etag_crypto_meta,
        'X-I-Feel-Lucky': 'Not blocked',
        'Etag': etag}

    def footers_callback(footers):
        footers.update(footers_to_add)

    return footers_callback


class BaseObjectControllerMixin(object):
    container_info = {
        'status': 200,
        'write_acl': None,
        'read_acl': None,
        'storage_policy': None,
        'sync_key': None,
        'versions': None,
    }

    # this needs to be set on the test case
    controller_cls = None

    def setUp(self):
        # setup fake rings with handoffs
        for policy in POLICIES:
            policy.object_ring.max_more_nodes = policy.object_ring.replicas

        self.logger = debug_logger('proxy-server')
        self.logger.thread_locals = ('txn1', '127.0.0.2')
        # increase connection timeout to avoid intermittent failures
        conf = {'conn_timeout': 1.0}
        self.app = PatchedObjControllerApp(
            conf, account_ring=FakeRing(),
            container_ring=FakeRing(), logger=self.logger)

        # you can over-ride the container_info just by setting it on the app
        # (see PatchedObjControllerApp for details)
        self.app.container_info = dict(self.container_info)

        # default policy and ring references
        self.policy = POLICIES.default
        self.obj_ring = self.policy.object_ring
        self._ts_iter = (utils.Timestamp(t) for t in
                         itertools.count(int(time.time())))

    def ts(self):
        return next(self._ts_iter)

    def replicas(self, policy=None):
        policy = policy or POLICIES.default
        return policy.object_ring.replicas

    def quorum(self, policy=None):
        policy = policy or POLICIES.default
        return policy.quorum


class CommonObjectControllerMixin(BaseObjectControllerMixin):
    # defines tests that are common to all storage policy types
    def test_iter_nodes_local_first_noops_when_no_affinity(self):
        # this test needs a stable node order - most don't
        self.app.sort_nodes = lambda l, *args, **kwargs: l
        controller = self.controller_cls(
            self.app, 'a', 'c', 'o')
        policy = self.policy
        self.app.get_policy_options(policy).write_affinity_is_local_fn = None
        object_ring = policy.object_ring
        all_nodes = object_ring.get_part_nodes(1)
        all_nodes.extend(object_ring.get_more_nodes(1))

        local_first_nodes = list(controller.iter_nodes_local_first(
            object_ring, 1))

        self.maxDiff = None

        self.assertEqual(all_nodes, local_first_nodes)

    def test_iter_nodes_local_first_moves_locals_first(self):
        controller = self.controller_cls(
            self.app, 'a', 'c', 'o')
        policy_conf = self.app.get_policy_options(self.policy)
        policy_conf.write_affinity_is_local_fn = (
            lambda node: node['region'] == 1)
        # we'll write to one more than replica count local nodes
        policy_conf.write_affinity_node_count_fn = lambda r: r + 1

        object_ring = self.policy.object_ring
        # make our fake ring have plenty of nodes, and not get limited
        # artificially by the proxy max request node count
        object_ring.max_more_nodes = 100000
        # nothing magic about * 2 + 3, just a way to make it bigger
        self.app.request_node_count = lambda r: r * 2 + 3

        all_nodes = object_ring.get_part_nodes(1)
        all_nodes.extend(object_ring.get_more_nodes(1))

        # limit to the number we're going to look at in this request
        nodes_requested = self.app.request_node_count(object_ring.replicas)
        all_nodes = all_nodes[:nodes_requested]

        # make sure we have enough local nodes (sanity)
        all_local_nodes = [n for n in all_nodes if
                           policy_conf.write_affinity_is_local_fn(n)]
        self.assertGreaterEqual(len(all_local_nodes), self.replicas() + 1)

        # finally, create the local_first_nodes iter and flatten it out
        local_first_nodes = list(controller.iter_nodes_local_first(
            object_ring, 1))

        # the local nodes move up in the ordering
        self.assertEqual([1] * (self.replicas() + 1), [
            node['region'] for node in local_first_nodes[
                :self.replicas() + 1]])
        # we don't skip any nodes
        self.assertEqual(len(all_nodes), len(local_first_nodes))
        self.assertEqual(sorted(all_nodes, key=lambda dev: dev['id']),
                         sorted(local_first_nodes, key=lambda dev: dev['id']))

    def test_iter_nodes_local_first_best_effort(self):
        controller = self.controller_cls(
            self.app, 'a', 'c', 'o')
        policy_conf = self.app.get_policy_options(self.policy)
        policy_conf.write_affinity_is_local_fn = (
            lambda node: node['region'] == 1)

        object_ring = self.policy.object_ring
        all_nodes = object_ring.get_part_nodes(1)
        all_nodes.extend(object_ring.get_more_nodes(1))

        local_first_nodes = list(controller.iter_nodes_local_first(
            object_ring, 1))

        # we won't have quite enough local nodes...
        self.assertEqual(len(all_nodes), self.replicas() +
                         POLICIES.default.object_ring.max_more_nodes)
        all_local_nodes = [n for n in all_nodes if
                           policy_conf.write_affinity_is_local_fn(n)]
        self.assertEqual(len(all_local_nodes), self.replicas())
        # but the local nodes we do have are at the front of the local iter
        first_n_local_first_nodes = local_first_nodes[:len(all_local_nodes)]
        self.assertEqual(sorted(all_local_nodes, key=lambda dev: dev['id']),
                         sorted(first_n_local_first_nodes,
                                key=lambda dev: dev['id']))
        # but we *still* don't *skip* any nodes
        self.assertEqual(len(all_nodes), len(local_first_nodes))
        self.assertEqual(sorted(all_nodes, key=lambda dev: dev['id']),
                         sorted(local_first_nodes, key=lambda dev: dev['id']))

    def test_iter_nodes_local_handoff_first_noops_when_no_affinity(self):
        # this test needs a stable node order - most don't
        self.app.sort_nodes = lambda l, *args, **kwargs: l
        controller = self.controller_cls(
            self.app, 'a', 'c', 'o')
        policy = self.policy
        self.app.get_policy_options(policy).write_affinity_is_local_fn = None
        object_ring = policy.object_ring
        all_nodes = object_ring.get_part_nodes(1)
        all_nodes.extend(object_ring.get_more_nodes(1))

        local_first_nodes = list(controller.iter_nodes_local_first(
            object_ring, 1, local_handoffs_first=True))

        self.maxDiff = None

        self.assertEqual(all_nodes, local_first_nodes)

    def test_iter_nodes_handoff_local_first_default(self):
        controller = self.controller_cls(
            self.app, 'a', 'c', 'o')
        policy_conf = self.app.get_policy_options(self.policy)
        policy_conf.write_affinity_is_local_fn = (
            lambda node: node['region'] == 1)

        object_ring = self.policy.object_ring
        primary_nodes = object_ring.get_part_nodes(1)
        handoff_nodes_iter = object_ring.get_more_nodes(1)
        all_nodes = primary_nodes + list(handoff_nodes_iter)
        handoff_nodes_iter = object_ring.get_more_nodes(1)
        local_handoffs = [n for n in handoff_nodes_iter if
                          policy_conf.write_affinity_is_local_fn(n)]

        prefered_nodes = list(controller.iter_nodes_local_first(
            object_ring, 1, local_handoffs_first=True))

        self.assertEqual(len(all_nodes), self.replicas() +
                         POLICIES.default.object_ring.max_more_nodes)

        first_primary_nodes = prefered_nodes[:len(primary_nodes)]
        self.assertEqual(sorted(primary_nodes, key=lambda dev: dev['id']),
                         sorted(first_primary_nodes,
                                key=lambda dev: dev['id']))

        handoff_count = self.replicas() - len(primary_nodes)
        first_handoffs = prefered_nodes[len(primary_nodes):][:handoff_count]
        self.assertEqual(first_handoffs, local_handoffs[:handoff_count])

    def test_iter_nodes_handoff_local_first_non_default(self):
        # Obviously this test doesn't work if we're testing 1 replica.
        # In that case, we don't have any failovers to check.
        if self.replicas() == 1:
            return

        controller = self.controller_cls(
            self.app, 'a', 'c', 'o')
        policy_conf = self.app.get_policy_options(self.policy)
        policy_conf.write_affinity_is_local_fn = (
            lambda node: node['region'] == 1)
        policy_conf.write_affinity_handoff_delete_count = 1

        object_ring = self.policy.object_ring
        primary_nodes = object_ring.get_part_nodes(1)
        handoff_nodes_iter = object_ring.get_more_nodes(1)
        all_nodes = primary_nodes + list(handoff_nodes_iter)
        handoff_nodes_iter = object_ring.get_more_nodes(1)
        local_handoffs = [n for n in handoff_nodes_iter if
                          policy_conf.write_affinity_is_local_fn(n)]

        prefered_nodes = list(controller.iter_nodes_local_first(
            object_ring, 1, local_handoffs_first=True))

        self.assertEqual(len(all_nodes), self.replicas() +
                         POLICIES.default.object_ring.max_more_nodes)

        first_primary_nodes = prefered_nodes[:len(primary_nodes)]
        self.assertEqual(sorted(primary_nodes, key=lambda dev: dev['id']),
                         sorted(first_primary_nodes,
                                key=lambda dev: dev['id']))

        handoff_count = policy_conf.write_affinity_handoff_delete_count
        first_handoffs = prefered_nodes[len(primary_nodes):][:handoff_count]
        self.assertEqual(first_handoffs, local_handoffs[:handoff_count])

    def test_connect_put_node_timeout(self):
        controller = self.controller_cls(
            self.app, 'a', 'c', 'o')
        req = swift.common.swob.Request.blank('/v1/a/c/o')
        self.app.conn_timeout = 0.05
        with set_http_connect(slow_connect=True):
            nodes = [dict(ip='', port='', device='')]
            res = controller._connect_put_node(nodes, '', req, {}, ('', ''))
        self.assertIsNone(res)

    def test_DELETE_simple(self):
        req = swift.common.swob.Request.blank('/v1/a/c/o', method='DELETE')
        codes = [204] * self.replicas()
        with set_http_connect(*codes):
            resp = req.get_response(self.app)
        self.assertEqual(resp.status_int, 204)

    def test_DELETE_missing_one(self):
        # Obviously this test doesn't work if we're testing 1 replica.
        # In that case, we don't have any failovers to check.
        if self.replicas() == 1:
            return
        req = swift.common.swob.Request.blank('/v1/a/c/o', method='DELETE')
        codes = [404] + [204] * (self.replicas() - 1)
        random.shuffle(codes)
        with set_http_connect(*codes):
            resp = req.get_response(self.app)
        self.assertEqual(resp.status_int, 204)

    def test_DELETE_not_found(self):
        # Obviously this test doesn't work if we're testing 1 replica.
        # In that case, we don't have any failovers to check.
        if self.replicas() == 1:
            return
        req = swift.common.swob.Request.blank('/v1/a/c/o', method='DELETE')
        codes = [404] * (self.replicas() - 1) + [204]
        with set_http_connect(*codes):
            resp = req.get_response(self.app)
        self.assertEqual(resp.status_int, 404)

    def test_DELETE_mostly_found(self):
        req = swift.common.swob.Request.blank('/v1/a/c/o', method='DELETE')
        mostly_204s = [204] * self.quorum()
        codes = mostly_204s + [404] * (self.replicas() - len(mostly_204s))
        self.assertEqual(len(codes), self.replicas())
        with set_http_connect(*codes):
            resp = req.get_response(self.app)
        self.assertEqual(resp.status_int, 204)

    def test_DELETE_mostly_not_found(self):
        req = swift.common.swob.Request.blank('/v1/a/c/o', method='DELETE')
        mostly_404s = [404] * self.quorum()
        codes = mostly_404s + [204] * (self.replicas() - len(mostly_404s))
        self.assertEqual(len(codes), self.replicas())
        with set_http_connect(*codes):
            resp = req.get_response(self.app)
        self.assertEqual(resp.status_int, 404)

    def test_DELETE_half_not_found_statuses(self):
        self.obj_ring.set_replicas(4)

        req = swift.common.swob.Request.blank('/v1/a/c/o', method='DELETE')
        with set_http_connect(404, 204, 404, 204):
            resp = req.get_response(self.app)
        self.assertEqual(resp.status_int, 204)

    def test_DELETE_half_not_found_headers_and_body(self):
        # Transformed responses have bogus bodies and headers, so make sure we
        # send the client headers and body from a real node's response.
        self.obj_ring.set_replicas(4)

        status_codes = (404, 404, 204, 204)
        bodies = (b'not found', b'not found', b'', b'')
        headers = [{}, {}, {'Pick-Me': 'yes'}, {'Pick-Me': 'yes'}]

        req = swift.common.swob.Request.blank('/v1/a/c/o', method='DELETE')
        with set_http_connect(*status_codes, body_iter=bodies,
                              headers=headers):
            resp = req.get_response(self.app)
        self.assertEqual(resp.status_int, 204)
        self.assertEqual(resp.headers.get('Pick-Me'), 'yes')
        self.assertEqual(resp.body, b'')

    def test_DELETE_handoff(self):
        req = swift.common.swob.Request.blank('/v1/a/c/o', method='DELETE')
        codes = [204] * self.replicas()
        with set_http_connect(507, *codes):
            resp = req.get_response(self.app)
        self.assertEqual(resp.status_int, 204)

    def test_DELETE_limits_expirer_queue_updates(self):
        req = swift.common.swob.Request.blank('/v1/a/c/o', method='DELETE')
        codes = [204] * self.replicas()
        captured_headers = []

        def capture_headers(ip, port, device, part, method, path,
                            headers=None, **kwargs):
            captured_headers.append(headers)

        with set_http_connect(*codes, give_connect=capture_headers):
            resp = req.get_response(self.app)
        self.assertEqual(resp.status_int, 204)  # sanity check

        counts = {True: 0, False: 0, None: 0}
        for headers in captured_headers:
            v = headers.get('X-Backend-Clean-Expiring-Object-Queue')
            norm_v = None if v is None else utils.config_true_value(v)
            counts[norm_v] += 1

        max_queue_updates = 2
        o_replicas = self.replicas()
        self.assertEqual(counts, {
            True: min(max_queue_updates, o_replicas),
            False: max(o_replicas - max_queue_updates, 0),
            None: 0,
        })

    def test_expirer_DELETE_suppresses_expirer_queue_updates(self):
        req = swift.common.swob.Request.blank(
            '/v1/a/c/o', method='DELETE', headers={
                'X-Backend-Clean-Expiring-Object-Queue': 'no'})
        codes = [204] * self.replicas()
        captured_headers = []

        def capture_headers(ip, port, device, part, method, path,
                            headers=None, **kwargs):
            captured_headers.append(headers)

        with set_http_connect(*codes, give_connect=capture_headers):
            resp = req.get_response(self.app)
        self.assertEqual(resp.status_int, 204)  # sanity check

        counts = {True: 0, False: 0, None: 0}
        for headers in captured_headers:
            v = headers.get('X-Backend-Clean-Expiring-Object-Queue')
            norm_v = None if v is None else utils.config_true_value(v)
            counts[norm_v] += 1

        o_replicas = self.replicas()
        self.assertEqual(counts, {
            True: 0,
            False: o_replicas,
            None: 0,
        })

        # Make sure we're not sending any expirer-queue update headers here.
        # Since we're not updating the expirer queue, these headers would be
        # superfluous.
        for headers in captured_headers:
            self.assertNotIn('X-Delete-At-Container', headers)
            self.assertNotIn('X-Delete-At-Partition', headers)
            self.assertNotIn('X-Delete-At-Host', headers)
            self.assertNotIn('X-Delete-At-Device', headers)

    def test_DELETE_write_affinity_after_replication(self):
        policy_conf = self.app.get_policy_options(self.policy)
        policy_conf.write_affinity_handoff_delete_count = self.replicas() // 2
        policy_conf.write_affinity_is_local_fn = (
            lambda node: node['region'] == 1)
        handoff_count = policy_conf.write_affinity_handoff_delete_count

        req = swift.common.swob.Request.blank('/v1/a/c/o', method='DELETE')
        codes = [204] * self.replicas() + [404] * handoff_count
        with set_http_connect(*codes):
            resp = req.get_response(self.app)

        self.assertEqual(resp.status_int, 204)

    def test_DELETE_write_affinity_before_replication(self):
        policy_conf = self.app.get_policy_options(self.policy)
        policy_conf.write_affinity_handoff_delete_count = self.replicas() // 2
        policy_conf.write_affinity_is_local_fn = (
            lambda node: node['region'] == 1)
        handoff_count = policy_conf.write_affinity_handoff_delete_count

        req = swift.common.swob.Request.blank('/v1/a/c/o', method='DELETE')
        codes = ([204] * (self.replicas() - handoff_count) +
                 [404] * handoff_count +
                 [204] * handoff_count)
        with set_http_connect(*codes):
            resp = req.get_response(self.app)

        self.assertEqual(resp.status_int, 204)

    def test_PUT_limits_expirer_queue_deletes(self):
        req = swift.common.swob.Request.blank(
            '/v1/a/c/o', method='PUT', body=b'',
            headers={'Content-Type': 'application/octet-stream'})
        codes = [201] * self.replicas()
        captured_headers = []

        def capture_headers(ip, port, device, part, method, path,
                            headers=None, **kwargs):
            captured_headers.append(headers)

        expect_headers = {
            'X-Obj-Metadata-Footer': 'yes',
            'X-Obj-Multiphase-Commit': 'yes'
        }
        with set_http_connect(*codes, give_connect=capture_headers,
                              expect_headers=expect_headers):
            # this req may or may not succeed depending on the Putter type used
            # but that's ok because we're only interested in verifying the
            # headers that were sent
            req.get_response(self.app)

        counts = {True: 0, False: 0, None: 0}
        for headers in captured_headers:
            v = headers.get('X-Backend-Clean-Expiring-Object-Queue')
            norm_v = None if v is None else utils.config_true_value(v)
            counts[norm_v] += 1

        max_queue_updates = 2
        o_replicas = self.replicas()
        self.assertEqual(counts, {
            True: min(max_queue_updates, o_replicas),
            False: max(o_replicas - max_queue_updates, 0),
            None: 0,
        })

    def test_POST_limits_expirer_queue_deletes(self):
        req = swift.common.swob.Request.blank(
            '/v1/a/c/o', method='POST', body=b'',
            headers={'Content-Type': 'application/octet-stream'})
        codes = [201] * self.replicas()
        captured_headers = []

        def capture_headers(ip, port, device, part, method, path,
                            headers=None, **kwargs):
            captured_headers.append(headers)

        with set_http_connect(*codes, give_connect=capture_headers):
            resp = req.get_response(self.app)
        self.assertEqual(resp.status_int, 201)  # sanity check

        counts = {True: 0, False: 0, None: 0}
        for headers in captured_headers:
            v = headers.get('X-Backend-Clean-Expiring-Object-Queue')
            norm_v = None if v is None else utils.config_true_value(v)
            counts[norm_v] += 1

        max_queue_updates = 2
        o_replicas = self.replicas()
        self.assertEqual(counts, {
            True: min(max_queue_updates, o_replicas),
            False: max(o_replicas - max_queue_updates, 0),
            None: 0,
        })

    def test_POST_non_int_delete_after(self):
        t = str(int(time.time() + 100)) + '.1'
        req = swob.Request.blank('/v1/a/c/o', method='POST',
                                 headers={'Content-Type': 'foo/bar',
                                          'X-Delete-After': t})
        resp = req.get_response(self.app)
        self.assertEqual(resp.status_int, 400)
        self.assertEqual(b'Non-integer X-Delete-After', resp.body)

    def test_PUT_non_int_delete_after(self):
        t = str(int(time.time() + 100)) + '.1'
        req = swob.Request.blank('/v1/a/c/o', method='PUT', body=b'',
                                 headers={'Content-Type': 'foo/bar',
                                          'X-Delete-After': t})
        with set_http_connect():
            resp = req.get_response(self.app)
        self.assertEqual(resp.status_int, 400)
        self.assertEqual(b'Non-integer X-Delete-After', resp.body)

    def test_POST_negative_delete_after(self):
        req = swob.Request.blank('/v1/a/c/o', method='POST',
                                 headers={'Content-Type': 'foo/bar',
                                          'X-Delete-After': '-60'})
        resp = req.get_response(self.app)
        self.assertEqual(resp.status_int, 400)
        self.assertEqual(b'X-Delete-After in past', resp.body)

    def test_PUT_negative_delete_after(self):
        req = swob.Request.blank('/v1/a/c/o', method='PUT', body=b'',
                                 headers={'Content-Type': 'foo/bar',
                                          'X-Delete-After': '-60'})
        with set_http_connect():
            resp = req.get_response(self.app)
        self.assertEqual(resp.status_int, 400)
        self.assertEqual(b'X-Delete-After in past', resp.body)

    def test_POST_delete_at_non_integer(self):
        t = str(int(time.time() + 100)) + '.1'
        req = swob.Request.blank('/v1/a/c/o', method='POST',
                                 headers={'Content-Type': 'foo/bar',
                                          'X-Delete-At': t})
        resp = req.get_response(self.app)
        self.assertEqual(resp.status_int, 400)
        self.assertEqual(b'Non-integer X-Delete-At', resp.body)

    def test_PUT_delete_at_non_integer(self):
        t = str(int(time.time() - 100)) + '.1'
        req = swob.Request.blank('/v1/a/c/o', method='PUT', body=b'',
                                 headers={'Content-Type': 'foo/bar',
                                          'X-Delete-At': t})
        with set_http_connect():
            resp = req.get_response(self.app)
        self.assertEqual(resp.status_int, 400)
        self.assertEqual(b'Non-integer X-Delete-At', resp.body)

    def test_POST_delete_at_in_past(self):
        t = str(int(time.time() - 100))
        req = swob.Request.blank('/v1/a/c/o', method='POST',
                                 headers={'Content-Type': 'foo/bar',
                                          'X-Delete-At': t})
        resp = req.get_response(self.app)
        self.assertEqual(resp.status_int, 400)
        self.assertEqual(b'X-Delete-At in past', resp.body)

    def test_PUT_delete_at_in_past(self):
        t = str(int(time.time() - 100))
        req = swob.Request.blank('/v1/a/c/o', method='PUT', body=b'',
                                 headers={'Content-Type': 'foo/bar',
                                          'X-Delete-At': t})
        with set_http_connect():
            resp = req.get_response(self.app)
        self.assertEqual(resp.status_int, 400)
        self.assertEqual(b'X-Delete-At in past', resp.body)

    def test_HEAD_simple(self):
        req = swift.common.swob.Request.blank('/v1/a/c/o', method='HEAD')
        with set_http_connect(200):
            resp = req.get_response(self.app)
        self.assertEqual(resp.status_int, 200)
        self.assertIn('Accept-Ranges', resp.headers)

    def test_HEAD_x_newest(self):
        req = swift.common.swob.Request.blank('/v1/a/c/o', method='HEAD',
                                              headers={'X-Newest': 'true'})
        with set_http_connect(*([200] * self.replicas())):
            resp = req.get_response(self.app)
        self.assertEqual(resp.status_int, 200)

    def test_HEAD_x_newest_different_timestamps(self):
        req = swob.Request.blank('/v1/a/c/o', method='HEAD',
                                 headers={'X-Newest': 'true'})
        ts = (utils.Timestamp(t) for t in itertools.count(int(time.time())))
        timestamps = [next(ts) for i in range(self.replicas())]
        newest_timestamp = timestamps[-1]
        random.shuffle(timestamps)
        backend_response_headers = [{
            'X-Backend-Timestamp': t.internal,
            'X-Timestamp': t.normal
        } for t in timestamps]
        with set_http_connect(*([200] * self.replicas()),
                              headers=backend_response_headers):
            resp = req.get_response(self.app)
        self.assertEqual(resp.status_int, 200)
        self.assertEqual(resp.headers['x-timestamp'], newest_timestamp.normal)

    def test_HEAD_x_newest_with_two_vector_timestamps(self):
        req = swob.Request.blank('/v1/a/c/o', method='HEAD',
                                 headers={'X-Newest': 'true'})
        ts = (utils.Timestamp.now(offset=offset)
              for offset in itertools.count())
        timestamps = [next(ts) for i in range(self.replicas())]
        newest_timestamp = timestamps[-1]
        random.shuffle(timestamps)
        backend_response_headers = [{
            'X-Backend-Timestamp': t.internal,
            'X-Timestamp': t.normal
        } for t in timestamps]
        with set_http_connect(*([200] * self.replicas()),
                              headers=backend_response_headers):
            resp = req.get_response(self.app)
        self.assertEqual(resp.status_int, 200)
        self.assertEqual(resp.headers['x-backend-timestamp'],
                         newest_timestamp.internal)

    def test_HEAD_x_newest_with_some_missing(self):
        req = swob.Request.blank('/v1/a/c/o', method='HEAD',
                                 headers={'X-Newest': 'true'})
        ts = (utils.Timestamp(t) for t in itertools.count(int(time.time())))
        request_count = self.app.request_node_count(self.obj_ring.replicas)
        backend_response_headers = [{
            'x-timestamp': next(ts).normal,
        } for i in range(request_count)]
        responses = [404] * (request_count - 1)
        responses.append(200)
        request_log = []

        def capture_requests(ip, port, device, part, method, path,
                             headers=None, **kwargs):
            req = {
                'ip': ip,
                'port': port,
                'device': device,
                'part': part,
                'method': method,
                'path': path,
                'headers': headers,
            }
            request_log.append(req)
        with set_http_connect(*responses,
                              headers=backend_response_headers,
                              give_connect=capture_requests):
            resp = req.get_response(self.app)
        self.assertEqual(resp.status_int, 200)
        for req in request_log:
            self.assertEqual(req['method'], 'HEAD')
            self.assertEqual(req['path'], '/a/c/o')

    def test_some_404s_and_507s(self):
        self.policy.object_ring.max_more_nodes = (3 * self.replicas())
        req = swob.Request.blank('/v1/a/c/o', method='HEAD')
        responses = [StubResponse(
            404, headers={'X-Backend-Timestamp': '2'})] * self.replicas()
        responses += [StubResponse(507, headers={})] * (
            self.policy.object_ring.max_more_nodes - self.replicas())
        self.assertEqual(len(responses), 3 * self.replicas())  # sanity

        def get_response(req):
            return responses.pop(0)

        with capture_http_requests(get_response):
            resp = req.get_response(self.app)
        self.assertEqual(resp.status_int, 404)
        self.assertEqual(resp.headers['X-Backend-Timestamp'], '2')

    def test_container_sync_delete(self):
        ts = (utils.Timestamp(t) for t in itertools.count(int(time.time())))
        test_indexes = [None] + [int(p) for p in POLICIES]
        for policy_index in test_indexes:
            req = swob.Request.blank(
                '/v1/a/c/o', method='DELETE', headers={
                    'X-Timestamp': next(ts).internal})
            codes = [409] * self.obj_ring.replicas
            ts_iter = itertools.repeat(next(ts).internal)
            with set_http_connect(*codes, timestamps=ts_iter):
                resp = req.get_response(self.app)
            self.assertEqual(resp.status_int, 409)

    def test_PUT_requires_length(self):
        req = swift.common.swob.Request.blank('/v1/a/c/o', method='PUT')
        resp = req.get_response(self.app)
        self.assertEqual(resp.status_int, 411)

    def test_container_update_backend_requests(self):
        for policy in POLICIES:
            req = swift.common.swob.Request.blank(
                '/v1/a/c/o', method='PUT',
                headers={'Content-Length': '0',
                         'X-Backend-Storage-Policy-Index': int(policy)})
            controller = self.controller_cls(self.app, 'a', 'c', 'o')

            # This is the number of container updates we're doing, simulating
            # 1 to 15 container replicas.
            for num_containers in range(1, 16):
                containers = [{'ip': '1.0.0.%s' % i,
                               'port': '60%s' % str(i).zfill(2),
                               'device': 'sdb'} for i in range(num_containers)]

                backend_headers = controller._backend_requests(
                    req, self.replicas(policy), 1, containers)

                # how many of the backend headers have a container update
                n_container_updates = len(
                    [headers for headers in backend_headers
                     if 'X-Container-Partition' in headers])

                # how many object-server PUTs can fail and still let the
                # client PUT succeed
                n_can_fail = self.replicas(policy) - self.quorum(policy)
                n_expected_updates = (
                    n_can_fail + utils.quorum_size(num_containers))

                # you get at least one update per container no matter what
                n_expected_updates = max(
                    n_expected_updates, num_containers)

                # you can't have more object requests with updates than you
                # have object requests (the container stuff gets doubled up,
                # but that's not important for purposes of durability)
                n_expected_updates = min(
                    n_expected_updates, self.replicas(policy))
                self.assertEqual(n_expected_updates, n_container_updates)

    def test_delete_at_backend_requests(self):
        t = str(int(time.time() + 100))
        for policy in POLICIES:
            req = swift.common.swob.Request.blank(
                '/v1/a/c/o', method='PUT',
                headers={'Content-Length': '0',
                         'X-Backend-Storage-Policy-Index': int(policy),
                         'X-Delete-At': t})
            controller = self.controller_cls(self.app, 'a', 'c', 'o')

            for num_del_at_nodes in range(1, 16):
                containers = [
                    {'ip': '2.0.0.%s' % i, 'port': '70%s' % str(i).zfill(2),
                     'device': 'sdc'} for i in range(num_del_at_nodes)]
                del_at_nodes = [
                    {'ip': '1.0.0.%s' % i, 'port': '60%s' % str(i).zfill(2),
                     'device': 'sdb'} for i in range(num_del_at_nodes)]

                backend_headers = controller._backend_requests(
                    req, self.replicas(policy), 1, containers,
                    delete_at_container='dac', delete_at_partition=2,
                    delete_at_nodes=del_at_nodes)

                devices = []
                hosts = []
                part = ctr = 0
                for given_headers in backend_headers:
                    self.assertEqual(given_headers.get('X-Delete-At'), t)
                    if 'X-Delete-At-Partition' in given_headers:
                        self.assertEqual(
                            given_headers.get('X-Delete-At-Partition'), '2')
                        part += 1
                    if 'X-Delete-At-Container' in given_headers:
                        self.assertEqual(
                            given_headers.get('X-Delete-At-Container'), 'dac')
                        ctr += 1
                    devices += (
                        list_from_csv(given_headers.get('X-Delete-At-Device')))
                    hosts += (
                        list_from_csv(given_headers.get('X-Delete-At-Host')))

                # same as in test_container_update_backend_requests
                n_can_fail = self.replicas(policy) - self.quorum(policy)
                n_expected_updates = (
                    n_can_fail + utils.quorum_size(num_del_at_nodes))

                n_expected_hosts = max(
                    n_expected_updates, num_del_at_nodes)

                self.assertEqual(len(hosts), n_expected_hosts)
                self.assertEqual(len(devices), n_expected_hosts)

                # parts don't get doubled up, maximum is count of obj requests
                n_expected_parts = min(
                    n_expected_hosts, self.replicas(policy))
                self.assertEqual(part, n_expected_parts)
                self.assertEqual(ctr, n_expected_parts)

                # check that hosts are correct
                self.assertEqual(
                    set(hosts),
                    set('%s:%s' % (h['ip'], h['port']) for h in del_at_nodes))
                self.assertEqual(set(devices), set(('sdb',)))

    def test_smooth_distributed_backend_requests(self):
        t = str(int(time.time() + 100))
        for policy in POLICIES:
            req = swift.common.swob.Request.blank(
                '/v1/a/c/o', method='PUT',
                headers={'Content-Length': '0',
                         'X-Backend-Storage-Policy-Index': int(policy),
                         'X-Delete-At': t})
            controller = self.controller_cls(self.app, 'a', 'c', 'o')

            for num_containers in range(1, 16):
                containers = [
                    {'ip': '2.0.0.%s' % i, 'port': '70%s' % str(i).zfill(2),
                     'device': 'sdc'} for i in range(num_containers)]
                del_at_nodes = [
                    {'ip': '1.0.0.%s' % i, 'port': '60%s' % str(i).zfill(2),
                     'device': 'sdb'} for i in range(num_containers)]

                backend_headers = controller._backend_requests(
                    req, self.replicas(policy), 1, containers,
                    delete_at_container='dac', delete_at_partition=2,
                    delete_at_nodes=del_at_nodes)

                # caculate no of expected updates, see
                # test_container_update_backend_requests for explanation
                n_expected_updates = min(max(
                    self.replicas(policy) - self.quorum(policy) +
                    utils.quorum_size(num_containers), num_containers),
                    self.replicas(policy))

                # the first n_expected_updates servers should have received
                # a container update
                self.assertTrue(
                    all([h.get('X-Container-Partition')
                         for h in backend_headers[:n_expected_updates]]))
                # the last n_expected_updates servers should have received
                # the x-delete-at* headers
                self.assertTrue(
                    all([h.get('X-Delete-At-Container')
                         for h in backend_headers[-n_expected_updates:]]))

    def _check_write_affinity(
            self, conf, policy_conf, policy, affinity_regions, affinity_count):
        conf['policy_config'] = policy_conf
        app = PatchedObjControllerApp(
            conf, account_ring=FakeRing(),
            container_ring=FakeRing(), logger=self.logger)

        controller = self.controller_cls(app, 'a', 'c', 'o')

        object_ring = app.get_object_ring(int(policy))
        # make our fake ring have plenty of nodes, and not get limited
        # artificially by the proxy max request node count
        object_ring.max_more_nodes = 100

        all_nodes = object_ring.get_part_nodes(1)
        all_nodes.extend(object_ring.get_more_nodes(1))

        # make sure we have enough local nodes (sanity)
        all_local_nodes = [n for n in all_nodes if
                           n['region'] in affinity_regions]
        self.assertGreaterEqual(len(all_local_nodes), affinity_count)

        # finally, create the local_first_nodes iter and flatten it out
        local_first_nodes = list(controller.iter_nodes_local_first(
            object_ring, 1, policy))

        # check that the required number of local nodes were moved up the order
        node_regions = [node['region'] for node in local_first_nodes]
        self.assertTrue(
            all(r in affinity_regions for r in node_regions[:affinity_count]),
            'Unexpected region found in local nodes, expected %s but got %s' %
            (affinity_regions, node_regions))
        return app

    def test_write_affinity_not_configured(self):
        # default is no write affinity so expect both regions 0 and 1
        self._check_write_affinity({}, {}, POLICIES[0], [0, 1],
                                   2 * self.replicas(POLICIES[0]))
        self._check_write_affinity({}, {}, POLICIES[1], [0, 1],
                                   2 * self.replicas(POLICIES[1]))

    def test_write_affinity_proxy_server_config(self):
        # without overrides policies use proxy-server config section options
        conf = {'write_affinity_node_count': '1 * replicas',
                'write_affinity': 'r0'}
        self._check_write_affinity(conf, {}, POLICIES[0], [0],
                                   self.replicas(POLICIES[0]))
        self._check_write_affinity(conf, {}, POLICIES[1], [0],
                                   self.replicas(POLICIES[1]))

    def test_write_affinity_per_policy_config(self):
        # check only per-policy configuration is sufficient
        conf = {}
        policy_conf = {'0': {'write_affinity_node_count': '1 * replicas',
                             'write_affinity': 'r1'},
                       '1': {'write_affinity_node_count': '5',
                             'write_affinity': 'r0'}}
        self._check_write_affinity(conf, policy_conf, POLICIES[0], [1],
                                   self.replicas(POLICIES[0]))
        self._check_write_affinity(conf, policy_conf, POLICIES[1], [0], 5)

    def test_write_affinity_per_policy_config_overrides_and_inherits(self):
        # check per-policy config is preferred over proxy-server section config
        conf = {'write_affinity_node_count': '1 * replicas',
                'write_affinity': 'r0'}
        policy_conf = {'0': {'write_affinity': 'r1'},
                       '1': {'write_affinity_node_count': '3 * replicas'}}
        # policy 0 inherits default node count, override affinity to r1
        self._check_write_affinity(conf, policy_conf, POLICIES[0], [1],
                                   self.replicas(POLICIES[0]))
        # policy 1 inherits default affinity to r0, overrides node count
        self._check_write_affinity(conf, policy_conf, POLICIES[1], [0],
                                   3 * self.replicas(POLICIES[1]))

# end of CommonObjectControllerMixin


@patch_policies()
class TestReplicatedObjController(CommonObjectControllerMixin,
                                  unittest.TestCase):

    controller_cls = obj.ReplicatedObjectController

    def test_PUT_simple(self):
        req = swift.common.swob.Request.blank('/v1/a/c/o', method='PUT')
        req.headers['content-length'] = '0'
        with set_http_connect(201, 201, 201):
            resp = req.get_response(self.app)
        self.assertEqual(resp.status_int, 201)

    def test_PUT_error_with_footers(self):
        footers_callback = make_footers_callback(b'')
        env = {'swift.callback.update_footers': footers_callback}
        req = swift.common.swob.Request.blank('/v1/a/c/o', method='PUT',
                                              environ=env)
        req.headers['content-length'] = '0'
        codes = [503] * self.replicas()
        expect_headers = {
            'X-Obj-Metadata-Footer': 'yes'
        }

        with set_http_connect(*codes, expect_headers=expect_headers):
            resp = req.get_response(self.app)
        self.assertEqual(resp.status_int, 503)

    def _test_PUT_with_no_footers(self, test_body=b'', chunked=False):
        # verify that when no footers are required then the PUT uses a regular
        # single part body
        req = swift.common.swob.Request.blank('/v1/a/c/o', method='PUT',
                                              body=test_body)
        if chunked:
            req.headers['Transfer-Encoding'] = 'chunked'
        etag = md5(test_body).hexdigest()
        req.headers['Etag'] = etag

        put_requests = defaultdict(
            lambda: {'headers': None, 'chunks': [], 'connection': None})

        def capture_body(conn, chunk):
            put_requests[conn.connection_id]['chunks'].append(chunk)
            put_requests[conn.connection_id]['connection'] = conn

        def capture_headers(ip, port, device, part, method, path, headers,
                            **kwargs):
            conn_id = kwargs['connection_id']
            put_requests[conn_id]['headers'] = headers

        codes = [201] * self.replicas()
        expect_headers = {'X-Obj-Metadata-Footer': 'yes'}
        resp_headers = {
            'Some-Header': 'Four',
            'Etag': '"%s"' % etag,
        }
        with set_http_connect(*codes, expect_headers=expect_headers,
                              give_send=capture_body,
                              give_connect=capture_headers,
                              headers=resp_headers):
            resp = req.get_response(self.app)

        self.assertEqual(resp.status_int, 201)
        timestamps = {captured_req['headers']['x-timestamp']
                      for captured_req in put_requests.values()}
        self.assertEqual(1, len(timestamps), timestamps)
        self.assertEqual(dict(resp.headers), {
            'Content-Type': 'text/html; charset=UTF-8',
            'Content-Length': '0',
            'Etag': etag,
            'Last-Modified': time.strftime(
                "%a, %d %b %Y %H:%M:%S GMT",
                time.gmtime(math.ceil(float(timestamps.pop())))),
        })
        for connection_id, info in put_requests.items():
            body = b''.join(info['chunks'])
            headers = info['headers']
            if chunked or not test_body:
                body = unchunk_body(body)
                self.assertEqual('100-continue', headers['Expect'])
                self.assertEqual('chunked', headers['Transfer-Encoding'])
                self.assertNotIn('Content-Length', headers)
            else:
                self.assertNotIn('Transfer-Encoding', headers)
            if body or not test_body:
                self.assertEqual('100-continue', headers['Expect'])
            else:
                self.assertNotIn('Expect', headers)
            self.assertNotIn('X-Backend-Obj-Multipart-Mime-Boundary', headers)
            self.assertNotIn('X-Backend-Obj-Metadata-Footer', headers)
            self.assertNotIn('X-Backend-Obj-Multiphase-Commit', headers)
            self.assertEqual(etag, headers['Etag'])

            self.assertEqual(test_body, body)
            self.assertTrue(info['connection'].closed)

    def test_PUT_with_chunked_body_and_no_footers(self):
        self._test_PUT_with_no_footers(test_body=b'asdf', chunked=True)

    def test_PUT_with_body_and_no_footers(self):
        self._test_PUT_with_no_footers(test_body=b'asdf', chunked=False)

    def test_PUT_with_no_body_and_no_footers(self):
        self._test_PUT_with_no_footers(test_body=b'', chunked=False)

    def test_txn_id_logging_on_PUT(self):
        req = swift.common.swob.Request.blank('/v1/a/c/o', method='PUT')
        self.app.logger.txn_id = req.environ['swift.trans_id'] = 'test-txn-id'
        req.headers['content-length'] = '0'
        # we capture stdout since the debug log formatter prints the formatted
        # message to stdout
        stdout = StringIO()
        with set_http_connect((100, Timeout()), 503, 503), \
                mock.patch('sys.stdout', stdout):
            resp = req.get_response(self.app)
        self.assertEqual(resp.status_int, 503)
        for line in stdout.getvalue().splitlines():
            self.assertIn('test-txn-id', line)
        self.assertIn('Trying to get final status of PUT to',
                      stdout.getvalue())

    def test_PUT_empty_bad_etag(self):
        req = swift.common.swob.Request.blank('/v1/a/c/o', method='PUT')
        req.headers['Content-Length'] = '0'
        req.headers['Etag'] = '"catbus"'

        # The 2-tuple here makes getexpect() return 422, not 100. For objects
        # that are >0 bytes, you get a 100 Continue and then a 422
        # Unprocessable Entity after sending the body. For zero-byte objects,
        # though, you get the 422 right away because no Expect header is sent
        # with zero-byte PUT. The second status in the tuple should not be
        # consumed, it's just there to make the FakeStatus treat the first as
        # an expect status, but we'll make it something other than a 422 so
        # that if it is consumed then the test should fail.
        codes = [FakeStatus((422, 200))
                 for _junk in range(self.replicas())]

        with set_http_connect(*codes):
            resp = req.get_response(self.app)
        self.assertEqual(resp.status_int, 422)

    def test_PUT_if_none_match(self):
        req = swift.common.swob.Request.blank('/v1/a/c/o', method='PUT')
        req.headers['if-none-match'] = '*'
        req.headers['content-length'] = '0'
        with set_http_connect(201, 201, 201):
            resp = req.get_response(self.app)
        self.assertEqual(resp.status_int, 201)

    def test_PUT_if_none_match_denied(self):
        req = swift.common.swob.Request.blank('/v1/a/c/o', method='PUT')
        req.headers['if-none-match'] = '*'
        req.headers['content-length'] = '0'
        with set_http_connect(201, 412, 201):
            resp = req.get_response(self.app)
        self.assertEqual(resp.status_int, 412)

    def test_PUT_if_none_match_not_star(self):
        req = swift.common.swob.Request.blank('/v1/a/c/o', method='PUT')
        req.headers['if-none-match'] = 'somethingelse'
        req.headers['content-length'] = '0'
        with set_http_connect():
            resp = req.get_response(self.app)
        self.assertEqual(resp.status_int, 400)

    def test_PUT_connect_exceptions(self):
        object_ring = self.app.get_object_ring(None)
        self.app.sort_nodes = lambda n, *args, **kwargs: n  # disable shuffle

        def test_status_map(statuses, expected):
            self.app._error_limiting = {}
            req = swob.Request.blank('/v1/a/c/o.jpg', method='PUT',
                                     body=b'test body')
            with set_http_connect(*statuses):
                resp = req.get_response(self.app)
            self.assertEqual(resp.status_int, expected)

        base_status = [201] * 3
        # test happy path
        test_status_map(list(base_status), 201)
        for i in range(3):
            self.assertEqual(node_error_count(
                self.app, object_ring.devs[i]), 0)
        # single node errors and test isolation
        for i in range(3):
            status_list = list(base_status)
            status_list[i] = 503
            test_status_map(status_list, 201)
            for j in range(3):
                self.assertEqual(node_error_count(
                    self.app, object_ring.devs[j]), 1 if j == i else 0)
        # connect errors
        test_status_map((201, Timeout(), 201, 201), 201)
        self.assertEqual(node_error_count(
            self.app, object_ring.devs[1]), 1)
        test_status_map((Exception('kaboom!'), 201, 201, 201), 201)
        self.assertEqual(node_error_count(
            self.app, object_ring.devs[0]), 1)
        # expect errors
        test_status_map((201, 201, (503, None), 201), 201)
        self.assertEqual(node_error_count(
            self.app, object_ring.devs[2]), 1)
        test_status_map(((507, None), 201, 201, 201), 201)
        self.assertEqual(
            node_error_count(self.app, object_ring.devs[0]),
            self.app.error_suppression_limit + 1)
        # response errors
        test_status_map(((100, Timeout()), 201, 201), 201)
        self.assertEqual(
            node_error_count(self.app, object_ring.devs[0]), 1)
        test_status_map((201, 201, (100, Exception())), 201)
        self.assertEqual(
            node_error_count(self.app, object_ring.devs[2]), 1)
        test_status_map((201, (100, 507), 201), 201)
        self.assertEqual(
            node_error_count(self.app, object_ring.devs[1]),
            self.app.error_suppression_limit + 1)

    def test_PUT_connect_exception_with_unicode_path(self):
        expected = 201
        statuses = (
            Exception('Connection refused: Please insert ten dollars'),
            201, 201, 201)

        req = swob.Request.blank('/v1/AUTH_kilroy/%ED%88%8E/%E9%90%89',
                                 method='PUT',
                                 body=b'life is utf-gr8')
        self.app.logger.clear()
        with set_http_connect(*statuses):
            resp = req.get_response(self.app)

        self.assertEqual(resp.status_int, expected)
        log_lines = self.app.logger.get_lines_for_level('error')
        self.assertFalse(log_lines[1:])
        self.assertIn('ERROR with Object server', log_lines[0])
        self.assertIn(quote(req.swift_entity_path), log_lines[0])
        self.assertIn('re: Expect: 100-continue', log_lines[0])

    def test_PUT_get_expect_errors_with_unicode_path(self):
        def do_test(statuses):
            req = swob.Request.blank('/v1/AUTH_kilroy/%ED%88%8E/%E9%90%89',
                                     method='PUT',
                                     body=b'life is utf-gr8')
            self.app.logger.clear()
            with set_http_connect(*statuses):
                resp = req.get_response(self.app)

            self.assertEqual(resp.status_int, 201)
            log_lines = self.app.logger.get_lines_for_level('error')
            self.assertFalse(log_lines[1:])
            return log_lines

        log_lines = do_test((201, (507, None), 201, 201))
        self.assertIn('ERROR Insufficient Storage', log_lines[0])

        log_lines = do_test((201, (503, None), 201, 201))
        self.assertIn('ERROR 503 Expect: 100-continue From Object Server',
                      log_lines[0])

    def test_PUT_send_exception_with_unicode_path(self):
        def do_test(exc):
            conns = set()

            def capture_send(conn, data):
                conns.add(conn)
                if len(conns) == 2:
                    raise exc

            req = swob.Request.blank('/v1/AUTH_kilroy/%ED%88%8E/%E9%90%89',
                                     method='PUT',
                                     body=b'life is utf-gr8')
            self.app.logger.clear()
            with set_http_connect(201, 201, 201, give_send=capture_send):
                resp = req.get_response(self.app)

            self.assertEqual(resp.status_int, 201)
            log_lines = self.app.logger.get_lines_for_level('error')
            self.assertFalse(log_lines[1:])
            self.assertIn('ERROR with Object server', log_lines[0])
            self.assertIn(quote(req.swift_entity_path), log_lines[0])
            self.assertIn('Trying to write to', log_lines[0])

        do_test(Exception('Exception while sending data on connection'))
        do_test(ChunkWriteTimeout())

    def test_PUT_final_response_errors_with_unicode_path(self):
        def do_test(statuses):
            req = swob.Request.blank('/v1/AUTH_kilroy/%ED%88%8E/%E9%90%89',
                                     method='PUT',
                                     body=b'life is utf-gr8')
            self.app.logger.clear()
            with set_http_connect(*statuses):
                resp = req.get_response(self.app)

            self.assertEqual(resp.status_int, 201)
            log_lines = self.app.logger.get_lines_for_level('error')
            self.assertFalse(log_lines[1:])
            return req, log_lines

        req, log_lines = do_test((201, (100, Exception('boom')), 201))
        self.assertIn('ERROR with Object server', log_lines[0])
        if six.PY3:
            self.assertIn(req.path, log_lines[0])
        else:
            self.assertIn(req.path.decode('utf-8'), log_lines[0])
        self.assertIn('Trying to get final status of PUT', log_lines[0])

        req, log_lines = do_test((201, (100, Timeout()), 201))
        self.assertIn('ERROR with Object server', log_lines[0])
        if six.PY3:
            self.assertIn(req.path, log_lines[0])
        else:
            self.assertIn(req.path.decode('utf-8'), log_lines[0])
        self.assertIn('Trying to get final status of PUT', log_lines[0])

        req, log_lines = do_test((201, (100, 507), 201))
        self.assertIn('ERROR Insufficient Storage', log_lines[0])

        req, log_lines = do_test((201, (100, 500), 201))
        if six.PY3:
            # We allow the b'' in logs because we want to see bad characters.
            self.assertIn("ERROR 500 b'' From Object Server", log_lines[0])
            self.assertIn(req.path, log_lines[0])
        else:
            self.assertIn('ERROR 500  From Object Server', log_lines[0])
            self.assertIn(req.path.decode('utf-8'), log_lines[0])

    def test_DELETE_errors(self):
        # verify logged errors with and without non-ascii characters in path
        def do_test(path, statuses):

            req = swob.Request.blank('/v1' + path,
                                     method='DELETE',
                                     body=b'life is utf-gr8')
            self.app.logger.clear()
            with set_http_connect(*statuses):
                resp = req.get_response(self.app)

            self.assertEqual(resp.status_int, 201)
            log_lines = self.app.logger.get_lines_for_level('error')
            self.assertFalse(log_lines[1:])
            return req, log_lines

        req, log_lines = do_test('/AUTH_kilroy/ascii/ascii',
                                 (201, 500, 201, 201))
        self.assertIn('Trying to DELETE', log_lines[0])
        if six.PY3:
            self.assertIn(req.swift_entity_path, log_lines[0])
        else:
            self.assertIn(req.swift_entity_path.decode('utf-8'), log_lines[0])
        self.assertIn(' From Object Server', log_lines[0])

        req, log_lines = do_test('/AUTH_kilroy/%ED%88%8E/%E9%90%89',
                                 (201, 500, 201, 201))
        self.assertIn('Trying to DELETE', log_lines[0])
        if six.PY3:
            self.assertIn(req.swift_entity_path, log_lines[0])
        else:
            self.assertIn(req.swift_entity_path.decode('utf-8'), log_lines[0])
        self.assertIn(' From Object Server', log_lines[0])

        req, log_lines = do_test('/AUTH_kilroy/ascii/ascii',
                                 (201, 507, 201, 201))
        self.assertIn('ERROR Insufficient Storage', log_lines[0])

        req, log_lines = do_test('/AUTH_kilroy/%ED%88%8E/%E9%90%89',
                                 (201, 507, 201, 201))
        self.assertIn('ERROR Insufficient Storage', log_lines[0])

        req, log_lines = do_test('/AUTH_kilroy/ascii/ascii',
                                 (201, Exception(), 201, 201))
        self.assertIn('Trying to DELETE', log_lines[0])
        if six.PY3:
            self.assertIn(req.swift_entity_path, log_lines[0])
        else:
            self.assertIn(req.swift_entity_path.decode('utf-8'), log_lines[0])
        self.assertIn('ERROR with Object server', log_lines[0])

        req, log_lines = do_test('/AUTH_kilroy/%ED%88%8E/%E9%90%89',
                                 (201, Exception(), 201, 201))
        self.assertIn('Trying to DELETE', log_lines[0])
        if six.PY3:
            self.assertIn(req.swift_entity_path, log_lines[0])
        else:
            self.assertIn(req.swift_entity_path.decode('utf-8'), log_lines[0])
        self.assertIn('ERROR with Object server', log_lines[0])

    def test_DELETE_with_write_affinity(self):
        policy_conf = self.app.get_policy_options(self.policy)
        policy_conf.write_affinity_handoff_delete_count = self.replicas() // 2
        policy_conf.write_affinity_is_local_fn = (
            lambda node: node['region'] == 1)

        req = swift.common.swob.Request.blank('/v1/a/c/o', method='DELETE')

        codes = [204, 204, 404, 204]
        with mocked_http_conn(*codes):
            resp = req.get_response(self.app)
        self.assertEqual(resp.status_int, 204)

        codes = [204, 404, 404, 204]
        with mocked_http_conn(*codes):
            resp = req.get_response(self.app)
        self.assertEqual(resp.status_int, 204)

        policy_conf.write_affinity_handoff_delete_count = 2

        codes = [204, 204, 404, 204, 404]
        with mocked_http_conn(*codes):
            resp = req.get_response(self.app)
        self.assertEqual(resp.status_int, 204)

        codes = [204, 404, 404, 204, 204]
        with mocked_http_conn(*codes):
            resp = req.get_response(self.app)
        self.assertEqual(resp.status_int, 204)

    def test_PUT_error_during_transfer_data(self):
        class FakeReader(object):
            def read(self, size):
                raise IOError('error message')

        req = swob.Request.blank('/v1/a/c/o.jpg', method='PUT',
                                 body=b'test body')

        req.environ['wsgi.input'] = FakeReader()
        req.headers['content-length'] = '6'
        with set_http_connect(201, 201, 201):
            resp = req.get_response(self.app)

        self.assertEqual(resp.status_int, 499)

    def test_PUT_chunkreadtimeout_during_transfer_data(self):
        class FakeReader(object):
            def read(self, size):
                raise exceptions.ChunkReadTimeout()

        req = swob.Request.blank('/v1/a/c/o.jpg', method='PUT',
                                 body=b'test body')

        req.environ['wsgi.input'] = FakeReader()
        req.headers['content-length'] = '6'
        with set_http_connect(201, 201, 201):
            resp = req.get_response(self.app)

        self.assertEqual(resp.status_int, 408)

    def test_PUT_timeout_during_transfer_data(self):
        class FakeReader(object):
            def read(self, size):
                raise Timeout()
        conns = []

        def capture_expect(conn):
            # stash connections so that we can verify they all get closed
            conns.append(conn)

        req = swob.Request.blank('/v1/a/c/o.jpg', method='PUT',
                                 body=b'test body')

        req.environ['wsgi.input'] = FakeReader()
        req.headers['content-length'] = '6'
        with set_http_connect(201, 201, 201, give_expect=capture_expect):
            resp = req.get_response(self.app)

        self.assertEqual(resp.status_int, 499)
        self.assertEqual(self.replicas(), len(conns))
        for conn in conns:
            self.assertTrue(conn.closed)

    def test_PUT_exception_during_transfer_data(self):
        class FakeReader(object):
            def read(self, size):
                raise Exception('exception message')

        req = swob.Request.blank('/v1/a/c/o.jpg', method='PUT',
                                 body=b'test body')

        req.environ['wsgi.input'] = FakeReader()
        req.headers['content-length'] = '6'
        with set_http_connect(201, 201, 201):
            resp = req.get_response(self.app)

        self.assertEqual(resp.status_int, 500)

    def test_GET_simple(self):
        req = swift.common.swob.Request.blank('/v1/a/c/o')
        with set_http_connect(200, headers={'Connection': 'close'}):
            resp = req.get_response(self.app)
        self.assertEqual(resp.status_int, 200)
        self.assertIn('Accept-Ranges', resp.headers)
        self.assertNotIn('Connection', resp.headers)

    def test_GET_transfer_encoding_chunked(self):
        req = swift.common.swob.Request.blank('/v1/a/c/o')
        with set_http_connect(200, headers={'transfer-encoding': 'chunked'}):
            resp = req.get_response(self.app)
        self.assertEqual(resp.status_int, 200)
        self.assertEqual(resp.headers['Transfer-Encoding'], 'chunked')

    def _test_removes_swift_bytes(self, method):
        req = swift.common.swob.Request.blank('/v1/a/c/o', method=method)
        with set_http_connect(
                200, headers={'content-type': 'image/jpeg; swift_bytes=99'}):
            resp = req.get_response(self.app)
        self.assertEqual(resp.status_int, 200)
        self.assertEqual(resp.headers['Content-Type'], 'image/jpeg')

    def test_GET_removes_swift_bytes(self):
        self._test_removes_swift_bytes('GET')

    def test_HEAD_removes_swift_bytes(self):
        self._test_removes_swift_bytes('HEAD')

    def test_GET_error(self):
        req = swift.common.swob.Request.blank('/v1/a/c/o')
        self.app.logger.txn_id = req.environ['swift.trans_id'] = 'my-txn-id'
        stdout = StringIO()
        with set_http_connect(503, 200), \
                mock.patch('sys.stdout', stdout):
            resp = req.get_response(self.app)
        self.assertEqual(resp.status_int, 200)
        for line in stdout.getvalue().splitlines():
            self.assertIn('my-txn-id', line)
        self.assertIn('From Object Server', stdout.getvalue())

    def test_GET_handoff(self):
        req = swift.common.swob.Request.blank('/v1/a/c/o')
        codes = [503] * self.obj_ring.replicas + [200]
        with set_http_connect(*codes):
            resp = req.get_response(self.app)
        self.assertEqual(resp.status_int, 200)

    def test_GET_not_found(self):
        req = swift.common.swob.Request.blank('/v1/a/c/o')
        codes = [404] * (self.obj_ring.replicas +
                         self.obj_ring.max_more_nodes)
        with set_http_connect(*codes):
            resp = req.get_response(self.app)
        self.assertEqual(resp.status_int, 404)

    def test_GET_primaries_explode(self):
        req = swift.common.swob.Request.blank('/v1/a/c/o')
        codes = [Exception('kaboom!')] * self.obj_ring.replicas + (
            [404] * self.obj_ring.max_more_nodes)
        with set_http_connect(*codes):
            resp = req.get_response(self.app)
        self.assertEqual(resp.status_int, 503)

    def test_GET_primaries_timeout(self):
        req = swift.common.swob.Request.blank('/v1/a/c/o')
        codes = [Timeout()] * self.obj_ring.replicas + (
            [404] * self.obj_ring.max_more_nodes)
        with set_http_connect(*codes):
            resp = req.get_response(self.app)
        self.assertEqual(resp.status_int, 503)

    def test_GET_primaries_mixed_explode_and_timeout(self):
        req = swift.common.swob.Request.blank('/v1/a/c/o')
        primaries = []
        for i in range(self.obj_ring.replicas):
            if i % 2:
                primaries.append(Timeout())
            else:
                primaries.append(Exception('kaboom!'))
        codes = primaries + [404] * self.obj_ring.max_more_nodes
        with set_http_connect(*codes):
            resp = req.get_response(self.app)
        self.assertEqual(resp.status_int, 503)

    def test_primary_returns_some_nonsense_timestamp(self):
        req = swift.common.swob.Request.blank('/v1/a/c/o')
        # an un-handled ValueError in _make_node_request should just continue
        # to the next node rather than hang the request
        headers = [{'X-Backend-Timestamp': 'not-a-timestamp'}, {}]
        codes = [200, 200]
        with quiet_eventlet_exceptions(), set_http_connect(
                *codes, headers=headers):
            resp = req.get_response(self.app)
        self.assertEqual(resp.status_int, 200)

    def test_GET_not_found_when_404_newer(self):
        # if proxy receives a 404, it keeps waiting for other connections until
        # max number of nodes in hopes of finding an object, but if 404 is
        # more recent than a 200, then it should ignore 200 and return 404
        req = swift.common.swob.Request.blank('/v1/a/c/o')
        codes = [404] * self.obj_ring.replicas + \
                [200] * self.obj_ring.max_more_nodes
        ts_iter = iter([2] * self.obj_ring.replicas +
                       [1] * self.obj_ring.max_more_nodes)
        with set_http_connect(*codes, timestamps=ts_iter):
            resp = req.get_response(self.app)
        self.assertEqual(resp.status_int, 404)

    def test_GET_x_newest_not_found_when_404_newer(self):
        # if proxy receives a 404, it keeps waiting for other connections until
        # max number of nodes in hopes of finding an object, but if 404 is
        # more recent than a 200, then it should ignore 200 and return 404
        req = swift.common.swob.Request.blank('/v1/a/c/o',
                                              headers={'X-Newest': 'true'})
        codes = ([200] +
                 [404] * self.obj_ring.replicas +
                 [200] * (self.obj_ring.max_more_nodes - 1))
        ts_iter = iter([1] +
                       [2] * self.obj_ring.replicas +
                       [1] * (self.obj_ring.max_more_nodes - 1))
        with set_http_connect(*codes, timestamps=ts_iter):
            resp = req.get_response(self.app)
        self.assertEqual(resp.status_int, 404)

    def test_PUT_delete_at(self):
        t = str(int(time.time() + 100))
        req = swob.Request.blank('/v1/a/c/o', method='PUT', body=b'',
                                 headers={'Content-Type': 'foo/bar',
                                          'X-Delete-At': t})
        put_headers = []

        def capture_headers(ip, port, device, part, method, path, headers,
                            **kwargs):
            if method == 'PUT':
                put_headers.append(headers)
        codes = [201] * self.obj_ring.replicas
        with set_http_connect(*codes, give_connect=capture_headers):
            resp = req.get_response(self.app)
        self.assertEqual(resp.status_int, 201)
        for given_headers in put_headers:
            self.assertEqual(given_headers.get('X-Delete-At'), t)
            self.assertIn('X-Delete-At-Host', given_headers)
            self.assertIn('X-Delete-At-Device', given_headers)
            self.assertIn('X-Delete-At-Partition', given_headers)
            self.assertIn('X-Delete-At-Container', given_headers)

    def test_PUT_converts_delete_after_to_delete_at(self):
        req = swob.Request.blank('/v1/a/c/o', method='PUT', body=b'',
                                 headers={'Content-Type': 'foo/bar',
                                          'X-Delete-After': '60'})
        put_headers = []

        def capture_headers(ip, port, device, part, method, path, headers,
                            **kwargs):
            if method == 'PUT':
                put_headers.append(headers)
        codes = [201] * self.obj_ring.replicas
        t = time.time()
        with set_http_connect(*codes, give_connect=capture_headers):
            with mock.patch('time.time', lambda: t):
                resp = req.get_response(self.app)
        self.assertEqual(resp.status_int, 201)
        expected_delete_at = str(int(t) + 60)
        for given_headers in put_headers:
            self.assertEqual(given_headers.get('X-Delete-At'),
                             expected_delete_at)
            self.assertIn('X-Delete-At-Host', given_headers)
            self.assertIn('X-Delete-At-Device', given_headers)
            self.assertIn('X-Delete-At-Partition', given_headers)
            self.assertIn('X-Delete-At-Container', given_headers)

    def test_container_sync_put_x_timestamp_not_found(self):
        test_indexes = [None] + [int(p) for p in POLICIES]
        for policy_index in test_indexes:
            self.app.container_info['storage_policy'] = policy_index
            put_timestamp = utils.Timestamp.now().normal
            req = swob.Request.blank(
                '/v1/a/c/o', method='PUT', headers={
                    'Content-Length': 0,
                    'X-Timestamp': put_timestamp})
            codes = [201] * self.obj_ring.replicas
            with set_http_connect(*codes):
                resp = req.get_response(self.app)
            self.assertEqual(resp.status_int, 201)

    def test_container_sync_put_x_timestamp_match(self):
        test_indexes = [None] + [int(p) for p in POLICIES]
        for policy_index in test_indexes:
            self.app.container_info['storage_policy'] = policy_index
            put_timestamp = utils.Timestamp.now().normal
            req = swob.Request.blank(
                '/v1/a/c/o', method='PUT', headers={
                    'Content-Length': 0,
                    'X-Timestamp': put_timestamp})
            ts_iter = itertools.repeat(put_timestamp)
            codes = [409] * self.obj_ring.replicas
            with set_http_connect(*codes, timestamps=ts_iter):
                resp = req.get_response(self.app)
            self.assertEqual(resp.status_int, 202)

    def test_container_sync_put_x_timestamp_older(self):
        ts = (utils.Timestamp(t) for t in itertools.count(int(time.time())))
        test_indexes = [None] + [int(p) for p in POLICIES]
        for policy_index in test_indexes:
            self.app.container_info['storage_policy'] = policy_index
            req = swob.Request.blank(
                '/v1/a/c/o', method='PUT', headers={
                    'Content-Length': 0,
                    'X-Timestamp': next(ts).internal})
            ts_iter = itertools.repeat(next(ts).internal)
            codes = [409] * self.obj_ring.replicas
            with set_http_connect(*codes, timestamps=ts_iter):
                resp = req.get_response(self.app)
            self.assertEqual(resp.status_int, 202)

    def test_container_sync_put_x_timestamp_newer(self):
        ts = (utils.Timestamp(t) for t in itertools.count(int(time.time())))
        test_indexes = [None] + [int(p) for p in POLICIES]
        for policy_index in test_indexes:
            orig_timestamp = next(ts).internal
            req = swob.Request.blank(
                '/v1/a/c/o', method='PUT', headers={
                    'Content-Length': 0,
                    'X-Timestamp': next(ts).internal})
            ts_iter = itertools.repeat(orig_timestamp)
            codes = [201] * self.obj_ring.replicas
            with set_http_connect(*codes, timestamps=ts_iter):
                resp = req.get_response(self.app)
            self.assertEqual(resp.status_int, 201)

    def test_put_x_timestamp_conflict(self):
        ts = (utils.Timestamp(t) for t in itertools.count(int(time.time())))
        req = swob.Request.blank(
            '/v1/a/c/o', method='PUT', headers={
                'Content-Length': 0,
                'X-Timestamp': next(ts).internal})
        ts_iter = iter([next(ts).internal, None, None])
        codes = [409] + [201] * (self.obj_ring.replicas - 1)
        with set_http_connect(*codes, timestamps=ts_iter):
            resp = req.get_response(self.app)
        self.assertEqual(resp.status_int, 202)

    def test_put_x_timestamp_conflict_with_missing_backend_timestamp(self):
        ts = (utils.Timestamp(t) for t in itertools.count(int(time.time())))
        req = swob.Request.blank(
            '/v1/a/c/o', method='PUT', headers={
                'Content-Length': 0,
                'X-Timestamp': next(ts).internal})
        ts_iter = iter([None, None, None])
        codes = [409] * self.obj_ring.replicas
        with set_http_connect(*codes, timestamps=ts_iter):
            resp = req.get_response(self.app)
        self.assertEqual(resp.status_int, 202)

    def test_put_x_timestamp_conflict_with_other_weird_success_response(self):
        ts = (utils.Timestamp(t) for t in itertools.count(int(time.time())))
        req = swob.Request.blank(
            '/v1/a/c/o', method='PUT', headers={
                'Content-Length': 0,
                'X-Timestamp': next(ts).internal})
        ts_iter = iter([next(ts).internal, None, None])
        codes = [409] + [(201, 'notused')] * (self.obj_ring.replicas - 1)
        with set_http_connect(*codes, timestamps=ts_iter):
            resp = req.get_response(self.app)
        self.assertEqual(resp.status_int, 202)

    def test_put_x_timestamp_conflict_with_if_none_match(self):
        ts = (utils.Timestamp(t) for t in itertools.count(int(time.time())))
        req = swob.Request.blank(
            '/v1/a/c/o', method='PUT', headers={
                'Content-Length': 0,
                'If-None-Match': '*',
                'X-Timestamp': next(ts).internal})
        ts_iter = iter([next(ts).internal, None, None])
        codes = [409] + [(412, 'notused')] * (self.obj_ring.replicas - 1)
        with set_http_connect(*codes, timestamps=ts_iter):
            resp = req.get_response(self.app)
        self.assertEqual(resp.status_int, 412)

    def test_container_sync_put_x_timestamp_race(self):
        ts = (utils.Timestamp(t) for t in itertools.count(int(time.time())))
        test_indexes = [None] + [int(p) for p in POLICIES]
        for policy_index in test_indexes:
            put_timestamp = next(ts).internal
            req = swob.Request.blank(
                '/v1/a/c/o', method='PUT', headers={
                    'Content-Length': 0,
                    'X-Timestamp': put_timestamp})

            # object nodes they respond 409 because another in-flight request
            # finished and now the on disk timestamp is equal to the request.
            put_ts = [put_timestamp] * self.obj_ring.replicas
            codes = [409] * self.obj_ring.replicas

            ts_iter = iter(put_ts)
            with set_http_connect(*codes, timestamps=ts_iter):
                resp = req.get_response(self.app)
            self.assertEqual(resp.status_int, 202)

    def test_container_sync_put_x_timestamp_unsynced_race(self):
        ts = (utils.Timestamp(t) for t in itertools.count(int(time.time())))
        test_indexes = [None] + [int(p) for p in POLICIES]
        for policy_index in test_indexes:
            put_timestamp = next(ts).internal
            req = swob.Request.blank(
                '/v1/a/c/o', method='PUT', headers={
                    'Content-Length': 0,
                    'X-Timestamp': put_timestamp})

            # only one in-flight request finished
            put_ts = [None] * (self.obj_ring.replicas - 1)
            put_resp = [201] * (self.obj_ring.replicas - 1)
            put_ts += [put_timestamp]
            put_resp += [409]

            ts_iter = iter(put_ts)
            codes = put_resp
            with set_http_connect(*codes, timestamps=ts_iter):
                resp = req.get_response(self.app)
            self.assertEqual(resp.status_int, 202)

    def test_x_timestamp_not_overridden(self):
        def do_test(method, base_headers, resp_code):
            # no given x-timestamp
            req = swob.Request.blank(
                '/v1/a/c/o', method=method, headers=base_headers)
            codes = [resp_code] * self.replicas()
            with mocked_http_conn(*codes) as fake_conn:
                resp = req.get_response(self.app)
            self.assertEqual(resp.status_int, resp_code)
            self.assertEqual(self.replicas(), len(fake_conn.requests))
            for req in fake_conn.requests:
                self.assertIn('X-Timestamp', req['headers'])
                # check value can be parsed as valid timestamp
                Timestamp(req['headers']['X-Timestamp'])

            # given x-timestamp is retained
            def do_check(ts):
                headers = dict(base_headers)
                headers['X-Timestamp'] = ts.internal
                req = swob.Request.blank(
                    '/v1/a/c/o', method=method, headers=headers)
                codes = [resp_code] * self.replicas()
                with mocked_http_conn(*codes) as fake_conn:
                    resp = req.get_response(self.app)
                self.assertEqual(resp.status_int, resp_code)
                self.assertEqual(self.replicas(), len(fake_conn.requests))
                for req in fake_conn.requests:
                    self.assertEqual(ts.internal,
                                     req['headers']['X-Timestamp'])

            do_check(Timestamp.now())
            do_check(Timestamp.now(offset=123))

            # given x-timestamp gets sanity checked
            headers = dict(base_headers)
            headers['X-Timestamp'] = 'bad timestamp'
            req = swob.Request.blank(
                '/v1/a/c/o', method=method, headers=headers)
            with mocked_http_conn() as fake_conn:
                resp = req.get_response(self.app)
            self.assertEqual(resp.status_int, 400)
            self.assertIn(b'X-Timestamp should be a UNIX timestamp ',
                          resp.body)

        do_test('PUT', {'Content-Length': 0}, 200)
        do_test('DELETE', {}, 204)


@patch_policies(
    [StoragePolicy(0, '1-replica', True),
     StoragePolicy(1, '4-replica', False),
     StoragePolicy(2, '8-replica', False),
     StoragePolicy(3, '15-replica', False)],
    fake_ring_args=[
        {'replicas': 1}, {'replicas': 4}, {'replicas': 8}, {'replicas': 15}])
class TestReplicatedObjControllerVariousReplicas(CommonObjectControllerMixin,
                                                 unittest.TestCase):
    controller_cls = obj.ReplicatedObjectController

    def test_DELETE_with_write_affinity(self):
        policy_index = 1
        self.policy = POLICIES[policy_index]
        policy_conf = self.app.get_policy_options(self.policy)
        self.app.container_info['storage_policy'] = policy_index
        policy_conf.write_affinity_handoff_delete_count = \
            self.replicas(self.policy) // 2
        policy_conf.write_affinity_is_local_fn = (
            lambda node: node['region'] == 1)

        req = swift.common.swob.Request.blank('/v1/a/c/o', method='DELETE')

        codes = [204, 204, 404, 404, 204, 204]
        with mocked_http_conn(*codes):
            resp = req.get_response(self.app)
        self.assertEqual(resp.status_int, 204)

        policy_conf.write_affinity_handoff_delete_count = 1

        codes = [204, 204, 404, 404, 204]
        with mocked_http_conn(*codes):
            resp = req.get_response(self.app)
        self.assertEqual(resp.status_int, 204)


@patch_policies()
class TestReplicatedObjControllerMimePutter(BaseObjectControllerMixin,
                                            unittest.TestCase):
    # tests specific to PUTs using a MimePutter
    expect_headers = {
        'X-Obj-Metadata-Footer': 'yes'
    }

    def setUp(self):
        super(TestReplicatedObjControllerMimePutter, self).setUp()
        # force use of a MimePutter
        self.app.use_put_v1 = False

    def test_PUT_error(self):
        req = swift.common.swob.Request.blank('/v1/a/c/o', method='PUT',
                                              body=b'')
        codes = [503] * self.replicas()
        with set_http_connect(*codes, expect_headers=self.expect_headers):
            resp = req.get_response(self.app)
        self.assertEqual(resp.status_int, 503)

    def _test_PUT_with_footers(self, test_body=b''):
        # verify that when footers are required the PUT body is multipart
        # and the footers are appended
        footers_callback = make_footers_callback(test_body)
        env = {'swift.callback.update_footers': footers_callback}
        req = swift.common.swob.Request.blank('/v1/a/c/o', method='PUT',
                                              environ=env)
        req.body = test_body
        # send bogus Etag header to differentiate from footer value
        req.headers['Etag'] = 'header_etag'
        codes = [201] * self.replicas()

        put_requests = defaultdict(
            lambda: {'headers': None, 'chunks': [], 'connection': None})

        def capture_body(conn, chunk):
            put_requests[conn.connection_id]['chunks'].append(chunk)
            put_requests[conn.connection_id]['connection'] = conn

        def capture_headers(ip, port, device, part, method, path, headers,
                            **kwargs):
            conn_id = kwargs['connection_id']
            put_requests[conn_id]['headers'] = headers

        resp_headers = {
            'Etag': '"resp_etag"',
            # NB: ignored!
            'Some-Header': 'Four',
        }
        with set_http_connect(*codes, expect_headers=self.expect_headers,
                              give_send=capture_body,
                              give_connect=capture_headers,
                              headers=resp_headers):
            resp = req.get_response(self.app)

        self.assertEqual(resp.status_int, 201)
        timestamps = {captured_req['headers']['x-timestamp']
                      for captured_req in put_requests.values()}
        self.assertEqual(1, len(timestamps), timestamps)
        self.assertEqual(dict(resp.headers), {
            'Content-Type': 'text/html; charset=UTF-8',
            'Content-Length': '0',
            'Etag': 'resp_etag',
            'Last-Modified': time.strftime(
                "%a, %d %b %Y %H:%M:%S GMT",
                time.gmtime(math.ceil(float(timestamps.pop())))),
        })
        for connection_id, info in put_requests.items():
            body = unchunk_body(b''.join(info['chunks']))
            headers = info['headers']
            boundary = headers['X-Backend-Obj-Multipart-Mime-Boundary']
            self.assertTrue(boundary is not None,
                            "didn't get boundary for conn %r" % (
                                connection_id,))
            self.assertEqual('chunked', headers['Transfer-Encoding'])
            self.assertEqual('100-continue', headers['Expect'])
            self.assertEqual('yes', headers['X-Backend-Obj-Metadata-Footer'])
            self.assertNotIn('X-Backend-Obj-Multiphase-Commit', headers)
            self.assertEqual('header_etag', headers['Etag'])

            # email.parser.FeedParser doesn't know how to take a multipart
            # message and boundary together and parse it; it only knows how
            # to take a string, parse the headers, and figure out the
            # boundary on its own.
            parser = EmailFeedParser()
            parser.feed(
                ("Content-Type: multipart/nobodycares; boundary=%s\r\n\r\n" %
                 boundary).encode('ascii'))
            parser.feed(body)
            message = parser.close()

            self.assertTrue(message.is_multipart())  # sanity check
            mime_parts = message.get_payload()
            # notice, no commit confirmation
            self.assertEqual(len(mime_parts), 2)
            obj_part, footer_part = mime_parts

            self.assertEqual(obj_part['X-Document'], 'object body')
            self.assertEqual(test_body, obj_part.get_payload(decode=True))

            # validate footer metadata
            self.assertEqual(footer_part['X-Document'], 'object metadata')
            footer_metadata = json.loads(footer_part.get_payload())
            self.assertTrue(footer_metadata)
            expected = {}
            footers_callback(expected)
            self.assertDictEqual(expected, footer_metadata)

            self.assertTrue(info['connection'].closed)

    def test_PUT_with_body_and_footers(self):
        self._test_PUT_with_footers(test_body=b'asdf')

    def test_PUT_with_no_body_and_footers(self):
        self._test_PUT_with_footers()


@contextmanager
def capture_http_requests(get_response):

    class FakeConn(object):

        def __init__(self, req):
            self.req = req
            self.resp = None
            self.path = "/"

        def getresponse(self):
            self.resp = get_response(self.req)
            return self.resp

        def putrequest(self, method, path, **kwargs):
            pass

        def putheader(self, k, v):
            pass

        def endheaders(self):
            pass

    class ConnectionLog(object):

        def __init__(self):
            self.connections = []

        def __len__(self):
            return len(self.connections)

        def __getitem__(self, i):
            return self.connections[i]

        def __iter__(self):
            return iter(self.connections)

        def __call__(self, ip, port, method, path, headers, qs, ssl):
            req = {
                'ip': ip,
                'port': port,
                'method': method,
                'path': path,
                'headers': headers,
                'qs': qs,
                'ssl': ssl,
            }
            conn = FakeConn(req)
            self.connections.append(conn)
            return conn

    fake_conn = ConnectionLog()

    with mock.patch('swift.common.bufferedhttp.http_connect_raw',
                    new=fake_conn):
        yield fake_conn


class ECObjectControllerMixin(CommonObjectControllerMixin):
    # Add a few helper methods for EC tests.
    def _make_ec_archive_bodies(self, test_body, policy=None):
        policy = policy or self.policy
        return encode_frag_archive_bodies(policy, test_body)

    def _make_ec_object_stub(self, pattern='test', policy=None,
                             timestamp=None):
        policy = policy or self.policy
        if isinstance(pattern, six.text_type):
            pattern = pattern.encode('utf-8')
        test_body = pattern * policy.ec_segment_size
        test_body = test_body[:-random.randint(1, 1000)]
        return make_ec_object_stub(test_body, policy, timestamp)

    def _fake_ec_node_response(self, node_frags):
        return fake_ec_node_response(node_frags, self.policy)

    def test_GET_with_duplicate_but_sufficient_frag_indexes(self):
        obj1 = self._make_ec_object_stub()
        # proxy should ignore duplicated frag indexes and continue search for
        # a set of unique indexes, finding last one on a handoff
        node_frags = [
            {'obj': obj1, 'frag': 0},
            {'obj': obj1, 'frag': 0},  # duplicate frag
            {'obj': obj1, 'frag': 1},
            {'obj': obj1, 'frag': 1},  # duplicate frag
            {'obj': obj1, 'frag': 2},
            {'obj': obj1, 'frag': 2},  # duplicate frag
            {'obj': obj1, 'frag': 3},
            {'obj': obj1, 'frag': 3},  # duplicate frag
            {'obj': obj1, 'frag': 4},
            {'obj': obj1, 'frag': 4},  # duplicate frag
            {'obj': obj1, 'frag': 10},
            {'obj': obj1, 'frag': 11},
            {'obj': obj1, 'frag': 12},
            {'obj': obj1, 'frag': 13},
        ] * self.policy.ec_duplication_factor
        node_frags.append({'obj': obj1, 'frag': 5})  # first handoff

        fake_response = self._fake_ec_node_response(node_frags)

        req = swob.Request.blank('/v1/a/c/o')
        with capture_http_requests(fake_response) as log:
            resp = req.get_response(self.app)

        self.assertEqual(resp.status_int, 200)
        self.assertEqual(resp.headers['etag'], obj1['etag'])
        self.assertEqual(md5(resp.body).hexdigest(), obj1['etag'])

        # expect a request to all primaries plus one handoff
        self.assertEqual(self.replicas() + 1, len(log))
        collected_indexes = defaultdict(list)
        for conn in log:
            fi = conn.resp.headers.get('X-Object-Sysmeta-Ec-Frag-Index')
            if fi is not None:
                collected_indexes[fi].append(conn)
        self.assertEqual(len(collected_indexes), self.policy.ec_ndata)

    def test_GET_with_duplicate_but_insufficient_frag_indexes(self):
        obj1 = self._make_ec_object_stub()
        # proxy should ignore duplicated frag indexes and continue search for
        # a set of unique indexes, but fails to find one
        node_frags = [
            {'obj': obj1, 'frag': 0},
            {'obj': obj1, 'frag': 0},  # duplicate frag
            {'obj': obj1, 'frag': 1},
            {'obj': obj1, 'frag': 1},  # duplicate frag
            {'obj': obj1, 'frag': 2},
            {'obj': obj1, 'frag': 2},  # duplicate frag
            {'obj': obj1, 'frag': 3},
            {'obj': obj1, 'frag': 3},  # duplicate frag
            {'obj': obj1, 'frag': 4},
            {'obj': obj1, 'frag': 4},  # duplicate frag
            {'obj': obj1, 'frag': 10},
            {'obj': obj1, 'frag': 11},
            {'obj': obj1, 'frag': 12},
            {'obj': obj1, 'frag': 13},
        ]

        # ... and the rest are 404s which is limited by request_count
        # (2 * replicas in default) rather than max_extra_requests limitation
        # because the retries will be in ResumingGetter if the responses
        # are 404s
        node_frags += [[]] * (self.replicas() * 2 - len(node_frags))
        fake_response = self._fake_ec_node_response(node_frags)

        req = swob.Request.blank('/v1/a/c/o')
        with capture_http_requests(fake_response) as log:
            resp = req.get_response(self.app)

        self.assertEqual(resp.status_int, 503)

        # expect a request to all nodes
        self.assertEqual(2 * self.replicas(), len(log))
        collected_indexes = defaultdict(list)
        for conn in log:
            fi = conn.resp.headers.get('X-Object-Sysmeta-Ec-Frag-Index')
            if fi is not None:
                collected_indexes[fi].append(conn)
        self.assertEqual(len(collected_indexes), self.policy.ec_ndata - 1)


@patch_policies(with_ec_default=True)
class TestECObjController(ECObjectControllerMixin, unittest.TestCase):
    container_info = {
        'status': 200,
        'read_acl': None,
        'write_acl': None,
        'sync_key': None,
        'versions': None,
        'storage_policy': '0',
    }

    controller_cls = obj.ECObjectController

    def _add_frag_index(self, index, headers):
        # helper method to add a frag index header to an existing header dict
        hdr_name = 'X-Object-Sysmeta-Ec-Frag-Index'
        return dict(list(headers.items()) + [(hdr_name, index)])

    def test_determine_chunk_destinations(self):
        class FakePutter(object):
            def __init__(self, index):
                self.node_index = index

        controller = self.controller_cls(
            self.app, 'a', 'c', 'o')

        # create a dummy list of putters, check no handoffs
        putters = []
        expected = {}
        for index in range(self.policy.object_ring.replica_count):
            p = FakePutter(index)
            putters.append(p)
            expected[p] = self.policy.get_backend_index(index)
        got = controller._determine_chunk_destinations(putters, self.policy)
        self.assertEqual(got, expected)

        def _test_one_handoff(index):
            with mock.patch.object(putters[index], 'node_index', None):
                got = controller._determine_chunk_destinations(
                    putters, self.policy)
                self.assertEqual(got, expected)
                # Check that we don't mutate the putter
                self.assertEqual([p.node_index for p in putters],
                                 [None if i == index else i
                                  for i, _ in enumerate(putters)])

        # now lets make a handoff at the end
        _test_one_handoff(self.policy.object_ring.replica_count - 1)
        # now lets make a handoff at the start
        _test_one_handoff(0)
        # now lets make a handoff in the middle
        _test_one_handoff(2)

        # now lets make all of them handoffs
        for index in range(self.policy.object_ring.replica_count):
            putters[index].node_index = None
        got = controller._determine_chunk_destinations(putters, self.policy)
        self.assertEqual(sorted(got, key=lambda p: id(p)),
                         sorted(expected, key=lambda p: id(p)))

    def test_GET_simple(self):
        req = swift.common.swob.Request.blank('/v1/a/c/o')
        get_statuses = [200] * self.policy.ec_ndata
        get_hdrs = [{'Connection': 'close'}] * self.policy.ec_ndata
        with set_http_connect(*get_statuses, headers=get_hdrs):
            resp = req.get_response(self.app)
        self.assertEqual(resp.status_int, 200)
        self.assertIn('Accept-Ranges', resp.headers)
        self.assertNotIn('Connection', resp.headers)

    def test_GET_not_found_when_404_newer(self):
        # if proxy receives a 404, it keeps waiting for other connections until
        # max number of nodes in hopes of finding an object, but if 404 is
        # more recent than a 200, then it should ignore 200 and return 404
        req = swift.common.swob.Request.blank('/v1/a/c/o')
        rest = 2 * self.policy.object_ring.replica_count - 2
        codes = [200, 404] + [200] * rest
        ts_iter = iter([1, 2] + [1] * rest)
        with set_http_connect(*codes, timestamps=ts_iter):
            resp = req.get_response(self.app)
        self.assertEqual(resp.status_int, 404)

    def _test_if_match(self, method):
        num_responses = self.policy.ec_ndata if method == 'GET' else 1

        def _do_test(match_value, backend_status,
                     etag_is_at='X-Object-Sysmeta-Does-Not-Exist'):
            req = swift.common.swob.Request.blank(
                '/v1/a/c/o', method=method,
                headers={'If-Match': match_value,
                         'X-Backend-Etag-Is-At': etag_is_at})
            get_resp = [backend_status] * num_responses
            resp_headers = {'Etag': 'frag_etag',
                            'X-Object-Sysmeta-Ec-Etag': 'data_etag',
                            'X-Object-Sysmeta-Alternate-Etag': 'alt_etag'}
            with set_http_connect(*get_resp, headers=resp_headers):
                resp = req.get_response(self.app)
            self.assertEqual('data_etag', resp.headers['Etag'])
            return resp

        # wildcard
        resp = _do_test('*', 200)
        self.assertEqual(resp.status_int, 200)

        # match
        resp = _do_test('"data_etag"', 200)
        self.assertEqual(resp.status_int, 200)

        # no match
        resp = _do_test('"frag_etag"', 412)
        self.assertEqual(resp.status_int, 412)

        # match wildcard against an alternate etag
        resp = _do_test('*', 200,
                        etag_is_at='X-Object-Sysmeta-Alternate-Etag')
        self.assertEqual(resp.status_int, 200)

        # match against an alternate etag
        resp = _do_test('"alt_etag"', 200,
                        etag_is_at='X-Object-Sysmeta-Alternate-Etag')
        self.assertEqual(resp.status_int, 200)

        # no match against an alternate etag
        resp = _do_test('"data_etag"', 412,
                        etag_is_at='X-Object-Sysmeta-Alternate-Etag')
        self.assertEqual(resp.status_int, 412)

    def test_GET_if_match(self):
        self._test_if_match('GET')

    def test_HEAD_if_match(self):
        self._test_if_match('HEAD')

    def _test_if_none_match(self, method):
        num_responses = self.policy.ec_ndata if method == 'GET' else 1

        def _do_test(match_value, backend_status,
                     etag_is_at='X-Object-Sysmeta-Does-Not-Exist'):
            req = swift.common.swob.Request.blank(
                '/v1/a/c/o', method=method,
                headers={'If-None-Match': match_value,
                         'X-Backend-Etag-Is-At': etag_is_at})
            get_resp = [backend_status] * num_responses
            resp_headers = {'Etag': 'frag_etag',
                            'X-Object-Sysmeta-Ec-Etag': 'data_etag',
                            'X-Object-Sysmeta-Alternate-Etag': 'alt_etag'}
            with set_http_connect(*get_resp, headers=resp_headers):
                resp = req.get_response(self.app)
            self.assertEqual('data_etag', resp.headers['Etag'])
            return resp

        # wildcard
        resp = _do_test('*', 304)
        self.assertEqual(resp.status_int, 304)

        # match
        resp = _do_test('"data_etag"', 304)
        self.assertEqual(resp.status_int, 304)

        # no match
        resp = _do_test('"frag_etag"', 200)
        self.assertEqual(resp.status_int, 200)

        # match wildcard against an alternate etag
        resp = _do_test('*', 304,
                        etag_is_at='X-Object-Sysmeta-Alternate-Etag')
        self.assertEqual(resp.status_int, 304)

        # match against an alternate etag
        resp = _do_test('"alt_etag"', 304,
                        etag_is_at='X-Object-Sysmeta-Alternate-Etag')
        self.assertEqual(resp.status_int, 304)

        # no match against an alternate etag
        resp = _do_test('"data_etag"', 200,
                        etag_is_at='X-Object-Sysmeta-Alternate-Etag')
        self.assertEqual(resp.status_int, 200)

    def test_GET_if_none_match(self):
        self._test_if_none_match('GET')

    def test_HEAD_if_none_match(self):
        self._test_if_none_match('HEAD')

    def test_GET_simple_x_newest(self):
        req = swift.common.swob.Request.blank('/v1/a/c/o',
                                              headers={'X-Newest': 'true'})
        codes = [200] * self.policy.ec_ndata
        with set_http_connect(*codes):
            resp = req.get_response(self.app)
        self.assertEqual(resp.status_int, 200)

    def test_GET_error(self):
        req = swift.common.swob.Request.blank('/v1/a/c/o')
        get_resp = [503] + [200] * self.policy.ec_ndata
        with set_http_connect(*get_resp):
            resp = req.get_response(self.app)
        self.assertEqual(resp.status_int, 200)

<<<<<<< HEAD
=======
    def test_GET_no_response_error(self):
        req = swift.common.swob.Request.blank('/v1/a/c/o')
        with set_http_connect():
            resp = req.get_response(self.app)
        self.assertEqual(resp.status_int, 503)

>>>>>>> b6649113
    def test_feed_remaining_primaries(self):
        controller = self.controller_cls(
            self.app, 'a', 'c', 'o')
        safe_iter = utils.GreenthreadSafeIterator(self.app.iter_nodes(
            self.policy.object_ring, 0, policy=self.policy))
        controller._fragment_GET_request = lambda *a, **k: next(safe_iter)
        pile = utils.GreenAsyncPile(self.policy.ec_ndata)
        for i in range(self.policy.ec_ndata):
            pile.spawn(controller._fragment_GET_request)
        req = swob.Request.blank('/v1/a/c/o')

        feeder_q = mock.MagicMock()

        def feeder_timeout(*a, **kw):
            # simulate trampoline
            sleep()
            # timeout immediately
            raise Empty
        feeder_q.get.side_effect = feeder_timeout
        controller.feed_remaining_primaries(
            safe_iter, pile, req, 0, self.policy,
            mock.MagicMock(), feeder_q)
        expected_timeout = self.app.get_policy_options(
            self.policy).concurrency_timeout
        expected_call = mock.call(timeout=expected_timeout)
        expected_num_calls = self.policy.ec_nparity + 1
        self.assertEqual(feeder_q.get.call_args_list,
                         [expected_call] * expected_num_calls)

    def test_GET_timeout(self):
        req = swift.common.swob.Request.blank('/v1/a/c/o')
        self.app.recoverable_node_timeout = 0.01
        codes = [FakeStatus(404, response_sleep=1.0)] + \
            [200] * (self.policy.ec_ndata)
        with mocked_http_conn(*codes) as log:
            resp = req.get_response(self.app)
        self.assertEqual(resp.status_int, 200)
        self.assertEqual(self.policy.ec_ndata + 1, len(log.requests))

    def test_GET_with_slow_primaries(self):
        segment_size = self.policy.ec_segment_size
        test_data = (b'test' * segment_size)[:-743]
        etag = md5(test_data).hexdigest()
        ec_archive_bodies = self._make_ec_archive_bodies(test_data)
        ts = self.ts()
        headers = []
        for i, body in enumerate(ec_archive_bodies):
            headers.append({
                'X-Object-Sysmeta-Ec-Etag': etag,
                'X-Object-Sysmeta-Ec-Content-Length': len(body),
                'X-Object-Sysmeta-Ec-Frag-Index':
                    self.policy.get_backend_index(i),
                'X-Backend-Timestamp': ts.internal,
                'X-Timestamp': ts.normal,
                'X-Backend-Durable-Timestamp': ts.internal,
                'X-Backend-Data-Timestamp': ts.internal,
            })

        req = swift.common.swob.Request.blank('/v1/a/c/o')

        policy_opts = self.app.get_policy_options(self.policy)
        policy_opts.concurrent_gets = True
        policy_opts.concurrency_timeout = 0.1

        status_codes = ([
            FakeStatus(200, response_sleep=2.0),
        ] * self.policy.ec_nparity) + ([
            FakeStatus(200),
        ] * self.policy.ec_ndata)
        self.assertEqual(len(status_codes), len(ec_archive_bodies))
        with mocked_http_conn(*status_codes, body_iter=ec_archive_bodies,
                              headers=headers) as log:
            resp = req.get_response(self.app)
        self.assertEqual(resp.status_int, 200)
        self.assertEqual(len(log.requests),
                         self.policy.ec_n_unique_fragments)

    def test_GET_with_some_slow_primaries(self):
        segment_size = self.policy.ec_segment_size
        test_data = (b'test' * segment_size)[:-289]
        etag = md5(test_data).hexdigest()
        ec_archive_bodies = self._make_ec_archive_bodies(test_data)
        ts = self.ts()
        headers = []
        for i, body in enumerate(ec_archive_bodies):
            headers.append({
                'X-Object-Sysmeta-Ec-Etag': etag,
                'X-Object-Sysmeta-Ec-Content-Length': len(body),
                'X-Object-Sysmeta-Ec-Frag-Index':
                    self.policy.get_backend_index(i),
                'X-Backend-Timestamp': ts.internal,
                'X-Timestamp': ts.normal,
                'X-Backend-Durable-Timestamp': ts.internal,
                'X-Backend-Data-Timestamp': ts.internal,
            })

        req = swift.common.swob.Request.blank('/v1/a/c/o')

        policy_opts = self.app.get_policy_options(self.policy)
        policy_opts.concurrent_gets = True
        policy_opts.concurrency_timeout = 0.1

        slow_count = self.policy.ec_nparity
        status_codes = ([
            FakeStatus(200, response_sleep=2.0),
        ] * slow_count) + ([
            FakeStatus(200),
        ] * (self.policy.ec_ndata - slow_count))
        random.shuffle(status_codes)
        status_codes.extend([
            FakeStatus(200),
        ] * slow_count)
        self.assertEqual(len(status_codes), len(ec_archive_bodies))
        with mocked_http_conn(*status_codes, body_iter=ec_archive_bodies,
                              headers=headers) as log:
            resp = req.get_response(self.app)
        self.assertEqual(resp.status_int, 200)
        self.assertEqual(len(log.requests),
                         self.policy.ec_n_unique_fragments)

    def test_GET_with_slow_nodes_and_failures(self):
        segment_size = self.policy.ec_segment_size
        test_data = (b'test' * segment_size)[:-289]
        etag = md5(test_data).hexdigest()
        ec_archive_bodies = self._make_ec_archive_bodies(test_data)
        ts = self.ts()
        headers = []
        for i, body in enumerate(ec_archive_bodies):
            headers.append({
                'X-Object-Sysmeta-Ec-Etag': etag,
                'X-Object-Sysmeta-Ec-Content-Length': len(body),
                'X-Object-Sysmeta-Ec-Frag-Index':
                    self.policy.get_backend_index(i),
                'X-Backend-Timestamp': ts.internal,
                'X-Timestamp': ts.normal,
                'X-Backend-Durable-Timestamp': ts.internal,
                'X-Backend-Data-Timestamp': ts.internal,
            })

        req = swift.common.swob.Request.blank('/v1/a/c/o')

        policy_opts = self.app.get_policy_options(self.policy)
        policy_opts.concurrent_gets = True
        policy_opts.concurrency_timeout = 0.1

        unused_resp = [
            FakeStatus(200, response_sleep=2.0),
            FakeStatus(200, response_sleep=2.0),
            500,
            416,
        ]
        self.assertEqual(len(unused_resp), self.policy.ec_nparity)
        status_codes = (
            [200] * (self.policy.ec_ndata - 4)) + unused_resp
        self.assertEqual(len(status_codes), self.policy.ec_ndata)
        # random.shuffle(status_codes)
        # make up for the failures
        status_codes.extend([200] * self.policy.ec_nparity)
        self.assertEqual(len(status_codes), len(ec_archive_bodies))
        bodies_with_errors = []
        for code, body in zip(status_codes, ec_archive_bodies):
            if code == 500:
                bodies_with_errors.append('Kaboom')
            elif code == 416:
                bodies_with_errors.append('That Range is no.')
            else:
                bodies_with_errors.append(body)
        with mocked_http_conn(*status_codes, body_iter=bodies_with_errors,
                              headers=headers) as log:
            resp = req.get_response(self.app)
        self.assertEqual(resp.status_int, 200)
        self.assertEqual(len(log.requests),
                         self.policy.ec_n_unique_fragments)

    def test_GET_with_one_slow_frag_lane(self):
        segment_size = self.policy.ec_segment_size
        test_data = (b'test' * segment_size)[:-454]
        etag = md5(test_data).hexdigest()
        ec_archive_bodies = self._make_ec_archive_bodies(test_data)
        ts = self.ts()
        headers = []
        for i, body in enumerate(ec_archive_bodies):
            headers.append({
                'X-Object-Sysmeta-Ec-Etag': etag,
                'X-Object-Sysmeta-Ec-Content-Length': len(body),
                'X-Object-Sysmeta-Ec-Frag-Index':
                    self.policy.get_backend_index(i),
                'X-Backend-Timestamp': ts.internal,
                'X-Timestamp': ts.normal,
                'X-Backend-Durable-Timestamp': ts.internal,
                'X-Backend-Data-Timestamp': ts.internal,
            })

        req = swift.common.swob.Request.blank('/v1/a/c/o')

        policy_opts = self.app.get_policy_options(self.policy)
        policy_opts.concurrent_gets = True
        policy_opts.concurrency_timeout = 0.1

        status_codes = [
            FakeStatus(200, response_sleep=2.0),
        ] + ([
            FakeStatus(200),
        ] * (self.policy.ec_ndata - 1))
        random.shuffle(status_codes)
        status_codes.extend([
            FakeStatus(200, response_sleep=2.0),
            FakeStatus(200, response_sleep=2.0),
            FakeStatus(200, response_sleep=2.0),
            FakeStatus(200),
        ])
        self.assertEqual(len(status_codes), len(ec_archive_bodies))
        with mocked_http_conn(*status_codes, body_iter=ec_archive_bodies,
                              headers=headers) as log:
            resp = req.get_response(self.app)
        self.assertEqual(resp.status_int, 200)
        self.assertEqual(len(log.requests),
                         self.policy.ec_n_unique_fragments)

    def test_GET_with_concurrent_ec_extra_requests(self):
        segment_size = self.policy.ec_segment_size
        test_data = (b'test' * segment_size)[:-454]
        etag = md5(test_data).hexdigest()
        ec_archive_bodies = self._make_ec_archive_bodies(test_data)
        ts = self.ts()
        headers = []
        for i, body in enumerate(ec_archive_bodies):
            headers.append({
                'X-Object-Sysmeta-Ec-Etag': etag,
                'X-Object-Sysmeta-Ec-Content-Length': len(body),
                'X-Object-Sysmeta-Ec-Frag-Index':
                    self.policy.get_backend_index(i),
                'X-Backend-Timestamp': ts.internal,
                'X-Timestamp': ts.normal,
                'X-Backend-Durable-Timestamp': ts.internal,
                'X-Backend-Data-Timestamp': ts.internal,
            })
        policy_opts = self.app.get_policy_options(self.policy)
        policy_opts.concurrent_ec_extra_requests = self.policy.ec_nparity - 1
        req = swift.common.swob.Request.blank('/v1/a/c/o')
        status_codes = [200] * (self.policy.object_ring.replicas - 1)
        with mocked_http_conn(*status_codes, body_iter=ec_archive_bodies,
                              headers=headers) as log:
            resp = req.get_response(self.app)
        self.assertEqual(resp.status_int, 200)
        self.assertEqual(len(log.requests),
                         self.policy.object_ring.replicas - 1)
        self.assertEqual(resp.body, test_data)

    def test_GET_with_body(self):
        req = swift.common.swob.Request.blank('/v1/a/c/o')
        # turn a real body into fragments
        segment_size = self.policy.ec_segment_size
        real_body = (b'asdf' * segment_size)[:-10]
        # split it up into chunks
        chunks = [real_body[x:x + segment_size]
                  for x in range(0, len(real_body), segment_size)]
        fragment_payloads = []
        for chunk in chunks:
            fragments = self.policy.pyeclib_driver.encode(chunk)
            if not fragments:
                break
            fragment_payloads.append(
                fragments * self.policy.ec_duplication_factor)
        # sanity
        sanity_body = b''
        for fragment_payload in fragment_payloads:
            sanity_body += self.policy.pyeclib_driver.decode(
                fragment_payload)
        self.assertEqual(len(real_body), len(sanity_body))
        self.assertEqual(real_body, sanity_body)

        # list(zip(...)) for py3 compatibility (zip is lazy there)
        node_fragments = list(zip(*fragment_payloads))
        self.assertEqual(len(node_fragments), self.replicas())  # sanity
        headers = {'X-Object-Sysmeta-Ec-Content-Length': str(len(real_body))}
        responses = [(200, b''.join(node_fragments[i]), headers)
                     for i in range(POLICIES.default.ec_ndata)]
        status_codes, body_iter, headers = zip(*responses)
        with set_http_connect(*status_codes, body_iter=body_iter,
                              headers=headers):
            resp = req.get_response(self.app)
        self.assertEqual(resp.status_int, 200)
        self.assertEqual(len(real_body), len(resp.body))
        self.assertEqual(real_body, resp.body)

    def test_GET_with_frags_swapped_around(self):
        segment_size = self.policy.ec_segment_size
        test_data = (b'test' * segment_size)[:-657]
        etag = md5(test_data).hexdigest()
        ec_archive_bodies = self._make_ec_archive_bodies(test_data)

        _part, primary_nodes = self.obj_ring.get_nodes('a', 'c', 'o')

        node_key = lambda n: (n['ip'], n['port'])
        backend_index = self.policy.get_backend_index
        ts = self.ts()

        response_map = {
            node_key(n): StubResponse(
                200, ec_archive_bodies[backend_index(i)], {
                    'X-Object-Sysmeta-Ec-Content-Length': len(test_data),
                    'X-Object-Sysmeta-Ec-Etag': etag,
                    'X-Object-Sysmeta-Ec-Frag-Index': backend_index(i),
                    'X-Timestamp': ts.normal,
                    'X-Backend-Timestamp': ts.internal
                }) for i, n in enumerate(primary_nodes)
        }

        # swap a parity response into a data node
        data_node = random.choice(primary_nodes[:self.policy.ec_ndata])
        parity_node = random.choice(
            primary_nodes[
                self.policy.ec_ndata:self.policy.ec_n_unique_fragments])
        (response_map[node_key(data_node)],
         response_map[node_key(parity_node)]) = \
            (response_map[node_key(parity_node)],
             response_map[node_key(data_node)])

        def get_response(req):
            req_key = (req['ip'], req['port'])
            return response_map.pop(req_key)

        req = swob.Request.blank('/v1/a/c/o')
        with capture_http_requests(get_response) as log:
            resp = req.get_response(self.app)

        self.assertEqual(resp.status_int, 200)
        self.assertEqual(len(log), self.policy.ec_ndata)
        self.assertEqual(len(response_map),
                         len(primary_nodes) - self.policy.ec_ndata)

    def test_GET_with_no_success(self):
        node_frags = [[]] * 28  # no frags on any node

        fake_response = self._fake_ec_node_response(node_frags)

        req = swob.Request.blank('/v1/a/c/o')
        with capture_http_requests(fake_response) as log:
            resp = req.get_response(self.app)

        self.assertEqual(resp.status_int, 404)
        self.assertEqual(len(log), 2 * self.replicas())

    def test_GET_with_only_handoffs(self):
        obj1 = self._make_ec_object_stub()

        node_frags = [[]] * self.replicas()  # all primaries missing
        node_frags = node_frags + [  # handoffs
            {'obj': obj1, 'frag': 0},
            {'obj': obj1, 'frag': 1},
            {'obj': obj1, 'frag': 2},
            {'obj': obj1, 'frag': 3},
            {'obj': obj1, 'frag': 4},
            {'obj': obj1, 'frag': 5},
            {'obj': obj1, 'frag': 6},
            {'obj': obj1, 'frag': 7},
            {'obj': obj1, 'frag': 8},
            {'obj': obj1, 'frag': 9},
            {'obj': obj1, 'frag': 10},  # parity
            {'obj': obj1, 'frag': 11},  # parity
            {'obj': obj1, 'frag': 12},  # parity
            {'obj': obj1, 'frag': 13},  # parity
        ]

        fake_response = self._fake_ec_node_response(node_frags)

        req = swob.Request.blank('/v1/a/c/o')
        with capture_http_requests(fake_response) as log:
            resp = req.get_response(self.app)

        self.assertEqual(resp.status_int, 200)
        self.assertEqual(resp.headers['etag'], obj1['etag'])
        self.assertEqual(md5(resp.body).hexdigest(), obj1['etag'])

        collected_responses = defaultdict(list)
        for conn in log:
            etag = conn.resp.headers['X-Object-Sysmeta-Ec-Etag']
            index = conn.resp.headers['X-Object-Sysmeta-Ec-Frag-Index']
            collected_responses[etag].append(index)

        # GETS would be required to all primaries and then ndata handoffs
        self.assertEqual(len(log), self.replicas() + self.policy.ec_ndata)
        self.assertEqual(2, len(collected_responses))
        # 404s
        self.assertEqual(self.replicas(), len(collected_responses[None]))
        self.assertEqual(self.policy.ec_ndata,
                         len(collected_responses[obj1['etag']]))

    def test_GET_with_single_missed_overwrite_does_not_need_handoff(self):
        obj1 = self._make_ec_object_stub(pattern='obj1')
        obj2 = self._make_ec_object_stub(pattern='obj2')

        node_frags = [
            {'obj': obj2, 'frag': 0},
            {'obj': obj2, 'frag': 1},
            {'obj': obj1, 'frag': 2},  # missed over write
            {'obj': obj2, 'frag': 3},
            {'obj': obj2, 'frag': 4},
            {'obj': obj2, 'frag': 5},
            {'obj': obj2, 'frag': 6},
            {'obj': obj2, 'frag': 7},
            {'obj': obj2, 'frag': 8},
            {'obj': obj2, 'frag': 9},
            {'obj': obj2, 'frag': 10},  # parity
            {'obj': obj2, 'frag': 11},  # parity
            {'obj': obj2, 'frag': 12},  # parity
            {'obj': obj2, 'frag': 13},  # parity
            # {'obj': obj2, 'frag': 2},  # handoff (not used in this test)
        ]

        fake_response = self._fake_ec_node_response(node_frags)

        req = swob.Request.blank('/v1/a/c/o')
        with mock.patch('swift.proxy.server.shuffle', lambda n: n), \
                capture_http_requests(fake_response) as log:
            resp = req.get_response(self.app)

        self.assertEqual(resp.status_int, 200)
        self.assertEqual(resp.headers['etag'], obj2['etag'])
        self.assertEqual(md5(resp.body).hexdigest(), obj2['etag'])

        collected_responses = defaultdict(set)
        for conn in log:
            etag = conn.resp.headers['X-Object-Sysmeta-Ec-Etag']
            index = conn.resp.headers['X-Object-Sysmeta-Ec-Frag-Index']
            collected_responses[etag].add(index)

        self.assertEqual(len(log), self.policy.ec_ndata + 1)
        expected = {
            obj1['etag']: 1,
            obj2['etag']: self.policy.ec_ndata,
        }
        self.assertEqual(expected, {
            e: len(f) for e, f in collected_responses.items()})

    def test_GET_with_many_missed_overwrite_will_need_handoff(self):
        obj1 = self._make_ec_object_stub(pattern='obj1')
        obj2 = self._make_ec_object_stub(pattern='obj2')

        node_frags = [
            {'obj': obj2, 'frag': 0},
            {'obj': obj2, 'frag': 1},
            {'obj': obj1, 'frag': 2},  # missed
            {'obj': obj2, 'frag': 3},
            {'obj': obj2, 'frag': 4},
            {'obj': obj2, 'frag': 5},
            {'obj': obj1, 'frag': 6},  # missed
            {'obj': obj2, 'frag': 7},
            {'obj': obj2, 'frag': 8},
            {'obj': obj1, 'frag': 9},  # missed
            {'obj': obj1, 'frag': 10},  # missed
            {'obj': obj1, 'frag': 11},  # missed
            {'obj': obj2, 'frag': 12},
            {'obj': obj2, 'frag': 13},
            {'obj': obj2, 'frag': 6},  # handoff
        ]

        fake_response = self._fake_ec_node_response(node_frags)

        req = swob.Request.blank('/v1/a/c/o')
        with capture_http_requests(fake_response) as log:
            resp = req.get_response(self.app)

        self.assertEqual(resp.status_int, 200)
        self.assertEqual(resp.headers['etag'], obj2['etag'])
        self.assertEqual(md5(resp.body).hexdigest(), obj2['etag'])

        collected_responses = defaultdict(set)
        for conn in log:
            etag = conn.resp.headers['X-Object-Sysmeta-Ec-Etag']
            index = conn.resp.headers['X-Object-Sysmeta-Ec-Frag-Index']
            collected_responses[etag].add(index)

        # there's not enough of the obj2 etag on the primaries, we would
        # have collected responses for both etags, and would have made
        # one more request to the handoff node
        self.assertEqual(len(log), self.replicas() + 1)
        self.assertEqual(len(collected_responses), 2)

        # ... regardless we should never need to fetch more than ec_ndata
        # frags for any given etag
        for etag, frags in collected_responses.items():
            self.assertLessEqual(len(frags), self.policy.ec_ndata,
                                 'collected %s frags for etag %s' % (
                                     len(frags), etag))

    def test_GET_with_missing_and_mixed_frags_will_dig_deep_but_succeed(self):
        obj1 = self._make_ec_object_stub(pattern='obj1', timestamp=self.ts())
        obj2 = self._make_ec_object_stub(pattern='obj2', timestamp=self.ts())

        node_frags = [
            {'obj': obj1, 'frag': 0},
            {'obj': obj2, 'frag': 0},
            [],
            {'obj': obj1, 'frag': 1},
            {'obj': obj2, 'frag': 1},
            [],
            {'obj': obj1, 'frag': 2},
            {'obj': obj2, 'frag': 2},
            [],
            {'obj': obj1, 'frag': 3},
            {'obj': obj2, 'frag': 3},
            [],
            {'obj': obj1, 'frag': 4},
            {'obj': obj2, 'frag': 4},
            [],
            {'obj': obj1, 'frag': 5},
            {'obj': obj2, 'frag': 5},
            [],
            {'obj': obj1, 'frag': 6},
            {'obj': obj2, 'frag': 6},
            [],
            {'obj': obj1, 'frag': 7},
            {'obj': obj2, 'frag': 7},
            [],
            {'obj': obj1, 'frag': 8},
            {'obj': obj2, 'frag': 8},
            [],
            {'obj': obj2, 'frag': 9},
        ]

        fake_response = self._fake_ec_node_response(node_frags)

        req = swob.Request.blank('/v1/a/c/o')
        with capture_http_requests(fake_response) as log:
            resp = req.get_response(self.app)

        self.assertEqual(resp.status_int, 200)
        self.assertEqual(resp.headers['etag'], obj2['etag'])
        self.assertEqual(md5(resp.body).hexdigest(), obj2['etag'])

        collected_responses = defaultdict(set)
        for conn in log:
            etag = conn.resp.headers['X-Object-Sysmeta-Ec-Etag']
            index = conn.resp.headers['X-Object-Sysmeta-Ec-Frag-Index']
            collected_responses[etag].add(index)

        # we go exactly as long as we have to, finding two different
        # etags and some 404's (i.e. collected_responses[None])
        self.assertEqual(len(log), len(node_frags))
        self.assertEqual(len(collected_responses), 3)

        # ... regardless we should never need to fetch more than ec_ndata
        # frags for any given etag
        for etag, frags in collected_responses.items():
            self.assertLessEqual(len(frags), self.policy.ec_ndata,
                                 'collected %s frags for etag %s' % (
                                     len(frags), etag))

    def test_GET_with_missing_and_mixed_frags_will_dig_deep_but_stop(self):
        obj1 = self._make_ec_object_stub(pattern='obj1')
        obj2 = self._make_ec_object_stub(pattern='obj2')

        node_frags = [
            {'obj': obj1, 'frag': 0},
            {'obj': obj2, 'frag': 0},
            [],
            {'obj': obj1, 'frag': 1},
            {'obj': obj2, 'frag': 1},
            [],
            {'obj': obj1, 'frag': 2},
            {'obj': obj2, 'frag': 2},
            [],
            {'obj': obj1, 'frag': 3},
            {'obj': obj2, 'frag': 3},
            [],
            {'obj': obj1, 'frag': 4},
            {'obj': obj2, 'frag': 4},
            [],
            {'obj': obj1, 'frag': 5},
            {'obj': obj2, 'frag': 5},
            [],
            {'obj': obj1, 'frag': 6},
            {'obj': obj2, 'frag': 6},
            [],
            {'obj': obj1, 'frag': 7},
            {'obj': obj2, 'frag': 7},
            [],
            {'obj': obj1, 'frag': 8},
            {'obj': obj2, 'frag': 8},
            [],
            # handoffs are iter'd in order so proxy will see 404 from this
            # final handoff
            [],
        ]

        fake_response = self._fake_ec_node_response(node_frags)

        req = swob.Request.blank('/v1/a/c/o')
        with capture_http_requests(fake_response) as log:
            resp = req.get_response(self.app)

        self.assertEqual(resp.status_int, 503)

        collected_responses = defaultdict(set)
        for conn in log:
            etag = conn.resp.headers['X-Object-Sysmeta-Ec-Etag']
            index = conn.resp.headers['X-Object-Sysmeta-Ec-Frag-Index']
            collected_responses[etag].add(index)

        # default node_iter will exhaust at 2 * replicas
        self.assertEqual(len(log), 2 * self.replicas())
        self.assertEqual(len(collected_responses), 3)

        # ... regardless we should never need to fetch more than ec_ndata
        # frags for any given etag
        for etag, frags in collected_responses.items():
            self.assertLessEqual(len(frags), self.policy.ec_ndata,
                                 'collected %s frags for etag %s' % (
                                     len(frags), etag))

    def test_GET_with_duplicate_and_hidden_frag_indexes(self):
        obj1 = self._make_ec_object_stub()
        # proxy should ignore duplicated frag indexes and continue search for
        # a set of unique indexes, finding last one on a handoff
        node_frags = [
            [{'obj': obj1, 'frag': 0}, {'obj': obj1, 'frag': 5}],
            {'obj': obj1, 'frag': 0},  # duplicate frag
            {'obj': obj1, 'frag': 1},
            {'obj': obj1, 'frag': 1},  # duplicate frag
            {'obj': obj1, 'frag': 2},
            {'obj': obj1, 'frag': 2},  # duplicate frag
            {'obj': obj1, 'frag': 3},
            {'obj': obj1, 'frag': 3},  # duplicate frag
            {'obj': obj1, 'frag': 4},
            {'obj': obj1, 'frag': 4},  # duplicate frag
            {'obj': obj1, 'frag': 10},
            {'obj': obj1, 'frag': 11},
            {'obj': obj1, 'frag': 12},
            {'obj': obj1, 'frag': 13},
        ]

        fake_response = self._fake_ec_node_response(node_frags)

        req = swob.Request.blank('/v1/a/c/o')
        with capture_http_requests(fake_response) as log:
            resp = req.get_response(self.app)

        self.assertEqual(resp.status_int, 200)
        self.assertEqual(resp.headers['etag'], obj1['etag'])
        self.assertEqual(md5(resp.body).hexdigest(), obj1['etag'])

        # Expect a maximum of one request to each primary plus one extra
        # request to node 1. Actual value could be less if the extra request
        # occurs and quorum is reached before requests to nodes with a
        # duplicate frag.
        self.assertLessEqual(len(log), self.replicas() + 1)
        collected_indexes = defaultdict(list)
        for conn in log:
            fi = conn.resp.headers.get('X-Object-Sysmeta-Ec-Frag-Index')
            if fi is not None:
                collected_indexes[fi].append(conn)
        self.assertEqual(len(collected_indexes), self.policy.ec_ndata)

    def test_GET_with_missing_and_mixed_frags_may_503(self):
        obj1 = self._make_ec_object_stub(pattern='obj1')
        obj2 = self._make_ec_object_stub(pattern='obj2')
        # we get a 503 when all the handoffs return 200
        node_frags = [[]] * self.replicas()  # primaries have no frags
        node_frags = node_frags + [  # handoffs all have frags
            {'obj': obj1, 'frag': 0},
            {'obj': obj2, 'frag': 0},
            {'obj': obj1, 'frag': 1},
            {'obj': obj2, 'frag': 1},
            {'obj': obj1, 'frag': 2},
            {'obj': obj2, 'frag': 2},
            {'obj': obj1, 'frag': 3},
            {'obj': obj2, 'frag': 3},
            {'obj': obj1, 'frag': 4},
            {'obj': obj2, 'frag': 4},
            {'obj': obj1, 'frag': 5},
            {'obj': obj2, 'frag': 5},
            {'obj': obj1, 'frag': 6},
            {'obj': obj2, 'frag': 6},
        ]
        fake_response = self._fake_ec_node_response(node_frags)

        req = swob.Request.blank('/v1/a/c/o')
        with capture_http_requests(fake_response) as log:
            resp = req.get_response(self.app)

        self.assertEqual(resp.status_int, 503)
        # never get a quorum so all nodes are searched
        self.assertEqual(len(log), 2 * self.replicas())
        collected_indexes = defaultdict(list)
        for conn in log:
            fi = conn.resp.headers.get('X-Object-Sysmeta-Ec-Frag-Index')
            if fi is not None:
                collected_indexes[fi].append(conn)
        self.assertEqual(len(collected_indexes), 7)

    def test_GET_with_mixed_nondurable_frags_and_will_404(self):
        # all nodes have a frag but there is no one set that reaches quorum,
        # which means there is no backend 404 response, but proxy should still
        # return 404 rather than 503
        obj1 = self._make_ec_object_stub(pattern='obj1')
        obj2 = self._make_ec_object_stub(pattern='obj2')
        obj3 = self._make_ec_object_stub(pattern='obj3')
        obj4 = self._make_ec_object_stub(pattern='obj4')

        node_frags = [
            {'obj': obj1, 'frag': 0, 'durable': False},
            {'obj': obj2, 'frag': 0, 'durable': False},
            {'obj': obj3, 'frag': 0, 'durable': False},
            {'obj': obj1, 'frag': 1, 'durable': False},
            {'obj': obj2, 'frag': 1, 'durable': False},
            {'obj': obj3, 'frag': 1, 'durable': False},
            {'obj': obj1, 'frag': 2, 'durable': False},
            {'obj': obj2, 'frag': 2, 'durable': False},
            {'obj': obj3, 'frag': 2, 'durable': False},
            {'obj': obj1, 'frag': 3, 'durable': False},
            {'obj': obj2, 'frag': 3, 'durable': False},
            {'obj': obj3, 'frag': 3, 'durable': False},
            {'obj': obj1, 'frag': 4, 'durable': False},
            {'obj': obj2, 'frag': 4, 'durable': False},
            {'obj': obj3, 'frag': 4, 'durable': False},
            {'obj': obj1, 'frag': 5, 'durable': False},
            {'obj': obj2, 'frag': 5, 'durable': False},
            {'obj': obj3, 'frag': 5, 'durable': False},
            {'obj': obj1, 'frag': 6, 'durable': False},
            {'obj': obj2, 'frag': 6, 'durable': False},
            {'obj': obj3, 'frag': 6, 'durable': False},
            {'obj': obj1, 'frag': 7, 'durable': False},
            {'obj': obj2, 'frag': 7, 'durable': False},
            {'obj': obj3, 'frag': 7, 'durable': False},
            {'obj': obj1, 'frag': 8, 'durable': False},
            {'obj': obj2, 'frag': 8, 'durable': False},
            {'obj': obj3, 'frag': 8, 'durable': False},
            {'obj': obj4, 'frag': 8, 'durable': False},
        ]

        fake_response = self._fake_ec_node_response(node_frags)

        req = swob.Request.blank('/v1/a/c/o')
        with capture_http_requests(fake_response) as log:
            resp = req.get_response(self.app)

        self.assertEqual(resp.status_int, 404)

        collected_etags = set()
        collected_status = set()
        for conn in log:
            etag = conn.resp.headers['X-Object-Sysmeta-Ec-Etag']
            collected_etags.add(etag)
            collected_status.add(conn.resp.status)

        # default node_iter will exhaust at 2 * replicas
        self.assertEqual(len(log), 2 * self.replicas())
        self.assertEqual(
            {obj1['etag'], obj2['etag'], obj3['etag'], obj4['etag']},
            collected_etags)
        self.assertEqual({200}, collected_status)

    def test_GET_with_mixed_durable_and_nondurable_frags_will_503(self):
        # all nodes have a frag but there is no one set that reaches quorum,
        # but since one is marked durable we *should* be able to reconstruct,
        # so proxy should 503
        obj1 = self._make_ec_object_stub(pattern='obj1')
        obj2 = self._make_ec_object_stub(pattern='obj2')
        obj3 = self._make_ec_object_stub(pattern='obj3')
        obj4 = self._make_ec_object_stub(pattern='obj4')

        node_frags = [
            {'obj': obj1, 'frag': 0, 'durable': False},
            {'obj': obj2, 'frag': 0, 'durable': False},
            {'obj': obj3, 'frag': 0, 'durable': False},
            {'obj': obj1, 'frag': 1, 'durable': False},
            {'obj': obj2, 'frag': 1, 'durable': False},
            {'obj': obj3, 'frag': 1, 'durable': False},
            {'obj': obj1, 'frag': 2, 'durable': False},
            {'obj': obj2, 'frag': 2, 'durable': False},
            {'obj': obj3, 'frag': 2, 'durable': False},
            {'obj': obj1, 'frag': 3, 'durable': False},
            {'obj': obj2, 'frag': 3, 'durable': False},
            {'obj': obj3, 'frag': 3, 'durable': False},
            {'obj': obj1, 'frag': 4, 'durable': False},
            {'obj': obj2, 'frag': 4, 'durable': False},
            {'obj': obj3, 'frag': 4, 'durable': False},
            {'obj': obj1, 'frag': 5, 'durable': False},
            {'obj': obj2, 'frag': 5, 'durable': False},
            {'obj': obj3, 'frag': 5, 'durable': False},
            {'obj': obj1, 'frag': 6, 'durable': False},
            {'obj': obj2, 'frag': 6, 'durable': False},
            {'obj': obj3, 'frag': 6, 'durable': False},
            {'obj': obj1, 'frag': 7, 'durable': False},
            {'obj': obj2, 'frag': 7, 'durable': False},
            {'obj': obj3, 'frag': 7},
            {'obj': obj1, 'frag': 8, 'durable': False},
            {'obj': obj2, 'frag': 8, 'durable': False},
            {'obj': obj3, 'frag': 8, 'durable': False},
            {'obj': obj4, 'frag': 8, 'durable': False},
        ]

        fake_response = self._fake_ec_node_response(node_frags)

        req = swob.Request.blank('/v1/a/c/o')
        with capture_http_requests(fake_response) as log:
            resp = req.get_response(self.app)

        self.assertEqual(resp.status_int, 503)

        collected_etags = set()
        collected_status = set()
        for conn in log:
            etag = conn.resp.headers['X-Object-Sysmeta-Ec-Etag']
            collected_etags.add(etag)
            collected_status.add(conn.resp.status)

        # default node_iter will exhaust at 2 * replicas
        self.assertEqual(len(log), 2 * self.replicas())
        self.assertEqual(
            {obj1['etag'], obj2['etag'], obj3['etag'], obj4['etag']},
            collected_etags)
        self.assertEqual({200}, collected_status)

    def test_GET_with_mixed_durable_frags_and_no_quorum_will_503(self):
        # all nodes have a frag but there is no one set that reaches quorum,
        # and since at least one is marked durable we *should* be able to
        # reconstruct, so proxy will 503
        obj1 = self._make_ec_object_stub(pattern='obj1')
        obj2 = self._make_ec_object_stub(pattern='obj2')
        obj3 = self._make_ec_object_stub(pattern='obj3')
        obj4 = self._make_ec_object_stub(pattern='obj4')

        node_frags = [
            {'obj': obj1, 'frag': 0},
            {'obj': obj2, 'frag': 0},
            {'obj': obj3, 'frag': 0},
            {'obj': obj1, 'frag': 1},
            {'obj': obj2, 'frag': 1},
            {'obj': obj3, 'frag': 1},
            {'obj': obj1, 'frag': 2},
            {'obj': obj2, 'frag': 2},
            {'obj': obj3, 'frag': 2},
            {'obj': obj1, 'frag': 3},
            {'obj': obj2, 'frag': 3},
            {'obj': obj3, 'frag': 3},
            {'obj': obj1, 'frag': 4},
            {'obj': obj2, 'frag': 4},
            {'obj': obj3, 'frag': 4},
            {'obj': obj1, 'frag': 5},
            {'obj': obj2, 'frag': 5},
            {'obj': obj3, 'frag': 5},
            {'obj': obj1, 'frag': 6},
            {'obj': obj2, 'frag': 6},
            {'obj': obj3, 'frag': 6},
            {'obj': obj1, 'frag': 7},
            {'obj': obj2, 'frag': 7},
            {'obj': obj3, 'frag': 7},
            {'obj': obj1, 'frag': 8},
            {'obj': obj2, 'frag': 8},
            {'obj': obj3, 'frag': 8},
            {'obj': obj4, 'frag': 8},
        ]

        fake_response = self._fake_ec_node_response(node_frags)

        req = swob.Request.blank('/v1/a/c/o')
        with capture_http_requests(fake_response) as log:
            resp = req.get_response(self.app)

        self.assertEqual(resp.status_int, 503)

        collected_etags = set()
        collected_status = set()
        for conn in log:
            etag = conn.resp.headers['X-Object-Sysmeta-Ec-Etag']
            collected_etags.add(etag)
            collected_status.add(conn.resp.status)

        # default node_iter will exhaust at 2 * replicas
        self.assertEqual(len(log), 2 * self.replicas())
        self.assertEqual(
            {obj1['etag'], obj2['etag'], obj3['etag'], obj4['etag']},
            collected_etags)
        self.assertEqual({200}, collected_status)

    def test_GET_with_quorum_durable_files(self):
        # verify that only (ec_nparity + 1) nodes need to be durable for a GET
        # to be completed with ec_ndata requests.
        obj1 = self._make_ec_object_stub()

        node_frags = [
            {'obj': obj1, 'frag': 0, 'durable': True},  # durable
            {'obj': obj1, 'frag': 1, 'durable': True},  # durable
            {'obj': obj1, 'frag': 2, 'durable': True},  # durable
            {'obj': obj1, 'frag': 3, 'durable': True},  # durable
            {'obj': obj1, 'frag': 4, 'durable': True},  # durable
            {'obj': obj1, 'frag': 5, 'durable': False},
            {'obj': obj1, 'frag': 6, 'durable': False},
            {'obj': obj1, 'frag': 7, 'durable': False},
            {'obj': obj1, 'frag': 8, 'durable': False},
            {'obj': obj1, 'frag': 9, 'durable': False},
            {'obj': obj1, 'frag': 10, 'durable': False},  # parity
            {'obj': obj1, 'frag': 11, 'durable': False},  # parity
            {'obj': obj1, 'frag': 12, 'durable': False},  # parity
            {'obj': obj1, 'frag': 13, 'durable': False},  # parity
        ] + [[]] * self.replicas()  # handoffs all 404

        fake_response = self._fake_ec_node_response(list(node_frags))

        req = swob.Request.blank('/v1/a/c/o')
        with capture_http_requests(fake_response) as log:
            resp = req.get_response(self.app)

        self.assertEqual(resp.status_int, 200)
        self.assertEqual(resp.headers['etag'], obj1['etag'])
        self.assertEqual(md5(resp.body).hexdigest(), obj1['etag'])

        self.assertGreaterEqual(len(log), self.policy.ec_ndata)
        collected_durables = []
        for conn in log:
            if not conn.resp.headers.get('X-Backend-Data-Timestamp'):
                continue
            if (conn.resp.headers.get('X-Backend-Durable-Timestamp')
                    == conn.resp.headers.get('X-Backend-Data-Timestamp')):
                collected_durables.append(conn)
        # because nodes are shuffled we can't be sure how many durables are
        # returned but it must be at least 1 and cannot exceed 5
        self.assertLessEqual(len(collected_durables), 5)
        self.assertGreaterEqual(len(collected_durables), 1)

    def test_GET_with_single_durable_file(self):
        # verify that a single durable is sufficient for a GET
        # to be completed with ec_ndata requests.
        obj1 = self._make_ec_object_stub()

        node_frags = [
            {'obj': obj1, 'frag': 0, 'durable': True},  # durable
            {'obj': obj1, 'frag': 1, 'durable': False},
            {'obj': obj1, 'frag': 2, 'durable': False},
            {'obj': obj1, 'frag': 3, 'durable': False},
            {'obj': obj1, 'frag': 4, 'durable': False},
            {'obj': obj1, 'frag': 5, 'durable': False},
            {'obj': obj1, 'frag': 6, 'durable': False},
            {'obj': obj1, 'frag': 7, 'durable': False},
            {'obj': obj1, 'frag': 8, 'durable': False},
            {'obj': obj1, 'frag': 9, 'durable': False},
            {'obj': obj1, 'frag': 10, 'durable': False},  # parity
            {'obj': obj1, 'frag': 11, 'durable': False},  # parity
            {'obj': obj1, 'frag': 12, 'durable': False},  # parity
            {'obj': obj1, 'frag': 13, 'durable': False},  # parity
        ] + [[]] * self.replicas()  # handoffs all 404

        fake_response = self._fake_ec_node_response(list(node_frags))

        req = swob.Request.blank('/v1/a/c/o')
        with capture_http_requests(fake_response) as log:
            resp = req.get_response(self.app)

        self.assertEqual(resp.status_int, 200)
        self.assertEqual(resp.headers['etag'], obj1['etag'])
        self.assertEqual(md5(resp.body).hexdigest(), obj1['etag'])

        collected_durables = []
        for conn in log:
            if not conn.resp.headers.get('X-Backend-Data-Timestamp'):
                continue
            if (conn.resp.headers.get('X-Backend-Durable-Timestamp')
                    == conn.resp.headers.get('X-Backend-Data-Timestamp')):
                collected_durables.append(conn)
        # because nodes are shuffled we can't be sure how many non-durables
        # are returned before the durable, but we do expect a single durable
        self.assertEqual(1, len(collected_durables))

    def test_GET_with_no_durable_files(self):
        # verify that at least one durable is necessary for a successful GET
        obj1 = self._make_ec_object_stub()
        node_frags = [
            {'obj': obj1, 'frag': 0, 'durable': False},
            {'obj': obj1, 'frag': 1, 'durable': False},
            {'obj': obj1, 'frag': 2, 'durable': False},
            {'obj': obj1, 'frag': 3, 'durable': False},
            {'obj': obj1, 'frag': 4, 'durable': False},
            {'obj': obj1, 'frag': 5, 'durable': False},
            {'obj': obj1, 'frag': 6, 'durable': False},
            {'obj': obj1, 'frag': 7, 'durable': False},
            {'obj': obj1, 'frag': 8, 'durable': False},
            {'obj': obj1, 'frag': 9, 'durable': False},
            {'obj': obj1, 'frag': 10, 'durable': False},  # parity
            {'obj': obj1, 'frag': 11, 'durable': False},  # parity
            {'obj': obj1, 'frag': 12, 'durable': False},  # parity
            {'obj': obj1, 'frag': 13, 'durable': False},  # parity
        ] + [[]] * self.replicas()  # handoffs

        fake_response = self._fake_ec_node_response(list(node_frags))

        req = swob.Request.blank('/v1/a/c/o')
        with capture_http_requests(fake_response) as log:
            resp = req.get_response(self.app)

        self.assertEqual(resp.status_int, 404)
        # all 28 nodes tried with an optimistic get, none are durable and none
        # report having a durable timestamp
        self.assertEqual(28, len(log))

    def test_GET_with_missing_durable_files_and_mixed_etags(self):
        obj1 = self._make_ec_object_stub(pattern='obj1')
        obj2 = self._make_ec_object_stub(pattern='obj2')

        # non-quorate durables for another object won't stop us finding the
        # quorate object
        node_frags = [
            # ec_ndata - 1 frags of obj2 are available and durable
            {'obj': obj2, 'frag': 0, 'durable': True},
            {'obj': obj2, 'frag': 1, 'durable': True},
            {'obj': obj2, 'frag': 2, 'durable': True},
            {'obj': obj2, 'frag': 3, 'durable': True},
            {'obj': obj2, 'frag': 4, 'durable': True},
            {'obj': obj2, 'frag': 5, 'durable': True},
            {'obj': obj2, 'frag': 6, 'durable': True},
            {'obj': obj2, 'frag': 7, 'durable': True},
            {'obj': obj2, 'frag': 8, 'durable': True},
            # ec_ndata frags of obj1 are available and one is durable
            {'obj': obj1, 'frag': 0, 'durable': False},
            {'obj': obj1, 'frag': 1, 'durable': False},
            {'obj': obj1, 'frag': 2, 'durable': False},
            {'obj': obj1, 'frag': 3, 'durable': False},
            {'obj': obj1, 'frag': 4, 'durable': False},
            {'obj': obj1, 'frag': 5, 'durable': False},
            {'obj': obj1, 'frag': 6, 'durable': False},
            {'obj': obj1, 'frag': 7, 'durable': False},
            {'obj': obj1, 'frag': 8, 'durable': False},
            {'obj': obj1, 'frag': 9, 'durable': True},
        ]

        fake_response = self._fake_ec_node_response(list(node_frags))

        req = swob.Request.blank('/v1/a/c/o')
        with capture_http_requests(fake_response):
            resp = req.get_response(self.app)

        self.assertEqual(resp.status_int, 200)
        self.assertEqual(resp.headers['etag'], obj1['etag'])
        self.assertEqual(md5(resp.body).hexdigest(), obj1['etag'])

        # Quorum of non-durables for a different object won't
        # prevent us hunting down the durable object
        node_frags = [
            # primaries
            {'obj': obj2, 'frag': 0, 'durable': False},
            {'obj': obj2, 'frag': 1, 'durable': False},
            {'obj': obj2, 'frag': 2, 'durable': False},
            {'obj': obj2, 'frag': 3, 'durable': False},
            {'obj': obj2, 'frag': 4, 'durable': False},
            {'obj': obj2, 'frag': 5, 'durable': False},
            {'obj': obj2, 'frag': 6, 'durable': False},
            {'obj': obj2, 'frag': 7, 'durable': False},
            {'obj': obj2, 'frag': 8, 'durable': False},
            {'obj': obj2, 'frag': 9, 'durable': False},
            {'obj': obj2, 'frag': 10, 'durable': False},
            {'obj': obj2, 'frag': 11, 'durable': False},
            {'obj': obj2, 'frag': 12, 'durable': False},
            {'obj': obj2, 'frag': 13, 'durable': False},
            # handoffs
            {'obj': obj1, 'frag': 0, 'durable': False},
            {'obj': obj1, 'frag': 1, 'durable': False},
            {'obj': obj1, 'frag': 2, 'durable': False},
            {'obj': obj1, 'frag': 3, 'durable': False},
            {'obj': obj1, 'frag': 4, 'durable': False},
            {'obj': obj1, 'frag': 5, 'durable': False},
            {'obj': obj1, 'frag': 6, 'durable': False},
            {'obj': obj1, 'frag': 7, 'durable': False},
            {'obj': obj1, 'frag': 8, 'durable': False},
            {'obj': obj1, 'frag': 9, 'durable': False},
            {'obj': obj1, 'frag': 10, 'durable': False},  # parity
            {'obj': obj1, 'frag': 11, 'durable': False},  # parity
            {'obj': obj1, 'frag': 12, 'durable': False},  # parity
            {'obj': obj1, 'frag': 13, 'durable': True},  # parity
        ]

        fake_response = self._fake_ec_node_response(list(node_frags))

        req = swob.Request.blank('/v1/a/c/o')
        with capture_http_requests(fake_response):
            resp = req.get_response(self.app)

        self.assertEqual(resp.status_int, 200)
        self.assertEqual(resp.headers['etag'], obj1['etag'])
        self.assertEqual(md5(resp.body).hexdigest(), obj1['etag'])

    def test_GET_with_missing_durables_and_older_durables(self):
        # scenario: non-durable frags of newer obj1 obscure all durable frags
        # of older obj2, so first 14 requests result in a non-durable set.
        # At that point (or before) the proxy knows that a durable set of
        # frags for obj2 exists so will fetch them, requiring another 10
        # directed requests.
        obj2 = self._make_ec_object_stub(pattern='obj2', timestamp=self.ts())
        obj1 = self._make_ec_object_stub(pattern='obj1', timestamp=self.ts())

        node_frags = [
            [{'obj': obj1, 'frag': 0, 'durable': False}],  # obj2 missing
            [{'obj': obj1, 'frag': 1, 'durable': False},
             {'obj': obj2, 'frag': 1, 'durable': True}],
            [{'obj': obj1, 'frag': 2, 'durable': False}],  # obj2 missing
            [{'obj': obj1, 'frag': 3, 'durable': False},
             {'obj': obj2, 'frag': 3, 'durable': True}],
            [{'obj': obj1, 'frag': 4, 'durable': False},
             {'obj': obj2, 'frag': 4, 'durable': True}],
            [{'obj': obj1, 'frag': 5, 'durable': False},
             {'obj': obj2, 'frag': 5, 'durable': True}],
            [{'obj': obj1, 'frag': 6, 'durable': False},
             {'obj': obj2, 'frag': 6, 'durable': True}],
            [{'obj': obj1, 'frag': 7, 'durable': False},
             {'obj': obj2, 'frag': 7, 'durable': True}],
            [{'obj': obj1, 'frag': 8, 'durable': False},
             {'obj': obj2, 'frag': 8, 'durable': True}],
            [{'obj': obj1, 'frag': 9, 'durable': False}],  # obj2 missing
            [{'obj': obj1, 'frag': 10, 'durable': False},
             {'obj': obj2, 'frag': 10, 'durable': True}],
            [{'obj': obj1, 'frag': 11, 'durable': False},
             {'obj': obj2, 'frag': 11, 'durable': True}],
            [{'obj': obj1, 'frag': 12, 'durable': False}],  # obj2 missing
            [{'obj': obj1, 'frag': 13, 'durable': False},
             {'obj': obj2, 'frag': 13, 'durable': True}],
        ]

        fake_response = self._fake_ec_node_response(list(node_frags))

        req = swob.Request.blank('/v1/a/c/o')
        with capture_http_requests(fake_response) as log:
            resp = req.get_response(self.app)

        self.assertEqual(resp.status_int, 200)
        self.assertEqual(resp.headers['etag'], obj2['etag'])
        self.assertEqual(md5(resp.body).hexdigest(), obj2['etag'])
        # max: proxy will GET all non-durable obj1 frags and then 10 obj frags
        self.assertLessEqual(len(log), self.replicas() + self.policy.ec_ndata)
        # min: proxy will GET 10 non-durable obj1 frags and then 10 obj frags
        self.assertGreaterEqual(len(log), 2 * self.policy.ec_ndata)

    def test_GET_with_missing_durables_and_older_obscured_durables(self):
        # scenario: obj3 has 14 frags but only 2 are durable and these are
        # obscured by two non-durable frags of obj1. There is also a single
        # non-durable frag of obj2. The proxy will need to do at least 10
        # GETs to see all the obj3 frags plus 1 more to GET a durable frag.
        # The proxy may also do one more GET if the obj2 frag is found.
        # i.e. 10 + 1 durable for obj3, 2 for obj1 and 1 more if obj2 found
        obj2 = self._make_ec_object_stub(pattern='obj2', timestamp=self.ts())
        obj3 = self._make_ec_object_stub(pattern='obj3', timestamp=self.ts())
        obj1 = self._make_ec_object_stub(pattern='obj1', timestamp=self.ts())

        node_frags = [
            [{'obj': obj1, 'frag': 0, 'durable': False},  # obj1 frag
             {'obj': obj3, 'frag': 0, 'durable': True}],
            [{'obj': obj1, 'frag': 1, 'durable': False},  # obj1 frag
             {'obj': obj3, 'frag': 1, 'durable': True}],
            [{'obj': obj2, 'frag': 2, 'durable': False},  # obj2 frag
             {'obj': obj3, 'frag': 2, 'durable': False}],
            [{'obj': obj3, 'frag': 3, 'durable': False}],
            [{'obj': obj3, 'frag': 4, 'durable': False}],
            [{'obj': obj3, 'frag': 5, 'durable': False}],
            [{'obj': obj3, 'frag': 6, 'durable': False}],
            [{'obj': obj3, 'frag': 7, 'durable': False}],
            [{'obj': obj3, 'frag': 8, 'durable': False}],
            [{'obj': obj3, 'frag': 9, 'durable': False}],
            [{'obj': obj3, 'frag': 10, 'durable': False}],
            [{'obj': obj3, 'frag': 11, 'durable': False}],
            [{'obj': obj3, 'frag': 12, 'durable': False}],
            [{'obj': obj3, 'frag': 13, 'durable': False}],
        ] + [[]] * self.replicas()  # handoffs 404

        fake_response = self._fake_ec_node_response(list(node_frags))

        req = swob.Request.blank('/v1/a/c/o')
        with capture_http_requests(fake_response) as log:
            resp = req.get_response(self.app)

        self.assertEqual(resp.status_int, 200)
        self.assertEqual(resp.headers['etag'], obj3['etag'])
        self.assertEqual(md5(resp.body).hexdigest(), obj3['etag'])
        self.assertGreaterEqual(len(log), self.policy.ec_ndata + 1)
        self.assertLessEqual(len(log), (self.policy.ec_ndata * 2) + 1)

    def test_GET_with_missing_durables_and_older_non_durables(self):
        # scenario: non-durable frags of newer obj1 obscure all frags
        # of older obj2, so first 28 requests result in a non-durable set.
        # There are only 10 frags for obj2 and one is not durable.
        obj2 = self._make_ec_object_stub(pattern='obj2', timestamp=self.ts())
        obj1 = self._make_ec_object_stub(pattern='obj1', timestamp=self.ts())

        node_frags = [
            [{'obj': obj1, 'frag': 0, 'durable': False}],  # obj2 missing
            [{'obj': obj1, 'frag': 1, 'durable': False},
             {'obj': obj2, 'frag': 1, 'durable': False}],  # obj2 non-durable
            [{'obj': obj1, 'frag': 2, 'durable': False}],  # obj2 missing
            [{'obj': obj1, 'frag': 3, 'durable': False},
             {'obj': obj2, 'frag': 3, 'durable': True}],
            [{'obj': obj1, 'frag': 4, 'durable': False},
             {'obj': obj2, 'frag': 4, 'durable': True}],
            [{'obj': obj1, 'frag': 5, 'durable': False},
             {'obj': obj2, 'frag': 5, 'durable': True}],
            [{'obj': obj1, 'frag': 6, 'durable': False},
             {'obj': obj2, 'frag': 6, 'durable': True}],
            [{'obj': obj1, 'frag': 7, 'durable': False},
             {'obj': obj2, 'frag': 7, 'durable': True}],
            [{'obj': obj1, 'frag': 8, 'durable': False},
             {'obj': obj2, 'frag': 8, 'durable': True}],
            [{'obj': obj1, 'frag': 9, 'durable': False}],  # obj2 missing
            [{'obj': obj1, 'frag': 10, 'durable': False},
             {'obj': obj2, 'frag': 10, 'durable': True}],
            [{'obj': obj1, 'frag': 11, 'durable': False},
             {'obj': obj2, 'frag': 11, 'durable': True}],
            [{'obj': obj1, 'frag': 12, 'durable': False}],  # obj2 missing
            [{'obj': obj1, 'frag': 13, 'durable': False},
             {'obj': obj2, 'frag': 13, 'durable': True}],
            [],                                             # 1 empty primary
        ]

        fake_response = self._fake_ec_node_response(list(node_frags))

        req = swob.Request.blank('/v1/a/c/o')
        with capture_http_requests(fake_response) as log:
            resp = req.get_response(self.app)

        self.assertEqual(resp.status_int, 200)
        self.assertEqual(resp.headers['etag'], obj2['etag'])
        self.assertEqual(md5(resp.body).hexdigest(), obj2['etag'])
        # max: proxy will GET all non-durable obj1 frags and then 10 obj2 frags
        self.assertLessEqual(len(log), self.replicas() + self.policy.ec_ndata)
        # min: proxy will GET 10 non-durable obj1 frags and then 10 obj2 frags
        self.assertGreaterEqual(len(log), 2 * self.policy.ec_ndata)

    def test_GET_with_mixed_etags_at_same_timestamp(self):
        # this scenario should never occur but if there are somehow
        # fragments for different content at the same timestamp then the
        # object controller should handle it gracefully
        ts = self.ts()  # force equal timestamps for two objects
        obj1 = self._make_ec_object_stub(timestamp=ts, pattern='obj1')
        obj2 = self._make_ec_object_stub(timestamp=ts, pattern='obj2')
        self.assertNotEqual(obj1['etag'], obj2['etag'])  # sanity

        node_frags = [
            # 7 frags of obj2 are available and durable
            {'obj': obj2, 'frag': 0, 'durable': True},
            {'obj': obj2, 'frag': 1, 'durable': True},
            {'obj': obj2, 'frag': 2, 'durable': True},
            {'obj': obj2, 'frag': 3, 'durable': True},
            {'obj': obj2, 'frag': 4, 'durable': True},
            {'obj': obj2, 'frag': 5, 'durable': True},
            {'obj': obj2, 'frag': 6, 'durable': True},
            # 7 frags of obj1 are available and durable
            {'obj': obj1, 'frag': 7, 'durable': True},
            {'obj': obj1, 'frag': 8, 'durable': True},
            {'obj': obj1, 'frag': 9, 'durable': True},
            {'obj': obj1, 'frag': 10, 'durable': True},
            {'obj': obj1, 'frag': 11, 'durable': True},
            {'obj': obj1, 'frag': 12, 'durable': True},
            {'obj': obj1, 'frag': 13, 'durable': True},
        ] + [[]] * self.replicas()  # handoffs

        fake_response = self._fake_ec_node_response(list(node_frags))

        req = swob.Request.blank('/v1/a/c/o')
        with capture_http_requests(fake_response) as log:
            resp = req.get_response(self.app)
        # read body to provoke any EC decode errors
        self.assertTrue(resp.body)

        self.assertEqual(resp.status_int, 503)
        self.assertEqual(len(log), self.replicas() * 2)
        collected_etags = set()
        for conn in log:
            etag = conn.resp.headers['X-Object-Sysmeta-Ec-Etag']
            collected_etags.add(etag)  # will be None from handoffs
        self.assertEqual({obj1['etag'], obj2['etag'], None}, collected_etags)
        log_lines = self.app.logger.get_lines_for_level('error')
        self.assertEqual(log_lines,
                         ['Problem with fragment response: ETag mismatch'] * 7
                         + ['Object returning 503 for []'])
        # Note the empty list above -- that log line comes out of
        # best_response but we've already thrown out the "good" responses :-/

    def test_GET_mixed_success_with_range(self):
        fragment_size = self.policy.fragment_size

        ec_stub = self._make_ec_object_stub()
        frag_archives = ec_stub['frags']
        frag_archive_size = len(ec_stub['frags'][0])

        headers = {
            'Content-Type': 'text/plain',
            'Content-Length': fragment_size,
            'Content-Range': 'bytes 0-%s/%s' % (fragment_size - 1,
                                                frag_archive_size),
            'X-Object-Sysmeta-Ec-Content-Length': len(ec_stub['body']),
            'X-Object-Sysmeta-Ec-Etag': ec_stub['etag'],
            'X-Timestamp': Timestamp(self.ts()).normal,
        }
        responses = [
            StubResponse(206, frag_archives[0][:fragment_size], headers, 0),
            StubResponse(206, frag_archives[1][:fragment_size], headers, 1),
            StubResponse(206, frag_archives[2][:fragment_size], headers, 2),
            StubResponse(206, frag_archives[3][:fragment_size], headers, 3),
            StubResponse(206, frag_archives[4][:fragment_size], headers, 4),
            # data nodes with old frag
            StubResponse(416, frag_index=5),
            StubResponse(416, frag_index=6),
            StubResponse(206, frag_archives[7][:fragment_size], headers, 7),
            StubResponse(206, frag_archives[8][:fragment_size], headers, 8),
            StubResponse(206, frag_archives[9][:fragment_size], headers, 9),
            # hopefully we ask for two more
            StubResponse(206, frag_archives[10][:fragment_size], headers, 10),
            StubResponse(206, frag_archives[11][:fragment_size], headers, 11),
        ]

        def get_response(req):
            return responses.pop(0) if responses else StubResponse(404)

        req = swob.Request.blank('/v1/a/c/o', headers={'Range': 'bytes=0-3'})
        with capture_http_requests(get_response) as log:
            resp = req.get_response(self.app)

        self.assertEqual(resp.status_int, 206)
        self.assertEqual(resp.body, b'test')
        self.assertEqual(len(log), self.policy.ec_ndata + 2)

        # verify that even when last responses to be collected are 416's
        # the shortfall of 2xx responses still triggers extra spawned requests
        responses = [
            StubResponse(206, frag_archives[0][:fragment_size], headers, 0),
            StubResponse(206, frag_archives[1][:fragment_size], headers, 1),
            StubResponse(206, frag_archives[2][:fragment_size], headers, 2),
            StubResponse(206, frag_archives[3][:fragment_size], headers, 3),
            StubResponse(206, frag_archives[4][:fragment_size], headers, 4),
            StubResponse(206, frag_archives[7][:fragment_size], headers, 7),
            StubResponse(206, frag_archives[8][:fragment_size], headers, 8),
            StubResponse(206, frag_archives[9][:fragment_size], headers, 9),
            StubResponse(206, frag_archives[10][:fragment_size], headers, 10),
            # data nodes with old frag
            StubResponse(416, frag_index=5),
            # hopefully we ask for one more
            StubResponse(416, frag_index=6),
            # and hopefully we ask for another
            StubResponse(206, frag_archives[11][:fragment_size], headers, 11),
        ]

        req = swob.Request.blank('/v1/a/c/o', headers={'Range': 'bytes=0-3'})
        with capture_http_requests(get_response) as log:
            resp = req.get_response(self.app)

        self.assertEqual(resp.status_int, 206)
        self.assertEqual(resp.body, b'test')
        self.assertEqual(len(log), self.policy.ec_ndata + 2)

    def test_GET_with_range_unsatisfiable_mixed_success(self):
        responses = [
            StubResponse(416, frag_index=0),
            StubResponse(416, frag_index=1),
            StubResponse(416, frag_index=2),
            StubResponse(416, frag_index=3),
            StubResponse(416, frag_index=4),
            StubResponse(416, frag_index=5),
            StubResponse(416, frag_index=6),
            # sneak a couple bogus extra responses
            StubResponse(404),
            StubResponse(206, frag_index=8),
            # and then just "enough" more 416's
            StubResponse(416, frag_index=9),
            StubResponse(416, frag_index=10),
            StubResponse(416, frag_index=11),
        ]

        def get_response(req):
            return responses.pop(0) if responses else StubResponse(404)

        req = swob.Request.blank('/v1/a/c/o', headers={
            'Range': 'bytes=%s-' % 100000000000000})
        with capture_http_requests(get_response) as log:
            resp = req.get_response(self.app)

        self.assertEqual(resp.status_int, 416)
        # we're going to engage ndata primaries, plus the bogus extra
        # self.assertEqual(len(log), self.policy.ec_ndata + 2)
        self.assertEqual([c.resp.status for c in log],
                         ([416] * 7) + [404, 206] + ([416] * 3))

    def test_GET_with_missing_and_range_unsatisifiable(self):
        responses = [  # not quite ec_ndata frags on primaries
            StubResponse(416, frag_index=0),
            StubResponse(416, frag_index=1),
            StubResponse(416, frag_index=2),
            StubResponse(416, frag_index=3),
            StubResponse(416, frag_index=4),
            StubResponse(416, frag_index=5),
            StubResponse(416, frag_index=6),
            StubResponse(416, frag_index=7),
            StubResponse(416, frag_index=8),
        ]

        def get_response(req):
            return responses.pop(0) if responses else StubResponse(404)

        req = swob.Request.blank('/v1/a/c/o', headers={
            'Range': 'bytes=%s-' % 100000000000000})
        with capture_http_requests(get_response) as log:
            resp = req.get_response(self.app)

        # TODO: does 416 make sense without a quorum, or should this be a 404?
        # a non-range GET of same object would return 404
        self.assertEqual(resp.status_int, 416)
        self.assertEqual(len(log), 2 * self.replicas())

    def test_GET_with_success_and_507_will_503(self):
        responses = [  # only 9 good nodes
            StubResponse(200),
            StubResponse(200),
            StubResponse(200),
            StubResponse(200),
            StubResponse(200),
            StubResponse(200),
            StubResponse(200),
            StubResponse(200),
            StubResponse(200),
        ]

        def get_response(req):
            # bad disk on all other nodes
            return responses.pop(0) if responses else StubResponse(507)

        req = swob.Request.blank('/v1/a/c/o')
        with capture_http_requests(get_response) as log:
            resp = req.get_response(self.app)

        self.assertEqual(resp.status_int, 503)
        self.assertEqual(len(log), 2 * self.replicas())

    def test_GET_with_success_and_404_will_404(self):
        responses = [  # only 9 good nodes
            StubResponse(200),
            StubResponse(200),
            StubResponse(200),
            StubResponse(200),
            StubResponse(200),
            StubResponse(200),
            StubResponse(200),
            StubResponse(200),
            StubResponse(200),
        ]

        def get_response(req):
            # no frags on other nodes
            return responses.pop(0) if responses else StubResponse(404)

        req = swob.Request.blank('/v1/a/c/o')
        with capture_http_requests(get_response) as log:
            resp = req.get_response(self.app)

        self.assertEqual(resp.status_int, 404)
        self.assertEqual(len(log), 2 * self.replicas())

    def test_GET_mixed_ranged_responses_success(self):
        segment_size = self.policy.ec_segment_size
        frag_size = self.policy.fragment_size
        new_data = (b'test' * segment_size)[:-492]
        new_etag = md5(new_data).hexdigest()
        new_archives = self._make_ec_archive_bodies(new_data)
        old_data = (b'junk' * segment_size)[:-492]
        old_etag = md5(old_data).hexdigest()
        old_archives = self._make_ec_archive_bodies(old_data)
        frag_archive_size = len(new_archives[0])

        # here we deliberately omit X-Backend-Data-Timestamp to check that
        # proxy will tolerate responses from object server that have not been
        # upgraded to send that header
        old_headers = {
            'Content-Type': 'text/plain',
            'Content-Length': frag_size,
            'Content-Range': 'bytes 0-%s/%s' % (frag_size - 1,
                                                frag_archive_size),
            'X-Object-Sysmeta-Ec-Content-Length': len(old_data),
            'X-Object-Sysmeta-Ec-Etag': old_etag,
            'X-Backend-Timestamp': Timestamp(self.ts()).internal
        }
        new_headers = {
            'Content-Type': 'text/plain',
            'Content-Length': frag_size,
            'Content-Range': 'bytes 0-%s/%s' % (frag_size - 1,
                                                frag_archive_size),
            'X-Object-Sysmeta-Ec-Content-Length': len(new_data),
            'X-Object-Sysmeta-Ec-Etag': new_etag,
            'X-Backend-Timestamp': Timestamp(self.ts()).internal
        }
        # 7 primaries with stale frags, 3 handoffs failed to get new frags
        responses = [
            StubResponse(206, old_archives[0][:frag_size], old_headers, 0),
            StubResponse(206, new_archives[1][:frag_size], new_headers, 1),
            StubResponse(206, old_archives[2][:frag_size], old_headers, 2),
            StubResponse(206, new_archives[3][:frag_size], new_headers, 3),
            StubResponse(206, old_archives[4][:frag_size], old_headers, 4),
            StubResponse(206, new_archives[5][:frag_size], new_headers, 5),
            StubResponse(206, old_archives[6][:frag_size], old_headers, 6),
            StubResponse(206, new_archives[7][:frag_size], new_headers, 7),
            StubResponse(206, old_archives[8][:frag_size], old_headers, 8),
            StubResponse(206, new_archives[9][:frag_size], new_headers, 9),
            StubResponse(206, old_archives[10][:frag_size], old_headers, 10),
            StubResponse(206, new_archives[11][:frag_size], new_headers, 11),
            StubResponse(206, old_archives[12][:frag_size], old_headers, 12),
            StubResponse(206, new_archives[13][:frag_size], new_headers, 13),
            StubResponse(206, new_archives[0][:frag_size], new_headers, 0),
            StubResponse(404),
            StubResponse(404),
            StubResponse(206, new_archives[6][:frag_size], new_headers, 6),
            StubResponse(404),
            StubResponse(206, new_archives[10][:frag_size], new_headers, 10),
            StubResponse(206, new_archives[12][:frag_size], new_headers, 12),
        ]

        def get_response(req):
            return responses.pop(0) if responses else StubResponse(404)

        req = swob.Request.blank('/v1/a/c/o')
        with capture_http_requests(get_response) as log:
            resp = req.get_response(self.app)

        self.assertEqual(resp.status_int, 200)
        self.assertEqual(resp.body, new_data[:segment_size])
        self.assertEqual(len(log), self.policy.ec_ndata + 10)

    def test_GET_mismatched_fragment_archives(self):
        segment_size = self.policy.ec_segment_size
        test_data1 = (b'test' * segment_size)[:-333]
        # N.B. the object data *length* here is different
        test_data2 = (b'blah1' * segment_size)[:-333]

        etag1 = md5(test_data1).hexdigest()
        etag2 = md5(test_data2).hexdigest()

        ec_archive_bodies1 = self._make_ec_archive_bodies(test_data1)
        ec_archive_bodies2 = self._make_ec_archive_bodies(test_data2)

        headers1 = {'X-Object-Sysmeta-Ec-Etag': etag1,
                    'X-Object-Sysmeta-Ec-Content-Length': '333'}
        # here we're going to *lie* and say the etag here matches
        headers2 = {'X-Object-Sysmeta-Ec-Etag': etag1,
                    'X-Object-Sysmeta-Ec-Content-Length': '333'}

        responses1 = [(200, body, self._add_frag_index(fi, headers1))
                      for fi, body in enumerate(ec_archive_bodies1)]
        responses2 = [(200, body, self._add_frag_index(fi, headers2))
                      for fi, body in enumerate(ec_archive_bodies2)]

        req = swob.Request.blank('/v1/a/c/o')

        # sanity check responses1
        responses = responses1[:self.policy.ec_ndata]
        status_codes, body_iter, headers = zip(*responses)
        with set_http_connect(*status_codes, body_iter=body_iter,
                              headers=headers):
            resp = req.get_response(self.app)
        self.assertEqual(resp.status_int, 200)
        self.assertEqual(md5(resp.body).hexdigest(), etag1)

        # sanity check responses2
        responses = responses2[:self.policy.ec_ndata]
        status_codes, body_iter, headers = zip(*responses)
        with set_http_connect(*status_codes, body_iter=body_iter,
                              headers=headers):
            resp = req.get_response(self.app)
        self.assertEqual(resp.status_int, 200)
        self.assertEqual(md5(resp.body).hexdigest(), etag2)

        # now mix the responses a bit
        mix_index = random.randint(0, self.policy.ec_ndata - 1)
        mixed_responses = responses1[:self.policy.ec_ndata]
        mixed_responses[mix_index] = responses2[mix_index]

        status_codes, body_iter, headers = zip(*mixed_responses)
        with set_http_connect(*status_codes, body_iter=body_iter,
                              headers=headers):
            resp = req.get_response(self.app)
        self.assertEqual(resp.status_int, 200)
        try:
            resp.body
        except ECDriverError:
            resp._app_iter.close()
        else:
            self.fail('invalid ec fragment response body did not blow up!')
        error_lines = self.logger.get_lines_for_level('error')
        self.assertEqual(1, len(error_lines))
        msg = error_lines[0]
        self.assertIn('Error decoding fragments', msg)
        self.assertIn('/a/c/o', msg)
        log_msg_args, log_msg_kwargs = self.logger.log_dict['error'][0]
        self.assertEqual(log_msg_kwargs['exc_info'][0], ECDriverError)

    def test_GET_read_timeout(self):
        segment_size = self.policy.ec_segment_size
        test_data = (b'test' * segment_size)[:-333]
        etag = md5(test_data).hexdigest()
        ec_archive_bodies = self._make_ec_archive_bodies(test_data)
        headers = {'X-Object-Sysmeta-Ec-Etag': etag}
        self.app.recoverable_node_timeout = 0.01
        responses = [
            (200, SlowBody(body, 0.1), self._add_frag_index(i, headers))
            for i, body in enumerate(ec_archive_bodies)
        ] * self.policy.ec_duplication_factor

        req = swob.Request.blank('/v1/a/c/o')

        status_codes, body_iter, headers = zip(*responses + [
            (404, [b''], {}) for i in range(
                self.policy.object_ring.max_more_nodes)])
        with mocked_http_conn(*status_codes, body_iter=body_iter,
                              headers=headers):
            resp = req.get_response(self.app)
            self.assertEqual(resp.status_int, 200)
            # do this inside the fake http context manager, it'll try to
            # resume but won't be able to give us all the right bytes
            self.assertNotEqual(md5(resp.body).hexdigest(), etag)
        error_lines = self.logger.get_lines_for_level('error')
        nparity = self.policy.ec_nparity
        self.assertGreater(len(error_lines), nparity)
        for line in error_lines[:nparity]:
            self.assertIn('retrying', line)
        for line in error_lines[nparity:]:
            self.assertIn('ChunkReadTimeout (0.01s)', line)

    def test_GET_read_timeout_resume(self):
        segment_size = self.policy.ec_segment_size
        test_data = (b'test' * segment_size)[:-333]
        etag = md5(test_data).hexdigest()
        ec_archive_bodies = self._make_ec_archive_bodies(test_data)
        headers = {'X-Object-Sysmeta-Ec-Etag': etag}
        self.app.recoverable_node_timeout = 0.05
        # first one is slow
        responses = [(200, SlowBody(ec_archive_bodies[0], 0.1),
                      self._add_frag_index(0, headers))]
        # ... the rest are fine
        responses += [(200, body, self._add_frag_index(i, headers))
                      for i, body in enumerate(ec_archive_bodies[1:], start=1)]

        req = swob.Request.blank('/v1/a/c/o')

        status_codes, body_iter, headers = zip(
            *responses[:self.policy.ec_ndata + 1])
        with set_http_connect(*status_codes, body_iter=body_iter,
                              headers=headers):
            resp = req.get_response(self.app)
            self.assertEqual(resp.status_int, 200)
            self.assertTrue(md5(resp.body).hexdigest(), etag)
        error_lines = self.logger.get_lines_for_level('error')
        self.assertEqual(1, len(error_lines))
        self.assertIn('retrying', error_lines[0])

    def test_fix_response_HEAD(self):
        headers = {'X-Object-Sysmeta-Ec-Content-Length': '10',
                   'X-Object-Sysmeta-Ec-Etag': 'foo'}

        # sucsessful HEAD
        responses = [(200, b'', headers)]
        status_codes, body_iter, headers = zip(*responses)
        req = swift.common.swob.Request.blank('/v1/a/c/o', method='HEAD')
        with set_http_connect(*status_codes, body_iter=body_iter,
                              headers=headers):
            resp = req.get_response(self.app)
        self.assertEqual(resp.status_int, 200)
        self.assertEqual(resp.body, b'')
        # 200OK shows original object content length
        self.assertEqual(resp.headers['Content-Length'], '10')
        self.assertEqual(resp.headers['Etag'], 'foo')

        # not found HEAD
        responses = [(404, b'', {})] * self.replicas() * 2
        status_codes, body_iter, headers = zip(*responses)
        req = swift.common.swob.Request.blank('/v1/a/c/o', method='HEAD')
        with set_http_connect(*status_codes, body_iter=body_iter,
                              headers=headers):
            resp = req.get_response(self.app)
        self.assertEqual(resp.status_int, 404)
        # 404 shows actual response body size (i.e. 0 for HEAD)
        self.assertEqual(resp.headers['Content-Length'], '0')

    def test_GET_with_invalid_ranges(self):
        # real body size is segment_size - 10 (just 1 segment)
        segment_size = self.policy.ec_segment_size
        real_body = (b'a' * segment_size)[:-10]

        # range is out of real body but in segment size
        self._test_invalid_ranges('GET', real_body,
                                  segment_size, '%s-' % (segment_size - 10))
        # range is out of both real body and segment size
        self._test_invalid_ranges('GET', real_body,
                                  segment_size, '%s-' % (segment_size + 10))

    def _test_invalid_ranges(self, method, real_body, segment_size, req_range):
        # make a request with range starts from more than real size.
        body_etag = md5(real_body).hexdigest()
        req = swift.common.swob.Request.blank(
            '/v1/a/c/o', method=method,
            headers={'Destination': 'c1/o',
                     'Range': 'bytes=%s' % (req_range)})

        fragments = self.policy.pyeclib_driver.encode(real_body)
        fragment_payloads = [fragments * self.policy.ec_duplication_factor]

        node_fragments = list(zip(*fragment_payloads))
        self.assertEqual(len(node_fragments), self.replicas())  # sanity
        headers = {'X-Object-Sysmeta-Ec-Content-Length': str(len(real_body)),
                   'X-Object-Sysmeta-Ec-Etag': body_etag}
        start = int(req_range.split('-')[0])
        self.assertGreaterEqual(start, 0)  # sanity
        title, exp = swob.RESPONSE_REASONS[416]
        range_not_satisfiable_body = \
            '<html><h1>%s</h1><p>%s</p></html>' % (title, exp)
        range_not_satisfiable_body = range_not_satisfiable_body.encode('utf-8')
        if start >= segment_size:
            responses = [(416, range_not_satisfiable_body,
                          self._add_frag_index(i, headers))
                         for i in range(POLICIES.default.ec_ndata)]
        else:
            responses = [(200, b''.join(node_fragments[i]),
                          self._add_frag_index(i, headers))
                         for i in range(POLICIES.default.ec_ndata)]
        status_codes, body_iter, headers = zip(*responses)
        expect_headers = {
            'X-Obj-Metadata-Footer': 'yes',
            'X-Obj-Multiphase-Commit': 'yes'
        }
        with set_http_connect(*status_codes, body_iter=body_iter,
                              headers=headers, expect_headers=expect_headers):
            resp = req.get_response(self.app)
        self.assertEqual(resp.status_int, 416)
        self.assertEqual(resp.content_length, len(range_not_satisfiable_body))
        self.assertEqual(resp.body, range_not_satisfiable_body)
        self.assertEqual(resp.etag, body_etag)
        self.assertEqual(resp.headers['Accept-Ranges'], 'bytes')

    def test_non_durable_ec_response_bucket(self):
        ts = self.ts()
        bucket = obj.ECGetResponseBucket(self.policy, ts)
        self.assertEqual(bucket.shortfall, self.policy.ec_ndata)
        for i in range(1, self.policy.ec_ndata - self.policy.ec_nparity + 1):
            stub_getter = mock.MagicMock(last_status=200, last_headers={
                'X-Backend-Timestamp': ts.internal,
                'X-Object-Sysmeta-Ec-Etag': 'the-etag',
                'X-Object-Sysmeta-Ec-Frag-Index': str(i),
            })
            bucket.add_response(stub_getter, None)
            self.assertEqual(bucket.shortfall, self.policy.ec_ndata - i)
        self.assertEqual(bucket.shortfall, self.policy.ec_nparity)
        self.assertFalse(bucket.durable)
        expectations = (
            4,  # 7
            4,  # 8
            4,  # 9
            4,  # 10
            3,  # 11
            2,  # 12
            1,  # 13
            1,  # 14
        )
        for i, expected in zip(range(
                self.policy.ec_ndata - self.policy.ec_nparity + 1,
                self.policy.object_ring.replica_count + 1), expectations):
            stub_getter = mock.MagicMock(last_status=200, last_headers={
                'X-Backend-Timestamp': ts.internal,
                'X-Object-Sysmeta-Ec-Etag': 'the-etag',
                'X-Object-Sysmeta-Ec-Frag-Index': str(i),
            })
            bucket.add_response(stub_getter, None)
            msg = 'With %r resp, expected shortfall %s != %s' % (
                bucket.gets.keys(), expected, bucket.shortfall)
            self.assertEqual(bucket.shortfall, expected, msg)


class TestECFunctions(unittest.TestCase):
    def test_chunk_transformer(self):
        def do_test(dup_factor, segments):
            segment_size = 1024
            orig_chunks = []
            for i in range(segments):
                orig_chunks.append(
                    chr(i + 97).encode('latin-1') * segment_size)
            policy = ECStoragePolicy(0, 'ec8-2', ec_type=DEFAULT_TEST_EC_TYPE,
                                     ec_ndata=8, ec_nparity=2,
                                     object_ring=FakeRing(
                                         replicas=10 * dup_factor),
                                     ec_segment_size=segment_size,
                                     ec_duplication_factor=dup_factor)
            encoded_chunks = [[] for _ in range(policy.ec_n_unique_fragments)]
            for orig_chunk in orig_chunks:
                # each segment produces a set of frags
                frag_set = policy.pyeclib_driver.encode(orig_chunk)
                for frag_index, frag_data in enumerate(frag_set):
                    encoded_chunks[frag_index].append(frag_data)
            # chunk_transformer buffers and concatenates multiple frags
            expected = [b''.join(frags) for frags in encoded_chunks]

            transform = obj.chunk_transformer(policy)
            transform.send(None)
            backend_chunks = transform.send(b''.join(orig_chunks))
            self.assertIsNotNone(backend_chunks)  # sanity
            self.assertEqual(
                len(backend_chunks), policy.ec_n_unique_fragments)
            self.assertEqual(expected, backend_chunks)

            # flush out last chunk buffer
            backend_chunks = transform.send(b'')
            self.assertEqual(
                len(backend_chunks), policy.ec_n_unique_fragments)
            self.assertEqual([b''] * policy.ec_n_unique_fragments,
                             backend_chunks)

        do_test(dup_factor=1, segments=1)
        do_test(dup_factor=2, segments=1)
        do_test(dup_factor=3, segments=1)
        do_test(dup_factor=1, segments=2)
        do_test(dup_factor=2, segments=2)
        do_test(dup_factor=3, segments=2)

    def test_chunk_transformer_non_aligned_last_chunk(self):
        last_chunk = b'a' * 128

        def do_test(dup):
            policy = ECStoragePolicy(0, 'ec8-2', ec_type=DEFAULT_TEST_EC_TYPE,
                                     ec_ndata=8, ec_nparity=2,
                                     object_ring=FakeRing(replicas=10 * dup),
                                     ec_segment_size=1024,
                                     ec_duplication_factor=dup)
            expected = policy.pyeclib_driver.encode(last_chunk)
            transform = obj.chunk_transformer(policy)
            transform.send(None)

            transform.send(last_chunk)
            # flush out last chunk buffer
            backend_chunks = transform.send(b'')

            self.assertEqual(
                len(backend_chunks), policy.ec_n_unique_fragments)
            self.assertEqual(expected, backend_chunks)

        do_test(1)
        do_test(2)

    def test_client_range_to_segment_range(self):
        actual = obj.client_range_to_segment_range(100, 700, 512)
        self.assertEqual(actual, (0, 1023))
        self.assertEqual([type(x) for x in actual], [int, int])

        actual = obj.client_range_to_segment_range(100, 700, 256)
        self.assertEqual(actual, (0, 767))
        self.assertEqual([type(x) for x in actual], [int, int])

        actual = obj.client_range_to_segment_range(300, None, 256)
        self.assertEqual(actual, (256, None))
        self.assertEqual([type(x) for x in actual], [int, type(None)])

    def test_segment_range_to_fragment_range(self):
        actual = obj.segment_range_to_fragment_range(0, 1023, 512, 300)
        self.assertEqual(actual, (0, 599))
        self.assertEqual([type(x) for x in actual], [int, int])

        actual = obj.segment_range_to_fragment_range(0, 767, 256, 100)
        self.assertEqual(actual, (0, 299))
        self.assertEqual([type(x) for x in actual], [int, int])

        actual = obj.segment_range_to_fragment_range(256, None, 256, 100)
        self.assertEqual(actual, (100, None))
        self.assertEqual([type(x) for x in actual], [int, type(None)])


@patch_policies([ECStoragePolicy(0, name='ec', is_default=True,
                                 ec_type=DEFAULT_TEST_EC_TYPE, ec_ndata=10,
                                 ec_nparity=4, ec_segment_size=4096,
                                 ec_duplication_factor=2),
                 StoragePolicy(1, name='unu')],
                fake_ring_args=[{'replicas': 28}, {}])
class TestECDuplicationObjController(
        ECObjectControllerMixin, unittest.TestCase):
    container_info = {
        'status': 200,
        'read_acl': None,
        'write_acl': None,
        'sync_key': None,
        'versions': None,
        'storage_policy': '0',
    }

    controller_cls = obj.ECObjectController

    def _test_GET_with_duplication_factor(self, node_frags, obj):
        # This is basic tests in the healthy backends status
        fake_response = self._fake_ec_node_response(node_frags)

        req = swob.Request.blank('/v1/a/c/o')
        with capture_http_requests(fake_response) as log:
            resp = req.get_response(self.app)

        self.assertEqual(resp.status_int, 200)
        self.assertEqual(resp.headers['etag'], obj['etag'])
        self.assertEqual(md5(resp.body).hexdigest(), obj['etag'])

        collected_responses = defaultdict(set)
        for conn in log:
            etag = conn.resp.headers['X-Object-Sysmeta-Ec-Etag']
            index = conn.resp.headers['X-Object-Sysmeta-Ec-Frag-Index']
            collected_responses[etag].add(index)

        # the backend requests should be >= num_data_fragments
        self.assertGreaterEqual(len(log), self.policy.ec_ndata)
        # but <= # of replicas
        self.assertLessEqual(len(log), self.replicas())
        self.assertEqual(len(collected_responses), 1)

        etag, frags = list(collected_responses.items())[0]
        # the backend requests will stop at enough ec_ndata responses
        self.assertEqual(
            len(frags), self.policy.ec_ndata,
            'collected %s frags (expected %s) for etag %s' % (
                len(frags), self.policy.ec_ndata, etag))

    # TODO: actually "frags" in node_frags is meaning "node_index" right now
    # in following tests. Reconsidering the name and semantics change needed.
    # Or, just mapping to be correct as frag_index is enough?.
    def test_GET_with_duplication_factor(self):
        obj = self._make_ec_object_stub()
        node_frags = [
            {'obj': obj, 'frag': 0},
            {'obj': obj, 'frag': 1},
            {'obj': obj, 'frag': 2},
            {'obj': obj, 'frag': 3},
            {'obj': obj, 'frag': 4},
            {'obj': obj, 'frag': 5},
            {'obj': obj, 'frag': 6},
            {'obj': obj, 'frag': 7},
            {'obj': obj, 'frag': 8},
            {'obj': obj, 'frag': 9},
            {'obj': obj, 'frag': 10},
            {'obj': obj, 'frag': 11},
            {'obj': obj, 'frag': 12},
            {'obj': obj, 'frag': 13},
        ] * 2  # duplicated!
        self._test_GET_with_duplication_factor(node_frags, obj)

    def test_GET_with_duplication_factor_almost_duplicate_dispersion(self):
        obj = self._make_ec_object_stub()
        node_frags = [
            # first half of # of replicas are 0, 1, 2, 3, 4, 5, 6
            {'obj': obj, 'frag': 0},
            {'obj': obj, 'frag': 0},
            {'obj': obj, 'frag': 1},
            {'obj': obj, 'frag': 1},
            {'obj': obj, 'frag': 2},
            {'obj': obj, 'frag': 2},
            {'obj': obj, 'frag': 3},
            {'obj': obj, 'frag': 3},
            {'obj': obj, 'frag': 4},
            {'obj': obj, 'frag': 4},
            {'obj': obj, 'frag': 5},
            {'obj': obj, 'frag': 5},
            {'obj': obj, 'frag': 6},
            {'obj': obj, 'frag': 6},
            # second half of # of replicas are 7, 8, 9, 10, 11, 12, 13
            {'obj': obj, 'frag': 7},
            {'obj': obj, 'frag': 7},
            {'obj': obj, 'frag': 8},
            {'obj': obj, 'frag': 8},
            {'obj': obj, 'frag': 9},
            {'obj': obj, 'frag': 9},
            {'obj': obj, 'frag': 10},
            {'obj': obj, 'frag': 10},
            {'obj': obj, 'frag': 11},
            {'obj': obj, 'frag': 11},
            {'obj': obj, 'frag': 12},
            {'obj': obj, 'frag': 12},
            {'obj': obj, 'frag': 13},
            {'obj': obj, 'frag': 13},
        ]
        # ...but it still works!
        self._test_GET_with_duplication_factor(node_frags, obj)

    def test_GET_with_missing_and_mixed_frags_will_dig_deep_but_stop(self):
        obj1 = self._make_ec_object_stub(pattern='obj1')
        obj2 = self._make_ec_object_stub(pattern='obj2')

        # both of obj1 and obj2 has only 9 frags which is not able to decode
        node_frags = [
            {'obj': obj1, 'frag': 0},
            {'obj': obj2, 'frag': 0},
            {'obj': obj1, 'frag': 1},
            {'obj': obj2, 'frag': 1},
            {'obj': obj1, 'frag': 2},
            {'obj': obj2, 'frag': 2},
            {'obj': obj1, 'frag': 3},
            {'obj': obj2, 'frag': 3},
            {'obj': obj1, 'frag': 4},
            {'obj': obj2, 'frag': 4},
            {'obj': obj1, 'frag': 5},
            {'obj': obj2, 'frag': 5},
            {'obj': obj1, 'frag': 6},
            {'obj': obj2, 'frag': 6},
            {'obj': obj1, 'frag': 7},
            {'obj': obj2, 'frag': 7},
            {'obj': obj1, 'frag': 8},
            {'obj': obj2, 'frag': 8},
        ]
        # ... and the rest are 404s which is limited by request_count
        # (2 * replicas in default) rather than max_extra_requests limitation
        # because the retries will be in ResumingGetter if the responses
        # are 404s
        node_frags += [[]] * (self.replicas() * 2 - len(node_frags))
        fake_response = self._fake_ec_node_response(node_frags)

        req = swob.Request.blank('/v1/a/c/o')
        with capture_http_requests(fake_response) as log:
            resp = req.get_response(self.app)

        self.assertEqual(resp.status_int, 503)

        collected_responses = defaultdict(set)
        for conn in log:
            etag = conn.resp.headers['X-Object-Sysmeta-Ec-Etag']
            index = conn.resp.headers['X-Object-Sysmeta-Ec-Frag-Index']
            collected_responses[etag].add(index)

        # default node_iter will exhaust to the last of handoffs
        self.assertEqual(len(log), self.replicas() * 2)
        # we have obj1, obj2, and 404 NotFound in collected_responses
        self.assertEqual(len(list(collected_responses.keys())), 3)
        self.assertIn(obj1['etag'], collected_responses)
        self.assertIn(obj2['etag'], collected_responses)
        self.assertIn(None, collected_responses)

        # ... regardless we should never need to fetch more than ec_ndata
        # frags for any given etag
        for etag, frags in collected_responses.items():
            self.assertLessEqual(len(frags), self.policy.ec_ndata,
                                 'collected %s frags for etag %s' % (
                                     len(frags), etag))

    def test_GET_with_many_missed_overwrite_will_need_handoff(self):
        obj1 = self._make_ec_object_stub(pattern='obj1')
        obj2 = self._make_ec_object_stub(pattern='obj2')
        # primaries
        node_frags = [
            {'obj': obj2, 'frag': 0},
            {'obj': obj2, 'frag': 1},
            {'obj': obj1, 'frag': 2},  # missed
            {'obj': obj2, 'frag': 3},
            {'obj': obj2, 'frag': 4},
            {'obj': obj2, 'frag': 5},
            {'obj': obj1, 'frag': 6},  # missed
            {'obj': obj2, 'frag': 7},
            {'obj': obj2, 'frag': 8},
            {'obj': obj1, 'frag': 9},  # missed
            {'obj': obj1, 'frag': 10},  # missed
            {'obj': obj1, 'frag': 11},  # missed
            {'obj': obj2, 'frag': 12},
            {'obj': obj2, 'frag': 13},
        ]

        node_frags = node_frags * 2  # 2 duplication

        # so the primaries have indexes 0, 1, 3, 4, 5, 7, 8, 12, 13
        # (9 indexes) for obj2 and then a handoff has index 6
        node_frags += [
            {'obj': obj2, 'frag': 6},  # handoff
        ]
        fake_response = self._fake_ec_node_response(node_frags)

        req = swob.Request.blank('/v1/a/c/o')
        with capture_http_requests(fake_response) as log:
            resp = req.get_response(self.app)

        self.assertEqual(resp.status_int, 200)
        self.assertEqual(resp.headers['etag'], obj2['etag'])
        self.assertEqual(md5(resp.body).hexdigest(), obj2['etag'])

        collected_responses = defaultdict(set)
        for conn in log:
            etag = conn.resp.headers['X-Object-Sysmeta-Ec-Etag']
            index = conn.resp.headers['X-Object-Sysmeta-Ec-Frag-Index']
            collected_responses[etag].add(index)

        # there's not enough of the obj2 etag on the primaries, we would
        # have collected responses for both etags, and would have made
        # one more request to the handoff node
        self.assertEqual(len(log), self.replicas() + 1)
        self.assertEqual(len(collected_responses), 2)

        # ... regardless we should never need to fetch more than ec_ndata
        # frags for any given etag
        for etag, frags in collected_responses.items():
            self.assertLessEqual(len(frags), self.policy.ec_ndata,
                                 'collected %s frags for etag %s' % (
                                 len(frags), etag))

    def test_GET_with_missing_and_mixed_frags_will_dig_deep_but_succeed(self):
        obj1 = self._make_ec_object_stub(pattern='obj1',
                                         timestamp=self.ts())
        obj2 = self._make_ec_object_stub(pattern='obj2',
                                         timestamp=self.ts())

        # 28 nodes are here
        node_frags = [
            {'obj': obj1, 'frag': 0},
            {'obj': obj2, 'frag': 0},
            [],
            {'obj': obj1, 'frag': 1},
            {'obj': obj2, 'frag': 1},
            [],
            {'obj': obj1, 'frag': 2},
            {'obj': obj2, 'frag': 2},
            [],
            {'obj': obj1, 'frag': 3},
            {'obj': obj2, 'frag': 3},
            [],
            {'obj': obj1, 'frag': 4},
            {'obj': obj2, 'frag': 4},
            [],
            {'obj': obj1, 'frag': 5},
            {'obj': obj2, 'frag': 5},
            [],
            {'obj': obj1, 'frag': 6},
            {'obj': obj2, 'frag': 6},
            [],
            {'obj': obj1, 'frag': 7},
            {'obj': obj2, 'frag': 7},
            [],
            {'obj': obj1, 'frag': 8},
            {'obj': obj2, 'frag': 8},
            [],
            [],
        ]

        node_frags += [[]] * 13  # Plus 13 nodes in handoff

        # finally 10th fragment for obj2 found
        node_frags += [[{'obj': obj2, 'frag': 9}]]

        fake_response = self._fake_ec_node_response(node_frags)

        req = swob.Request.blank('/v1/a/c/o')
        with capture_http_requests(fake_response) as log:
            resp = req.get_response(self.app)

        self.assertEqual(resp.status_int, 200)
        self.assertEqual(resp.headers['etag'], obj2['etag'])
        self.assertEqual(md5(resp.body).hexdigest(), obj2['etag'])

        collected_responses = defaultdict(set)
        for conn in log:
            etag = conn.resp.headers['X-Object-Sysmeta-Ec-Etag']
            index = conn.resp.headers['X-Object-Sysmeta-Ec-Frag-Index']
            collected_responses[etag].add(index)

        # we go exactly as long as we have to, finding two different
        # etags and some 404's (i.e. collected_responses[None])
        self.assertEqual(len(log), len(node_frags))
        self.assertEqual(len(collected_responses), 3)

        # ... regardless we should never need to fetch more than ec_ndata
        # frags for any given etag
        for etag, frags in collected_responses.items():
            self.assertLessEqual(len(frags), self.policy.ec_ndata,
                                 'collected %s frags for etag %s' % (
                                 len(frags), etag))

    def test_GET_with_mixed_frags_and_no_quorum_will_503(self):
        # all nodes have a frag but there is no one set that reaches quorum,
        # which means there is no backend 404 response, but proxy should still
        # return 404 rather than 503
        stub_objects = [
            self._make_ec_object_stub(pattern='obj1'),
            self._make_ec_object_stub(pattern='obj2'),
            self._make_ec_object_stub(pattern='obj3'),
            self._make_ec_object_stub(pattern='obj4'),
            self._make_ec_object_stub(pattern='obj5'),
            self._make_ec_object_stub(pattern='obj6'),
            self._make_ec_object_stub(pattern='obj7'),
        ]
        etags = collections.Counter(stub['etag'] for stub in stub_objects)
        self.assertEqual(len(etags), 7, etags)  # sanity

        # primaries and handoffs for required nodes
        # this is 10-4 * 2 case so that 56 requests (2 * replicas) required
        # to give up. we prepares 7 different objects above so responses
        # will have 8 fragments for each object
        required_nodes = self.replicas() * 2
        # fill them out to the primary and handoff nodes
        node_frags = []
        for frag in range(8):
            for stub_obj in stub_objects:
                if len(node_frags) >= required_nodes:
                    # we already have enough responses
                    break
                node_frags.append({'obj': stub_obj, 'frag': frag})

        # sanity
        self.assertEqual(required_nodes, len(node_frags))

        fake_response = self._fake_ec_node_response(node_frags)

        req = swob.Request.blank('/v1/a/c/o')
        with capture_http_requests(fake_response) as log:
            resp = req.get_response(self.app)

        self.assertEqual(resp.status_int, 503)

        collected_etags = set()
        collected_status = set()
        for conn in log:
            etag = conn.resp.headers['X-Object-Sysmeta-Ec-Etag']
            collected_etags.add(etag)
            collected_status.add(conn.resp.status)

        self.assertEqual(required_nodes, len(log))
        self.assertEqual(len(collected_etags), 7)
        self.assertEqual({200}, collected_status)

    def test_GET_with_no_durable_files(self):
        # verify that at least one durable is necessary for a successful GET
        obj1 = self._make_ec_object_stub()
        node_frags = [
            {'obj': obj1, 'frag': 0, 'durable': False},
            {'obj': obj1, 'frag': 1, 'durable': False},
            {'obj': obj1, 'frag': 2, 'durable': False},
            {'obj': obj1, 'frag': 3, 'durable': False},
            {'obj': obj1, 'frag': 4, 'durable': False},
            {'obj': obj1, 'frag': 5, 'durable': False},
            {'obj': obj1, 'frag': 6, 'durable': False},
            {'obj': obj1, 'frag': 7, 'durable': False},
            {'obj': obj1, 'frag': 8, 'durable': False},
            {'obj': obj1, 'frag': 9, 'durable': False},
            {'obj': obj1, 'frag': 10, 'durable': False},  # parity
            {'obj': obj1, 'frag': 11, 'durable': False},  # parity
            {'obj': obj1, 'frag': 12, 'durable': False},  # parity
            {'obj': obj1, 'frag': 13, 'durable': False},  # parity
        ]

        node_frags = node_frags * 2  # 2 duplications

        node_frags += [[]] * self.replicas()  # handoffs

        fake_response = self._fake_ec_node_response(list(node_frags))

        req = swob.Request.blank('/v1/a/c/o')
        with capture_http_requests(fake_response) as log:
            resp = req.get_response(self.app)

        self.assertEqual(resp.status_int, 404)
        # all 28 nodes tried with an optimistic get, none are durable and none
        # report having a durable timestamp
        self.assertEqual(self.replicas() * 2, len(log))

    def test_GET_with_missing_and_mixed_frags_may_503(self):
        obj1 = self._make_ec_object_stub(pattern='obj1')
        obj2 = self._make_ec_object_stub(pattern='obj2')
        obj3 = self._make_ec_object_stub(pattern='obj3')
        obj4 = self._make_ec_object_stub(pattern='obj4')
        # we get a 503 when all the handoffs return 200
        node_frags = [[]] * self.replicas()  # primaries have no frags
        # plus, 4 different objects and 7 indexes will b 28 node responses
        # here for handoffs
        node_frags = node_frags + [  # handoffs all have frags
            {'obj': obj1, 'frag': 0},
            {'obj': obj2, 'frag': 0},
            {'obj': obj3, 'frag': 0},
            {'obj': obj4, 'frag': 0},
            {'obj': obj1, 'frag': 1},
            {'obj': obj2, 'frag': 1},
            {'obj': obj3, 'frag': 1},
            {'obj': obj4, 'frag': 1},
            {'obj': obj1, 'frag': 2},
            {'obj': obj2, 'frag': 2},
            {'obj': obj3, 'frag': 2},
            {'obj': obj4, 'frag': 2},
            {'obj': obj1, 'frag': 3},
            {'obj': obj2, 'frag': 3},
            {'obj': obj3, 'frag': 3},
            {'obj': obj4, 'frag': 3},
            {'obj': obj1, 'frag': 4},
            {'obj': obj2, 'frag': 4},
            {'obj': obj3, 'frag': 4},
            {'obj': obj4, 'frag': 4},
            {'obj': obj1, 'frag': 5},
            {'obj': obj2, 'frag': 5},
            {'obj': obj3, 'frag': 5},
            {'obj': obj4, 'frag': 5},
            {'obj': obj1, 'frag': 6},
            {'obj': obj2, 'frag': 6},
            {'obj': obj3, 'frag': 6},
            {'obj': obj4, 'frag': 6},
        ]

        fake_response = self._fake_ec_node_response(node_frags)

        req = swob.Request.blank('/v1/a/c/o')
        with capture_http_requests(fake_response) as log:
            resp = req.get_response(self.app)

        self.assertEqual(resp.status_int, 503)
        # never get a quorum so all nodes are searched
        self.assertEqual(len(log), 2 * self.replicas())
        collected_indexes = defaultdict(list)
        for conn in log:
            fi = conn.resp.headers.get('X-Object-Sysmeta-Ec-Frag-Index')
            if fi is not None:
                collected_indexes[fi].append(conn)
        self.assertEqual(len(collected_indexes), 7)

    def test_GET_with_mixed_etags_at_same_timestamp(self):
        # the difference from parent class is only handoff stub length

        ts = self.ts()  # force equal timestamps for two objects
        obj1 = self._make_ec_object_stub(timestamp=ts, pattern='obj1')
        obj2 = self._make_ec_object_stub(timestamp=ts, pattern='obj2')
        self.assertNotEqual(obj1['etag'], obj2['etag'])  # sanity

        node_frags = [
            # 7 frags of obj2 are available and durable
            {'obj': obj2, 'frag': 0, 'durable': True},
            {'obj': obj2, 'frag': 1, 'durable': True},
            {'obj': obj2, 'frag': 2, 'durable': True},
            {'obj': obj2, 'frag': 3, 'durable': True},
            {'obj': obj2, 'frag': 4, 'durable': True},
            {'obj': obj2, 'frag': 5, 'durable': True},
            {'obj': obj2, 'frag': 6, 'durable': True},
            # 7 frags of obj1 are available and durable
            {'obj': obj1, 'frag': 7, 'durable': True},
            {'obj': obj1, 'frag': 8, 'durable': True},
            {'obj': obj1, 'frag': 9, 'durable': True},
            {'obj': obj1, 'frag': 10, 'durable': True},
            {'obj': obj1, 'frag': 11, 'durable': True},
            {'obj': obj1, 'frag': 12, 'durable': True},
            {'obj': obj1, 'frag': 13, 'durable': True},
            # handoffs
        ]

        node_frags += [[]] * (self.replicas() * 2 - len(node_frags))

        fake_response = self._fake_ec_node_response(list(node_frags))

        req = swob.Request.blank('/v1/a/c/o')
        with capture_http_requests(fake_response) as log:
            resp = req.get_response(self.app)
        # read body to provoke any EC decode errors
        self.assertTrue(resp.body)

        self.assertEqual(resp.status_int, 503)
        self.assertEqual(len(log), self.replicas() * 2)
        collected_etags = set()
        for conn in log:
            etag = conn.resp.headers['X-Object-Sysmeta-Ec-Etag']
            collected_etags.add(etag)  # will be None from handoffs
        self.assertEqual({obj1['etag'], obj2['etag'], None}, collected_etags)
        log_lines = self.app.logger.get_lines_for_level('error')
        self.assertEqual(log_lines,
                         ['Problem with fragment response: ETag mismatch'] * 7
                         + ['Object returning 503 for []'])

    def _test_determine_chunk_destinations_prioritize(
            self, missing_two, missing_one):
        # This scenario is only likely for ec_duplication_factor >= 2. If we
        # have multiple failures such that the putters collection is missing
        # two primary nodes for frag index 'missing_two' and missing one
        # primary node for frag index 'missing_one', then we should prioritize
        # finding a handoff for frag index 'missing_two'.

        class FakePutter(object):
            def __init__(self, index):
                self.node_index = index

        controller = self.controller_cls(self.app, 'a', 'c', 'o')

        # sanity, caller must set missing_two < than ec_num_unique_fragments
        self.assertLess(missing_two, self.policy.ec_n_unique_fragments)

        # create a dummy list of putters, check no handoffs
        putters = []
        for index in range(self.policy.object_ring.replica_count):
            putters.append(FakePutter(index))

        # sanity - all putters have primary nodes
        got = controller._determine_chunk_destinations(putters, self.policy)
        expected = {}
        for i, p in enumerate(putters):
            expected[p] = self.policy.get_backend_index(i)
        self.assertEqual(got, expected)

        # now, for fragment index that is missing two copies, lets make one
        # putter be a handoff
        handoff_putter = putters[missing_two]
        handoff_putter.node_index = None

        # and then pop another putter for a copy of same fragment index
        putters.pop(missing_two + self.policy.ec_n_unique_fragments)

        # also pop one copy of a different fragment to make one missing hole
        putters.pop(missing_one)

        # then determine chunk destinations: we have 26 putters here;
        # missing_two frag index is missing two copies;  missing_one frag index
        # is missing one copy, therefore the handoff node should be assigned to
        # missing_two frag index
        got = controller._determine_chunk_destinations(putters, self.policy)
        # N.B. len(putters) is now len(expected - 2) due to pop twice
        self.assertEqual(len(putters), len(got))
        # sanity, no node index - for handoff putter
        self.assertIsNone(handoff_putter.node_index)
        self.assertEqual(got[handoff_putter], missing_two)
        # sanity, other nodes except handoff_putter have node_index
        self.assertTrue(all(
            [putter.node_index is not None for putter in got if
             putter != handoff_putter]))

    def test_determine_chunk_destinations_prioritize_more_missing(self):
        # drop node_index 0, 14 and 1 should work
        self._test_determine_chunk_destinations_prioritize(0, 1)
        # drop node_index 1, 15 and 0 should work, too
        self._test_determine_chunk_destinations_prioritize(1, 0)


class ECCommonPutterMixin(object):
    # EC PUT tests common to both Mime and PUT+POST protocols
    expect_headers = {}

    def test_PUT_ec_error_during_transfer_data(self):
        class FakeReader(object):
            def read(self, size):
                raise IOError('error message')

        req = swob.Request.blank('/v1/a/c/o.jpg', method='PUT',
                                 body=b'test body')

        req.environ['wsgi.input'] = FakeReader()
        req.headers['content-length'] = '6'
        codes = [201] * self.replicas()
        with set_http_connect(*codes, expect_headers=self.expect_headers):
            resp = req.get_response(self.app)

        self.assertEqual(resp.status_int, 499)

    def test_PUT_ec_chunkreadtimeout_during_transfer_data(self):
        class FakeReader(object):
            def read(self, size):
                raise exceptions.ChunkReadTimeout()

        req = swob.Request.blank('/v1/a/c/o.jpg', method='PUT',
                                 body=b'test body')

        req.environ['wsgi.input'] = FakeReader()
        req.headers['content-length'] = '6'
        codes = [201] * self.replicas()
        with set_http_connect(*codes, expect_headers=self.expect_headers):
            resp = req.get_response(self.app)

        self.assertEqual(resp.status_int, 408)

    def test_PUT_ec_timeout_during_transfer_data(self):
        class FakeReader(object):
            def read(self, size):
                raise exceptions.Timeout()

        req = swob.Request.blank('/v1/a/c/o.jpg', method='PUT',
                                 body=b'test body')

        req.environ['wsgi.input'] = FakeReader()
        req.headers['content-length'] = '6'
        codes = [201] * self.replicas()
        with set_http_connect(*codes, expect_headers=self.expect_headers):
            resp = req.get_response(self.app)

        self.assertEqual(resp.status_int, 499)

    def test_PUT_ec_exception_during_transfer_data(self):
        class FakeReader(object):
            def read(self, size):
                raise Exception('exception message')

        req = swob.Request.blank('/v1/a/c/o.jpg', method='PUT',
                                 body=b'test body')

        req.environ['wsgi.input'] = FakeReader()
        req.headers['content-length'] = '6'
        codes = [201] * self.replicas()
        with set_http_connect(*codes, expect_headers=self.expect_headers):
            resp = req.get_response(self.app)

        self.assertEqual(resp.status_int, 500)


# This is how CommonObjectControllerMixin is supposed to be used:
# @patch_policies(with_ec_default=True)
# class TestECObjControllerDoublePutter(BaseObjectControllerMixin,
#                                       ECCommonPutterMixin,
#                                       unittest.TestCase):
#     # tests specific to the PUT+POST protocol
#
#     def setUp(self):
#         super(TestECObjControllerDoublePutter, self).setUp()
#         # force use of the DoublePutter class
#         self.app.use_put_v1 = True


@patch_policies(with_ec_default=True)
class TestECObjControllerMimePutter(BaseObjectControllerMixin,
                                    ECCommonPutterMixin,
                                    unittest.TestCase):
    # tests specific to the older PUT protocol using a MimePutter
    expect_headers = {
        'X-Obj-Metadata-Footer': 'yes',
        'X-Obj-Multiphase-Commit': 'yes'
    }

    def setUp(self):
        super(TestECObjControllerMimePutter, self).setUp()
        # force use of the MimePutter class
        self.app.use_put_v1 = False

    def test_PUT_simple(self):
        req = swift.common.swob.Request.blank('/v1/a/c/o', method='PUT',
                                              body=b'')
        codes = [201] * self.replicas()
        with set_http_connect(*codes, expect_headers=self.expect_headers):
            resp = req.get_response(self.app)
        self.assertEqual(resp.status_int, 201)

    def test_PUT_with_body_and_bad_etag(self):
        segment_size = self.policy.ec_segment_size
        test_body = (b'asdf' * segment_size)[:-10]
        codes = [201] * self.replicas()
        conns = []

        def capture_expect(conn):
            # stash the backend connection so we can verify that it is closed
            # (no data will be sent)
            conns.append(conn)

        # send a bad etag in the request headers
        headers = {'Etag': 'bad etag'}
        req = swift.common.swob.Request.blank(
            '/v1/a/c/o', method='PUT', headers=headers, body=test_body)
        with set_http_connect(*codes, expect_headers=self.expect_headers,
                              give_expect=capture_expect):
            resp = req.get_response(self.app)
        self.assertEqual(422, resp.status_int)
        self.assertEqual(self.replicas(), len(conns))
        for conn in conns:
            self.assertTrue(conn.closed)

        # make the footers callback send the correct etag
        footers_callback = make_footers_callback(test_body)
        env = {'swift.callback.update_footers': footers_callback}
        headers = {'Etag': 'bad etag'}
        req = swift.common.swob.Request.blank(
            '/v1/a/c/o', method='PUT', headers=headers, environ=env,
            body=test_body)
        with set_http_connect(*codes, expect_headers=self.expect_headers):
            resp = req.get_response(self.app)
        self.assertEqual(201, resp.status_int)

        # make the footers callback send a bad Etag footer
        footers_callback = make_footers_callback(b'not the test body')
        env = {'swift.callback.update_footers': footers_callback}
        req = swift.common.swob.Request.blank(
            '/v1/a/c/o', method='PUT', environ=env, body=test_body)
        with set_http_connect(*codes, expect_headers=self.expect_headers):
            resp = req.get_response(self.app)
        self.assertEqual(422, resp.status_int)

    def test_txn_id_logging_ECPUT(self):
        req = swift.common.swob.Request.blank('/v1/a/c/o', method='PUT',
                                              body=b'')
        self.app.logger.txn_id = req.environ['swift.trans_id'] = 'test-txn-id'
        codes = [(100, Timeout(), 503, 503)] * self.replicas()
        stdout = StringIO()
        with set_http_connect(*codes, expect_headers=self.expect_headers), \
                mock.patch('sys.stdout', stdout):
            resp = req.get_response(self.app)
        self.assertEqual(resp.status_int, 503)
        for line in stdout.getvalue().splitlines():
            self.assertIn('test-txn-id', line)
        self.assertIn('Trying to get ', stdout.getvalue())

    def test_PUT_with_explicit_commit_status(self):
        req = swift.common.swob.Request.blank('/v1/a/c/o', method='PUT',
                                              body=b'')
        codes = [(100, 100, 201)] * self.replicas()
        with set_http_connect(*codes, expect_headers=self.expect_headers):
            resp = req.get_response(self.app)
        self.assertEqual(resp.status_int, 201)

    def test_PUT_mostly_success(self):
        req = swift.common.swob.Request.blank('/v1/a/c/o', method='PUT',
                                              body=b'')
        codes = [201] * self.quorum()
        codes += [503] * (self.replicas() - len(codes))
        random.shuffle(codes)
        with set_http_connect(*codes, expect_headers=self.expect_headers):
            resp = req.get_response(self.app)
        self.assertEqual(resp.status_int, 201)

    def test_PUT_error_commit(self):
        req = swift.common.swob.Request.blank('/v1/a/c/o', method='PUT',
                                              body=b'')
        codes = [(100, 503, Exception('not used'))] * self.replicas()
        with set_http_connect(*codes, expect_headers=self.expect_headers):
            resp = req.get_response(self.app)
        self.assertEqual(resp.status_int, 503)

    def test_PUT_mostly_success_commit(self):
        req = swift.common.swob.Request.blank('/v1/a/c/o', method='PUT',
                                              body=b'')
        codes = [201] * self.quorum()
        codes += [(100, 503, Exception('not used'))] * (
            self.replicas() - len(codes))
        random.shuffle(codes)
        with set_http_connect(*codes, expect_headers=self.expect_headers):
            resp = req.get_response(self.app)
        self.assertEqual(resp.status_int, 201)

    def test_PUT_mostly_error_commit(self):
        req = swift.common.swob.Request.blank('/v1/a/c/o', method='PUT',
                                              body=b'')
        codes = [(100, 503, Exception('not used'))] * self.quorum()
        if isinstance(self.policy, ECStoragePolicy):
            codes *= self.policy.ec_duplication_factor
        codes += [201] * (self.replicas() - len(codes))
        random.shuffle(codes)
        with set_http_connect(*codes, expect_headers=self.expect_headers):
            resp = req.get_response(self.app)
        self.assertEqual(resp.status_int, 503)

    def test_PUT_commit_timeout(self):
        req = swift.common.swob.Request.blank('/v1/a/c/o', method='PUT',
                                              body=b'')
        codes = [201] * (self.replicas() - 1)
        codes.append((100, Timeout(), Exception('not used')))
        with set_http_connect(*codes, expect_headers=self.expect_headers):
            resp = req.get_response(self.app)
        self.assertEqual(resp.status_int, 201)

    def test_PUT_commit_exception(self):
        req = swift.common.swob.Request.blank('/v1/a/c/o', method='PUT',
                                              body=b'')
        codes = [201] * (self.replicas() - 1)
        codes.append((100, Exception('kaboom!'), Exception('not used')))
        with set_http_connect(*codes, expect_headers=self.expect_headers):
            resp = req.get_response(self.app)
        self.assertEqual(resp.status_int, 201)

    def test_PUT_with_body(self):
        self._test_PUT_with_body()

    def test_PUT_with_chunked_body(self):
        self._test_PUT_with_body(chunked=True, content_length=False)

    def test_PUT_with_both_body(self):
        self._test_PUT_with_body(chunked=True, content_length=True)

    def _test_PUT_with_body(self, chunked=False, content_length=True):
        segment_size = self.policy.ec_segment_size
        test_body = (b'asdf' * segment_size)[:-10]
        # make the footers callback not include Etag footer so that we can
        # verify that the correct EC-calculated Etag is included in footers
        # sent to backend
        footers_callback = make_footers_callback()
        env = {'swift.callback.update_footers': footers_callback}
        req = swift.common.swob.Request.blank(
            '/v1/a/c/o', method='PUT', environ=env)
        etag = md5(test_body).hexdigest()
        size = len(test_body)
        req.body = test_body
        if chunked:
            req.headers['Transfer-Encoding'] = 'chunked'
        if not content_length:
            del req.headers['Content-Length']
        codes = [201] * self.replicas()
        resp_headers = {
            'Some-Other-Header': 'Four',
            'Etag': 'ignored',
        }

        put_requests = defaultdict(lambda: {'boundary': None, 'chunks': []})

        def capture_body(conn, chunk):
            put_requests[conn.connection_id]['chunks'].append(chunk)

        def capture_headers(ip, port, device, part, method, path, headers,
                            **kwargs):
            conn_id = kwargs['connection_id']
            put_requests[conn_id]['boundary'] = headers[
                'X-Backend-Obj-Multipart-Mime-Boundary']
            put_requests[conn_id]['backend-content-length'] = headers.get(
                'X-Backend-Obj-Content-Length')
            put_requests[conn_id]['x-timestamp'] = headers[
                'X-Timestamp']

        with set_http_connect(*codes, expect_headers=self.expect_headers,
                              give_send=capture_body,
                              give_connect=capture_headers,
                              headers=resp_headers):
            resp = req.get_response(self.app)

        self.assertEqual(resp.status_int, 201)
        timestamps = {captured_req['x-timestamp']
                      for captured_req in put_requests.values()}
        self.assertEqual(1, len(timestamps), timestamps)
        self.assertEqual(dict(resp.headers), {
            'Content-Type': 'text/html; charset=UTF-8',
            'Content-Length': '0',
            'Last-Modified': time.strftime(
                "%a, %d %b %Y %H:%M:%S GMT",
                time.gmtime(math.ceil(float(timestamps.pop())))),
            'Etag': etag,
        })
        frag_archives = []
        for connection_id, info in put_requests.items():
            body = unchunk_body(b''.join(info['chunks']))
            self.assertIsNotNone(info['boundary'],
                                 "didn't get boundary for conn %r" % (
                                     connection_id,))

            # email.parser.FeedParser doesn't know how to take a multipart
            # message and boundary together and parse it; it only knows how
            # to take a string, parse the headers, and figure out the
            # boundary on its own.
            parser = EmailFeedParser()
            parser.feed(
                ("Content-Type: multipart/nobodycares; boundary=%s\r\n\r\n" %
                 info['boundary']).encode('ascii'))
            parser.feed(body)
            message = parser.close()

            self.assertTrue(message.is_multipart())  # sanity check
            mime_parts = message.get_payload()
            self.assertEqual(len(mime_parts), 3)
            obj_part, footer_part, commit_part = mime_parts

            # attach the body to frag_archives list
            self.assertEqual(obj_part['X-Document'], 'object body')
            obj_payload = obj_part.get_payload(decode=True)
            frag_archives.append(obj_payload)

            if chunked:
                self.assertIsNone(info['backend-content-length'])
            else:
                self.assertTrue(
                    size > int(info['backend-content-length']) > 0,
                    "invalid backend-content-length for conn %r" % (
                        connection_id,))
                # assert length was correct for this connection
                self.assertEqual(int(info['backend-content-length']),
                                 len(frag_archives[-1]))
                # assert length was the same for all connections
                self.assertEqual(int(info['backend-content-length']),
                                 len(frag_archives[0]))

            # validate some footer metadata
            self.assertEqual(footer_part['X-Document'], 'object metadata')
            footer_metadata = json.loads(footer_part.get_payload())
            self.assertTrue(footer_metadata)
            expected = {}
            # update expected with footers from the callback...
            footers_callback(expected)
            expected.update({
                'X-Object-Sysmeta-Ec-Content-Length': str(size),
                'X-Backend-Container-Update-Override-Size': str(size),
                'X-Object-Sysmeta-Ec-Etag': etag,
                'X-Backend-Container-Update-Override-Etag': etag,
                'X-Object-Sysmeta-Ec-Segment-Size': str(segment_size),
                'Etag': md5(obj_payload).hexdigest()})
            for header, value in expected.items():
                self.assertEqual(footer_metadata[header], value)

            # sanity on commit message
            self.assertEqual(commit_part['X-Document'], 'put commit')

        self.assertEqual(len(frag_archives), self.replicas())
        fragment_size = self.policy.fragment_size
        node_payloads = []
        for fa in frag_archives:
            payload = [fa[x:x + fragment_size]
                       for x in range(0, len(fa), fragment_size)]
            node_payloads.append(payload)
        fragment_payloads = zip(*node_payloads)

        expected_body = b''
        for fragment_payload in fragment_payloads:
            self.assertEqual(len(fragment_payload), self.replicas())
            if True:
                fragment_payload = list(fragment_payload)
            expected_body += self.policy.pyeclib_driver.decode(
                fragment_payload)

        self.assertEqual(len(test_body), len(expected_body))
        self.assertEqual(test_body, expected_body)

    def test_PUT_with_footers(self):
        # verify footers supplied by a footers callback being added to
        # trailing metadata
        segment_size = self.policy.ec_segment_size
        test_body = (b'asdf' * segment_size)[:-10]
        etag = md5(test_body).hexdigest()
        size = len(test_body)
        codes = [201] * self.replicas()
        resp_headers = {
            'Some-Other-Header': 'Four',
            'Etag': 'ignored',
        }

        def do_test(footers_to_add, expect_added):
            put_requests = defaultdict(
                lambda: {'boundary': None, 'chunks': []})

            def capture_body(conn, chunk):
                put_requests[conn.connection_id]['chunks'].append(chunk)

            def capture_headers(ip, port, device, part, method, path, headers,
                                **kwargs):
                conn_id = kwargs['connection_id']
                put_requests[conn_id]['boundary'] = headers[
                    'X-Backend-Obj-Multipart-Mime-Boundary']
                put_requests[conn_id]['x-timestamp'] = headers[
                    'X-Timestamp']

            def footers_callback(footers):
                footers.update(footers_to_add)
            env = {'swift.callback.update_footers': footers_callback}
            req = swift.common.swob.Request.blank(
                '/v1/a/c/o', method='PUT', environ=env, body=test_body)

            with set_http_connect(*codes, expect_headers=self.expect_headers,
                                  give_send=capture_body,
                                  give_connect=capture_headers,
                                  headers=resp_headers):
                resp = req.get_response(self.app)

            self.assertEqual(resp.status_int, 201)
            timestamps = {captured_req['x-timestamp']
                          for captured_req in put_requests.values()}
            self.assertEqual(1, len(timestamps), timestamps)
            self.assertEqual(dict(resp.headers), {
                'Content-Type': 'text/html; charset=UTF-8',
                'Content-Length': '0',
                'Last-Modified': time.strftime(
                    "%a, %d %b %Y %H:%M:%S GMT",
                    time.gmtime(math.ceil(float(timestamps.pop())))),
                'Etag': etag,
            })
            for connection_id, info in put_requests.items():
                body = unchunk_body(b''.join(info['chunks']))
                # email.parser.FeedParser doesn't know how to take a multipart
                # message and boundary together and parse it; it only knows how
                # to take a string, parse the headers, and figure out the
                # boundary on its own.
                parser = EmailFeedParser()
                parser.feed(
                    ("Content-Type: multipart/nobodycares; boundary=%s\r\n\r\n"
                     % info['boundary']).encode('ascii'))
                parser.feed(body)
                message = parser.close()

                self.assertTrue(message.is_multipart())  # sanity check
                mime_parts = message.get_payload()
                self.assertEqual(len(mime_parts), 3)
                obj_part, footer_part, commit_part = mime_parts

                # validate EC footer metadata - should always be present
                self.assertEqual(footer_part['X-Document'], 'object metadata')
                footer_metadata = json.loads(footer_part.get_payload())
                self.assertIsNotNone(
                    footer_metadata.pop('X-Object-Sysmeta-Ec-Frag-Index'))
                expected = {
                    'X-Object-Sysmeta-Ec-Scheme':
                        self.policy.ec_scheme_description,
                    'X-Object-Sysmeta-Ec-Content-Length': str(size),
                    'X-Object-Sysmeta-Ec-Etag': etag,
                    'X-Object-Sysmeta-Ec-Segment-Size': str(segment_size),
                    'Etag': md5(obj_part.get_payload(decode=True)).hexdigest()}
                expected.update(expect_added)
                for header, value in expected.items():
                    self.assertIn(header, footer_metadata)
                    self.assertEqual(value, footer_metadata[header])
                    footer_metadata.pop(header)
                self.assertFalse(footer_metadata)

        # sanity check - middleware sets no footer, expect EC overrides
        footers_to_add = {}
        expect_added = {
            'X-Backend-Container-Update-Override-Size': str(size),
            'X-Backend-Container-Update-Override-Etag': etag}
        do_test(footers_to_add, expect_added)

        # middleware cannot overwrite any EC sysmeta
        footers_to_add = {
            'X-Object-Sysmeta-Ec-Content-Length': str(size + 1),
            'X-Object-Sysmeta-Ec-Etag': 'other etag',
            'X-Object-Sysmeta-Ec-Segment-Size': str(segment_size + 1),
            'X-Object-Sysmeta-Ec-Unused-But-Reserved': 'ignored'}
        do_test(footers_to_add, expect_added)

        # middleware can add x-object-sysmeta- headers including
        # x-object-sysmeta-container-update-override headers
        footers_to_add = {
            'X-Object-Sysmeta-Foo': 'bar',
            'X-Object-Sysmeta-Container-Update-Override-Size':
                str(size + 1),
            'X-Object-Sysmeta-Container-Update-Override-Etag': 'other etag',
            'X-Object-Sysmeta-Container-Update-Override-Ping': 'pong'
        }
        expect_added.update(footers_to_add)
        do_test(footers_to_add, expect_added)

        # middleware can also overwrite x-backend-container-update-override
        # headers
        override_footers = {
            'X-Backend-Container-Update-Override-Wham': 'bam',
            'X-Backend-Container-Update-Override-Size': str(size + 2),
            'X-Backend-Container-Update-Override-Etag': 'another etag'}
        footers_to_add.update(override_footers)
        expect_added.update(override_footers)
        do_test(footers_to_add, expect_added)

    def test_PUT_old_obj_server(self):
        req = swift.common.swob.Request.blank('/v1/a/c/o', method='PUT',
                                              body=b'')
        responses = [
            # one server will response 100-continue but not include the
            # needful expect headers and the connection will be dropped
            ((100, Exception('not used')), {}),
        ] + [
            # and pleanty of successful responses too
            (201, {
                'X-Obj-Metadata-Footer': 'yes',
                'X-Obj-Multiphase-Commit': 'yes',
            }),
        ] * self.replicas()
        random.shuffle(responses)
        if responses[-1][0] != 201:
            # whoops, stupid random
            responses = responses[1:] + [responses[0]]
        codes, expect_headers = zip(*responses)
        with set_http_connect(*codes, expect_headers=expect_headers):
            resp = req.get_response(self.app)
        self.assertEqual(resp.status_int, 201)

    def test_PUT_with_slow_commits(self):
        # It's important that this timeout be much less than the delay in
        # the slow commit responses so that the slow commits are not waited
        # for.
        self.app.post_quorum_timeout = 0.01
        req = swift.common.swob.Request.blank('/v1/a/c/o', method='PUT',
                                              body=b'')
        # plenty of slow commits
        response_sleep = 5.0
        codes = [FakeStatus(201, response_sleep=response_sleep)
                 for i in range(self.replicas())]
        # swap out some with regular fast responses
        number_of_fast_responses_needed_to_be_quick_enough = \
            self.policy.quorum
        fast_indexes = random.sample(
            range(self.replicas()),
            number_of_fast_responses_needed_to_be_quick_enough)
        for i in fast_indexes:
            codes[i] = 201
        with set_http_connect(*codes, expect_headers=self.expect_headers):
            start = time.time()
            resp = req.get_response(self.app)
            response_time = time.time() - start
        self.assertEqual(resp.status_int, 201)
        self.assertLess(response_time, response_sleep)

    def test_PUT_with_just_enough_durable_responses(self):
        req = swift.common.swob.Request.blank('/v1/a/c/o', method='PUT',
                                              body=b'')

        codes = [201] * (self.policy.ec_ndata + 1)
        codes += [503] * (self.policy.ec_nparity - 1)
        self.assertEqual(len(codes), self.policy.ec_n_unique_fragments)
        random.shuffle(codes)
        with set_http_connect(*codes, expect_headers=self.expect_headers):
            resp = req.get_response(self.app)
        self.assertEqual(resp.status_int, 201)

    def test_PUT_with_less_durable_responses(self):
        req = swift.common.swob.Request.blank('/v1/a/c/o', method='PUT',
                                              body=b'')

        codes = [201] * (self.policy.ec_ndata)
        codes += [503] * (self.policy.ec_nparity)
        self.assertEqual(len(codes), self.policy.ec_n_unique_fragments)
        random.shuffle(codes)
        with set_http_connect(*codes, expect_headers=self.expect_headers):
            resp = req.get_response(self.app)
        self.assertEqual(resp.status_int, 503)


class TestNumContainerUpdates(unittest.TestCase):
    def test_it(self):
        test_cases = [
            # (container replicas, object replicas, object quorum, expected)
            (3, 17, 13, 6),  # EC 12+5
            (3, 9, 4, 7),    # EC 3+6
            (3, 14, 11, 5),  # EC 10+4
            (5, 14, 11, 6),  # EC 10+4, 5 container replicas
            (7, 14, 11, 7),  # EC 10+4, 7 container replicas
            (3, 19, 16, 5),  # EC 15+4
            (5, 19, 16, 6),  # EC 15+4, 5 container replicas
            (3, 28, 22, 8),  # EC (10+4)x2
            (5, 28, 22, 9),  # EC (10+4)x2, 5 container replicas
            (3, 1, 1, 3),    # 1 object replica
            (3, 2, 1, 3),    # 2 object replicas
            (3, 3, 2, 3),    # 3 object replicas
            (3, 4, 2, 4),    # 4 object replicas
            (3, 5, 3, 4),    # 5 object replicas
            (3, 6, 3, 5),    # 6 object replicas
            (3, 7, 4, 5),    # 7 object replicas
        ]

        for c_replica, o_replica, o_quorum, exp in test_cases:
            c_quorum = utils.quorum_size(c_replica)
            got = obj.num_container_updates(c_replica, c_quorum,
                                            o_replica, o_quorum)
            self.assertEqual(
                exp, got,
                "Failed for c_replica=%d, o_replica=%d, o_quorum=%d" % (
                    c_replica, o_replica, o_quorum))


if __name__ == '__main__':
    unittest.main()<|MERGE_RESOLUTION|>--- conflicted
+++ resolved
@@ -2412,15 +2412,12 @@
             resp = req.get_response(self.app)
         self.assertEqual(resp.status_int, 200)
 
-<<<<<<< HEAD
-=======
     def test_GET_no_response_error(self):
         req = swift.common.swob.Request.blank('/v1/a/c/o')
         with set_http_connect():
             resp = req.get_response(self.app)
         self.assertEqual(resp.status_int, 503)
 
->>>>>>> b6649113
     def test_feed_remaining_primaries(self):
         controller = self.controller_cls(
             self.app, 'a', 'c', 'o')

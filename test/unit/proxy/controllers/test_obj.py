--- conflicted
+++ resolved
@@ -837,11 +837,7 @@
         self.assertEqual(resp.status_int, 404)
         return fake_conn.requests
 
-<<<<<<< HEAD
-    def test_x_open_expired(self):
-=======
     def test_x_open_expired_default_config(self):
->>>>>>> b73eb6c7
         for method, num_reqs in (
                 ('GET',
                  self.obj_ring.replicas + self.obj_ring.max_more_nodes),
@@ -857,12 +853,7 @@
                 method, num_reqs, headers={'X-Open-Expired': 'true'})
             for r in requests:
                 self.assertEqual(r['headers']['X-Open-Expired'], 'true')
-<<<<<<< HEAD
-                self.assertEqual(r['headers']['X-Backend-Open-Expired'],
-                                 'true')
-=======
                 self.assertNotIn('X-Backend-Open-Expired', r['headers'])
->>>>>>> b73eb6c7
 
             requests = self._test_x_open_expired(
                 method, num_reqs, headers={'X-Open-Expired': 'false'})
@@ -888,8 +879,6 @@
             self.assertEqual(r['headers']['X-Open-Expired'], 'true')
             self.assertNotIn('X-Backend-Open-Expired', r['headers'])
 
-<<<<<<< HEAD
-=======
     def test_x_open_expired_custom_config(self):
         # Enable open expired
         # Override app configuration
@@ -941,7 +930,6 @@
                 self.assertEqual(r['headers']['X-Open-Expired'], 'true')
                 self.assertNotIn('X-Backend-Open-Expired', r['headers'])
 
->>>>>>> b73eb6c7
     def test_HEAD_simple(self):
         req = swift.common.swob.Request.blank('/v1/a/c/o', method='HEAD')
         with set_http_connect(200):
@@ -2440,8 +2428,6 @@
                 self.assertIn('X-Delete-At-Partition', given_headers)
                 self.assertIn('X-Delete-At-Container', given_headers)
 
-<<<<<<< HEAD
-=======
         # Check when enable_open_expired config is set to true
         conf = {'enable_open_expired': 'true'}
         self.app = PatchedObjControllerApp(
@@ -2450,7 +2436,6 @@
         self.app.container_info = dict(self.container_info)
         self.obj_ring = self.app.get_object_ring(int(self.policy))
 
->>>>>>> b73eb6c7
         post_headers = []
         do_post({})
         for given_headers in post_headers:
@@ -2467,8 +2452,6 @@
             self.assertEqual(given_headers.get('X-Backend-Open-Expired'),
                              'true')
 
-<<<<<<< HEAD
-=======
         # Check when enable_open_expired config is set to false
         conf = {'enable_open_expired': 'false'}
         self.app = PatchedObjControllerApp(
@@ -2492,7 +2475,6 @@
         for given_headers in post_headers:
             self.assertNotIn('X-Backend-Open-Expired', given_headers)
 
->>>>>>> b73eb6c7
     def test_PUT_converts_delete_after_to_delete_at(self):
         req = swob.Request.blank('/v1/a/c/o', method='PUT', body=b'',
                                  headers={'Content-Type': 'foo/bar',

#!/usr/bin/env python
# Copyright (c) 2010-2012 OpenStack Foundation
#
# Licensed under the Apache License, Version 2.0 (the "License");
# you may not use this file except in compliance with the License.
# You may obtain a copy of the License at
#
#    http://www.apache.org/licenses/LICENSE-2.0
#
# Unless required by applicable law or agreed to in writing, software
# distributed under the License is distributed on an "AS IS" BASIS,
# WITHOUT WARRANTIES OR CONDITIONS OF ANY KIND, either express or
# implied.
# See the License for the specific language governing permissions and
# limitations under the License.

import collections
import itertools
import math
import random
import time
import unittest
from collections import defaultdict
from contextlib import contextmanager
import json

import mock
from eventlet import Timeout, sleep
from eventlet.queue import Empty

import six
from six import StringIO
from six.moves import range
from six.moves.urllib.parse import quote
if six.PY2:
    from email.parser import FeedParser as EmailFeedParser
else:
    from email.parser import BytesFeedParser as EmailFeedParser

import swift
from swift.common import utils, swob, exceptions
from swift.common.exceptions import ChunkWriteTimeout
from swift.common.utils import Timestamp, list_from_csv, md5
from swift.proxy import server as proxy_server
from swift.proxy.controllers import obj
from swift.proxy.controllers.base import \
    get_container_info as _real_get_container_info
from swift.common.storage_policy import POLICIES, ECDriverError, \
    StoragePolicy, ECStoragePolicy

from test.debug_logger import debug_logger
from test.unit import (
    FakeRing, fake_http_connect, patch_policies, SlowBody, FakeStatus,
    DEFAULT_TEST_EC_TYPE, encode_frag_archive_bodies, make_ec_object_stub,
    fake_ec_node_response, StubResponse, mocked_http_conn,
    quiet_eventlet_exceptions)
from test.unit.proxy.test_server import node_error_count


def unchunk_body(chunked_body):
    body = b''
    remaining = chunked_body
    while remaining:
        hex_length, remaining = remaining.split(b'\r\n', 1)
        length = int(hex_length, 16)
        body += remaining[:length]
        remaining = remaining[length + 2:]
    return body


@contextmanager
def set_http_connect(*args, **kwargs):
    old_connect = swift.proxy.controllers.base.http_connect
    new_connect = fake_http_connect(*args, **kwargs)
    try:
        swift.proxy.controllers.base.http_connect = new_connect
        swift.proxy.controllers.obj.http_connect = new_connect
        swift.proxy.controllers.account.http_connect = new_connect
        swift.proxy.controllers.container.http_connect = new_connect
        yield new_connect
        left_over_status = list(new_connect.code_iter)
        if left_over_status:
            raise AssertionError('left over status %r' % left_over_status)
    finally:
        swift.proxy.controllers.base.http_connect = old_connect
        swift.proxy.controllers.obj.http_connect = old_connect
        swift.proxy.controllers.account.http_connect = old_connect
        swift.proxy.controllers.container.http_connect = old_connect


class PatchedObjControllerApp(proxy_server.Application):
    """
    This patch is just a hook over the proxy server's __call__ to ensure
    that calls to get_container_info will return the stubbed value for
    container_info if it's a container info call.
    """

    container_info = {}
    per_container_info = {}

    def __call__(self, *args, **kwargs):

        def _fake_get_container_info(env, app, swift_source=None):
            _vrs, account, container, _junk = utils.split_path(
                swob.wsgi_to_str(env['PATH_INFO']), 3, 4)

            # Seed the cache with our container info so that the real
            # get_container_info finds it.
            ic = env.setdefault('swift.infocache', {})
            cache_key = "container/%s/%s" % (account, container)

            old_value = ic.get(cache_key)

            # Copy the container info so we don't hand out a reference to a
            # mutable thing that's set up only once at compile time. Nothing
            # *should* mutate it, but it's better to be paranoid than wrong.
            if container in self.per_container_info:
                ic[cache_key] = self.per_container_info[container].copy()
            else:
                ic[cache_key] = self.container_info.copy()

            real_info = _real_get_container_info(env, app, swift_source)

            if old_value is None:
                del ic[cache_key]
            else:
                ic[cache_key] = old_value

            return real_info

        with mock.patch('swift.proxy.server.get_container_info',
                        new=_fake_get_container_info), \
                mock.patch('swift.proxy.controllers.base.get_container_info',
                           new=_fake_get_container_info):
            return super(
                PatchedObjControllerApp, self).__call__(*args, **kwargs)


def make_footers_callback(body=None):
    # helper method to create a footers callback that will generate some fake
    # footer metadata
    cont_etag = 'container update etag may differ'
    crypto_etag = '20242af0cd21dd7195a10483eb7472c9'
    etag_crypto_meta = \
        '{"cipher": "AES_CTR_256", "iv": "sD+PSw/DfqYwpsVGSo0GEw=="}'
    etag = md5(body,
               usedforsecurity=False).hexdigest() if body is not None else None
    footers_to_add = {
        'X-Object-Sysmeta-Container-Update-Override-Etag': cont_etag,
        'X-Object-Sysmeta-Crypto-Etag': crypto_etag,
        'X-Object-Sysmeta-Crypto-Meta-Etag': etag_crypto_meta,
        'X-I-Feel-Lucky': 'Not blocked',
        'Etag': etag}

    def footers_callback(footers):
        footers.update(footers_to_add)

    return footers_callback


class BaseObjectControllerMixin(object):
    container_info = {
        'status': 200,
        'write_acl': None,
        'read_acl': None,
        'storage_policy': None,
        'sync_key': None,
        'versions': None,
    }

    # this needs to be set on the test case
    controller_cls = None

    def setUp(self):
        # setup fake rings with handoffs
        for policy in POLICIES:
            policy.object_ring.max_more_nodes = policy.object_ring.replicas

        self.logger = debug_logger('proxy-server')
        self.logger.thread_locals = ('txn1', '127.0.0.2')
        # increase connection timeout to avoid intermittent failures
        conf = {'conn_timeout': 1.0}
        self.app = PatchedObjControllerApp(
            conf, account_ring=FakeRing(),
            container_ring=FakeRing(), logger=self.logger)
        self.logger.clear()  # startup/loading debug msgs not helpful

        # you can over-ride the container_info just by setting it on the app
        # (see PatchedObjControllerApp for details)
        self.app.container_info = dict(self.container_info)

        # default policy and ring references
        self.policy = POLICIES.default
        self.obj_ring = self.policy.object_ring
        self._ts_iter = (utils.Timestamp(t) for t in
                         itertools.count(int(time.time())))

    def ts(self):
        return next(self._ts_iter)

    def replicas(self, policy=None):
        policy = policy or POLICIES.default
        return policy.object_ring.replicas

    def quorum(self, policy=None):
        policy = policy or POLICIES.default
        return policy.quorum


class CommonObjectControllerMixin(BaseObjectControllerMixin):
    # defines tests that are common to all storage policy types
    def test_iter_nodes_local_first_noops_when_no_affinity(self):
        # this test needs a stable node order - most don't
        self.app.sort_nodes = lambda l, *args, **kwargs: l
        controller = self.controller_cls(
            self.app, 'a', 'c', 'o')
        policy = self.policy
        self.app.get_policy_options(policy).write_affinity_is_local_fn = None
        object_ring = policy.object_ring
        all_nodes = object_ring.get_part_nodes(1)
        all_nodes.extend(object_ring.get_more_nodes(1))

        local_first_nodes = list(controller.iter_nodes_local_first(
            object_ring, 1))

        self.maxDiff = None

        self.assertEqual(all_nodes, local_first_nodes)

    def test_iter_nodes_local_first_moves_locals_first(self):
        controller = self.controller_cls(
            self.app, 'a', 'c', 'o')
        policy_conf = self.app.get_policy_options(self.policy)
        policy_conf.write_affinity_is_local_fn = (
            lambda node: node['region'] == 1)
        # we'll write to one more than replica count local nodes
        policy_conf.write_affinity_node_count_fn = lambda r: r + 1

        object_ring = self.policy.object_ring
        # make our fake ring have plenty of nodes, and not get limited
        # artificially by the proxy max request node count
        object_ring.max_more_nodes = 100000
        # nothing magic about * 2 + 3, just a way to make it bigger
        self.app.request_node_count = lambda r: r * 2 + 3

        all_nodes = object_ring.get_part_nodes(1)
        all_nodes.extend(object_ring.get_more_nodes(1))

        # limit to the number we're going to look at in this request
        nodes_requested = self.app.request_node_count(object_ring.replicas)
        all_nodes = all_nodes[:nodes_requested]

        # make sure we have enough local nodes (sanity)
        all_local_nodes = [n for n in all_nodes if
                           policy_conf.write_affinity_is_local_fn(n)]
        self.assertGreaterEqual(len(all_local_nodes), self.replicas() + 1)

        # finally, create the local_first_nodes iter and flatten it out
        local_first_nodes = list(controller.iter_nodes_local_first(
            object_ring, 1))

        # the local nodes move up in the ordering
        self.assertEqual([1] * (self.replicas() + 1), [
            node['region'] for node in local_first_nodes[
                :self.replicas() + 1]])
        # we don't skip any nodes
        self.assertEqual(len(all_nodes), len(local_first_nodes))
        self.assertEqual(sorted(all_nodes, key=lambda dev: dev['id']),
                         sorted(local_first_nodes, key=lambda dev: dev['id']))

    def test_iter_nodes_local_first_best_effort(self):
        controller = self.controller_cls(
            self.app, 'a', 'c', 'o')
        policy_conf = self.app.get_policy_options(self.policy)
        policy_conf.write_affinity_is_local_fn = (
            lambda node: node['region'] == 1)

        object_ring = self.policy.object_ring
        all_nodes = object_ring.get_part_nodes(1)
        all_nodes.extend(object_ring.get_more_nodes(1))

        local_first_nodes = list(controller.iter_nodes_local_first(
            object_ring, 1))

        # we won't have quite enough local nodes...
        self.assertEqual(len(all_nodes), self.replicas() +
                         POLICIES.default.object_ring.max_more_nodes)
        all_local_nodes = [n for n in all_nodes if
                           policy_conf.write_affinity_is_local_fn(n)]
        self.assertEqual(len(all_local_nodes), self.replicas())
        # but the local nodes we do have are at the front of the local iter
        first_n_local_first_nodes = local_first_nodes[:len(all_local_nodes)]
        self.assertEqual(sorted(all_local_nodes, key=lambda dev: dev['id']),
                         sorted(first_n_local_first_nodes,
                                key=lambda dev: dev['id']))
        # but we *still* don't *skip* any nodes
        self.assertEqual(len(all_nodes), len(local_first_nodes))
        self.assertEqual(sorted(all_nodes, key=lambda dev: dev['id']),
                         sorted(local_first_nodes, key=lambda dev: dev['id']))

    def test_iter_nodes_local_handoff_first_noops_when_no_affinity(self):
        # this test needs a stable node order - most don't
        self.app.sort_nodes = lambda l, *args, **kwargs: l
        controller = self.controller_cls(
            self.app, 'a', 'c', 'o')
        policy = self.policy
        self.app.get_policy_options(policy).write_affinity_is_local_fn = None
        object_ring = policy.object_ring
        all_nodes = object_ring.get_part_nodes(1)
        all_nodes.extend(object_ring.get_more_nodes(1))

        local_first_nodes = list(controller.iter_nodes_local_first(
            object_ring, 1, local_handoffs_first=True))

        self.maxDiff = None

        self.assertEqual(all_nodes, local_first_nodes)

    def test_iter_nodes_handoff_local_first_default(self):
        controller = self.controller_cls(
            self.app, 'a', 'c', 'o')
        policy_conf = self.app.get_policy_options(self.policy)
        policy_conf.write_affinity_is_local_fn = (
            lambda node: node['region'] == 1)

        object_ring = self.policy.object_ring
        primary_nodes = object_ring.get_part_nodes(1)
        handoff_nodes_iter = object_ring.get_more_nodes(1)
        all_nodes = primary_nodes + list(handoff_nodes_iter)
        handoff_nodes_iter = object_ring.get_more_nodes(1)
        local_handoffs = [n for n in handoff_nodes_iter if
                          policy_conf.write_affinity_is_local_fn(n)]

        prefered_nodes = list(controller.iter_nodes_local_first(
            object_ring, 1, local_handoffs_first=True))

        self.assertEqual(len(all_nodes), self.replicas() +
                         POLICIES.default.object_ring.max_more_nodes)

        first_primary_nodes = prefered_nodes[:len(primary_nodes)]
        self.assertEqual(sorted(primary_nodes, key=lambda dev: dev['id']),
                         sorted(first_primary_nodes,
                                key=lambda dev: dev['id']))

        handoff_count = self.replicas() - len(primary_nodes)
        first_handoffs = prefered_nodes[len(primary_nodes):][:handoff_count]
        self.assertEqual(first_handoffs, local_handoffs[:handoff_count])

    def test_iter_nodes_handoff_local_first_non_default(self):
        # Obviously this test doesn't work if we're testing 1 replica.
        # In that case, we don't have any failovers to check.
        if self.replicas() == 1:
            return

        controller = self.controller_cls(
            self.app, 'a', 'c', 'o')
        policy_conf = self.app.get_policy_options(self.policy)
        policy_conf.write_affinity_is_local_fn = (
            lambda node: node['region'] == 1)
        policy_conf.write_affinity_handoff_delete_count = 1

        object_ring = self.policy.object_ring
        primary_nodes = object_ring.get_part_nodes(1)
        handoff_nodes_iter = object_ring.get_more_nodes(1)
        all_nodes = primary_nodes + list(handoff_nodes_iter)
        handoff_nodes_iter = object_ring.get_more_nodes(1)
        local_handoffs = [n for n in handoff_nodes_iter if
                          policy_conf.write_affinity_is_local_fn(n)]

        prefered_nodes = list(controller.iter_nodes_local_first(
            object_ring, 1, local_handoffs_first=True))

        self.assertEqual(len(all_nodes), self.replicas() +
                         POLICIES.default.object_ring.max_more_nodes)

        first_primary_nodes = prefered_nodes[:len(primary_nodes)]
        self.assertEqual(sorted(primary_nodes, key=lambda dev: dev['id']),
                         sorted(first_primary_nodes,
                                key=lambda dev: dev['id']))

        handoff_count = policy_conf.write_affinity_handoff_delete_count
        first_handoffs = prefered_nodes[len(primary_nodes):][:handoff_count]
        self.assertEqual(first_handoffs, local_handoffs[:handoff_count])

    def test_connect_put_node_timeout(self):
        controller = self.controller_cls(
            self.app, 'a', 'c', 'o')
        req = swift.common.swob.Request.blank('/v1/a/c/o')
        self.app.conn_timeout = 0.05
        with set_http_connect(slow_connect=True):
            nodes = [dict(ip='', port='', device='')]
            res = controller._connect_put_node(nodes, '', req, {}, ('', ''))
        self.assertIsNone(res)

    def test_DELETE_simple(self):
        req = swift.common.swob.Request.blank('/v1/a/c/o', method='DELETE')
        codes = [204] * self.replicas()
        with set_http_connect(*codes):
            resp = req.get_response(self.app)
        self.assertEqual(resp.status_int, 204)

    def test_DELETE_missing_one(self):
        # Obviously this test doesn't work if we're testing 1 replica.
        # In that case, we don't have any failovers to check.
        if self.replicas() == 1:
            return
        req = swift.common.swob.Request.blank('/v1/a/c/o', method='DELETE')
        codes = [404] + [204] * (self.replicas() - 1)
        random.shuffle(codes)
        with set_http_connect(*codes):
            resp = req.get_response(self.app)
        self.assertEqual(resp.status_int, 204)

    def test_DELETE_not_found(self):
        # Obviously this test doesn't work if we're testing 1 replica.
        # In that case, we don't have any failovers to check.
        if self.replicas() == 1:
            return
        req = swift.common.swob.Request.blank('/v1/a/c/o', method='DELETE')
        codes = [404] * (self.replicas() - 1) + [204]
        with set_http_connect(*codes):
            resp = req.get_response(self.app)
        self.assertEqual(resp.status_int, 404)

    def test_DELETE_mostly_found(self):
        req = swift.common.swob.Request.blank('/v1/a/c/o', method='DELETE')
        mostly_204s = [204] * self.quorum()
        codes = mostly_204s + [404] * (self.replicas() - len(mostly_204s))
        self.assertEqual(len(codes), self.replicas())
        with set_http_connect(*codes):
            resp = req.get_response(self.app)
        self.assertEqual(resp.status_int, 204)

    def test_DELETE_mostly_not_found(self):
        req = swift.common.swob.Request.blank('/v1/a/c/o', method='DELETE')
        mostly_404s = [404] * self.quorum()
        codes = mostly_404s + [204] * (self.replicas() - len(mostly_404s))
        self.assertEqual(len(codes), self.replicas())
        with set_http_connect(*codes):
            resp = req.get_response(self.app)
        self.assertEqual(resp.status_int, 404)

    def test_DELETE_half_not_found_statuses(self):
        self.obj_ring.set_replicas(4)

        req = swift.common.swob.Request.blank('/v1/a/c/o', method='DELETE')
        with set_http_connect(404, 204, 404, 204):
            resp = req.get_response(self.app)
        self.assertEqual(resp.status_int, 204)

    def test_DELETE_half_not_found_headers_and_body(self):
        # Transformed responses have bogus bodies and headers, so make sure we
        # send the client headers and body from a real node's response.
        self.obj_ring.set_replicas(4)

        status_codes = (404, 404, 204, 204)
        bodies = (b'not found', b'not found', b'', b'')
        headers = [{}, {}, {'Pick-Me': 'yes'}, {'Pick-Me': 'yes'}]

        req = swift.common.swob.Request.blank('/v1/a/c/o', method='DELETE')
        with set_http_connect(*status_codes, body_iter=bodies,
                              headers=headers):
            resp = req.get_response(self.app)
        self.assertEqual(resp.status_int, 204)
        self.assertEqual(resp.headers.get('Pick-Me'), 'yes')
        self.assertEqual(resp.body, b'')

    def test_DELETE_handoff(self):
        req = swift.common.swob.Request.blank('/v1/a/c/o', method='DELETE')
        codes = [204] * self.replicas()
        with set_http_connect(507, *codes):
            resp = req.get_response(self.app)
        self.assertEqual(resp.status_int, 204)

    def test_DELETE_limits_expirer_queue_updates(self):
        req = swift.common.swob.Request.blank('/v1/a/c/o', method='DELETE')
        codes = [204] * self.replicas()
        captured_headers = []

        def capture_headers(ip, port, device, part, method, path,
                            headers=None, **kwargs):
            captured_headers.append(headers)

        with set_http_connect(*codes, give_connect=capture_headers):
            resp = req.get_response(self.app)
        self.assertEqual(resp.status_int, 204)  # sanity check

        counts = {True: 0, False: 0, None: 0}
        for headers in captured_headers:
            v = headers.get('X-Backend-Clean-Expiring-Object-Queue')
            norm_v = None if v is None else utils.config_true_value(v)
            counts[norm_v] += 1

        max_queue_updates = 2
        o_replicas = self.replicas()
        self.assertEqual(counts, {
            True: min(max_queue_updates, o_replicas),
            False: max(o_replicas - max_queue_updates, 0),
            None: 0,
        })

    def test_expirer_DELETE_suppresses_expirer_queue_updates(self):
        req = swift.common.swob.Request.blank(
            '/v1/a/c/o', method='DELETE', headers={
                'X-Backend-Clean-Expiring-Object-Queue': 'no'})
        codes = [204] * self.replicas()
        captured_headers = []

        def capture_headers(ip, port, device, part, method, path,
                            headers=None, **kwargs):
            captured_headers.append(headers)

        with set_http_connect(*codes, give_connect=capture_headers):
            resp = req.get_response(self.app)
        self.assertEqual(resp.status_int, 204)  # sanity check

        counts = {True: 0, False: 0, None: 0}
        for headers in captured_headers:
            v = headers.get('X-Backend-Clean-Expiring-Object-Queue')
            norm_v = None if v is None else utils.config_true_value(v)
            counts[norm_v] += 1

        o_replicas = self.replicas()
        self.assertEqual(counts, {
            True: 0,
            False: o_replicas,
            None: 0,
        })

        # Make sure we're not sending any expirer-queue update headers here.
        # Since we're not updating the expirer queue, these headers would be
        # superfluous.
        for headers in captured_headers:
            self.assertNotIn('X-Delete-At-Container', headers)
            self.assertNotIn('X-Delete-At-Partition', headers)
            self.assertNotIn('X-Delete-At-Host', headers)
            self.assertNotIn('X-Delete-At-Device', headers)

    def test_DELETE_write_affinity_after_replication(self):
        policy_conf = self.app.get_policy_options(self.policy)
        policy_conf.write_affinity_handoff_delete_count = self.replicas() // 2
        policy_conf.write_affinity_is_local_fn = (
            lambda node: node['region'] == 1)
        handoff_count = policy_conf.write_affinity_handoff_delete_count

        req = swift.common.swob.Request.blank('/v1/a/c/o', method='DELETE')
        codes = [204] * self.replicas() + [404] * handoff_count
        with set_http_connect(*codes):
            resp = req.get_response(self.app)

        self.assertEqual(resp.status_int, 204)

    def test_DELETE_write_affinity_before_replication(self):
        policy_conf = self.app.get_policy_options(self.policy)
        policy_conf.write_affinity_handoff_delete_count = self.replicas() // 2
        policy_conf.write_affinity_is_local_fn = (
            lambda node: node['region'] == 1)
        handoff_count = policy_conf.write_affinity_handoff_delete_count

        req = swift.common.swob.Request.blank('/v1/a/c/o', method='DELETE')
        codes = ([204] * (self.replicas() - handoff_count) +
                 [404] * handoff_count +
                 [204] * handoff_count)
        with set_http_connect(*codes):
            resp = req.get_response(self.app)

        self.assertEqual(resp.status_int, 204)

    def test_PUT_limits_expirer_queue_deletes(self):
        req = swift.common.swob.Request.blank(
            '/v1/a/c/o', method='PUT', body=b'',
            headers={'Content-Type': 'application/octet-stream'})
        codes = [201] * self.replicas()
        captured_headers = []

        def capture_headers(ip, port, device, part, method, path,
                            headers=None, **kwargs):
            captured_headers.append(headers)

        expect_headers = {
            'X-Obj-Metadata-Footer': 'yes',
            'X-Obj-Multiphase-Commit': 'yes'
        }
        with set_http_connect(*codes, give_connect=capture_headers,
                              expect_headers=expect_headers):
            # this req may or may not succeed depending on the Putter type used
            # but that's ok because we're only interested in verifying the
            # headers that were sent
            req.get_response(self.app)

        counts = {True: 0, False: 0, None: 0}
        for headers in captured_headers:
            v = headers.get('X-Backend-Clean-Expiring-Object-Queue')
            norm_v = None if v is None else utils.config_true_value(v)
            counts[norm_v] += 1

        max_queue_updates = 2
        o_replicas = self.replicas()
        self.assertEqual(counts, {
            True: min(max_queue_updates, o_replicas),
            False: max(o_replicas - max_queue_updates, 0),
            None: 0,
        })

    def test_POST_limits_expirer_queue_deletes(self):
        req = swift.common.swob.Request.blank(
            '/v1/a/c/o', method='POST', body=b'',
            headers={'Content-Type': 'application/octet-stream'})
        codes = [201] * self.replicas()
        captured_headers = []

        def capture_headers(ip, port, device, part, method, path,
                            headers=None, **kwargs):
            captured_headers.append(headers)

        with set_http_connect(*codes, give_connect=capture_headers):
            resp = req.get_response(self.app)
        self.assertEqual(resp.status_int, 201)  # sanity check

        counts = {True: 0, False: 0, None: 0}
        for headers in captured_headers:
            v = headers.get('X-Backend-Clean-Expiring-Object-Queue')
            norm_v = None if v is None else utils.config_true_value(v)
            counts[norm_v] += 1

        max_queue_updates = 2
        o_replicas = self.replicas()
        self.assertEqual(counts, {
            True: min(max_queue_updates, o_replicas),
            False: max(o_replicas - max_queue_updates, 0),
            None: 0,
        })

    def test_POST_non_int_delete_after(self):
        t = str(int(time.time() + 100)) + '.1'
        req = swob.Request.blank('/v1/a/c/o', method='POST',
                                 headers={'Content-Type': 'foo/bar',
                                          'X-Delete-After': t})
        resp = req.get_response(self.app)
        self.assertEqual(resp.status_int, 400)
        self.assertEqual(b'Non-integer X-Delete-After', resp.body)

    def test_PUT_non_int_delete_after(self):
        t = str(int(time.time() + 100)) + '.1'
        req = swob.Request.blank('/v1/a/c/o', method='PUT', body=b'',
                                 headers={'Content-Type': 'foo/bar',
                                          'X-Delete-After': t})
        with set_http_connect():
            resp = req.get_response(self.app)
        self.assertEqual(resp.status_int, 400)
        self.assertEqual(b'Non-integer X-Delete-After', resp.body)

    def test_POST_negative_delete_after(self):
        req = swob.Request.blank('/v1/a/c/o', method='POST',
                                 headers={'Content-Type': 'foo/bar',
                                          'X-Delete-After': '-60'})
        resp = req.get_response(self.app)
        self.assertEqual(resp.status_int, 400)
        self.assertEqual(b'X-Delete-After in past', resp.body)

    def test_PUT_negative_delete_after(self):
        req = swob.Request.blank('/v1/a/c/o', method='PUT', body=b'',
                                 headers={'Content-Type': 'foo/bar',
                                          'X-Delete-After': '-60'})
        with set_http_connect():
            resp = req.get_response(self.app)
        self.assertEqual(resp.status_int, 400)
        self.assertEqual(b'X-Delete-After in past', resp.body)

    def test_POST_delete_at_non_integer(self):
        t = str(int(time.time() + 100)) + '.1'
        req = swob.Request.blank('/v1/a/c/o', method='POST',
                                 headers={'Content-Type': 'foo/bar',
                                          'X-Delete-At': t})
        resp = req.get_response(self.app)
        self.assertEqual(resp.status_int, 400)
        self.assertEqual(b'Non-integer X-Delete-At', resp.body)

    def test_PUT_delete_at_non_integer(self):
        t = str(int(time.time() - 100)) + '.1'
        req = swob.Request.blank('/v1/a/c/o', method='PUT', body=b'',
                                 headers={'Content-Type': 'foo/bar',
                                          'X-Delete-At': t})
        with set_http_connect():
            resp = req.get_response(self.app)
        self.assertEqual(resp.status_int, 400)
        self.assertEqual(b'Non-integer X-Delete-At', resp.body)

    def test_POST_delete_at_in_past(self):
        t = str(int(time.time() - 100))
        req = swob.Request.blank('/v1/a/c/o', method='POST',
                                 headers={'Content-Type': 'foo/bar',
                                          'X-Delete-At': t})
        resp = req.get_response(self.app)
        self.assertEqual(resp.status_int, 400)
        self.assertEqual(b'X-Delete-At in past', resp.body)

    def test_PUT_delete_at_in_past(self):
        t = str(int(time.time() - 100))
        req = swob.Request.blank('/v1/a/c/o', method='PUT', body=b'',
                                 headers={'Content-Type': 'foo/bar',
                                          'X-Delete-At': t})
        with set_http_connect():
            resp = req.get_response(self.app)
        self.assertEqual(resp.status_int, 400)
        self.assertEqual(b'X-Delete-At in past', resp.body)

    def test_HEAD_simple(self):
        req = swift.common.swob.Request.blank('/v1/a/c/o', method='HEAD')
        with set_http_connect(200):
            resp = req.get_response(self.app)
        self.assertEqual(resp.status_int, 200)
        self.assertIn('Accept-Ranges', resp.headers)

    def test_HEAD_x_newest(self):
        req = swift.common.swob.Request.blank('/v1/a/c/o', method='HEAD',
                                              headers={'X-Newest': 'true'})
        with set_http_connect(*([200] * self.replicas())):
            resp = req.get_response(self.app)
        self.assertEqual(resp.status_int, 200)

    def test_HEAD_x_newest_different_timestamps(self):
        req = swob.Request.blank('/v1/a/c/o', method='HEAD',
                                 headers={'X-Newest': 'true'})
        ts = (utils.Timestamp(t) for t in itertools.count(int(time.time())))
        timestamps = [next(ts) for i in range(self.replicas())]
        newest_timestamp = timestamps[-1]
        random.shuffle(timestamps)
        backend_response_headers = [{
            'X-Backend-Timestamp': t.internal,
            'X-Timestamp': t.normal
        } for t in timestamps]
        with set_http_connect(*([200] * self.replicas()),
                              headers=backend_response_headers):
            resp = req.get_response(self.app)
        self.assertEqual(resp.status_int, 200)
        self.assertEqual(resp.headers['x-timestamp'], newest_timestamp.normal)

    def test_HEAD_x_newest_with_two_vector_timestamps(self):
        req = swob.Request.blank('/v1/a/c/o', method='HEAD',
                                 headers={'X-Newest': 'true'})
        ts = (utils.Timestamp.now(offset=offset)
              for offset in itertools.count())
        timestamps = [next(ts) for i in range(self.replicas())]
        newest_timestamp = timestamps[-1]
        random.shuffle(timestamps)
        backend_response_headers = [{
            'X-Backend-Timestamp': t.internal,
            'X-Timestamp': t.normal
        } for t in timestamps]
        with set_http_connect(*([200] * self.replicas()),
                              headers=backend_response_headers):
            resp = req.get_response(self.app)
        self.assertEqual(resp.status_int, 200)
        self.assertEqual(resp.headers['x-backend-timestamp'],
                         newest_timestamp.internal)

    def test_HEAD_x_newest_with_some_missing(self):
        req = swob.Request.blank('/v1/a/c/o', method='HEAD',
                                 headers={'X-Newest': 'true'})
        ts = (utils.Timestamp(t) for t in itertools.count(int(time.time())))
        request_count = self.app.request_node_count(self.obj_ring.replicas)
        backend_response_headers = [{
            'x-timestamp': next(ts).normal,
        } for i in range(request_count)]
        responses = [404] * (request_count - 1)
        responses.append(200)
        request_log = []

        def capture_requests(ip, port, device, part, method, path,
                             headers=None, **kwargs):
            req = {
                'ip': ip,
                'port': port,
                'device': device,
                'part': part,
                'method': method,
                'path': path,
                'headers': headers,
            }
            request_log.append(req)
        with set_http_connect(*responses,
                              headers=backend_response_headers,
                              give_connect=capture_requests):
            resp = req.get_response(self.app)
        self.assertEqual(resp.status_int, 200)
        for req in request_log:
            self.assertEqual(req['method'], 'HEAD')
            self.assertEqual(req['path'], '/a/c/o')

    def test_some_404s_and_507s(self):
        self.policy.object_ring.max_more_nodes = (3 * self.replicas())
        req = swob.Request.blank('/v1/a/c/o', method='HEAD')
        responses = [StubResponse(
            404, headers={'X-Backend-Timestamp': '2'})] * self.replicas()
        responses += [StubResponse(507, headers={})] * (
            self.policy.object_ring.max_more_nodes - self.replicas())
        self.assertEqual(len(responses), 3 * self.replicas())  # sanity

        def get_response(req):
            return responses.pop(0)

        with capture_http_requests(get_response):
            resp = req.get_response(self.app)
        self.assertEqual(resp.status_int, 404)
        self.assertEqual(resp.headers['X-Backend-Timestamp'], '2')

    def test_container_sync_delete(self):
        ts = (utils.Timestamp(t) for t in itertools.count(int(time.time())))
        test_indexes = [None] + [int(p) for p in POLICIES]
        for policy_index in test_indexes:
            req = swob.Request.blank(
                '/v1/a/c/o', method='DELETE', headers={
                    'X-Timestamp': next(ts).internal})
            codes = [409] * self.obj_ring.replicas
            ts_iter = itertools.repeat(next(ts).internal)
            with set_http_connect(*codes, timestamps=ts_iter):
                resp = req.get_response(self.app)
            self.assertEqual(resp.status_int, 409)

    def test_PUT_requires_length(self):
        req = swift.common.swob.Request.blank('/v1/a/c/o', method='PUT')
        resp = req.get_response(self.app)
        self.assertEqual(resp.status_int, 411)

    def test_container_update_backend_requests(self):
        for policy in POLICIES:
            req = swift.common.swob.Request.blank(
                '/v1/a/c/o', method='PUT',
                headers={'Content-Length': '0',
                         'X-Backend-Storage-Policy-Index': int(policy)})
            controller = self.controller_cls(self.app, 'a', 'c', 'o')

            # This is the number of container updates we're doing, simulating
            # 1 to 15 container replicas.
            for num_containers in range(1, 16):
                containers = [{'ip': '1.0.0.%s' % i,
                               'port': '60%s' % str(i).zfill(2),
                               'device': 'sdb'} for i in range(num_containers)]

                backend_headers = controller._backend_requests(
                    req, self.replicas(policy), 1, containers)

                # how many of the backend headers have a container update
                n_container_updates = len(
                    [headers for headers in backend_headers
                     if 'X-Container-Partition' in headers])

                # how many object-server PUTs can fail and still let the
                # client PUT succeed
                n_can_fail = self.replicas(policy) - self.quorum(policy)
                n_expected_updates = (
                    n_can_fail + utils.quorum_size(num_containers))

                # you get at least one update per container no matter what
                n_expected_updates = max(
                    n_expected_updates, num_containers)

                # you can't have more object requests with updates than you
                # have object requests (the container stuff gets doubled up,
                # but that's not important for purposes of durability)
                n_expected_updates = min(
                    n_expected_updates, self.replicas(policy))
                self.assertEqual(n_expected_updates, n_container_updates)

    def test_delete_at_backend_requests(self):
        t = str(int(time.time() + 100))
        for policy in POLICIES:
            req = swift.common.swob.Request.blank(
                '/v1/a/c/o', method='PUT',
                headers={'Content-Length': '0',
                         'X-Backend-Storage-Policy-Index': int(policy),
                         'X-Delete-At': t})
            controller = self.controller_cls(self.app, 'a', 'c', 'o')

            for num_del_at_nodes in range(1, 16):
                containers = [
                    {'ip': '2.0.0.%s' % i, 'port': '70%s' % str(i).zfill(2),
                     'device': 'sdc'} for i in range(num_del_at_nodes)]
                del_at_nodes = [
                    {'ip': '1.0.0.%s' % i, 'port': '60%s' % str(i).zfill(2),
                     'device': 'sdb'} for i in range(num_del_at_nodes)]

                backend_headers = controller._backend_requests(
                    req, self.replicas(policy), 1, containers,
                    delete_at_container='dac', delete_at_partition=2,
                    delete_at_nodes=del_at_nodes)

                devices = []
                hosts = []
                part = ctr = 0
                for given_headers in backend_headers:
                    self.assertEqual(given_headers.get('X-Delete-At'), t)
                    if 'X-Delete-At-Partition' in given_headers:
                        self.assertEqual(
                            given_headers.get('X-Delete-At-Partition'), '2')
                        part += 1
                    if 'X-Delete-At-Container' in given_headers:
                        self.assertEqual(
                            given_headers.get('X-Delete-At-Container'), 'dac')
                        ctr += 1
                    devices += (
                        list_from_csv(given_headers.get('X-Delete-At-Device')))
                    hosts += (
                        list_from_csv(given_headers.get('X-Delete-At-Host')))

                # same as in test_container_update_backend_requests
                n_can_fail = self.replicas(policy) - self.quorum(policy)
                n_expected_updates = (
                    n_can_fail + utils.quorum_size(num_del_at_nodes))

                n_expected_hosts = max(
                    n_expected_updates, num_del_at_nodes)

                self.assertEqual(len(hosts), n_expected_hosts)
                self.assertEqual(len(devices), n_expected_hosts)

                # parts don't get doubled up, maximum is count of obj requests
                n_expected_parts = min(
                    n_expected_hosts, self.replicas(policy))
                self.assertEqual(part, n_expected_parts)
                self.assertEqual(ctr, n_expected_parts)

                # check that hosts are correct
                self.assertEqual(
                    set(hosts),
                    set('%s:%s' % (h['ip'], h['port']) for h in del_at_nodes))
                self.assertEqual(set(devices), set(('sdb',)))

    def test_smooth_distributed_backend_requests(self):
        t = str(int(time.time() + 100))
        for policy in POLICIES:
            req = swift.common.swob.Request.blank(
                '/v1/a/c/o', method='PUT',
                headers={'Content-Length': '0',
                         'X-Backend-Storage-Policy-Index': int(policy),
                         'X-Delete-At': t})
            controller = self.controller_cls(self.app, 'a', 'c', 'o')

            for num_containers in range(1, 16):
                containers = [
                    {'ip': '2.0.0.%s' % i, 'port': '70%s' % str(i).zfill(2),
                     'device': 'sdc'} for i in range(num_containers)]
                del_at_nodes = [
                    {'ip': '1.0.0.%s' % i, 'port': '60%s' % str(i).zfill(2),
                     'device': 'sdb'} for i in range(num_containers)]

                backend_headers = controller._backend_requests(
                    req, self.replicas(policy), 1, containers,
                    delete_at_container='dac', delete_at_partition=2,
                    delete_at_nodes=del_at_nodes)

                # caculate no of expected updates, see
                # test_container_update_backend_requests for explanation
                n_expected_updates = min(max(
                    self.replicas(policy) - self.quorum(policy) +
                    utils.quorum_size(num_containers), num_containers),
                    self.replicas(policy))

                # the first n_expected_updates servers should have received
                # a container update
                self.assertTrue(
                    all([h.get('X-Container-Partition')
                         for h in backend_headers[:n_expected_updates]]))
                # the last n_expected_updates servers should have received
                # the x-delete-at* headers
                self.assertTrue(
                    all([h.get('X-Delete-At-Container')
                         for h in backend_headers[-n_expected_updates:]]))

    def _check_write_affinity(
            self, conf, policy_conf, policy, affinity_regions, affinity_count):
        conf['policy_config'] = policy_conf
        app = PatchedObjControllerApp(
            conf, account_ring=FakeRing(),
            container_ring=FakeRing(), logger=self.logger)

        controller = self.controller_cls(app, 'a', 'c', 'o')

        object_ring = app.get_object_ring(int(policy))
        # make our fake ring have plenty of nodes, and not get limited
        # artificially by the proxy max request node count
        object_ring.max_more_nodes = 100

        all_nodes = object_ring.get_part_nodes(1)
        all_nodes.extend(object_ring.get_more_nodes(1))

        # make sure we have enough local nodes (sanity)
        all_local_nodes = [n for n in all_nodes if
                           n['region'] in affinity_regions]
        self.assertGreaterEqual(len(all_local_nodes), affinity_count)

        # finally, create the local_first_nodes iter and flatten it out
        local_first_nodes = list(controller.iter_nodes_local_first(
            object_ring, 1, policy))

        # check that the required number of local nodes were moved up the order
        node_regions = [node['region'] for node in local_first_nodes]
        self.assertTrue(
            all(r in affinity_regions for r in node_regions[:affinity_count]),
            'Unexpected region found in local nodes, expected %s but got %s' %
            (affinity_regions, node_regions))
        return app

    def test_write_affinity_not_configured(self):
        # default is no write affinity so expect both regions 0 and 1
        self._check_write_affinity({}, {}, POLICIES[0], [0, 1],
                                   2 * self.replicas(POLICIES[0]))
        self._check_write_affinity({}, {}, POLICIES[1], [0, 1],
                                   2 * self.replicas(POLICIES[1]))

    def test_write_affinity_proxy_server_config(self):
        # without overrides policies use proxy-server config section options
        conf = {'write_affinity_node_count': '1 * replicas',
                'write_affinity': 'r0'}
        self._check_write_affinity(conf, {}, POLICIES[0], [0],
                                   self.replicas(POLICIES[0]))
        self._check_write_affinity(conf, {}, POLICIES[1], [0],
                                   self.replicas(POLICIES[1]))

    def test_write_affinity_per_policy_config(self):
        # check only per-policy configuration is sufficient
        conf = {}
        policy_conf = {'0': {'write_affinity_node_count': '1 * replicas',
                             'write_affinity': 'r1'},
                       '1': {'write_affinity_node_count': '5',
                             'write_affinity': 'r0'}}
        self._check_write_affinity(conf, policy_conf, POLICIES[0], [1],
                                   self.replicas(POLICIES[0]))
        self._check_write_affinity(conf, policy_conf, POLICIES[1], [0], 5)

    def test_write_affinity_per_policy_config_overrides_and_inherits(self):
        # check per-policy config is preferred over proxy-server section config
        conf = {'write_affinity_node_count': '1 * replicas',
                'write_affinity': 'r0'}
        policy_conf = {'0': {'write_affinity': 'r1'},
                       '1': {'write_affinity_node_count': '3 * replicas'}}
        # policy 0 inherits default node count, override affinity to r1
        self._check_write_affinity(conf, policy_conf, POLICIES[0], [1],
                                   self.replicas(POLICIES[0]))
        # policy 1 inherits default affinity to r0, overrides node count
        self._check_write_affinity(conf, policy_conf, POLICIES[1], [0],
                                   3 * self.replicas(POLICIES[1]))

# end of CommonObjectControllerMixin


@patch_policies()
class TestReplicatedObjController(CommonObjectControllerMixin,
                                  unittest.TestCase):

    controller_cls = obj.ReplicatedObjectController

    def test_PUT_simple(self):
        req = swift.common.swob.Request.blank('/v1/a/c/o', method='PUT')
        req.headers['content-length'] = '0'
        with set_http_connect(201, 201, 201):
            resp = req.get_response(self.app)
        self.assertEqual(resp.status_int, 201)

    def test_PUT_error_with_footers(self):
        footers_callback = make_footers_callback(b'')
        env = {'swift.callback.update_footers': footers_callback}
        req = swift.common.swob.Request.blank('/v1/a/c/o', method='PUT',
                                              environ=env)
        req.headers['content-length'] = '0'
        codes = [503] * self.replicas()
        expect_headers = {
            'X-Obj-Metadata-Footer': 'yes'
        }

        with set_http_connect(*codes, expect_headers=expect_headers):
            resp = req.get_response(self.app)
        self.assertEqual(resp.status_int, 503)

    def _test_PUT_with_no_footers(self, test_body=b'', chunked=False):
        # verify that when no footers are required then the PUT uses a regular
        # single part body
        req = swift.common.swob.Request.blank('/v1/a/c/o', method='PUT',
                                              body=test_body)
        if chunked:
            req.headers['Transfer-Encoding'] = 'chunked'
        etag = md5(test_body, usedforsecurity=False).hexdigest()
        req.headers['Etag'] = etag

        put_requests = defaultdict(
            lambda: {'headers': None, 'chunks': [], 'connection': None})

        def capture_body(conn, chunk):
            put_requests[conn.connection_id]['chunks'].append(chunk)
            put_requests[conn.connection_id]['connection'] = conn

        def capture_headers(ip, port, device, part, method, path, headers,
                            **kwargs):
            conn_id = kwargs['connection_id']
            put_requests[conn_id]['headers'] = headers

        codes = [201] * self.replicas()
        expect_headers = {'X-Obj-Metadata-Footer': 'yes'}
        resp_headers = {
            'Some-Header': 'Four',
            'Etag': '"%s"' % etag,
        }
        with set_http_connect(*codes, expect_headers=expect_headers,
                              give_send=capture_body,
                              give_connect=capture_headers,
                              headers=resp_headers):
            resp = req.get_response(self.app)

        self.assertEqual(resp.status_int, 201)
        timestamps = {captured_req['headers']['x-timestamp']
                      for captured_req in put_requests.values()}
        self.assertEqual(1, len(timestamps), timestamps)
        self.assertEqual(dict(resp.headers), {
            'Content-Type': 'text/html; charset=UTF-8',
            'Content-Length': '0',
            'Etag': etag,
            'Last-Modified': time.strftime(
                "%a, %d %b %Y %H:%M:%S GMT",
                time.gmtime(math.ceil(float(timestamps.pop())))),
        })
        for connection_id, info in put_requests.items():
            body = b''.join(info['chunks'])
            headers = info['headers']
            if chunked or not test_body:
                body = unchunk_body(body)
                self.assertEqual('100-continue', headers['Expect'])
                self.assertEqual('chunked', headers['Transfer-Encoding'])
                self.assertNotIn('Content-Length', headers)
            else:
                self.assertNotIn('Transfer-Encoding', headers)
            if body or not test_body:
                self.assertEqual('100-continue', headers['Expect'])
            else:
                self.assertNotIn('Expect', headers)
            self.assertNotIn('X-Backend-Obj-Multipart-Mime-Boundary', headers)
            self.assertNotIn('X-Backend-Obj-Metadata-Footer', headers)
            self.assertNotIn('X-Backend-Obj-Multiphase-Commit', headers)
            self.assertEqual(etag, headers['Etag'])

            self.assertEqual(test_body, body)
            self.assertTrue(info['connection'].closed)

    def test_PUT_with_chunked_body_and_no_footers(self):
        self._test_PUT_with_no_footers(test_body=b'asdf', chunked=True)

    def test_PUT_with_body_and_no_footers(self):
        self._test_PUT_with_no_footers(test_body=b'asdf', chunked=False)

    def test_PUT_with_no_body_and_no_footers(self):
        self._test_PUT_with_no_footers(test_body=b'', chunked=False)

    def test_txn_id_logging_on_PUT(self):
        req = swift.common.swob.Request.blank('/v1/a/c/o', method='PUT')
        self.app.logger.txn_id = req.environ['swift.trans_id'] = 'test-txn-id'
        req.headers['content-length'] = '0'
        # we capture stdout since the debug log formatter prints the formatted
        # message to stdout
        stdout = StringIO()
        with set_http_connect((100, Timeout()), 503, 503), \
                mock.patch('sys.stdout', stdout):
            resp = req.get_response(self.app)
        self.assertEqual(resp.status_int, 503)
        for line in stdout.getvalue().splitlines():
            self.assertIn('test-txn-id', line)
        self.assertIn('Trying to get final status of PUT to',
                      stdout.getvalue())

    def test_PUT_empty_bad_etag(self):
        req = swift.common.swob.Request.blank('/v1/a/c/o', method='PUT')
        req.headers['Content-Length'] = '0'
        req.headers['Etag'] = '"catbus"'

        # The 2-tuple here makes getexpect() return 422, not 100. For objects
        # that are >0 bytes, you get a 100 Continue and then a 422
        # Unprocessable Entity after sending the body. For zero-byte objects,
        # though, you get the 422 right away because no Expect header is sent
        # with zero-byte PUT. The second status in the tuple should not be
        # consumed, it's just there to make the FakeStatus treat the first as
        # an expect status, but we'll make it something other than a 422 so
        # that if it is consumed then the test should fail.
        codes = [FakeStatus((422, 200))
                 for _junk in range(self.replicas())]

        with set_http_connect(*codes):
            resp = req.get_response(self.app)
        self.assertEqual(resp.status_int, 422)

    def test_PUT_if_none_match(self):
        req = swift.common.swob.Request.blank('/v1/a/c/o', method='PUT')
        req.headers['if-none-match'] = '*'
        req.headers['content-length'] = '0'
        with set_http_connect(201, 201, 201):
            resp = req.get_response(self.app)
        self.assertEqual(resp.status_int, 201)

    def test_PUT_if_none_match_denied(self):
        req = swift.common.swob.Request.blank('/v1/a/c/o', method='PUT')
        req.headers['if-none-match'] = '*'
        req.headers['content-length'] = '0'
        with set_http_connect(201, 412, 201):
            resp = req.get_response(self.app)
        self.assertEqual(resp.status_int, 412)

    def test_PUT_if_none_match_not_star(self):
        req = swift.common.swob.Request.blank('/v1/a/c/o', method='PUT')
        req.headers['if-none-match'] = 'somethingelse'
        req.headers['content-length'] = '0'
        with set_http_connect():
            resp = req.get_response(self.app)
        self.assertEqual(resp.status_int, 400)

    def test_PUT_connect_exceptions(self):
        object_ring = self.app.get_object_ring(None)
        self.app.sort_nodes = lambda n, *args, **kwargs: n  # disable shuffle

        def test_status_map(statuses, expected):
            self.app._error_limiting = {}
            req = swob.Request.blank('/v1/a/c/o.jpg', method='PUT',
                                     body=b'test body')
            with set_http_connect(*statuses):
                resp = req.get_response(self.app)
            self.assertEqual(resp.status_int, expected)

        base_status = [201] * 3
        # test happy path
        test_status_map(list(base_status), 201)
        for i in range(3):
            self.assertEqual(node_error_count(
                self.app, object_ring.devs[i]), 0)
        # single node errors and test isolation
        for i in range(3):
            status_list = list(base_status)
            status_list[i] = 503
            test_status_map(status_list, 201)
            for j in range(3):
                self.assertEqual(node_error_count(
                    self.app, object_ring.devs[j]), 1 if j == i else 0)
        # connect errors
        test_status_map((201, Timeout(), 201, 201), 201)
        self.assertEqual(node_error_count(
            self.app, object_ring.devs[1]), 1)
        test_status_map((Exception('kaboom!'), 201, 201, 201), 201)
        self.assertEqual(node_error_count(
            self.app, object_ring.devs[0]), 1)
        # expect errors
        test_status_map((201, 201, (503, None), 201), 201)
        self.assertEqual(node_error_count(
            self.app, object_ring.devs[2]), 1)
        test_status_map(((507, None), 201, 201, 201), 201)
        self.assertEqual(
            node_error_count(self.app, object_ring.devs[0]),
            self.app.error_suppression_limit + 1)
        # response errors
        test_status_map(((100, Timeout()), 201, 201), 201)
        self.assertEqual(
            node_error_count(self.app, object_ring.devs[0]), 1)
        test_status_map((201, 201, (100, Exception())), 201)
        self.assertEqual(
            node_error_count(self.app, object_ring.devs[2]), 1)
        test_status_map((201, (100, 507), 201), 201)
        self.assertEqual(
            node_error_count(self.app, object_ring.devs[1]),
            self.app.error_suppression_limit + 1)

    def test_PUT_connect_exception_with_unicode_path(self):
        expected = 201
        statuses = (
            Exception('Connection refused: Please insert ten dollars'),
            201, 201, 201)

        req = swob.Request.blank('/v1/AUTH_kilroy/%ED%88%8E/%E9%90%89',
                                 method='PUT',
                                 body=b'life is utf-gr8')
        self.app.logger.clear()
        with set_http_connect(*statuses):
            resp = req.get_response(self.app)

        self.assertEqual(resp.status_int, expected)
        log_lines = self.app.logger.get_lines_for_level('error')
        self.assertFalse(log_lines[1:])
        self.assertIn('ERROR with Object server', log_lines[0])
        self.assertIn(quote(req.swift_entity_path), log_lines[0])
        self.assertIn('re: Expect: 100-continue', log_lines[0])

    def test_PUT_get_expect_errors_with_unicode_path(self):
        def do_test(statuses):
            req = swob.Request.blank('/v1/AUTH_kilroy/%ED%88%8E/%E9%90%89',
                                     method='PUT',
                                     body=b'life is utf-gr8')
            self.app.logger.clear()
            with set_http_connect(*statuses):
                resp = req.get_response(self.app)

            self.assertEqual(resp.status_int, 201)
            log_lines = self.app.logger.get_lines_for_level('error')
            self.assertFalse(log_lines[1:])
            return log_lines

        log_lines = do_test((201, (507, None), 201, 201))
        self.assertIn('ERROR Insufficient Storage', log_lines[0])

        log_lines = do_test((201, (503, None), 201, 201))
        self.assertIn('ERROR 503 Expect: 100-continue From Object Server',
                      log_lines[0])

    def test_PUT_send_exception_with_unicode_path(self):
        def do_test(exc):
            conns = set()

            def capture_send(conn, data):
                conns.add(conn)
                if len(conns) == 2:
                    raise exc

            req = swob.Request.blank('/v1/AUTH_kilroy/%ED%88%8E/%E9%90%89',
                                     method='PUT',
                                     body=b'life is utf-gr8')
            self.app.logger.clear()
            with set_http_connect(201, 201, 201, give_send=capture_send):
                resp = req.get_response(self.app)

            self.assertEqual(resp.status_int, 201)
            log_lines = self.app.logger.get_lines_for_level('error')
            self.assertFalse(log_lines[1:])
            self.assertIn('ERROR with Object server', log_lines[0])
            self.assertIn(quote(req.swift_entity_path), log_lines[0])
            self.assertIn('Trying to write to', log_lines[0])

        do_test(Exception('Exception while sending data on connection'))
        do_test(ChunkWriteTimeout())

    def test_PUT_final_response_errors_with_unicode_path(self):
        def do_test(statuses):
            req = swob.Request.blank('/v1/AUTH_kilroy/%ED%88%8E/%E9%90%89',
                                     method='PUT',
                                     body=b'life is utf-gr8')
            self.app.logger.clear()
            with set_http_connect(*statuses):
                resp = req.get_response(self.app)

            self.assertEqual(resp.status_int, 201)
            log_lines = self.app.logger.get_lines_for_level('error')
            self.assertFalse(log_lines[1:])
            return req, log_lines

        req, log_lines = do_test((201, (100, Exception('boom')), 201))
        self.assertIn('ERROR with Object server', log_lines[0])
        if six.PY3:
            self.assertIn(req.path, log_lines[0])
        else:
            self.assertIn(req.path.decode('utf-8'), log_lines[0])
        self.assertIn('Trying to get final status of PUT', log_lines[0])

        req, log_lines = do_test((201, (100, Timeout()), 201))
        self.assertIn('ERROR with Object server', log_lines[0])
        if six.PY3:
            self.assertIn(req.path, log_lines[0])
        else:
            self.assertIn(req.path.decode('utf-8'), log_lines[0])
        self.assertIn('Trying to get final status of PUT', log_lines[0])

        req, log_lines = do_test((201, (100, 507), 201))
        self.assertIn('ERROR Insufficient Storage', log_lines[0])

        req, log_lines = do_test((201, (100, 500), 201))
        if six.PY3:
            # We allow the b'' in logs because we want to see bad characters.
            self.assertIn("ERROR 500 b'' From Object Server", log_lines[0])
            self.assertIn(req.path, log_lines[0])
        else:
            self.assertIn('ERROR 500  From Object Server', log_lines[0])
            self.assertIn(req.path.decode('utf-8'), log_lines[0])

    def test_DELETE_errors(self):
        # verify logged errors with and without non-ascii characters in path
        def do_test(path, statuses):

            req = swob.Request.blank('/v1' + path,
                                     method='DELETE',
                                     body=b'life is utf-gr8')
            self.app.logger.clear()
            with set_http_connect(*statuses):
                resp = req.get_response(self.app)

            self.assertEqual(resp.status_int, 201)
            log_lines = self.app.logger.get_lines_for_level('error')
            self.assertFalse(log_lines[1:])
            return req, log_lines

        req, log_lines = do_test('/AUTH_kilroy/ascii/ascii',
                                 (201, 500, 201, 201))
        self.assertIn('Trying to DELETE', log_lines[0])
        if six.PY3:
            self.assertIn(req.swift_entity_path, log_lines[0])
        else:
            self.assertIn(req.swift_entity_path.decode('utf-8'), log_lines[0])
        self.assertIn(' From Object Server', log_lines[0])

        req, log_lines = do_test('/AUTH_kilroy/%ED%88%8E/%E9%90%89',
                                 (201, 500, 201, 201))
        self.assertIn('Trying to DELETE', log_lines[0])
        if six.PY3:
            self.assertIn(req.swift_entity_path, log_lines[0])
        else:
            self.assertIn(req.swift_entity_path.decode('utf-8'), log_lines[0])
        self.assertIn(' From Object Server', log_lines[0])

        req, log_lines = do_test('/AUTH_kilroy/ascii/ascii',
                                 (201, 507, 201, 201))
        self.assertIn('ERROR Insufficient Storage', log_lines[0])

        req, log_lines = do_test('/AUTH_kilroy/%ED%88%8E/%E9%90%89',
                                 (201, 507, 201, 201))
        self.assertIn('ERROR Insufficient Storage', log_lines[0])

        req, log_lines = do_test('/AUTH_kilroy/ascii/ascii',
                                 (201, Exception(), 201, 201))
        self.assertIn('Trying to DELETE', log_lines[0])
        if six.PY3:
            self.assertIn(req.swift_entity_path, log_lines[0])
        else:
            self.assertIn(req.swift_entity_path.decode('utf-8'), log_lines[0])
        self.assertIn('ERROR with Object server', log_lines[0])

        req, log_lines = do_test('/AUTH_kilroy/%ED%88%8E/%E9%90%89',
                                 (201, Exception(), 201, 201))
        self.assertIn('Trying to DELETE', log_lines[0])
        if six.PY3:
            self.assertIn(req.swift_entity_path, log_lines[0])
        else:
            self.assertIn(req.swift_entity_path.decode('utf-8'), log_lines[0])
        self.assertIn('ERROR with Object server', log_lines[0])

    def test_DELETE_with_write_affinity(self):
        policy_conf = self.app.get_policy_options(self.policy)
        policy_conf.write_affinity_handoff_delete_count = self.replicas() // 2
        policy_conf.write_affinity_is_local_fn = (
            lambda node: node['region'] == 1)

        req = swift.common.swob.Request.blank('/v1/a/c/o', method='DELETE')

        codes = [204, 204, 404, 204]
        with mocked_http_conn(*codes):
            resp = req.get_response(self.app)
        self.assertEqual(resp.status_int, 204)

        codes = [204, 404, 404, 204]
        with mocked_http_conn(*codes):
            resp = req.get_response(self.app)
        self.assertEqual(resp.status_int, 204)

        policy_conf.write_affinity_handoff_delete_count = 2

        codes = [204, 204, 404, 204, 404]
        with mocked_http_conn(*codes):
            resp = req.get_response(self.app)
        self.assertEqual(resp.status_int, 204)

        codes = [204, 404, 404, 204, 204]
        with mocked_http_conn(*codes):
            resp = req.get_response(self.app)
        self.assertEqual(resp.status_int, 204)

    def test_PUT_error_during_transfer_data(self):
        class FakeReader(object):
            def read(self, size):
                raise IOError('error message')

        req = swob.Request.blank('/v1/a/c/o.jpg', method='PUT',
                                 body=b'test body')

        req.environ['wsgi.input'] = FakeReader()
        req.headers['content-length'] = '6'
        with set_http_connect(201, 201, 201):
            resp = req.get_response(self.app)

        self.assertEqual(resp.status_int, 499)

    def test_PUT_chunkreadtimeout_during_transfer_data(self):
        class FakeReader(object):
            def read(self, size):
                raise exceptions.ChunkReadTimeout()

        req = swob.Request.blank('/v1/a/c/o.jpg', method='PUT',
                                 body=b'test body')

        req.environ['wsgi.input'] = FakeReader()
        req.headers['content-length'] = '6'
        with set_http_connect(201, 201, 201):
            resp = req.get_response(self.app)

        self.assertEqual(resp.status_int, 408)

    def test_PUT_timeout_during_transfer_data(self):
        class FakeReader(object):
            def read(self, size):
                raise Timeout()
        conns = []

        def capture_expect(conn):
            # stash connections so that we can verify they all get closed
            conns.append(conn)

        req = swob.Request.blank('/v1/a/c/o.jpg', method='PUT',
                                 body=b'test body')

        req.environ['wsgi.input'] = FakeReader()
        req.headers['content-length'] = '6'
        with set_http_connect(201, 201, 201, give_expect=capture_expect):
            resp = req.get_response(self.app)

        self.assertEqual(resp.status_int, 499)
        self.assertEqual(self.replicas(), len(conns))
        for conn in conns:
            self.assertTrue(conn.closed)

    def test_PUT_exception_during_transfer_data(self):
        class FakeReader(object):
            def read(self, size):
                raise Exception('exception message')

        req = swob.Request.blank('/v1/a/c/o.jpg', method='PUT',
                                 body=b'test body')

        req.environ['wsgi.input'] = FakeReader()
        req.headers['content-length'] = '6'
        with set_http_connect(201, 201, 201):
            resp = req.get_response(self.app)

        self.assertEqual(resp.status_int, 500)

    def test_GET_simple(self):
        req = swift.common.swob.Request.blank('/v1/a/c/o')
        with set_http_connect(200, headers={'Connection': 'close'}):
            resp = req.get_response(self.app)
        self.assertEqual(resp.status_int, 200)
        self.assertIn('Accept-Ranges', resp.headers)
        self.assertNotIn('Connection', resp.headers)

    def test_GET_transfer_encoding_chunked(self):
        req = swift.common.swob.Request.blank('/v1/a/c/o')
        with set_http_connect(200, headers={'transfer-encoding': 'chunked'}):
            resp = req.get_response(self.app)
        self.assertEqual(resp.status_int, 200)
        self.assertEqual(resp.headers['Transfer-Encoding'], 'chunked')

    def _test_removes_swift_bytes(self, method):
        req = swift.common.swob.Request.blank('/v1/a/c/o', method=method)
        with set_http_connect(
                200, headers={'content-type': 'image/jpeg; swift_bytes=99'}):
            resp = req.get_response(self.app)
        self.assertEqual(resp.status_int, 200)
        self.assertEqual(resp.headers['Content-Type'], 'image/jpeg')

    def test_GET_removes_swift_bytes(self):
        self._test_removes_swift_bytes('GET')

    def test_HEAD_removes_swift_bytes(self):
        self._test_removes_swift_bytes('HEAD')

    def test_GET_error(self):
        req = swift.common.swob.Request.blank('/v1/a/c/o')
        self.app.logger.txn_id = req.environ['swift.trans_id'] = 'my-txn-id'
        stdout = StringIO()
        with set_http_connect(503, 200), \
                mock.patch('sys.stdout', stdout):
            resp = req.get_response(self.app)
        self.assertEqual(resp.status_int, 200)
        for line in stdout.getvalue().splitlines():
            self.assertIn('my-txn-id', line)
        self.assertIn('From Object Server', stdout.getvalue())

    def test_GET_handoff(self):
        req = swift.common.swob.Request.blank('/v1/a/c/o')
        codes = [503] * self.obj_ring.replicas + [200]
        with set_http_connect(*codes):
            resp = req.get_response(self.app)
        self.assertEqual(resp.status_int, 200)

    def test_GET_not_found(self):
        req = swift.common.swob.Request.blank('/v1/a/c/o')
        codes = [404] * (self.obj_ring.replicas +
                         self.obj_ring.max_more_nodes)
        with set_http_connect(*codes):
            resp = req.get_response(self.app)
        self.assertEqual(resp.status_int, 404)

    def test_GET_primaries_explode(self):
        req = swift.common.swob.Request.blank('/v1/a/c/o')
        codes = [Exception('kaboom!')] * self.obj_ring.replicas + (
            [404] * self.obj_ring.max_more_nodes)
        with set_http_connect(*codes):
            resp = req.get_response(self.app)
        self.assertEqual(resp.status_int, 503)

    def test_GET_primaries_timeout(self):
        req = swift.common.swob.Request.blank('/v1/a/c/o')
        codes = [Timeout()] * self.obj_ring.replicas + (
            [404] * self.obj_ring.max_more_nodes)
        with set_http_connect(*codes):
            resp = req.get_response(self.app)
        self.assertEqual(resp.status_int, 503)

    def test_GET_primaries_error_during_rebalance(self):
        def do_test(primary_codes, expected, include_timestamp=False):
            random.shuffle(primary_codes)
            handoff_codes = [404] * self.obj_ring.max_more_nodes
            headers = None
            if include_timestamp:
                headers = [{'X-Backend-Timestamp': '123.456'}] * 3
                headers.extend({} for _ in handoff_codes)
            with set_http_connect(*primary_codes + handoff_codes,
                                  headers=headers):
                req = swift.common.swob.Request.blank('/v1/a/c/o')
                resp = req.get_response(self.app)
            self.assertEqual(resp.status_int, expected)

        # with two of out three backend errors a client should retry
        do_test([Timeout(), Exception('kaboom!'), 404], 503)
        # unless there's a timestamp associated
        do_test([Timeout(), Exception('kaboom!'), 404], 404,
                include_timestamp=True)
        # when there's more 404s, we trust it more
        do_test([Timeout(), 404, 404], 404)
        # unless we explicitly *don't* want to trust it
        policy_opts = self.app.get_policy_options(None)
        policy_opts.rebalance_missing_suppression_count = 2
        do_test([Timeout(), 404, 404], 503)

    def test_GET_primaries_mixed_explode_and_timeout(self):
        req = swift.common.swob.Request.blank('/v1/a/c/o')
        primaries = []
        for i in range(self.obj_ring.replicas):
            if i % 2:
                primaries.append(Timeout())
            else:
                primaries.append(Exception('kaboom!'))
        codes = primaries + [404] * self.obj_ring.max_more_nodes
        with set_http_connect(*codes):
            resp = req.get_response(self.app)
        self.assertEqual(resp.status_int, 503)

    def test_primary_returns_some_nonsense_timestamp(self):
        req = swift.common.swob.Request.blank('/v1/a/c/o')
        # an un-handled ValueError in _make_node_request should just continue
        # to the next node rather than hang the request
        headers = [{'X-Backend-Timestamp': 'not-a-timestamp'}, {}]
        codes = [200, 200]
        with quiet_eventlet_exceptions(), set_http_connect(
                *codes, headers=headers):
            resp = req.get_response(self.app)
        self.assertEqual(resp.status_int, 200)

    def test_GET_not_found_when_404_newer(self):
        # if proxy receives a 404, it keeps waiting for other connections until
        # max number of nodes in hopes of finding an object, but if 404 is
        # more recent than a 200, then it should ignore 200 and return 404
        req = swift.common.swob.Request.blank('/v1/a/c/o')
        codes = [404] * self.obj_ring.replicas + \
                [200] * self.obj_ring.max_more_nodes
        ts_iter = iter([2] * self.obj_ring.replicas +
                       [1] * self.obj_ring.max_more_nodes)
        with set_http_connect(*codes, timestamps=ts_iter):
            resp = req.get_response(self.app)
        self.assertEqual(resp.status_int, 404)

    def test_GET_x_newest_not_found_when_404_newer(self):
        # if proxy receives a 404, it keeps waiting for other connections until
        # max number of nodes in hopes of finding an object, but if 404 is
        # more recent than a 200, then it should ignore 200 and return 404
        req = swift.common.swob.Request.blank('/v1/a/c/o',
                                              headers={'X-Newest': 'true'})
        codes = ([200] +
                 [404] * self.obj_ring.replicas +
                 [200] * (self.obj_ring.max_more_nodes - 1))
        ts_iter = iter([1] +
                       [2] * self.obj_ring.replicas +
                       [1] * (self.obj_ring.max_more_nodes - 1))
        with set_http_connect(*codes, timestamps=ts_iter):
            resp = req.get_response(self.app)
        self.assertEqual(resp.status_int, 404)

    def test_PUT_delete_at(self):
        t = str(int(time.time() + 100))
        req = swob.Request.blank('/v1/a/c/o', method='PUT', body=b'',
                                 headers={'Content-Type': 'foo/bar',
                                          'X-Delete-At': t})
        put_headers = []

        def capture_headers(ip, port, device, part, method, path, headers,
                            **kwargs):
            if method == 'PUT':
                put_headers.append(headers)
        codes = [201] * self.obj_ring.replicas
        with set_http_connect(*codes, give_connect=capture_headers):
            resp = req.get_response(self.app)
        self.assertEqual(resp.status_int, 201)
        for given_headers in put_headers:
            self.assertEqual(given_headers.get('X-Delete-At'), t)
            self.assertIn('X-Delete-At-Host', given_headers)
            self.assertIn('X-Delete-At-Device', given_headers)
            self.assertIn('X-Delete-At-Partition', given_headers)
            self.assertIn('X-Delete-At-Container', given_headers)

    def test_PUT_converts_delete_after_to_delete_at(self):
        req = swob.Request.blank('/v1/a/c/o', method='PUT', body=b'',
                                 headers={'Content-Type': 'foo/bar',
                                          'X-Delete-After': '60'})
        put_headers = []

        def capture_headers(ip, port, device, part, method, path, headers,
                            **kwargs):
            if method == 'PUT':
                put_headers.append(headers)
        codes = [201] * self.obj_ring.replicas
        t = time.time()
        with set_http_connect(*codes, give_connect=capture_headers):
            with mock.patch('time.time', lambda: t):
                resp = req.get_response(self.app)
        self.assertEqual(resp.status_int, 201)
        expected_delete_at = str(int(t) + 60)
        for given_headers in put_headers:
            self.assertEqual(given_headers.get('X-Delete-At'),
                             expected_delete_at)
            self.assertIn('X-Delete-At-Host', given_headers)
            self.assertIn('X-Delete-At-Device', given_headers)
            self.assertIn('X-Delete-At-Partition', given_headers)
            self.assertIn('X-Delete-At-Container', given_headers)

    def test_container_sync_put_x_timestamp_not_found(self):
        test_indexes = [None] + [int(p) for p in POLICIES]
        for policy_index in test_indexes:
            self.app.container_info['storage_policy'] = policy_index
            put_timestamp = utils.Timestamp.now().normal
            req = swob.Request.blank(
                '/v1/a/c/o', method='PUT', headers={
                    'Content-Length': 0,
                    'X-Timestamp': put_timestamp})
            codes = [201] * self.obj_ring.replicas
            with set_http_connect(*codes):
                resp = req.get_response(self.app)
            self.assertEqual(resp.status_int, 201)

    def test_container_sync_put_x_timestamp_match(self):
        test_indexes = [None] + [int(p) for p in POLICIES]
        for policy_index in test_indexes:
            self.app.container_info['storage_policy'] = policy_index
            put_timestamp = utils.Timestamp.now().normal
            req = swob.Request.blank(
                '/v1/a/c/o', method='PUT', headers={
                    'Content-Length': 0,
                    'X-Timestamp': put_timestamp})
            ts_iter = itertools.repeat(put_timestamp)
            codes = [409] * self.obj_ring.replicas
            with set_http_connect(*codes, timestamps=ts_iter):
                resp = req.get_response(self.app)
            self.assertEqual(resp.status_int, 202)

    def test_container_sync_put_x_timestamp_older(self):
        ts = (utils.Timestamp(t) for t in itertools.count(int(time.time())))
        test_indexes = [None] + [int(p) for p in POLICIES]
        for policy_index in test_indexes:
            self.app.container_info['storage_policy'] = policy_index
            req = swob.Request.blank(
                '/v1/a/c/o', method='PUT', headers={
                    'Content-Length': 0,
                    'X-Timestamp': next(ts).internal})
            ts_iter = itertools.repeat(next(ts).internal)
            codes = [409] * self.obj_ring.replicas
            with set_http_connect(*codes, timestamps=ts_iter):
                resp = req.get_response(self.app)
            self.assertEqual(resp.status_int, 202)

    def test_container_sync_put_x_timestamp_newer(self):
        ts = (utils.Timestamp(t) for t in itertools.count(int(time.time())))
        test_indexes = [None] + [int(p) for p in POLICIES]
        for policy_index in test_indexes:
            orig_timestamp = next(ts).internal
            req = swob.Request.blank(
                '/v1/a/c/o', method='PUT', headers={
                    'Content-Length': 0,
                    'X-Timestamp': next(ts).internal})
            ts_iter = itertools.repeat(orig_timestamp)
            codes = [201] * self.obj_ring.replicas
            with set_http_connect(*codes, timestamps=ts_iter):
                resp = req.get_response(self.app)
            self.assertEqual(resp.status_int, 201)

    def test_put_x_timestamp_conflict(self):
        ts = (utils.Timestamp(t) for t in itertools.count(int(time.time())))
        req = swob.Request.blank(
            '/v1/a/c/o', method='PUT', headers={
                'Content-Length': 0,
                'X-Timestamp': next(ts).internal})
        ts_iter = iter([next(ts).internal, None, None])
        codes = [409] + [201] * (self.obj_ring.replicas - 1)
        with set_http_connect(*codes, timestamps=ts_iter):
            resp = req.get_response(self.app)
        self.assertEqual(resp.status_int, 202)

    def test_put_x_timestamp_conflict_with_missing_backend_timestamp(self):
        ts = (utils.Timestamp(t) for t in itertools.count(int(time.time())))
        req = swob.Request.blank(
            '/v1/a/c/o', method='PUT', headers={
                'Content-Length': 0,
                'X-Timestamp': next(ts).internal})
        ts_iter = iter([None, None, None])
        codes = [409] * self.obj_ring.replicas
        with set_http_connect(*codes, timestamps=ts_iter):
            resp = req.get_response(self.app)
        self.assertEqual(resp.status_int, 202)

    def test_put_x_timestamp_conflict_with_other_weird_success_response(self):
        ts = (utils.Timestamp(t) for t in itertools.count(int(time.time())))
        req = swob.Request.blank(
            '/v1/a/c/o', method='PUT', headers={
                'Content-Length': 0,
                'X-Timestamp': next(ts).internal})
        ts_iter = iter([next(ts).internal, None, None])
        codes = [409] + [(201, 'notused')] * (self.obj_ring.replicas - 1)
        with set_http_connect(*codes, timestamps=ts_iter):
            resp = req.get_response(self.app)
        self.assertEqual(resp.status_int, 202)

    def test_put_x_timestamp_conflict_with_if_none_match(self):
        ts = (utils.Timestamp(t) for t in itertools.count(int(time.time())))
        req = swob.Request.blank(
            '/v1/a/c/o', method='PUT', headers={
                'Content-Length': 0,
                'If-None-Match': '*',
                'X-Timestamp': next(ts).internal})
        ts_iter = iter([next(ts).internal, None, None])
        codes = [409] + [(412, 'notused')] * (self.obj_ring.replicas - 1)
        with set_http_connect(*codes, timestamps=ts_iter):
            resp = req.get_response(self.app)
        self.assertEqual(resp.status_int, 412)

    def test_container_sync_put_x_timestamp_race(self):
        ts = (utils.Timestamp(t) for t in itertools.count(int(time.time())))
        test_indexes = [None] + [int(p) for p in POLICIES]
        for policy_index in test_indexes:
            put_timestamp = next(ts).internal
            req = swob.Request.blank(
                '/v1/a/c/o', method='PUT', headers={
                    'Content-Length': 0,
                    'X-Timestamp': put_timestamp})

            # object nodes they respond 409 because another in-flight request
            # finished and now the on disk timestamp is equal to the request.
            put_ts = [put_timestamp] * self.obj_ring.replicas
            codes = [409] * self.obj_ring.replicas

            ts_iter = iter(put_ts)
            with set_http_connect(*codes, timestamps=ts_iter):
                resp = req.get_response(self.app)
            self.assertEqual(resp.status_int, 202)

    def test_container_sync_put_x_timestamp_unsynced_race(self):
        ts = (utils.Timestamp(t) for t in itertools.count(int(time.time())))
        test_indexes = [None] + [int(p) for p in POLICIES]
        for policy_index in test_indexes:
            put_timestamp = next(ts).internal
            req = swob.Request.blank(
                '/v1/a/c/o', method='PUT', headers={
                    'Content-Length': 0,
                    'X-Timestamp': put_timestamp})

            # only one in-flight request finished
            put_ts = [None] * (self.obj_ring.replicas - 1)
            put_resp = [201] * (self.obj_ring.replicas - 1)
            put_ts += [put_timestamp]
            put_resp += [409]

            ts_iter = iter(put_ts)
            codes = put_resp
            with set_http_connect(*codes, timestamps=ts_iter):
                resp = req.get_response(self.app)
            self.assertEqual(resp.status_int, 202)

    def test_x_timestamp_not_overridden(self):
        def do_test(method, base_headers, resp_code):
            # no given x-timestamp
            req = swob.Request.blank(
                '/v1/a/c/o', method=method, headers=base_headers)
            codes = [resp_code] * self.replicas()
            with mocked_http_conn(*codes) as fake_conn:
                resp = req.get_response(self.app)
            self.assertEqual(resp.status_int, resp_code)
            self.assertEqual(self.replicas(), len(fake_conn.requests))
            for req in fake_conn.requests:
                self.assertIn('X-Timestamp', req['headers'])
                # check value can be parsed as valid timestamp
                Timestamp(req['headers']['X-Timestamp'])

            # given x-timestamp is retained
            def do_check(ts):
                headers = dict(base_headers)
                headers['X-Timestamp'] = ts.internal
                req = swob.Request.blank(
                    '/v1/a/c/o', method=method, headers=headers)
                codes = [resp_code] * self.replicas()
                with mocked_http_conn(*codes) as fake_conn:
                    resp = req.get_response(self.app)
                self.assertEqual(resp.status_int, resp_code)
                self.assertEqual(self.replicas(), len(fake_conn.requests))
                for req in fake_conn.requests:
                    self.assertEqual(ts.internal,
                                     req['headers']['X-Timestamp'])

            do_check(Timestamp.now())
            do_check(Timestamp.now(offset=123))

            # given x-timestamp gets sanity checked
            headers = dict(base_headers)
            headers['X-Timestamp'] = 'bad timestamp'
            req = swob.Request.blank(
                '/v1/a/c/o', method=method, headers=headers)
            with mocked_http_conn() as fake_conn:
                resp = req.get_response(self.app)
            self.assertEqual(resp.status_int, 400)
            self.assertIn(b'X-Timestamp should be a UNIX timestamp ',
                          resp.body)

        do_test('PUT', {'Content-Length': 0}, 200)
        do_test('DELETE', {}, 204)


@patch_policies(
    [StoragePolicy(0, '1-replica', True),
     StoragePolicy(1, '4-replica', False),
     StoragePolicy(2, '8-replica', False),
     StoragePolicy(3, '15-replica', False)],
    fake_ring_args=[
        {'replicas': 1}, {'replicas': 4}, {'replicas': 8}, {'replicas': 15}])
class TestReplicatedObjControllerVariousReplicas(CommonObjectControllerMixin,
                                                 unittest.TestCase):
    controller_cls = obj.ReplicatedObjectController

    def test_DELETE_with_write_affinity(self):
        policy_index = 1
        self.policy = POLICIES[policy_index]
        policy_conf = self.app.get_policy_options(self.policy)
        self.app.container_info['storage_policy'] = policy_index
        policy_conf.write_affinity_handoff_delete_count = \
            self.replicas(self.policy) // 2
        policy_conf.write_affinity_is_local_fn = (
            lambda node: node['region'] == 1)

        req = swift.common.swob.Request.blank('/v1/a/c/o', method='DELETE')

        codes = [204, 204, 404, 404, 204, 204]
        with mocked_http_conn(*codes):
            resp = req.get_response(self.app)
        self.assertEqual(resp.status_int, 204)

        policy_conf.write_affinity_handoff_delete_count = 1

        codes = [204, 204, 404, 404, 204]
        with mocked_http_conn(*codes):
            resp = req.get_response(self.app)
        self.assertEqual(resp.status_int, 204)


@patch_policies()
class TestReplicatedObjControllerMimePutter(BaseObjectControllerMixin,
                                            unittest.TestCase):
    # tests specific to PUTs using a MimePutter
    expect_headers = {
        'X-Obj-Metadata-Footer': 'yes'
    }

    def setUp(self):
        super(TestReplicatedObjControllerMimePutter, self).setUp()
        # force use of a MimePutter
        self.app.use_put_v1 = False

    def test_PUT_error(self):
        req = swift.common.swob.Request.blank('/v1/a/c/o', method='PUT',
                                              body=b'')
        codes = [503] * self.replicas()
        with set_http_connect(*codes, expect_headers=self.expect_headers):
            resp = req.get_response(self.app)
        self.assertEqual(resp.status_int, 503)

    def _test_PUT_with_footers(self, test_body=b''):
        # verify that when footers are required the PUT body is multipart
        # and the footers are appended
        footers_callback = make_footers_callback(test_body)
        env = {'swift.callback.update_footers': footers_callback}
        req = swift.common.swob.Request.blank('/v1/a/c/o', method='PUT',
                                              environ=env)
        req.body = test_body
        # send bogus Etag header to differentiate from footer value
        req.headers['Etag'] = 'header_etag'
        codes = [201] * self.replicas()

        put_requests = defaultdict(
            lambda: {'headers': None, 'chunks': [], 'connection': None})

        def capture_body(conn, chunk):
            put_requests[conn.connection_id]['chunks'].append(chunk)
            put_requests[conn.connection_id]['connection'] = conn

        def capture_headers(ip, port, device, part, method, path, headers,
                            **kwargs):
            conn_id = kwargs['connection_id']
            put_requests[conn_id]['headers'] = headers

        resp_headers = {
            'Etag': '"resp_etag"',
            # NB: ignored!
            'Some-Header': 'Four',
        }
        with set_http_connect(*codes, expect_headers=self.expect_headers,
                              give_send=capture_body,
                              give_connect=capture_headers,
                              headers=resp_headers):
            resp = req.get_response(self.app)

        self.assertEqual(resp.status_int, 201)
        timestamps = {captured_req['headers']['x-timestamp']
                      for captured_req in put_requests.values()}
        self.assertEqual(1, len(timestamps), timestamps)
        self.assertEqual(dict(resp.headers), {
            'Content-Type': 'text/html; charset=UTF-8',
            'Content-Length': '0',
            'Etag': 'resp_etag',
            'Last-Modified': time.strftime(
                "%a, %d %b %Y %H:%M:%S GMT",
                time.gmtime(math.ceil(float(timestamps.pop())))),
        })
        for connection_id, info in put_requests.items():
            body = unchunk_body(b''.join(info['chunks']))
            headers = info['headers']
            boundary = headers['X-Backend-Obj-Multipart-Mime-Boundary']
            self.assertTrue(boundary is not None,
                            "didn't get boundary for conn %r" % (
                                connection_id,))
            self.assertEqual('chunked', headers['Transfer-Encoding'])
            self.assertEqual('100-continue', headers['Expect'])
            self.assertEqual('yes', headers['X-Backend-Obj-Metadata-Footer'])
            self.assertNotIn('X-Backend-Obj-Multiphase-Commit', headers)
            self.assertEqual('header_etag', headers['Etag'])

            # email.parser.FeedParser doesn't know how to take a multipart
            # message and boundary together and parse it; it only knows how
            # to take a string, parse the headers, and figure out the
            # boundary on its own.
            parser = EmailFeedParser()
            parser.feed(
                ("Content-Type: multipart/nobodycares; boundary=%s\r\n\r\n" %
                 boundary).encode('ascii'))
            parser.feed(body)
            message = parser.close()

            self.assertTrue(message.is_multipart())  # sanity check
            mime_parts = message.get_payload()
            # notice, no commit confirmation
            self.assertEqual(len(mime_parts), 2)
            obj_part, footer_part = mime_parts

            self.assertEqual(obj_part['X-Document'], 'object body')
            self.assertEqual(test_body, obj_part.get_payload(decode=True))

            # validate footer metadata
            self.assertEqual(footer_part['X-Document'], 'object metadata')
            footer_metadata = json.loads(footer_part.get_payload())
            self.assertTrue(footer_metadata)
            expected = {}
            footers_callback(expected)
            self.assertDictEqual(expected, footer_metadata)

            self.assertTrue(info['connection'].closed)

    def test_PUT_with_body_and_footers(self):
        self._test_PUT_with_footers(test_body=b'asdf')

    def test_PUT_with_no_body_and_footers(self):
        self._test_PUT_with_footers()


@contextmanager
def capture_http_requests(get_response):

    class FakeConn(object):

        def __init__(self, req):
            self.req = req
            self.resp = None
            self.path = "/"
            self.closed = False

        def getresponse(self):
            self.resp = get_response(self.req)
            return self.resp

        def putrequest(self, method, path, **kwargs):
            pass

        def putheader(self, k, v):
            pass

        def endheaders(self):
            pass

        def close(self):
            self.closed = True

    class ConnectionLog(object):

        def __init__(self):
            self.connections = []

        def __len__(self):
            return len(self.connections)

        def __getitem__(self, i):
            return self.connections[i]

        def __iter__(self):
            return iter(self.connections)

        def __call__(self, ip, port, method, path, headers, qs, ssl):
            req = {
                'ip': ip,
                'port': port,
                'method': method,
                'path': path,
                'headers': headers,
                'qs': qs,
                'ssl': ssl,
            }
            conn = FakeConn(req)
            self.connections.append(conn)
            return conn

    fake_conn = ConnectionLog()

    with mock.patch('swift.common.bufferedhttp.http_connect_raw',
                    new=fake_conn):
        yield fake_conn


class ECObjectControllerMixin(CommonObjectControllerMixin):
    # Add a few helper methods for EC tests.
    def _make_ec_archive_bodies(self, test_body, policy=None):
        policy = policy or self.policy
        return encode_frag_archive_bodies(policy, test_body)

    def _make_ec_object_stub(self, pattern='test', policy=None,
                             timestamp=None):
        policy = policy or self.policy
        if isinstance(pattern, six.text_type):
            pattern = pattern.encode('utf-8')
        test_body = pattern * policy.ec_segment_size
        test_body = test_body[:-random.randint(1, 1000)]
        return make_ec_object_stub(test_body, policy, timestamp)

    def _fake_ec_node_response(self, node_frags):
        return fake_ec_node_response(node_frags, self.policy)

    def test_GET_with_duplicate_but_sufficient_frag_indexes(self):
        obj1 = self._make_ec_object_stub()
        # proxy should ignore duplicated frag indexes and continue search for
        # a set of unique indexes, finding last one on a handoff
        node_frags = [
            {'obj': obj1, 'frag': 0},
            {'obj': obj1, 'frag': 0},  # duplicate frag
            {'obj': obj1, 'frag': 1},
            {'obj': obj1, 'frag': 1},  # duplicate frag
            {'obj': obj1, 'frag': 2},
            {'obj': obj1, 'frag': 2},  # duplicate frag
            {'obj': obj1, 'frag': 3},
            {'obj': obj1, 'frag': 3},  # duplicate frag
            {'obj': obj1, 'frag': 4},
            {'obj': obj1, 'frag': 4},  # duplicate frag
            {'obj': obj1, 'frag': 10},
            {'obj': obj1, 'frag': 11},
            {'obj': obj1, 'frag': 12},
            {'obj': obj1, 'frag': 13},
        ] * self.policy.ec_duplication_factor
        node_frags.append({'obj': obj1, 'frag': 5})  # first handoff

        fake_response = self._fake_ec_node_response(node_frags)

        req = swob.Request.blank('/v1/a/c/o')
        with capture_http_requests(fake_response) as log:
            resp = req.get_response(self.app)

        self.assertEqual(resp.status_int, 200)
        self.assertEqual(resp.headers['etag'], obj1['etag'])
        self.assertEqual(md5(
            resp.body, usedforsecurity=False).hexdigest(), obj1['etag'])

        # expect a request to all primaries plus one handoff
        self.assertEqual(self.replicas() + 1, len(log))
        collected_indexes = defaultdict(list)
        for conn in log:
            fi = conn.resp.headers.get('X-Object-Sysmeta-Ec-Frag-Index')
            if fi is not None:
                collected_indexes[fi].append(conn)
        self.assertEqual(len(collected_indexes), self.policy.ec_ndata)

    def test_GET_with_duplicate_but_insufficient_frag_indexes(self):
        obj1 = self._make_ec_object_stub()
        # proxy should ignore duplicated frag indexes and continue search for
        # a set of unique indexes, but fails to find one
        node_frags = [
            {'obj': obj1, 'frag': 0},
            {'obj': obj1, 'frag': 0},  # duplicate frag
            {'obj': obj1, 'frag': 1},
            {'obj': obj1, 'frag': 1},  # duplicate frag
            {'obj': obj1, 'frag': 2},
            {'obj': obj1, 'frag': 2},  # duplicate frag
            {'obj': obj1, 'frag': 3},
            {'obj': obj1, 'frag': 3},  # duplicate frag
            {'obj': obj1, 'frag': 4},
            {'obj': obj1, 'frag': 4},  # duplicate frag
            {'obj': obj1, 'frag': 10},
            {'obj': obj1, 'frag': 11},
            {'obj': obj1, 'frag': 12},
            {'obj': obj1, 'frag': 13},
        ]

        # ... and the rest are 404s which is limited by request_count
        # (2 * replicas in default) rather than max_extra_requests limitation
        # because the retries will be in ResumingGetter if the responses
        # are 404s
        node_frags += [[]] * (self.replicas() * 2 - len(node_frags))
        fake_response = self._fake_ec_node_response(node_frags)

        req = swob.Request.blank('/v1/a/c/o')
        with capture_http_requests(fake_response) as log:
            resp = req.get_response(self.app)

        self.assertEqual(resp.status_int, 503)

        # expect a request to all nodes
        self.assertEqual(2 * self.replicas(), len(log))
        collected_indexes = defaultdict(list)
        for conn in log:
            fi = conn.resp.headers.get('X-Object-Sysmeta-Ec-Frag-Index')
            if fi is not None:
                collected_indexes[fi].append(conn)
        self.assertEqual(len(collected_indexes), self.policy.ec_ndata - 1)


@patch_policies(with_ec_default=True)
class TestECObjController(ECObjectControllerMixin, unittest.TestCase):
    container_info = {
        'status': 200,
        'read_acl': None,
        'write_acl': None,
        'sync_key': None,
        'versions': None,
        'storage_policy': '0',
    }

    controller_cls = obj.ECObjectController

    def _add_frag_index(self, index, headers):
        # helper method to add a frag index header to an existing header dict
        hdr_name = 'X-Object-Sysmeta-Ec-Frag-Index'
        return dict(list(headers.items()) + [(hdr_name, index)])

    def test_determine_chunk_destinations(self):
        class FakePutter(object):
            def __init__(self, index):
                self.node_index = index

        controller = self.controller_cls(
            self.app, 'a', 'c', 'o')

        # create a dummy list of putters, check no handoffs
        putters = []
        expected = {}
        for index in range(self.policy.object_ring.replica_count):
            p = FakePutter(index)
            putters.append(p)
            expected[p] = self.policy.get_backend_index(index)
        got = controller._determine_chunk_destinations(putters, self.policy)
        self.assertEqual(got, expected)

        def _test_one_handoff(index):
            with mock.patch.object(putters[index], 'node_index', None):
                got = controller._determine_chunk_destinations(
                    putters, self.policy)
                self.assertEqual(got, expected)
                # Check that we don't mutate the putter
                self.assertEqual([p.node_index for p in putters],
                                 [None if i == index else i
                                  for i, _ in enumerate(putters)])

        # now lets make a handoff at the end
        _test_one_handoff(self.policy.object_ring.replica_count - 1)
        # now lets make a handoff at the start
        _test_one_handoff(0)
        # now lets make a handoff in the middle
        _test_one_handoff(2)

        # now lets make all of them handoffs
        for index in range(self.policy.object_ring.replica_count):
            putters[index].node_index = None
        got = controller._determine_chunk_destinations(putters, self.policy)
        self.assertEqual(sorted(got, key=lambda p: id(p)),
                         sorted(expected, key=lambda p: id(p)))

    def test_GET_simple(self):
        req = swift.common.swob.Request.blank('/v1/a/c/o')
        get_statuses = [200] * self.policy.ec_ndata
        get_hdrs = [{
            'Connection': 'close',
            'X-Object-Sysmeta-Ec-Scheme': self.policy.ec_scheme_description,
        }] * self.policy.ec_ndata
        with set_http_connect(*get_statuses, headers=get_hdrs):
            resp = req.get_response(self.app)
        self.assertEqual(resp.status_int, 200)
        self.assertIn('Accept-Ranges', resp.headers)
        self.assertNotIn('Connection', resp.headers)
        self.assertFalse([h for h in resp.headers
                          if h.lower().startswith('x-object-sysmeta-ec-')])

    def test_GET_not_found_when_404_newer(self):
        # if proxy receives a 404, it keeps waiting for other connections until
        # max number of nodes in hopes of finding an object, but if 404 is
        # more recent than a 200, then it should ignore 200 and return 404
        req = swift.common.swob.Request.blank('/v1/a/c/o')
        rest = 2 * self.policy.object_ring.replica_count - 2
        codes = [200, 404] + [200] * rest
        ts_iter = iter([1, 2] + [1] * rest)
        with set_http_connect(*codes, timestamps=ts_iter):
            resp = req.get_response(self.app)
        self.assertEqual(resp.status_int, 404)

    def test_GET_primaries_error_during_rebalance(self):
        req = swift.common.swob.Request.blank('/v1/a/c/o')
        codes = [404] * (2 * self.policy.object_ring.replica_count)
        with mocked_http_conn(*codes):
            resp = req.get_response(self.app)
        self.assertEqual(resp.status_int, 404)
        for i in range(self.policy.object_ring.replica_count - 2):
            codes[i] = Timeout()
            with mocked_http_conn(*codes):
                resp = req.get_response(self.app)
            self.assertEqual(resp.status_int, 404)
            self.app._error_limiting = {}  # Reset error limiting

        # one more timeout is past the tipping point
        codes[self.policy.object_ring.replica_count - 2] = Timeout()
        with mocked_http_conn(*codes):
            resp = req.get_response(self.app)
        self.assertEqual(resp.status_int, 503)
        self.app._error_limiting = {}  # Reset error limiting

        # unless we have tombstones
        with mocked_http_conn(*codes, headers={'X-Backend-Timestamp': '1'}):
            resp = req.get_response(self.app)
        self.assertEqual(resp.status_int, 404)

    def _test_if_match(self, method):
        num_responses = self.policy.ec_ndata if method == 'GET' else 1

        def _do_test(match_value, backend_status,
                     etag_is_at='X-Object-Sysmeta-Does-Not-Exist'):
            req = swift.common.swob.Request.blank(
                '/v1/a/c/o', method=method,
                headers={'If-Match': match_value,
                         'X-Backend-Etag-Is-At': etag_is_at})
            get_resp = [backend_status] * num_responses
            resp_headers = {'Etag': 'frag_etag',
                            'X-Object-Sysmeta-Ec-Etag': 'data_etag',
                            'X-Object-Sysmeta-Alternate-Etag': 'alt_etag'}
            with set_http_connect(*get_resp, headers=resp_headers):
                resp = req.get_response(self.app)
            self.assertEqual('data_etag', resp.headers['Etag'])
            return resp

        # wildcard
        resp = _do_test('*', 200)
        self.assertEqual(resp.status_int, 200)

        # match
        resp = _do_test('"data_etag"', 200)
        self.assertEqual(resp.status_int, 200)

        # no match
        resp = _do_test('"frag_etag"', 412)
        self.assertEqual(resp.status_int, 412)

        # match wildcard against an alternate etag
        resp = _do_test('*', 200,
                        etag_is_at='X-Object-Sysmeta-Alternate-Etag')
        self.assertEqual(resp.status_int, 200)

        # match against an alternate etag
        resp = _do_test('"alt_etag"', 200,
                        etag_is_at='X-Object-Sysmeta-Alternate-Etag')
        self.assertEqual(resp.status_int, 200)

        # no match against an alternate etag
        resp = _do_test('"data_etag"', 412,
                        etag_is_at='X-Object-Sysmeta-Alternate-Etag')
        self.assertEqual(resp.status_int, 412)

    def test_GET_if_match(self):
        self._test_if_match('GET')

    def test_HEAD_if_match(self):
        self._test_if_match('HEAD')

    def _test_if_none_match(self, method):
        num_responses = self.policy.ec_ndata if method == 'GET' else 1

        def _do_test(match_value, backend_status,
                     etag_is_at='X-Object-Sysmeta-Does-Not-Exist'):
            req = swift.common.swob.Request.blank(
                '/v1/a/c/o', method=method,
                headers={'If-None-Match': match_value,
                         'X-Backend-Etag-Is-At': etag_is_at})
            get_resp = [backend_status] * num_responses
            resp_headers = {'Etag': 'frag_etag',
                            'X-Object-Sysmeta-Ec-Etag': 'data_etag',
                            'X-Object-Sysmeta-Alternate-Etag': 'alt_etag'}
            with set_http_connect(*get_resp, headers=resp_headers):
                resp = req.get_response(self.app)
            self.assertEqual('data_etag', resp.headers['Etag'])
            return resp

        # wildcard
        resp = _do_test('*', 304)
        self.assertEqual(resp.status_int, 304)

        # match
        resp = _do_test('"data_etag"', 304)
        self.assertEqual(resp.status_int, 304)

        # no match
        resp = _do_test('"frag_etag"', 200)
        self.assertEqual(resp.status_int, 200)

        # match wildcard against an alternate etag
        resp = _do_test('*', 304,
                        etag_is_at='X-Object-Sysmeta-Alternate-Etag')
        self.assertEqual(resp.status_int, 304)

        # match against an alternate etag
        resp = _do_test('"alt_etag"', 304,
                        etag_is_at='X-Object-Sysmeta-Alternate-Etag')
        self.assertEqual(resp.status_int, 304)

        # no match against an alternate etag
        resp = _do_test('"data_etag"', 200,
                        etag_is_at='X-Object-Sysmeta-Alternate-Etag')
        self.assertEqual(resp.status_int, 200)

    def test_GET_if_none_match(self):
        self._test_if_none_match('GET')

    def test_HEAD_if_none_match(self):
        self._test_if_none_match('HEAD')

    def test_GET_simple_x_newest(self):
        req = swift.common.swob.Request.blank('/v1/a/c/o',
                                              headers={'X-Newest': 'true'})
        codes = [200] * self.policy.ec_ndata
        with set_http_connect(*codes):
            resp = req.get_response(self.app)
        self.assertEqual(resp.status_int, 200)

    def test_GET_error(self):
        req = swift.common.swob.Request.blank('/v1/a/c/o')
        get_resp = [503] + [200] * self.policy.ec_ndata
        with set_http_connect(*get_resp):
            resp = req.get_response(self.app)
        self.assertEqual(resp.status_int, 200)

    def test_GET_no_response_error(self):
        req = swift.common.swob.Request.blank('/v1/a/c/o')
        with set_http_connect():
            resp = req.get_response(self.app)
        self.assertEqual(resp.status_int, 503)

    def test_feed_remaining_primaries(self):
        controller = self.controller_cls(
            self.app, 'a', 'c', 'o')
        safe_iter = utils.GreenthreadSafeIterator(self.app.iter_nodes(
            self.policy.object_ring, 0, policy=self.policy))
        controller._fragment_GET_request = lambda *a, **k: next(safe_iter)
        pile = utils.GreenAsyncPile(self.policy.ec_ndata)
        for i in range(self.policy.ec_ndata):
            pile.spawn(controller._fragment_GET_request)
        req = swob.Request.blank('/v1/a/c/o')

        feeder_q = mock.MagicMock()

        def feeder_timeout(*a, **kw):
            # simulate trampoline
            sleep()
            # timeout immediately
            raise Empty
        feeder_q.get.side_effect = feeder_timeout
        controller.feed_remaining_primaries(
            safe_iter, pile, req, 0, self.policy,
            mock.MagicMock(), feeder_q, mock.MagicMock())
        expected_timeout = self.app.get_policy_options(
            self.policy).concurrency_timeout
        expected_call = mock.call(timeout=expected_timeout)
        expected_num_calls = self.policy.ec_nparity + 1
        self.assertEqual(feeder_q.get.call_args_list,
                         [expected_call] * expected_num_calls)

    def test_GET_timeout(self):
        req = swift.common.swob.Request.blank('/v1/a/c/o')
        self.app.recoverable_node_timeout = 0.01
        codes = [FakeStatus(404, response_sleep=1.0)] * 2 + \
            [200] * (self.policy.ec_ndata)
        with mocked_http_conn(*codes) as log:
            resp = req.get_response(self.app)
        self.assertEqual(resp.status_int, 200)
        self.assertEqual(self.policy.ec_ndata + 2, len(log.requests))
        self.assertEqual(
            len(self.logger.logger.records['ERROR']), 2,
            'Expected 2 ERROR lines, got %r' % (
                self.logger.logger.records['ERROR'], ))
        for retry_line in self.logger.logger.records['ERROR']:
            self.assertIn('ERROR with Object server', retry_line)
            self.assertIn('Trying to GET', retry_line)
            self.assertIn('Timeout (0.01s)', retry_line)
            self.assertIn(req.headers['x-trans-id'], retry_line)

    def test_GET_with_slow_primaries(self):
        segment_size = self.policy.ec_segment_size
        test_data = (b'test' * segment_size)[:-743]
        etag = md5(test_data, usedforsecurity=False).hexdigest()
        ec_archive_bodies = self._make_ec_archive_bodies(test_data)
        ts = self.ts()
        headers = []
        for i, body in enumerate(ec_archive_bodies):
            headers.append({
                'X-Object-Sysmeta-Ec-Etag': etag,
                'X-Object-Sysmeta-Ec-Content-Length': len(body),
                'X-Object-Sysmeta-Ec-Frag-Index':
                    self.policy.get_backend_index(i),
                'X-Backend-Timestamp': ts.internal,
                'X-Timestamp': ts.normal,
                'X-Backend-Durable-Timestamp': ts.internal,
                'X-Backend-Data-Timestamp': ts.internal,
            })

        req = swift.common.swob.Request.blank('/v1/a/c/o')

        policy_opts = self.app.get_policy_options(self.policy)
        policy_opts.concurrent_gets = True
        policy_opts.concurrency_timeout = 0.1

        status_codes = ([
            FakeStatus(200, response_sleep=2.0),
        ] * self.policy.ec_nparity) + ([
            FakeStatus(200),
        ] * self.policy.ec_ndata)
        self.assertEqual(len(status_codes), len(ec_archive_bodies))
        with mocked_http_conn(*status_codes, body_iter=ec_archive_bodies,
                              headers=headers) as log:
            resp = req.get_response(self.app)
        self.assertEqual(resp.status_int, 200)
        self.assertEqual(len(log.requests),
                         self.policy.ec_n_unique_fragments)

    def test_GET_with_some_slow_primaries(self):
        segment_size = self.policy.ec_segment_size
        test_data = (b'test' * segment_size)[:-289]
        etag = md5(test_data, usedforsecurity=False).hexdigest()
        ec_archive_bodies = self._make_ec_archive_bodies(test_data)
        ts = self.ts()
        headers = []
        for i, body in enumerate(ec_archive_bodies):
            headers.append({
                'X-Object-Sysmeta-Ec-Etag': etag,
                'X-Object-Sysmeta-Ec-Content-Length': len(body),
                'X-Object-Sysmeta-Ec-Frag-Index':
                    self.policy.get_backend_index(i),
                'X-Backend-Timestamp': ts.internal,
                'X-Timestamp': ts.normal,
                'X-Backend-Durable-Timestamp': ts.internal,
                'X-Backend-Data-Timestamp': ts.internal,
            })

        req = swift.common.swob.Request.blank('/v1/a/c/o')

        policy_opts = self.app.get_policy_options(self.policy)
        policy_opts.concurrent_gets = True
        policy_opts.concurrency_timeout = 0.1

        slow_count = self.policy.ec_nparity
        status_codes = ([
            FakeStatus(200, response_sleep=2.0),
        ] * slow_count) + ([
            FakeStatus(200),
        ] * (self.policy.ec_ndata - slow_count))
        random.shuffle(status_codes)
        status_codes.extend([
            FakeStatus(200),
        ] * slow_count)
        self.assertEqual(len(status_codes), len(ec_archive_bodies))
        with mocked_http_conn(*status_codes, body_iter=ec_archive_bodies,
                              headers=headers) as log:
            resp = req.get_response(self.app)
        self.assertEqual(resp.status_int, 200)
        self.assertEqual(len(log.requests),
                         self.policy.ec_n_unique_fragments)

    def test_ec_concurrent_GET_with_slow_leaders(self):
        segment_size = self.policy.ec_segment_size
        test_data = (b'test' * segment_size)[:-289]
        etag = md5(test_data).hexdigest()
        ec_archive_bodies = self._make_ec_archive_bodies(test_data)
        ts = self.ts()
        headers = []
        for i, body in enumerate(ec_archive_bodies):
            headers.append({
                'X-Object-Sysmeta-Ec-Etag': etag,
                'X-Object-Sysmeta-Ec-Content-Length': len(body),
                'X-Object-Sysmeta-Ec-Frag-Index':
                    self.policy.get_backend_index(i),
                'X-Backend-Timestamp': ts.internal,
                'X-Timestamp': ts.normal,
                'X-Backend-Durable-Timestamp': ts.internal,
                'X-Backend-Data-Timestamp': ts.internal,
            })

        req = swift.common.swob.Request.blank('/v1/a/c/o')

        policy_opts = self.app.get_policy_options(self.policy)
        policy_opts.concurrent_gets = True
        policy_opts.concurrency_timeout = 0.0

        slow_count = 4
        status_codes = ([
            FakeStatus(200, response_sleep=0.2),
        ] * slow_count) + ([
            FakeStatus(200, response_sleep=0.1),
        ] * (self.policy.ec_n_unique_fragments - slow_count))
        for i in range(slow_count):
            # poison the super slow requests
            ec_archive_bodies[i] = ''
        with mocked_http_conn(*status_codes, body_iter=ec_archive_bodies,
                              headers=headers) as log:
            resp = req.get_response(self.app)
            self.assertEqual(resp.status_int, 200)
            self.assertEqual(resp.body, test_data, '%r != %r' % (
                resp.body if len(resp.body) < 60 else '%s...' % resp.body[:60],
                test_data if len(test_data) < 60 else '%s...' % test_data[:60],
            ))
        self.assertEqual(len(log.requests), self.policy.ec_n_unique_fragments)

    def test_GET_with_slow_nodes_and_failures(self):
        segment_size = self.policy.ec_segment_size
        test_data = (b'test' * segment_size)[:-289]
        etag = md5(test_data, usedforsecurity=False).hexdigest()
        ec_archive_bodies = self._make_ec_archive_bodies(test_data)
        ts = self.ts()
        headers = []
        for i, body in enumerate(ec_archive_bodies):
            headers.append({
                'X-Object-Sysmeta-Ec-Etag': etag,
                'X-Object-Sysmeta-Ec-Content-Length': len(body),
                'X-Object-Sysmeta-Ec-Frag-Index':
                    self.policy.get_backend_index(i),
                'X-Backend-Timestamp': ts.internal,
                'X-Timestamp': ts.normal,
                'X-Backend-Durable-Timestamp': ts.internal,
                'X-Backend-Data-Timestamp': ts.internal,
            })

        req = swift.common.swob.Request.blank('/v1/a/c/o')

        policy_opts = self.app.get_policy_options(self.policy)
        policy_opts.concurrent_gets = True
        policy_opts.concurrency_timeout = 0.1

        unused_resp = [
            FakeStatus(200, response_sleep=2.0),
            FakeStatus(200, response_sleep=2.0),
            500,
            416,
        ]
        self.assertEqual(len(unused_resp), self.policy.ec_nparity)
        status_codes = (
            [200] * (self.policy.ec_ndata - 4)) + unused_resp
        self.assertEqual(len(status_codes), self.policy.ec_ndata)
        # random.shuffle(status_codes)
        # make up for the failures
        status_codes.extend([200] * self.policy.ec_nparity)
        self.assertEqual(len(status_codes), len(ec_archive_bodies))
        bodies_with_errors = []
        for code, body in zip(status_codes, ec_archive_bodies):
            if code == 500:
                bodies_with_errors.append('Kaboom')
            elif code == 416:
                bodies_with_errors.append('That Range is no.')
            else:
                bodies_with_errors.append(body)
        with mocked_http_conn(*status_codes, body_iter=bodies_with_errors,
                              headers=headers) as log:
            resp = req.get_response(self.app)
        self.assertEqual(resp.status_int, 200)
        self.assertEqual(len(log.requests),
                         self.policy.ec_n_unique_fragments)

    def test_GET_with_one_slow_frag_lane(self):
        segment_size = self.policy.ec_segment_size
        test_data = (b'test' * segment_size)[:-454]
        etag = md5(test_data, usedforsecurity=False).hexdigest()
        ec_archive_bodies = self._make_ec_archive_bodies(test_data)
        ts = self.ts()
        headers = []
        for i, body in enumerate(ec_archive_bodies):
            headers.append({
                'X-Object-Sysmeta-Ec-Etag': etag,
                'X-Object-Sysmeta-Ec-Content-Length': len(body),
                'X-Object-Sysmeta-Ec-Frag-Index':
                    self.policy.get_backend_index(i),
                'X-Backend-Timestamp': ts.internal,
                'X-Timestamp': ts.normal,
                'X-Backend-Durable-Timestamp': ts.internal,
                'X-Backend-Data-Timestamp': ts.internal,
            })

        req = swift.common.swob.Request.blank('/v1/a/c/o')

        policy_opts = self.app.get_policy_options(self.policy)
        policy_opts.concurrent_gets = True
        policy_opts.concurrency_timeout = 0.1

        status_codes = [
            FakeStatus(200, response_sleep=2.0),
        ] + ([
            FakeStatus(200),
        ] * (self.policy.ec_ndata - 1))
        random.shuffle(status_codes)
        status_codes.extend([
            FakeStatus(200, response_sleep=2.0),
            FakeStatus(200, response_sleep=2.0),
            FakeStatus(200, response_sleep=2.0),
            FakeStatus(200),
        ])
        self.assertEqual(len(status_codes), len(ec_archive_bodies))
        with mocked_http_conn(*status_codes, body_iter=ec_archive_bodies,
                              headers=headers) as log:
            resp = req.get_response(self.app)
        self.assertEqual(resp.status_int, 200)
        self.assertEqual(len(log.requests),
                         self.policy.ec_n_unique_fragments)

    def test_GET_with_concurrent_ec_extra_requests(self):
        segment_size = self.policy.ec_segment_size
        test_data = (b'test' * segment_size)[:-454]
        etag = md5(test_data, usedforsecurity=False).hexdigest()
        ec_archive_bodies = self._make_ec_archive_bodies(test_data)
        ts = self.ts()
        headers = []
        for i, body in enumerate(ec_archive_bodies):
            headers.append({
                'X-Object-Sysmeta-Ec-Etag': etag,
                'X-Object-Sysmeta-Ec-Content-Length': len(body),
                'X-Object-Sysmeta-Ec-Frag-Index':
                    self.policy.get_backend_index(i),
                'X-Backend-Timestamp': ts.internal,
                'X-Timestamp': ts.normal,
                'X-Backend-Durable-Timestamp': ts.internal,
                'X-Backend-Data-Timestamp': ts.internal,
            })
        policy_opts = self.app.get_policy_options(self.policy)
        policy_opts.concurrent_ec_extra_requests = self.policy.ec_nparity - 1
        req = swift.common.swob.Request.blank('/v1/a/c/o')
        # w/o concurrent_gets ec_extra_requests has no effect
        status_codes = [200] * self.policy.ec_ndata
        with mocked_http_conn(*status_codes, body_iter=ec_archive_bodies,
                              headers=headers) as log:
            resp = req.get_response(self.app)
        self.assertEqual(resp.status_int, 200)
        self.assertEqual(len(log.requests), self.policy.ec_ndata)
        self.assertEqual(resp.body, test_data)

        policy_opts.concurrent_gets = True
        status_codes = [200] * (self.policy.object_ring.replicas - 1)
        with mocked_http_conn(*status_codes, body_iter=ec_archive_bodies,
                              headers=headers) as log:
            resp = req.get_response(self.app)
        self.assertEqual(resp.status_int, 200)
        self.assertEqual(len(log.requests),
                         self.policy.object_ring.replicas - 1)
        self.assertEqual(resp.body, test_data)

    def test_GET_with_body(self):
        req = swift.common.swob.Request.blank('/v1/a/c/o')
        # turn a real body into fragments
        segment_size = self.policy.ec_segment_size
        real_body = (b'asdf' * segment_size)[:-10]
        # split it up into chunks
        chunks = [real_body[x:x + segment_size]
                  for x in range(0, len(real_body), segment_size)]
        fragment_payloads = []
        for chunk in chunks:
            fragments = self.policy.pyeclib_driver.encode(chunk)
            if not fragments:
                break
            fragment_payloads.append(
                fragments * self.policy.ec_duplication_factor)
        # sanity
        sanity_body = b''
        for fragment_payload in fragment_payloads:
            sanity_body += self.policy.pyeclib_driver.decode(
                fragment_payload)
        self.assertEqual(len(real_body), len(sanity_body))
        self.assertEqual(real_body, sanity_body)

        # list(zip(...)) for py3 compatibility (zip is lazy there)
        node_fragments = list(zip(*fragment_payloads))
        self.assertEqual(len(node_fragments), self.replicas())  # sanity
        headers = {'X-Object-Sysmeta-Ec-Content-Length': str(len(real_body))}
        responses = [(200, b''.join(node_fragments[i]), headers)
                     for i in range(POLICIES.default.ec_ndata)]
        status_codes, body_iter, headers = zip(*responses)
        with set_http_connect(*status_codes, body_iter=body_iter,
                              headers=headers):
            resp = req.get_response(self.app)
        self.assertEqual(resp.status_int, 200)
        self.assertEqual(len(real_body), len(resp.body))
        self.assertEqual(real_body, resp.body)

    def test_GET_with_frags_swapped_around(self):
        segment_size = self.policy.ec_segment_size
        test_data = (b'test' * segment_size)[:-657]
        etag = md5(test_data, usedforsecurity=False).hexdigest()
        ec_archive_bodies = self._make_ec_archive_bodies(test_data)

        _part, primary_nodes = self.obj_ring.get_nodes('a', 'c', 'o')

        node_key = lambda n: (n['ip'], n['port'])
        backend_index = self.policy.get_backend_index
        ts = self.ts()

        response_map = {
            node_key(n): StubResponse(
                200, ec_archive_bodies[backend_index(i)], {
                    'X-Object-Sysmeta-Ec-Content-Length': len(test_data),
                    'X-Object-Sysmeta-Ec-Etag': etag,
                    'X-Object-Sysmeta-Ec-Frag-Index': backend_index(i),
                    'X-Timestamp': ts.normal,
                    'X-Backend-Timestamp': ts.internal
                }) for i, n in enumerate(primary_nodes)
        }

        # swap a parity response into a data node
        data_node = random.choice(primary_nodes[:self.policy.ec_ndata])
        parity_node = random.choice(
            primary_nodes[
                self.policy.ec_ndata:self.policy.ec_n_unique_fragments])
        (response_map[node_key(data_node)],
         response_map[node_key(parity_node)]) = \
            (response_map[node_key(parity_node)],
             response_map[node_key(data_node)])

        def get_response(req):
            req_key = (req['ip'], req['port'])
            return response_map.pop(req_key)

        req = swob.Request.blank('/v1/a/c/o')
        with capture_http_requests(get_response) as log:
            resp = req.get_response(self.app)

        self.assertEqual(resp.status_int, 200)
        self.assertEqual(len(log), self.policy.ec_ndata)
        self.assertEqual(len(response_map),
                         len(primary_nodes) - self.policy.ec_ndata)

    def test_GET_with_no_success(self):
        node_frags = [[]] * 28  # no frags on any node

        fake_response = self._fake_ec_node_response(node_frags)

        req = swob.Request.blank('/v1/a/c/o')
        with capture_http_requests(fake_response) as log:
            resp = req.get_response(self.app)

        self.assertEqual(resp.status_int, 404)
        self.assertEqual(len(log), 2 * self.replicas())

    def test_GET_with_only_handoffs(self):
        obj1 = self._make_ec_object_stub()

        node_frags = [[]] * self.replicas()  # all primaries missing
        node_frags = node_frags + [  # handoffs
            {'obj': obj1, 'frag': 0},
            {'obj': obj1, 'frag': 1},
            {'obj': obj1, 'frag': 2},
            {'obj': obj1, 'frag': 3},
            {'obj': obj1, 'frag': 4},
            {'obj': obj1, 'frag': 5},
            {'obj': obj1, 'frag': 6},
            {'obj': obj1, 'frag': 7},
            {'obj': obj1, 'frag': 8},
            {'obj': obj1, 'frag': 9},
            {'obj': obj1, 'frag': 10},  # parity
            {'obj': obj1, 'frag': 11},  # parity
            {'obj': obj1, 'frag': 12},  # parity
            {'obj': obj1, 'frag': 13},  # parity
        ]

        fake_response = self._fake_ec_node_response(node_frags)

        req = swob.Request.blank('/v1/a/c/o')
        with capture_http_requests(fake_response) as log:
            resp = req.get_response(self.app)

        self.assertEqual(resp.status_int, 200)
        self.assertEqual(resp.headers['etag'], obj1['etag'])
        self.assertEqual(md5(
            resp.body, usedforsecurity=False).hexdigest(), obj1['etag'])

        collected_responses = defaultdict(list)
        for conn in log:
            etag = conn.resp.headers['X-Object-Sysmeta-Ec-Etag']
            index = conn.resp.headers['X-Object-Sysmeta-Ec-Frag-Index']
            collected_responses[etag].append(index)

        # GETS would be required to all primaries and then ndata handoffs
        self.assertEqual(len(log), self.replicas() + self.policy.ec_ndata)
        self.assertEqual(2, len(collected_responses))
        # 404s
        self.assertEqual(self.replicas(), len(collected_responses[None]))
        self.assertEqual(self.policy.ec_ndata,
                         len(collected_responses[obj1['etag']]))

    def test_GET_with_single_missed_overwrite_does_not_need_handoff(self):
        obj1 = self._make_ec_object_stub(pattern='obj1')
        obj2 = self._make_ec_object_stub(pattern='obj2')

        node_frags = [
            {'obj': obj2, 'frag': 0},
            {'obj': obj2, 'frag': 1},
            {'obj': obj1, 'frag': 2},  # missed over write
            {'obj': obj2, 'frag': 3},
            {'obj': obj2, 'frag': 4},
            {'obj': obj2, 'frag': 5},
            {'obj': obj2, 'frag': 6},
            {'obj': obj2, 'frag': 7},
            {'obj': obj2, 'frag': 8},
            {'obj': obj2, 'frag': 9},
            {'obj': obj2, 'frag': 10},  # parity
            {'obj': obj2, 'frag': 11},  # parity
            {'obj': obj2, 'frag': 12},  # parity
            {'obj': obj2, 'frag': 13},  # parity
            # {'obj': obj2, 'frag': 2},  # handoff (not used in this test)
        ]

        fake_response = self._fake_ec_node_response(node_frags)

        req = swob.Request.blank('/v1/a/c/o')
        with mock.patch('swift.proxy.server.shuffle', lambda n: n), \
                capture_http_requests(fake_response) as log:
            resp = req.get_response(self.app)

        self.assertEqual(resp.status_int, 200)
        self.assertEqual(resp.headers['etag'], obj2['etag'])
        closed_conn = defaultdict(set)
        for conn in log:
            etag = conn.resp.headers['X-Object-Sysmeta-Ec-Etag']
            closed_conn[etag].add(conn.closed)
        self.assertEqual({
            obj1['etag']: {True},
            obj2['etag']: {False},
        }, closed_conn)
        self.assertEqual(md5(
            resp.body, usedforsecurity=False).hexdigest(), obj2['etag'])
        self.assertEqual({True}, {conn.closed for conn in log})

        collected_responses = defaultdict(set)
        for conn in log:
            etag = conn.resp.headers['X-Object-Sysmeta-Ec-Etag']
            index = conn.resp.headers['X-Object-Sysmeta-Ec-Frag-Index']
            collected_responses[etag].add(index)

        self.assertEqual(len(log), self.policy.ec_ndata + 1)
        expected = {
            obj1['etag']: 1,
            obj2['etag']: self.policy.ec_ndata,
        }
        self.assertEqual(expected, {
            e: len(f) for e, f in collected_responses.items()})

    def test_GET_with_many_missed_overwrite_will_need_handoff(self):
        obj1 = self._make_ec_object_stub(pattern='obj1')
        obj2 = self._make_ec_object_stub(pattern='obj2')

        node_frags = [
            {'obj': obj2, 'frag': 0},
            {'obj': obj2, 'frag': 1},
            {'obj': obj1, 'frag': 2},  # missed
            {'obj': obj2, 'frag': 3},
            {'obj': obj2, 'frag': 4},
            {'obj': obj2, 'frag': 5},
            {'obj': obj1, 'frag': 6},  # missed
            {'obj': obj2, 'frag': 7},
            {'obj': obj2, 'frag': 8},
            {'obj': obj1, 'frag': 9},  # missed
            {'obj': obj1, 'frag': 10},  # missed
            {'obj': obj1, 'frag': 11},  # missed
            {'obj': obj2, 'frag': 12},
            {'obj': obj2, 'frag': 13},
            {'obj': obj2, 'frag': 6},  # handoff
        ]

        fake_response = self._fake_ec_node_response(node_frags)

        req = swob.Request.blank('/v1/a/c/o')
        with capture_http_requests(fake_response) as log:
            resp = req.get_response(self.app)

        self.assertEqual(resp.status_int, 200)
        self.assertEqual(resp.headers['etag'], obj2['etag'])
        self.assertEqual(md5(
            resp.body, usedforsecurity=False).hexdigest(), obj2['etag'])

        collected_responses = defaultdict(set)
        for conn in log:
            etag = conn.resp.headers['X-Object-Sysmeta-Ec-Etag']
            index = conn.resp.headers['X-Object-Sysmeta-Ec-Frag-Index']
            collected_responses[etag].add(index)

        # there's not enough of the obj2 etag on the primaries, we would
        # have collected responses for both etags, and would have made
        # one more request to the handoff node
        self.assertEqual(len(log), self.replicas() + 1)
        self.assertEqual(len(collected_responses), 2)

        # ... regardless we should never need to fetch more than ec_ndata
        # frags for any given etag
        for etag, frags in collected_responses.items():
            self.assertLessEqual(len(frags), self.policy.ec_ndata,
                                 'collected %s frags for etag %s' % (
                                     len(frags), etag))

    def test_GET_with_missing_and_mixed_frags_will_dig_deep_but_succeed(self):
        obj1 = self._make_ec_object_stub(pattern='obj1', timestamp=self.ts())
        obj2 = self._make_ec_object_stub(pattern='obj2', timestamp=self.ts())

        node_frags = [
            {'obj': obj1, 'frag': 0},
            {'obj': obj2, 'frag': 0},
            [],
            {'obj': obj1, 'frag': 1},
            {'obj': obj2, 'frag': 1},
            [],
            {'obj': obj1, 'frag': 2},
            {'obj': obj2, 'frag': 2},
            [],
            {'obj': obj1, 'frag': 3},
            {'obj': obj2, 'frag': 3},
            [],
            {'obj': obj1, 'frag': 4},
            {'obj': obj2, 'frag': 4},
            [],
            {'obj': obj1, 'frag': 5},
            {'obj': obj2, 'frag': 5},
            [],
            {'obj': obj1, 'frag': 6},
            {'obj': obj2, 'frag': 6},
            [],
            {'obj': obj1, 'frag': 7},
            {'obj': obj2, 'frag': 7},
            [],
            {'obj': obj1, 'frag': 8},
            {'obj': obj2, 'frag': 8},
            [],
            {'obj': obj2, 'frag': 9},
        ]

        fake_response = self._fake_ec_node_response(node_frags)

        req = swob.Request.blank('/v1/a/c/o')
        with capture_http_requests(fake_response) as log:
            resp = req.get_response(self.app)

        self.assertEqual(resp.status_int, 200)
        self.assertEqual(resp.headers['etag'], obj2['etag'])
        self.assertEqual(md5(
            resp.body, usedforsecurity=False).hexdigest(), obj2['etag'])

        collected_responses = defaultdict(set)
        for conn in log:
            etag = conn.resp.headers['X-Object-Sysmeta-Ec-Etag']
            index = conn.resp.headers['X-Object-Sysmeta-Ec-Frag-Index']
            collected_responses[etag].add(index)

        # we go exactly as long as we have to, finding two different
        # etags and some 404's (i.e. collected_responses[None])
        self.assertEqual(len(log), len(node_frags))
        self.assertEqual(len(collected_responses), 3)

        # ... regardless we should never need to fetch more than ec_ndata
        # frags for any given etag
        for etag, frags in collected_responses.items():
            self.assertLessEqual(len(frags), self.policy.ec_ndata,
                                 'collected %s frags for etag %s' % (
                                     len(frags), etag))

    def test_GET_with_missing_and_mixed_frags_will_dig_deep_but_stop(self):
        obj1 = self._make_ec_object_stub(pattern='obj1')
        obj2 = self._make_ec_object_stub(pattern='obj2')

        node_frags = [
            {'obj': obj1, 'frag': 0},
            {'obj': obj2, 'frag': 0},
            [],
            {'obj': obj1, 'frag': 1},
            {'obj': obj2, 'frag': 1},
            [],
            {'obj': obj1, 'frag': 2},
            {'obj': obj2, 'frag': 2},
            [],
            {'obj': obj1, 'frag': 3},
            {'obj': obj2, 'frag': 3},
            [],
            {'obj': obj1, 'frag': 4},
            {'obj': obj2, 'frag': 4},
            [],
            {'obj': obj1, 'frag': 5},
            {'obj': obj2, 'frag': 5},
            [],
            {'obj': obj1, 'frag': 6},
            {'obj': obj2, 'frag': 6},
            [],
            {'obj': obj1, 'frag': 7},
            {'obj': obj2, 'frag': 7},
            [],
            {'obj': obj1, 'frag': 8},
            {'obj': obj2, 'frag': 8},
            [],
            # handoffs are iter'd in order so proxy will see 404 from this
            # final handoff
            [],
        ]

        fake_response = self._fake_ec_node_response(node_frags)

        req = swob.Request.blank('/v1/a/c/o')
        with capture_http_requests(fake_response) as log:
            resp = req.get_response(self.app)

        closed_conn = defaultdict(set)
        for conn in log:
            etag = conn.resp.headers.get('X-Object-Sysmeta-Ec-Etag')
            closed_conn[etag].add(conn.closed)
        self.assertEqual({
            obj1['etag']: {True},
            obj2['etag']: {True},
            None: {True},
        }, dict(closed_conn))
        self.assertEqual(resp.status_int, 503)

        collected_responses = defaultdict(set)
        for conn in log:
            etag = conn.resp.headers['X-Object-Sysmeta-Ec-Etag']
            index = conn.resp.headers['X-Object-Sysmeta-Ec-Frag-Index']
            collected_responses[etag].add(index)

        # default node_iter will exhaust at 2 * replicas
        self.assertEqual(len(log), 2 * self.replicas())
        self.assertEqual(len(collected_responses), 3)

        # ... regardless we should never need to fetch more than ec_ndata
        # frags for any given etag
        for etag, frags in collected_responses.items():
            self.assertLessEqual(len(frags), self.policy.ec_ndata,
                                 'collected %s frags for etag %s' % (
                                     len(frags), etag))

    def test_GET_with_duplicate_and_hidden_frag_indexes(self):
        obj1 = self._make_ec_object_stub()
        # proxy should ignore duplicated frag indexes and continue search for
        # a set of unique indexes, finding last one on a handoff
        node_frags = [
            [{'obj': obj1, 'frag': 0}, {'obj': obj1, 'frag': 5}],
            {'obj': obj1, 'frag': 0},  # duplicate frag
            {'obj': obj1, 'frag': 1},
            {'obj': obj1, 'frag': 1},  # duplicate frag
            {'obj': obj1, 'frag': 2},
            {'obj': obj1, 'frag': 2},  # duplicate frag
            {'obj': obj1, 'frag': 3},
            {'obj': obj1, 'frag': 3},  # duplicate frag
            {'obj': obj1, 'frag': 4},
            {'obj': obj1, 'frag': 4},  # duplicate frag
            {'obj': obj1, 'frag': 10},
            {'obj': obj1, 'frag': 11},
            {'obj': obj1, 'frag': 12},
            {'obj': obj1, 'frag': 13},
        ]

        fake_response = self._fake_ec_node_response(node_frags)

        req = swob.Request.blank('/v1/a/c/o')
        with capture_http_requests(fake_response) as log:
            resp = req.get_response(self.app)

        self.assertEqual(resp.status_int, 200)
        self.assertEqual(resp.headers['etag'], obj1['etag'])
        self.assertEqual(md5(
            resp.body, usedforsecurity=False).hexdigest(), obj1['etag'])

        # Expect a maximum of one request to each primary plus one extra
        # request to node 1. Actual value could be less if the extra request
        # occurs and quorum is reached before requests to nodes with a
        # duplicate frag.
        self.assertLessEqual(len(log), self.replicas() + 1)
        collected_indexes = defaultdict(list)
        for conn in log:
            fi = conn.resp.headers.get('X-Object-Sysmeta-Ec-Frag-Index')
            if fi is not None:
                collected_indexes[fi].append(conn)
        self.assertEqual(len(collected_indexes), self.policy.ec_ndata)

    def test_GET_with_missing_and_mixed_frags_may_503(self):
        obj1 = self._make_ec_object_stub(pattern='obj1')
        obj2 = self._make_ec_object_stub(pattern='obj2')
        # we get a 503 when all the handoffs return 200
        node_frags = [[]] * self.replicas()  # primaries have no frags
        node_frags = node_frags + [  # handoffs all have frags
            {'obj': obj1, 'frag': 0},
            {'obj': obj2, 'frag': 0},
            {'obj': obj1, 'frag': 1},
            {'obj': obj2, 'frag': 1},
            {'obj': obj1, 'frag': 2},
            {'obj': obj2, 'frag': 2},
            {'obj': obj1, 'frag': 3},
            {'obj': obj2, 'frag': 3},
            {'obj': obj1, 'frag': 4},
            {'obj': obj2, 'frag': 4},
            {'obj': obj1, 'frag': 5},
            {'obj': obj2, 'frag': 5},
            {'obj': obj1, 'frag': 6},
            {'obj': obj2, 'frag': 6},
        ]
        fake_response = self._fake_ec_node_response(node_frags)

        req = swob.Request.blank('/v1/a/c/o')
        with capture_http_requests(fake_response) as log:
            resp = req.get_response(self.app)

        self.assertEqual(resp.status_int, 503)
        # never get a quorum so all nodes are searched
        self.assertEqual(len(log), 2 * self.replicas())
        collected_indexes = defaultdict(list)
        for conn in log:
            fi = conn.resp.headers.get('X-Object-Sysmeta-Ec-Frag-Index')
            if fi is not None:
                collected_indexes[fi].append(conn)
        self.assertEqual(len(collected_indexes), 7)

    def test_GET_with_mixed_nondurable_frags_and_will_404(self):
        # all nodes have a frag but there is no one set that reaches quorum,
        # which means there is no backend 404 response, but proxy should still
        # return 404 rather than 503
        obj1 = self._make_ec_object_stub(pattern='obj1')
        obj2 = self._make_ec_object_stub(pattern='obj2')
        obj3 = self._make_ec_object_stub(pattern='obj3')
        obj4 = self._make_ec_object_stub(pattern='obj4')

        node_frags = [
            {'obj': obj1, 'frag': 0, 'durable': False},
            {'obj': obj2, 'frag': 0, 'durable': False},
            {'obj': obj3, 'frag': 0, 'durable': False},
            {'obj': obj1, 'frag': 1, 'durable': False},
            {'obj': obj2, 'frag': 1, 'durable': False},
            {'obj': obj3, 'frag': 1, 'durable': False},
            {'obj': obj1, 'frag': 2, 'durable': False},
            {'obj': obj2, 'frag': 2, 'durable': False},
            {'obj': obj3, 'frag': 2, 'durable': False},
            {'obj': obj1, 'frag': 3, 'durable': False},
            {'obj': obj2, 'frag': 3, 'durable': False},
            {'obj': obj3, 'frag': 3, 'durable': False},
            {'obj': obj1, 'frag': 4, 'durable': False},
            {'obj': obj2, 'frag': 4, 'durable': False},
            {'obj': obj3, 'frag': 4, 'durable': False},
            {'obj': obj1, 'frag': 5, 'durable': False},
            {'obj': obj2, 'frag': 5, 'durable': False},
            {'obj': obj3, 'frag': 5, 'durable': False},
            {'obj': obj1, 'frag': 6, 'durable': False},
            {'obj': obj2, 'frag': 6, 'durable': False},
            {'obj': obj3, 'frag': 6, 'durable': False},
            {'obj': obj1, 'frag': 7, 'durable': False},
            {'obj': obj2, 'frag': 7, 'durable': False},
            {'obj': obj3, 'frag': 7, 'durable': False},
            {'obj': obj1, 'frag': 8, 'durable': False},
            {'obj': obj2, 'frag': 8, 'durable': False},
            {'obj': obj3, 'frag': 8, 'durable': False},
            {'obj': obj4, 'frag': 8, 'durable': False},
        ]

        fake_response = self._fake_ec_node_response(node_frags)

        req = swob.Request.blank('/v1/a/c/o')
        with capture_http_requests(fake_response) as log:
            resp = req.get_response(self.app)

        self.assertEqual(resp.status_int, 404)

        collected_etags = set()
        collected_status = set()
        closed_conn = defaultdict(set)
        for conn in log:
            etag = conn.resp.headers['X-Object-Sysmeta-Ec-Etag']
            collected_etags.add(etag)
            collected_status.add(conn.resp.status)
            closed_conn[etag].add(conn.closed)

        # default node_iter will exhaust at 2 * replicas
        self.assertEqual(len(log), 2 * self.replicas())
        self.assertEqual(
            {obj1['etag'], obj2['etag'], obj3['etag'], obj4['etag']},
            collected_etags)
        self.assertEqual({200}, collected_status)
        self.assertEqual({
            obj1['etag']: {True},
            obj2['etag']: {True},
            obj3['etag']: {True},
            obj4['etag']: {True},
        }, closed_conn)

    def test_GET_with_mixed_durable_and_nondurable_frags_will_503(self):
        # all nodes have a frag but there is no one set that reaches quorum,
        # but since one is marked durable we *should* be able to reconstruct,
        # so proxy should 503
        obj1 = self._make_ec_object_stub(pattern='obj1')
        obj2 = self._make_ec_object_stub(pattern='obj2')
        obj3 = self._make_ec_object_stub(pattern='obj3')
        obj4 = self._make_ec_object_stub(pattern='obj4')

        node_frags = [
            {'obj': obj1, 'frag': 0, 'durable': False},
            {'obj': obj2, 'frag': 0, 'durable': False},
            {'obj': obj3, 'frag': 0, 'durable': False},
            {'obj': obj1, 'frag': 1, 'durable': False},
            {'obj': obj2, 'frag': 1, 'durable': False},
            {'obj': obj3, 'frag': 1, 'durable': False},
            {'obj': obj1, 'frag': 2, 'durable': False},
            {'obj': obj2, 'frag': 2, 'durable': False},
            {'obj': obj3, 'frag': 2, 'durable': False},
            {'obj': obj1, 'frag': 3, 'durable': False},
            {'obj': obj2, 'frag': 3, 'durable': False},
            {'obj': obj3, 'frag': 3, 'durable': False},
            {'obj': obj1, 'frag': 4, 'durable': False},
            {'obj': obj2, 'frag': 4, 'durable': False},
            {'obj': obj3, 'frag': 4, 'durable': False},
            {'obj': obj1, 'frag': 5, 'durable': False},
            {'obj': obj2, 'frag': 5, 'durable': False},
            {'obj': obj3, 'frag': 5, 'durable': False},
            {'obj': obj1, 'frag': 6, 'durable': False},
            {'obj': obj2, 'frag': 6, 'durable': False},
            {'obj': obj3, 'frag': 6, 'durable': False},
            {'obj': obj1, 'frag': 7, 'durable': False},
            {'obj': obj2, 'frag': 7, 'durable': False},
            {'obj': obj3, 'frag': 7},
            {'obj': obj1, 'frag': 8, 'durable': False},
            {'obj': obj2, 'frag': 8, 'durable': False},
            {'obj': obj3, 'frag': 8, 'durable': False},
            {'obj': obj4, 'frag': 8, 'durable': False},
        ]

        fake_response = self._fake_ec_node_response(node_frags)

        req = swob.Request.blank('/v1/a/c/o')
        with capture_http_requests(fake_response) as log:
            resp = req.get_response(self.app)

        self.assertEqual(resp.status_int, 503)

        closed_conn = defaultdict(set)
        collected_etags = set()
        collected_status = set()
        for conn in log:
            etag = conn.resp.headers['X-Object-Sysmeta-Ec-Etag']
            collected_etags.add(etag)
            collected_status.add(conn.resp.status)
            closed_conn[etag].add(conn.closed)

        # default node_iter will exhaust at 2 * replicas
        self.assertEqual(len(log), 2 * self.replicas())
        self.assertEqual(
            {obj1['etag'], obj2['etag'], obj3['etag'], obj4['etag']},
            collected_etags)
        self.assertEqual({200}, collected_status)
        self.assertEqual({
            obj1['etag']: {True},
            obj2['etag']: {True},
            obj3['etag']: {True},
            obj4['etag']: {True},
        }, closed_conn)

    def test_GET_with_mixed_durable_frags_and_no_quorum_will_503(self):
        # all nodes have a frag but there is no one set that reaches quorum,
        # and since at least one is marked durable we *should* be able to
        # reconstruct, so proxy will 503
        obj1 = self._make_ec_object_stub(pattern='obj1')
        obj2 = self._make_ec_object_stub(pattern='obj2')
        obj3 = self._make_ec_object_stub(pattern='obj3')
        obj4 = self._make_ec_object_stub(pattern='obj4')

        node_frags = [
            {'obj': obj1, 'frag': 0},
            {'obj': obj2, 'frag': 0},
            {'obj': obj3, 'frag': 0},
            {'obj': obj1, 'frag': 1},
            {'obj': obj2, 'frag': 1},
            {'obj': obj3, 'frag': 1},
            {'obj': obj1, 'frag': 2},
            {'obj': obj2, 'frag': 2},
            {'obj': obj3, 'frag': 2},
            {'obj': obj1, 'frag': 3},
            {'obj': obj2, 'frag': 3},
            {'obj': obj3, 'frag': 3},
            {'obj': obj1, 'frag': 4},
            {'obj': obj2, 'frag': 4},
            {'obj': obj3, 'frag': 4},
            {'obj': obj1, 'frag': 5},
            {'obj': obj2, 'frag': 5},
            {'obj': obj3, 'frag': 5},
            {'obj': obj1, 'frag': 6},
            {'obj': obj2, 'frag': 6},
            {'obj': obj3, 'frag': 6},
            {'obj': obj1, 'frag': 7},
            {'obj': obj2, 'frag': 7},
            {'obj': obj3, 'frag': 7},
            {'obj': obj1, 'frag': 8},
            {'obj': obj2, 'frag': 8},
            {'obj': obj3, 'frag': 8},
            {'obj': obj4, 'frag': 8},
        ]

        fake_response = self._fake_ec_node_response(node_frags)

        req = swob.Request.blank('/v1/a/c/o')
        with capture_http_requests(fake_response) as log:
            resp = req.get_response(self.app)

        self.assertEqual(resp.status_int, 503)

        for conn in log:
            etag = conn.resp.headers.get('X-Object-Sysmeta-Ec-Etag')

        collected_etags = set()
        collected_status = set()
        closed_conn = defaultdict(set)
        for conn in log:
            etag = conn.resp.headers['X-Object-Sysmeta-Ec-Etag']
            collected_etags.add(etag)
            collected_status.add(conn.resp.status)
            closed_conn[etag].add(conn.closed)

        # default node_iter will exhaust at 2 * replicas
        self.assertEqual(len(log), 2 * self.replicas())
        self.assertEqual(
            {obj1['etag'], obj2['etag'], obj3['etag'], obj4['etag']},
            collected_etags)
        self.assertEqual({200}, collected_status)
        self.assertEqual({
            obj1['etag']: {True},
            obj2['etag']: {True},
            obj3['etag']: {True},
            obj4['etag']: {True},
        }, closed_conn)

    def test_GET_with_quorum_durable_files(self):
        # verify that only (ec_nparity + 1) nodes need to be durable for a GET
        # to be completed with ec_ndata requests.
        obj1 = self._make_ec_object_stub()

        node_frags = [
            {'obj': obj1, 'frag': 0, 'durable': True},  # durable
            {'obj': obj1, 'frag': 1, 'durable': True},  # durable
            {'obj': obj1, 'frag': 2, 'durable': True},  # durable
            {'obj': obj1, 'frag': 3, 'durable': True},  # durable
            {'obj': obj1, 'frag': 4, 'durable': True},  # durable
            {'obj': obj1, 'frag': 5, 'durable': False},
            {'obj': obj1, 'frag': 6, 'durable': False},
            {'obj': obj1, 'frag': 7, 'durable': False},
            {'obj': obj1, 'frag': 8, 'durable': False},
            {'obj': obj1, 'frag': 9, 'durable': False},
            {'obj': obj1, 'frag': 10, 'durable': False},  # parity
            {'obj': obj1, 'frag': 11, 'durable': False},  # parity
            {'obj': obj1, 'frag': 12, 'durable': False},  # parity
            {'obj': obj1, 'frag': 13, 'durable': False},  # parity
        ] + [[]] * self.replicas()  # handoffs all 404

        fake_response = self._fake_ec_node_response(list(node_frags))

        req = swob.Request.blank('/v1/a/c/o')
        with capture_http_requests(fake_response) as log:
            resp = req.get_response(self.app)

        self.assertEqual(resp.status_int, 200)
        self.assertEqual(resp.headers['etag'], obj1['etag'])
        self.assertEqual(md5(
            resp.body, usedforsecurity=False).hexdigest(), obj1['etag'])

        self.assertGreaterEqual(len(log), self.policy.ec_ndata)
        collected_durables = []
        for conn in log:
            if not conn.resp.headers.get('X-Backend-Data-Timestamp'):
                continue
            if (conn.resp.headers.get('X-Backend-Durable-Timestamp')
                    == conn.resp.headers.get('X-Backend-Data-Timestamp')):
                collected_durables.append(conn)
        # because nodes are shuffled we can't be sure how many durables are
        # returned but it must be at least 1 and cannot exceed 5
        self.assertLessEqual(len(collected_durables), 5)
        self.assertGreaterEqual(len(collected_durables), 1)

    def test_GET_with_single_durable_file(self):
        # verify that a single durable is sufficient for a GET
        # to be completed with ec_ndata requests.
        obj1 = self._make_ec_object_stub()

        node_frags = [
            {'obj': obj1, 'frag': 0, 'durable': True},  # durable
            {'obj': obj1, 'frag': 1, 'durable': False},
            {'obj': obj1, 'frag': 2, 'durable': False},
            {'obj': obj1, 'frag': 3, 'durable': False},
            {'obj': obj1, 'frag': 4, 'durable': False},
            {'obj': obj1, 'frag': 5, 'durable': False},
            {'obj': obj1, 'frag': 6, 'durable': False},
            {'obj': obj1, 'frag': 7, 'durable': False},
            {'obj': obj1, 'frag': 8, 'durable': False},
            {'obj': obj1, 'frag': 9, 'durable': False},
            {'obj': obj1, 'frag': 10, 'durable': False},  # parity
            {'obj': obj1, 'frag': 11, 'durable': False},  # parity
            {'obj': obj1, 'frag': 12, 'durable': False},  # parity
            {'obj': obj1, 'frag': 13, 'durable': False},  # parity
        ] + [[]] * self.replicas()  # handoffs all 404

        fake_response = self._fake_ec_node_response(list(node_frags))

        req = swob.Request.blank('/v1/a/c/o')
        with capture_http_requests(fake_response) as log:
            resp = req.get_response(self.app)

        self.assertEqual(resp.status_int, 200)
        self.assertEqual(resp.headers['etag'], obj1['etag'])
        self.assertEqual(md5(
            resp.body, usedforsecurity=False).hexdigest(), obj1['etag'])

        collected_durables = []
        for conn in log:
            if not conn.resp.headers.get('X-Backend-Data-Timestamp'):
                continue
            if (conn.resp.headers.get('X-Backend-Durable-Timestamp')
                    == conn.resp.headers.get('X-Backend-Data-Timestamp')):
                collected_durables.append(conn)
        # because nodes are shuffled we can't be sure how many non-durables
        # are returned before the durable, but we do expect a single durable
        self.assertEqual(1, len(collected_durables))

    def test_GET_with_no_durable_files(self):
        # verify that at least one durable is necessary for a successful GET
        obj1 = self._make_ec_object_stub()
        node_frags = [
            {'obj': obj1, 'frag': 0, 'durable': False},
            {'obj': obj1, 'frag': 1, 'durable': False},
            {'obj': obj1, 'frag': 2, 'durable': False},
            {'obj': obj1, 'frag': 3, 'durable': False},
            {'obj': obj1, 'frag': 4, 'durable': False},
            {'obj': obj1, 'frag': 5, 'durable': False},
            {'obj': obj1, 'frag': 6, 'durable': False},
            {'obj': obj1, 'frag': 7, 'durable': False},
            {'obj': obj1, 'frag': 8, 'durable': False},
            {'obj': obj1, 'frag': 9, 'durable': False},
            {'obj': obj1, 'frag': 10, 'durable': False},  # parity
            {'obj': obj1, 'frag': 11, 'durable': False},  # parity
            {'obj': obj1, 'frag': 12, 'durable': False},  # parity
            {'obj': obj1, 'frag': 13, 'durable': False},  # parity
        ] + [[]] * self.replicas()  # handoffs

        fake_response = self._fake_ec_node_response(list(node_frags))

        req = swob.Request.blank('/v1/a/c/o')
        with capture_http_requests(fake_response) as log:
            resp = req.get_response(self.app)

        self.assertEqual(resp.status_int, 404)
        # all 28 nodes tried with an optimistic get, none are durable and none
        # report having a durable timestamp
        self.assertEqual(28, len(log))

    def test_GET_with_missing_durable_files_and_mixed_etags(self):
        obj1 = self._make_ec_object_stub(pattern='obj1')
        obj2 = self._make_ec_object_stub(pattern='obj2')

        # non-quorate durables for another object won't stop us finding the
        # quorate object
        node_frags = [
            # ec_ndata - 1 frags of obj2 are available and durable
            {'obj': obj2, 'frag': 0, 'durable': True},
            {'obj': obj2, 'frag': 1, 'durable': True},
            {'obj': obj2, 'frag': 2, 'durable': True},
            {'obj': obj2, 'frag': 3, 'durable': True},
            {'obj': obj2, 'frag': 4, 'durable': True},
            {'obj': obj2, 'frag': 5, 'durable': True},
            {'obj': obj2, 'frag': 6, 'durable': True},
            {'obj': obj2, 'frag': 7, 'durable': True},
            {'obj': obj2, 'frag': 8, 'durable': True},
            # ec_ndata frags of obj1 are available and one is durable
            {'obj': obj1, 'frag': 0, 'durable': False},
            {'obj': obj1, 'frag': 1, 'durable': False},
            {'obj': obj1, 'frag': 2, 'durable': False},
            {'obj': obj1, 'frag': 3, 'durable': False},
            {'obj': obj1, 'frag': 4, 'durable': False},
            {'obj': obj1, 'frag': 5, 'durable': False},
            {'obj': obj1, 'frag': 6, 'durable': False},
            {'obj': obj1, 'frag': 7, 'durable': False},
            {'obj': obj1, 'frag': 8, 'durable': False},
            {'obj': obj1, 'frag': 9, 'durable': True},
        ]

        fake_response = self._fake_ec_node_response(list(node_frags))

        req = swob.Request.blank('/v1/a/c/o')
        with capture_http_requests(fake_response) as log:
            resp = req.get_response(self.app)

        closed_conn = defaultdict(set)
        for conn in log:
            etag = conn.resp.headers.get('X-Object-Sysmeta-Ec-Etag')
            closed_conn[etag].add(conn.closed)
        self.assertEqual({
            obj1['etag']: {False},
            obj2['etag']: {True},
        }, closed_conn)

        self.assertEqual(resp.status_int, 200)
        self.assertEqual(resp.headers['etag'], obj1['etag'])
        self.assertEqual(md5(
            resp.body, usedforsecurity=False).hexdigest(), obj1['etag'])

        # Quorum of non-durables for a different object won't
        # prevent us hunting down the durable object
        node_frags = [
            # primaries
            {'obj': obj2, 'frag': 0, 'durable': False},
            {'obj': obj2, 'frag': 1, 'durable': False},
            {'obj': obj2, 'frag': 2, 'durable': False},
            {'obj': obj2, 'frag': 3, 'durable': False},
            {'obj': obj2, 'frag': 4, 'durable': False},
            {'obj': obj2, 'frag': 5, 'durable': False},
            {'obj': obj2, 'frag': 6, 'durable': False},
            {'obj': obj2, 'frag': 7, 'durable': False},
            {'obj': obj2, 'frag': 8, 'durable': False},
            {'obj': obj2, 'frag': 9, 'durable': False},
            {'obj': obj2, 'frag': 10, 'durable': False},
            {'obj': obj2, 'frag': 11, 'durable': False},
            {'obj': obj2, 'frag': 12, 'durable': False},
            {'obj': obj2, 'frag': 13, 'durable': False},
            # handoffs
            {'obj': obj1, 'frag': 0, 'durable': False},
            {'obj': obj1, 'frag': 1, 'durable': False},
            {'obj': obj1, 'frag': 2, 'durable': False},
            {'obj': obj1, 'frag': 3, 'durable': False},
            {'obj': obj1, 'frag': 4, 'durable': False},
            {'obj': obj1, 'frag': 5, 'durable': False},
            {'obj': obj1, 'frag': 6, 'durable': False},
            {'obj': obj1, 'frag': 7, 'durable': False},
            {'obj': obj1, 'frag': 8, 'durable': False},
            {'obj': obj1, 'frag': 9, 'durable': False},
            {'obj': obj1, 'frag': 10, 'durable': False},  # parity
            {'obj': obj1, 'frag': 11, 'durable': False},  # parity
            {'obj': obj1, 'frag': 12, 'durable': False},  # parity
            {'obj': obj1, 'frag': 13, 'durable': True},  # parity
        ]

        fake_response = self._fake_ec_node_response(list(node_frags))

        req = swob.Request.blank('/v1/a/c/o')
        with capture_http_requests(fake_response):
            resp = req.get_response(self.app)

        self.assertEqual(resp.status_int, 200)
        self.assertEqual(resp.headers['etag'], obj1['etag'])
        self.assertEqual(md5(
            resp.body, usedforsecurity=False).hexdigest(), obj1['etag'])

    def test_GET_with_missing_durables_and_older_durables(self):
        # scenario: non-durable frags of newer obj1 obscure all durable frags
        # of older obj2, so first 14 requests result in a non-durable set.
        # At that point (or before) the proxy knows that a durable set of
        # frags for obj2 exists so will fetch them, requiring another 10
        # directed requests.
        obj2 = self._make_ec_object_stub(pattern='obj2', timestamp=self.ts())
        obj1 = self._make_ec_object_stub(pattern='obj1', timestamp=self.ts())

        node_frags = [
            [{'obj': obj1, 'frag': 0, 'durable': False}],  # obj2 missing
            [{'obj': obj1, 'frag': 1, 'durable': False},
             {'obj': obj2, 'frag': 1, 'durable': True}],
            [{'obj': obj1, 'frag': 2, 'durable': False}],  # obj2 missing
            [{'obj': obj1, 'frag': 3, 'durable': False},
             {'obj': obj2, 'frag': 3, 'durable': True}],
            [{'obj': obj1, 'frag': 4, 'durable': False},
             {'obj': obj2, 'frag': 4, 'durable': True}],
            [{'obj': obj1, 'frag': 5, 'durable': False},
             {'obj': obj2, 'frag': 5, 'durable': True}],
            [{'obj': obj1, 'frag': 6, 'durable': False},
             {'obj': obj2, 'frag': 6, 'durable': True}],
            [{'obj': obj1, 'frag': 7, 'durable': False},
             {'obj': obj2, 'frag': 7, 'durable': True}],
            [{'obj': obj1, 'frag': 8, 'durable': False},
             {'obj': obj2, 'frag': 8, 'durable': True}],
            [{'obj': obj1, 'frag': 9, 'durable': False}],  # obj2 missing
            [{'obj': obj1, 'frag': 10, 'durable': False},
             {'obj': obj2, 'frag': 10, 'durable': True}],
            [{'obj': obj1, 'frag': 11, 'durable': False},
             {'obj': obj2, 'frag': 11, 'durable': True}],
            [{'obj': obj1, 'frag': 12, 'durable': False}],  # obj2 missing
            [{'obj': obj1, 'frag': 13, 'durable': False},
             {'obj': obj2, 'frag': 13, 'durable': True}],
        ]

        fake_response = self._fake_ec_node_response(list(node_frags))

        req = swob.Request.blank('/v1/a/c/o')
        with capture_http_requests(fake_response) as log:
            resp = req.get_response(self.app)

        closed_conn = defaultdict(set)
        for conn in log:
            etag = conn.resp.headers.get('X-Object-Sysmeta-Ec-Etag')
            closed_conn[etag].add(conn.closed)
        self.assertEqual({
            obj1['etag']: {True},
            obj2['etag']: {False},
        }, closed_conn)

        self.assertEqual(resp.status_int, 200)
        self.assertEqual(resp.headers['etag'], obj2['etag'])
        self.assertEqual(md5(
            resp.body, usedforsecurity=False).hexdigest(), obj2['etag'])
        # max: proxy will GET all non-durable obj1 frags and then 10 obj frags
        self.assertLessEqual(len(log), self.replicas() + self.policy.ec_ndata)
        # min: proxy will GET 10 non-durable obj1 frags and then 10 obj frags
        self.assertGreaterEqual(len(log), 2 * self.policy.ec_ndata)

    def test_GET_with_missing_durables_and_older_obscured_durables(self):
        # scenario: obj3 has 14 frags but only 2 are durable and these are
        # obscured by two non-durable frags of obj1. There is also a single
        # non-durable frag of obj2. The proxy will need to do at least 10
        # GETs to see all the obj3 frags plus 1 more to GET a durable frag.
        # The proxy may also do one more GET if the obj2 frag is found.
        # i.e. 10 + 1 durable for obj3, 2 for obj1 and 1 more if obj2 found
        obj2 = self._make_ec_object_stub(pattern='obj2', timestamp=self.ts())
        obj3 = self._make_ec_object_stub(pattern='obj3', timestamp=self.ts())
        obj1 = self._make_ec_object_stub(pattern='obj1', timestamp=self.ts())

        node_frags = [
            [{'obj': obj1, 'frag': 0, 'durable': False},  # obj1 frag
             {'obj': obj3, 'frag': 0, 'durable': True}],
            [{'obj': obj1, 'frag': 1, 'durable': False},  # obj1 frag
             {'obj': obj3, 'frag': 1, 'durable': True}],
            [{'obj': obj2, 'frag': 2, 'durable': False},  # obj2 frag
             {'obj': obj3, 'frag': 2, 'durable': False}],
            [{'obj': obj3, 'frag': 3, 'durable': False}],
            [{'obj': obj3, 'frag': 4, 'durable': False}],
            [{'obj': obj3, 'frag': 5, 'durable': False}],
            [{'obj': obj3, 'frag': 6, 'durable': False}],
            [{'obj': obj3, 'frag': 7, 'durable': False}],
            [{'obj': obj3, 'frag': 8, 'durable': False}],
            [{'obj': obj3, 'frag': 9, 'durable': False}],
            [{'obj': obj3, 'frag': 10, 'durable': False}],
            [{'obj': obj3, 'frag': 11, 'durable': False}],
            [{'obj': obj3, 'frag': 12, 'durable': False}],
            [{'obj': obj3, 'frag': 13, 'durable': False}],
        ] + [[]] * self.replicas()  # handoffs 404

        fake_response = self._fake_ec_node_response(list(node_frags))

        req = swob.Request.blank('/v1/a/c/o')
        with capture_http_requests(fake_response) as log:
            resp = req.get_response(self.app)

        self.assertEqual(resp.status_int, 200)
        self.assertEqual(resp.headers['etag'], obj3['etag'])
        self.assertEqual(md5(
            resp.body, usedforsecurity=False).hexdigest(), obj3['etag'])
        self.assertGreaterEqual(len(log), self.policy.ec_ndata + 1)
        self.assertLessEqual(len(log), (self.policy.ec_ndata * 2) + 1)

    def test_GET_with_missing_durables_and_older_non_durables(self):
        # scenario: non-durable frags of newer obj1 obscure all frags
        # of older obj2, so first 28 requests result in a non-durable set.
        # There are only 10 frags for obj2 and one is not durable.
        obj2 = self._make_ec_object_stub(pattern='obj2', timestamp=self.ts())
        obj1 = self._make_ec_object_stub(pattern='obj1', timestamp=self.ts())

        node_frags = [
            [{'obj': obj1, 'frag': 0, 'durable': False}],  # obj2 missing
            [{'obj': obj1, 'frag': 1, 'durable': False},
             {'obj': obj2, 'frag': 1, 'durable': False}],  # obj2 non-durable
            [{'obj': obj1, 'frag': 2, 'durable': False}],  # obj2 missing
            [{'obj': obj1, 'frag': 3, 'durable': False},
             {'obj': obj2, 'frag': 3, 'durable': True}],
            [{'obj': obj1, 'frag': 4, 'durable': False},
             {'obj': obj2, 'frag': 4, 'durable': True}],
            [{'obj': obj1, 'frag': 5, 'durable': False},
             {'obj': obj2, 'frag': 5, 'durable': True}],
            [{'obj': obj1, 'frag': 6, 'durable': False},
             {'obj': obj2, 'frag': 6, 'durable': True}],
            [{'obj': obj1, 'frag': 7, 'durable': False},
             {'obj': obj2, 'frag': 7, 'durable': True}],
            [{'obj': obj1, 'frag': 8, 'durable': False},
             {'obj': obj2, 'frag': 8, 'durable': True}],
            [{'obj': obj1, 'frag': 9, 'durable': False}],  # obj2 missing
            [{'obj': obj1, 'frag': 10, 'durable': False},
             {'obj': obj2, 'frag': 10, 'durable': True}],
            [{'obj': obj1, 'frag': 11, 'durable': False},
             {'obj': obj2, 'frag': 11, 'durable': True}],
            [{'obj': obj1, 'frag': 12, 'durable': False}],  # obj2 missing
            [{'obj': obj1, 'frag': 13, 'durable': False},
             {'obj': obj2, 'frag': 13, 'durable': True}],
            [],                                             # 1 empty primary
        ]

        fake_response = self._fake_ec_node_response(list(node_frags))

        req = swob.Request.blank('/v1/a/c/o')
        with capture_http_requests(fake_response) as log:
            resp = req.get_response(self.app)

        self.assertEqual(resp.status_int, 200)
        self.assertEqual(resp.headers['etag'], obj2['etag'])
        self.assertEqual(md5(
            resp.body, usedforsecurity=False).hexdigest(), obj2['etag'])
        # max: proxy will GET all non-durable obj1 frags and then 10 obj2 frags
        self.assertLessEqual(len(log), self.replicas() + self.policy.ec_ndata)
        # min: proxy will GET 10 non-durable obj1 frags and then 10 obj2 frags
        self.assertGreaterEqual(len(log), 2 * self.policy.ec_ndata)

    def test_GET_with_mixed_etags_at_same_timestamp(self):
        # this scenario should never occur but if there are somehow
        # fragments for different content at the same timestamp then the
        # object controller should handle it gracefully
        ts = self.ts()  # force equal timestamps for two objects
        obj1 = self._make_ec_object_stub(timestamp=ts, pattern='obj1')
        obj2 = self._make_ec_object_stub(timestamp=ts, pattern='obj2')
        self.assertNotEqual(obj1['etag'], obj2['etag'])  # sanity

        node_frags = [
            # 7 frags of obj2 are available and durable
            {'obj': obj2, 'frag': 0, 'durable': True},
            {'obj': obj2, 'frag': 1, 'durable': True},
            {'obj': obj2, 'frag': 2, 'durable': True},
            {'obj': obj2, 'frag': 3, 'durable': True},
            {'obj': obj2, 'frag': 4, 'durable': True},
            {'obj': obj2, 'frag': 5, 'durable': True},
            {'obj': obj2, 'frag': 6, 'durable': True},
            # 7 frags of obj1 are available and durable
            {'obj': obj1, 'frag': 7, 'durable': True},
            {'obj': obj1, 'frag': 8, 'durable': True},
            {'obj': obj1, 'frag': 9, 'durable': True},
            {'obj': obj1, 'frag': 10, 'durable': True},
            {'obj': obj1, 'frag': 11, 'durable': True},
            {'obj': obj1, 'frag': 12, 'durable': True},
            {'obj': obj1, 'frag': 13, 'durable': True},
        ] + [[]] * self.replicas()  # handoffs

        fake_response = self._fake_ec_node_response(list(node_frags))

        req = swob.Request.blank('/v1/a/c/o')
        with capture_http_requests(fake_response) as log:
            resp = req.get_response(self.app)
        # read body to provoke any EC decode errors
        self.assertTrue(resp.body)

        self.assertEqual(resp.status_int, 503)
        self.assertEqual(len(log), self.replicas() * 2)
        collected_etags = set()
        for conn in log:
            etag = conn.resp.headers['X-Object-Sysmeta-Ec-Etag']
            collected_etags.add(etag)  # will be None from handoffs
        self.assertEqual({obj1['etag'], obj2['etag'], None}, collected_etags)
        log_lines = self.app.logger.get_lines_for_level('error')
        self.assertEqual(log_lines,
                         ['Problem with fragment response: ETag mismatch'] * 7
                         + ['Object returning 503 for []'])
        # Note the empty list above -- that log line comes out of
        # best_response but we've already thrown out the "good" responses :-/

    def test_GET_mixed_success_with_range(self):
        fragment_size = self.policy.fragment_size

        ec_stub = self._make_ec_object_stub()
        frag_archives = ec_stub['frags']
        frag_archive_size = len(ec_stub['frags'][0])

        headers = {
            'Content-Type': 'text/plain',
            'Content-Length': fragment_size,
            'Content-Range': 'bytes 0-%s/%s' % (fragment_size - 1,
                                                frag_archive_size),
            'X-Object-Sysmeta-Ec-Content-Length': len(ec_stub['body']),
            'X-Object-Sysmeta-Ec-Etag': ec_stub['etag'],
            'X-Timestamp': Timestamp(self.ts()).normal,
        }
        responses = [
            StubResponse(206, frag_archives[0][:fragment_size], headers, 0),
            StubResponse(206, frag_archives[1][:fragment_size], headers, 1),
            StubResponse(206, frag_archives[2][:fragment_size], headers, 2),
            StubResponse(206, frag_archives[3][:fragment_size], headers, 3),
            StubResponse(206, frag_archives[4][:fragment_size], headers, 4),
            # data nodes with old frag
            StubResponse(416, frag_index=5),
            StubResponse(416, frag_index=6),
            StubResponse(206, frag_archives[7][:fragment_size], headers, 7),
            StubResponse(206, frag_archives[8][:fragment_size], headers, 8),
            StubResponse(206, frag_archives[9][:fragment_size], headers, 9),
            # hopefully we ask for two more
            StubResponse(206, frag_archives[10][:fragment_size], headers, 10),
            StubResponse(206, frag_archives[11][:fragment_size], headers, 11),
        ]

        def get_response(req):
            return responses.pop(0) if responses else StubResponse(404)

        req = swob.Request.blank('/v1/a/c/o', headers={'Range': 'bytes=0-3'})
        with capture_http_requests(get_response) as log:
            resp = req.get_response(self.app)

        self.assertEqual(resp.status_int, 206)
        self.assertEqual(resp.body, b'test')
        self.assertEqual(len(log), self.policy.ec_ndata + 2)

        # verify that even when last responses to be collected are 416's
        # the shortfall of 2xx responses still triggers extra spawned requests
        responses = [
            StubResponse(206, frag_archives[0][:fragment_size], headers, 0),
            StubResponse(206, frag_archives[1][:fragment_size], headers, 1),
            StubResponse(206, frag_archives[2][:fragment_size], headers, 2),
            StubResponse(206, frag_archives[3][:fragment_size], headers, 3),
            StubResponse(206, frag_archives[4][:fragment_size], headers, 4),
            StubResponse(206, frag_archives[7][:fragment_size], headers, 7),
            StubResponse(206, frag_archives[8][:fragment_size], headers, 8),
            StubResponse(206, frag_archives[9][:fragment_size], headers, 9),
            StubResponse(206, frag_archives[10][:fragment_size], headers, 10),
            # data nodes with old frag
            StubResponse(416, frag_index=5),
            # hopefully we ask for one more
            StubResponse(416, frag_index=6),
            # and hopefully we ask for another
            StubResponse(206, frag_archives[11][:fragment_size], headers, 11),
        ]

        req = swob.Request.blank('/v1/a/c/o', headers={'Range': 'bytes=0-3'})
        with capture_http_requests(get_response) as log:
            resp = req.get_response(self.app)

        self.assertEqual(resp.status_int, 206)
        self.assertEqual(resp.body, b'test')
        self.assertEqual(len(log), self.policy.ec_ndata + 2)

    def test_GET_with_range_unsatisfiable_mixed_success(self):
        responses = [
            StubResponse(416, frag_index=0),
            StubResponse(416, frag_index=1),
            StubResponse(416, frag_index=2),
            StubResponse(416, frag_index=3),
            StubResponse(416, frag_index=4),
            StubResponse(416, frag_index=5),
            StubResponse(416, frag_index=6),
            # sneak a couple bogus extra responses
            StubResponse(404),
            StubResponse(206, frag_index=8),
            # and then just "enough" more 416's
            StubResponse(416, frag_index=9),
            StubResponse(416, frag_index=10),
            StubResponse(416, frag_index=11),
        ]

        def get_response(req):
            return responses.pop(0) if responses else StubResponse(404)

        req = swob.Request.blank('/v1/a/c/o', headers={
            'Range': 'bytes=%s-' % 100000000000000})
        with capture_http_requests(get_response) as log:
            resp = req.get_response(self.app)

        self.assertEqual(resp.status_int, 416)
        # we're going to engage ndata primaries, plus the bogus extra
        # self.assertEqual(len(log), self.policy.ec_ndata + 2)
        self.assertEqual([c.resp.status for c in log],
                         ([416] * 7) + [404, 206] + ([416] * 3))

    def test_GET_with_missing_and_range_unsatisifiable(self):
        responses = [  # not quite ec_ndata frags on primaries
            StubResponse(416, frag_index=0),
            StubResponse(416, frag_index=1),
            StubResponse(416, frag_index=2),
            StubResponse(416, frag_index=3),
            StubResponse(416, frag_index=4),
            StubResponse(416, frag_index=5),
            StubResponse(416, frag_index=6),
            StubResponse(416, frag_index=7),
            StubResponse(416, frag_index=8),
        ]

        def get_response(req):
            return responses.pop(0) if responses else StubResponse(404)

        req = swob.Request.blank('/v1/a/c/o', headers={
            'Range': 'bytes=%s-' % 100000000000000})
        with capture_http_requests(get_response) as log:
            resp = req.get_response(self.app)

        # TODO: does 416 make sense without a quorum, or should this be a 404?
        # a non-range GET of same object would return 404
        self.assertEqual(resp.status_int, 416)
        self.assertEqual(len(log), 2 * self.replicas())

    @patch_policies(
        [ECStoragePolicy(0, name='ec', is_default=True,
                         ec_type=DEFAULT_TEST_EC_TYPE, ec_ndata=4,
                         ec_nparity=4, ec_segment_size=4096)],
        fake_ring_args=[{'replicas': 8}]
    )
    def test_GET_ndata_equals_nparity_with_missing_and_errors(self):
        # when ec_ndata == ec_nparity it is possible for the shortfall of a bad
        # bucket (412's) to equal ec_ndata; verify that the 412 bucket is still
        # chosen ahead of the initial 'dummy' bad bucket
        POLICIES.default.object_ring.max_more_nodes = 8
        responses = [
            StubResponse(412, frag_index=0),
            StubResponse(412, frag_index=1),
        ]

        def get_response(req):
            return responses.pop(0) if responses else StubResponse(404)

        req = swob.Request.blank('/v1/a/c/o', headers={
            'Range': 'bytes=%s-' % 100000000000000})
        with capture_http_requests(get_response) as log:
            resp = req.get_response(self.app)

        self.assertEqual(resp.status_int, 412)
        self.assertEqual(len(log), 2 * 8)

    def test_GET_with_multirange(self):
        self.app.object_chunk_size = 256
        test_body = b'test' * self.policy.ec_segment_size
        ec_stub = make_ec_object_stub(test_body, self.policy, None)
        frag_archives = ec_stub['frags']
        self.assertEqual(len(frag_archives[0]), 1960)
        boundary = b'81eb9c110b32ced5fe'

        def make_mime_body(frag_archive):
            return b'\r\n'.join([
                b'--' + boundary,
                b'Content-Type: application/octet-stream',
                b'Content-Range: bytes 0-489/1960',
                b'',
                frag_archive[0:490],
                b'--' + boundary,
                b'Content-Type: application/octet-stream',
                b'Content-Range: bytes 1470-1959/1960',
                b'',
                frag_archive[1470:],
                b'--' + boundary + b'--',
            ])

        obj_resp_bodies = [make_mime_body(fa) for fa
                           in ec_stub['frags'][:self.policy.ec_ndata]]

        headers = {
            'Content-Type': b'multipart/byteranges;boundary=' + boundary,
            'Content-Length': len(obj_resp_bodies[0]),
            'X-Object-Sysmeta-Ec-Content-Length': len(ec_stub['body']),
            'X-Object-Sysmeta-Ec-Etag': ec_stub['etag'],
            'X-Timestamp': Timestamp(self.ts()).normal,
        }

        responses = [
            StubResponse(206, body, headers, i)
            for i, body in enumerate(obj_resp_bodies)
        ]

        def get_response(req):
            # there's some math going on here I don't quite understand, the
            # fragment_size is 490 and there's like 4 of them because ec_body
            # is 'test' * segment_size
            self.assertEqual(req['headers']['Range'], 'bytes=0-489,1470-1959')
            return responses.pop(0) if responses else StubResponse(404)

        req = swob.Request.blank('/v1/a/c/o', headers={
            'Range': 'bytes=1000-2000,14000-15000'})
        with capture_http_requests(get_response) as log:
            resp = req.get_response(self.app)
        self.assertEqual(resp.status_int, 206)
        self.assertEqual(len(log), self.policy.ec_ndata)
        resp_boundary = resp.headers['content-type'].rsplit('=', 1)[1].encode()
        expected = b'\r\n'.join([
            b'--' + resp_boundary,
            b'Content-Type: application/octet-stream',
            b'Content-Range: bytes 1000-2000/16384',
            b'',
            ec_stub['body'][1000:2001],
            b'--' + resp_boundary,
            b'Content-Type: application/octet-stream',
            b'Content-Range: bytes 14000-15000/16384',
            b'',
            ec_stub['body'][14000:15001],
            b'--' + resp_boundary + b'--',
        ])
        self.assertEqual(resp.body, expected)

    def test_GET_with_multirange_slow_body(self):
        self.app.object_chunk_size = 256
        self.app.recoverable_node_timeout = 0.01
        test_body = b'test' * self.policy.ec_segment_size
        ec_stub = make_ec_object_stub(test_body, self.policy, None)
        frag_archives = ec_stub['frags']
        self.assertEqual(len(frag_archives[0]), 1960)
        boundary = b'81eb9c110b32ced5fe'

        def make_mime_body(frag_archive):
            return b'\r\n'.join([
                b'--' + boundary,
                b'Content-Type: application/octet-stream',
                b'Content-Range: bytes 0-489/1960',
                b'',
                frag_archive[0:490],
                b'--' + boundary,
                b'Content-Type: application/octet-stream',
                b'Content-Range: bytes 1470-1959/1960',
                b'',
                frag_archive[1470:],
                b'--' + boundary + b'--',
            ])

        obj_resp_bodies = [make_mime_body(fa) for fa
                           in ec_stub['frags'][:self.policy.ec_ndata + 1]]

        headers = {
            'Content-Type': b'multipart/byteranges;boundary=' + boundary,
            'Content-Length': len(obj_resp_bodies[0]),
            'X-Object-Sysmeta-Ec-Content-Length': len(ec_stub['body']),
            'X-Object-Sysmeta-Ec-Etag': ec_stub['etag'],
            'X-Timestamp': Timestamp(self.ts()).normal,
        }

        responses = [
            StubResponse(206, body, headers, i,
                         # make the first one slow
                         slowdown=0.1 if i == 0 else None)
            for i, body in enumerate(obj_resp_bodies)
        ]

        def get_response(req):
            # there's some math going on here I don't quite understand, the
            # fragment_size is 490 and there's like 4 of them because ec_body
            # is 'test' * segment_size
            self.assertEqual(req['headers']['Range'], 'bytes=0-489,1470-1959')
            return responses.pop(0) if responses else StubResponse(404)

        req = swob.Request.blank('/v1/a/c/o', headers={
            'Range': 'bytes=1000-2000,14000-15000'})
        with capture_http_requests(get_response) as log:
            resp = req.get_response(self.app)
        self.assertEqual(resp.status_int, 206)
        self.assertEqual(len(log), self.policy.ec_ndata + 1)
        resp_boundary = resp.headers['content-type'].rsplit('=', 1)[1].encode()
        expected = b'\r\n'.join([
            b'--' + resp_boundary,
            b'Content-Type: application/octet-stream',
            b'Content-Range: bytes 1000-2000/16384',
            b'',
            ec_stub['body'][1000:2001],
            b'--' + resp_boundary,
            b'Content-Type: application/octet-stream',
            b'Content-Range: bytes 14000-15000/16384',
            b'',
            ec_stub['body'][14000:15001],
            b'--' + resp_boundary + b'--',
        ])
        self.assertEqual(resp.body, expected)

    def test_GET_with_multirange_unable_to_resume(self):
        self.app.object_chunk_size = 256
        self.app.recoverable_node_timeout = 0.01
        test_body = b'test' * self.policy.ec_segment_size
        ec_stub = make_ec_object_stub(test_body, self.policy, None)
        frag_archives = ec_stub['frags']
        self.assertEqual(len(frag_archives[0]), 1960)
        boundary = b'81eb9c110b32ced5fe'

        def make_mime_body(frag_archive):
            return b'\r\n'.join([
                b'--' + boundary,
                b'Content-Type: application/octet-stream',
                b'Content-Range: bytes 0-489/1960',
                b'',
                frag_archive[0:490],
                b'--' + boundary,
                b'Content-Type: application/octet-stream',
                b'Content-Range: bytes 1470-1959/1960',
                b'',
                frag_archive[1470:],
                b'--' + boundary + b'--',
            ])

        obj_resp_bodies = [make_mime_body(fa) for fa
                           # no extra good responses
                           in ec_stub['frags'][:self.policy.ec_ndata]]

        headers = {
            'Content-Type': b'multipart/byteranges;boundary=' + boundary,
            'Content-Length': len(obj_resp_bodies[0]),
            'X-Object-Sysmeta-Ec-Content-Length': len(ec_stub['body']),
            'X-Object-Sysmeta-Ec-Etag': ec_stub['etag'],
            'X-Timestamp': Timestamp(self.ts()).normal,
        }

        responses = [
            StubResponse(206, body, headers, i,
                         # make the first one slow
                         slowdown=0.1 if i == 0 else None)
            for i, body in enumerate(obj_resp_bodies)
        ]

        def get_response(req):
            # there's some math going on here I don't quite understand, the
            # fragment_size is 490 and there's like 4 of them because ec_body
            # is 'test' * segment_size
            self.assertEqual(req['headers']['Range'], 'bytes=0-489,1470-1959')
            return responses.pop(0) if responses else StubResponse(404)

        req = swob.Request.blank('/v1/a/c/o', headers={
            'Range': 'bytes=1000-2000,14000-15000'})
        with capture_http_requests(get_response) as log:
            resp = req.get_response(self.app)
        self.assertEqual(resp.status_int, 500)
        self.assertEqual(len(log), self.policy.ec_n_unique_fragments * 2)
        log_lines = self.app.logger.get_lines_for_level('error')
        # not the most graceful ending
        self.assertIn('Unhandled exception', log_lines[-1])

    def test_GET_with_multirange_short_resume_body(self):
        self.app.object_chunk_size = 256
        self.app.recoverable_node_timeout = 0.01
        test_body = b'test' * self.policy.ec_segment_size
        ec_stub = make_ec_object_stub(test_body, self.policy, None)
        frag_archives = ec_stub['frags']
        self.assertEqual(len(frag_archives[0]), 1960)
        boundary = b'81eb9c110b32ced5fe'

        def make_mime_body(frag_archive):
            return b'\r\n'.join([
                b'--' + boundary,
                b'Content-Type: application/octet-stream',
                b'Content-Range: bytes 0-489/1960',
                b'',
                frag_archive[0:490],
                b'--' + boundary,
                b'Content-Type: application/octet-stream',
                b'Content-Range: bytes 1470-1959/1960',
                b'',
                frag_archive[1470:],
                b'--' + boundary + b'--',
            ])

        obj_resp_bodies = [make_mime_body(fa) for fa
                           # no extra good responses
                           in ec_stub['frags'][:self.policy.ec_ndata]]

        headers = {
            'Content-Type': b'multipart/byteranges;boundary=' + boundary,
            'Content-Length': len(obj_resp_bodies[0]),
            'X-Object-Sysmeta-Ec-Content-Length': len(ec_stub['body']),
            'X-Object-Sysmeta-Ec-Etag': ec_stub['etag'],
            'X-Timestamp': Timestamp(self.ts()).normal,
        }

        responses = [
            StubResponse(206, body, headers, i,
                         # make the first one slow
                         slowdown=0.1 if i == 0 else None)
            for i, body in enumerate(obj_resp_bodies)
        ]
        # add a short read response for the resume
        short_body = obj_resp_bodies[0][:512]
        responses.append(StubResponse(206, short_body, headers, 0))

        def get_response(req):
            # there's some math going on here I don't quite understand, the
            # fragment_size is 490 and there's like 4 of them because ec_body
            # is 'test' * segment_size
            self.assertEqual(req['headers']['Range'], 'bytes=0-489,1470-1959')
            return responses.pop(0) if responses else StubResponse(404)

        req = swob.Request.blank('/v1/a/c/o', headers={
            'Range': 'bytes=1000-2000,14000-15000'})
        with capture_http_requests(get_response) as log:
            resp = req.get_response(self.app)
            resp_boundary = resp.headers['content-type'].rsplit(
                '=', 1)[1].encode()
            expected = b'\r\n'.join([
                b'--' + resp_boundary,
                b'Content-Type: application/octet-stream',
                b'Content-Range: bytes 1000-2000/16384',
                b'',
                b'',
                b'--' + resp_boundary + b'--',
            ])
            self.assertEqual(expected, resp.body)
        self.assertEqual(resp.status_int, 206)
        self.assertEqual(len(log), self.policy.ec_n_unique_fragments * 2)
        log_lines = self.app.logger.get_lines_for_level('error')
<<<<<<< HEAD
        self.assertIn("Trying to read object during GET (retrying)",
                      log_lines[0])
=======
        self.assertIn("Trying to read next part of EC multi-part "
                      "GET (retrying)", log_lines[0])
>>>>>>> c32c9591
        # not the most graceful ending
        self.assertIn("Exception fetching fragments for '/a/c/o'",
                      log_lines[-1])

    def test_GET_with_success_and_507_will_503(self):
        responses = [  # only 9 good nodes
            StubResponse(200),
            StubResponse(200),
            StubResponse(200),
            StubResponse(200),
            StubResponse(200),
            StubResponse(200),
            StubResponse(200),
            StubResponse(200),
            StubResponse(200),
        ]

        def get_response(req):
            # bad disk on all other nodes
            return responses.pop(0) if responses else StubResponse(507)

        req = swob.Request.blank('/v1/a/c/o')
        with capture_http_requests(get_response) as log:
            resp = req.get_response(self.app)

        self.assertEqual(resp.status_int, 503)
        self.assertEqual(len(log), 2 * self.replicas())

    def test_GET_with_success_and_404_will_404(self):
        responses = [  # only 9 good nodes
            StubResponse(200),
            StubResponse(200),
            StubResponse(200),
            StubResponse(200),
            StubResponse(200),
            StubResponse(200),
            StubResponse(200),
            StubResponse(200),
            StubResponse(200),
        ]

        def get_response(req):
            # no frags on other nodes
            return responses.pop(0) if responses else StubResponse(404)

        req = swob.Request.blank('/v1/a/c/o')
        with capture_http_requests(get_response) as log:
            resp = req.get_response(self.app)

        self.assertEqual(resp.status_int, 404)
        self.assertEqual(len(log), 2 * self.replicas())

    def test_ranged_get(self):
        self.app.object_chunk_size = 256
        segment_size = self.policy.ec_segment_size
        frag_size = self.policy.fragment_size
        data = (b'test' * segment_size)[:-492]
        etag = md5(data).hexdigest()
        archives = self._make_ec_archive_bodies(data)
        frag_archive_size = len(archives[0])
        range_size = frag_size * 2
        headers = {
            'Content-Type': 'text/plain',
            'Content-Length': range_size,
            'Content-Range': 'bytes 0-%s/%s' % (range_size - 1,
                                                frag_archive_size),
            'X-Object-Sysmeta-Ec-Content-Length': len(data),
            'X-Object-Sysmeta-Ec-Etag': etag,
            'X-Backend-Timestamp': Timestamp(self.ts()).internal
        }
        responses = [
            StubResponse(206, body[:range_size], headers, i)
            for i, body in enumerate(archives[:self.policy.ec_ndata])
        ]

        obj_req_ranges = set()

        def get_response(req):
            obj_req_ranges.add(req['headers']['Range'])
            return responses.pop(0) if responses else StubResponse(404)

        req = swob.Request.blank('/v1/a/c/o', headers={
            'Range': 'bytes=3000-5000'})
        with capture_http_requests(get_response) as log:
            resp = req.get_response(self.app)
        self.assertEqual(obj_req_ranges, {'bytes=0-%s' % (range_size - 1)})
        self.assertEqual(resp.status_int, 206)
        self.assertEqual(resp.headers['Content-Range'],
                         'bytes 3000-5000/%s' % len(data))
        self.assertEqual(resp.body, data[3000:5001])
        self.assertEqual(len(log), self.policy.ec_ndata)

    def test_ranged_get_with_slow_resp(self):
        self.app.object_chunk_size = 256
        self.app.recoverable_node_timeout = 0.01
        segment_size = self.policy.ec_segment_size
        frag_size = self.policy.fragment_size
        data = (b'test' * segment_size)[:-492]
        etag = md5(data).hexdigest()
        archives = self._make_ec_archive_bodies(data)
        frag_archive_size = len(archives[0])
        range_size = frag_size * 2
        headers = {
            'Content-Type': 'text/plain',
            'Content-Length': range_size,
            'Content-Range': 'bytes 0-%s/%s' % (range_size - 1,
                                                frag_archive_size),
            'X-Object-Sysmeta-Ec-Content-Length': len(data),
            'X-Object-Sysmeta-Ec-Etag': etag,
            'X-Backend-Timestamp': Timestamp(self.ts()).internal
        }
        responses = [
            StubResponse(206, body[:range_size], headers, i,
                         # the first body comes up slow
                         slowdown=0.1 if i == 0 else None)
            for i, body in enumerate(archives[:self.policy.ec_ndata])
        ]
        responses.append(StubResponse(
            206, archives[self.policy.ec_ndata][:range_size],
            headers, self.policy.ec_ndata))

        obj_req_ranges = set()

        def get_response(req):
            obj_req_ranges.add(req['headers']['Range'])
            return responses.pop(0) if responses else StubResponse(404)

        req = swob.Request.blank('/v1/a/c/o', headers={
            'Range': 'bytes=3000-5000'})
        with capture_http_requests(get_response) as log:
            resp = req.get_response(self.app)
            self.assertEqual(resp.body, data[3000:5001])
        self.assertEqual(resp.status_int, 206)
        self.assertEqual(obj_req_ranges, {'bytes=0-%s' % (range_size - 1)})
        self.assertEqual(resp.headers['Content-Range'],
                         'bytes 3000-5000/%s' % len(data))
        self.assertEqual(len(log), self.policy.ec_ndata + 1)

    def test_ranged_get_with_short_resp(self):
        self.app.object_chunk_size = 256
        segment_size = self.policy.ec_segment_size
        frag_size = self.policy.fragment_size
        data = (b'test' * segment_size)[:-492]
        etag = md5(data).hexdigest()
        archives = self._make_ec_archive_bodies(data)
        frag_archive_size = len(archives[0])
        range_size = frag_size * 2
        headers = {
            'Content-Type': 'text/plain',
            'Content-Length': range_size,
            'Content-Range': 'bytes 0-%s/%s' % (range_size - 1,
                                                frag_archive_size),
            'X-Object-Sysmeta-Ec-Content-Length': len(data),
            'X-Object-Sysmeta-Ec-Etag': etag,
            'X-Backend-Timestamp': Timestamp(self.ts()).internal
        }
        responses = [
            StubResponse(
                206,
                # the first body comes up short
                body[:frag_size] if i == 0 else body[:range_size],
                headers, i)
            for i, body in enumerate(archives[:self.policy.ec_ndata])
        ]
        responses.append(StubResponse(
            206, archives[self.policy.ec_ndata][frag_size:range_size], {
                'Content-Type': 'text/plain',
                'Content-Length': frag_size,
                'Content-Range': 'bytes %s-%s/%s' % (
                    frag_size, range_size - 1, frag_archive_size),
                'X-Object-Sysmeta-Ec-Content-Length': len(data),
                'X-Object-Sysmeta-Ec-Etag': etag,
                'X-Backend-Timestamp': Timestamp(self.ts()).internal,
            }, self.policy.ec_ndata))

        obj_req_ranges = []

        def get_response(req):
            obj_req_ranges.append(req['headers']['Range'])
            return responses.pop(0) if responses else StubResponse(404)

        req = swob.Request.blank('/v1/a/c/o', headers={
            'Range': 'bytes=3000-5000'})
        with capture_http_requests(get_response) as log:
            resp = req.get_response(self.app)
            self.assertEqual(resp.body, data[3000:5001])
        self.assertEqual(resp.status_int, 206)
        self.assertEqual(obj_req_ranges,
                         ['bytes=0-%s' % (range_size - 1)] *
                         self.policy.ec_ndata +
                         ['bytes=%s-%s' % (frag_size, range_size - 1)])
        self.assertEqual(resp.headers['Content-Range'],
                         'bytes 3000-5000/%s' % len(data))
        self.assertEqual(len(log), self.policy.ec_ndata + 1)

    def test_ranged_get_with_short_resp_timeout(self):
        self.app.object_chunk_size = 256
        self.app.recoverable_node_timeout = 0.01
        segment_size = self.policy.ec_segment_size
        frag_size = self.policy.fragment_size
        data = (b'test' * segment_size)[:-492]
        etag = md5(data).hexdigest()
        archives = self._make_ec_archive_bodies(data)
        frag_archive_size = len(archives[0])
        range_size = frag_size * 2
        headers = {
            'Content-Type': 'text/plain',
            'Content-Length': range_size,
            'Content-Range': 'bytes 0-%s/%s' % (range_size - 1,
                                                frag_archive_size),
            'X-Object-Sysmeta-Ec-Content-Length': len(data),
            'X-Object-Sysmeta-Ec-Etag': etag,
            'X-Backend-Timestamp': Timestamp(self.ts()).internal
        }
        responses = [
            StubResponse(
                206, body[:range_size], headers, i,
                # the first body slows down after awhile
                slowdown=[None] * 3 + [0.1] if i == 0 else None)
            for i, body in enumerate(archives[:self.policy.ec_ndata])
        ]
        responses.append(StubResponse(
            206, archives[self.policy.ec_ndata][frag_size:range_size], {
                'Content-Type': 'text/plain',
                'Content-Length': frag_size,
                'Content-Range': 'bytes %s-%s/%s' % (
                    frag_size, range_size - 1, frag_archive_size),
                'X-Object-Sysmeta-Ec-Content-Length': len(data),
                'X-Object-Sysmeta-Ec-Etag': etag,
                'X-Backend-Timestamp': Timestamp(self.ts()).internal,
            }, self.policy.ec_ndata))

        obj_req_ranges = []

        def get_response(req):
            obj_req_ranges.append(req['headers']['Range'])
            return responses.pop(0) if responses else StubResponse(404)

        req = swob.Request.blank('/v1/a/c/o', headers={
            'Range': 'bytes=3000-5000'})
        with capture_http_requests(get_response) as log:
            resp = req.get_response(self.app)
            self.assertEqual(resp.body, data[3000:5001])
        self.assertEqual(resp.status_int, 206)
        self.assertEqual(['bytes=0-%s' % (range_size - 1)] *
                         self.policy.ec_ndata +
                         ['bytes=%s-%s' % (frag_size, range_size - 1)],
                         obj_req_ranges)
        self.assertEqual(resp.headers['Content-Range'],
                         'bytes 3000-5000/%s' % len(data))
        self.assertEqual(len(log), self.policy.ec_ndata + 1)

    def test_GET_mixed_ranged_responses_success(self):
        segment_size = self.policy.ec_segment_size
        frag_size = self.policy.fragment_size
        new_data = (b'test' * segment_size)[:-492]
        new_etag = md5(new_data, usedforsecurity=False).hexdigest()
        new_archives = self._make_ec_archive_bodies(new_data)
        old_data = (b'junk' * segment_size)[:-492]
        old_etag = md5(old_data, usedforsecurity=False).hexdigest()
        old_archives = self._make_ec_archive_bodies(old_data)
        frag_archive_size = len(new_archives[0])

        # here we deliberately omit X-Backend-Data-Timestamp to check that
        # proxy will tolerate responses from object server that have not been
        # upgraded to send that header
        old_headers = {
            'Content-Type': 'text/plain',
            'Content-Length': frag_size,
            'Content-Range': 'bytes 0-%s/%s' % (frag_size - 1,
                                                frag_archive_size),
            'X-Object-Sysmeta-Ec-Content-Length': len(old_data),
            'X-Object-Sysmeta-Ec-Etag': old_etag,
            'X-Backend-Timestamp': Timestamp(self.ts()).internal
        }
        new_headers = {
            'Content-Type': 'text/plain',
            'Content-Length': frag_size,
            'Content-Range': 'bytes 0-%s/%s' % (frag_size - 1,
                                                frag_archive_size),
            'X-Object-Sysmeta-Ec-Content-Length': len(new_data),
            'X-Object-Sysmeta-Ec-Etag': new_etag,
            'X-Backend-Timestamp': Timestamp(self.ts()).internal
        }
        # 7 primaries with stale frags, 3 handoffs failed to get new frags
        responses = [
            StubResponse(206, old_archives[0][:frag_size], old_headers, 0),
            StubResponse(206, new_archives[1][:frag_size], new_headers, 1),
            StubResponse(206, old_archives[2][:frag_size], old_headers, 2),
            StubResponse(206, new_archives[3][:frag_size], new_headers, 3),
            StubResponse(206, old_archives[4][:frag_size], old_headers, 4),
            StubResponse(206, new_archives[5][:frag_size], new_headers, 5),
            StubResponse(206, old_archives[6][:frag_size], old_headers, 6),
            StubResponse(206, new_archives[7][:frag_size], new_headers, 7),
            StubResponse(206, old_archives[8][:frag_size], old_headers, 8),
            StubResponse(206, new_archives[9][:frag_size], new_headers, 9),
            StubResponse(206, old_archives[10][:frag_size], old_headers, 10),
            StubResponse(206, new_archives[11][:frag_size], new_headers, 11),
            StubResponse(206, old_archives[12][:frag_size], old_headers, 12),
            StubResponse(206, new_archives[13][:frag_size], new_headers, 13),
            StubResponse(206, new_archives[0][:frag_size], new_headers, 0),
            StubResponse(404),
            StubResponse(404),
            StubResponse(206, new_archives[6][:frag_size], new_headers, 6),
            StubResponse(404),
            StubResponse(206, new_archives[10][:frag_size], new_headers, 10),
            StubResponse(206, new_archives[12][:frag_size], new_headers, 12),
        ]

        def get_response(req):
            return responses.pop(0) if responses else StubResponse(404)

        req = swob.Request.blank('/v1/a/c/o')
        with capture_http_requests(get_response) as log:
            resp = req.get_response(self.app)

        closed_conn = defaultdict(set)
        for conn in log:
            etag = conn.resp.headers.get('X-Object-Sysmeta-Ec-Etag')
            closed_conn[etag].add(conn.closed)
        self.assertEqual({
            old_etag: {True},
            new_etag: {False},
            None: {True},
        }, dict(closed_conn))

        self.assertEqual(resp.status_int, 200)
        self.assertEqual(resp.body, new_data[:segment_size])
        self.assertEqual(len(log), self.policy.ec_ndata + 10)

    def test_GET_mismatched_fragment_archives(self):
        segment_size = self.policy.ec_segment_size
        test_data1 = (b'test' * segment_size)[:-333]
        # N.B. the object data *length* here is different
        test_data2 = (b'blah1' * segment_size)[:-333]

        etag1 = md5(test_data1, usedforsecurity=False).hexdigest()
        etag2 = md5(test_data2, usedforsecurity=False).hexdigest()

        ec_archive_bodies1 = self._make_ec_archive_bodies(test_data1)
        ec_archive_bodies2 = self._make_ec_archive_bodies(test_data2)

        headers1 = {'X-Object-Sysmeta-Ec-Etag': etag1,
                    'X-Object-Sysmeta-Ec-Content-Length': '333'}
        # here we're going to *lie* and say the etag here matches
        headers2 = {'X-Object-Sysmeta-Ec-Etag': etag1,
                    'X-Object-Sysmeta-Ec-Content-Length': '333'}

        responses1 = [(200, body, self._add_frag_index(fi, headers1))
                      for fi, body in enumerate(ec_archive_bodies1)]
        responses2 = [(200, body, self._add_frag_index(fi, headers2))
                      for fi, body in enumerate(ec_archive_bodies2)]

        req = swob.Request.blank('/v1/a/c/o')

        # sanity check responses1
        responses = responses1[:self.policy.ec_ndata]
        status_codes, body_iter, headers = zip(*responses)
        with set_http_connect(*status_codes, body_iter=body_iter,
                              headers=headers):
            resp = req.get_response(self.app)
        self.assertEqual(resp.status_int, 200)
        self.assertEqual(
            md5(resp.body, usedforsecurity=False).hexdigest(),
            etag1)

        # sanity check responses2
        responses = responses2[:self.policy.ec_ndata]
        status_codes, body_iter, headers = zip(*responses)
        with set_http_connect(*status_codes, body_iter=body_iter,
                              headers=headers):
            resp = req.get_response(self.app)
        self.assertEqual(resp.status_int, 200)
        self.assertEqual(
            md5(resp.body, usedforsecurity=False).hexdigest(),
            etag2)

        # now mix the responses a bit
        mix_index = random.randint(0, self.policy.ec_ndata - 1)
        mixed_responses = responses1[:self.policy.ec_ndata]
        mixed_responses[mix_index] = responses2[mix_index]

        status_codes, body_iter, headers = zip(*mixed_responses)
        with set_http_connect(*status_codes, body_iter=body_iter,
                              headers=headers):
            resp = req.get_response(self.app)
        self.assertEqual(resp.status_int, 200)
        try:
            resp.body
        except ECDriverError:
            resp._app_iter.close()
        else:
            self.fail('invalid ec fragment response body did not blow up!')
        error_lines = self.logger.get_lines_for_level('error')
        self.assertEqual(1, len(error_lines))
        msg = error_lines[0]
        self.assertIn('Error decoding fragments', msg)
        self.assertIn('/a/c/o', msg)
        log_msg_args, log_msg_kwargs = self.logger.log_dict['error'][0]
        self.assertEqual(log_msg_kwargs['exc_info'][0], ECDriverError)

    def test_GET_read_timeout(self):
        # verify EC GET behavior when initial batch of nodes time out then
        # remaining primary nodes also time out and handoffs return 404
        segment_size = self.policy.ec_segment_size
        test_data = (b'test' * segment_size)[:-333]
        etag = md5(test_data, usedforsecurity=False).hexdigest()
        ec_archive_bodies = self._make_ec_archive_bodies(test_data)
        headers = {'X-Object-Sysmeta-Ec-Etag': etag}
        self.app.recoverable_node_timeout = 0.01
        responses = [
            (200, SlowBody(body, 0.1), self._add_frag_index(i, headers))
            for i, body in enumerate(ec_archive_bodies)
        ] * self.policy.ec_duplication_factor

        req = swob.Request.blank('/v1/a/c/o')

        status_codes, body_iter, headers = zip(*responses + [
            (404, [b''], {}) for i in range(
                self.policy.object_ring.max_more_nodes)])
        with mocked_http_conn(*status_codes, body_iter=body_iter,
                              headers=headers):
            resp = req.get_response(self.app)
            self.assertEqual(resp.status_int, 200)
            # do this inside the fake http context manager, it'll try to
            # resume but won't be able to give us all the right bytes
            self.assertNotEqual(
                md5(resp.body, usedforsecurity=False).hexdigest(),
                etag)
        error_lines = self.logger.get_lines_for_level('error')
        nparity = self.policy.ec_nparity
        self.assertGreater(len(error_lines), nparity)
        for line in error_lines[:nparity]:
            self.assertIn('retrying', line)
        for line in error_lines[nparity:]:
            self.assertIn('ChunkReadTimeout (0.01s)', line)
        for line in self.logger.logger.records['ERROR']:
            self.assertIn(req.headers['x-trans-id'], line)

<<<<<<< HEAD
=======
    def test_GET_write_timeout(self):
        # verify EC GET behavior when there's a timeout sending decoded frags
        # via the queue.
        segment_size = self.policy.ec_segment_size
        test_data = (b'test' * segment_size)[:-333]
        etag = md5(test_data, usedforsecurity=False).hexdigest()
        ec_archive_bodies = self._make_ec_archive_bodies(test_data)
        headers = {'X-Object-Sysmeta-Ec-Etag': etag,
                   'X-Object-Sysmeta-Ec-Content-Length': '333'}
        ndata = self.policy.ec_ndata
        responses = [
            (200, body, self._add_frag_index(i, headers))
            for i, body in enumerate(ec_archive_bodies[:ndata])
        ] * self.policy.ec_duplication_factor

        req = swob.Request.blank('/v1/a/c/o')

        status_codes, body_iter, headers = zip(*responses)
        self.app.client_timeout = 0.01
        with mocked_http_conn(*status_codes, body_iter=body_iter,
                              headers=headers):
            resp = req.get_response(self.app)
            self.assertEqual(resp.status_int, 200)
            resp_body = next(resp.app_iter)
            sleep(0.5)  # lazy client
            # remaining resp truncated
            resp_body += b''.join(resp.app_iter)
        # we log errors
        log_lines = self.app.logger.get_lines_for_level('error')
        for line in log_lines:
            self.assertIn('ChunkWriteTimeout fetching fragments', line)
        # client gets a short read
        self.assertEqual(16051, len(test_data))
        self.assertEqual(8192, len(resp_body))
        self.assertNotEqual(
            md5(resp_body, usedforsecurity=False).hexdigest(),
            etag)

>>>>>>> c32c9591
    def test_GET_read_timeout_retrying_but_no_more_useful_nodes(self):
        # verify EC GET behavior when initial batch of nodes time out then
        # remaining nodes either return 404 or return data for different etag
        segment_size = self.policy.ec_segment_size
        test_data = (b'test' * segment_size)[:-333]
        etag = md5(test_data).hexdigest()
        ec_archive_bodies = self._make_ec_archive_bodies(test_data)
        headers = {'X-Object-Sysmeta-Ec-Etag': etag}
        self.app.recoverable_node_timeout = 0.01
        ndata = self.policy.ec_ndata
        # only ndata responses, all of which have SlowBody
        responses = [
            (200, SlowBody(body, 0.1), self._add_frag_index(i, headers))
            for i, body in enumerate(ec_archive_bodies[:ndata])
        ] * self.policy.ec_duplication_factor
        # 2 primaries return 404
        responses += [
            (404, '', {}), (404, '', {})
        ] * self.policy.ec_duplication_factor
        # 2 primaries return different etag
        headers2 = {'X-Object-Sysmeta-Ec-Etag': 'other_etag'}
        responses += [
            (200, body, self._add_frag_index(i, headers2))
            for i, body in enumerate(ec_archive_bodies[ndata + 2:])
        ] * self.policy.ec_duplication_factor

        req = swob.Request.blank('/v1/a/c/o')

        # all other (handoff) responses are 404
        status_codes, body_iter, headers = zip(*responses + [
            (404, [b''], {}) for i in range(
                self.policy.object_ring.max_more_nodes)])
        with mocked_http_conn(*status_codes, body_iter=body_iter,
                              headers=headers):
            resp = req.get_response(self.app)
            self.assertEqual(resp.status_int, 200)
            # do this inside the fake http context manager, it'll try to
            # resume but won't be able to give us all the right bytes
            self.assertNotEqual(md5(resp.body).hexdigest(), etag)
        error_lines = self.logger.get_lines_for_level('error')
        self.assertEqual(ndata, len(error_lines))
        for line in error_lines:
            self.assertIn('ChunkReadTimeout (0.01s)', line)
        for line in self.logger.logger.records['ERROR']:
            self.assertIn(req.headers['x-trans-id'], line)

        debug_lines = self.logger.get_lines_for_level('debug')
        nparity = self.policy.ec_nparity
        nhandoffs = self.policy.object_ring.max_more_nodes
        ignore_404 = ignore_404_handoff = 0
        for line in debug_lines:
            if 'Ignoring 404 from primary' in line:
                ignore_404 += 1
            if 'Ignoring 404 from handoff' in line:
                ignore_404_handoff += 1
        self.assertEqual(nparity - 2, ignore_404, debug_lines)
        self.assertEqual(nhandoffs, ignore_404_handoff, debug_lines)
        self.assertEqual(len(debug_lines), ignore_404_handoff + ignore_404)
        self.assertEqual(self.logger.get_lines_for_level('warning'), [
            'Skipping source (etag mismatch: got other_etag, '
            'expected %s)' % etag] * 2)

    def test_GET_read_timeout_resume(self):
        segment_size = self.policy.ec_segment_size
        test_data = (b'test' * segment_size)[:-333]
        etag = md5(test_data, usedforsecurity=False).hexdigest()
        ec_archive_bodies = self._make_ec_archive_bodies(test_data)
        headers = {
            'X-Object-Sysmeta-Ec-Etag': etag,
            'X-Object-Sysmeta-Ec-Content-Length': len(test_data),
        }
        self.app.recoverable_node_timeout = 0.05
        # first one is slow
        responses = [(200, SlowBody(ec_archive_bodies[0], 0.1),
                      self._add_frag_index(0, headers))]
        # ... the rest are fine
        responses += [(200, body, self._add_frag_index(i, headers))
                      for i, body in enumerate(ec_archive_bodies[1:], start=1)]

        req = swob.Request.blank('/v1/a/c/o')

        status_codes, body_iter, headers = zip(
            *responses[:self.policy.ec_ndata + 1])
        with set_http_connect(*status_codes, body_iter=body_iter,
                              headers=headers):
            resp = req.get_response(self.app)
            self.assertEqual(resp.status_int, 200)
            self.assertEqual(
                md5(resp.body, usedforsecurity=False).hexdigest(),
                etag)
        error_lines = self.logger.get_lines_for_level('error')
        self.assertEqual(1, len(error_lines))
        self.assertIn('retrying', error_lines[0])
        for line in self.logger.logger.records['ERROR']:
            self.assertIn(req.headers['x-trans-id'], line)

    def test_GET_read_timeout_fails(self):
        segment_size = self.policy.ec_segment_size
        test_data = (b'test' * segment_size)[:-333]
        etag = md5(test_data).hexdigest()
        ec_archive_bodies = self._make_ec_archive_bodies(test_data)
        headers = {
            'X-Object-Sysmeta-Ec-Etag': etag,
            'X-Object-Sysmeta-Ec-Content-Length': len(test_data),
        }
        self.app.recoverable_node_timeout = 0.05
        # first one is slow
        responses = [(200, SlowBody(ec_archive_bodies[0], 0.1),
                      self._add_frag_index(0, headers))]
        # ... the rest are fine
        responses += [(200, body, self._add_frag_index(i, headers))
                      for i, body in enumerate(ec_archive_bodies[1:], start=1)]

        req = swob.Request.blank('/v1/a/c/o')

        status_codes, body_iter, headers = zip(
            *responses[:self.policy.ec_ndata])
        # I don't know why fast_forward would blow up, but if it does we
        # re-raise the ChunkReadTimeout and still want a txn-id
        with set_http_connect(*status_codes, body_iter=body_iter,
                              headers=headers), \
            mock.patch(
                'swift.proxy.controllers.obj.ECFragGetter.fast_forward',
                side_effect=ValueError()):
            resp = req.get_response(self.app)
            self.assertEqual(resp.status_int, 200)
            self.assertNotEqual(md5(resp.body).hexdigest(), etag)
        error_lines = self.logger.get_lines_for_level('error')
        self.assertEqual(2, len(error_lines))
        self.assertIn('Unable to fast forward', error_lines[0])
        self.assertIn('Timeout fetching', error_lines[1])
        for line in self.logger.logger.records['ERROR']:
            self.assertIn(req.headers['x-trans-id'], line)

    def test_GET_read_timeout_resume_mixed_etag(self):
        segment_size = self.policy.ec_segment_size
        test_data2 = (b'blah1' * segment_size)[:-333]
        test_data1 = (b'test' * segment_size)[:-333]
        etag2 = md5(test_data2, usedforsecurity=False).hexdigest()
        etag1 = md5(test_data1, usedforsecurity=False).hexdigest()
        ec_archive_bodies2 = self._make_ec_archive_bodies(test_data2)
        ec_archive_bodies1 = self._make_ec_archive_bodies(test_data1)
        headers2 = {'X-Object-Sysmeta-Ec-Etag': etag2,
                    'X-Object-Sysmeta-Ec-Content-Length': len(test_data2),
                    'X-Backend-Timestamp': self.ts().internal}
        headers1 = {'X-Object-Sysmeta-Ec-Etag': etag1,
                    'X-Object-Sysmeta-Ec-Content-Length': len(test_data1),
                    'X-Backend-Timestamp': self.ts().internal}
        responses = [
            # 404
            (404, [b''], {}),
            # etag1
            (200, ec_archive_bodies1[1], self._add_frag_index(1, headers1)),
            # 404
            (404, [b''], {}),
            # etag1
            (200, SlowBody(ec_archive_bodies1[3], 0.1), self._add_frag_index(
                3, headers1)),
            # etag2
            (200, ec_archive_bodies2[4], self._add_frag_index(4, headers2)),
            # etag1
            (200, ec_archive_bodies1[5], self._add_frag_index(5, headers1)),
            # etag2
            (200, ec_archive_bodies2[6], self._add_frag_index(6, headers2)),
            # etag1
            (200, ec_archive_bodies1[7], self._add_frag_index(7, headers1)),
            # etag2
            (200, ec_archive_bodies2[8], self._add_frag_index(8, headers2)),
            # etag1
            (200, SlowBody(ec_archive_bodies1[9], 0.1), self._add_frag_index(
                9, headers1)),
            # etag2
            (200, ec_archive_bodies2[10], self._add_frag_index(10, headers2)),
            # etag1
            (200, ec_archive_bodies1[11], self._add_frag_index(11, headers1)),
            # etag2
            (200, ec_archive_bodies2[12], self._add_frag_index(12, headers2)),
            # 404
            (404, [b''], {}),
            # handoffs start here
            # etag2
            (200, ec_archive_bodies2[0], self._add_frag_index(0, headers2)),
            # 404
            (404, [b''], {}),
            # etag1
            (200, ec_archive_bodies1[2], self._add_frag_index(2, headers1)),
            # 404
            (404, [b''], {}),
            # etag1
            (200, ec_archive_bodies1[4], self._add_frag_index(4, headers1)),
            # etag2
            (200, ec_archive_bodies2[1], self._add_frag_index(1, headers2)),
            # etag1
            (200, ec_archive_bodies1[6], self._add_frag_index(6, headers1)),
            # etag2
            (200, ec_archive_bodies2[7], self._add_frag_index(7, headers2)),
            # etag1
            (200, ec_archive_bodies1[8], self._add_frag_index(8, headers1)),
            # resume requests start here
            # 404
            (404, [b''], {}),
            # etag2
            (200, ec_archive_bodies2[3], self._add_frag_index(3, headers2)),
            # 404
            (404, [b''], {}),
            # etag1
            (200, ec_archive_bodies1[10], self._add_frag_index(10, headers1)),
            # etag1
            (200, ec_archive_bodies1[12], self._add_frag_index(12, headers1)),
        ]
        self.app.recoverable_node_timeout = 0.01
        req = swob.Request.blank('/v1/a/c/o')
        status_codes, body_iter, headers = zip(*responses)
        with mocked_http_conn(*status_codes, body_iter=body_iter,
                              headers=headers) as log:
            resp = req.get_response(self.app)
            self.assertEqual(resp.status_int, 200)
            self.assertEqual(
                md5(resp.body, usedforsecurity=False).hexdigest(),
                etag1)
        error_lines = self.logger.get_lines_for_level('error')
        self.assertEqual(2, len(error_lines))
        for line in error_lines:
            self.assertIn('retrying', line)
        for line in self.logger.logger.records['ERROR']:
            self.assertIn(req.headers['x-trans-id'], line)
        etag2_conns = []
        for conn in log.responses:
            if conn.headers.get('X-Object-Sysmeta-Ec-Etag') == etag2:
                etag2_conns.append(conn)
        self.assertEqual(
            ([True] * 8) + [False],  # the resumed etag2 doesn't get closed
            [conn.closed for conn in etag2_conns])

    def test_fix_response_HEAD(self):
        headers = {'X-Object-Sysmeta-Ec-Content-Length': '10',
                   'X-Object-Sysmeta-Ec-Etag': 'foo'}

        # sucsessful HEAD
        responses = [(200, b'', headers)]
        status_codes, body_iter, headers = zip(*responses)
        req = swift.common.swob.Request.blank('/v1/a/c/o', method='HEAD')
        with set_http_connect(*status_codes, body_iter=body_iter,
                              headers=headers):
            resp = req.get_response(self.app)
        self.assertEqual(resp.status_int, 200)
        self.assertEqual(resp.body, b'')
        # 200OK shows original object content length
        self.assertEqual(resp.headers['Content-Length'], '10')
        self.assertEqual(resp.headers['Etag'], 'foo')

        # not found HEAD
        responses = [(404, b'', {})] * self.replicas() * 2
        status_codes, body_iter, headers = zip(*responses)
        req = swift.common.swob.Request.blank('/v1/a/c/o', method='HEAD')
        with set_http_connect(*status_codes, body_iter=body_iter,
                              headers=headers):
            resp = req.get_response(self.app)
        self.assertEqual(resp.status_int, 404)
        # 404 shows actual response body size (i.e. 0 for HEAD)
        self.assertEqual(resp.headers['Content-Length'], '0')

    def test_GET_with_invalid_ranges(self):
        # real body size is segment_size - 10 (just 1 segment)
        segment_size = self.policy.ec_segment_size
        real_body = (b'a' * segment_size)[:-10]

        # range is out of real body but in segment size
        self._test_invalid_ranges('GET', real_body,
                                  segment_size, '%s-' % (segment_size - 10))
        # range is out of both real body and segment size
        self._test_invalid_ranges('GET', real_body,
                                  segment_size, '%s-' % (segment_size + 10))

    def _test_invalid_ranges(self, method, real_body, segment_size, req_range):
        # make a request with range starts from more than real size.
        body_etag = md5(real_body, usedforsecurity=False).hexdigest()
        req = swift.common.swob.Request.blank(
            '/v1/a/c/o', method=method,
            headers={'Destination': 'c1/o',
                     'Range': 'bytes=%s' % (req_range)})

        fragments = self.policy.pyeclib_driver.encode(real_body)
        fragment_payloads = [fragments * self.policy.ec_duplication_factor]

        node_fragments = list(zip(*fragment_payloads))
        self.assertEqual(len(node_fragments), self.replicas())  # sanity
        headers = {'X-Object-Sysmeta-Ec-Content-Length': str(len(real_body)),
                   'X-Object-Sysmeta-Ec-Etag': body_etag}
        start = int(req_range.split('-')[0])
        self.assertGreaterEqual(start, 0)  # sanity
        title, exp = swob.RESPONSE_REASONS[416]
        range_not_satisfiable_body = \
            '<html><h1>%s</h1><p>%s</p></html>' % (title, exp)
        range_not_satisfiable_body = range_not_satisfiable_body.encode('utf-8')
        if start >= segment_size:
            responses = [(416, range_not_satisfiable_body,
                          self._add_frag_index(i, headers))
                         for i in range(POLICIES.default.ec_ndata)]
        else:
            responses = [(200, b''.join(node_fragments[i]),
                          self._add_frag_index(i, headers))
                         for i in range(POLICIES.default.ec_ndata)]
        status_codes, body_iter, headers = zip(*responses)
        expect_headers = {
            'X-Obj-Metadata-Footer': 'yes',
            'X-Obj-Multiphase-Commit': 'yes'
        }
        with set_http_connect(*status_codes, body_iter=body_iter,
                              headers=headers, expect_headers=expect_headers):
            resp = req.get_response(self.app)
        self.assertEqual(resp.status_int, 416)
        self.assertEqual(resp.content_length, len(range_not_satisfiable_body))
        self.assertEqual(resp.body, range_not_satisfiable_body)
        self.assertEqual(resp.etag, body_etag)
        self.assertEqual(resp.headers['Accept-Ranges'], 'bytes')

    def test_non_durable_ec_response_bucket(self):
        ts = self.ts()
        bucket = obj.ECGetResponseBucket(self.policy, ts)
        self.assertEqual(bucket.shortfall, self.policy.ec_ndata)
        for i in range(1, self.policy.ec_ndata - self.policy.ec_nparity + 1):
            stub_getter = mock.MagicMock(last_status=200, last_headers={
                'X-Backend-Timestamp': ts.internal,
                'X-Object-Sysmeta-Ec-Etag': 'the-etag',
                'X-Object-Sysmeta-Ec-Frag-Index': str(i),
            })
            bucket.add_response(stub_getter, None)
            self.assertEqual(bucket.shortfall, self.policy.ec_ndata - i)
        self.assertEqual(bucket.shortfall, self.policy.ec_nparity)
        self.assertFalse(bucket.durable)
        expectations = (
            4,  # 7
            4,  # 8
            4,  # 9
            4,  # 10
            3,  # 11
            2,  # 12
            1,  # 13
            1,  # 14
        )
        for i, expected in zip(range(
                self.policy.ec_ndata - self.policy.ec_nparity + 1,
                self.policy.object_ring.replica_count + 1), expectations):
            stub_getter = mock.MagicMock(last_status=200, last_headers={
                'X-Backend-Timestamp': ts.internal,
                'X-Object-Sysmeta-Ec-Etag': 'the-etag',
                'X-Object-Sysmeta-Ec-Frag-Index': str(i),
            })
            bucket.add_response(stub_getter, None)
            msg = 'With %r resp, expected shortfall %s != %s' % (
                bucket.gets.keys(), expected, bucket.shortfall)
            self.assertEqual(bucket.shortfall, expected, msg)


class TestECFunctions(unittest.TestCase):
    def test_chunk_transformer(self):
        def do_test(dup_factor, segments):
            segment_size = 1024
            orig_chunks = []
            for i in range(segments):
                orig_chunks.append(
                    chr(i + 97).encode('latin-1') * segment_size)
            policy = ECStoragePolicy(0, 'ec8-2', ec_type=DEFAULT_TEST_EC_TYPE,
                                     ec_ndata=8, ec_nparity=2,
                                     object_ring=FakeRing(
                                         replicas=10 * dup_factor),
                                     ec_segment_size=segment_size,
                                     ec_duplication_factor=dup_factor)
            encoded_chunks = [[] for _ in range(policy.ec_n_unique_fragments)]
            for orig_chunk in orig_chunks:
                # each segment produces a set of frags
                frag_set = policy.pyeclib_driver.encode(orig_chunk)
                for frag_index, frag_data in enumerate(frag_set):
                    encoded_chunks[frag_index].append(frag_data)
            # chunk_transformer buffers and concatenates multiple frags
            expected = [b''.join(frags) for frags in encoded_chunks]

            transform = obj.chunk_transformer(policy)
            transform.send(None)
            backend_chunks = transform.send(b''.join(orig_chunks))
            self.assertIsNotNone(backend_chunks)  # sanity
            self.assertEqual(
                len(backend_chunks), policy.ec_n_unique_fragments)
            self.assertEqual(expected, backend_chunks)

            # flush out last chunk buffer
            backend_chunks = transform.send(b'')
            self.assertEqual(
                len(backend_chunks), policy.ec_n_unique_fragments)
            self.assertEqual([b''] * policy.ec_n_unique_fragments,
                             backend_chunks)

        do_test(dup_factor=1, segments=1)
        do_test(dup_factor=2, segments=1)
        do_test(dup_factor=3, segments=1)
        do_test(dup_factor=1, segments=2)
        do_test(dup_factor=2, segments=2)
        do_test(dup_factor=3, segments=2)

    def test_chunk_transformer_non_aligned_last_chunk(self):
        last_chunk = b'a' * 128

        def do_test(dup):
            policy = ECStoragePolicy(0, 'ec8-2', ec_type=DEFAULT_TEST_EC_TYPE,
                                     ec_ndata=8, ec_nparity=2,
                                     object_ring=FakeRing(replicas=10 * dup),
                                     ec_segment_size=1024,
                                     ec_duplication_factor=dup)
            expected = policy.pyeclib_driver.encode(last_chunk)
            transform = obj.chunk_transformer(policy)
            transform.send(None)

            transform.send(last_chunk)
            # flush out last chunk buffer
            backend_chunks = transform.send(b'')

            self.assertEqual(
                len(backend_chunks), policy.ec_n_unique_fragments)
            self.assertEqual(expected, backend_chunks)

        do_test(1)
        do_test(2)

    def test_client_range_to_segment_range(self):
        actual = obj.client_range_to_segment_range(100, 700, 512)
        self.assertEqual(actual, (0, 1023))
        self.assertEqual([type(x) for x in actual], [int, int])

        actual = obj.client_range_to_segment_range(100, 700, 256)
        self.assertEqual(actual, (0, 767))
        self.assertEqual([type(x) for x in actual], [int, int])

        actual = obj.client_range_to_segment_range(300, None, 256)
        self.assertEqual(actual, (256, None))
        self.assertEqual([type(x) for x in actual], [int, type(None)])

    def test_segment_range_to_fragment_range(self):
        actual = obj.segment_range_to_fragment_range(0, 1023, 512, 300)
        self.assertEqual(actual, (0, 599))
        self.assertEqual([type(x) for x in actual], [int, int])

        actual = obj.segment_range_to_fragment_range(0, 767, 256, 100)
        self.assertEqual(actual, (0, 299))
        self.assertEqual([type(x) for x in actual], [int, int])

        actual = obj.segment_range_to_fragment_range(256, None, 256, 100)
        self.assertEqual(actual, (100, None))
        self.assertEqual([type(x) for x in actual], [int, type(None)])


@patch_policies([ECStoragePolicy(0, name='ec', is_default=True,
                                 ec_type=DEFAULT_TEST_EC_TYPE, ec_ndata=10,
                                 ec_nparity=4, ec_segment_size=4096,
                                 ec_duplication_factor=2),
                 StoragePolicy(1, name='unu')],
                fake_ring_args=[{'replicas': 28}, {}])
class TestECDuplicationObjController(
        ECObjectControllerMixin, unittest.TestCase):
    container_info = {
        'status': 200,
        'read_acl': None,
        'write_acl': None,
        'sync_key': None,
        'versions': None,
        'storage_policy': '0',
    }

    controller_cls = obj.ECObjectController

    def _test_GET_with_duplication_factor(self, node_frags, obj):
        # This is basic tests in the healthy backends status
        fake_response = self._fake_ec_node_response(node_frags)

        req = swob.Request.blank('/v1/a/c/o')
        with capture_http_requests(fake_response) as log:
            resp = req.get_response(self.app)

        self.assertEqual(resp.status_int, 200)
        self.assertEqual(resp.headers['etag'], obj['etag'])
        self.assertEqual(
            md5(resp.body, usedforsecurity=False).hexdigest(),
            obj['etag'])

        collected_responses = defaultdict(set)
        for conn in log:
            etag = conn.resp.headers['X-Object-Sysmeta-Ec-Etag']
            index = conn.resp.headers['X-Object-Sysmeta-Ec-Frag-Index']
            collected_responses[etag].add(index)

        # the backend requests should be >= num_data_fragments
        self.assertGreaterEqual(len(log), self.policy.ec_ndata)
        # but <= # of replicas
        self.assertLessEqual(len(log), self.replicas())
        self.assertEqual(len(collected_responses), 1)

        etag, frags = list(collected_responses.items())[0]
        # the backend requests will stop at enough ec_ndata responses
        self.assertEqual(
            len(frags), self.policy.ec_ndata,
            'collected %s frags (expected %s) for etag %s' % (
                len(frags), self.policy.ec_ndata, etag))

    # TODO: actually "frags" in node_frags is meaning "node_index" right now
    # in following tests. Reconsidering the name and semantics change needed.
    # Or, just mapping to be correct as frag_index is enough?.
    def test_GET_with_duplication_factor(self):
        obj = self._make_ec_object_stub()
        node_frags = [
            {'obj': obj, 'frag': 0},
            {'obj': obj, 'frag': 1},
            {'obj': obj, 'frag': 2},
            {'obj': obj, 'frag': 3},
            {'obj': obj, 'frag': 4},
            {'obj': obj, 'frag': 5},
            {'obj': obj, 'frag': 6},
            {'obj': obj, 'frag': 7},
            {'obj': obj, 'frag': 8},
            {'obj': obj, 'frag': 9},
            {'obj': obj, 'frag': 10},
            {'obj': obj, 'frag': 11},
            {'obj': obj, 'frag': 12},
            {'obj': obj, 'frag': 13},
        ] * 2  # duplicated!
        self._test_GET_with_duplication_factor(node_frags, obj)

    def test_GET_with_duplication_factor_almost_duplicate_dispersion(self):
        obj = self._make_ec_object_stub()
        node_frags = [
            # first half of # of replicas are 0, 1, 2, 3, 4, 5, 6
            {'obj': obj, 'frag': 0},
            {'obj': obj, 'frag': 0},
            {'obj': obj, 'frag': 1},
            {'obj': obj, 'frag': 1},
            {'obj': obj, 'frag': 2},
            {'obj': obj, 'frag': 2},
            {'obj': obj, 'frag': 3},
            {'obj': obj, 'frag': 3},
            {'obj': obj, 'frag': 4},
            {'obj': obj, 'frag': 4},
            {'obj': obj, 'frag': 5},
            {'obj': obj, 'frag': 5},
            {'obj': obj, 'frag': 6},
            {'obj': obj, 'frag': 6},
            # second half of # of replicas are 7, 8, 9, 10, 11, 12, 13
            {'obj': obj, 'frag': 7},
            {'obj': obj, 'frag': 7},
            {'obj': obj, 'frag': 8},
            {'obj': obj, 'frag': 8},
            {'obj': obj, 'frag': 9},
            {'obj': obj, 'frag': 9},
            {'obj': obj, 'frag': 10},
            {'obj': obj, 'frag': 10},
            {'obj': obj, 'frag': 11},
            {'obj': obj, 'frag': 11},
            {'obj': obj, 'frag': 12},
            {'obj': obj, 'frag': 12},
            {'obj': obj, 'frag': 13},
            {'obj': obj, 'frag': 13},
        ]
        # ...but it still works!
        self._test_GET_with_duplication_factor(node_frags, obj)

    def test_GET_with_missing_and_mixed_frags_will_dig_deep_but_stop(self):
        obj1 = self._make_ec_object_stub(pattern='obj1')
        obj2 = self._make_ec_object_stub(pattern='obj2')

        # both of obj1 and obj2 has only 9 frags which is not able to decode
        node_frags = [
            {'obj': obj1, 'frag': 0},
            {'obj': obj2, 'frag': 0},
            {'obj': obj1, 'frag': 1},
            {'obj': obj2, 'frag': 1},
            {'obj': obj1, 'frag': 2},
            {'obj': obj2, 'frag': 2},
            {'obj': obj1, 'frag': 3},
            {'obj': obj2, 'frag': 3},
            {'obj': obj1, 'frag': 4},
            {'obj': obj2, 'frag': 4},
            {'obj': obj1, 'frag': 5},
            {'obj': obj2, 'frag': 5},
            {'obj': obj1, 'frag': 6},
            {'obj': obj2, 'frag': 6},
            {'obj': obj1, 'frag': 7},
            {'obj': obj2, 'frag': 7},
            {'obj': obj1, 'frag': 8},
            {'obj': obj2, 'frag': 8},
        ]
        # ... and the rest are 404s which is limited by request_count
        # (2 * replicas in default) rather than max_extra_requests limitation
        # because the retries will be in ResumingGetter if the responses
        # are 404s
        node_frags += [[]] * (self.replicas() * 2 - len(node_frags))
        fake_response = self._fake_ec_node_response(node_frags)

        req = swob.Request.blank('/v1/a/c/o')
        with capture_http_requests(fake_response) as log:
            resp = req.get_response(self.app)

        self.assertEqual(resp.status_int, 503)

        collected_responses = defaultdict(set)
        for conn in log:
            etag = conn.resp.headers['X-Object-Sysmeta-Ec-Etag']
            index = conn.resp.headers['X-Object-Sysmeta-Ec-Frag-Index']
            collected_responses[etag].add(index)

        # default node_iter will exhaust to the last of handoffs
        self.assertEqual(len(log), self.replicas() * 2)
        # we have obj1, obj2, and 404 NotFound in collected_responses
        self.assertEqual(len(list(collected_responses.keys())), 3)
        self.assertIn(obj1['etag'], collected_responses)
        self.assertIn(obj2['etag'], collected_responses)
        self.assertIn(None, collected_responses)

        # ... regardless we should never need to fetch more than ec_ndata
        # frags for any given etag
        for etag, frags in collected_responses.items():
            self.assertLessEqual(len(frags), self.policy.ec_ndata,
                                 'collected %s frags for etag %s' % (
                                     len(frags), etag))

    def test_GET_with_many_missed_overwrite_will_need_handoff(self):
        obj1 = self._make_ec_object_stub(pattern='obj1')
        obj2 = self._make_ec_object_stub(pattern='obj2')
        # primaries
        node_frags = [
            {'obj': obj2, 'frag': 0},
            {'obj': obj2, 'frag': 1},
            {'obj': obj1, 'frag': 2},  # missed
            {'obj': obj2, 'frag': 3},
            {'obj': obj2, 'frag': 4},
            {'obj': obj2, 'frag': 5},
            {'obj': obj1, 'frag': 6},  # missed
            {'obj': obj2, 'frag': 7},
            {'obj': obj2, 'frag': 8},
            {'obj': obj1, 'frag': 9},  # missed
            {'obj': obj1, 'frag': 10},  # missed
            {'obj': obj1, 'frag': 11},  # missed
            {'obj': obj2, 'frag': 12},
            {'obj': obj2, 'frag': 13},
        ]

        node_frags = node_frags * 2  # 2 duplication

        # so the primaries have indexes 0, 1, 3, 4, 5, 7, 8, 12, 13
        # (9 indexes) for obj2 and then a handoff has index 6
        node_frags += [
            {'obj': obj2, 'frag': 6},  # handoff
        ]
        fake_response = self._fake_ec_node_response(node_frags)

        req = swob.Request.blank('/v1/a/c/o')
        with capture_http_requests(fake_response) as log:
            resp = req.get_response(self.app)

        self.assertEqual(resp.status_int, 200)
        self.assertEqual(resp.headers['etag'], obj2['etag'])
        self.assertEqual(
            md5(resp.body, usedforsecurity=False).hexdigest(),
            obj2['etag'])

        collected_responses = defaultdict(set)
        for conn in log:
            etag = conn.resp.headers['X-Object-Sysmeta-Ec-Etag']
            index = conn.resp.headers['X-Object-Sysmeta-Ec-Frag-Index']
            collected_responses[etag].add(index)

        # there's not enough of the obj2 etag on the primaries, we would
        # have collected responses for both etags, and would have made
        # one more request to the handoff node
        self.assertEqual(len(log), self.replicas() + 1)
        self.assertEqual(len(collected_responses), 2)

        # ... regardless we should never need to fetch more than ec_ndata
        # frags for any given etag
        for etag, frags in collected_responses.items():
            self.assertLessEqual(len(frags), self.policy.ec_ndata,
                                 'collected %s frags for etag %s' % (
                                 len(frags), etag))

    def test_GET_with_missing_and_mixed_frags_will_dig_deep_but_succeed(self):
        obj1 = self._make_ec_object_stub(pattern='obj1',
                                         timestamp=self.ts())
        obj2 = self._make_ec_object_stub(pattern='obj2',
                                         timestamp=self.ts())

        # 28 nodes are here
        node_frags = [
            {'obj': obj1, 'frag': 0},
            {'obj': obj2, 'frag': 0},
            [],
            {'obj': obj1, 'frag': 1},
            {'obj': obj2, 'frag': 1},
            [],
            {'obj': obj1, 'frag': 2},
            {'obj': obj2, 'frag': 2},
            [],
            {'obj': obj1, 'frag': 3},
            {'obj': obj2, 'frag': 3},
            [],
            {'obj': obj1, 'frag': 4},
            {'obj': obj2, 'frag': 4},
            [],
            {'obj': obj1, 'frag': 5},
            {'obj': obj2, 'frag': 5},
            [],
            {'obj': obj1, 'frag': 6},
            {'obj': obj2, 'frag': 6},
            [],
            {'obj': obj1, 'frag': 7},
            {'obj': obj2, 'frag': 7},
            [],
            {'obj': obj1, 'frag': 8},
            {'obj': obj2, 'frag': 8},
            [],
            [],
        ]

        node_frags += [[]] * 13  # Plus 13 nodes in handoff

        # finally 10th fragment for obj2 found
        node_frags += [[{'obj': obj2, 'frag': 9}]]

        fake_response = self._fake_ec_node_response(node_frags)

        req = swob.Request.blank('/v1/a/c/o')
        with capture_http_requests(fake_response) as log:
            resp = req.get_response(self.app)

        self.assertEqual(resp.status_int, 200)
        self.assertEqual(resp.headers['etag'], obj2['etag'])
        self.assertEqual(
            md5(resp.body, usedforsecurity=False).hexdigest(),
            obj2['etag'])

        collected_responses = defaultdict(set)
        for conn in log:
            etag = conn.resp.headers['X-Object-Sysmeta-Ec-Etag']
            index = conn.resp.headers['X-Object-Sysmeta-Ec-Frag-Index']
            collected_responses[etag].add(index)

        # we go exactly as long as we have to, finding two different
        # etags and some 404's (i.e. collected_responses[None])
        self.assertEqual(len(log), len(node_frags))
        self.assertEqual(len(collected_responses), 3)

        # ... regardless we should never need to fetch more than ec_ndata
        # frags for any given etag
        for etag, frags in collected_responses.items():
            self.assertLessEqual(len(frags), self.policy.ec_ndata,
                                 'collected %s frags for etag %s' % (
                                 len(frags), etag))

    def test_GET_with_mixed_frags_and_no_quorum_will_503(self):
        # all nodes have a frag but there is no one set that reaches quorum,
        # which means there is no backend 404 response, but proxy should still
        # return 404 rather than 503
        stub_objects = [
            self._make_ec_object_stub(pattern='obj1'),
            self._make_ec_object_stub(pattern='obj2'),
            self._make_ec_object_stub(pattern='obj3'),
            self._make_ec_object_stub(pattern='obj4'),
            self._make_ec_object_stub(pattern='obj5'),
            self._make_ec_object_stub(pattern='obj6'),
            self._make_ec_object_stub(pattern='obj7'),
        ]
        etags = collections.Counter(stub['etag'] for stub in stub_objects)
        self.assertEqual(len(etags), 7, etags)  # sanity

        # primaries and handoffs for required nodes
        # this is 10-4 * 2 case so that 56 requests (2 * replicas) required
        # to give up. we prepares 7 different objects above so responses
        # will have 8 fragments for each object
        required_nodes = self.replicas() * 2
        # fill them out to the primary and handoff nodes
        node_frags = []
        for frag in range(8):
            for stub_obj in stub_objects:
                if len(node_frags) >= required_nodes:
                    # we already have enough responses
                    break
                node_frags.append({'obj': stub_obj, 'frag': frag})

        # sanity
        self.assertEqual(required_nodes, len(node_frags))

        fake_response = self._fake_ec_node_response(node_frags)

        req = swob.Request.blank('/v1/a/c/o')
        with capture_http_requests(fake_response) as log:
            resp = req.get_response(self.app)

        self.assertEqual(resp.status_int, 503)

        collected_etags = set()
        collected_status = set()
        for conn in log:
            etag = conn.resp.headers['X-Object-Sysmeta-Ec-Etag']
            collected_etags.add(etag)
            collected_status.add(conn.resp.status)

        self.assertEqual(required_nodes, len(log))
        self.assertEqual(len(collected_etags), 7)
        self.assertEqual({200}, collected_status)

    def test_GET_with_no_durable_files(self):
        # verify that at least one durable is necessary for a successful GET
        obj1 = self._make_ec_object_stub()
        node_frags = [
            {'obj': obj1, 'frag': 0, 'durable': False},
            {'obj': obj1, 'frag': 1, 'durable': False},
            {'obj': obj1, 'frag': 2, 'durable': False},
            {'obj': obj1, 'frag': 3, 'durable': False},
            {'obj': obj1, 'frag': 4, 'durable': False},
            {'obj': obj1, 'frag': 5, 'durable': False},
            {'obj': obj1, 'frag': 6, 'durable': False},
            {'obj': obj1, 'frag': 7, 'durable': False},
            {'obj': obj1, 'frag': 8, 'durable': False},
            {'obj': obj1, 'frag': 9, 'durable': False},
            {'obj': obj1, 'frag': 10, 'durable': False},  # parity
            {'obj': obj1, 'frag': 11, 'durable': False},  # parity
            {'obj': obj1, 'frag': 12, 'durable': False},  # parity
            {'obj': obj1, 'frag': 13, 'durable': False},  # parity
        ]

        node_frags = node_frags * 2  # 2 duplications

        node_frags += [[]] * self.replicas()  # handoffs

        fake_response = self._fake_ec_node_response(list(node_frags))

        req = swob.Request.blank('/v1/a/c/o')
        with capture_http_requests(fake_response) as log:
            resp = req.get_response(self.app)

        self.assertEqual(resp.status_int, 404)
        # all 28 nodes tried with an optimistic get, none are durable and none
        # report having a durable timestamp
        self.assertEqual(self.replicas() * 2, len(log))

    def test_GET_with_missing_and_mixed_frags_may_503(self):
        obj1 = self._make_ec_object_stub(pattern='obj1')
        obj2 = self._make_ec_object_stub(pattern='obj2')
        obj3 = self._make_ec_object_stub(pattern='obj3')
        obj4 = self._make_ec_object_stub(pattern='obj4')
        # we get a 503 when all the handoffs return 200
        node_frags = [[]] * self.replicas()  # primaries have no frags
        # plus, 4 different objects and 7 indexes will b 28 node responses
        # here for handoffs
        node_frags = node_frags + [  # handoffs all have frags
            {'obj': obj1, 'frag': 0},
            {'obj': obj2, 'frag': 0},
            {'obj': obj3, 'frag': 0},
            {'obj': obj4, 'frag': 0},
            {'obj': obj1, 'frag': 1},
            {'obj': obj2, 'frag': 1},
            {'obj': obj3, 'frag': 1},
            {'obj': obj4, 'frag': 1},
            {'obj': obj1, 'frag': 2},
            {'obj': obj2, 'frag': 2},
            {'obj': obj3, 'frag': 2},
            {'obj': obj4, 'frag': 2},
            {'obj': obj1, 'frag': 3},
            {'obj': obj2, 'frag': 3},
            {'obj': obj3, 'frag': 3},
            {'obj': obj4, 'frag': 3},
            {'obj': obj1, 'frag': 4},
            {'obj': obj2, 'frag': 4},
            {'obj': obj3, 'frag': 4},
            {'obj': obj4, 'frag': 4},
            {'obj': obj1, 'frag': 5},
            {'obj': obj2, 'frag': 5},
            {'obj': obj3, 'frag': 5},
            {'obj': obj4, 'frag': 5},
            {'obj': obj1, 'frag': 6},
            {'obj': obj2, 'frag': 6},
            {'obj': obj3, 'frag': 6},
            {'obj': obj4, 'frag': 6},
        ]

        fake_response = self._fake_ec_node_response(node_frags)

        req = swob.Request.blank('/v1/a/c/o')
        with capture_http_requests(fake_response) as log:
            resp = req.get_response(self.app)

        self.assertEqual(resp.status_int, 503)
        # never get a quorum so all nodes are searched
        self.assertEqual(len(log), 2 * self.replicas())
        collected_indexes = defaultdict(list)
        for conn in log:
            fi = conn.resp.headers.get('X-Object-Sysmeta-Ec-Frag-Index')
            if fi is not None:
                collected_indexes[fi].append(conn)
        self.assertEqual(len(collected_indexes), 7)

    def test_GET_with_mixed_etags_at_same_timestamp(self):
        # the difference from parent class is only handoff stub length

        ts = self.ts()  # force equal timestamps for two objects
        obj1 = self._make_ec_object_stub(timestamp=ts, pattern='obj1')
        obj2 = self._make_ec_object_stub(timestamp=ts, pattern='obj2')
        self.assertNotEqual(obj1['etag'], obj2['etag'])  # sanity

        node_frags = [
            # 7 frags of obj2 are available and durable
            {'obj': obj2, 'frag': 0, 'durable': True},
            {'obj': obj2, 'frag': 1, 'durable': True},
            {'obj': obj2, 'frag': 2, 'durable': True},
            {'obj': obj2, 'frag': 3, 'durable': True},
            {'obj': obj2, 'frag': 4, 'durable': True},
            {'obj': obj2, 'frag': 5, 'durable': True},
            {'obj': obj2, 'frag': 6, 'durable': True},
            # 7 frags of obj1 are available and durable
            {'obj': obj1, 'frag': 7, 'durable': True},
            {'obj': obj1, 'frag': 8, 'durable': True},
            {'obj': obj1, 'frag': 9, 'durable': True},
            {'obj': obj1, 'frag': 10, 'durable': True},
            {'obj': obj1, 'frag': 11, 'durable': True},
            {'obj': obj1, 'frag': 12, 'durable': True},
            {'obj': obj1, 'frag': 13, 'durable': True},
            # handoffs
        ]

        node_frags += [[]] * (self.replicas() * 2 - len(node_frags))

        fake_response = self._fake_ec_node_response(list(node_frags))

        req = swob.Request.blank('/v1/a/c/o')
        with capture_http_requests(fake_response) as log:
            resp = req.get_response(self.app)
        # read body to provoke any EC decode errors
        self.assertTrue(resp.body)

        self.assertEqual(resp.status_int, 503)
        self.assertEqual(len(log), self.replicas() * 2)
        collected_etags = set()
        for conn in log:
            etag = conn.resp.headers['X-Object-Sysmeta-Ec-Etag']
            collected_etags.add(etag)  # will be None from handoffs
        self.assertEqual({obj1['etag'], obj2['etag'], None}, collected_etags)
        log_lines = self.app.logger.get_lines_for_level('error')
        self.assertEqual(log_lines,
                         ['Problem with fragment response: ETag mismatch'] * 7
                         + ['Object returning 503 for []'])

    def _test_determine_chunk_destinations_prioritize(
            self, missing_two, missing_one):
        # This scenario is only likely for ec_duplication_factor >= 2. If we
        # have multiple failures such that the putters collection is missing
        # two primary nodes for frag index 'missing_two' and missing one
        # primary node for frag index 'missing_one', then we should prioritize
        # finding a handoff for frag index 'missing_two'.

        class FakePutter(object):
            def __init__(self, index):
                self.node_index = index

        controller = self.controller_cls(self.app, 'a', 'c', 'o')

        # sanity, caller must set missing_two < than ec_num_unique_fragments
        self.assertLess(missing_two, self.policy.ec_n_unique_fragments)

        # create a dummy list of putters, check no handoffs
        putters = []
        for index in range(self.policy.object_ring.replica_count):
            putters.append(FakePutter(index))

        # sanity - all putters have primary nodes
        got = controller._determine_chunk_destinations(putters, self.policy)
        expected = {}
        for i, p in enumerate(putters):
            expected[p] = self.policy.get_backend_index(i)
        self.assertEqual(got, expected)

        # now, for fragment index that is missing two copies, lets make one
        # putter be a handoff
        handoff_putter = putters[missing_two]
        handoff_putter.node_index = None

        # and then pop another putter for a copy of same fragment index
        putters.pop(missing_two + self.policy.ec_n_unique_fragments)

        # also pop one copy of a different fragment to make one missing hole
        putters.pop(missing_one)

        # then determine chunk destinations: we have 26 putters here;
        # missing_two frag index is missing two copies;  missing_one frag index
        # is missing one copy, therefore the handoff node should be assigned to
        # missing_two frag index
        got = controller._determine_chunk_destinations(putters, self.policy)
        # N.B. len(putters) is now len(expected - 2) due to pop twice
        self.assertEqual(len(putters), len(got))
        # sanity, no node index - for handoff putter
        self.assertIsNone(handoff_putter.node_index)
        self.assertEqual(got[handoff_putter], missing_two)
        # sanity, other nodes except handoff_putter have node_index
        self.assertTrue(all(
            [putter.node_index is not None for putter in got if
             putter != handoff_putter]))

    def test_determine_chunk_destinations_prioritize_more_missing(self):
        # drop node_index 0, 14 and 1 should work
        self._test_determine_chunk_destinations_prioritize(0, 1)
        # drop node_index 1, 15 and 0 should work, too
        self._test_determine_chunk_destinations_prioritize(1, 0)


class ECCommonPutterMixin(object):
    # EC PUT tests common to both Mime and PUT+POST protocols
    expect_headers = {}

    def test_PUT_ec_error_during_transfer_data(self):
        class FakeReader(object):
            def read(self, size):
                raise IOError('error message')

        req = swob.Request.blank('/v1/a/c/o.jpg', method='PUT',
                                 body=b'test body')

        req.environ['wsgi.input'] = FakeReader()
        req.headers['content-length'] = '6'
        codes = [201] * self.replicas()
        with set_http_connect(*codes, expect_headers=self.expect_headers):
            resp = req.get_response(self.app)

        self.assertEqual(resp.status_int, 499)

    def test_PUT_ec_chunkreadtimeout_during_transfer_data(self):
        class FakeReader(object):
            def read(self, size):
                raise exceptions.ChunkReadTimeout()

        req = swob.Request.blank('/v1/a/c/o.jpg', method='PUT',
                                 body=b'test body')

        req.environ['wsgi.input'] = FakeReader()
        req.headers['content-length'] = '6'
        codes = [201] * self.replicas()
        with set_http_connect(*codes, expect_headers=self.expect_headers):
            resp = req.get_response(self.app)

        self.assertEqual(resp.status_int, 408)

    def test_PUT_ec_timeout_during_transfer_data(self):
        class FakeReader(object):
            def read(self, size):
                raise exceptions.Timeout()

        req = swob.Request.blank('/v1/a/c/o.jpg', method='PUT',
                                 body=b'test body')

        req.environ['wsgi.input'] = FakeReader()
        req.headers['content-length'] = '6'
        codes = [201] * self.replicas()
        with set_http_connect(*codes, expect_headers=self.expect_headers):
            resp = req.get_response(self.app)

        self.assertEqual(resp.status_int, 499)

    def test_PUT_ec_exception_during_transfer_data(self):
        class FakeReader(object):
            def read(self, size):
                raise Exception('exception message')

        req = swob.Request.blank('/v1/a/c/o.jpg', method='PUT',
                                 body=b'test body')

        req.environ['wsgi.input'] = FakeReader()
        req.headers['content-length'] = '6'
        codes = [201] * self.replicas()
        with set_http_connect(*codes, expect_headers=self.expect_headers):
            resp = req.get_response(self.app)

        self.assertEqual(resp.status_int, 500)


# This is how CommonObjectControllerMixin is supposed to be used:
# @patch_policies(with_ec_default=True)
# class TestECObjControllerDoublePutter(BaseObjectControllerMixin,
#                                       ECCommonPutterMixin,
#                                       unittest.TestCase):
#     # tests specific to the PUT+POST protocol
#
#     def setUp(self):
#         super(TestECObjControllerDoublePutter, self).setUp()
#         # force use of the DoublePutter class
#         self.app.use_put_v1 = True


@patch_policies(with_ec_default=True)
class TestECObjControllerMimePutter(BaseObjectControllerMixin,
                                    ECCommonPutterMixin,
                                    unittest.TestCase):
    # tests specific to the older PUT protocol using a MimePutter
    expect_headers = {
        'X-Obj-Metadata-Footer': 'yes',
        'X-Obj-Multiphase-Commit': 'yes'
    }

    def setUp(self):
        super(TestECObjControllerMimePutter, self).setUp()
        # force use of the MimePutter class
        self.app.use_put_v1 = False

    def test_PUT_simple(self):
        req = swift.common.swob.Request.blank('/v1/a/c/o', method='PUT',
                                              body=b'')
        codes = [201] * self.replicas()
        with set_http_connect(*codes, expect_headers=self.expect_headers):
            resp = req.get_response(self.app)
        self.assertEqual(resp.status_int, 201)

    def test_PUT_with_body_and_bad_etag(self):
        segment_size = self.policy.ec_segment_size
        test_body = (b'asdf' * segment_size)[:-10]
        codes = [201] * self.replicas()
        conns = []

        def capture_expect(conn):
            # stash the backend connection so we can verify that it is closed
            # (no data will be sent)
            conns.append(conn)

        # send a bad etag in the request headers
        headers = {'Etag': 'bad etag'}
        req = swift.common.swob.Request.blank(
            '/v1/a/c/o', method='PUT', headers=headers, body=test_body)
        with set_http_connect(*codes, expect_headers=self.expect_headers,
                              give_expect=capture_expect):
            resp = req.get_response(self.app)
        self.assertEqual(422, resp.status_int)
        self.assertEqual(self.replicas(), len(conns))
        for conn in conns:
            self.assertTrue(conn.closed)

        # make the footers callback send the correct etag
        footers_callback = make_footers_callback(test_body)
        env = {'swift.callback.update_footers': footers_callback}
        headers = {'Etag': 'bad etag'}
        req = swift.common.swob.Request.blank(
            '/v1/a/c/o', method='PUT', headers=headers, environ=env,
            body=test_body)
        with set_http_connect(*codes, expect_headers=self.expect_headers):
            resp = req.get_response(self.app)
        self.assertEqual(201, resp.status_int)

        # make the footers callback send a bad Etag footer
        footers_callback = make_footers_callback(b'not the test body')
        env = {'swift.callback.update_footers': footers_callback}
        req = swift.common.swob.Request.blank(
            '/v1/a/c/o', method='PUT', environ=env, body=test_body)
        with set_http_connect(*codes, expect_headers=self.expect_headers):
            resp = req.get_response(self.app)
        self.assertEqual(422, resp.status_int)

    def test_txn_id_logging_ECPUT(self):
        req = swift.common.swob.Request.blank('/v1/a/c/o', method='PUT',
                                              body=b'')
        self.app.logger.txn_id = req.environ['swift.trans_id'] = 'test-txn-id'
        codes = [(100, Timeout(), 503, 503)] * self.replicas()
        stdout = StringIO()
        with set_http_connect(*codes, expect_headers=self.expect_headers), \
                mock.patch('sys.stdout', stdout):
            resp = req.get_response(self.app)
        self.assertEqual(resp.status_int, 503)
        for line in stdout.getvalue().splitlines():
            self.assertIn('test-txn-id', line)
        self.assertIn('Trying to get ', stdout.getvalue())

    def test_PUT_with_explicit_commit_status(self):
        req = swift.common.swob.Request.blank('/v1/a/c/o', method='PUT',
                                              body=b'')
        codes = [(100, 100, 201)] * self.replicas()
        with set_http_connect(*codes, expect_headers=self.expect_headers):
            resp = req.get_response(self.app)
        self.assertEqual(resp.status_int, 201)

    def test_PUT_mostly_success(self):
        req = swift.common.swob.Request.blank('/v1/a/c/o', method='PUT',
                                              body=b'')
        codes = [201] * self.quorum()
        codes += [503] * (self.replicas() - len(codes))
        random.shuffle(codes)
        with set_http_connect(*codes, expect_headers=self.expect_headers):
            resp = req.get_response(self.app)
        self.assertEqual(resp.status_int, 201)

    def test_PUT_error_commit(self):
        req = swift.common.swob.Request.blank('/v1/a/c/o', method='PUT',
                                              body=b'')
        codes = [(100, 503, Exception('not used'))] * self.replicas()
        with set_http_connect(*codes, expect_headers=self.expect_headers):
            resp = req.get_response(self.app)
        self.assertEqual(resp.status_int, 503)

    def test_PUT_mostly_success_commit(self):
        req = swift.common.swob.Request.blank('/v1/a/c/o', method='PUT',
                                              body=b'')
        codes = [201] * self.quorum()
        codes += [(100, 503, Exception('not used'))] * (
            self.replicas() - len(codes))
        random.shuffle(codes)
        with set_http_connect(*codes, expect_headers=self.expect_headers):
            resp = req.get_response(self.app)
        self.assertEqual(resp.status_int, 201)

    def test_PUT_mostly_error_commit(self):
        req = swift.common.swob.Request.blank('/v1/a/c/o', method='PUT',
                                              body=b'')
        codes = [(100, 503, Exception('not used'))] * self.quorum()
        if isinstance(self.policy, ECStoragePolicy):
            codes *= self.policy.ec_duplication_factor
        codes += [201] * (self.replicas() - len(codes))
        random.shuffle(codes)
        with set_http_connect(*codes, expect_headers=self.expect_headers):
            resp = req.get_response(self.app)
        self.assertEqual(resp.status_int, 503)

    def test_PUT_commit_timeout(self):
        req = swift.common.swob.Request.blank('/v1/a/c/o', method='PUT',
                                              body=b'')
        codes = [201] * (self.replicas() - 1)
        codes.append((100, Timeout(), Exception('not used')))
        with set_http_connect(*codes, expect_headers=self.expect_headers):
            resp = req.get_response(self.app)
        self.assertEqual(resp.status_int, 201)

    def test_PUT_commit_exception(self):
        req = swift.common.swob.Request.blank('/v1/a/c/o', method='PUT',
                                              body=b'')
        codes = [201] * (self.replicas() - 1)
        codes.append((100, Exception('kaboom!'), Exception('not used')))
        with set_http_connect(*codes, expect_headers=self.expect_headers):
            resp = req.get_response(self.app)
        self.assertEqual(resp.status_int, 201)

    def test_PUT_with_body(self):
        self._test_PUT_with_body()

    def test_PUT_with_chunked_body(self):
        self._test_PUT_with_body(chunked=True, content_length=False)

    def test_PUT_with_both_body(self):
        self._test_PUT_with_body(chunked=True, content_length=True)

    def _test_PUT_with_body(self, chunked=False, content_length=True):
        segment_size = self.policy.ec_segment_size
        test_body = (b'asdf' * segment_size)[:-10]
        # make the footers callback not include Etag footer so that we can
        # verify that the correct EC-calculated Etag is included in footers
        # sent to backend
        footers_callback = make_footers_callback()
        env = {'swift.callback.update_footers': footers_callback}
        req = swift.common.swob.Request.blank(
            '/v1/a/c/o', method='PUT', environ=env)
        etag = md5(test_body, usedforsecurity=False).hexdigest()
        size = len(test_body)
        req.body = test_body
        if chunked:
            req.headers['Transfer-Encoding'] = 'chunked'
        if not content_length:
            del req.headers['Content-Length']
        codes = [201] * self.replicas()
        resp_headers = {
            'Some-Other-Header': 'Four',
            'Etag': 'ignored',
        }

        put_requests = defaultdict(lambda: {'boundary': None, 'chunks': []})

        def capture_body(conn, chunk):
            put_requests[conn.connection_id]['chunks'].append(chunk)

        def capture_headers(ip, port, device, part, method, path, headers,
                            **kwargs):
            conn_id = kwargs['connection_id']
            put_requests[conn_id]['boundary'] = headers[
                'X-Backend-Obj-Multipart-Mime-Boundary']
            put_requests[conn_id]['backend-content-length'] = headers.get(
                'X-Backend-Obj-Content-Length')
            put_requests[conn_id]['x-timestamp'] = headers[
                'X-Timestamp']

        with set_http_connect(*codes, expect_headers=self.expect_headers,
                              give_send=capture_body,
                              give_connect=capture_headers,
                              headers=resp_headers):
            resp = req.get_response(self.app)

        self.assertEqual(resp.status_int, 201)
        timestamps = {captured_req['x-timestamp']
                      for captured_req in put_requests.values()}
        self.assertEqual(1, len(timestamps), timestamps)
        self.assertEqual(dict(resp.headers), {
            'Content-Type': 'text/html; charset=UTF-8',
            'Content-Length': '0',
            'Last-Modified': time.strftime(
                "%a, %d %b %Y %H:%M:%S GMT",
                time.gmtime(math.ceil(float(timestamps.pop())))),
            'Etag': etag,
        })
        frag_archives = []
        for connection_id, info in put_requests.items():
            body = unchunk_body(b''.join(info['chunks']))
            self.assertIsNotNone(info['boundary'],
                                 "didn't get boundary for conn %r" % (
                                     connection_id,))

            # email.parser.FeedParser doesn't know how to take a multipart
            # message and boundary together and parse it; it only knows how
            # to take a string, parse the headers, and figure out the
            # boundary on its own.
            parser = EmailFeedParser()
            parser.feed(
                ("Content-Type: multipart/nobodycares; boundary=%s\r\n\r\n" %
                 info['boundary']).encode('ascii'))
            parser.feed(body)
            message = parser.close()

            self.assertTrue(message.is_multipart())  # sanity check
            mime_parts = message.get_payload()
            self.assertEqual(len(mime_parts), 3)
            obj_part, footer_part, commit_part = mime_parts

            # attach the body to frag_archives list
            self.assertEqual(obj_part['X-Document'], 'object body')
            obj_payload = obj_part.get_payload(decode=True)
            frag_archives.append(obj_payload)

            if chunked:
                self.assertIsNone(info['backend-content-length'])
            else:
                self.assertTrue(
                    size > int(info['backend-content-length']) > 0,
                    "invalid backend-content-length for conn %r" % (
                        connection_id,))
                # assert length was correct for this connection
                self.assertEqual(int(info['backend-content-length']),
                                 len(frag_archives[-1]))
                # assert length was the same for all connections
                self.assertEqual(int(info['backend-content-length']),
                                 len(frag_archives[0]))

            # validate some footer metadata
            self.assertEqual(footer_part['X-Document'], 'object metadata')
            footer_metadata = json.loads(footer_part.get_payload())
            self.assertTrue(footer_metadata)
            expected = {}
            # update expected with footers from the callback...
            footers_callback(expected)
            expected.update({
                'X-Object-Sysmeta-Ec-Content-Length': str(size),
                'X-Backend-Container-Update-Override-Size': str(size),
                'X-Object-Sysmeta-Ec-Etag': etag,
                'X-Backend-Container-Update-Override-Etag': etag,
                'X-Object-Sysmeta-Ec-Segment-Size': str(segment_size),
                'Etag': md5(obj_payload, usedforsecurity=False).hexdigest()})
            for header, value in expected.items():
                self.assertEqual(footer_metadata[header], value)

            # sanity on commit message
            self.assertEqual(commit_part['X-Document'], 'put commit')

        self.assertEqual(len(frag_archives), self.replicas())
        fragment_size = self.policy.fragment_size
        node_payloads = []
        for fa in frag_archives:
            payload = [fa[x:x + fragment_size]
                       for x in range(0, len(fa), fragment_size)]
            node_payloads.append(payload)
        fragment_payloads = zip(*node_payloads)

        expected_body = b''
        for fragment_payload in fragment_payloads:
            self.assertEqual(len(fragment_payload), self.replicas())
            if True:
                fragment_payload = list(fragment_payload)
            expected_body += self.policy.pyeclib_driver.decode(
                fragment_payload)

        self.assertEqual(len(test_body), len(expected_body))
        self.assertEqual(test_body, expected_body)

    def test_PUT_with_footers(self):
        # verify footers supplied by a footers callback being added to
        # trailing metadata
        segment_size = self.policy.ec_segment_size
        test_body = (b'asdf' * segment_size)[:-10]
        etag = md5(test_body, usedforsecurity=False).hexdigest()
        size = len(test_body)
        codes = [201] * self.replicas()
        resp_headers = {
            'Some-Other-Header': 'Four',
            'Etag': 'ignored',
        }

        def do_test(footers_to_add, expect_added):
            put_requests = defaultdict(
                lambda: {'boundary': None, 'chunks': []})

            def capture_body(conn, chunk):
                put_requests[conn.connection_id]['chunks'].append(chunk)

            def capture_headers(ip, port, device, part, method, path, headers,
                                **kwargs):
                conn_id = kwargs['connection_id']
                put_requests[conn_id]['boundary'] = headers[
                    'X-Backend-Obj-Multipart-Mime-Boundary']
                put_requests[conn_id]['x-timestamp'] = headers[
                    'X-Timestamp']

            def footers_callback(footers):
                footers.update(footers_to_add)
            env = {'swift.callback.update_footers': footers_callback}
            req = swift.common.swob.Request.blank(
                '/v1/a/c/o', method='PUT', environ=env, body=test_body)

            with set_http_connect(*codes, expect_headers=self.expect_headers,
                                  give_send=capture_body,
                                  give_connect=capture_headers,
                                  headers=resp_headers):
                resp = req.get_response(self.app)

            self.assertEqual(resp.status_int, 201)
            timestamps = {captured_req['x-timestamp']
                          for captured_req in put_requests.values()}
            self.assertEqual(1, len(timestamps), timestamps)
            self.assertEqual(dict(resp.headers), {
                'Content-Type': 'text/html; charset=UTF-8',
                'Content-Length': '0',
                'Last-Modified': time.strftime(
                    "%a, %d %b %Y %H:%M:%S GMT",
                    time.gmtime(math.ceil(float(timestamps.pop())))),
                'Etag': etag,
            })
            for connection_id, info in put_requests.items():
                body = unchunk_body(b''.join(info['chunks']))
                # email.parser.FeedParser doesn't know how to take a multipart
                # message and boundary together and parse it; it only knows how
                # to take a string, parse the headers, and figure out the
                # boundary on its own.
                parser = EmailFeedParser()
                parser.feed(
                    ("Content-Type: multipart/nobodycares; boundary=%s\r\n\r\n"
                     % info['boundary']).encode('ascii'))
                parser.feed(body)
                message = parser.close()

                self.assertTrue(message.is_multipart())  # sanity check
                mime_parts = message.get_payload()
                self.assertEqual(len(mime_parts), 3)
                obj_part, footer_part, commit_part = mime_parts

                # validate EC footer metadata - should always be present
                self.assertEqual(footer_part['X-Document'], 'object metadata')
                footer_metadata = json.loads(footer_part.get_payload())
                self.assertIsNotNone(
                    footer_metadata.pop('X-Object-Sysmeta-Ec-Frag-Index'))
                expected = {
                    'X-Object-Sysmeta-Ec-Scheme':
                        self.policy.ec_scheme_description,
                    'X-Object-Sysmeta-Ec-Content-Length': str(size),
                    'X-Object-Sysmeta-Ec-Etag': etag,
                    'X-Object-Sysmeta-Ec-Segment-Size': str(segment_size),
                    'Etag': md5(
                        obj_part.get_payload(decode=True),
                        usedforsecurity=False).hexdigest()}
                expected.update(expect_added)
                for header, value in expected.items():
                    self.assertIn(header, footer_metadata)
                    self.assertEqual(value, footer_metadata[header])
                    footer_metadata.pop(header)
                self.assertFalse(footer_metadata)

        # sanity check - middleware sets no footer, expect EC overrides
        footers_to_add = {}
        expect_added = {
            'X-Backend-Container-Update-Override-Size': str(size),
            'X-Backend-Container-Update-Override-Etag': etag}
        do_test(footers_to_add, expect_added)

        # middleware cannot overwrite any EC sysmeta
        footers_to_add = {
            'X-Object-Sysmeta-Ec-Content-Length': str(size + 1),
            'X-Object-Sysmeta-Ec-Etag': 'other etag',
            'X-Object-Sysmeta-Ec-Segment-Size': str(segment_size + 1),
            'X-Object-Sysmeta-Ec-Unused-But-Reserved': 'ignored'}
        do_test(footers_to_add, expect_added)

        # middleware can add x-object-sysmeta- headers including
        # x-object-sysmeta-container-update-override headers
        footers_to_add = {
            'X-Object-Sysmeta-Foo': 'bar',
            'X-Object-Sysmeta-Container-Update-Override-Size':
                str(size + 1),
            'X-Object-Sysmeta-Container-Update-Override-Etag': 'other etag',
            'X-Object-Sysmeta-Container-Update-Override-Ping': 'pong'
        }
        expect_added.update(footers_to_add)
        do_test(footers_to_add, expect_added)

        # middleware can also overwrite x-backend-container-update-override
        # headers
        override_footers = {
            'X-Backend-Container-Update-Override-Wham': 'bam',
            'X-Backend-Container-Update-Override-Size': str(size + 2),
            'X-Backend-Container-Update-Override-Etag': 'another etag'}
        footers_to_add.update(override_footers)
        expect_added.update(override_footers)
        do_test(footers_to_add, expect_added)

    def test_PUT_old_obj_server(self):
        req = swift.common.swob.Request.blank('/v1/a/c/o', method='PUT',
                                              body=b'')
        responses = [
            # one server will response 100-continue but not include the
            # needful expect headers and the connection will be dropped
            ((100, Exception('not used')), {}),
        ] + [
            # and pleanty of successful responses too
            (201, {
                'X-Obj-Metadata-Footer': 'yes',
                'X-Obj-Multiphase-Commit': 'yes',
            }),
        ] * self.replicas()
        random.shuffle(responses)
        if responses[-1][0] != 201:
            # whoops, stupid random
            responses = responses[1:] + [responses[0]]
        codes, expect_headers = zip(*responses)
        with set_http_connect(*codes, expect_headers=expect_headers):
            resp = req.get_response(self.app)
        self.assertEqual(resp.status_int, 201)

    def test_PUT_with_slow_commits(self):
        # It's important that this timeout be much less than the delay in
        # the slow commit responses so that the slow commits are not waited
        # for.
        self.app.post_quorum_timeout = 0.01
        req = swift.common.swob.Request.blank('/v1/a/c/o', method='PUT',
                                              body=b'')
        # plenty of slow commits
        response_sleep = 5.0
        codes = [FakeStatus(201, response_sleep=response_sleep)
                 for i in range(self.replicas())]
        # swap out some with regular fast responses
        number_of_fast_responses_needed_to_be_quick_enough = \
            self.policy.quorum
        fast_indexes = random.sample(
            range(self.replicas()),
            number_of_fast_responses_needed_to_be_quick_enough)
        for i in fast_indexes:
            codes[i] = 201
        with set_http_connect(*codes, expect_headers=self.expect_headers):
            start = time.time()
            resp = req.get_response(self.app)
            response_time = time.time() - start
        self.assertEqual(resp.status_int, 201)
        self.assertLess(response_time, response_sleep)

    def test_PUT_with_just_enough_durable_responses(self):
        req = swift.common.swob.Request.blank('/v1/a/c/o', method='PUT',
                                              body=b'')

        codes = [201] * (self.policy.ec_ndata + 1)
        codes += [503] * (self.policy.ec_nparity - 1)
        self.assertEqual(len(codes), self.policy.ec_n_unique_fragments)
        random.shuffle(codes)
        with set_http_connect(*codes, expect_headers=self.expect_headers):
            resp = req.get_response(self.app)
        self.assertEqual(resp.status_int, 201)

    def test_PUT_with_less_durable_responses(self):
        req = swift.common.swob.Request.blank('/v1/a/c/o', method='PUT',
                                              body=b'')

        codes = [201] * (self.policy.ec_ndata)
        codes += [503] * (self.policy.ec_nparity)
        self.assertEqual(len(codes), self.policy.ec_n_unique_fragments)
        random.shuffle(codes)
        with set_http_connect(*codes, expect_headers=self.expect_headers):
            resp = req.get_response(self.app)
        self.assertEqual(resp.status_int, 503)


class TestNumContainerUpdates(unittest.TestCase):
    def test_it(self):
        test_cases = [
            # (container replicas, object replicas, object quorum, expected)
            (3, 17, 13, 6),  # EC 12+5
            (3, 9, 4, 7),    # EC 3+6
            (3, 14, 11, 5),  # EC 10+4
            (5, 14, 11, 6),  # EC 10+4, 5 container replicas
            (7, 14, 11, 7),  # EC 10+4, 7 container replicas
            (3, 19, 16, 5),  # EC 15+4
            (5, 19, 16, 6),  # EC 15+4, 5 container replicas
            (3, 28, 22, 8),  # EC (10+4)x2
            (5, 28, 22, 9),  # EC (10+4)x2, 5 container replicas
            (3, 1, 1, 3),    # 1 object replica
            (3, 2, 1, 3),    # 2 object replicas
            (3, 3, 2, 3),    # 3 object replicas
            (3, 4, 2, 4),    # 4 object replicas
            (3, 5, 3, 4),    # 5 object replicas
            (3, 6, 3, 5),    # 6 object replicas
            (3, 7, 4, 5),    # 7 object replicas
        ]

        for c_replica, o_replica, o_quorum, exp in test_cases:
            c_quorum = utils.quorum_size(c_replica)
            got = obj.num_container_updates(c_replica, c_quorum,
                                            o_replica, o_quorum)
            self.assertEqual(
                exp, got,
                "Failed for c_replica=%d, o_replica=%d, o_quorum=%d" % (
                    c_replica, o_replica, o_quorum))


if __name__ == '__main__':
    unittest.main()<|MERGE_RESOLUTION|>--- conflicted
+++ resolved
@@ -4320,13 +4320,8 @@
         self.assertEqual(resp.status_int, 206)
         self.assertEqual(len(log), self.policy.ec_n_unique_fragments * 2)
         log_lines = self.app.logger.get_lines_for_level('error')
-<<<<<<< HEAD
-        self.assertIn("Trying to read object during GET (retrying)",
-                      log_lines[0])
-=======
         self.assertIn("Trying to read next part of EC multi-part "
                       "GET (retrying)", log_lines[0])
->>>>>>> c32c9591
         # not the most graceful ending
         self.assertIn("Exception fetching fragments for '/a/c/o'",
                       log_lines[-1])
@@ -4766,8 +4761,6 @@
         for line in self.logger.logger.records['ERROR']:
             self.assertIn(req.headers['x-trans-id'], line)
 
-<<<<<<< HEAD
-=======
     def test_GET_write_timeout(self):
         # verify EC GET behavior when there's a timeout sending decoded frags
         # via the queue.
@@ -4806,7 +4799,6 @@
             md5(resp_body, usedforsecurity=False).hexdigest(),
             etag)
 
->>>>>>> c32c9591
     def test_GET_read_timeout_retrying_but_no_more_useful_nodes(self):
         # verify EC GET behavior when initial batch of nodes time out then
         # remaining nodes either return 404 or return data for different etag

--- conflicted
+++ resolved
@@ -32,14 +32,7 @@
 import six
 from six import StringIO
 from six.moves import range
-<<<<<<< HEAD
-from six.moves.urllib.parse import quote
-
-from swift.proxy.controllers.obj import ECGetResponseCollection
-
-=======
 from six.moves.urllib.parse import quote, parse_qsl
->>>>>>> a7fb8027
 if six.PY2:
     from email.parser import FeedParser as EmailFeedParser
 else:

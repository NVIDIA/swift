#!/usr/bin/env python
# Copyright (c) 2010-2012 OpenStack Foundation
#
# Licensed under the Apache License, Version 2.0 (the "License");
# you may not use this file except in compliance with the License.
# You may obtain a copy of the License at
#
#    http://www.apache.org/licenses/LICENSE-2.0
#
# Unless required by applicable law or agreed to in writing, software
# distributed under the License is distributed on an "AS IS" BASIS,
# WITHOUT WARRANTIES OR CONDITIONS OF ANY KIND, either express or
# implied.
# See the License for the specific language governing permissions and
# limitations under the License.

import collections
import itertools
import math
import random
import time
import unittest
from collections import defaultdict
from contextlib import contextmanager
import json
from hashlib import md5

import mock
from eventlet import Timeout, sleep
from eventlet.queue import Empty

import six
from six import StringIO
from six.moves import range
from six.moves.urllib.parse import quote
if six.PY2:
    from email.parser import FeedParser as EmailFeedParser
else:
    from email.parser import BytesFeedParser as EmailFeedParser

import swift
from swift.common import utils, swob, exceptions
from swift.common.exceptions import ChunkWriteTimeout
from swift.common.utils import Timestamp, list_from_csv
from swift.proxy import server as proxy_server
from swift.proxy.controllers import obj
from swift.proxy.controllers.base import \
    get_container_info as _real_get_container_info
from swift.common.storage_policy import POLICIES, ECDriverError, \
    StoragePolicy, ECStoragePolicy

from test.unit import FakeRing, fake_http_connect, \
    debug_logger, patch_policies, SlowBody, FakeStatus, \
    DEFAULT_TEST_EC_TYPE, encode_frag_archive_bodies, make_ec_object_stub, \
    fake_ec_node_response, StubResponse, mocked_http_conn, \
    quiet_eventlet_exceptions
from test.unit.proxy.test_server import node_error_count


def unchunk_body(chunked_body):
    body = b''
    remaining = chunked_body
    while remaining:
        hex_length, remaining = remaining.split(b'\r\n', 1)
        length = int(hex_length, 16)
        body += remaining[:length]
        remaining = remaining[length + 2:]
    return body


@contextmanager
def set_http_connect(*args, **kwargs):
    old_connect = swift.proxy.controllers.base.http_connect
    new_connect = fake_http_connect(*args, **kwargs)
    try:
        swift.proxy.controllers.base.http_connect = new_connect
        swift.proxy.controllers.obj.http_connect = new_connect
        swift.proxy.controllers.account.http_connect = new_connect
        swift.proxy.controllers.container.http_connect = new_connect
        yield new_connect
        left_over_status = list(new_connect.code_iter)
        if left_over_status:
            raise AssertionError('left over status %r' % left_over_status)
    finally:
        swift.proxy.controllers.base.http_connect = old_connect
        swift.proxy.controllers.obj.http_connect = old_connect
        swift.proxy.controllers.account.http_connect = old_connect
        swift.proxy.controllers.container.http_connect = old_connect


class PatchedObjControllerApp(proxy_server.Application):
    """
    This patch is just a hook over the proxy server's __call__ to ensure
    that calls to get_container_info will return the stubbed value for
    container_info if it's a container info call.
    """

    container_info = {}
    per_container_info = {}

    def __call__(self, *args, **kwargs):

        def _fake_get_container_info(env, app, swift_source=None):
            _vrs, account, container, _junk = utils.split_path(
                swob.wsgi_to_str(env['PATH_INFO']), 3, 4)

            # Seed the cache with our container info so that the real
            # get_container_info finds it.
            ic = env.setdefault('swift.infocache', {})
            cache_key = "container/%s/%s" % (account, container)

            old_value = ic.get(cache_key)

            # Copy the container info so we don't hand out a reference to a
            # mutable thing that's set up only once at compile time. Nothing
            # *should* mutate it, but it's better to be paranoid than wrong.
            if container in self.per_container_info:
                ic[cache_key] = self.per_container_info[container].copy()
            else:
                ic[cache_key] = self.container_info.copy()

            real_info = _real_get_container_info(env, app, swift_source)

            if old_value is None:
                del ic[cache_key]
            else:
                ic[cache_key] = old_value

            return real_info

        with mock.patch('swift.proxy.server.get_container_info',
                        new=_fake_get_container_info), \
                mock.patch('swift.proxy.controllers.base.get_container_info',
                           new=_fake_get_container_info):
            return super(
                PatchedObjControllerApp, self).__call__(*args, **kwargs)


def make_footers_callback(body=None):
    # helper method to create a footers callback that will generate some fake
    # footer metadata
    cont_etag = 'container update etag may differ'
    crypto_etag = '20242af0cd21dd7195a10483eb7472c9'
    etag_crypto_meta = \
        '{"cipher": "AES_CTR_256", "iv": "sD+PSw/DfqYwpsVGSo0GEw=="}'
    etag = md5(body).hexdigest() if body is not None else None
    footers_to_add = {
        'X-Object-Sysmeta-Container-Update-Override-Etag': cont_etag,
        'X-Object-Sysmeta-Crypto-Etag': crypto_etag,
        'X-Object-Sysmeta-Crypto-Meta-Etag': etag_crypto_meta,
        'X-I-Feel-Lucky': 'Not blocked',
        'Etag': etag}

    def footers_callback(footers):
        footers.update(footers_to_add)

    return footers_callback


class BaseObjectControllerMixin(object):
    container_info = {
        'status': 200,
        'write_acl': None,
        'read_acl': None,
        'storage_policy': None,
        'sync_key': None,
        'versions': None,
    }

    # this needs to be set on the test case
    controller_cls = None

    def setUp(self):
        # setup fake rings with handoffs
        for policy in POLICIES:
            policy.object_ring.max_more_nodes = policy.object_ring.replicas

        self.logger = debug_logger('proxy-server')
        self.logger.thread_locals = ('txn1', '127.0.0.2')
        # increase connection timeout to avoid intermittent failures
        conf = {'conn_timeout': 1.0}
        self.app = PatchedObjControllerApp(
            conf, account_ring=FakeRing(),
            container_ring=FakeRing(), logger=self.logger)

        # you can over-ride the container_info just by setting it on the app
        # (see PatchedObjControllerApp for details)
        self.app.container_info = dict(self.container_info)

        # default policy and ring references
        self.policy = POLICIES.default
        self.obj_ring = self.policy.object_ring
        self._ts_iter = (utils.Timestamp(t) for t in
                         itertools.count(int(time.time())))

    def ts(self):
        return next(self._ts_iter)

    def replicas(self, policy=None):
        policy = policy or POLICIES.default
        return policy.object_ring.replicas

    def quorum(self, policy=None):
        policy = policy or POLICIES.default
        return policy.quorum


class CommonObjectControllerMixin(BaseObjectControllerMixin):
    # defines tests that are common to all storage policy types
    def test_iter_nodes_local_first_noops_when_no_affinity(self):
        # this test needs a stable node order - most don't
        self.app.sort_nodes = lambda l, *args, **kwargs: l
        controller = self.controller_cls(
            self.app, 'a', 'c', 'o')
        policy = self.policy
        self.app.get_policy_options(policy).write_affinity_is_local_fn = None
        object_ring = policy.object_ring
        all_nodes = object_ring.get_part_nodes(1)
        all_nodes.extend(object_ring.get_more_nodes(1))

        local_first_nodes = list(controller.iter_nodes_local_first(
            object_ring, 1))

        self.maxDiff = None

        self.assertEqual(all_nodes, local_first_nodes)

    def test_iter_nodes_local_first_moves_locals_first(self):
        controller = self.controller_cls(
            self.app, 'a', 'c', 'o')
        policy_conf = self.app.get_policy_options(self.policy)
        policy_conf.write_affinity_is_local_fn = (
            lambda node: node['region'] == 1)
        # we'll write to one more than replica count local nodes
        policy_conf.write_affinity_node_count_fn = lambda r: r + 1

        object_ring = self.policy.object_ring
        # make our fake ring have plenty of nodes, and not get limited
        # artificially by the proxy max request node count
        object_ring.max_more_nodes = 100000
        # nothing magic about * 2 + 3, just a way to make it bigger
        self.app.request_node_count = lambda r: r * 2 + 3

        all_nodes = object_ring.get_part_nodes(1)
        all_nodes.extend(object_ring.get_more_nodes(1))

        # limit to the number we're going to look at in this request
        nodes_requested = self.app.request_node_count(object_ring.replicas)
        all_nodes = all_nodes[:nodes_requested]

        # make sure we have enough local nodes (sanity)
        all_local_nodes = [n for n in all_nodes if
                           policy_conf.write_affinity_is_local_fn(n)]
        self.assertGreaterEqual(len(all_local_nodes), self.replicas() + 1)

        # finally, create the local_first_nodes iter and flatten it out
        local_first_nodes = list(controller.iter_nodes_local_first(
            object_ring, 1))

        # the local nodes move up in the ordering
        self.assertEqual([1] * (self.replicas() + 1), [
            node['region'] for node in local_first_nodes[
                :self.replicas() + 1]])
        # we don't skip any nodes
        self.assertEqual(len(all_nodes), len(local_first_nodes))
        self.assertEqual(sorted(all_nodes, key=lambda dev: dev['id']),
                         sorted(local_first_nodes, key=lambda dev: dev['id']))

    def test_iter_nodes_local_first_best_effort(self):
        controller = self.controller_cls(
            self.app, 'a', 'c', 'o')
        policy_conf = self.app.get_policy_options(self.policy)
        policy_conf.write_affinity_is_local_fn = (
            lambda node: node['region'] == 1)

        object_ring = self.policy.object_ring
        all_nodes = object_ring.get_part_nodes(1)
        all_nodes.extend(object_ring.get_more_nodes(1))

        local_first_nodes = list(controller.iter_nodes_local_first(
            object_ring, 1))

        # we won't have quite enough local nodes...
        self.assertEqual(len(all_nodes), self.replicas() +
                         POLICIES.default.object_ring.max_more_nodes)
        all_local_nodes = [n for n in all_nodes if
                           policy_conf.write_affinity_is_local_fn(n)]
        self.assertEqual(len(all_local_nodes), self.replicas())
        # but the local nodes we do have are at the front of the local iter
        first_n_local_first_nodes = local_first_nodes[:len(all_local_nodes)]
        self.assertEqual(sorted(all_local_nodes, key=lambda dev: dev['id']),
                         sorted(first_n_local_first_nodes,
                                key=lambda dev: dev['id']))
        # but we *still* don't *skip* any nodes
        self.assertEqual(len(all_nodes), len(local_first_nodes))
        self.assertEqual(sorted(all_nodes, key=lambda dev: dev['id']),
                         sorted(local_first_nodes, key=lambda dev: dev['id']))

    def test_iter_nodes_local_handoff_first_noops_when_no_affinity(self):
        # this test needs a stable node order - most don't
        self.app.sort_nodes = lambda l, *args, **kwargs: l
        controller = self.controller_cls(
            self.app, 'a', 'c', 'o')
        policy = self.policy
        self.app.get_policy_options(policy).write_affinity_is_local_fn = None
        object_ring = policy.object_ring
        all_nodes = object_ring.get_part_nodes(1)
        all_nodes.extend(object_ring.get_more_nodes(1))

        local_first_nodes = list(controller.iter_nodes_local_first(
            object_ring, 1, local_handoffs_first=True))

        self.maxDiff = None

        self.assertEqual(all_nodes, local_first_nodes)

    def test_iter_nodes_handoff_local_first_default(self):
        controller = self.controller_cls(
            self.app, 'a', 'c', 'o')
        policy_conf = self.app.get_policy_options(self.policy)
        policy_conf.write_affinity_is_local_fn = (
            lambda node: node['region'] == 1)

        object_ring = self.policy.object_ring
        primary_nodes = object_ring.get_part_nodes(1)
        handoff_nodes_iter = object_ring.get_more_nodes(1)
        all_nodes = primary_nodes + list(handoff_nodes_iter)
        handoff_nodes_iter = object_ring.get_more_nodes(1)
        local_handoffs = [n for n in handoff_nodes_iter if
                          policy_conf.write_affinity_is_local_fn(n)]

        prefered_nodes = list(controller.iter_nodes_local_first(
            object_ring, 1, local_handoffs_first=True))

        self.assertEqual(len(all_nodes), self.replicas() +
                         POLICIES.default.object_ring.max_more_nodes)

        first_primary_nodes = prefered_nodes[:len(primary_nodes)]
        self.assertEqual(sorted(primary_nodes, key=lambda dev: dev['id']),
                         sorted(first_primary_nodes,
                                key=lambda dev: dev['id']))

        handoff_count = self.replicas() - len(primary_nodes)
        first_handoffs = prefered_nodes[len(primary_nodes):][:handoff_count]
        self.assertEqual(first_handoffs, local_handoffs[:handoff_count])

    def test_iter_nodes_handoff_local_first_non_default(self):
        # Obviously this test doesn't work if we're testing 1 replica.
        # In that case, we don't have any failovers to check.
        if self.replicas() == 1:
            return

        controller = self.controller_cls(
            self.app, 'a', 'c', 'o')
        policy_conf = self.app.get_policy_options(self.policy)
        policy_conf.write_affinity_is_local_fn = (
            lambda node: node['region'] == 1)
        policy_conf.write_affinity_handoff_delete_count = 1

        object_ring = self.policy.object_ring
        primary_nodes = object_ring.get_part_nodes(1)
        handoff_nodes_iter = object_ring.get_more_nodes(1)
        all_nodes = primary_nodes + list(handoff_nodes_iter)
        handoff_nodes_iter = object_ring.get_more_nodes(1)
        local_handoffs = [n for n in handoff_nodes_iter if
                          policy_conf.write_affinity_is_local_fn(n)]

        prefered_nodes = list(controller.iter_nodes_local_first(
            object_ring, 1, local_handoffs_first=True))

        self.assertEqual(len(all_nodes), self.replicas() +
                         POLICIES.default.object_ring.max_more_nodes)

        first_primary_nodes = prefered_nodes[:len(primary_nodes)]
        self.assertEqual(sorted(primary_nodes, key=lambda dev: dev['id']),
                         sorted(first_primary_nodes,
                                key=lambda dev: dev['id']))

        handoff_count = policy_conf.write_affinity_handoff_delete_count
        first_handoffs = prefered_nodes[len(primary_nodes):][:handoff_count]
        self.assertEqual(first_handoffs, local_handoffs[:handoff_count])

    def test_connect_put_node_timeout(self):
        controller = self.controller_cls(
            self.app, 'a', 'c', 'o')
        req = swift.common.swob.Request.blank('/v1/a/c/o')
        self.app.conn_timeout = 0.05
        with set_http_connect(slow_connect=True):
            nodes = [dict(ip='', port='', device='')]
            res = controller._connect_put_node(nodes, '', req, {}, ('', ''))
        self.assertIsNone(res)

    def test_DELETE_simple(self):
        req = swift.common.swob.Request.blank('/v1/a/c/o', method='DELETE')
        codes = [204] * self.replicas()
        with set_http_connect(*codes):
            resp = req.get_response(self.app)
        self.assertEqual(resp.status_int, 204)

    def test_DELETE_missing_one(self):
        # Obviously this test doesn't work if we're testing 1 replica.
        # In that case, we don't have any failovers to check.
        if self.replicas() == 1:
            return
        req = swift.common.swob.Request.blank('/v1/a/c/o', method='DELETE')
        codes = [404] + [204] * (self.replicas() - 1)
        random.shuffle(codes)
        with set_http_connect(*codes):
            resp = req.get_response(self.app)
        self.assertEqual(resp.status_int, 204)

    def test_DELETE_not_found(self):
        # Obviously this test doesn't work if we're testing 1 replica.
        # In that case, we don't have any failovers to check.
        if self.replicas() == 1:
            return
        req = swift.common.swob.Request.blank('/v1/a/c/o', method='DELETE')
        codes = [404] * (self.replicas() - 1) + [204]
        with set_http_connect(*codes):
            resp = req.get_response(self.app)
        self.assertEqual(resp.status_int, 404)

    def test_DELETE_mostly_found(self):
        req = swift.common.swob.Request.blank('/v1/a/c/o', method='DELETE')
        mostly_204s = [204] * self.quorum()
        codes = mostly_204s + [404] * (self.replicas() - len(mostly_204s))
        self.assertEqual(len(codes), self.replicas())
        with set_http_connect(*codes):
            resp = req.get_response(self.app)
        self.assertEqual(resp.status_int, 204)

    def test_DELETE_mostly_not_found(self):
        req = swift.common.swob.Request.blank('/v1/a/c/o', method='DELETE')
        mostly_404s = [404] * self.quorum()
        codes = mostly_404s + [204] * (self.replicas() - len(mostly_404s))
        self.assertEqual(len(codes), self.replicas())
        with set_http_connect(*codes):
            resp = req.get_response(self.app)
        self.assertEqual(resp.status_int, 404)

    def test_DELETE_half_not_found_statuses(self):
        self.obj_ring.set_replicas(4)

        req = swift.common.swob.Request.blank('/v1/a/c/o', method='DELETE')
        with set_http_connect(404, 204, 404, 204):
            resp = req.get_response(self.app)
        self.assertEqual(resp.status_int, 204)

    def test_DELETE_half_not_found_headers_and_body(self):
        # Transformed responses have bogus bodies and headers, so make sure we
        # send the client headers and body from a real node's response.
        self.obj_ring.set_replicas(4)

        status_codes = (404, 404, 204, 204)
        bodies = (b'not found', b'not found', b'', b'')
        headers = [{}, {}, {'Pick-Me': 'yes'}, {'Pick-Me': 'yes'}]

        req = swift.common.swob.Request.blank('/v1/a/c/o', method='DELETE')
        with set_http_connect(*status_codes, body_iter=bodies,
                              headers=headers):
            resp = req.get_response(self.app)
        self.assertEqual(resp.status_int, 204)
        self.assertEqual(resp.headers.get('Pick-Me'), 'yes')
        self.assertEqual(resp.body, b'')

    def test_DELETE_handoff(self):
        req = swift.common.swob.Request.blank('/v1/a/c/o', method='DELETE')
        codes = [204] * self.replicas()
        with set_http_connect(507, *codes):
            resp = req.get_response(self.app)
        self.assertEqual(resp.status_int, 204)

    def test_DELETE_limits_expirer_queue_updates(self):
        req = swift.common.swob.Request.blank('/v1/a/c/o', method='DELETE')
        codes = [204] * self.replicas()
        captured_headers = []

        def capture_headers(ip, port, device, part, method, path,
                            headers=None, **kwargs):
            captured_headers.append(headers)

        with set_http_connect(*codes, give_connect=capture_headers):
            resp = req.get_response(self.app)
        self.assertEqual(resp.status_int, 204)  # sanity check

        counts = {True: 0, False: 0, None: 0}
        for headers in captured_headers:
            v = headers.get('X-Backend-Clean-Expiring-Object-Queue')
            norm_v = None if v is None else utils.config_true_value(v)
            counts[norm_v] += 1

        max_queue_updates = 2
        o_replicas = self.replicas()
        self.assertEqual(counts, {
            True: min(max_queue_updates, o_replicas),
            False: max(o_replicas - max_queue_updates, 0),
            None: 0,
        })

    def test_expirer_DELETE_suppresses_expirer_queue_updates(self):
        req = swift.common.swob.Request.blank(
            '/v1/a/c/o', method='DELETE', headers={
                'X-Backend-Clean-Expiring-Object-Queue': 'no'})
        codes = [204] * self.replicas()
        captured_headers = []

        def capture_headers(ip, port, device, part, method, path,
                            headers=None, **kwargs):
            captured_headers.append(headers)

        with set_http_connect(*codes, give_connect=capture_headers):
            resp = req.get_response(self.app)
        self.assertEqual(resp.status_int, 204)  # sanity check

        counts = {True: 0, False: 0, None: 0}
        for headers in captured_headers:
            v = headers.get('X-Backend-Clean-Expiring-Object-Queue')
            norm_v = None if v is None else utils.config_true_value(v)
            counts[norm_v] += 1

        o_replicas = self.replicas()
        self.assertEqual(counts, {
            True: 0,
            False: o_replicas,
            None: 0,
        })

        # Make sure we're not sending any expirer-queue update headers here.
        # Since we're not updating the expirer queue, these headers would be
        # superfluous.
        for headers in captured_headers:
            self.assertNotIn('X-Delete-At-Container', headers)
            self.assertNotIn('X-Delete-At-Partition', headers)
            self.assertNotIn('X-Delete-At-Host', headers)
            self.assertNotIn('X-Delete-At-Device', headers)

    def test_DELETE_write_affinity_after_replication(self):
        policy_conf = self.app.get_policy_options(self.policy)
        policy_conf.write_affinity_handoff_delete_count = self.replicas() // 2
        policy_conf.write_affinity_is_local_fn = (
            lambda node: node['region'] == 1)
        handoff_count = policy_conf.write_affinity_handoff_delete_count

        req = swift.common.swob.Request.blank('/v1/a/c/o', method='DELETE')
        codes = [204] * self.replicas() + [404] * handoff_count
        with set_http_connect(*codes):
            resp = req.get_response(self.app)

        self.assertEqual(resp.status_int, 204)

    def test_DELETE_write_affinity_before_replication(self):
        policy_conf = self.app.get_policy_options(self.policy)
        policy_conf.write_affinity_handoff_delete_count = self.replicas() // 2
        policy_conf.write_affinity_is_local_fn = (
            lambda node: node['region'] == 1)
        handoff_count = policy_conf.write_affinity_handoff_delete_count

        req = swift.common.swob.Request.blank('/v1/a/c/o', method='DELETE')
        codes = ([204] * (self.replicas() - handoff_count) +
                 [404] * handoff_count +
                 [204] * handoff_count)
        with set_http_connect(*codes):
            resp = req.get_response(self.app)

        self.assertEqual(resp.status_int, 204)

    def test_PUT_limits_expirer_queue_deletes(self):
        req = swift.common.swob.Request.blank(
            '/v1/a/c/o', method='PUT', body=b'',
            headers={'Content-Type': 'application/octet-stream'})
        codes = [201] * self.replicas()
        captured_headers = []

        def capture_headers(ip, port, device, part, method, path,
                            headers=None, **kwargs):
            captured_headers.append(headers)

        expect_headers = {
            'X-Obj-Metadata-Footer': 'yes',
            'X-Obj-Multiphase-Commit': 'yes'
        }
        with set_http_connect(*codes, give_connect=capture_headers,
                              expect_headers=expect_headers):
            # this req may or may not succeed depending on the Putter type used
            # but that's ok because we're only interested in verifying the
            # headers that were sent
            req.get_response(self.app)

        counts = {True: 0, False: 0, None: 0}
        for headers in captured_headers:
            v = headers.get('X-Backend-Clean-Expiring-Object-Queue')
            norm_v = None if v is None else utils.config_true_value(v)
            counts[norm_v] += 1

        max_queue_updates = 2
        o_replicas = self.replicas()
        self.assertEqual(counts, {
            True: min(max_queue_updates, o_replicas),
            False: max(o_replicas - max_queue_updates, 0),
            None: 0,
        })

    def test_POST_limits_expirer_queue_deletes(self):
        req = swift.common.swob.Request.blank(
            '/v1/a/c/o', method='POST', body=b'',
            headers={'Content-Type': 'application/octet-stream'})
        codes = [201] * self.replicas()
        captured_headers = []

        def capture_headers(ip, port, device, part, method, path,
                            headers=None, **kwargs):
            captured_headers.append(headers)

        with set_http_connect(*codes, give_connect=capture_headers):
            resp = req.get_response(self.app)
        self.assertEqual(resp.status_int, 201)  # sanity check

        counts = {True: 0, False: 0, None: 0}
        for headers in captured_headers:
            v = headers.get('X-Backend-Clean-Expiring-Object-Queue')
            norm_v = None if v is None else utils.config_true_value(v)
            counts[norm_v] += 1

        max_queue_updates = 2
        o_replicas = self.replicas()
        self.assertEqual(counts, {
            True: min(max_queue_updates, o_replicas),
            False: max(o_replicas - max_queue_updates, 0),
            None: 0,
        })

    def test_POST_non_int_delete_after(self):
        t = str(int(time.time() + 100)) + '.1'
        req = swob.Request.blank('/v1/a/c/o', method='POST',
                                 headers={'Content-Type': 'foo/bar',
                                          'X-Delete-After': t})
        resp = req.get_response(self.app)
        self.assertEqual(resp.status_int, 400)
        self.assertEqual(b'Non-integer X-Delete-After', resp.body)

    def test_PUT_non_int_delete_after(self):
        t = str(int(time.time() + 100)) + '.1'
        req = swob.Request.blank('/v1/a/c/o', method='PUT', body=b'',
                                 headers={'Content-Type': 'foo/bar',
                                          'X-Delete-After': t})
        with set_http_connect():
            resp = req.get_response(self.app)
        self.assertEqual(resp.status_int, 400)
        self.assertEqual(b'Non-integer X-Delete-After', resp.body)

    def test_POST_negative_delete_after(self):
        req = swob.Request.blank('/v1/a/c/o', method='POST',
                                 headers={'Content-Type': 'foo/bar',
                                          'X-Delete-After': '-60'})
        resp = req.get_response(self.app)
        self.assertEqual(resp.status_int, 400)
        self.assertEqual(b'X-Delete-After in past', resp.body)

    def test_PUT_negative_delete_after(self):
        req = swob.Request.blank('/v1/a/c/o', method='PUT', body=b'',
                                 headers={'Content-Type': 'foo/bar',
                                          'X-Delete-After': '-60'})
        with set_http_connect():
            resp = req.get_response(self.app)
        self.assertEqual(resp.status_int, 400)
        self.assertEqual(b'X-Delete-After in past', resp.body)

    def test_POST_delete_at_non_integer(self):
        t = str(int(time.time() + 100)) + '.1'
        req = swob.Request.blank('/v1/a/c/o', method='POST',
                                 headers={'Content-Type': 'foo/bar',
                                          'X-Delete-At': t})
        resp = req.get_response(self.app)
        self.assertEqual(resp.status_int, 400)
        self.assertEqual(b'Non-integer X-Delete-At', resp.body)

    def test_PUT_delete_at_non_integer(self):
        t = str(int(time.time() - 100)) + '.1'
        req = swob.Request.blank('/v1/a/c/o', method='PUT', body=b'',
                                 headers={'Content-Type': 'foo/bar',
                                          'X-Delete-At': t})
        with set_http_connect():
            resp = req.get_response(self.app)
        self.assertEqual(resp.status_int, 400)
        self.assertEqual(b'Non-integer X-Delete-At', resp.body)

    def test_POST_delete_at_in_past(self):
        t = str(int(time.time() - 100))
        req = swob.Request.blank('/v1/a/c/o', method='POST',
                                 headers={'Content-Type': 'foo/bar',
                                          'X-Delete-At': t})
        resp = req.get_response(self.app)
        self.assertEqual(resp.status_int, 400)
        self.assertEqual(b'X-Delete-At in past', resp.body)

    def test_PUT_delete_at_in_past(self):
        t = str(int(time.time() - 100))
        req = swob.Request.blank('/v1/a/c/o', method='PUT', body=b'',
                                 headers={'Content-Type': 'foo/bar',
                                          'X-Delete-At': t})
        with set_http_connect():
            resp = req.get_response(self.app)
        self.assertEqual(resp.status_int, 400)
        self.assertEqual(b'X-Delete-At in past', resp.body)

    def test_HEAD_simple(self):
        req = swift.common.swob.Request.blank('/v1/a/c/o', method='HEAD')
        with set_http_connect(200):
            resp = req.get_response(self.app)
        self.assertEqual(resp.status_int, 200)
        self.assertIn('Accept-Ranges', resp.headers)

    def test_HEAD_x_newest(self):
        req = swift.common.swob.Request.blank('/v1/a/c/o', method='HEAD',
                                              headers={'X-Newest': 'true'})
        with set_http_connect(*([200] * self.replicas())):
            resp = req.get_response(self.app)
        self.assertEqual(resp.status_int, 200)

    def test_HEAD_x_newest_different_timestamps(self):
        req = swob.Request.blank('/v1/a/c/o', method='HEAD',
                                 headers={'X-Newest': 'true'})
        ts = (utils.Timestamp(t) for t in itertools.count(int(time.time())))
        timestamps = [next(ts) for i in range(self.replicas())]
        newest_timestamp = timestamps[-1]
        random.shuffle(timestamps)
        backend_response_headers = [{
            'X-Backend-Timestamp': t.internal,
            'X-Timestamp': t.normal
        } for t in timestamps]
        with set_http_connect(*([200] * self.replicas()),
                              headers=backend_response_headers):
            resp = req.get_response(self.app)
        self.assertEqual(resp.status_int, 200)
        self.assertEqual(resp.headers['x-timestamp'], newest_timestamp.normal)

    def test_HEAD_x_newest_with_two_vector_timestamps(self):
        req = swob.Request.blank('/v1/a/c/o', method='HEAD',
                                 headers={'X-Newest': 'true'})
        ts = (utils.Timestamp.now(offset=offset)
              for offset in itertools.count())
        timestamps = [next(ts) for i in range(self.replicas())]
        newest_timestamp = timestamps[-1]
        random.shuffle(timestamps)
        backend_response_headers = [{
            'X-Backend-Timestamp': t.internal,
            'X-Timestamp': t.normal
        } for t in timestamps]
        with set_http_connect(*([200] * self.replicas()),
                              headers=backend_response_headers):
            resp = req.get_response(self.app)
        self.assertEqual(resp.status_int, 200)
        self.assertEqual(resp.headers['x-backend-timestamp'],
                         newest_timestamp.internal)

    def test_HEAD_x_newest_with_some_missing(self):
        req = swob.Request.blank('/v1/a/c/o', method='HEAD',
                                 headers={'X-Newest': 'true'})
        ts = (utils.Timestamp(t) for t in itertools.count(int(time.time())))
        request_count = self.app.request_node_count(self.obj_ring.replicas)
        backend_response_headers = [{
            'x-timestamp': next(ts).normal,
        } for i in range(request_count)]
        responses = [404] * (request_count - 1)
        responses.append(200)
        request_log = []

        def capture_requests(ip, port, device, part, method, path,
                             headers=None, **kwargs):
            req = {
                'ip': ip,
                'port': port,
                'device': device,
                'part': part,
                'method': method,
                'path': path,
                'headers': headers,
            }
            request_log.append(req)
        with set_http_connect(*responses,
                              headers=backend_response_headers,
                              give_connect=capture_requests):
            resp = req.get_response(self.app)
        self.assertEqual(resp.status_int, 200)
        for req in request_log:
            self.assertEqual(req['method'], 'HEAD')
            self.assertEqual(req['path'], '/a/c/o')

    def test_some_404s_and_507s(self):
        self.policy.object_ring.max_more_nodes = (3 * self.replicas())
        req = swob.Request.blank('/v1/a/c/o', method='HEAD')
        responses = [StubResponse(
            404, headers={'X-Backend-Timestamp': '2'})] * self.replicas()
        responses += [StubResponse(507, headers={})] * (
            self.policy.object_ring.max_more_nodes - self.replicas())
        self.assertEqual(len(responses), 3 * self.replicas())  # sanity

        def get_response(req):
            return responses.pop(0)

        with capture_http_requests(get_response):
            resp = req.get_response(self.app)
        self.assertEqual(resp.status_int, 404)
        self.assertEqual(resp.headers['X-Backend-Timestamp'], '2')

    def test_container_sync_delete(self):
        ts = (utils.Timestamp(t) for t in itertools.count(int(time.time())))
        test_indexes = [None] + [int(p) for p in POLICIES]
        for policy_index in test_indexes:
            req = swob.Request.blank(
                '/v1/a/c/o', method='DELETE', headers={
                    'X-Timestamp': next(ts).internal})
            codes = [409] * self.obj_ring.replicas
            ts_iter = itertools.repeat(next(ts).internal)
            with set_http_connect(*codes, timestamps=ts_iter):
                resp = req.get_response(self.app)
            self.assertEqual(resp.status_int, 409)

    def test_PUT_requires_length(self):
        req = swift.common.swob.Request.blank('/v1/a/c/o', method='PUT')
        resp = req.get_response(self.app)
        self.assertEqual(resp.status_int, 411)

    def test_container_update_backend_requests(self):
        for policy in POLICIES:
            req = swift.common.swob.Request.blank(
                '/v1/a/c/o', method='PUT',
                headers={'Content-Length': '0',
                         'X-Backend-Storage-Policy-Index': int(policy)})
            controller = self.controller_cls(self.app, 'a', 'c', 'o')

            # This is the number of container updates we're doing, simulating
            # 1 to 15 container replicas.
            for num_containers in range(1, 16):
                containers = [{'ip': '1.0.0.%s' % i,
                               'port': '60%s' % str(i).zfill(2),
                               'device': 'sdb'} for i in range(num_containers)]

                backend_headers = controller._backend_requests(
                    req, self.replicas(policy), 1, containers)

                # how many of the backend headers have a container update
                n_container_updates = len(
                    [headers for headers in backend_headers
                     if 'X-Container-Partition' in headers])

                # how many object-server PUTs can fail and still let the
                # client PUT succeed
                n_can_fail = self.replicas(policy) - self.quorum(policy)
                n_expected_updates = (
                    n_can_fail + utils.quorum_size(num_containers))

                # you get at least one update per container no matter what
                n_expected_updates = max(
                    n_expected_updates, num_containers)

                # you can't have more object requests with updates than you
                # have object requests (the container stuff gets doubled up,
                # but that's not important for purposes of durability)
                n_expected_updates = min(
                    n_expected_updates, self.replicas(policy))
                self.assertEqual(n_expected_updates, n_container_updates)

    def test_delete_at_backend_requests(self):
        t = str(int(time.time() + 100))
        for policy in POLICIES:
            req = swift.common.swob.Request.blank(
                '/v1/a/c/o', method='PUT',
                headers={'Content-Length': '0',
                         'X-Backend-Storage-Policy-Index': int(policy),
                         'X-Delete-At': t})
            controller = self.controller_cls(self.app, 'a', 'c', 'o')

            for num_del_at_nodes in range(1, 16):
                containers = [
                    {'ip': '2.0.0.%s' % i, 'port': '70%s' % str(i).zfill(2),
                     'device': 'sdc'} for i in range(num_del_at_nodes)]
                del_at_nodes = [
                    {'ip': '1.0.0.%s' % i, 'port': '60%s' % str(i).zfill(2),
                     'device': 'sdb'} for i in range(num_del_at_nodes)]

                backend_headers = controller._backend_requests(
                    req, self.replicas(policy), 1, containers,
                    delete_at_container='dac', delete_at_partition=2,
                    delete_at_nodes=del_at_nodes)

                devices = []
                hosts = []
                part = ctr = 0
                for given_headers in backend_headers:
                    self.assertEqual(given_headers.get('X-Delete-At'), t)
                    if 'X-Delete-At-Partition' in given_headers:
                        self.assertEqual(
                            given_headers.get('X-Delete-At-Partition'), '2')
                        part += 1
                    if 'X-Delete-At-Container' in given_headers:
                        self.assertEqual(
                            given_headers.get('X-Delete-At-Container'), 'dac')
                        ctr += 1
                    devices += (
                        list_from_csv(given_headers.get('X-Delete-At-Device')))
                    hosts += (
                        list_from_csv(given_headers.get('X-Delete-At-Host')))

                # same as in test_container_update_backend_requests
                n_can_fail = self.replicas(policy) - self.quorum(policy)
                n_expected_updates = (
                    n_can_fail + utils.quorum_size(num_del_at_nodes))

                n_expected_hosts = max(
                    n_expected_updates, num_del_at_nodes)

                self.assertEqual(len(hosts), n_expected_hosts)
                self.assertEqual(len(devices), n_expected_hosts)

                # parts don't get doubled up, maximum is count of obj requests
                n_expected_parts = min(
                    n_expected_hosts, self.replicas(policy))
                self.assertEqual(part, n_expected_parts)
                self.assertEqual(ctr, n_expected_parts)

                # check that hosts are correct
                self.assertEqual(
                    set(hosts),
                    set('%s:%s' % (h['ip'], h['port']) for h in del_at_nodes))
                self.assertEqual(set(devices), set(('sdb',)))

    def test_smooth_distributed_backend_requests(self):
        t = str(int(time.time() + 100))
        for policy in POLICIES:
            req = swift.common.swob.Request.blank(
                '/v1/a/c/o', method='PUT',
                headers={'Content-Length': '0',
                         'X-Backend-Storage-Policy-Index': int(policy),
                         'X-Delete-At': t})
            controller = self.controller_cls(self.app, 'a', 'c', 'o')

            for num_containers in range(1, 16):
                containers = [
                    {'ip': '2.0.0.%s' % i, 'port': '70%s' % str(i).zfill(2),
                     'device': 'sdc'} for i in range(num_containers)]
                del_at_nodes = [
                    {'ip': '1.0.0.%s' % i, 'port': '60%s' % str(i).zfill(2),
                     'device': 'sdb'} for i in range(num_containers)]

                backend_headers = controller._backend_requests(
                    req, self.replicas(policy), 1, containers,
                    delete_at_container='dac', delete_at_partition=2,
                    delete_at_nodes=del_at_nodes)

                # caculate no of expected updates, see
                # test_container_update_backend_requests for explanation
                n_expected_updates = min(max(
                    self.replicas(policy) - self.quorum(policy) +
                    utils.quorum_size(num_containers), num_containers),
                    self.replicas(policy))

                # the first n_expected_updates servers should have received
                # a container update
                self.assertTrue(
                    all([h.get('X-Container-Partition')
                         for h in backend_headers[:n_expected_updates]]))
                # the last n_expected_updates servers should have received
                # the x-delete-at* headers
                self.assertTrue(
                    all([h.get('X-Delete-At-Container')
                         for h in backend_headers[-n_expected_updates:]]))

    def _check_write_affinity(
            self, conf, policy_conf, policy, affinity_regions, affinity_count):
        conf['policy_config'] = policy_conf
        app = PatchedObjControllerApp(
            conf, account_ring=FakeRing(),
            container_ring=FakeRing(), logger=self.logger)

        controller = self.controller_cls(app, 'a', 'c', 'o')

        object_ring = app.get_object_ring(int(policy))
        # make our fake ring have plenty of nodes, and not get limited
        # artificially by the proxy max request node count
        object_ring.max_more_nodes = 100

        all_nodes = object_ring.get_part_nodes(1)
        all_nodes.extend(object_ring.get_more_nodes(1))

        # make sure we have enough local nodes (sanity)
        all_local_nodes = [n for n in all_nodes if
                           n['region'] in affinity_regions]
        self.assertGreaterEqual(len(all_local_nodes), affinity_count)

        # finally, create the local_first_nodes iter and flatten it out
        local_first_nodes = list(controller.iter_nodes_local_first(
            object_ring, 1, policy))

        # check that the required number of local nodes were moved up the order
        node_regions = [node['region'] for node in local_first_nodes]
        self.assertTrue(
            all(r in affinity_regions for r in node_regions[:affinity_count]),
            'Unexpected region found in local nodes, expected %s but got %s' %
            (affinity_regions, node_regions))
        return app

    def test_write_affinity_not_configured(self):
        # default is no write affinity so expect both regions 0 and 1
        self._check_write_affinity({}, {}, POLICIES[0], [0, 1],
                                   2 * self.replicas(POLICIES[0]))
        self._check_write_affinity({}, {}, POLICIES[1], [0, 1],
                                   2 * self.replicas(POLICIES[1]))

    def test_write_affinity_proxy_server_config(self):
        # without overrides policies use proxy-server config section options
        conf = {'write_affinity_node_count': '1 * replicas',
                'write_affinity': 'r0'}
        self._check_write_affinity(conf, {}, POLICIES[0], [0],
                                   self.replicas(POLICIES[0]))
        self._check_write_affinity(conf, {}, POLICIES[1], [0],
                                   self.replicas(POLICIES[1]))

    def test_write_affinity_per_policy_config(self):
        # check only per-policy configuration is sufficient
        conf = {}
        policy_conf = {'0': {'write_affinity_node_count': '1 * replicas',
                             'write_affinity': 'r1'},
                       '1': {'write_affinity_node_count': '5',
                             'write_affinity': 'r0'}}
        self._check_write_affinity(conf, policy_conf, POLICIES[0], [1],
                                   self.replicas(POLICIES[0]))
        self._check_write_affinity(conf, policy_conf, POLICIES[1], [0], 5)

    def test_write_affinity_per_policy_config_overrides_and_inherits(self):
        # check per-policy config is preferred over proxy-server section config
        conf = {'write_affinity_node_count': '1 * replicas',
                'write_affinity': 'r0'}
        policy_conf = {'0': {'write_affinity': 'r1'},
                       '1': {'write_affinity_node_count': '3 * replicas'}}
        # policy 0 inherits default node count, override affinity to r1
        self._check_write_affinity(conf, policy_conf, POLICIES[0], [1],
                                   self.replicas(POLICIES[0]))
        # policy 1 inherits default affinity to r0, overrides node count
        self._check_write_affinity(conf, policy_conf, POLICIES[1], [0],
                                   3 * self.replicas(POLICIES[1]))

# end of CommonObjectControllerMixin


@patch_policies()
class TestReplicatedObjController(CommonObjectControllerMixin,
                                  unittest.TestCase):

    controller_cls = obj.ReplicatedObjectController

    def test_PUT_simple(self):
        req = swift.common.swob.Request.blank('/v1/a/c/o', method='PUT')
        req.headers['content-length'] = '0'
        with set_http_connect(201, 201, 201):
            resp = req.get_response(self.app)
        self.assertEqual(resp.status_int, 201)

    def test_PUT_error_with_footers(self):
        footers_callback = make_footers_callback(b'')
        env = {'swift.callback.update_footers': footers_callback}
        req = swift.common.swob.Request.blank('/v1/a/c/o', method='PUT',
                                              environ=env)
        req.headers['content-length'] = '0'
        codes = [503] * self.replicas()
        expect_headers = {
            'X-Obj-Metadata-Footer': 'yes'
        }

        with set_http_connect(*codes, expect_headers=expect_headers):
            resp = req.get_response(self.app)
        self.assertEqual(resp.status_int, 503)

    def _test_PUT_with_no_footers(self, test_body=b'', chunked=False):
        # verify that when no footers are required then the PUT uses a regular
        # single part body
        req = swift.common.swob.Request.blank('/v1/a/c/o', method='PUT',
                                              body=test_body)
        if chunked:
            req.headers['Transfer-Encoding'] = 'chunked'
        etag = md5(test_body).hexdigest()
        req.headers['Etag'] = etag

        put_requests = defaultdict(
            lambda: {'headers': None, 'chunks': [], 'connection': None})

        def capture_body(conn, chunk):
            put_requests[conn.connection_id]['chunks'].append(chunk)
            put_requests[conn.connection_id]['connection'] = conn

        def capture_headers(ip, port, device, part, method, path, headers,
                            **kwargs):
            conn_id = kwargs['connection_id']
            put_requests[conn_id]['headers'] = headers

        codes = [201] * self.replicas()
        expect_headers = {'X-Obj-Metadata-Footer': 'yes'}
        resp_headers = {
            'Some-Header': 'Four',
            'Etag': '"%s"' % etag,
        }
        with set_http_connect(*codes, expect_headers=expect_headers,
                              give_send=capture_body,
                              give_connect=capture_headers,
                              headers=resp_headers):
            resp = req.get_response(self.app)

        self.assertEqual(resp.status_int, 201)
        timestamps = {captured_req['headers']['x-timestamp']
                      for captured_req in put_requests.values()}
        self.assertEqual(1, len(timestamps), timestamps)
        self.assertEqual(dict(resp.headers), {
            'Content-Type': 'text/html; charset=UTF-8',
            'Content-Length': '0',
            'Etag': etag,
            'Last-Modified': time.strftime(
                "%a, %d %b %Y %H:%M:%S GMT",
                time.gmtime(math.ceil(float(timestamps.pop())))),
        })
        for connection_id, info in put_requests.items():
            body = b''.join(info['chunks'])
            headers = info['headers']
            if chunked or not test_body:
                body = unchunk_body(body)
                self.assertEqual('100-continue', headers['Expect'])
                self.assertEqual('chunked', headers['Transfer-Encoding'])
                self.assertNotIn('Content-Length', headers)
            else:
                self.assertNotIn('Transfer-Encoding', headers)
            if body or not test_body:
                self.assertEqual('100-continue', headers['Expect'])
            else:
                self.assertNotIn('Expect', headers)
            self.assertNotIn('X-Backend-Obj-Multipart-Mime-Boundary', headers)
            self.assertNotIn('X-Backend-Obj-Metadata-Footer', headers)
            self.assertNotIn('X-Backend-Obj-Multiphase-Commit', headers)
            self.assertEqual(etag, headers['Etag'])

            self.assertEqual(test_body, body)
            self.assertTrue(info['connection'].closed)

    def test_PUT_with_chunked_body_and_no_footers(self):
        self._test_PUT_with_no_footers(test_body=b'asdf', chunked=True)

    def test_PUT_with_body_and_no_footers(self):
        self._test_PUT_with_no_footers(test_body=b'asdf', chunked=False)

    def test_PUT_with_no_body_and_no_footers(self):
        self._test_PUT_with_no_footers(test_body=b'', chunked=False)

    def test_txn_id_logging_on_PUT(self):
        req = swift.common.swob.Request.blank('/v1/a/c/o', method='PUT')
        self.app.logger.txn_id = req.environ['swift.trans_id'] = 'test-txn-id'
        req.headers['content-length'] = '0'
        # we capture stdout since the debug log formatter prints the formatted
        # message to stdout
        stdout = StringIO()
        with set_http_connect((100, Timeout()), 503, 503), \
                mock.patch('sys.stdout', stdout):
            resp = req.get_response(self.app)
        self.assertEqual(resp.status_int, 503)
        for line in stdout.getvalue().splitlines():
            self.assertIn('test-txn-id', line)
        self.assertIn('Trying to get final status of PUT to',
                      stdout.getvalue())

    def test_PUT_empty_bad_etag(self):
        req = swift.common.swob.Request.blank('/v1/a/c/o', method='PUT')
        req.headers['Content-Length'] = '0'
        req.headers['Etag'] = '"catbus"'

        # The 2-tuple here makes getexpect() return 422, not 100. For objects
        # that are >0 bytes, you get a 100 Continue and then a 422
        # Unprocessable Entity after sending the body. For zero-byte objects,
        # though, you get the 422 right away because no Expect header is sent
        # with zero-byte PUT. The second status in the tuple should not be
        # consumed, it's just there to make the FakeStatus treat the first as
        # an expect status, but we'll make it something other than a 422 so
        # that if it is consumed then the test should fail.
        codes = [FakeStatus((422, 200))
                 for _junk in range(self.replicas())]

        with set_http_connect(*codes):
            resp = req.get_response(self.app)
        self.assertEqual(resp.status_int, 422)

    def test_PUT_if_none_match(self):
        req = swift.common.swob.Request.blank('/v1/a/c/o', method='PUT')
        req.headers['if-none-match'] = '*'
        req.headers['content-length'] = '0'
        with set_http_connect(201, 201, 201):
            resp = req.get_response(self.app)
        self.assertEqual(resp.status_int, 201)

    def test_PUT_if_none_match_denied(self):
        req = swift.common.swob.Request.blank('/v1/a/c/o', method='PUT')
        req.headers['if-none-match'] = '*'
        req.headers['content-length'] = '0'
        with set_http_connect(201, 412, 201):
            resp = req.get_response(self.app)
        self.assertEqual(resp.status_int, 412)

    def test_PUT_if_none_match_not_star(self):
        req = swift.common.swob.Request.blank('/v1/a/c/o', method='PUT')
        req.headers['if-none-match'] = 'somethingelse'
        req.headers['content-length'] = '0'
        with set_http_connect():
            resp = req.get_response(self.app)
        self.assertEqual(resp.status_int, 400)

    def test_PUT_connect_exceptions(self):
        object_ring = self.app.get_object_ring(None)
        self.app.sort_nodes = lambda n, *args, **kwargs: n  # disable shuffle

        def test_status_map(statuses, expected):
            self.app._error_limiting = {}
            req = swob.Request.blank('/v1/a/c/o.jpg', method='PUT',
                                     body=b'test body')
            with set_http_connect(*statuses):
                resp = req.get_response(self.app)
            self.assertEqual(resp.status_int, expected)

        base_status = [201] * 3
        # test happy path
        test_status_map(list(base_status), 201)
        for i in range(3):
            self.assertEqual(node_error_count(
                self.app, object_ring.devs[i]), 0)
        # single node errors and test isolation
        for i in range(3):
            status_list = list(base_status)
            status_list[i] = 503
            test_status_map(status_list, 201)
            for j in range(3):
                self.assertEqual(node_error_count(
                    self.app, object_ring.devs[j]), 1 if j == i else 0)
        # connect errors
        test_status_map((201, Timeout(), 201, 201), 201)
        self.assertEqual(node_error_count(
            self.app, object_ring.devs[1]), 1)
        test_status_map((Exception('kaboom!'), 201, 201, 201), 201)
        self.assertEqual(node_error_count(
            self.app, object_ring.devs[0]), 1)
        # expect errors
        test_status_map((201, 201, (503, None), 201), 201)
        self.assertEqual(node_error_count(
            self.app, object_ring.devs[2]), 1)
        test_status_map(((507, None), 201, 201, 201), 201)
        self.assertEqual(
            node_error_count(self.app, object_ring.devs[0]),
            self.app.error_suppression_limit + 1)
        # response errors
        test_status_map(((100, Timeout()), 201, 201), 201)
        self.assertEqual(
            node_error_count(self.app, object_ring.devs[0]), 1)
        test_status_map((201, 201, (100, Exception())), 201)
        self.assertEqual(
            node_error_count(self.app, object_ring.devs[2]), 1)
        test_status_map((201, (100, 507), 201), 201)
        self.assertEqual(
            node_error_count(self.app, object_ring.devs[1]),
            self.app.error_suppression_limit + 1)

    def test_PUT_connect_exception_with_unicode_path(self):
        expected = 201
        statuses = (
            Exception('Connection refused: Please insert ten dollars'),
            201, 201, 201)

        req = swob.Request.blank('/v1/AUTH_kilroy/%ED%88%8E/%E9%90%89',
                                 method='PUT',
                                 body=b'life is utf-gr8')
        self.app.logger.clear()
        with set_http_connect(*statuses):
            resp = req.get_response(self.app)

        self.assertEqual(resp.status_int, expected)
        log_lines = self.app.logger.get_lines_for_level('error')
        self.assertFalse(log_lines[1:])
        self.assertIn('ERROR with Object server', log_lines[0])
        self.assertIn(quote(req.swift_entity_path), log_lines[0])
        self.assertIn('re: Expect: 100-continue', log_lines[0])

    def test_PUT_get_expect_errors_with_unicode_path(self):
        def do_test(statuses):
            req = swob.Request.blank('/v1/AUTH_kilroy/%ED%88%8E/%E9%90%89',
                                     method='PUT',
                                     body=b'life is utf-gr8')
            self.app.logger.clear()
            with set_http_connect(*statuses):
                resp = req.get_response(self.app)

            self.assertEqual(resp.status_int, 201)
            log_lines = self.app.logger.get_lines_for_level('error')
            self.assertFalse(log_lines[1:])
            return log_lines

        log_lines = do_test((201, (507, None), 201, 201))
        self.assertIn('ERROR Insufficient Storage', log_lines[0])

        log_lines = do_test((201, (503, None), 201, 201))
        self.assertIn('ERROR 503 Expect: 100-continue From Object Server',
                      log_lines[0])

    def test_PUT_send_exception_with_unicode_path(self):
        def do_test(exc):
            conns = set()

            def capture_send(conn, data):
                conns.add(conn)
                if len(conns) == 2:
                    raise exc

            req = swob.Request.blank('/v1/AUTH_kilroy/%ED%88%8E/%E9%90%89',
                                     method='PUT',
                                     body=b'life is utf-gr8')
            self.app.logger.clear()
            with set_http_connect(201, 201, 201, give_send=capture_send):
                resp = req.get_response(self.app)

            self.assertEqual(resp.status_int, 201)
            log_lines = self.app.logger.get_lines_for_level('error')
            self.assertFalse(log_lines[1:])
            self.assertIn('ERROR with Object server', log_lines[0])
            self.assertIn(quote(req.swift_entity_path), log_lines[0])
            self.assertIn('Trying to write to', log_lines[0])

        do_test(Exception('Exception while sending data on connection'))
        do_test(ChunkWriteTimeout())

    def test_PUT_final_response_errors_with_unicode_path(self):
        def do_test(statuses):
            req = swob.Request.blank('/v1/AUTH_kilroy/%ED%88%8E/%E9%90%89',
                                     method='PUT',
                                     body=b'life is utf-gr8')
            self.app.logger.clear()
            with set_http_connect(*statuses):
                resp = req.get_response(self.app)

            self.assertEqual(resp.status_int, 201)
            log_lines = self.app.logger.get_lines_for_level('error')
            self.assertFalse(log_lines[1:])
            return req, log_lines

        req, log_lines = do_test((201, (100, Exception('boom')), 201))
        self.assertIn('ERROR with Object server', log_lines[0])
        if six.PY3:
            self.assertIn(req.path, log_lines[0])
        else:
            self.assertIn(req.path.decode('utf-8'), log_lines[0])
        self.assertIn('Trying to get final status of PUT', log_lines[0])

        req, log_lines = do_test((201, (100, Timeout()), 201))
        self.assertIn('ERROR with Object server', log_lines[0])
        if six.PY3:
            self.assertIn(req.path, log_lines[0])
        else:
            self.assertIn(req.path.decode('utf-8'), log_lines[0])
        self.assertIn('Trying to get final status of PUT', log_lines[0])

        req, log_lines = do_test((201, (100, 507), 201))
        self.assertIn('ERROR Insufficient Storage', log_lines[0])

        req, log_lines = do_test((201, (100, 500), 201))
        if six.PY3:
            # We allow the b'' in logs because we want to see bad characters.
            self.assertIn("ERROR 500 b'' From Object Server", log_lines[0])
            self.assertIn(req.path, log_lines[0])
        else:
            self.assertIn('ERROR 500  From Object Server', log_lines[0])
            self.assertIn(req.path.decode('utf-8'), log_lines[0])

    def test_DELETE_errors(self):
        # verify logged errors with and without non-ascii characters in path
        def do_test(path, statuses):

            req = swob.Request.blank('/v1' + path,
                                     method='DELETE',
                                     body=b'life is utf-gr8')
            self.app.logger.clear()
            with set_http_connect(*statuses):
                resp = req.get_response(self.app)

            self.assertEqual(resp.status_int, 201)
            log_lines = self.app.logger.get_lines_for_level('error')
            self.assertFalse(log_lines[1:])
            return req, log_lines

        req, log_lines = do_test('/AUTH_kilroy/ascii/ascii',
                                 (201, 500, 201, 201))
        self.assertIn('Trying to DELETE', log_lines[0])
        if six.PY3:
            self.assertIn(req.swift_entity_path, log_lines[0])
        else:
            self.assertIn(req.swift_entity_path.decode('utf-8'), log_lines[0])
        self.assertIn(' From Object Server', log_lines[0])

        req, log_lines = do_test('/AUTH_kilroy/%ED%88%8E/%E9%90%89',
                                 (201, 500, 201, 201))
        self.assertIn('Trying to DELETE', log_lines[0])
        if six.PY3:
            self.assertIn(req.swift_entity_path, log_lines[0])
        else:
            self.assertIn(req.swift_entity_path.decode('utf-8'), log_lines[0])
        self.assertIn(' From Object Server', log_lines[0])

        req, log_lines = do_test('/AUTH_kilroy/ascii/ascii',
                                 (201, 507, 201, 201))
        self.assertIn('ERROR Insufficient Storage', log_lines[0])

        req, log_lines = do_test('/AUTH_kilroy/%ED%88%8E/%E9%90%89',
                                 (201, 507, 201, 201))
        self.assertIn('ERROR Insufficient Storage', log_lines[0])

        req, log_lines = do_test('/AUTH_kilroy/ascii/ascii',
                                 (201, Exception(), 201, 201))
        self.assertIn('Trying to DELETE', log_lines[0])
        if six.PY3:
            self.assertIn(req.swift_entity_path, log_lines[0])
        else:
            self.assertIn(req.swift_entity_path.decode('utf-8'), log_lines[0])
        self.assertIn('ERROR with Object server', log_lines[0])

        req, log_lines = do_test('/AUTH_kilroy/%ED%88%8E/%E9%90%89',
                                 (201, Exception(), 201, 201))
        self.assertIn('Trying to DELETE', log_lines[0])
        if six.PY3:
            self.assertIn(req.swift_entity_path, log_lines[0])
        else:
            self.assertIn(req.swift_entity_path.decode('utf-8'), log_lines[0])
        self.assertIn('ERROR with Object server', log_lines[0])

    def test_DELETE_with_write_affinity(self):
        policy_conf = self.app.get_policy_options(self.policy)
        policy_conf.write_affinity_handoff_delete_count = self.replicas() // 2
        policy_conf.write_affinity_is_local_fn = (
            lambda node: node['region'] == 1)

        req = swift.common.swob.Request.blank('/v1/a/c/o', method='DELETE')

        codes = [204, 204, 404, 204]
        with mocked_http_conn(*codes):
            resp = req.get_response(self.app)
        self.assertEqual(resp.status_int, 204)

        codes = [204, 404, 404, 204]
        with mocked_http_conn(*codes):
            resp = req.get_response(self.app)
        self.assertEqual(resp.status_int, 204)

        policy_conf.write_affinity_handoff_delete_count = 2

        codes = [204, 204, 404, 204, 404]
        with mocked_http_conn(*codes):
            resp = req.get_response(self.app)
        self.assertEqual(resp.status_int, 204)

        codes = [204, 404, 404, 204, 204]
        with mocked_http_conn(*codes):
            resp = req.get_response(self.app)
        self.assertEqual(resp.status_int, 204)

    def test_PUT_error_during_transfer_data(self):
        class FakeReader(object):
            def read(self, size):
                raise IOError('error message')

        req = swob.Request.blank('/v1/a/c/o.jpg', method='PUT',
                                 body=b'test body')

        req.environ['wsgi.input'] = FakeReader()
        req.headers['content-length'] = '6'
        with set_http_connect(201, 201, 201):
            resp = req.get_response(self.app)

        self.assertEqual(resp.status_int, 499)

    def test_PUT_chunkreadtimeout_during_transfer_data(self):
        class FakeReader(object):
            def read(self, size):
                raise exceptions.ChunkReadTimeout()

        req = swob.Request.blank('/v1/a/c/o.jpg', method='PUT',
                                 body=b'test body')

        req.environ['wsgi.input'] = FakeReader()
        req.headers['content-length'] = '6'
        with set_http_connect(201, 201, 201):
            resp = req.get_response(self.app)

        self.assertEqual(resp.status_int, 408)

    def test_PUT_timeout_during_transfer_data(self):
        class FakeReader(object):
            def read(self, size):
                raise Timeout()
        conns = []

        def capture_expect(conn):
            # stash connections so that we can verify they all get closed
            conns.append(conn)

        req = swob.Request.blank('/v1/a/c/o.jpg', method='PUT',
                                 body=b'test body')

        req.environ['wsgi.input'] = FakeReader()
        req.headers['content-length'] = '6'
        with set_http_connect(201, 201, 201, give_expect=capture_expect):
            resp = req.get_response(self.app)

        self.assertEqual(resp.status_int, 499)
        self.assertEqual(self.replicas(), len(conns))
        for conn in conns:
            self.assertTrue(conn.closed)

    def test_PUT_exception_during_transfer_data(self):
        class FakeReader(object):
            def read(self, size):
                raise Exception('exception message')

        req = swob.Request.blank('/v1/a/c/o.jpg', method='PUT',
                                 body=b'test body')

        req.environ['wsgi.input'] = FakeReader()
        req.headers['content-length'] = '6'
        with set_http_connect(201, 201, 201):
            resp = req.get_response(self.app)

        self.assertEqual(resp.status_int, 500)

    def test_GET_simple(self):
        req = swift.common.swob.Request.blank('/v1/a/c/o')
        with set_http_connect(200, headers={'Connection': 'close'}):
            resp = req.get_response(self.app)
        self.assertEqual(resp.status_int, 200)
        self.assertIn('Accept-Ranges', resp.headers)
        self.assertNotIn('Connection', resp.headers)

    def test_GET_transfer_encoding_chunked(self):
        req = swift.common.swob.Request.blank('/v1/a/c/o')
        with set_http_connect(200, headers={'transfer-encoding': 'chunked'}):
            resp = req.get_response(self.app)
        self.assertEqual(resp.status_int, 200)
        self.assertEqual(resp.headers['Transfer-Encoding'], 'chunked')

    def _test_removes_swift_bytes(self, method):
        req = swift.common.swob.Request.blank('/v1/a/c/o', method=method)
        with set_http_connect(
                200, headers={'content-type': 'image/jpeg; swift_bytes=99'}):
            resp = req.get_response(self.app)
        self.assertEqual(resp.status_int, 200)
        self.assertEqual(resp.headers['Content-Type'], 'image/jpeg')

    def test_GET_removes_swift_bytes(self):
        self._test_removes_swift_bytes('GET')

    def test_HEAD_removes_swift_bytes(self):
        self._test_removes_swift_bytes('HEAD')

    def test_GET_error(self):
        req = swift.common.swob.Request.blank('/v1/a/c/o')
        self.app.logger.txn_id = req.environ['swift.trans_id'] = 'my-txn-id'
        stdout = StringIO()
        with set_http_connect(503, 200), \
                mock.patch('sys.stdout', stdout):
            resp = req.get_response(self.app)
        self.assertEqual(resp.status_int, 200)
        for line in stdout.getvalue().splitlines():
            self.assertIn('my-txn-id', line)
        self.assertIn('From Object Server', stdout.getvalue())

    def test_GET_handoff(self):
        req = swift.common.swob.Request.blank('/v1/a/c/o')
        codes = [503] * self.obj_ring.replicas + [200]
        with set_http_connect(*codes):
            resp = req.get_response(self.app)
        self.assertEqual(resp.status_int, 200)

    def test_GET_not_found(self):
        req = swift.common.swob.Request.blank('/v1/a/c/o')
        codes = [404] * (self.obj_ring.replicas +
                         self.obj_ring.max_more_nodes)
        with set_http_connect(*codes):
            resp = req.get_response(self.app)
        self.assertEqual(resp.status_int, 404)

    def test_GET_primaries_explode(self):
        req = swift.common.swob.Request.blank('/v1/a/c/o')
        codes = [Exception('kaboom!')] * self.obj_ring.replicas + (
            [404] * self.obj_ring.max_more_nodes)
        with set_http_connect(*codes):
            resp = req.get_response(self.app)
        self.assertEqual(resp.status_int, 503)

    def test_GET_primaries_timeout(self):
        req = swift.common.swob.Request.blank('/v1/a/c/o')
        codes = [Timeout()] * self.obj_ring.replicas + (
            [404] * self.obj_ring.max_more_nodes)
        with set_http_connect(*codes):
            resp = req.get_response(self.app)
        self.assertEqual(resp.status_int, 503)

    def test_GET_primaries_error_during_rebalance(self):
        def do_test(primary_codes, expected, include_timestamp=False):
            random.shuffle(primary_codes)
            handoff_codes = [404] * self.obj_ring.max_more_nodes
            headers = None
            if include_timestamp:
                headers = [{'X-Backend-Timestamp': '123.456'}] * 3
                headers.extend({} for _ in handoff_codes)
            with set_http_connect(*primary_codes + handoff_codes,
                                  headers=headers):
                req = swift.common.swob.Request.blank('/v1/a/c/o')
                resp = req.get_response(self.app)
            self.assertEqual(resp.status_int, expected)

        # with two of out three backend errors a client should retry
        do_test([Timeout(), Exception('kaboom!'), 404], 503)
        # unless there's a timestamp associated
        do_test([Timeout(), Exception('kaboom!'), 404], 404,
                include_timestamp=True)
        # when there's more 404s, we trust it more
        do_test([Timeout(), 404, 404], 404)
        # unless we explicitly *don't* want to trust it
        policy_opts = self.app.get_policy_options(None)
        policy_opts.rebalance_missing_suppression_count = 2
        do_test([Timeout(), 404, 404], 503)

    def test_GET_primaries_mixed_explode_and_timeout(self):
        req = swift.common.swob.Request.blank('/v1/a/c/o')
        primaries = []
        for i in range(self.obj_ring.replicas):
            if i % 2:
                primaries.append(Timeout())
            else:
                primaries.append(Exception('kaboom!'))
        codes = primaries + [404] * self.obj_ring.max_more_nodes
        with set_http_connect(*codes):
            resp = req.get_response(self.app)
        self.assertEqual(resp.status_int, 503)

    def test_primary_returns_some_nonsense_timestamp(self):
        req = swift.common.swob.Request.blank('/v1/a/c/o')
        # an un-handled ValueError in _make_node_request should just continue
        # to the next node rather than hang the request
        headers = [{'X-Backend-Timestamp': 'not-a-timestamp'}, {}]
        codes = [200, 200]
        with quiet_eventlet_exceptions(), set_http_connect(
                *codes, headers=headers):
            resp = req.get_response(self.app)
        self.assertEqual(resp.status_int, 200)

    def test_GET_not_found_when_404_newer(self):
        # if proxy receives a 404, it keeps waiting for other connections until
        # max number of nodes in hopes of finding an object, but if 404 is
        # more recent than a 200, then it should ignore 200 and return 404
        req = swift.common.swob.Request.blank('/v1/a/c/o')
        codes = [404] * self.obj_ring.replicas + \
                [200] * self.obj_ring.max_more_nodes
        ts_iter = iter([2] * self.obj_ring.replicas +
                       [1] * self.obj_ring.max_more_nodes)
        with set_http_connect(*codes, timestamps=ts_iter):
            resp = req.get_response(self.app)
        self.assertEqual(resp.status_int, 404)

    def test_GET_x_newest_not_found_when_404_newer(self):
        # if proxy receives a 404, it keeps waiting for other connections until
        # max number of nodes in hopes of finding an object, but if 404 is
        # more recent than a 200, then it should ignore 200 and return 404
        req = swift.common.swob.Request.blank('/v1/a/c/o',
                                              headers={'X-Newest': 'true'})
        codes = ([200] +
                 [404] * self.obj_ring.replicas +
                 [200] * (self.obj_ring.max_more_nodes - 1))
        ts_iter = iter([1] +
                       [2] * self.obj_ring.replicas +
                       [1] * (self.obj_ring.max_more_nodes - 1))
        with set_http_connect(*codes, timestamps=ts_iter):
            resp = req.get_response(self.app)
        self.assertEqual(resp.status_int, 404)

    def test_PUT_delete_at(self):
        t = str(int(time.time() + 100))
        req = swob.Request.blank('/v1/a/c/o', method='PUT', body=b'',
                                 headers={'Content-Type': 'foo/bar',
                                          'X-Delete-At': t})
        put_headers = []

        def capture_headers(ip, port, device, part, method, path, headers,
                            **kwargs):
            if method == 'PUT':
                put_headers.append(headers)
        codes = [201] * self.obj_ring.replicas
        with set_http_connect(*codes, give_connect=capture_headers):
            resp = req.get_response(self.app)
        self.assertEqual(resp.status_int, 201)
        for given_headers in put_headers:
            self.assertEqual(given_headers.get('X-Delete-At'), t)
            self.assertIn('X-Delete-At-Host', given_headers)
            self.assertIn('X-Delete-At-Device', given_headers)
            self.assertIn('X-Delete-At-Partition', given_headers)
            self.assertIn('X-Delete-At-Container', given_headers)

    def test_PUT_converts_delete_after_to_delete_at(self):
        req = swob.Request.blank('/v1/a/c/o', method='PUT', body=b'',
                                 headers={'Content-Type': 'foo/bar',
                                          'X-Delete-After': '60'})
        put_headers = []

        def capture_headers(ip, port, device, part, method, path, headers,
                            **kwargs):
            if method == 'PUT':
                put_headers.append(headers)
        codes = [201] * self.obj_ring.replicas
        t = time.time()
        with set_http_connect(*codes, give_connect=capture_headers):
            with mock.patch('time.time', lambda: t):
                resp = req.get_response(self.app)
        self.assertEqual(resp.status_int, 201)
        expected_delete_at = str(int(t) + 60)
        for given_headers in put_headers:
            self.assertEqual(given_headers.get('X-Delete-At'),
                             expected_delete_at)
            self.assertIn('X-Delete-At-Host', given_headers)
            self.assertIn('X-Delete-At-Device', given_headers)
            self.assertIn('X-Delete-At-Partition', given_headers)
            self.assertIn('X-Delete-At-Container', given_headers)

    def test_container_sync_put_x_timestamp_not_found(self):
        test_indexes = [None] + [int(p) for p in POLICIES]
        for policy_index in test_indexes:
            self.app.container_info['storage_policy'] = policy_index
            put_timestamp = utils.Timestamp.now().normal
            req = swob.Request.blank(
                '/v1/a/c/o', method='PUT', headers={
                    'Content-Length': 0,
                    'X-Timestamp': put_timestamp})
            codes = [201] * self.obj_ring.replicas
            with set_http_connect(*codes):
                resp = req.get_response(self.app)
            self.assertEqual(resp.status_int, 201)

    def test_container_sync_put_x_timestamp_match(self):
        test_indexes = [None] + [int(p) for p in POLICIES]
        for policy_index in test_indexes:
            self.app.container_info['storage_policy'] = policy_index
            put_timestamp = utils.Timestamp.now().normal
            req = swob.Request.blank(
                '/v1/a/c/o', method='PUT', headers={
                    'Content-Length': 0,
                    'X-Timestamp': put_timestamp})
            ts_iter = itertools.repeat(put_timestamp)
            codes = [409] * self.obj_ring.replicas
            with set_http_connect(*codes, timestamps=ts_iter):
                resp = req.get_response(self.app)
            self.assertEqual(resp.status_int, 202)

    def test_container_sync_put_x_timestamp_older(self):
        ts = (utils.Timestamp(t) for t in itertools.count(int(time.time())))
        test_indexes = [None] + [int(p) for p in POLICIES]
        for policy_index in test_indexes:
            self.app.container_info['storage_policy'] = policy_index
            req = swob.Request.blank(
                '/v1/a/c/o', method='PUT', headers={
                    'Content-Length': 0,
                    'X-Timestamp': next(ts).internal})
            ts_iter = itertools.repeat(next(ts).internal)
            codes = [409] * self.obj_ring.replicas
            with set_http_connect(*codes, timestamps=ts_iter):
                resp = req.get_response(self.app)
            self.assertEqual(resp.status_int, 202)

    def test_container_sync_put_x_timestamp_newer(self):
        ts = (utils.Timestamp(t) for t in itertools.count(int(time.time())))
        test_indexes = [None] + [int(p) for p in POLICIES]
        for policy_index in test_indexes:
            orig_timestamp = next(ts).internal
            req = swob.Request.blank(
                '/v1/a/c/o', method='PUT', headers={
                    'Content-Length': 0,
                    'X-Timestamp': next(ts).internal})
            ts_iter = itertools.repeat(orig_timestamp)
            codes = [201] * self.obj_ring.replicas
            with set_http_connect(*codes, timestamps=ts_iter):
                resp = req.get_response(self.app)
            self.assertEqual(resp.status_int, 201)

    def test_put_x_timestamp_conflict(self):
        ts = (utils.Timestamp(t) for t in itertools.count(int(time.time())))
        req = swob.Request.blank(
            '/v1/a/c/o', method='PUT', headers={
                'Content-Length': 0,
                'X-Timestamp': next(ts).internal})
        ts_iter = iter([next(ts).internal, None, None])
        codes = [409] + [201] * (self.obj_ring.replicas - 1)
        with set_http_connect(*codes, timestamps=ts_iter):
            resp = req.get_response(self.app)
        self.assertEqual(resp.status_int, 202)

    def test_put_x_timestamp_conflict_with_missing_backend_timestamp(self):
        ts = (utils.Timestamp(t) for t in itertools.count(int(time.time())))
        req = swob.Request.blank(
            '/v1/a/c/o', method='PUT', headers={
                'Content-Length': 0,
                'X-Timestamp': next(ts).internal})
        ts_iter = iter([None, None, None])
        codes = [409] * self.obj_ring.replicas
        with set_http_connect(*codes, timestamps=ts_iter):
            resp = req.get_response(self.app)
        self.assertEqual(resp.status_int, 202)

    def test_put_x_timestamp_conflict_with_other_weird_success_response(self):
        ts = (utils.Timestamp(t) for t in itertools.count(int(time.time())))
        req = swob.Request.blank(
            '/v1/a/c/o', method='PUT', headers={
                'Content-Length': 0,
                'X-Timestamp': next(ts).internal})
        ts_iter = iter([next(ts).internal, None, None])
        codes = [409] + [(201, 'notused')] * (self.obj_ring.replicas - 1)
        with set_http_connect(*codes, timestamps=ts_iter):
            resp = req.get_response(self.app)
        self.assertEqual(resp.status_int, 202)

    def test_put_x_timestamp_conflict_with_if_none_match(self):
        ts = (utils.Timestamp(t) for t in itertools.count(int(time.time())))
        req = swob.Request.blank(
            '/v1/a/c/o', method='PUT', headers={
                'Content-Length': 0,
                'If-None-Match': '*',
                'X-Timestamp': next(ts).internal})
        ts_iter = iter([next(ts).internal, None, None])
        codes = [409] + [(412, 'notused')] * (self.obj_ring.replicas - 1)
        with set_http_connect(*codes, timestamps=ts_iter):
            resp = req.get_response(self.app)
        self.assertEqual(resp.status_int, 412)

    def test_container_sync_put_x_timestamp_race(self):
        ts = (utils.Timestamp(t) for t in itertools.count(int(time.time())))
        test_indexes = [None] + [int(p) for p in POLICIES]
        for policy_index in test_indexes:
            put_timestamp = next(ts).internal
            req = swob.Request.blank(
                '/v1/a/c/o', method='PUT', headers={
                    'Content-Length': 0,
                    'X-Timestamp': put_timestamp})

            # object nodes they respond 409 because another in-flight request
            # finished and now the on disk timestamp is equal to the request.
            put_ts = [put_timestamp] * self.obj_ring.replicas
            codes = [409] * self.obj_ring.replicas

            ts_iter = iter(put_ts)
            with set_http_connect(*codes, timestamps=ts_iter):
                resp = req.get_response(self.app)
            self.assertEqual(resp.status_int, 202)

    def test_container_sync_put_x_timestamp_unsynced_race(self):
        ts = (utils.Timestamp(t) for t in itertools.count(int(time.time())))
        test_indexes = [None] + [int(p) for p in POLICIES]
        for policy_index in test_indexes:
            put_timestamp = next(ts).internal
            req = swob.Request.blank(
                '/v1/a/c/o', method='PUT', headers={
                    'Content-Length': 0,
                    'X-Timestamp': put_timestamp})

            # only one in-flight request finished
            put_ts = [None] * (self.obj_ring.replicas - 1)
            put_resp = [201] * (self.obj_ring.replicas - 1)
            put_ts += [put_timestamp]
            put_resp += [409]

            ts_iter = iter(put_ts)
            codes = put_resp
            with set_http_connect(*codes, timestamps=ts_iter):
                resp = req.get_response(self.app)
            self.assertEqual(resp.status_int, 202)

    def test_x_timestamp_not_overridden(self):
        def do_test(method, base_headers, resp_code):
            # no given x-timestamp
            req = swob.Request.blank(
                '/v1/a/c/o', method=method, headers=base_headers)
            codes = [resp_code] * self.replicas()
            with mocked_http_conn(*codes) as fake_conn:
                resp = req.get_response(self.app)
            self.assertEqual(resp.status_int, resp_code)
            self.assertEqual(self.replicas(), len(fake_conn.requests))
            for req in fake_conn.requests:
                self.assertIn('X-Timestamp', req['headers'])
                # check value can be parsed as valid timestamp
                Timestamp(req['headers']['X-Timestamp'])

            # given x-timestamp is retained
            def do_check(ts):
                headers = dict(base_headers)
                headers['X-Timestamp'] = ts.internal
                req = swob.Request.blank(
                    '/v1/a/c/o', method=method, headers=headers)
                codes = [resp_code] * self.replicas()
                with mocked_http_conn(*codes) as fake_conn:
                    resp = req.get_response(self.app)
                self.assertEqual(resp.status_int, resp_code)
                self.assertEqual(self.replicas(), len(fake_conn.requests))
                for req in fake_conn.requests:
                    self.assertEqual(ts.internal,
                                     req['headers']['X-Timestamp'])

            do_check(Timestamp.now())
            do_check(Timestamp.now(offset=123))

            # given x-timestamp gets sanity checked
            headers = dict(base_headers)
            headers['X-Timestamp'] = 'bad timestamp'
            req = swob.Request.blank(
                '/v1/a/c/o', method=method, headers=headers)
            with mocked_http_conn() as fake_conn:
                resp = req.get_response(self.app)
            self.assertEqual(resp.status_int, 400)
            self.assertIn(b'X-Timestamp should be a UNIX timestamp ',
                          resp.body)

        do_test('PUT', {'Content-Length': 0}, 200)
        do_test('DELETE', {}, 204)


@patch_policies(
    [StoragePolicy(0, '1-replica', True),
     StoragePolicy(1, '4-replica', False),
     StoragePolicy(2, '8-replica', False),
     StoragePolicy(3, '15-replica', False)],
    fake_ring_args=[
        {'replicas': 1}, {'replicas': 4}, {'replicas': 8}, {'replicas': 15}])
class TestReplicatedObjControllerVariousReplicas(CommonObjectControllerMixin,
                                                 unittest.TestCase):
    controller_cls = obj.ReplicatedObjectController

    def test_DELETE_with_write_affinity(self):
        policy_index = 1
        self.policy = POLICIES[policy_index]
        policy_conf = self.app.get_policy_options(self.policy)
        self.app.container_info['storage_policy'] = policy_index
        policy_conf.write_affinity_handoff_delete_count = \
            self.replicas(self.policy) // 2
        policy_conf.write_affinity_is_local_fn = (
            lambda node: node['region'] == 1)

        req = swift.common.swob.Request.blank('/v1/a/c/o', method='DELETE')

        codes = [204, 204, 404, 404, 204, 204]
        with mocked_http_conn(*codes):
            resp = req.get_response(self.app)
        self.assertEqual(resp.status_int, 204)

        policy_conf.write_affinity_handoff_delete_count = 1

        codes = [204, 204, 404, 404, 204]
        with mocked_http_conn(*codes):
            resp = req.get_response(self.app)
        self.assertEqual(resp.status_int, 204)


@patch_policies()
class TestReplicatedObjControllerMimePutter(BaseObjectControllerMixin,
                                            unittest.TestCase):
    # tests specific to PUTs using a MimePutter
    expect_headers = {
        'X-Obj-Metadata-Footer': 'yes'
    }

    def setUp(self):
        super(TestReplicatedObjControllerMimePutter, self).setUp()
        # force use of a MimePutter
        self.app.use_put_v1 = False

    def test_PUT_error(self):
        req = swift.common.swob.Request.blank('/v1/a/c/o', method='PUT',
                                              body=b'')
        codes = [503] * self.replicas()
        with set_http_connect(*codes, expect_headers=self.expect_headers):
            resp = req.get_response(self.app)
        self.assertEqual(resp.status_int, 503)

    def _test_PUT_with_footers(self, test_body=b''):
        # verify that when footers are required the PUT body is multipart
        # and the footers are appended
        footers_callback = make_footers_callback(test_body)
        env = {'swift.callback.update_footers': footers_callback}
        req = swift.common.swob.Request.blank('/v1/a/c/o', method='PUT',
                                              environ=env)
        req.body = test_body
        # send bogus Etag header to differentiate from footer value
        req.headers['Etag'] = 'header_etag'
        codes = [201] * self.replicas()

        put_requests = defaultdict(
            lambda: {'headers': None, 'chunks': [], 'connection': None})

        def capture_body(conn, chunk):
            put_requests[conn.connection_id]['chunks'].append(chunk)
            put_requests[conn.connection_id]['connection'] = conn

        def capture_headers(ip, port, device, part, method, path, headers,
                            **kwargs):
            conn_id = kwargs['connection_id']
            put_requests[conn_id]['headers'] = headers

        resp_headers = {
            'Etag': '"resp_etag"',
            # NB: ignored!
            'Some-Header': 'Four',
        }
        with set_http_connect(*codes, expect_headers=self.expect_headers,
                              give_send=capture_body,
                              give_connect=capture_headers,
                              headers=resp_headers):
            resp = req.get_response(self.app)

        self.assertEqual(resp.status_int, 201)
        timestamps = {captured_req['headers']['x-timestamp']
                      for captured_req in put_requests.values()}
        self.assertEqual(1, len(timestamps), timestamps)
        self.assertEqual(dict(resp.headers), {
            'Content-Type': 'text/html; charset=UTF-8',
            'Content-Length': '0',
            'Etag': 'resp_etag',
            'Last-Modified': time.strftime(
                "%a, %d %b %Y %H:%M:%S GMT",
                time.gmtime(math.ceil(float(timestamps.pop())))),
        })
        for connection_id, info in put_requests.items():
            body = unchunk_body(b''.join(info['chunks']))
            headers = info['headers']
            boundary = headers['X-Backend-Obj-Multipart-Mime-Boundary']
            self.assertTrue(boundary is not None,
                            "didn't get boundary for conn %r" % (
                                connection_id,))
            self.assertEqual('chunked', headers['Transfer-Encoding'])
            self.assertEqual('100-continue', headers['Expect'])
            self.assertEqual('yes', headers['X-Backend-Obj-Metadata-Footer'])
            self.assertNotIn('X-Backend-Obj-Multiphase-Commit', headers)
            self.assertEqual('header_etag', headers['Etag'])

            # email.parser.FeedParser doesn't know how to take a multipart
            # message and boundary together and parse it; it only knows how
            # to take a string, parse the headers, and figure out the
            # boundary on its own.
            parser = EmailFeedParser()
            parser.feed(
                ("Content-Type: multipart/nobodycares; boundary=%s\r\n\r\n" %
                 boundary).encode('ascii'))
            parser.feed(body)
            message = parser.close()

            self.assertTrue(message.is_multipart())  # sanity check
            mime_parts = message.get_payload()
            # notice, no commit confirmation
            self.assertEqual(len(mime_parts), 2)
            obj_part, footer_part = mime_parts

            self.assertEqual(obj_part['X-Document'], 'object body')
            self.assertEqual(test_body, obj_part.get_payload(decode=True))

            # validate footer metadata
            self.assertEqual(footer_part['X-Document'], 'object metadata')
            footer_metadata = json.loads(footer_part.get_payload())
            self.assertTrue(footer_metadata)
            expected = {}
            footers_callback(expected)
            self.assertDictEqual(expected, footer_metadata)

            self.assertTrue(info['connection'].closed)

    def test_PUT_with_body_and_footers(self):
        self._test_PUT_with_footers(test_body=b'asdf')

    def test_PUT_with_no_body_and_footers(self):
        self._test_PUT_with_footers()


@contextmanager
def capture_http_requests(get_response):

    class FakeConn(object):

        def __init__(self, req):
            self.req = req
            self.resp = None
            self.path = "/"
            self.closed = False

        def getresponse(self):
            self.resp = get_response(self.req)
            return self.resp

        def putrequest(self, method, path, **kwargs):
            pass

        def putheader(self, k, v):
            pass

        def endheaders(self):
            pass

        def close(self):
            self.closed = True

    class ConnectionLog(object):

        def __init__(self):
            self.connections = []

        def __len__(self):
            return len(self.connections)

        def __getitem__(self, i):
            return self.connections[i]

        def __iter__(self):
            return iter(self.connections)

        def __call__(self, ip, port, method, path, headers, qs, ssl):
            req = {
                'ip': ip,
                'port': port,
                'method': method,
                'path': path,
                'headers': headers,
                'qs': qs,
                'ssl': ssl,
            }
            conn = FakeConn(req)
            self.connections.append(conn)
            return conn

    fake_conn = ConnectionLog()

    with mock.patch('swift.common.bufferedhttp.http_connect_raw',
                    new=fake_conn):
        yield fake_conn


class ECObjectControllerMixin(CommonObjectControllerMixin):
    # Add a few helper methods for EC tests.
    def _make_ec_archive_bodies(self, test_body, policy=None):
        policy = policy or self.policy
        return encode_frag_archive_bodies(policy, test_body)

    def _make_ec_object_stub(self, pattern='test', policy=None,
                             timestamp=None):
        policy = policy or self.policy
        if isinstance(pattern, six.text_type):
            pattern = pattern.encode('utf-8')
        test_body = pattern * policy.ec_segment_size
        test_body = test_body[:-random.randint(1, 1000)]
        return make_ec_object_stub(test_body, policy, timestamp)

    def _fake_ec_node_response(self, node_frags):
        return fake_ec_node_response(node_frags, self.policy)

    def test_GET_with_duplicate_but_sufficient_frag_indexes(self):
        obj1 = self._make_ec_object_stub()
        # proxy should ignore duplicated frag indexes and continue search for
        # a set of unique indexes, finding last one on a handoff
        node_frags = [
            {'obj': obj1, 'frag': 0},
            {'obj': obj1, 'frag': 0},  # duplicate frag
            {'obj': obj1, 'frag': 1},
            {'obj': obj1, 'frag': 1},  # duplicate frag
            {'obj': obj1, 'frag': 2},
            {'obj': obj1, 'frag': 2},  # duplicate frag
            {'obj': obj1, 'frag': 3},
            {'obj': obj1, 'frag': 3},  # duplicate frag
            {'obj': obj1, 'frag': 4},
            {'obj': obj1, 'frag': 4},  # duplicate frag
            {'obj': obj1, 'frag': 10},
            {'obj': obj1, 'frag': 11},
            {'obj': obj1, 'frag': 12},
            {'obj': obj1, 'frag': 13},
        ] * self.policy.ec_duplication_factor
        node_frags.append({'obj': obj1, 'frag': 5})  # first handoff

        fake_response = self._fake_ec_node_response(node_frags)

        req = swob.Request.blank('/v1/a/c/o')
        with capture_http_requests(fake_response) as log:
            resp = req.get_response(self.app)

        self.assertEqual(resp.status_int, 200)
        self.assertEqual(resp.headers['etag'], obj1['etag'])
        self.assertEqual(md5(resp.body).hexdigest(), obj1['etag'])

        # expect a request to all primaries plus one handoff
        self.assertEqual(self.replicas() + 1, len(log))
        collected_indexes = defaultdict(list)
        for conn in log:
            fi = conn.resp.headers.get('X-Object-Sysmeta-Ec-Frag-Index')
            if fi is not None:
                collected_indexes[fi].append(conn)
        self.assertEqual(len(collected_indexes), self.policy.ec_ndata)

    def test_GET_with_duplicate_but_insufficient_frag_indexes(self):
        obj1 = self._make_ec_object_stub()
        # proxy should ignore duplicated frag indexes and continue search for
        # a set of unique indexes, but fails to find one
        node_frags = [
            {'obj': obj1, 'frag': 0},
            {'obj': obj1, 'frag': 0},  # duplicate frag
            {'obj': obj1, 'frag': 1},
            {'obj': obj1, 'frag': 1},  # duplicate frag
            {'obj': obj1, 'frag': 2},
            {'obj': obj1, 'frag': 2},  # duplicate frag
            {'obj': obj1, 'frag': 3},
            {'obj': obj1, 'frag': 3},  # duplicate frag
            {'obj': obj1, 'frag': 4},
            {'obj': obj1, 'frag': 4},  # duplicate frag
            {'obj': obj1, 'frag': 10},
            {'obj': obj1, 'frag': 11},
            {'obj': obj1, 'frag': 12},
            {'obj': obj1, 'frag': 13},
        ]

        # ... and the rest are 404s which is limited by request_count
        # (2 * replicas in default) rather than max_extra_requests limitation
        # because the retries will be in ResumingGetter if the responses
        # are 404s
        node_frags += [[]] * (self.replicas() * 2 - len(node_frags))
        fake_response = self._fake_ec_node_response(node_frags)

        req = swob.Request.blank('/v1/a/c/o')
        with capture_http_requests(fake_response) as log:
            resp = req.get_response(self.app)

        self.assertEqual(resp.status_int, 503)

        # expect a request to all nodes
        self.assertEqual(2 * self.replicas(), len(log))
        collected_indexes = defaultdict(list)
        for conn in log:
            fi = conn.resp.headers.get('X-Object-Sysmeta-Ec-Frag-Index')
            if fi is not None:
                collected_indexes[fi].append(conn)
        self.assertEqual(len(collected_indexes), self.policy.ec_ndata - 1)


@patch_policies(with_ec_default=True)
class TestECObjController(ECObjectControllerMixin, unittest.TestCase):
    container_info = {
        'status': 200,
        'read_acl': None,
        'write_acl': None,
        'sync_key': None,
        'versions': None,
        'storage_policy': '0',
    }

    controller_cls = obj.ECObjectController

    def _add_frag_index(self, index, headers):
        # helper method to add a frag index header to an existing header dict
        hdr_name = 'X-Object-Sysmeta-Ec-Frag-Index'
        return dict(list(headers.items()) + [(hdr_name, index)])

    def test_determine_chunk_destinations(self):
        class FakePutter(object):
            def __init__(self, index):
                self.node_index = index

        controller = self.controller_cls(
            self.app, 'a', 'c', 'o')

        # create a dummy list of putters, check no handoffs
        putters = []
        expected = {}
        for index in range(self.policy.object_ring.replica_count):
            p = FakePutter(index)
            putters.append(p)
            expected[p] = self.policy.get_backend_index(index)
        got = controller._determine_chunk_destinations(putters, self.policy)
        self.assertEqual(got, expected)

        def _test_one_handoff(index):
            with mock.patch.object(putters[index], 'node_index', None):
                got = controller._determine_chunk_destinations(
                    putters, self.policy)
                self.assertEqual(got, expected)
                # Check that we don't mutate the putter
                self.assertEqual([p.node_index for p in putters],
                                 [None if i == index else i
                                  for i, _ in enumerate(putters)])

        # now lets make a handoff at the end
        _test_one_handoff(self.policy.object_ring.replica_count - 1)
        # now lets make a handoff at the start
        _test_one_handoff(0)
        # now lets make a handoff in the middle
        _test_one_handoff(2)

        # now lets make all of them handoffs
        for index in range(self.policy.object_ring.replica_count):
            putters[index].node_index = None
        got = controller._determine_chunk_destinations(putters, self.policy)
        self.assertEqual(sorted(got, key=lambda p: id(p)),
                         sorted(expected, key=lambda p: id(p)))

    def test_GET_simple(self):
        req = swift.common.swob.Request.blank('/v1/a/c/o')
        get_statuses = [200] * self.policy.ec_ndata
        get_hdrs = [{'Connection': 'close'}] * self.policy.ec_ndata
        with set_http_connect(*get_statuses, headers=get_hdrs):
            resp = req.get_response(self.app)
        self.assertEqual(resp.status_int, 200)
        self.assertIn('Accept-Ranges', resp.headers)
        self.assertNotIn('Connection', resp.headers)

    def test_GET_not_found_when_404_newer(self):
        # if proxy receives a 404, it keeps waiting for other connections until
        # max number of nodes in hopes of finding an object, but if 404 is
        # more recent than a 200, then it should ignore 200 and return 404
        req = swift.common.swob.Request.blank('/v1/a/c/o')
        rest = 2 * self.policy.object_ring.replica_count - 2
        codes = [200, 404] + [200] * rest
        ts_iter = iter([1, 2] + [1] * rest)
        with set_http_connect(*codes, timestamps=ts_iter):
            resp = req.get_response(self.app)
        self.assertEqual(resp.status_int, 404)

    def test_GET_primaries_error_during_rebalance(self):
        req = swift.common.swob.Request.blank('/v1/a/c/o')
        codes = [404] * (2 * self.policy.object_ring.replica_count)
        with mocked_http_conn(*codes):
            resp = req.get_response(self.app)
        self.assertEqual(resp.status_int, 404)
        for i in range(self.policy.object_ring.replica_count - 2):
            codes[i] = Timeout()
            with mocked_http_conn(*codes):
                resp = req.get_response(self.app)
            self.assertEqual(resp.status_int, 404)
<<<<<<< HEAD
=======
            self.app._error_limiting = {}  # Reset error limiting

>>>>>>> 71ac5cb9
        # one more timeout is past the tipping point
        codes[self.policy.object_ring.replica_count - 2] = Timeout()
        with mocked_http_conn(*codes):
            resp = req.get_response(self.app)
        self.assertEqual(resp.status_int, 503)
<<<<<<< HEAD
=======
        self.app._error_limiting = {}  # Reset error limiting

>>>>>>> 71ac5cb9
        # unless we have tombstones
        with mocked_http_conn(*codes, headers={'X-Backend-Timestamp': '1'}):
            resp = req.get_response(self.app)
        self.assertEqual(resp.status_int, 404)

    def _test_if_match(self, method):
        num_responses = self.policy.ec_ndata if method == 'GET' else 1

        def _do_test(match_value, backend_status,
                     etag_is_at='X-Object-Sysmeta-Does-Not-Exist'):
            req = swift.common.swob.Request.blank(
                '/v1/a/c/o', method=method,
                headers={'If-Match': match_value,
                         'X-Backend-Etag-Is-At': etag_is_at})
            get_resp = [backend_status] * num_responses
            resp_headers = {'Etag': 'frag_etag',
                            'X-Object-Sysmeta-Ec-Etag': 'data_etag',
                            'X-Object-Sysmeta-Alternate-Etag': 'alt_etag'}
            with set_http_connect(*get_resp, headers=resp_headers):
                resp = req.get_response(self.app)
            self.assertEqual('data_etag', resp.headers['Etag'])
            return resp

        # wildcard
        resp = _do_test('*', 200)
        self.assertEqual(resp.status_int, 200)

        # match
        resp = _do_test('"data_etag"', 200)
        self.assertEqual(resp.status_int, 200)

        # no match
        resp = _do_test('"frag_etag"', 412)
        self.assertEqual(resp.status_int, 412)

        # match wildcard against an alternate etag
        resp = _do_test('*', 200,
                        etag_is_at='X-Object-Sysmeta-Alternate-Etag')
        self.assertEqual(resp.status_int, 200)

        # match against an alternate etag
        resp = _do_test('"alt_etag"', 200,
                        etag_is_at='X-Object-Sysmeta-Alternate-Etag')
        self.assertEqual(resp.status_int, 200)

        # no match against an alternate etag
        resp = _do_test('"data_etag"', 412,
                        etag_is_at='X-Object-Sysmeta-Alternate-Etag')
        self.assertEqual(resp.status_int, 412)

    def test_GET_if_match(self):
        self._test_if_match('GET')

    def test_HEAD_if_match(self):
        self._test_if_match('HEAD')

    def _test_if_none_match(self, method):
        num_responses = self.policy.ec_ndata if method == 'GET' else 1

        def _do_test(match_value, backend_status,
                     etag_is_at='X-Object-Sysmeta-Does-Not-Exist'):
            req = swift.common.swob.Request.blank(
                '/v1/a/c/o', method=method,
                headers={'If-None-Match': match_value,
                         'X-Backend-Etag-Is-At': etag_is_at})
            get_resp = [backend_status] * num_responses
            resp_headers = {'Etag': 'frag_etag',
                            'X-Object-Sysmeta-Ec-Etag': 'data_etag',
                            'X-Object-Sysmeta-Alternate-Etag': 'alt_etag'}
            with set_http_connect(*get_resp, headers=resp_headers):
                resp = req.get_response(self.app)
            self.assertEqual('data_etag', resp.headers['Etag'])
            return resp

        # wildcard
        resp = _do_test('*', 304)
        self.assertEqual(resp.status_int, 304)

        # match
        resp = _do_test('"data_etag"', 304)
        self.assertEqual(resp.status_int, 304)

        # no match
        resp = _do_test('"frag_etag"', 200)
        self.assertEqual(resp.status_int, 200)

        # match wildcard against an alternate etag
        resp = _do_test('*', 304,
                        etag_is_at='X-Object-Sysmeta-Alternate-Etag')
        self.assertEqual(resp.status_int, 304)

        # match against an alternate etag
        resp = _do_test('"alt_etag"', 304,
                        etag_is_at='X-Object-Sysmeta-Alternate-Etag')
        self.assertEqual(resp.status_int, 304)

        # no match against an alternate etag
        resp = _do_test('"data_etag"', 200,
                        etag_is_at='X-Object-Sysmeta-Alternate-Etag')
        self.assertEqual(resp.status_int, 200)

    def test_GET_if_none_match(self):
        self._test_if_none_match('GET')

    def test_HEAD_if_none_match(self):
        self._test_if_none_match('HEAD')

    def test_GET_simple_x_newest(self):
        req = swift.common.swob.Request.blank('/v1/a/c/o',
                                              headers={'X-Newest': 'true'})
        codes = [200] * self.policy.ec_ndata
        with set_http_connect(*codes):
            resp = req.get_response(self.app)
        self.assertEqual(resp.status_int, 200)

    def test_GET_error(self):
        req = swift.common.swob.Request.blank('/v1/a/c/o')
        get_resp = [503] + [200] * self.policy.ec_ndata
        with set_http_connect(*get_resp):
            resp = req.get_response(self.app)
        self.assertEqual(resp.status_int, 200)

    def test_GET_no_response_error(self):
        req = swift.common.swob.Request.blank('/v1/a/c/o')
        with set_http_connect():
            resp = req.get_response(self.app)
        self.assertEqual(resp.status_int, 503)

    def test_feed_remaining_primaries(self):
        controller = self.controller_cls(
            self.app, 'a', 'c', 'o')
        safe_iter = utils.GreenthreadSafeIterator(self.app.iter_nodes(
            self.policy.object_ring, 0, policy=self.policy))
        controller._fragment_GET_request = lambda *a, **k: next(safe_iter)
        pile = utils.GreenAsyncPile(self.policy.ec_ndata)
        for i in range(self.policy.ec_ndata):
            pile.spawn(controller._fragment_GET_request)
        req = swob.Request.blank('/v1/a/c/o')

        feeder_q = mock.MagicMock()

        def feeder_timeout(*a, **kw):
            # simulate trampoline
            sleep()
            # timeout immediately
            raise Empty
        feeder_q.get.side_effect = feeder_timeout
        controller.feed_remaining_primaries(
            safe_iter, pile, req, 0, self.policy,
            mock.MagicMock(), feeder_q, mock.MagicMock())
        expected_timeout = self.app.get_policy_options(
            self.policy).concurrency_timeout
        expected_call = mock.call(timeout=expected_timeout)
        expected_num_calls = self.policy.ec_nparity + 1
        self.assertEqual(feeder_q.get.call_args_list,
                         [expected_call] * expected_num_calls)

    def test_GET_timeout(self):
        req = swift.common.swob.Request.blank('/v1/a/c/o')
        self.app.recoverable_node_timeout = 0.01
        codes = [FakeStatus(404, response_sleep=1.0)] * 2 + \
            [200] * (self.policy.ec_ndata)
        with mocked_http_conn(*codes) as log:
            resp = req.get_response(self.app)
        self.assertEqual(resp.status_int, 200)
        self.assertEqual(self.policy.ec_ndata + 2, len(log.requests))
        self.assertEqual(
            len(self.logger.logger.records['ERROR']), 2,
            'Expected 2 ERROR lines, got %r' % (
                self.logger.logger.records['ERROR'], ))
        for retry_line in self.logger.logger.records['ERROR']:
            self.assertIn('ERROR with Object server', retry_line)
            self.assertIn('Trying to GET', retry_line)
            self.assertIn('Timeout (0.01s)', retry_line)
            self.assertIn(req.headers['x-trans-id'], retry_line)

    def test_GET_with_slow_primaries(self):
        segment_size = self.policy.ec_segment_size
        test_data = (b'test' * segment_size)[:-743]
        etag = md5(test_data).hexdigest()
        ec_archive_bodies = self._make_ec_archive_bodies(test_data)
        ts = self.ts()
        headers = []
        for i, body in enumerate(ec_archive_bodies):
            headers.append({
                'X-Object-Sysmeta-Ec-Etag': etag,
                'X-Object-Sysmeta-Ec-Content-Length': len(body),
                'X-Object-Sysmeta-Ec-Frag-Index':
                    self.policy.get_backend_index(i),
                'X-Backend-Timestamp': ts.internal,
                'X-Timestamp': ts.normal,
                'X-Backend-Durable-Timestamp': ts.internal,
                'X-Backend-Data-Timestamp': ts.internal,
            })

        req = swift.common.swob.Request.blank('/v1/a/c/o')

        policy_opts = self.app.get_policy_options(self.policy)
        policy_opts.concurrent_gets = True
        policy_opts.concurrency_timeout = 0.1

        status_codes = ([
            FakeStatus(200, response_sleep=2.0),
        ] * self.policy.ec_nparity) + ([
            FakeStatus(200),
        ] * self.policy.ec_ndata)
        self.assertEqual(len(status_codes), len(ec_archive_bodies))
        with mocked_http_conn(*status_codes, body_iter=ec_archive_bodies,
                              headers=headers) as log:
            resp = req.get_response(self.app)
        self.assertEqual(resp.status_int, 200)
        self.assertEqual(len(log.requests),
                         self.policy.ec_n_unique_fragments)

    def test_GET_with_some_slow_primaries(self):
        segment_size = self.policy.ec_segment_size
        test_data = (b'test' * segment_size)[:-289]
        etag = md5(test_data).hexdigest()
        ec_archive_bodies = self._make_ec_archive_bodies(test_data)
        ts = self.ts()
        headers = []
        for i, body in enumerate(ec_archive_bodies):
            headers.append({
                'X-Object-Sysmeta-Ec-Etag': etag,
                'X-Object-Sysmeta-Ec-Content-Length': len(body),
                'X-Object-Sysmeta-Ec-Frag-Index':
                    self.policy.get_backend_index(i),
                'X-Backend-Timestamp': ts.internal,
                'X-Timestamp': ts.normal,
                'X-Backend-Durable-Timestamp': ts.internal,
                'X-Backend-Data-Timestamp': ts.internal,
            })

        req = swift.common.swob.Request.blank('/v1/a/c/o')

        policy_opts = self.app.get_policy_options(self.policy)
        policy_opts.concurrent_gets = True
        policy_opts.concurrency_timeout = 0.1

        slow_count = self.policy.ec_nparity
        status_codes = ([
            FakeStatus(200, response_sleep=2.0),
        ] * slow_count) + ([
            FakeStatus(200),
        ] * (self.policy.ec_ndata - slow_count))
        random.shuffle(status_codes)
        status_codes.extend([
            FakeStatus(200),
        ] * slow_count)
        self.assertEqual(len(status_codes), len(ec_archive_bodies))
        with mocked_http_conn(*status_codes, body_iter=ec_archive_bodies,
                              headers=headers) as log:
            resp = req.get_response(self.app)
        self.assertEqual(resp.status_int, 200)
        self.assertEqual(len(log.requests),
                         self.policy.ec_n_unique_fragments)

<<<<<<< HEAD
=======
    def test_ec_concurrent_GET_with_slow_leaders(self):
        segment_size = self.policy.ec_segment_size
        test_data = (b'test' * segment_size)[:-289]
        etag = md5(test_data).hexdigest()
        ec_archive_bodies = self._make_ec_archive_bodies(test_data)
        ts = self.ts()
        headers = []
        for i, body in enumerate(ec_archive_bodies):
            headers.append({
                'X-Object-Sysmeta-Ec-Etag': etag,
                'X-Object-Sysmeta-Ec-Content-Length': len(body),
                'X-Object-Sysmeta-Ec-Frag-Index':
                    self.policy.get_backend_index(i),
                'X-Backend-Timestamp': ts.internal,
                'X-Timestamp': ts.normal,
                'X-Backend-Durable-Timestamp': ts.internal,
                'X-Backend-Data-Timestamp': ts.internal,
            })

        req = swift.common.swob.Request.blank('/v1/a/c/o')

        policy_opts = self.app.get_policy_options(self.policy)
        policy_opts.concurrent_gets = True
        policy_opts.concurrency_timeout = 0.0

        slow_count = 4
        status_codes = ([
            FakeStatus(200, response_sleep=0.2),
        ] * slow_count) + ([
            FakeStatus(200, response_sleep=0.1),
        ] * (self.policy.ec_n_unique_fragments - slow_count))
        for i in range(slow_count):
            # poison the super slow requests
            ec_archive_bodies[i] = ''
        with mocked_http_conn(*status_codes, body_iter=ec_archive_bodies,
                              headers=headers) as log:
            resp = req.get_response(self.app)
            self.assertEqual(resp.status_int, 200)
            self.assertEqual(resp.body, test_data, '%r != %r' % (
                resp.body if len(resp.body) < 60 else '%s...' % resp.body[:60],
                test_data if len(test_data) < 60 else '%s...' % test_data[:60],
            ))
        self.assertEqual(len(log.requests), self.policy.ec_n_unique_fragments)

>>>>>>> 71ac5cb9
    def test_GET_with_slow_nodes_and_failures(self):
        segment_size = self.policy.ec_segment_size
        test_data = (b'test' * segment_size)[:-289]
        etag = md5(test_data).hexdigest()
        ec_archive_bodies = self._make_ec_archive_bodies(test_data)
        ts = self.ts()
        headers = []
        for i, body in enumerate(ec_archive_bodies):
            headers.append({
                'X-Object-Sysmeta-Ec-Etag': etag,
                'X-Object-Sysmeta-Ec-Content-Length': len(body),
                'X-Object-Sysmeta-Ec-Frag-Index':
                    self.policy.get_backend_index(i),
                'X-Backend-Timestamp': ts.internal,
                'X-Timestamp': ts.normal,
                'X-Backend-Durable-Timestamp': ts.internal,
                'X-Backend-Data-Timestamp': ts.internal,
            })

        req = swift.common.swob.Request.blank('/v1/a/c/o')

        policy_opts = self.app.get_policy_options(self.policy)
        policy_opts.concurrent_gets = True
        policy_opts.concurrency_timeout = 0.1

        unused_resp = [
            FakeStatus(200, response_sleep=2.0),
            FakeStatus(200, response_sleep=2.0),
            500,
            416,
        ]
        self.assertEqual(len(unused_resp), self.policy.ec_nparity)
        status_codes = (
            [200] * (self.policy.ec_ndata - 4)) + unused_resp
        self.assertEqual(len(status_codes), self.policy.ec_ndata)
        # random.shuffle(status_codes)
        # make up for the failures
        status_codes.extend([200] * self.policy.ec_nparity)
        self.assertEqual(len(status_codes), len(ec_archive_bodies))
        bodies_with_errors = []
        for code, body in zip(status_codes, ec_archive_bodies):
            if code == 500:
                bodies_with_errors.append('Kaboom')
            elif code == 416:
                bodies_with_errors.append('That Range is no.')
            else:
                bodies_with_errors.append(body)
        with mocked_http_conn(*status_codes, body_iter=bodies_with_errors,
                              headers=headers) as log:
            resp = req.get_response(self.app)
        self.assertEqual(resp.status_int, 200)
        self.assertEqual(len(log.requests),
                         self.policy.ec_n_unique_fragments)

    def test_GET_with_one_slow_frag_lane(self):
        segment_size = self.policy.ec_segment_size
        test_data = (b'test' * segment_size)[:-454]
        etag = md5(test_data).hexdigest()
        ec_archive_bodies = self._make_ec_archive_bodies(test_data)
        ts = self.ts()
        headers = []
        for i, body in enumerate(ec_archive_bodies):
            headers.append({
                'X-Object-Sysmeta-Ec-Etag': etag,
                'X-Object-Sysmeta-Ec-Content-Length': len(body),
                'X-Object-Sysmeta-Ec-Frag-Index':
                    self.policy.get_backend_index(i),
                'X-Backend-Timestamp': ts.internal,
                'X-Timestamp': ts.normal,
                'X-Backend-Durable-Timestamp': ts.internal,
                'X-Backend-Data-Timestamp': ts.internal,
            })

        req = swift.common.swob.Request.blank('/v1/a/c/o')

        policy_opts = self.app.get_policy_options(self.policy)
        policy_opts.concurrent_gets = True
        policy_opts.concurrency_timeout = 0.1

        status_codes = [
            FakeStatus(200, response_sleep=2.0),
        ] + ([
            FakeStatus(200),
        ] * (self.policy.ec_ndata - 1))
        random.shuffle(status_codes)
        status_codes.extend([
            FakeStatus(200, response_sleep=2.0),
            FakeStatus(200, response_sleep=2.0),
            FakeStatus(200, response_sleep=2.0),
            FakeStatus(200),
        ])
        self.assertEqual(len(status_codes), len(ec_archive_bodies))
        with mocked_http_conn(*status_codes, body_iter=ec_archive_bodies,
                              headers=headers) as log:
            resp = req.get_response(self.app)
        self.assertEqual(resp.status_int, 200)
        self.assertEqual(len(log.requests),
                         self.policy.ec_n_unique_fragments)

    def test_GET_with_concurrent_ec_extra_requests(self):
        segment_size = self.policy.ec_segment_size
        test_data = (b'test' * segment_size)[:-454]
        etag = md5(test_data).hexdigest()
        ec_archive_bodies = self._make_ec_archive_bodies(test_data)
        ts = self.ts()
        headers = []
        for i, body in enumerate(ec_archive_bodies):
            headers.append({
                'X-Object-Sysmeta-Ec-Etag': etag,
                'X-Object-Sysmeta-Ec-Content-Length': len(body),
                'X-Object-Sysmeta-Ec-Frag-Index':
                    self.policy.get_backend_index(i),
                'X-Backend-Timestamp': ts.internal,
                'X-Timestamp': ts.normal,
                'X-Backend-Durable-Timestamp': ts.internal,
                'X-Backend-Data-Timestamp': ts.internal,
            })
        policy_opts = self.app.get_policy_options(self.policy)
        policy_opts.concurrent_ec_extra_requests = self.policy.ec_nparity - 1
        req = swift.common.swob.Request.blank('/v1/a/c/o')
<<<<<<< HEAD
=======
        # w/o concurrent_gets ec_extra_requests has no effect
        status_codes = [200] * self.policy.ec_ndata
        with mocked_http_conn(*status_codes, body_iter=ec_archive_bodies,
                              headers=headers) as log:
            resp = req.get_response(self.app)
        self.assertEqual(resp.status_int, 200)
        self.assertEqual(len(log.requests), self.policy.ec_ndata)
        self.assertEqual(resp.body, test_data)

        policy_opts.concurrent_gets = True
>>>>>>> 71ac5cb9
        status_codes = [200] * (self.policy.object_ring.replicas - 1)
        with mocked_http_conn(*status_codes, body_iter=ec_archive_bodies,
                              headers=headers) as log:
            resp = req.get_response(self.app)
        self.assertEqual(resp.status_int, 200)
        self.assertEqual(len(log.requests),
                         self.policy.object_ring.replicas - 1)
        self.assertEqual(resp.body, test_data)

    def test_GET_with_body(self):
        req = swift.common.swob.Request.blank('/v1/a/c/o')
        # turn a real body into fragments
        segment_size = self.policy.ec_segment_size
        real_body = (b'asdf' * segment_size)[:-10]
        # split it up into chunks
        chunks = [real_body[x:x + segment_size]
                  for x in range(0, len(real_body), segment_size)]
        fragment_payloads = []
        for chunk in chunks:
            fragments = self.policy.pyeclib_driver.encode(chunk)
            if not fragments:
                break
            fragment_payloads.append(
                fragments * self.policy.ec_duplication_factor)
        # sanity
        sanity_body = b''
        for fragment_payload in fragment_payloads:
            sanity_body += self.policy.pyeclib_driver.decode(
                fragment_payload)
        self.assertEqual(len(real_body), len(sanity_body))
        self.assertEqual(real_body, sanity_body)

        # list(zip(...)) for py3 compatibility (zip is lazy there)
        node_fragments = list(zip(*fragment_payloads))
        self.assertEqual(len(node_fragments), self.replicas())  # sanity
        headers = {'X-Object-Sysmeta-Ec-Content-Length': str(len(real_body))}
        responses = [(200, b''.join(node_fragments[i]), headers)
                     for i in range(POLICIES.default.ec_ndata)]
        status_codes, body_iter, headers = zip(*responses)
        with set_http_connect(*status_codes, body_iter=body_iter,
                              headers=headers):
            resp = req.get_response(self.app)
        self.assertEqual(resp.status_int, 200)
        self.assertEqual(len(real_body), len(resp.body))
        self.assertEqual(real_body, resp.body)

    def test_GET_with_frags_swapped_around(self):
        segment_size = self.policy.ec_segment_size
        test_data = (b'test' * segment_size)[:-657]
        etag = md5(test_data).hexdigest()
        ec_archive_bodies = self._make_ec_archive_bodies(test_data)

        _part, primary_nodes = self.obj_ring.get_nodes('a', 'c', 'o')

        node_key = lambda n: (n['ip'], n['port'])
        backend_index = self.policy.get_backend_index
        ts = self.ts()

        response_map = {
            node_key(n): StubResponse(
                200, ec_archive_bodies[backend_index(i)], {
                    'X-Object-Sysmeta-Ec-Content-Length': len(test_data),
                    'X-Object-Sysmeta-Ec-Etag': etag,
                    'X-Object-Sysmeta-Ec-Frag-Index': backend_index(i),
                    'X-Timestamp': ts.normal,
                    'X-Backend-Timestamp': ts.internal
                }) for i, n in enumerate(primary_nodes)
        }

        # swap a parity response into a data node
        data_node = random.choice(primary_nodes[:self.policy.ec_ndata])
        parity_node = random.choice(
            primary_nodes[
                self.policy.ec_ndata:self.policy.ec_n_unique_fragments])
        (response_map[node_key(data_node)],
         response_map[node_key(parity_node)]) = \
            (response_map[node_key(parity_node)],
             response_map[node_key(data_node)])

        def get_response(req):
            req_key = (req['ip'], req['port'])
            return response_map.pop(req_key)

        req = swob.Request.blank('/v1/a/c/o')
        with capture_http_requests(get_response) as log:
            resp = req.get_response(self.app)

        self.assertEqual(resp.status_int, 200)
        self.assertEqual(len(log), self.policy.ec_ndata)
        self.assertEqual(len(response_map),
                         len(primary_nodes) - self.policy.ec_ndata)

    def test_GET_with_no_success(self):
        node_frags = [[]] * 28  # no frags on any node

        fake_response = self._fake_ec_node_response(node_frags)

        req = swob.Request.blank('/v1/a/c/o')
        with capture_http_requests(fake_response) as log:
            resp = req.get_response(self.app)

        self.assertEqual(resp.status_int, 404)
        self.assertEqual(len(log), 2 * self.replicas())

    def test_GET_with_only_handoffs(self):
        obj1 = self._make_ec_object_stub()

        node_frags = [[]] * self.replicas()  # all primaries missing
        node_frags = node_frags + [  # handoffs
            {'obj': obj1, 'frag': 0},
            {'obj': obj1, 'frag': 1},
            {'obj': obj1, 'frag': 2},
            {'obj': obj1, 'frag': 3},
            {'obj': obj1, 'frag': 4},
            {'obj': obj1, 'frag': 5},
            {'obj': obj1, 'frag': 6},
            {'obj': obj1, 'frag': 7},
            {'obj': obj1, 'frag': 8},
            {'obj': obj1, 'frag': 9},
            {'obj': obj1, 'frag': 10},  # parity
            {'obj': obj1, 'frag': 11},  # parity
            {'obj': obj1, 'frag': 12},  # parity
            {'obj': obj1, 'frag': 13},  # parity
        ]

        fake_response = self._fake_ec_node_response(node_frags)

        req = swob.Request.blank('/v1/a/c/o')
        with capture_http_requests(fake_response) as log:
            resp = req.get_response(self.app)

        self.assertEqual(resp.status_int, 200)
        self.assertEqual(resp.headers['etag'], obj1['etag'])
        self.assertEqual(md5(resp.body).hexdigest(), obj1['etag'])

        collected_responses = defaultdict(list)
        for conn in log:
            etag = conn.resp.headers['X-Object-Sysmeta-Ec-Etag']
            index = conn.resp.headers['X-Object-Sysmeta-Ec-Frag-Index']
            collected_responses[etag].append(index)

        # GETS would be required to all primaries and then ndata handoffs
        self.assertEqual(len(log), self.replicas() + self.policy.ec_ndata)
        self.assertEqual(2, len(collected_responses))
        # 404s
        self.assertEqual(self.replicas(), len(collected_responses[None]))
        self.assertEqual(self.policy.ec_ndata,
                         len(collected_responses[obj1['etag']]))

    def test_GET_with_single_missed_overwrite_does_not_need_handoff(self):
        obj1 = self._make_ec_object_stub(pattern='obj1')
        obj2 = self._make_ec_object_stub(pattern='obj2')

        node_frags = [
            {'obj': obj2, 'frag': 0},
            {'obj': obj2, 'frag': 1},
            {'obj': obj1, 'frag': 2},  # missed over write
            {'obj': obj2, 'frag': 3},
            {'obj': obj2, 'frag': 4},
            {'obj': obj2, 'frag': 5},
            {'obj': obj2, 'frag': 6},
            {'obj': obj2, 'frag': 7},
            {'obj': obj2, 'frag': 8},
            {'obj': obj2, 'frag': 9},
            {'obj': obj2, 'frag': 10},  # parity
            {'obj': obj2, 'frag': 11},  # parity
            {'obj': obj2, 'frag': 12},  # parity
            {'obj': obj2, 'frag': 13},  # parity
            # {'obj': obj2, 'frag': 2},  # handoff (not used in this test)
        ]

        fake_response = self._fake_ec_node_response(node_frags)

        req = swob.Request.blank('/v1/a/c/o')
        with mock.patch('swift.proxy.server.shuffle', lambda n: n), \
                capture_http_requests(fake_response) as log:
            resp = req.get_response(self.app)

        self.assertEqual(resp.status_int, 200)
        self.assertEqual(resp.headers['etag'], obj2['etag'])
        closed_conn = defaultdict(set)
        for conn in log:
            etag = conn.resp.headers['X-Object-Sysmeta-Ec-Etag']
            closed_conn[etag].add(conn.closed)
        self.assertEqual({
            obj1['etag']: {True},
            obj2['etag']: {False},
        }, closed_conn)
        self.assertEqual(md5(resp.body).hexdigest(), obj2['etag'])
        self.assertEqual({True}, {conn.closed for conn in log})

        collected_responses = defaultdict(set)
        for conn in log:
            etag = conn.resp.headers['X-Object-Sysmeta-Ec-Etag']
            index = conn.resp.headers['X-Object-Sysmeta-Ec-Frag-Index']
            collected_responses[etag].add(index)

        self.assertEqual(len(log), self.policy.ec_ndata + 1)
        expected = {
            obj1['etag']: 1,
            obj2['etag']: self.policy.ec_ndata,
        }
        self.assertEqual(expected, {
            e: len(f) for e, f in collected_responses.items()})

    def test_GET_with_many_missed_overwrite_will_need_handoff(self):
        obj1 = self._make_ec_object_stub(pattern='obj1')
        obj2 = self._make_ec_object_stub(pattern='obj2')

        node_frags = [
            {'obj': obj2, 'frag': 0},
            {'obj': obj2, 'frag': 1},
            {'obj': obj1, 'frag': 2},  # missed
            {'obj': obj2, 'frag': 3},
            {'obj': obj2, 'frag': 4},
            {'obj': obj2, 'frag': 5},
            {'obj': obj1, 'frag': 6},  # missed
            {'obj': obj2, 'frag': 7},
            {'obj': obj2, 'frag': 8},
            {'obj': obj1, 'frag': 9},  # missed
            {'obj': obj1, 'frag': 10},  # missed
            {'obj': obj1, 'frag': 11},  # missed
            {'obj': obj2, 'frag': 12},
            {'obj': obj2, 'frag': 13},
            {'obj': obj2, 'frag': 6},  # handoff
        ]

        fake_response = self._fake_ec_node_response(node_frags)

        req = swob.Request.blank('/v1/a/c/o')
        with capture_http_requests(fake_response) as log:
            resp = req.get_response(self.app)

        self.assertEqual(resp.status_int, 200)
        self.assertEqual(resp.headers['etag'], obj2['etag'])
        self.assertEqual(md5(resp.body).hexdigest(), obj2['etag'])

        collected_responses = defaultdict(set)
        for conn in log:
            etag = conn.resp.headers['X-Object-Sysmeta-Ec-Etag']
            index = conn.resp.headers['X-Object-Sysmeta-Ec-Frag-Index']
            collected_responses[etag].add(index)

        # there's not enough of the obj2 etag on the primaries, we would
        # have collected responses for both etags, and would have made
        # one more request to the handoff node
        self.assertEqual(len(log), self.replicas() + 1)
        self.assertEqual(len(collected_responses), 2)

        # ... regardless we should never need to fetch more than ec_ndata
        # frags for any given etag
        for etag, frags in collected_responses.items():
            self.assertLessEqual(len(frags), self.policy.ec_ndata,
                                 'collected %s frags for etag %s' % (
                                     len(frags), etag))

    def test_GET_with_missing_and_mixed_frags_will_dig_deep_but_succeed(self):
        obj1 = self._make_ec_object_stub(pattern='obj1', timestamp=self.ts())
        obj2 = self._make_ec_object_stub(pattern='obj2', timestamp=self.ts())

        node_frags = [
            {'obj': obj1, 'frag': 0},
            {'obj': obj2, 'frag': 0},
            [],
            {'obj': obj1, 'frag': 1},
            {'obj': obj2, 'frag': 1},
            [],
            {'obj': obj1, 'frag': 2},
            {'obj': obj2, 'frag': 2},
            [],
            {'obj': obj1, 'frag': 3},
            {'obj': obj2, 'frag': 3},
            [],
            {'obj': obj1, 'frag': 4},
            {'obj': obj2, 'frag': 4},
            [],
            {'obj': obj1, 'frag': 5},
            {'obj': obj2, 'frag': 5},
            [],
            {'obj': obj1, 'frag': 6},
            {'obj': obj2, 'frag': 6},
            [],
            {'obj': obj1, 'frag': 7},
            {'obj': obj2, 'frag': 7},
            [],
            {'obj': obj1, 'frag': 8},
            {'obj': obj2, 'frag': 8},
            [],
            {'obj': obj2, 'frag': 9},
        ]

        fake_response = self._fake_ec_node_response(node_frags)

        req = swob.Request.blank('/v1/a/c/o')
        with capture_http_requests(fake_response) as log:
            resp = req.get_response(self.app)

        self.assertEqual(resp.status_int, 200)
        self.assertEqual(resp.headers['etag'], obj2['etag'])
        self.assertEqual(md5(resp.body).hexdigest(), obj2['etag'])

        collected_responses = defaultdict(set)
        for conn in log:
            etag = conn.resp.headers['X-Object-Sysmeta-Ec-Etag']
            index = conn.resp.headers['X-Object-Sysmeta-Ec-Frag-Index']
            collected_responses[etag].add(index)

        # we go exactly as long as we have to, finding two different
        # etags and some 404's (i.e. collected_responses[None])
        self.assertEqual(len(log), len(node_frags))
        self.assertEqual(len(collected_responses), 3)

        # ... regardless we should never need to fetch more than ec_ndata
        # frags for any given etag
        for etag, frags in collected_responses.items():
            self.assertLessEqual(len(frags), self.policy.ec_ndata,
                                 'collected %s frags for etag %s' % (
                                     len(frags), etag))

    def test_GET_with_missing_and_mixed_frags_will_dig_deep_but_stop(self):
        obj1 = self._make_ec_object_stub(pattern='obj1')
        obj2 = self._make_ec_object_stub(pattern='obj2')

        node_frags = [
            {'obj': obj1, 'frag': 0},
            {'obj': obj2, 'frag': 0},
            [],
            {'obj': obj1, 'frag': 1},
            {'obj': obj2, 'frag': 1},
            [],
            {'obj': obj1, 'frag': 2},
            {'obj': obj2, 'frag': 2},
            [],
            {'obj': obj1, 'frag': 3},
            {'obj': obj2, 'frag': 3},
            [],
            {'obj': obj1, 'frag': 4},
            {'obj': obj2, 'frag': 4},
            [],
            {'obj': obj1, 'frag': 5},
            {'obj': obj2, 'frag': 5},
            [],
            {'obj': obj1, 'frag': 6},
            {'obj': obj2, 'frag': 6},
            [],
            {'obj': obj1, 'frag': 7},
            {'obj': obj2, 'frag': 7},
            [],
            {'obj': obj1, 'frag': 8},
            {'obj': obj2, 'frag': 8},
            [],
            # handoffs are iter'd in order so proxy will see 404 from this
            # final handoff
            [],
        ]

        fake_response = self._fake_ec_node_response(node_frags)

        req = swob.Request.blank('/v1/a/c/o')
        with capture_http_requests(fake_response) as log:
            resp = req.get_response(self.app)

        closed_conn = defaultdict(set)
        for conn in log:
            etag = conn.resp.headers.get('X-Object-Sysmeta-Ec-Etag')
            closed_conn[etag].add(conn.closed)
        self.assertEqual({
            obj1['etag']: {True},
            obj2['etag']: {True},
            None: {True},
        }, dict(closed_conn))
        self.assertEqual(resp.status_int, 503)

        collected_responses = defaultdict(set)
        for conn in log:
            etag = conn.resp.headers['X-Object-Sysmeta-Ec-Etag']
            index = conn.resp.headers['X-Object-Sysmeta-Ec-Frag-Index']
            collected_responses[etag].add(index)

        # default node_iter will exhaust at 2 * replicas
        self.assertEqual(len(log), 2 * self.replicas())
        self.assertEqual(len(collected_responses), 3)

        # ... regardless we should never need to fetch more than ec_ndata
        # frags for any given etag
        for etag, frags in collected_responses.items():
            self.assertLessEqual(len(frags), self.policy.ec_ndata,
                                 'collected %s frags for etag %s' % (
                                     len(frags), etag))

    def test_GET_with_duplicate_and_hidden_frag_indexes(self):
        obj1 = self._make_ec_object_stub()
        # proxy should ignore duplicated frag indexes and continue search for
        # a set of unique indexes, finding last one on a handoff
        node_frags = [
            [{'obj': obj1, 'frag': 0}, {'obj': obj1, 'frag': 5}],
            {'obj': obj1, 'frag': 0},  # duplicate frag
            {'obj': obj1, 'frag': 1},
            {'obj': obj1, 'frag': 1},  # duplicate frag
            {'obj': obj1, 'frag': 2},
            {'obj': obj1, 'frag': 2},  # duplicate frag
            {'obj': obj1, 'frag': 3},
            {'obj': obj1, 'frag': 3},  # duplicate frag
            {'obj': obj1, 'frag': 4},
            {'obj': obj1, 'frag': 4},  # duplicate frag
            {'obj': obj1, 'frag': 10},
            {'obj': obj1, 'frag': 11},
            {'obj': obj1, 'frag': 12},
            {'obj': obj1, 'frag': 13},
        ]

        fake_response = self._fake_ec_node_response(node_frags)

        req = swob.Request.blank('/v1/a/c/o')
        with capture_http_requests(fake_response) as log:
            resp = req.get_response(self.app)

        self.assertEqual(resp.status_int, 200)
        self.assertEqual(resp.headers['etag'], obj1['etag'])
        self.assertEqual(md5(resp.body).hexdigest(), obj1['etag'])

        # Expect a maximum of one request to each primary plus one extra
        # request to node 1. Actual value could be less if the extra request
        # occurs and quorum is reached before requests to nodes with a
        # duplicate frag.
        self.assertLessEqual(len(log), self.replicas() + 1)
        collected_indexes = defaultdict(list)
        for conn in log:
            fi = conn.resp.headers.get('X-Object-Sysmeta-Ec-Frag-Index')
            if fi is not None:
                collected_indexes[fi].append(conn)
        self.assertEqual(len(collected_indexes), self.policy.ec_ndata)

    def test_GET_with_missing_and_mixed_frags_may_503(self):
        obj1 = self._make_ec_object_stub(pattern='obj1')
        obj2 = self._make_ec_object_stub(pattern='obj2')
        # we get a 503 when all the handoffs return 200
        node_frags = [[]] * self.replicas()  # primaries have no frags
        node_frags = node_frags + [  # handoffs all have frags
            {'obj': obj1, 'frag': 0},
            {'obj': obj2, 'frag': 0},
            {'obj': obj1, 'frag': 1},
            {'obj': obj2, 'frag': 1},
            {'obj': obj1, 'frag': 2},
            {'obj': obj2, 'frag': 2},
            {'obj': obj1, 'frag': 3},
            {'obj': obj2, 'frag': 3},
            {'obj': obj1, 'frag': 4},
            {'obj': obj2, 'frag': 4},
            {'obj': obj1, 'frag': 5},
            {'obj': obj2, 'frag': 5},
            {'obj': obj1, 'frag': 6},
            {'obj': obj2, 'frag': 6},
        ]
        fake_response = self._fake_ec_node_response(node_frags)

        req = swob.Request.blank('/v1/a/c/o')
        with capture_http_requests(fake_response) as log:
            resp = req.get_response(self.app)

        self.assertEqual(resp.status_int, 503)
        # never get a quorum so all nodes are searched
        self.assertEqual(len(log), 2 * self.replicas())
        collected_indexes = defaultdict(list)
        for conn in log:
            fi = conn.resp.headers.get('X-Object-Sysmeta-Ec-Frag-Index')
            if fi is not None:
                collected_indexes[fi].append(conn)
        self.assertEqual(len(collected_indexes), 7)

    def test_GET_with_mixed_nondurable_frags_and_will_404(self):
        # all nodes have a frag but there is no one set that reaches quorum,
        # which means there is no backend 404 response, but proxy should still
        # return 404 rather than 503
        obj1 = self._make_ec_object_stub(pattern='obj1')
        obj2 = self._make_ec_object_stub(pattern='obj2')
        obj3 = self._make_ec_object_stub(pattern='obj3')
        obj4 = self._make_ec_object_stub(pattern='obj4')

        node_frags = [
            {'obj': obj1, 'frag': 0, 'durable': False},
            {'obj': obj2, 'frag': 0, 'durable': False},
            {'obj': obj3, 'frag': 0, 'durable': False},
            {'obj': obj1, 'frag': 1, 'durable': False},
            {'obj': obj2, 'frag': 1, 'durable': False},
            {'obj': obj3, 'frag': 1, 'durable': False},
            {'obj': obj1, 'frag': 2, 'durable': False},
            {'obj': obj2, 'frag': 2, 'durable': False},
            {'obj': obj3, 'frag': 2, 'durable': False},
            {'obj': obj1, 'frag': 3, 'durable': False},
            {'obj': obj2, 'frag': 3, 'durable': False},
            {'obj': obj3, 'frag': 3, 'durable': False},
            {'obj': obj1, 'frag': 4, 'durable': False},
            {'obj': obj2, 'frag': 4, 'durable': False},
            {'obj': obj3, 'frag': 4, 'durable': False},
            {'obj': obj1, 'frag': 5, 'durable': False},
            {'obj': obj2, 'frag': 5, 'durable': False},
            {'obj': obj3, 'frag': 5, 'durable': False},
            {'obj': obj1, 'frag': 6, 'durable': False},
            {'obj': obj2, 'frag': 6, 'durable': False},
            {'obj': obj3, 'frag': 6, 'durable': False},
            {'obj': obj1, 'frag': 7, 'durable': False},
            {'obj': obj2, 'frag': 7, 'durable': False},
            {'obj': obj3, 'frag': 7, 'durable': False},
            {'obj': obj1, 'frag': 8, 'durable': False},
            {'obj': obj2, 'frag': 8, 'durable': False},
            {'obj': obj3, 'frag': 8, 'durable': False},
            {'obj': obj4, 'frag': 8, 'durable': False},
        ]

        fake_response = self._fake_ec_node_response(node_frags)

        req = swob.Request.blank('/v1/a/c/o')
        with capture_http_requests(fake_response) as log:
            resp = req.get_response(self.app)

        self.assertEqual(resp.status_int, 404)

        collected_etags = set()
        collected_status = set()
        closed_conn = defaultdict(set)
        for conn in log:
            etag = conn.resp.headers['X-Object-Sysmeta-Ec-Etag']
            collected_etags.add(etag)
            collected_status.add(conn.resp.status)
            closed_conn[etag].add(conn.closed)

        # default node_iter will exhaust at 2 * replicas
        self.assertEqual(len(log), 2 * self.replicas())
        self.assertEqual(
            {obj1['etag'], obj2['etag'], obj3['etag'], obj4['etag']},
            collected_etags)
        self.assertEqual({200}, collected_status)
        self.assertEqual({
            obj1['etag']: {True},
            obj2['etag']: {True},
            obj3['etag']: {True},
            obj4['etag']: {True},
        }, closed_conn)

    def test_GET_with_mixed_durable_and_nondurable_frags_will_503(self):
        # all nodes have a frag but there is no one set that reaches quorum,
        # but since one is marked durable we *should* be able to reconstruct,
        # so proxy should 503
        obj1 = self._make_ec_object_stub(pattern='obj1')
        obj2 = self._make_ec_object_stub(pattern='obj2')
        obj3 = self._make_ec_object_stub(pattern='obj3')
        obj4 = self._make_ec_object_stub(pattern='obj4')

<<<<<<< HEAD
    def test_GET_with_mixed_durable_and_nondurable_frags_will_503(self):
        # all nodes have a frag but there is no one set that reaches quorum,
        # but since one is marked durable we *should* be able to reconstruct,
        # so proxy should 503
        obj1 = self._make_ec_object_stub(pattern='obj1')
        obj2 = self._make_ec_object_stub(pattern='obj2')
        obj3 = self._make_ec_object_stub(pattern='obj3')
        obj4 = self._make_ec_object_stub(pattern='obj4')

        node_frags = [
            {'obj': obj1, 'frag': 0, 'durable': False},
            {'obj': obj2, 'frag': 0, 'durable': False},
            {'obj': obj3, 'frag': 0, 'durable': False},
            {'obj': obj1, 'frag': 1, 'durable': False},
            {'obj': obj2, 'frag': 1, 'durable': False},
            {'obj': obj3, 'frag': 1, 'durable': False},
            {'obj': obj1, 'frag': 2, 'durable': False},
            {'obj': obj2, 'frag': 2, 'durable': False},
            {'obj': obj3, 'frag': 2, 'durable': False},
            {'obj': obj1, 'frag': 3, 'durable': False},
            {'obj': obj2, 'frag': 3, 'durable': False},
            {'obj': obj3, 'frag': 3, 'durable': False},
            {'obj': obj1, 'frag': 4, 'durable': False},
            {'obj': obj2, 'frag': 4, 'durable': False},
            {'obj': obj3, 'frag': 4, 'durable': False},
            {'obj': obj1, 'frag': 5, 'durable': False},
            {'obj': obj2, 'frag': 5, 'durable': False},
            {'obj': obj3, 'frag': 5, 'durable': False},
            {'obj': obj1, 'frag': 6, 'durable': False},
            {'obj': obj2, 'frag': 6, 'durable': False},
            {'obj': obj3, 'frag': 6, 'durable': False},
            {'obj': obj1, 'frag': 7, 'durable': False},
            {'obj': obj2, 'frag': 7, 'durable': False},
            {'obj': obj3, 'frag': 7},
            {'obj': obj1, 'frag': 8, 'durable': False},
            {'obj': obj2, 'frag': 8, 'durable': False},
            {'obj': obj3, 'frag': 8, 'durable': False},
            {'obj': obj4, 'frag': 8, 'durable': False},
        ]

        fake_response = self._fake_ec_node_response(node_frags)

        req = swob.Request.blank('/v1/a/c/o')
        with capture_http_requests(fake_response) as log:
            resp = req.get_response(self.app)

        self.assertEqual(resp.status_int, 503)

        collected_etags = set()
        collected_status = set()
        for conn in log:
            etag = conn.resp.headers['X-Object-Sysmeta-Ec-Etag']
            collected_etags.add(etag)
            collected_status.add(conn.resp.status)

        # default node_iter will exhaust at 2 * replicas
        self.assertEqual(len(log), 2 * self.replicas())
        self.assertEqual(
            {obj1['etag'], obj2['etag'], obj3['etag'], obj4['etag']},
            collected_etags)
        self.assertEqual({200}, collected_status)

    def test_GET_with_mixed_durable_frags_and_no_quorum_will_503(self):
        # all nodes have a frag but there is no one set that reaches quorum,
=======
        node_frags = [
            {'obj': obj1, 'frag': 0, 'durable': False},
            {'obj': obj2, 'frag': 0, 'durable': False},
            {'obj': obj3, 'frag': 0, 'durable': False},
            {'obj': obj1, 'frag': 1, 'durable': False},
            {'obj': obj2, 'frag': 1, 'durable': False},
            {'obj': obj3, 'frag': 1, 'durable': False},
            {'obj': obj1, 'frag': 2, 'durable': False},
            {'obj': obj2, 'frag': 2, 'durable': False},
            {'obj': obj3, 'frag': 2, 'durable': False},
            {'obj': obj1, 'frag': 3, 'durable': False},
            {'obj': obj2, 'frag': 3, 'durable': False},
            {'obj': obj3, 'frag': 3, 'durable': False},
            {'obj': obj1, 'frag': 4, 'durable': False},
            {'obj': obj2, 'frag': 4, 'durable': False},
            {'obj': obj3, 'frag': 4, 'durable': False},
            {'obj': obj1, 'frag': 5, 'durable': False},
            {'obj': obj2, 'frag': 5, 'durable': False},
            {'obj': obj3, 'frag': 5, 'durable': False},
            {'obj': obj1, 'frag': 6, 'durable': False},
            {'obj': obj2, 'frag': 6, 'durable': False},
            {'obj': obj3, 'frag': 6, 'durable': False},
            {'obj': obj1, 'frag': 7, 'durable': False},
            {'obj': obj2, 'frag': 7, 'durable': False},
            {'obj': obj3, 'frag': 7},
            {'obj': obj1, 'frag': 8, 'durable': False},
            {'obj': obj2, 'frag': 8, 'durable': False},
            {'obj': obj3, 'frag': 8, 'durable': False},
            {'obj': obj4, 'frag': 8, 'durable': False},
        ]

        fake_response = self._fake_ec_node_response(node_frags)

        req = swob.Request.blank('/v1/a/c/o')
        with capture_http_requests(fake_response) as log:
            resp = req.get_response(self.app)

        self.assertEqual(resp.status_int, 503)

        closed_conn = defaultdict(set)
        collected_etags = set()
        collected_status = set()
        for conn in log:
            etag = conn.resp.headers['X-Object-Sysmeta-Ec-Etag']
            collected_etags.add(etag)
            collected_status.add(conn.resp.status)
            closed_conn[etag].add(conn.closed)

        # default node_iter will exhaust at 2 * replicas
        self.assertEqual(len(log), 2 * self.replicas())
        self.assertEqual(
            {obj1['etag'], obj2['etag'], obj3['etag'], obj4['etag']},
            collected_etags)
        self.assertEqual({200}, collected_status)
        self.assertEqual({
            obj1['etag']: {True},
            obj2['etag']: {True},
            obj3['etag']: {True},
            obj4['etag']: {True},
        }, closed_conn)

    def test_GET_with_mixed_durable_frags_and_no_quorum_will_503(self):
        # all nodes have a frag but there is no one set that reaches quorum,
>>>>>>> 71ac5cb9
        # and since at least one is marked durable we *should* be able to
        # reconstruct, so proxy will 503
        obj1 = self._make_ec_object_stub(pattern='obj1')
        obj2 = self._make_ec_object_stub(pattern='obj2')
        obj3 = self._make_ec_object_stub(pattern='obj3')
        obj4 = self._make_ec_object_stub(pattern='obj4')

        node_frags = [
            {'obj': obj1, 'frag': 0},
            {'obj': obj2, 'frag': 0},
            {'obj': obj3, 'frag': 0},
            {'obj': obj1, 'frag': 1},
            {'obj': obj2, 'frag': 1},
            {'obj': obj3, 'frag': 1},
            {'obj': obj1, 'frag': 2},
            {'obj': obj2, 'frag': 2},
            {'obj': obj3, 'frag': 2},
            {'obj': obj1, 'frag': 3},
            {'obj': obj2, 'frag': 3},
            {'obj': obj3, 'frag': 3},
            {'obj': obj1, 'frag': 4},
            {'obj': obj2, 'frag': 4},
            {'obj': obj3, 'frag': 4},
            {'obj': obj1, 'frag': 5},
            {'obj': obj2, 'frag': 5},
            {'obj': obj3, 'frag': 5},
            {'obj': obj1, 'frag': 6},
            {'obj': obj2, 'frag': 6},
            {'obj': obj3, 'frag': 6},
            {'obj': obj1, 'frag': 7},
            {'obj': obj2, 'frag': 7},
            {'obj': obj3, 'frag': 7},
            {'obj': obj1, 'frag': 8},
            {'obj': obj2, 'frag': 8},
            {'obj': obj3, 'frag': 8},
            {'obj': obj4, 'frag': 8},
        ]

        fake_response = self._fake_ec_node_response(node_frags)

        req = swob.Request.blank('/v1/a/c/o')
        with capture_http_requests(fake_response) as log:
            resp = req.get_response(self.app)

        self.assertEqual(resp.status_int, 503)

        for conn in log:
            etag = conn.resp.headers.get('X-Object-Sysmeta-Ec-Etag')

        collected_etags = set()
        collected_status = set()
        closed_conn = defaultdict(set)
        for conn in log:
            etag = conn.resp.headers['X-Object-Sysmeta-Ec-Etag']
            collected_etags.add(etag)
            collected_status.add(conn.resp.status)
            closed_conn[etag].add(conn.closed)

        # default node_iter will exhaust at 2 * replicas
        self.assertEqual(len(log), 2 * self.replicas())
        self.assertEqual(
            {obj1['etag'], obj2['etag'], obj3['etag'], obj4['etag']},
            collected_etags)
        self.assertEqual({200}, collected_status)
        self.assertEqual({
            obj1['etag']: {True},
            obj2['etag']: {True},
            obj3['etag']: {True},
            obj4['etag']: {True},
        }, closed_conn)

    def test_GET_with_quorum_durable_files(self):
        # verify that only (ec_nparity + 1) nodes need to be durable for a GET
        # to be completed with ec_ndata requests.
        obj1 = self._make_ec_object_stub()

        node_frags = [
            {'obj': obj1, 'frag': 0, 'durable': True},  # durable
            {'obj': obj1, 'frag': 1, 'durable': True},  # durable
            {'obj': obj1, 'frag': 2, 'durable': True},  # durable
            {'obj': obj1, 'frag': 3, 'durable': True},  # durable
            {'obj': obj1, 'frag': 4, 'durable': True},  # durable
            {'obj': obj1, 'frag': 5, 'durable': False},
            {'obj': obj1, 'frag': 6, 'durable': False},
            {'obj': obj1, 'frag': 7, 'durable': False},
            {'obj': obj1, 'frag': 8, 'durable': False},
            {'obj': obj1, 'frag': 9, 'durable': False},
            {'obj': obj1, 'frag': 10, 'durable': False},  # parity
            {'obj': obj1, 'frag': 11, 'durable': False},  # parity
            {'obj': obj1, 'frag': 12, 'durable': False},  # parity
            {'obj': obj1, 'frag': 13, 'durable': False},  # parity
        ] + [[]] * self.replicas()  # handoffs all 404

        fake_response = self._fake_ec_node_response(list(node_frags))

        req = swob.Request.blank('/v1/a/c/o')
        with capture_http_requests(fake_response) as log:
            resp = req.get_response(self.app)

        self.assertEqual(resp.status_int, 200)
        self.assertEqual(resp.headers['etag'], obj1['etag'])
        self.assertEqual(md5(resp.body).hexdigest(), obj1['etag'])

        self.assertGreaterEqual(len(log), self.policy.ec_ndata)
        collected_durables = []
        for conn in log:
            if not conn.resp.headers.get('X-Backend-Data-Timestamp'):
                continue
            if (conn.resp.headers.get('X-Backend-Durable-Timestamp')
                    == conn.resp.headers.get('X-Backend-Data-Timestamp')):
                collected_durables.append(conn)
        # because nodes are shuffled we can't be sure how many durables are
        # returned but it must be at least 1 and cannot exceed 5
        self.assertLessEqual(len(collected_durables), 5)
        self.assertGreaterEqual(len(collected_durables), 1)

    def test_GET_with_single_durable_file(self):
        # verify that a single durable is sufficient for a GET
        # to be completed with ec_ndata requests.
        obj1 = self._make_ec_object_stub()

        node_frags = [
            {'obj': obj1, 'frag': 0, 'durable': True},  # durable
            {'obj': obj1, 'frag': 1, 'durable': False},
            {'obj': obj1, 'frag': 2, 'durable': False},
            {'obj': obj1, 'frag': 3, 'durable': False},
            {'obj': obj1, 'frag': 4, 'durable': False},
            {'obj': obj1, 'frag': 5, 'durable': False},
            {'obj': obj1, 'frag': 6, 'durable': False},
            {'obj': obj1, 'frag': 7, 'durable': False},
            {'obj': obj1, 'frag': 8, 'durable': False},
            {'obj': obj1, 'frag': 9, 'durable': False},
            {'obj': obj1, 'frag': 10, 'durable': False},  # parity
            {'obj': obj1, 'frag': 11, 'durable': False},  # parity
            {'obj': obj1, 'frag': 12, 'durable': False},  # parity
            {'obj': obj1, 'frag': 13, 'durable': False},  # parity
        ] + [[]] * self.replicas()  # handoffs all 404

        fake_response = self._fake_ec_node_response(list(node_frags))

        req = swob.Request.blank('/v1/a/c/o')
        with capture_http_requests(fake_response) as log:
            resp = req.get_response(self.app)

        self.assertEqual(resp.status_int, 200)
        self.assertEqual(resp.headers['etag'], obj1['etag'])
        self.assertEqual(md5(resp.body).hexdigest(), obj1['etag'])

        collected_durables = []
        for conn in log:
            if not conn.resp.headers.get('X-Backend-Data-Timestamp'):
                continue
            if (conn.resp.headers.get('X-Backend-Durable-Timestamp')
                    == conn.resp.headers.get('X-Backend-Data-Timestamp')):
                collected_durables.append(conn)
        # because nodes are shuffled we can't be sure how many non-durables
        # are returned before the durable, but we do expect a single durable
        self.assertEqual(1, len(collected_durables))

    def test_GET_with_no_durable_files(self):
        # verify that at least one durable is necessary for a successful GET
        obj1 = self._make_ec_object_stub()
        node_frags = [
            {'obj': obj1, 'frag': 0, 'durable': False},
            {'obj': obj1, 'frag': 1, 'durable': False},
            {'obj': obj1, 'frag': 2, 'durable': False},
            {'obj': obj1, 'frag': 3, 'durable': False},
            {'obj': obj1, 'frag': 4, 'durable': False},
            {'obj': obj1, 'frag': 5, 'durable': False},
            {'obj': obj1, 'frag': 6, 'durable': False},
            {'obj': obj1, 'frag': 7, 'durable': False},
            {'obj': obj1, 'frag': 8, 'durable': False},
            {'obj': obj1, 'frag': 9, 'durable': False},
            {'obj': obj1, 'frag': 10, 'durable': False},  # parity
            {'obj': obj1, 'frag': 11, 'durable': False},  # parity
            {'obj': obj1, 'frag': 12, 'durable': False},  # parity
            {'obj': obj1, 'frag': 13, 'durable': False},  # parity
        ] + [[]] * self.replicas()  # handoffs

        fake_response = self._fake_ec_node_response(list(node_frags))

        req = swob.Request.blank('/v1/a/c/o')
        with capture_http_requests(fake_response) as log:
            resp = req.get_response(self.app)

        self.assertEqual(resp.status_int, 404)
        # all 28 nodes tried with an optimistic get, none are durable and none
        # report having a durable timestamp
        self.assertEqual(28, len(log))

    def test_GET_with_missing_durable_files_and_mixed_etags(self):
        obj1 = self._make_ec_object_stub(pattern='obj1')
        obj2 = self._make_ec_object_stub(pattern='obj2')

        # non-quorate durables for another object won't stop us finding the
        # quorate object
        node_frags = [
            # ec_ndata - 1 frags of obj2 are available and durable
            {'obj': obj2, 'frag': 0, 'durable': True},
            {'obj': obj2, 'frag': 1, 'durable': True},
            {'obj': obj2, 'frag': 2, 'durable': True},
            {'obj': obj2, 'frag': 3, 'durable': True},
            {'obj': obj2, 'frag': 4, 'durable': True},
            {'obj': obj2, 'frag': 5, 'durable': True},
            {'obj': obj2, 'frag': 6, 'durable': True},
            {'obj': obj2, 'frag': 7, 'durable': True},
            {'obj': obj2, 'frag': 8, 'durable': True},
            # ec_ndata frags of obj1 are available and one is durable
            {'obj': obj1, 'frag': 0, 'durable': False},
            {'obj': obj1, 'frag': 1, 'durable': False},
            {'obj': obj1, 'frag': 2, 'durable': False},
            {'obj': obj1, 'frag': 3, 'durable': False},
            {'obj': obj1, 'frag': 4, 'durable': False},
            {'obj': obj1, 'frag': 5, 'durable': False},
            {'obj': obj1, 'frag': 6, 'durable': False},
            {'obj': obj1, 'frag': 7, 'durable': False},
            {'obj': obj1, 'frag': 8, 'durable': False},
            {'obj': obj1, 'frag': 9, 'durable': True},
        ]

        fake_response = self._fake_ec_node_response(list(node_frags))

        req = swob.Request.blank('/v1/a/c/o')
        with capture_http_requests(fake_response) as log:
            resp = req.get_response(self.app)

        closed_conn = defaultdict(set)
        for conn in log:
            etag = conn.resp.headers.get('X-Object-Sysmeta-Ec-Etag')
            closed_conn[etag].add(conn.closed)
        self.assertEqual({
            obj1['etag']: {False},
            obj2['etag']: {True},
        }, closed_conn)

        self.assertEqual(resp.status_int, 200)
        self.assertEqual(resp.headers['etag'], obj1['etag'])
        self.assertEqual(md5(resp.body).hexdigest(), obj1['etag'])

        # Quorum of non-durables for a different object won't
        # prevent us hunting down the durable object
        node_frags = [
            # primaries
            {'obj': obj2, 'frag': 0, 'durable': False},
            {'obj': obj2, 'frag': 1, 'durable': False},
            {'obj': obj2, 'frag': 2, 'durable': False},
            {'obj': obj2, 'frag': 3, 'durable': False},
            {'obj': obj2, 'frag': 4, 'durable': False},
            {'obj': obj2, 'frag': 5, 'durable': False},
            {'obj': obj2, 'frag': 6, 'durable': False},
            {'obj': obj2, 'frag': 7, 'durable': False},
            {'obj': obj2, 'frag': 8, 'durable': False},
            {'obj': obj2, 'frag': 9, 'durable': False},
            {'obj': obj2, 'frag': 10, 'durable': False},
            {'obj': obj2, 'frag': 11, 'durable': False},
            {'obj': obj2, 'frag': 12, 'durable': False},
            {'obj': obj2, 'frag': 13, 'durable': False},
            # handoffs
            {'obj': obj1, 'frag': 0, 'durable': False},
            {'obj': obj1, 'frag': 1, 'durable': False},
            {'obj': obj1, 'frag': 2, 'durable': False},
            {'obj': obj1, 'frag': 3, 'durable': False},
            {'obj': obj1, 'frag': 4, 'durable': False},
            {'obj': obj1, 'frag': 5, 'durable': False},
            {'obj': obj1, 'frag': 6, 'durable': False},
            {'obj': obj1, 'frag': 7, 'durable': False},
            {'obj': obj1, 'frag': 8, 'durable': False},
            {'obj': obj1, 'frag': 9, 'durable': False},
            {'obj': obj1, 'frag': 10, 'durable': False},  # parity
            {'obj': obj1, 'frag': 11, 'durable': False},  # parity
            {'obj': obj1, 'frag': 12, 'durable': False},  # parity
            {'obj': obj1, 'frag': 13, 'durable': True},  # parity
        ]

        fake_response = self._fake_ec_node_response(list(node_frags))

        req = swob.Request.blank('/v1/a/c/o')
        with capture_http_requests(fake_response):
            resp = req.get_response(self.app)

        self.assertEqual(resp.status_int, 200)
        self.assertEqual(resp.headers['etag'], obj1['etag'])
        self.assertEqual(md5(resp.body).hexdigest(), obj1['etag'])

    def test_GET_with_missing_durables_and_older_durables(self):
        # scenario: non-durable frags of newer obj1 obscure all durable frags
        # of older obj2, so first 14 requests result in a non-durable set.
        # At that point (or before) the proxy knows that a durable set of
        # frags for obj2 exists so will fetch them, requiring another 10
        # directed requests.
        obj2 = self._make_ec_object_stub(pattern='obj2', timestamp=self.ts())
        obj1 = self._make_ec_object_stub(pattern='obj1', timestamp=self.ts())

        node_frags = [
            [{'obj': obj1, 'frag': 0, 'durable': False}],  # obj2 missing
            [{'obj': obj1, 'frag': 1, 'durable': False},
             {'obj': obj2, 'frag': 1, 'durable': True}],
            [{'obj': obj1, 'frag': 2, 'durable': False}],  # obj2 missing
            [{'obj': obj1, 'frag': 3, 'durable': False},
             {'obj': obj2, 'frag': 3, 'durable': True}],
            [{'obj': obj1, 'frag': 4, 'durable': False},
             {'obj': obj2, 'frag': 4, 'durable': True}],
            [{'obj': obj1, 'frag': 5, 'durable': False},
             {'obj': obj2, 'frag': 5, 'durable': True}],
            [{'obj': obj1, 'frag': 6, 'durable': False},
             {'obj': obj2, 'frag': 6, 'durable': True}],
            [{'obj': obj1, 'frag': 7, 'durable': False},
             {'obj': obj2, 'frag': 7, 'durable': True}],
            [{'obj': obj1, 'frag': 8, 'durable': False},
             {'obj': obj2, 'frag': 8, 'durable': True}],
            [{'obj': obj1, 'frag': 9, 'durable': False}],  # obj2 missing
            [{'obj': obj1, 'frag': 10, 'durable': False},
             {'obj': obj2, 'frag': 10, 'durable': True}],
            [{'obj': obj1, 'frag': 11, 'durable': False},
             {'obj': obj2, 'frag': 11, 'durable': True}],
            [{'obj': obj1, 'frag': 12, 'durable': False}],  # obj2 missing
            [{'obj': obj1, 'frag': 13, 'durable': False},
             {'obj': obj2, 'frag': 13, 'durable': True}],
        ]

        fake_response = self._fake_ec_node_response(list(node_frags))

        req = swob.Request.blank('/v1/a/c/o')
        with capture_http_requests(fake_response) as log:
            resp = req.get_response(self.app)

        closed_conn = defaultdict(set)
        for conn in log:
            etag = conn.resp.headers.get('X-Object-Sysmeta-Ec-Etag')
            closed_conn[etag].add(conn.closed)
        self.assertEqual({
            obj1['etag']: {True},
            obj2['etag']: {False},
        }, closed_conn)

        self.assertEqual(resp.status_int, 200)
        self.assertEqual(resp.headers['etag'], obj2['etag'])
        self.assertEqual(md5(resp.body).hexdigest(), obj2['etag'])
        # max: proxy will GET all non-durable obj1 frags and then 10 obj frags
        self.assertLessEqual(len(log), self.replicas() + self.policy.ec_ndata)
        # min: proxy will GET 10 non-durable obj1 frags and then 10 obj frags
        self.assertGreaterEqual(len(log), 2 * self.policy.ec_ndata)

    def test_GET_with_missing_durables_and_older_obscured_durables(self):
        # scenario: obj3 has 14 frags but only 2 are durable and these are
        # obscured by two non-durable frags of obj1. There is also a single
        # non-durable frag of obj2. The proxy will need to do at least 10
        # GETs to see all the obj3 frags plus 1 more to GET a durable frag.
        # The proxy may also do one more GET if the obj2 frag is found.
        # i.e. 10 + 1 durable for obj3, 2 for obj1 and 1 more if obj2 found
        obj2 = self._make_ec_object_stub(pattern='obj2', timestamp=self.ts())
        obj3 = self._make_ec_object_stub(pattern='obj3', timestamp=self.ts())
        obj1 = self._make_ec_object_stub(pattern='obj1', timestamp=self.ts())

        node_frags = [
            [{'obj': obj1, 'frag': 0, 'durable': False},  # obj1 frag
             {'obj': obj3, 'frag': 0, 'durable': True}],
            [{'obj': obj1, 'frag': 1, 'durable': False},  # obj1 frag
             {'obj': obj3, 'frag': 1, 'durable': True}],
            [{'obj': obj2, 'frag': 2, 'durable': False},  # obj2 frag
             {'obj': obj3, 'frag': 2, 'durable': False}],
            [{'obj': obj3, 'frag': 3, 'durable': False}],
            [{'obj': obj3, 'frag': 4, 'durable': False}],
            [{'obj': obj3, 'frag': 5, 'durable': False}],
            [{'obj': obj3, 'frag': 6, 'durable': False}],
            [{'obj': obj3, 'frag': 7, 'durable': False}],
            [{'obj': obj3, 'frag': 8, 'durable': False}],
            [{'obj': obj3, 'frag': 9, 'durable': False}],
            [{'obj': obj3, 'frag': 10, 'durable': False}],
            [{'obj': obj3, 'frag': 11, 'durable': False}],
            [{'obj': obj3, 'frag': 12, 'durable': False}],
            [{'obj': obj3, 'frag': 13, 'durable': False}],
        ] + [[]] * self.replicas()  # handoffs 404

        fake_response = self._fake_ec_node_response(list(node_frags))

        req = swob.Request.blank('/v1/a/c/o')
        with capture_http_requests(fake_response) as log:
            resp = req.get_response(self.app)

        self.assertEqual(resp.status_int, 200)
        self.assertEqual(resp.headers['etag'], obj3['etag'])
        self.assertEqual(md5(resp.body).hexdigest(), obj3['etag'])
        self.assertGreaterEqual(len(log), self.policy.ec_ndata + 1)
        self.assertLessEqual(len(log), (self.policy.ec_ndata * 2) + 1)

    def test_GET_with_missing_durables_and_older_non_durables(self):
        # scenario: non-durable frags of newer obj1 obscure all frags
        # of older obj2, so first 28 requests result in a non-durable set.
        # There are only 10 frags for obj2 and one is not durable.
        obj2 = self._make_ec_object_stub(pattern='obj2', timestamp=self.ts())
        obj1 = self._make_ec_object_stub(pattern='obj1', timestamp=self.ts())

        node_frags = [
            [{'obj': obj1, 'frag': 0, 'durable': False}],  # obj2 missing
            [{'obj': obj1, 'frag': 1, 'durable': False},
             {'obj': obj2, 'frag': 1, 'durable': False}],  # obj2 non-durable
            [{'obj': obj1, 'frag': 2, 'durable': False}],  # obj2 missing
            [{'obj': obj1, 'frag': 3, 'durable': False},
             {'obj': obj2, 'frag': 3, 'durable': True}],
            [{'obj': obj1, 'frag': 4, 'durable': False},
             {'obj': obj2, 'frag': 4, 'durable': True}],
            [{'obj': obj1, 'frag': 5, 'durable': False},
             {'obj': obj2, 'frag': 5, 'durable': True}],
            [{'obj': obj1, 'frag': 6, 'durable': False},
             {'obj': obj2, 'frag': 6, 'durable': True}],
            [{'obj': obj1, 'frag': 7, 'durable': False},
             {'obj': obj2, 'frag': 7, 'durable': True}],
            [{'obj': obj1, 'frag': 8, 'durable': False},
             {'obj': obj2, 'frag': 8, 'durable': True}],
            [{'obj': obj1, 'frag': 9, 'durable': False}],  # obj2 missing
            [{'obj': obj1, 'frag': 10, 'durable': False},
             {'obj': obj2, 'frag': 10, 'durable': True}],
            [{'obj': obj1, 'frag': 11, 'durable': False},
             {'obj': obj2, 'frag': 11, 'durable': True}],
            [{'obj': obj1, 'frag': 12, 'durable': False}],  # obj2 missing
            [{'obj': obj1, 'frag': 13, 'durable': False},
             {'obj': obj2, 'frag': 13, 'durable': True}],
            [],                                             # 1 empty primary
        ]

        fake_response = self._fake_ec_node_response(list(node_frags))

        req = swob.Request.blank('/v1/a/c/o')
        with capture_http_requests(fake_response) as log:
            resp = req.get_response(self.app)

        self.assertEqual(resp.status_int, 200)
        self.assertEqual(resp.headers['etag'], obj2['etag'])
        self.assertEqual(md5(resp.body).hexdigest(), obj2['etag'])
        # max: proxy will GET all non-durable obj1 frags and then 10 obj2 frags
        self.assertLessEqual(len(log), self.replicas() + self.policy.ec_ndata)
        # min: proxy will GET 10 non-durable obj1 frags and then 10 obj2 frags
        self.assertGreaterEqual(len(log), 2 * self.policy.ec_ndata)

    def test_GET_with_mixed_etags_at_same_timestamp(self):
        # this scenario should never occur but if there are somehow
        # fragments for different content at the same timestamp then the
        # object controller should handle it gracefully
        ts = self.ts()  # force equal timestamps for two objects
        obj1 = self._make_ec_object_stub(timestamp=ts, pattern='obj1')
        obj2 = self._make_ec_object_stub(timestamp=ts, pattern='obj2')
        self.assertNotEqual(obj1['etag'], obj2['etag'])  # sanity

        node_frags = [
            # 7 frags of obj2 are available and durable
            {'obj': obj2, 'frag': 0, 'durable': True},
            {'obj': obj2, 'frag': 1, 'durable': True},
            {'obj': obj2, 'frag': 2, 'durable': True},
            {'obj': obj2, 'frag': 3, 'durable': True},
            {'obj': obj2, 'frag': 4, 'durable': True},
            {'obj': obj2, 'frag': 5, 'durable': True},
            {'obj': obj2, 'frag': 6, 'durable': True},
            # 7 frags of obj1 are available and durable
            {'obj': obj1, 'frag': 7, 'durable': True},
            {'obj': obj1, 'frag': 8, 'durable': True},
            {'obj': obj1, 'frag': 9, 'durable': True},
            {'obj': obj1, 'frag': 10, 'durable': True},
            {'obj': obj1, 'frag': 11, 'durable': True},
            {'obj': obj1, 'frag': 12, 'durable': True},
            {'obj': obj1, 'frag': 13, 'durable': True},
        ] + [[]] * self.replicas()  # handoffs

        fake_response = self._fake_ec_node_response(list(node_frags))

        req = swob.Request.blank('/v1/a/c/o')
        with capture_http_requests(fake_response) as log:
            resp = req.get_response(self.app)
        # read body to provoke any EC decode errors
        self.assertTrue(resp.body)

        self.assertEqual(resp.status_int, 503)
        self.assertEqual(len(log), self.replicas() * 2)
        collected_etags = set()
        for conn in log:
            etag = conn.resp.headers['X-Object-Sysmeta-Ec-Etag']
            collected_etags.add(etag)  # will be None from handoffs
        self.assertEqual({obj1['etag'], obj2['etag'], None}, collected_etags)
        log_lines = self.app.logger.get_lines_for_level('error')
        self.assertEqual(log_lines,
                         ['Problem with fragment response: ETag mismatch'] * 7
                         + ['Object returning 503 for []'])
        # Note the empty list above -- that log line comes out of
        # best_response but we've already thrown out the "good" responses :-/

    def test_GET_mixed_success_with_range(self):
        fragment_size = self.policy.fragment_size

        ec_stub = self._make_ec_object_stub()
        frag_archives = ec_stub['frags']
        frag_archive_size = len(ec_stub['frags'][0])

        headers = {
            'Content-Type': 'text/plain',
            'Content-Length': fragment_size,
            'Content-Range': 'bytes 0-%s/%s' % (fragment_size - 1,
                                                frag_archive_size),
            'X-Object-Sysmeta-Ec-Content-Length': len(ec_stub['body']),
            'X-Object-Sysmeta-Ec-Etag': ec_stub['etag'],
            'X-Timestamp': Timestamp(self.ts()).normal,
        }
        responses = [
            StubResponse(206, frag_archives[0][:fragment_size], headers, 0),
            StubResponse(206, frag_archives[1][:fragment_size], headers, 1),
            StubResponse(206, frag_archives[2][:fragment_size], headers, 2),
            StubResponse(206, frag_archives[3][:fragment_size], headers, 3),
            StubResponse(206, frag_archives[4][:fragment_size], headers, 4),
            # data nodes with old frag
            StubResponse(416, frag_index=5),
            StubResponse(416, frag_index=6),
            StubResponse(206, frag_archives[7][:fragment_size], headers, 7),
            StubResponse(206, frag_archives[8][:fragment_size], headers, 8),
            StubResponse(206, frag_archives[9][:fragment_size], headers, 9),
            # hopefully we ask for two more
            StubResponse(206, frag_archives[10][:fragment_size], headers, 10),
            StubResponse(206, frag_archives[11][:fragment_size], headers, 11),
        ]

        def get_response(req):
            return responses.pop(0) if responses else StubResponse(404)

        req = swob.Request.blank('/v1/a/c/o', headers={'Range': 'bytes=0-3'})
        with capture_http_requests(get_response) as log:
            resp = req.get_response(self.app)

        self.assertEqual(resp.status_int, 206)
        self.assertEqual(resp.body, b'test')
        self.assertEqual(len(log), self.policy.ec_ndata + 2)

        # verify that even when last responses to be collected are 416's
        # the shortfall of 2xx responses still triggers extra spawned requests
        responses = [
            StubResponse(206, frag_archives[0][:fragment_size], headers, 0),
            StubResponse(206, frag_archives[1][:fragment_size], headers, 1),
            StubResponse(206, frag_archives[2][:fragment_size], headers, 2),
            StubResponse(206, frag_archives[3][:fragment_size], headers, 3),
            StubResponse(206, frag_archives[4][:fragment_size], headers, 4),
            StubResponse(206, frag_archives[7][:fragment_size], headers, 7),
            StubResponse(206, frag_archives[8][:fragment_size], headers, 8),
            StubResponse(206, frag_archives[9][:fragment_size], headers, 9),
            StubResponse(206, frag_archives[10][:fragment_size], headers, 10),
            # data nodes with old frag
            StubResponse(416, frag_index=5),
            # hopefully we ask for one more
            StubResponse(416, frag_index=6),
            # and hopefully we ask for another
            StubResponse(206, frag_archives[11][:fragment_size], headers, 11),
        ]

        req = swob.Request.blank('/v1/a/c/o', headers={'Range': 'bytes=0-3'})
        with capture_http_requests(get_response) as log:
            resp = req.get_response(self.app)

        self.assertEqual(resp.status_int, 206)
        self.assertEqual(resp.body, b'test')
        self.assertEqual(len(log), self.policy.ec_ndata + 2)

    def test_GET_with_range_unsatisfiable_mixed_success(self):
        responses = [
            StubResponse(416, frag_index=0),
            StubResponse(416, frag_index=1),
            StubResponse(416, frag_index=2),
            StubResponse(416, frag_index=3),
            StubResponse(416, frag_index=4),
            StubResponse(416, frag_index=5),
            StubResponse(416, frag_index=6),
            # sneak a couple bogus extra responses
            StubResponse(404),
            StubResponse(206, frag_index=8),
            # and then just "enough" more 416's
            StubResponse(416, frag_index=9),
            StubResponse(416, frag_index=10),
            StubResponse(416, frag_index=11),
        ]

        def get_response(req):
            return responses.pop(0) if responses else StubResponse(404)

        req = swob.Request.blank('/v1/a/c/o', headers={
            'Range': 'bytes=%s-' % 100000000000000})
        with capture_http_requests(get_response) as log:
            resp = req.get_response(self.app)

        self.assertEqual(resp.status_int, 416)
        # we're going to engage ndata primaries, plus the bogus extra
        # self.assertEqual(len(log), self.policy.ec_ndata + 2)
        self.assertEqual([c.resp.status for c in log],
                         ([416] * 7) + [404, 206] + ([416] * 3))

    def test_GET_with_missing_and_range_unsatisifiable(self):
        responses = [  # not quite ec_ndata frags on primaries
            StubResponse(416, frag_index=0),
            StubResponse(416, frag_index=1),
            StubResponse(416, frag_index=2),
            StubResponse(416, frag_index=3),
            StubResponse(416, frag_index=4),
            StubResponse(416, frag_index=5),
            StubResponse(416, frag_index=6),
            StubResponse(416, frag_index=7),
            StubResponse(416, frag_index=8),
        ]

        def get_response(req):
            return responses.pop(0) if responses else StubResponse(404)

        req = swob.Request.blank('/v1/a/c/o', headers={
            'Range': 'bytes=%s-' % 100000000000000})
        with capture_http_requests(get_response) as log:
            resp = req.get_response(self.app)

        # TODO: does 416 make sense without a quorum, or should this be a 404?
        # a non-range GET of same object would return 404
        self.assertEqual(resp.status_int, 416)
        self.assertEqual(len(log), 2 * self.replicas())

    def test_GET_with_success_and_507_will_503(self):
        responses = [  # only 9 good nodes
            StubResponse(200),
            StubResponse(200),
            StubResponse(200),
            StubResponse(200),
            StubResponse(200),
            StubResponse(200),
            StubResponse(200),
            StubResponse(200),
            StubResponse(200),
        ]

        def get_response(req):
            # bad disk on all other nodes
            return responses.pop(0) if responses else StubResponse(507)

        req = swob.Request.blank('/v1/a/c/o')
        with capture_http_requests(get_response) as log:
            resp = req.get_response(self.app)

        self.assertEqual(resp.status_int, 503)
        self.assertEqual(len(log), 2 * self.replicas())

    def test_GET_with_success_and_404_will_404(self):
        responses = [  # only 9 good nodes
            StubResponse(200),
            StubResponse(200),
            StubResponse(200),
            StubResponse(200),
            StubResponse(200),
            StubResponse(200),
            StubResponse(200),
            StubResponse(200),
            StubResponse(200),
        ]

        def get_response(req):
            # no frags on other nodes
            return responses.pop(0) if responses else StubResponse(404)

        req = swob.Request.blank('/v1/a/c/o')
        with capture_http_requests(get_response) as log:
            resp = req.get_response(self.app)

        self.assertEqual(resp.status_int, 404)
        self.assertEqual(len(log), 2 * self.replicas())

    def test_GET_mixed_ranged_responses_success(self):
        segment_size = self.policy.ec_segment_size
        frag_size = self.policy.fragment_size
        new_data = (b'test' * segment_size)[:-492]
        new_etag = md5(new_data).hexdigest()
        new_archives = self._make_ec_archive_bodies(new_data)
        old_data = (b'junk' * segment_size)[:-492]
        old_etag = md5(old_data).hexdigest()
        old_archives = self._make_ec_archive_bodies(old_data)
        frag_archive_size = len(new_archives[0])

        # here we deliberately omit X-Backend-Data-Timestamp to check that
        # proxy will tolerate responses from object server that have not been
        # upgraded to send that header
        old_headers = {
            'Content-Type': 'text/plain',
            'Content-Length': frag_size,
            'Content-Range': 'bytes 0-%s/%s' % (frag_size - 1,
                                                frag_archive_size),
            'X-Object-Sysmeta-Ec-Content-Length': len(old_data),
            'X-Object-Sysmeta-Ec-Etag': old_etag,
            'X-Backend-Timestamp': Timestamp(self.ts()).internal
        }
        new_headers = {
            'Content-Type': 'text/plain',
            'Content-Length': frag_size,
            'Content-Range': 'bytes 0-%s/%s' % (frag_size - 1,
                                                frag_archive_size),
            'X-Object-Sysmeta-Ec-Content-Length': len(new_data),
            'X-Object-Sysmeta-Ec-Etag': new_etag,
            'X-Backend-Timestamp': Timestamp(self.ts()).internal
        }
        # 7 primaries with stale frags, 3 handoffs failed to get new frags
        responses = [
            StubResponse(206, old_archives[0][:frag_size], old_headers, 0),
            StubResponse(206, new_archives[1][:frag_size], new_headers, 1),
            StubResponse(206, old_archives[2][:frag_size], old_headers, 2),
            StubResponse(206, new_archives[3][:frag_size], new_headers, 3),
            StubResponse(206, old_archives[4][:frag_size], old_headers, 4),
            StubResponse(206, new_archives[5][:frag_size], new_headers, 5),
            StubResponse(206, old_archives[6][:frag_size], old_headers, 6),
            StubResponse(206, new_archives[7][:frag_size], new_headers, 7),
            StubResponse(206, old_archives[8][:frag_size], old_headers, 8),
            StubResponse(206, new_archives[9][:frag_size], new_headers, 9),
            StubResponse(206, old_archives[10][:frag_size], old_headers, 10),
            StubResponse(206, new_archives[11][:frag_size], new_headers, 11),
            StubResponse(206, old_archives[12][:frag_size], old_headers, 12),
            StubResponse(206, new_archives[13][:frag_size], new_headers, 13),
            StubResponse(206, new_archives[0][:frag_size], new_headers, 0),
            StubResponse(404),
            StubResponse(404),
            StubResponse(206, new_archives[6][:frag_size], new_headers, 6),
            StubResponse(404),
            StubResponse(206, new_archives[10][:frag_size], new_headers, 10),
            StubResponse(206, new_archives[12][:frag_size], new_headers, 12),
        ]

        def get_response(req):
            return responses.pop(0) if responses else StubResponse(404)

        req = swob.Request.blank('/v1/a/c/o')
        with capture_http_requests(get_response) as log:
            resp = req.get_response(self.app)

        closed_conn = defaultdict(set)
        for conn in log:
            etag = conn.resp.headers.get('X-Object-Sysmeta-Ec-Etag')
            closed_conn[etag].add(conn.closed)
        self.assertEqual({
            old_etag: {True},
            new_etag: {False},
            None: {True},
        }, dict(closed_conn))

        self.assertEqual(resp.status_int, 200)
        self.assertEqual(resp.body, new_data[:segment_size])
        self.assertEqual(len(log), self.policy.ec_ndata + 10)

    def test_GET_mismatched_fragment_archives(self):
        segment_size = self.policy.ec_segment_size
        test_data1 = (b'test' * segment_size)[:-333]
        # N.B. the object data *length* here is different
        test_data2 = (b'blah1' * segment_size)[:-333]

        etag1 = md5(test_data1).hexdigest()
        etag2 = md5(test_data2).hexdigest()

        ec_archive_bodies1 = self._make_ec_archive_bodies(test_data1)
        ec_archive_bodies2 = self._make_ec_archive_bodies(test_data2)

        headers1 = {'X-Object-Sysmeta-Ec-Etag': etag1,
                    'X-Object-Sysmeta-Ec-Content-Length': '333'}
        # here we're going to *lie* and say the etag here matches
        headers2 = {'X-Object-Sysmeta-Ec-Etag': etag1,
                    'X-Object-Sysmeta-Ec-Content-Length': '333'}

        responses1 = [(200, body, self._add_frag_index(fi, headers1))
                      for fi, body in enumerate(ec_archive_bodies1)]
        responses2 = [(200, body, self._add_frag_index(fi, headers2))
                      for fi, body in enumerate(ec_archive_bodies2)]

        req = swob.Request.blank('/v1/a/c/o')

        # sanity check responses1
        responses = responses1[:self.policy.ec_ndata]
        status_codes, body_iter, headers = zip(*responses)
        with set_http_connect(*status_codes, body_iter=body_iter,
                              headers=headers):
            resp = req.get_response(self.app)
        self.assertEqual(resp.status_int, 200)
        self.assertEqual(md5(resp.body).hexdigest(), etag1)

        # sanity check responses2
        responses = responses2[:self.policy.ec_ndata]
        status_codes, body_iter, headers = zip(*responses)
        with set_http_connect(*status_codes, body_iter=body_iter,
                              headers=headers):
            resp = req.get_response(self.app)
        self.assertEqual(resp.status_int, 200)
        self.assertEqual(md5(resp.body).hexdigest(), etag2)

        # now mix the responses a bit
        mix_index = random.randint(0, self.policy.ec_ndata - 1)
        mixed_responses = responses1[:self.policy.ec_ndata]
        mixed_responses[mix_index] = responses2[mix_index]

        status_codes, body_iter, headers = zip(*mixed_responses)
        with set_http_connect(*status_codes, body_iter=body_iter,
                              headers=headers):
            resp = req.get_response(self.app)
        self.assertEqual(resp.status_int, 200)
        try:
            resp.body
        except ECDriverError:
            resp._app_iter.close()
        else:
            self.fail('invalid ec fragment response body did not blow up!')
        error_lines = self.logger.get_lines_for_level('error')
        self.assertEqual(1, len(error_lines))
        msg = error_lines[0]
        self.assertIn('Error decoding fragments', msg)
        self.assertIn('/a/c/o', msg)
        log_msg_args, log_msg_kwargs = self.logger.log_dict['error'][0]
        self.assertEqual(log_msg_kwargs['exc_info'][0], ECDriverError)

    def test_GET_read_timeout(self):
        segment_size = self.policy.ec_segment_size
        test_data = (b'test' * segment_size)[:-333]
        etag = md5(test_data).hexdigest()
        ec_archive_bodies = self._make_ec_archive_bodies(test_data)
        headers = {'X-Object-Sysmeta-Ec-Etag': etag}
        self.app.recoverable_node_timeout = 0.01
        responses = [
            (200, SlowBody(body, 0.1), self._add_frag_index(i, headers))
            for i, body in enumerate(ec_archive_bodies)
        ] * self.policy.ec_duplication_factor

        req = swob.Request.blank('/v1/a/c/o')

        status_codes, body_iter, headers = zip(*responses + [
            (404, [b''], {}) for i in range(
                self.policy.object_ring.max_more_nodes)])
        with mocked_http_conn(*status_codes, body_iter=body_iter,
                              headers=headers):
            resp = req.get_response(self.app)
            self.assertEqual(resp.status_int, 200)
            # do this inside the fake http context manager, it'll try to
            # resume but won't be able to give us all the right bytes
            self.assertNotEqual(md5(resp.body).hexdigest(), etag)
        error_lines = self.logger.get_lines_for_level('error')
        nparity = self.policy.ec_nparity
        self.assertGreater(len(error_lines), nparity)
        for line in error_lines[:nparity]:
            self.assertIn('retrying', line)
        for line in error_lines[nparity:]:
            self.assertIn('ChunkReadTimeout (0.01s)', line)
        for line in self.logger.logger.records['ERROR']:
            self.assertIn(req.headers['x-trans-id'], line)

    def test_GET_read_timeout_resume(self):
        segment_size = self.policy.ec_segment_size
        test_data = (b'test' * segment_size)[:-333]
        etag = md5(test_data).hexdigest()
        ec_archive_bodies = self._make_ec_archive_bodies(test_data)
        headers = {
            'X-Object-Sysmeta-Ec-Etag': etag,
            'X-Object-Sysmeta-Ec-Content-Length': len(test_data),
        }
        self.app.recoverable_node_timeout = 0.05
        # first one is slow
        responses = [(200, SlowBody(ec_archive_bodies[0], 0.1),
                      self._add_frag_index(0, headers))]
        # ... the rest are fine
        responses += [(200, body, self._add_frag_index(i, headers))
                      for i, body in enumerate(ec_archive_bodies[1:], start=1)]

        req = swob.Request.blank('/v1/a/c/o')

        status_codes, body_iter, headers = zip(
            *responses[:self.policy.ec_ndata + 1])
        with set_http_connect(*status_codes, body_iter=body_iter,
                              headers=headers):
            resp = req.get_response(self.app)
            self.assertEqual(resp.status_int, 200)
            self.assertEqual(md5(resp.body).hexdigest(), etag)
        error_lines = self.logger.get_lines_for_level('error')
        self.assertEqual(1, len(error_lines))
        self.assertIn('retrying', error_lines[0])
<<<<<<< HEAD
        retry_line = self.logger.logger.records['ERROR'][0]
        self.assertIn(req.headers['x-trans-id'], retry_line)
=======
        for line in self.logger.logger.records['ERROR']:
            self.assertIn(req.headers['x-trans-id'], line)

    def test_GET_read_timeout_fails(self):
        segment_size = self.policy.ec_segment_size
        test_data = (b'test' * segment_size)[:-333]
        etag = md5(test_data).hexdigest()
        ec_archive_bodies = self._make_ec_archive_bodies(test_data)
        headers = {
            'X-Object-Sysmeta-Ec-Etag': etag,
            'X-Object-Sysmeta-Ec-Content-Length': len(test_data),
        }
        self.app.recoverable_node_timeout = 0.05
        # first one is slow
        responses = [(200, SlowBody(ec_archive_bodies[0], 0.1),
                      self._add_frag_index(0, headers))]
        # ... the rest are fine
        responses += [(200, body, self._add_frag_index(i, headers))
                      for i, body in enumerate(ec_archive_bodies[1:], start=1)]

        req = swob.Request.blank('/v1/a/c/o')

        status_codes, body_iter, headers = zip(
            *responses[:self.policy.ec_ndata])
        # I don't know why fast_forward would blow up, but if it does we
        # re-raise the ChunkReadTimeout and still want a txn-id
        with set_http_connect(*status_codes, body_iter=body_iter,
                              headers=headers), \
            mock.patch(
                'swift.proxy.controllers.obj.ECFragGetter.fast_forward',
                side_effect=ValueError()):
            resp = req.get_response(self.app)
            self.assertEqual(resp.status_int, 200)
            self.assertNotEqual(md5(resp.body).hexdigest(), etag)
        error_lines = self.logger.get_lines_for_level('error')
        self.assertEqual(1, len(error_lines))
        self.assertIn('Timeout fetching', error_lines[0])
        for line in self.logger.logger.records['ERROR']:
            self.assertIn(req.headers['x-trans-id'], line)
>>>>>>> 71ac5cb9

    def test_GET_read_timeout_resume_mixed_etag(self):
        segment_size = self.policy.ec_segment_size
        test_data2 = (b'blah1' * segment_size)[:-333]
        test_data1 = (b'test' * segment_size)[:-333]
        etag2 = md5(test_data2).hexdigest()
        etag1 = md5(test_data1).hexdigest()
        ec_archive_bodies2 = self._make_ec_archive_bodies(test_data2)
        ec_archive_bodies1 = self._make_ec_archive_bodies(test_data1)
        headers2 = {'X-Object-Sysmeta-Ec-Etag': etag2,
                    'X-Object-Sysmeta-Ec-Content-Length': len(test_data2),
                    'X-Backend-Timestamp': self.ts().internal}
        headers1 = {'X-Object-Sysmeta-Ec-Etag': etag1,
                    'X-Object-Sysmeta-Ec-Content-Length': len(test_data1),
                    'X-Backend-Timestamp': self.ts().internal}
        responses = [
            # 404
            (404, [b''], {}),
            # etag1
            (200, ec_archive_bodies1[1], self._add_frag_index(1, headers1)),
            # 404
            (404, [b''], {}),
            # etag1
            (200, SlowBody(ec_archive_bodies1[3], 0.1), self._add_frag_index(
                3, headers1)),
            # etag2
            (200, ec_archive_bodies2[4], self._add_frag_index(4, headers2)),
            # etag1
            (200, ec_archive_bodies1[5], self._add_frag_index(5, headers1)),
            # etag2
            (200, ec_archive_bodies2[6], self._add_frag_index(6, headers2)),
            # etag1
            (200, ec_archive_bodies1[7], self._add_frag_index(7, headers1)),
            # etag2
            (200, ec_archive_bodies2[8], self._add_frag_index(8, headers2)),
            # etag1
            (200, SlowBody(ec_archive_bodies1[9], 0.1), self._add_frag_index(
                9, headers1)),
            # etag2
            (200, ec_archive_bodies2[10], self._add_frag_index(10, headers2)),
            # etag1
            (200, ec_archive_bodies1[11], self._add_frag_index(11, headers1)),
            # etag2
            (200, ec_archive_bodies2[12], self._add_frag_index(12, headers2)),
            # 404
            (404, [b''], {}),
            # handoffs start here
            # etag2
            (200, ec_archive_bodies2[0], self._add_frag_index(0, headers2)),
            # 404
            (404, [b''], {}),
            # etag1
            (200, ec_archive_bodies1[2], self._add_frag_index(2, headers1)),
            # 404
            (404, [b''], {}),
            # etag1
            (200, ec_archive_bodies1[4], self._add_frag_index(4, headers1)),
            # etag2
            (200, ec_archive_bodies2[1], self._add_frag_index(1, headers2)),
            # etag1
            (200, ec_archive_bodies1[6], self._add_frag_index(6, headers1)),
            # etag2
            (200, ec_archive_bodies2[7], self._add_frag_index(7, headers2)),
            # etag1
            (200, ec_archive_bodies1[8], self._add_frag_index(8, headers1)),
            # resume requests start here
            # 404
            (404, [b''], {}),
            # etag2
            (200, ec_archive_bodies2[3], self._add_frag_index(3, headers2)),
            # 404
            (404, [b''], {}),
            # etag1
            (200, ec_archive_bodies1[10], self._add_frag_index(10, headers1)),
            # etag1
            (200, ec_archive_bodies1[12], self._add_frag_index(12, headers1)),
        ]
        self.app.recoverable_node_timeout = 0.01
        req = swob.Request.blank('/v1/a/c/o')
        status_codes, body_iter, headers = zip(*responses)
<<<<<<< HEAD
        with set_http_connect(*status_codes, body_iter=body_iter,
                              headers=headers):
=======
        with mocked_http_conn(*status_codes, body_iter=body_iter,
                              headers=headers) as log:
>>>>>>> 71ac5cb9
            resp = req.get_response(self.app)
            self.assertEqual(resp.status_int, 200)
            self.assertEqual(md5(resp.body).hexdigest(), etag1)
        error_lines = self.logger.get_lines_for_level('error')
        self.assertEqual(2, len(error_lines))
        for line in error_lines:
            self.assertIn('retrying', line)
<<<<<<< HEAD
=======
        for line in self.logger.logger.records['ERROR']:
            self.assertIn(req.headers['x-trans-id'], line)
        etag2_conns = []
        for conn in log.responses:
            if conn.headers.get('X-Object-Sysmeta-Ec-Etag') == etag2:
                etag2_conns.append(conn)
        self.assertEqual(
            ([True] * 8) + [False],  # the resumed etag2 doesn't get closed
            [conn.closed for conn in etag2_conns])
>>>>>>> 71ac5cb9

    def test_fix_response_HEAD(self):
        headers = {'X-Object-Sysmeta-Ec-Content-Length': '10',
                   'X-Object-Sysmeta-Ec-Etag': 'foo'}

        # sucsessful HEAD
        responses = [(200, b'', headers)]
        status_codes, body_iter, headers = zip(*responses)
        req = swift.common.swob.Request.blank('/v1/a/c/o', method='HEAD')
        with set_http_connect(*status_codes, body_iter=body_iter,
                              headers=headers):
            resp = req.get_response(self.app)
        self.assertEqual(resp.status_int, 200)
        self.assertEqual(resp.body, b'')
        # 200OK shows original object content length
        self.assertEqual(resp.headers['Content-Length'], '10')
        self.assertEqual(resp.headers['Etag'], 'foo')

        # not found HEAD
        responses = [(404, b'', {})] * self.replicas() * 2
        status_codes, body_iter, headers = zip(*responses)
        req = swift.common.swob.Request.blank('/v1/a/c/o', method='HEAD')
        with set_http_connect(*status_codes, body_iter=body_iter,
                              headers=headers):
            resp = req.get_response(self.app)
        self.assertEqual(resp.status_int, 404)
        # 404 shows actual response body size (i.e. 0 for HEAD)
        self.assertEqual(resp.headers['Content-Length'], '0')

    def test_GET_with_invalid_ranges(self):
        # real body size is segment_size - 10 (just 1 segment)
        segment_size = self.policy.ec_segment_size
        real_body = (b'a' * segment_size)[:-10]

        # range is out of real body but in segment size
        self._test_invalid_ranges('GET', real_body,
                                  segment_size, '%s-' % (segment_size - 10))
        # range is out of both real body and segment size
        self._test_invalid_ranges('GET', real_body,
                                  segment_size, '%s-' % (segment_size + 10))

    def _test_invalid_ranges(self, method, real_body, segment_size, req_range):
        # make a request with range starts from more than real size.
        body_etag = md5(real_body).hexdigest()
        req = swift.common.swob.Request.blank(
            '/v1/a/c/o', method=method,
            headers={'Destination': 'c1/o',
                     'Range': 'bytes=%s' % (req_range)})

        fragments = self.policy.pyeclib_driver.encode(real_body)
        fragment_payloads = [fragments * self.policy.ec_duplication_factor]

        node_fragments = list(zip(*fragment_payloads))
        self.assertEqual(len(node_fragments), self.replicas())  # sanity
        headers = {'X-Object-Sysmeta-Ec-Content-Length': str(len(real_body)),
                   'X-Object-Sysmeta-Ec-Etag': body_etag}
        start = int(req_range.split('-')[0])
        self.assertGreaterEqual(start, 0)  # sanity
        title, exp = swob.RESPONSE_REASONS[416]
        range_not_satisfiable_body = \
            '<html><h1>%s</h1><p>%s</p></html>' % (title, exp)
        range_not_satisfiable_body = range_not_satisfiable_body.encode('utf-8')
        if start >= segment_size:
            responses = [(416, range_not_satisfiable_body,
                          self._add_frag_index(i, headers))
                         for i in range(POLICIES.default.ec_ndata)]
        else:
            responses = [(200, b''.join(node_fragments[i]),
                          self._add_frag_index(i, headers))
                         for i in range(POLICIES.default.ec_ndata)]
        status_codes, body_iter, headers = zip(*responses)
        expect_headers = {
            'X-Obj-Metadata-Footer': 'yes',
            'X-Obj-Multiphase-Commit': 'yes'
        }
        with set_http_connect(*status_codes, body_iter=body_iter,
                              headers=headers, expect_headers=expect_headers):
            resp = req.get_response(self.app)
        self.assertEqual(resp.status_int, 416)
        self.assertEqual(resp.content_length, len(range_not_satisfiable_body))
        self.assertEqual(resp.body, range_not_satisfiable_body)
        self.assertEqual(resp.etag, body_etag)
        self.assertEqual(resp.headers['Accept-Ranges'], 'bytes')

    def test_non_durable_ec_response_bucket(self):
        ts = self.ts()
        bucket = obj.ECGetResponseBucket(self.policy, ts)
        self.assertEqual(bucket.shortfall, self.policy.ec_ndata)
        for i in range(1, self.policy.ec_ndata - self.policy.ec_nparity + 1):
            stub_getter = mock.MagicMock(last_status=200, last_headers={
                'X-Backend-Timestamp': ts.internal,
                'X-Object-Sysmeta-Ec-Etag': 'the-etag',
                'X-Object-Sysmeta-Ec-Frag-Index': str(i),
            })
            bucket.add_response(stub_getter, None)
            self.assertEqual(bucket.shortfall, self.policy.ec_ndata - i)
        self.assertEqual(bucket.shortfall, self.policy.ec_nparity)
        self.assertFalse(bucket.durable)
        expectations = (
            4,  # 7
            4,  # 8
            4,  # 9
            4,  # 10
            3,  # 11
            2,  # 12
            1,  # 13
            1,  # 14
        )
        for i, expected in zip(range(
                self.policy.ec_ndata - self.policy.ec_nparity + 1,
                self.policy.object_ring.replica_count + 1), expectations):
            stub_getter = mock.MagicMock(last_status=200, last_headers={
                'X-Backend-Timestamp': ts.internal,
                'X-Object-Sysmeta-Ec-Etag': 'the-etag',
                'X-Object-Sysmeta-Ec-Frag-Index': str(i),
            })
            bucket.add_response(stub_getter, None)
            msg = 'With %r resp, expected shortfall %s != %s' % (
                bucket.gets.keys(), expected, bucket.shortfall)
            self.assertEqual(bucket.shortfall, expected, msg)


class TestECFunctions(unittest.TestCase):
    def test_chunk_transformer(self):
        def do_test(dup_factor, segments):
            segment_size = 1024
            orig_chunks = []
            for i in range(segments):
                orig_chunks.append(
                    chr(i + 97).encode('latin-1') * segment_size)
            policy = ECStoragePolicy(0, 'ec8-2', ec_type=DEFAULT_TEST_EC_TYPE,
                                     ec_ndata=8, ec_nparity=2,
                                     object_ring=FakeRing(
                                         replicas=10 * dup_factor),
                                     ec_segment_size=segment_size,
                                     ec_duplication_factor=dup_factor)
            encoded_chunks = [[] for _ in range(policy.ec_n_unique_fragments)]
            for orig_chunk in orig_chunks:
                # each segment produces a set of frags
                frag_set = policy.pyeclib_driver.encode(orig_chunk)
                for frag_index, frag_data in enumerate(frag_set):
                    encoded_chunks[frag_index].append(frag_data)
            # chunk_transformer buffers and concatenates multiple frags
            expected = [b''.join(frags) for frags in encoded_chunks]

            transform = obj.chunk_transformer(policy)
            transform.send(None)
            backend_chunks = transform.send(b''.join(orig_chunks))
            self.assertIsNotNone(backend_chunks)  # sanity
            self.assertEqual(
                len(backend_chunks), policy.ec_n_unique_fragments)
            self.assertEqual(expected, backend_chunks)

            # flush out last chunk buffer
            backend_chunks = transform.send(b'')
            self.assertEqual(
                len(backend_chunks), policy.ec_n_unique_fragments)
            self.assertEqual([b''] * policy.ec_n_unique_fragments,
                             backend_chunks)

        do_test(dup_factor=1, segments=1)
        do_test(dup_factor=2, segments=1)
        do_test(dup_factor=3, segments=1)
        do_test(dup_factor=1, segments=2)
        do_test(dup_factor=2, segments=2)
        do_test(dup_factor=3, segments=2)

    def test_chunk_transformer_non_aligned_last_chunk(self):
        last_chunk = b'a' * 128

        def do_test(dup):
            policy = ECStoragePolicy(0, 'ec8-2', ec_type=DEFAULT_TEST_EC_TYPE,
                                     ec_ndata=8, ec_nparity=2,
                                     object_ring=FakeRing(replicas=10 * dup),
                                     ec_segment_size=1024,
                                     ec_duplication_factor=dup)
            expected = policy.pyeclib_driver.encode(last_chunk)
            transform = obj.chunk_transformer(policy)
            transform.send(None)

            transform.send(last_chunk)
            # flush out last chunk buffer
            backend_chunks = transform.send(b'')

            self.assertEqual(
                len(backend_chunks), policy.ec_n_unique_fragments)
            self.assertEqual(expected, backend_chunks)

        do_test(1)
        do_test(2)

    def test_client_range_to_segment_range(self):
        actual = obj.client_range_to_segment_range(100, 700, 512)
        self.assertEqual(actual, (0, 1023))
        self.assertEqual([type(x) for x in actual], [int, int])

        actual = obj.client_range_to_segment_range(100, 700, 256)
        self.assertEqual(actual, (0, 767))
        self.assertEqual([type(x) for x in actual], [int, int])

        actual = obj.client_range_to_segment_range(300, None, 256)
        self.assertEqual(actual, (256, None))
        self.assertEqual([type(x) for x in actual], [int, type(None)])

    def test_segment_range_to_fragment_range(self):
        actual = obj.segment_range_to_fragment_range(0, 1023, 512, 300)
        self.assertEqual(actual, (0, 599))
        self.assertEqual([type(x) for x in actual], [int, int])

        actual = obj.segment_range_to_fragment_range(0, 767, 256, 100)
        self.assertEqual(actual, (0, 299))
        self.assertEqual([type(x) for x in actual], [int, int])

        actual = obj.segment_range_to_fragment_range(256, None, 256, 100)
        self.assertEqual(actual, (100, None))
        self.assertEqual([type(x) for x in actual], [int, type(None)])


@patch_policies([ECStoragePolicy(0, name='ec', is_default=True,
                                 ec_type=DEFAULT_TEST_EC_TYPE, ec_ndata=10,
                                 ec_nparity=4, ec_segment_size=4096,
                                 ec_duplication_factor=2),
                 StoragePolicy(1, name='unu')],
                fake_ring_args=[{'replicas': 28}, {}])
class TestECDuplicationObjController(
        ECObjectControllerMixin, unittest.TestCase):
    container_info = {
        'status': 200,
        'read_acl': None,
        'write_acl': None,
        'sync_key': None,
        'versions': None,
        'storage_policy': '0',
    }

    controller_cls = obj.ECObjectController

    def _test_GET_with_duplication_factor(self, node_frags, obj):
        # This is basic tests in the healthy backends status
        fake_response = self._fake_ec_node_response(node_frags)

        req = swob.Request.blank('/v1/a/c/o')
        with capture_http_requests(fake_response) as log:
            resp = req.get_response(self.app)

        self.assertEqual(resp.status_int, 200)
        self.assertEqual(resp.headers['etag'], obj['etag'])
        self.assertEqual(md5(resp.body).hexdigest(), obj['etag'])

        collected_responses = defaultdict(set)
        for conn in log:
            etag = conn.resp.headers['X-Object-Sysmeta-Ec-Etag']
            index = conn.resp.headers['X-Object-Sysmeta-Ec-Frag-Index']
            collected_responses[etag].add(index)

        # the backend requests should be >= num_data_fragments
        self.assertGreaterEqual(len(log), self.policy.ec_ndata)
        # but <= # of replicas
        self.assertLessEqual(len(log), self.replicas())
        self.assertEqual(len(collected_responses), 1)

        etag, frags = list(collected_responses.items())[0]
        # the backend requests will stop at enough ec_ndata responses
        self.assertEqual(
            len(frags), self.policy.ec_ndata,
            'collected %s frags (expected %s) for etag %s' % (
                len(frags), self.policy.ec_ndata, etag))

    # TODO: actually "frags" in node_frags is meaning "node_index" right now
    # in following tests. Reconsidering the name and semantics change needed.
    # Or, just mapping to be correct as frag_index is enough?.
    def test_GET_with_duplication_factor(self):
        obj = self._make_ec_object_stub()
        node_frags = [
            {'obj': obj, 'frag': 0},
            {'obj': obj, 'frag': 1},
            {'obj': obj, 'frag': 2},
            {'obj': obj, 'frag': 3},
            {'obj': obj, 'frag': 4},
            {'obj': obj, 'frag': 5},
            {'obj': obj, 'frag': 6},
            {'obj': obj, 'frag': 7},
            {'obj': obj, 'frag': 8},
            {'obj': obj, 'frag': 9},
            {'obj': obj, 'frag': 10},
            {'obj': obj, 'frag': 11},
            {'obj': obj, 'frag': 12},
            {'obj': obj, 'frag': 13},
        ] * 2  # duplicated!
        self._test_GET_with_duplication_factor(node_frags, obj)

    def test_GET_with_duplication_factor_almost_duplicate_dispersion(self):
        obj = self._make_ec_object_stub()
        node_frags = [
            # first half of # of replicas are 0, 1, 2, 3, 4, 5, 6
            {'obj': obj, 'frag': 0},
            {'obj': obj, 'frag': 0},
            {'obj': obj, 'frag': 1},
            {'obj': obj, 'frag': 1},
            {'obj': obj, 'frag': 2},
            {'obj': obj, 'frag': 2},
            {'obj': obj, 'frag': 3},
            {'obj': obj, 'frag': 3},
            {'obj': obj, 'frag': 4},
            {'obj': obj, 'frag': 4},
            {'obj': obj, 'frag': 5},
            {'obj': obj, 'frag': 5},
            {'obj': obj, 'frag': 6},
            {'obj': obj, 'frag': 6},
            # second half of # of replicas are 7, 8, 9, 10, 11, 12, 13
            {'obj': obj, 'frag': 7},
            {'obj': obj, 'frag': 7},
            {'obj': obj, 'frag': 8},
            {'obj': obj, 'frag': 8},
            {'obj': obj, 'frag': 9},
            {'obj': obj, 'frag': 9},
            {'obj': obj, 'frag': 10},
            {'obj': obj, 'frag': 10},
            {'obj': obj, 'frag': 11},
            {'obj': obj, 'frag': 11},
            {'obj': obj, 'frag': 12},
            {'obj': obj, 'frag': 12},
            {'obj': obj, 'frag': 13},
            {'obj': obj, 'frag': 13},
        ]
        # ...but it still works!
        self._test_GET_with_duplication_factor(node_frags, obj)

    def test_GET_with_missing_and_mixed_frags_will_dig_deep_but_stop(self):
        obj1 = self._make_ec_object_stub(pattern='obj1')
        obj2 = self._make_ec_object_stub(pattern='obj2')

        # both of obj1 and obj2 has only 9 frags which is not able to decode
        node_frags = [
            {'obj': obj1, 'frag': 0},
            {'obj': obj2, 'frag': 0},
            {'obj': obj1, 'frag': 1},
            {'obj': obj2, 'frag': 1},
            {'obj': obj1, 'frag': 2},
            {'obj': obj2, 'frag': 2},
            {'obj': obj1, 'frag': 3},
            {'obj': obj2, 'frag': 3},
            {'obj': obj1, 'frag': 4},
            {'obj': obj2, 'frag': 4},
            {'obj': obj1, 'frag': 5},
            {'obj': obj2, 'frag': 5},
            {'obj': obj1, 'frag': 6},
            {'obj': obj2, 'frag': 6},
            {'obj': obj1, 'frag': 7},
            {'obj': obj2, 'frag': 7},
            {'obj': obj1, 'frag': 8},
            {'obj': obj2, 'frag': 8},
        ]
        # ... and the rest are 404s which is limited by request_count
        # (2 * replicas in default) rather than max_extra_requests limitation
        # because the retries will be in ResumingGetter if the responses
        # are 404s
        node_frags += [[]] * (self.replicas() * 2 - len(node_frags))
        fake_response = self._fake_ec_node_response(node_frags)

        req = swob.Request.blank('/v1/a/c/o')
        with capture_http_requests(fake_response) as log:
            resp = req.get_response(self.app)

        self.assertEqual(resp.status_int, 503)

        collected_responses = defaultdict(set)
        for conn in log:
            etag = conn.resp.headers['X-Object-Sysmeta-Ec-Etag']
            index = conn.resp.headers['X-Object-Sysmeta-Ec-Frag-Index']
            collected_responses[etag].add(index)

        # default node_iter will exhaust to the last of handoffs
        self.assertEqual(len(log), self.replicas() * 2)
        # we have obj1, obj2, and 404 NotFound in collected_responses
        self.assertEqual(len(list(collected_responses.keys())), 3)
        self.assertIn(obj1['etag'], collected_responses)
        self.assertIn(obj2['etag'], collected_responses)
        self.assertIn(None, collected_responses)

        # ... regardless we should never need to fetch more than ec_ndata
        # frags for any given etag
        for etag, frags in collected_responses.items():
            self.assertLessEqual(len(frags), self.policy.ec_ndata,
                                 'collected %s frags for etag %s' % (
                                     len(frags), etag))

    def test_GET_with_many_missed_overwrite_will_need_handoff(self):
        obj1 = self._make_ec_object_stub(pattern='obj1')
        obj2 = self._make_ec_object_stub(pattern='obj2')
        # primaries
        node_frags = [
            {'obj': obj2, 'frag': 0},
            {'obj': obj2, 'frag': 1},
            {'obj': obj1, 'frag': 2},  # missed
            {'obj': obj2, 'frag': 3},
            {'obj': obj2, 'frag': 4},
            {'obj': obj2, 'frag': 5},
            {'obj': obj1, 'frag': 6},  # missed
            {'obj': obj2, 'frag': 7},
            {'obj': obj2, 'frag': 8},
            {'obj': obj1, 'frag': 9},  # missed
            {'obj': obj1, 'frag': 10},  # missed
            {'obj': obj1, 'frag': 11},  # missed
            {'obj': obj2, 'frag': 12},
            {'obj': obj2, 'frag': 13},
        ]

        node_frags = node_frags * 2  # 2 duplication

        # so the primaries have indexes 0, 1, 3, 4, 5, 7, 8, 12, 13
        # (9 indexes) for obj2 and then a handoff has index 6
        node_frags += [
            {'obj': obj2, 'frag': 6},  # handoff
        ]
        fake_response = self._fake_ec_node_response(node_frags)

        req = swob.Request.blank('/v1/a/c/o')
        with capture_http_requests(fake_response) as log:
            resp = req.get_response(self.app)

        self.assertEqual(resp.status_int, 200)
        self.assertEqual(resp.headers['etag'], obj2['etag'])
        self.assertEqual(md5(resp.body).hexdigest(), obj2['etag'])

        collected_responses = defaultdict(set)
        for conn in log:
            etag = conn.resp.headers['X-Object-Sysmeta-Ec-Etag']
            index = conn.resp.headers['X-Object-Sysmeta-Ec-Frag-Index']
            collected_responses[etag].add(index)

        # there's not enough of the obj2 etag on the primaries, we would
        # have collected responses for both etags, and would have made
        # one more request to the handoff node
        self.assertEqual(len(log), self.replicas() + 1)
        self.assertEqual(len(collected_responses), 2)

        # ... regardless we should never need to fetch more than ec_ndata
        # frags for any given etag
        for etag, frags in collected_responses.items():
            self.assertLessEqual(len(frags), self.policy.ec_ndata,
                                 'collected %s frags for etag %s' % (
                                 len(frags), etag))

    def test_GET_with_missing_and_mixed_frags_will_dig_deep_but_succeed(self):
        obj1 = self._make_ec_object_stub(pattern='obj1',
                                         timestamp=self.ts())
        obj2 = self._make_ec_object_stub(pattern='obj2',
                                         timestamp=self.ts())

        # 28 nodes are here
        node_frags = [
            {'obj': obj1, 'frag': 0},
            {'obj': obj2, 'frag': 0},
            [],
            {'obj': obj1, 'frag': 1},
            {'obj': obj2, 'frag': 1},
            [],
            {'obj': obj1, 'frag': 2},
            {'obj': obj2, 'frag': 2},
            [],
            {'obj': obj1, 'frag': 3},
            {'obj': obj2, 'frag': 3},
            [],
            {'obj': obj1, 'frag': 4},
            {'obj': obj2, 'frag': 4},
            [],
            {'obj': obj1, 'frag': 5},
            {'obj': obj2, 'frag': 5},
            [],
            {'obj': obj1, 'frag': 6},
            {'obj': obj2, 'frag': 6},
            [],
            {'obj': obj1, 'frag': 7},
            {'obj': obj2, 'frag': 7},
            [],
            {'obj': obj1, 'frag': 8},
            {'obj': obj2, 'frag': 8},
            [],
            [],
        ]

        node_frags += [[]] * 13  # Plus 13 nodes in handoff

        # finally 10th fragment for obj2 found
        node_frags += [[{'obj': obj2, 'frag': 9}]]

        fake_response = self._fake_ec_node_response(node_frags)

        req = swob.Request.blank('/v1/a/c/o')
        with capture_http_requests(fake_response) as log:
            resp = req.get_response(self.app)

        self.assertEqual(resp.status_int, 200)
        self.assertEqual(resp.headers['etag'], obj2['etag'])
        self.assertEqual(md5(resp.body).hexdigest(), obj2['etag'])

        collected_responses = defaultdict(set)
        for conn in log:
            etag = conn.resp.headers['X-Object-Sysmeta-Ec-Etag']
            index = conn.resp.headers['X-Object-Sysmeta-Ec-Frag-Index']
            collected_responses[etag].add(index)

        # we go exactly as long as we have to, finding two different
        # etags and some 404's (i.e. collected_responses[None])
        self.assertEqual(len(log), len(node_frags))
        self.assertEqual(len(collected_responses), 3)

        # ... regardless we should never need to fetch more than ec_ndata
        # frags for any given etag
        for etag, frags in collected_responses.items():
            self.assertLessEqual(len(frags), self.policy.ec_ndata,
                                 'collected %s frags for etag %s' % (
                                 len(frags), etag))

    def test_GET_with_mixed_frags_and_no_quorum_will_503(self):
        # all nodes have a frag but there is no one set that reaches quorum,
        # which means there is no backend 404 response, but proxy should still
        # return 404 rather than 503
        stub_objects = [
            self._make_ec_object_stub(pattern='obj1'),
            self._make_ec_object_stub(pattern='obj2'),
            self._make_ec_object_stub(pattern='obj3'),
            self._make_ec_object_stub(pattern='obj4'),
            self._make_ec_object_stub(pattern='obj5'),
            self._make_ec_object_stub(pattern='obj6'),
            self._make_ec_object_stub(pattern='obj7'),
        ]
        etags = collections.Counter(stub['etag'] for stub in stub_objects)
        self.assertEqual(len(etags), 7, etags)  # sanity

        # primaries and handoffs for required nodes
        # this is 10-4 * 2 case so that 56 requests (2 * replicas) required
        # to give up. we prepares 7 different objects above so responses
        # will have 8 fragments for each object
        required_nodes = self.replicas() * 2
        # fill them out to the primary and handoff nodes
        node_frags = []
        for frag in range(8):
            for stub_obj in stub_objects:
                if len(node_frags) >= required_nodes:
                    # we already have enough responses
                    break
                node_frags.append({'obj': stub_obj, 'frag': frag})

        # sanity
        self.assertEqual(required_nodes, len(node_frags))

        fake_response = self._fake_ec_node_response(node_frags)

        req = swob.Request.blank('/v1/a/c/o')
        with capture_http_requests(fake_response) as log:
            resp = req.get_response(self.app)

        self.assertEqual(resp.status_int, 503)

        collected_etags = set()
        collected_status = set()
        for conn in log:
            etag = conn.resp.headers['X-Object-Sysmeta-Ec-Etag']
            collected_etags.add(etag)
            collected_status.add(conn.resp.status)

        self.assertEqual(required_nodes, len(log))
        self.assertEqual(len(collected_etags), 7)
        self.assertEqual({200}, collected_status)

    def test_GET_with_no_durable_files(self):
        # verify that at least one durable is necessary for a successful GET
        obj1 = self._make_ec_object_stub()
        node_frags = [
            {'obj': obj1, 'frag': 0, 'durable': False},
            {'obj': obj1, 'frag': 1, 'durable': False},
            {'obj': obj1, 'frag': 2, 'durable': False},
            {'obj': obj1, 'frag': 3, 'durable': False},
            {'obj': obj1, 'frag': 4, 'durable': False},
            {'obj': obj1, 'frag': 5, 'durable': False},
            {'obj': obj1, 'frag': 6, 'durable': False},
            {'obj': obj1, 'frag': 7, 'durable': False},
            {'obj': obj1, 'frag': 8, 'durable': False},
            {'obj': obj1, 'frag': 9, 'durable': False},
            {'obj': obj1, 'frag': 10, 'durable': False},  # parity
            {'obj': obj1, 'frag': 11, 'durable': False},  # parity
            {'obj': obj1, 'frag': 12, 'durable': False},  # parity
            {'obj': obj1, 'frag': 13, 'durable': False},  # parity
        ]

        node_frags = node_frags * 2  # 2 duplications

        node_frags += [[]] * self.replicas()  # handoffs

        fake_response = self._fake_ec_node_response(list(node_frags))

        req = swob.Request.blank('/v1/a/c/o')
        with capture_http_requests(fake_response) as log:
            resp = req.get_response(self.app)

        self.assertEqual(resp.status_int, 404)
        # all 28 nodes tried with an optimistic get, none are durable and none
        # report having a durable timestamp
        self.assertEqual(self.replicas() * 2, len(log))

    def test_GET_with_missing_and_mixed_frags_may_503(self):
        obj1 = self._make_ec_object_stub(pattern='obj1')
        obj2 = self._make_ec_object_stub(pattern='obj2')
        obj3 = self._make_ec_object_stub(pattern='obj3')
        obj4 = self._make_ec_object_stub(pattern='obj4')
        # we get a 503 when all the handoffs return 200
        node_frags = [[]] * self.replicas()  # primaries have no frags
        # plus, 4 different objects and 7 indexes will b 28 node responses
        # here for handoffs
        node_frags = node_frags + [  # handoffs all have frags
            {'obj': obj1, 'frag': 0},
            {'obj': obj2, 'frag': 0},
            {'obj': obj3, 'frag': 0},
            {'obj': obj4, 'frag': 0},
            {'obj': obj1, 'frag': 1},
            {'obj': obj2, 'frag': 1},
            {'obj': obj3, 'frag': 1},
            {'obj': obj4, 'frag': 1},
            {'obj': obj1, 'frag': 2},
            {'obj': obj2, 'frag': 2},
            {'obj': obj3, 'frag': 2},
            {'obj': obj4, 'frag': 2},
            {'obj': obj1, 'frag': 3},
            {'obj': obj2, 'frag': 3},
            {'obj': obj3, 'frag': 3},
            {'obj': obj4, 'frag': 3},
            {'obj': obj1, 'frag': 4},
            {'obj': obj2, 'frag': 4},
            {'obj': obj3, 'frag': 4},
            {'obj': obj4, 'frag': 4},
            {'obj': obj1, 'frag': 5},
            {'obj': obj2, 'frag': 5},
            {'obj': obj3, 'frag': 5},
            {'obj': obj4, 'frag': 5},
            {'obj': obj1, 'frag': 6},
            {'obj': obj2, 'frag': 6},
            {'obj': obj3, 'frag': 6},
            {'obj': obj4, 'frag': 6},
        ]

        fake_response = self._fake_ec_node_response(node_frags)

        req = swob.Request.blank('/v1/a/c/o')
        with capture_http_requests(fake_response) as log:
            resp = req.get_response(self.app)

        self.assertEqual(resp.status_int, 503)
        # never get a quorum so all nodes are searched
        self.assertEqual(len(log), 2 * self.replicas())
        collected_indexes = defaultdict(list)
        for conn in log:
            fi = conn.resp.headers.get('X-Object-Sysmeta-Ec-Frag-Index')
            if fi is not None:
                collected_indexes[fi].append(conn)
        self.assertEqual(len(collected_indexes), 7)

    def test_GET_with_mixed_etags_at_same_timestamp(self):
        # the difference from parent class is only handoff stub length

        ts = self.ts()  # force equal timestamps for two objects
        obj1 = self._make_ec_object_stub(timestamp=ts, pattern='obj1')
        obj2 = self._make_ec_object_stub(timestamp=ts, pattern='obj2')
        self.assertNotEqual(obj1['etag'], obj2['etag'])  # sanity

        node_frags = [
            # 7 frags of obj2 are available and durable
            {'obj': obj2, 'frag': 0, 'durable': True},
            {'obj': obj2, 'frag': 1, 'durable': True},
            {'obj': obj2, 'frag': 2, 'durable': True},
            {'obj': obj2, 'frag': 3, 'durable': True},
            {'obj': obj2, 'frag': 4, 'durable': True},
            {'obj': obj2, 'frag': 5, 'durable': True},
            {'obj': obj2, 'frag': 6, 'durable': True},
            # 7 frags of obj1 are available and durable
            {'obj': obj1, 'frag': 7, 'durable': True},
            {'obj': obj1, 'frag': 8, 'durable': True},
            {'obj': obj1, 'frag': 9, 'durable': True},
            {'obj': obj1, 'frag': 10, 'durable': True},
            {'obj': obj1, 'frag': 11, 'durable': True},
            {'obj': obj1, 'frag': 12, 'durable': True},
            {'obj': obj1, 'frag': 13, 'durable': True},
            # handoffs
        ]

        node_frags += [[]] * (self.replicas() * 2 - len(node_frags))

        fake_response = self._fake_ec_node_response(list(node_frags))

        req = swob.Request.blank('/v1/a/c/o')
        with capture_http_requests(fake_response) as log:
            resp = req.get_response(self.app)
        # read body to provoke any EC decode errors
        self.assertTrue(resp.body)

        self.assertEqual(resp.status_int, 503)
        self.assertEqual(len(log), self.replicas() * 2)
        collected_etags = set()
        for conn in log:
            etag = conn.resp.headers['X-Object-Sysmeta-Ec-Etag']
            collected_etags.add(etag)  # will be None from handoffs
        self.assertEqual({obj1['etag'], obj2['etag'], None}, collected_etags)
        log_lines = self.app.logger.get_lines_for_level('error')
        self.assertEqual(log_lines,
                         ['Problem with fragment response: ETag mismatch'] * 7
                         + ['Object returning 503 for []'])

    def _test_determine_chunk_destinations_prioritize(
            self, missing_two, missing_one):
        # This scenario is only likely for ec_duplication_factor >= 2. If we
        # have multiple failures such that the putters collection is missing
        # two primary nodes for frag index 'missing_two' and missing one
        # primary node for frag index 'missing_one', then we should prioritize
        # finding a handoff for frag index 'missing_two'.

        class FakePutter(object):
            def __init__(self, index):
                self.node_index = index

        controller = self.controller_cls(self.app, 'a', 'c', 'o')

        # sanity, caller must set missing_two < than ec_num_unique_fragments
        self.assertLess(missing_two, self.policy.ec_n_unique_fragments)

        # create a dummy list of putters, check no handoffs
        putters = []
        for index in range(self.policy.object_ring.replica_count):
            putters.append(FakePutter(index))

        # sanity - all putters have primary nodes
        got = controller._determine_chunk_destinations(putters, self.policy)
        expected = {}
        for i, p in enumerate(putters):
            expected[p] = self.policy.get_backend_index(i)
        self.assertEqual(got, expected)

        # now, for fragment index that is missing two copies, lets make one
        # putter be a handoff
        handoff_putter = putters[missing_two]
        handoff_putter.node_index = None

        # and then pop another putter for a copy of same fragment index
        putters.pop(missing_two + self.policy.ec_n_unique_fragments)

        # also pop one copy of a different fragment to make one missing hole
        putters.pop(missing_one)

        # then determine chunk destinations: we have 26 putters here;
        # missing_two frag index is missing two copies;  missing_one frag index
        # is missing one copy, therefore the handoff node should be assigned to
        # missing_two frag index
        got = controller._determine_chunk_destinations(putters, self.policy)
        # N.B. len(putters) is now len(expected - 2) due to pop twice
        self.assertEqual(len(putters), len(got))
        # sanity, no node index - for handoff putter
        self.assertIsNone(handoff_putter.node_index)
        self.assertEqual(got[handoff_putter], missing_two)
        # sanity, other nodes except handoff_putter have node_index
        self.assertTrue(all(
            [putter.node_index is not None for putter in got if
             putter != handoff_putter]))

    def test_determine_chunk_destinations_prioritize_more_missing(self):
        # drop node_index 0, 14 and 1 should work
        self._test_determine_chunk_destinations_prioritize(0, 1)
        # drop node_index 1, 15 and 0 should work, too
        self._test_determine_chunk_destinations_prioritize(1, 0)


class ECCommonPutterMixin(object):
    # EC PUT tests common to both Mime and PUT+POST protocols
    expect_headers = {}

    def test_PUT_ec_error_during_transfer_data(self):
        class FakeReader(object):
            def read(self, size):
                raise IOError('error message')

        req = swob.Request.blank('/v1/a/c/o.jpg', method='PUT',
                                 body=b'test body')

        req.environ['wsgi.input'] = FakeReader()
        req.headers['content-length'] = '6'
        codes = [201] * self.replicas()
        with set_http_connect(*codes, expect_headers=self.expect_headers):
            resp = req.get_response(self.app)

        self.assertEqual(resp.status_int, 499)

    def test_PUT_ec_chunkreadtimeout_during_transfer_data(self):
        class FakeReader(object):
            def read(self, size):
                raise exceptions.ChunkReadTimeout()

        req = swob.Request.blank('/v1/a/c/o.jpg', method='PUT',
                                 body=b'test body')

        req.environ['wsgi.input'] = FakeReader()
        req.headers['content-length'] = '6'
        codes = [201] * self.replicas()
        with set_http_connect(*codes, expect_headers=self.expect_headers):
            resp = req.get_response(self.app)

        self.assertEqual(resp.status_int, 408)

    def test_PUT_ec_timeout_during_transfer_data(self):
        class FakeReader(object):
            def read(self, size):
                raise exceptions.Timeout()

        req = swob.Request.blank('/v1/a/c/o.jpg', method='PUT',
                                 body=b'test body')

        req.environ['wsgi.input'] = FakeReader()
        req.headers['content-length'] = '6'
        codes = [201] * self.replicas()
        with set_http_connect(*codes, expect_headers=self.expect_headers):
            resp = req.get_response(self.app)

        self.assertEqual(resp.status_int, 499)

    def test_PUT_ec_exception_during_transfer_data(self):
        class FakeReader(object):
            def read(self, size):
                raise Exception('exception message')

        req = swob.Request.blank('/v1/a/c/o.jpg', method='PUT',
                                 body=b'test body')

        req.environ['wsgi.input'] = FakeReader()
        req.headers['content-length'] = '6'
        codes = [201] * self.replicas()
        with set_http_connect(*codes, expect_headers=self.expect_headers):
            resp = req.get_response(self.app)

        self.assertEqual(resp.status_int, 500)


# This is how CommonObjectControllerMixin is supposed to be used:
# @patch_policies(with_ec_default=True)
# class TestECObjControllerDoublePutter(BaseObjectControllerMixin,
#                                       ECCommonPutterMixin,
#                                       unittest.TestCase):
#     # tests specific to the PUT+POST protocol
#
#     def setUp(self):
#         super(TestECObjControllerDoublePutter, self).setUp()
#         # force use of the DoublePutter class
#         self.app.use_put_v1 = True


@patch_policies(with_ec_default=True)
class TestECObjControllerMimePutter(BaseObjectControllerMixin,
                                    ECCommonPutterMixin,
                                    unittest.TestCase):
    # tests specific to the older PUT protocol using a MimePutter
    expect_headers = {
        'X-Obj-Metadata-Footer': 'yes',
        'X-Obj-Multiphase-Commit': 'yes'
    }

    def setUp(self):
        super(TestECObjControllerMimePutter, self).setUp()
        # force use of the MimePutter class
        self.app.use_put_v1 = False

    def test_PUT_simple(self):
        req = swift.common.swob.Request.blank('/v1/a/c/o', method='PUT',
                                              body=b'')
        codes = [201] * self.replicas()
        with set_http_connect(*codes, expect_headers=self.expect_headers):
            resp = req.get_response(self.app)
        self.assertEqual(resp.status_int, 201)

    def test_PUT_with_body_and_bad_etag(self):
        segment_size = self.policy.ec_segment_size
        test_body = (b'asdf' * segment_size)[:-10]
        codes = [201] * self.replicas()
        conns = []

        def capture_expect(conn):
            # stash the backend connection so we can verify that it is closed
            # (no data will be sent)
            conns.append(conn)

        # send a bad etag in the request headers
        headers = {'Etag': 'bad etag'}
        req = swift.common.swob.Request.blank(
            '/v1/a/c/o', method='PUT', headers=headers, body=test_body)
        with set_http_connect(*codes, expect_headers=self.expect_headers,
                              give_expect=capture_expect):
            resp = req.get_response(self.app)
        self.assertEqual(422, resp.status_int)
        self.assertEqual(self.replicas(), len(conns))
        for conn in conns:
            self.assertTrue(conn.closed)

        # make the footers callback send the correct etag
        footers_callback = make_footers_callback(test_body)
        env = {'swift.callback.update_footers': footers_callback}
        headers = {'Etag': 'bad etag'}
        req = swift.common.swob.Request.blank(
            '/v1/a/c/o', method='PUT', headers=headers, environ=env,
            body=test_body)
        with set_http_connect(*codes, expect_headers=self.expect_headers):
            resp = req.get_response(self.app)
        self.assertEqual(201, resp.status_int)

        # make the footers callback send a bad Etag footer
        footers_callback = make_footers_callback(b'not the test body')
        env = {'swift.callback.update_footers': footers_callback}
        req = swift.common.swob.Request.blank(
            '/v1/a/c/o', method='PUT', environ=env, body=test_body)
        with set_http_connect(*codes, expect_headers=self.expect_headers):
            resp = req.get_response(self.app)
        self.assertEqual(422, resp.status_int)

    def test_txn_id_logging_ECPUT(self):
        req = swift.common.swob.Request.blank('/v1/a/c/o', method='PUT',
                                              body=b'')
        self.app.logger.txn_id = req.environ['swift.trans_id'] = 'test-txn-id'
        codes = [(100, Timeout(), 503, 503)] * self.replicas()
        stdout = StringIO()
        with set_http_connect(*codes, expect_headers=self.expect_headers), \
                mock.patch('sys.stdout', stdout):
            resp = req.get_response(self.app)
        self.assertEqual(resp.status_int, 503)
        for line in stdout.getvalue().splitlines():
            self.assertIn('test-txn-id', line)
        self.assertIn('Trying to get ', stdout.getvalue())

    def test_PUT_with_explicit_commit_status(self):
        req = swift.common.swob.Request.blank('/v1/a/c/o', method='PUT',
                                              body=b'')
        codes = [(100, 100, 201)] * self.replicas()
        with set_http_connect(*codes, expect_headers=self.expect_headers):
            resp = req.get_response(self.app)
        self.assertEqual(resp.status_int, 201)

    def test_PUT_mostly_success(self):
        req = swift.common.swob.Request.blank('/v1/a/c/o', method='PUT',
                                              body=b'')
        codes = [201] * self.quorum()
        codes += [503] * (self.replicas() - len(codes))
        random.shuffle(codes)
        with set_http_connect(*codes, expect_headers=self.expect_headers):
            resp = req.get_response(self.app)
        self.assertEqual(resp.status_int, 201)

    def test_PUT_error_commit(self):
        req = swift.common.swob.Request.blank('/v1/a/c/o', method='PUT',
                                              body=b'')
        codes = [(100, 503, Exception('not used'))] * self.replicas()
        with set_http_connect(*codes, expect_headers=self.expect_headers):
            resp = req.get_response(self.app)
        self.assertEqual(resp.status_int, 503)

    def test_PUT_mostly_success_commit(self):
        req = swift.common.swob.Request.blank('/v1/a/c/o', method='PUT',
                                              body=b'')
        codes = [201] * self.quorum()
        codes += [(100, 503, Exception('not used'))] * (
            self.replicas() - len(codes))
        random.shuffle(codes)
        with set_http_connect(*codes, expect_headers=self.expect_headers):
            resp = req.get_response(self.app)
        self.assertEqual(resp.status_int, 201)

    def test_PUT_mostly_error_commit(self):
        req = swift.common.swob.Request.blank('/v1/a/c/o', method='PUT',
                                              body=b'')
        codes = [(100, 503, Exception('not used'))] * self.quorum()
        if isinstance(self.policy, ECStoragePolicy):
            codes *= self.policy.ec_duplication_factor
        codes += [201] * (self.replicas() - len(codes))
        random.shuffle(codes)
        with set_http_connect(*codes, expect_headers=self.expect_headers):
            resp = req.get_response(self.app)
        self.assertEqual(resp.status_int, 503)

    def test_PUT_commit_timeout(self):
        req = swift.common.swob.Request.blank('/v1/a/c/o', method='PUT',
                                              body=b'')
        codes = [201] * (self.replicas() - 1)
        codes.append((100, Timeout(), Exception('not used')))
        with set_http_connect(*codes, expect_headers=self.expect_headers):
            resp = req.get_response(self.app)
        self.assertEqual(resp.status_int, 201)

    def test_PUT_commit_exception(self):
        req = swift.common.swob.Request.blank('/v1/a/c/o', method='PUT',
                                              body=b'')
        codes = [201] * (self.replicas() - 1)
        codes.append((100, Exception('kaboom!'), Exception('not used')))
        with set_http_connect(*codes, expect_headers=self.expect_headers):
            resp = req.get_response(self.app)
        self.assertEqual(resp.status_int, 201)

    def test_PUT_with_body(self):
        self._test_PUT_with_body()

    def test_PUT_with_chunked_body(self):
        self._test_PUT_with_body(chunked=True, content_length=False)

    def test_PUT_with_both_body(self):
        self._test_PUT_with_body(chunked=True, content_length=True)

    def _test_PUT_with_body(self, chunked=False, content_length=True):
        segment_size = self.policy.ec_segment_size
        test_body = (b'asdf' * segment_size)[:-10]
        # make the footers callback not include Etag footer so that we can
        # verify that the correct EC-calculated Etag is included in footers
        # sent to backend
        footers_callback = make_footers_callback()
        env = {'swift.callback.update_footers': footers_callback}
        req = swift.common.swob.Request.blank(
            '/v1/a/c/o', method='PUT', environ=env)
        etag = md5(test_body).hexdigest()
        size = len(test_body)
        req.body = test_body
        if chunked:
            req.headers['Transfer-Encoding'] = 'chunked'
        if not content_length:
            del req.headers['Content-Length']
        codes = [201] * self.replicas()
        resp_headers = {
            'Some-Other-Header': 'Four',
            'Etag': 'ignored',
        }

        put_requests = defaultdict(lambda: {'boundary': None, 'chunks': []})

        def capture_body(conn, chunk):
            put_requests[conn.connection_id]['chunks'].append(chunk)

        def capture_headers(ip, port, device, part, method, path, headers,
                            **kwargs):
            conn_id = kwargs['connection_id']
            put_requests[conn_id]['boundary'] = headers[
                'X-Backend-Obj-Multipart-Mime-Boundary']
            put_requests[conn_id]['backend-content-length'] = headers.get(
                'X-Backend-Obj-Content-Length')
            put_requests[conn_id]['x-timestamp'] = headers[
                'X-Timestamp']

        with set_http_connect(*codes, expect_headers=self.expect_headers,
                              give_send=capture_body,
                              give_connect=capture_headers,
                              headers=resp_headers):
            resp = req.get_response(self.app)

        self.assertEqual(resp.status_int, 201)
        timestamps = {captured_req['x-timestamp']
                      for captured_req in put_requests.values()}
        self.assertEqual(1, len(timestamps), timestamps)
        self.assertEqual(dict(resp.headers), {
            'Content-Type': 'text/html; charset=UTF-8',
            'Content-Length': '0',
            'Last-Modified': time.strftime(
                "%a, %d %b %Y %H:%M:%S GMT",
                time.gmtime(math.ceil(float(timestamps.pop())))),
            'Etag': etag,
        })
        frag_archives = []
        for connection_id, info in put_requests.items():
            body = unchunk_body(b''.join(info['chunks']))
            self.assertIsNotNone(info['boundary'],
                                 "didn't get boundary for conn %r" % (
                                     connection_id,))

            # email.parser.FeedParser doesn't know how to take a multipart
            # message and boundary together and parse it; it only knows how
            # to take a string, parse the headers, and figure out the
            # boundary on its own.
            parser = EmailFeedParser()
            parser.feed(
                ("Content-Type: multipart/nobodycares; boundary=%s\r\n\r\n" %
                 info['boundary']).encode('ascii'))
            parser.feed(body)
            message = parser.close()

            self.assertTrue(message.is_multipart())  # sanity check
            mime_parts = message.get_payload()
            self.assertEqual(len(mime_parts), 3)
            obj_part, footer_part, commit_part = mime_parts

            # attach the body to frag_archives list
            self.assertEqual(obj_part['X-Document'], 'object body')
            obj_payload = obj_part.get_payload(decode=True)
            frag_archives.append(obj_payload)

            if chunked:
                self.assertIsNone(info['backend-content-length'])
            else:
                self.assertTrue(
                    size > int(info['backend-content-length']) > 0,
                    "invalid backend-content-length for conn %r" % (
                        connection_id,))
                # assert length was correct for this connection
                self.assertEqual(int(info['backend-content-length']),
                                 len(frag_archives[-1]))
                # assert length was the same for all connections
                self.assertEqual(int(info['backend-content-length']),
                                 len(frag_archives[0]))

            # validate some footer metadata
            self.assertEqual(footer_part['X-Document'], 'object metadata')
            footer_metadata = json.loads(footer_part.get_payload())
            self.assertTrue(footer_metadata)
            expected = {}
            # update expected with footers from the callback...
            footers_callback(expected)
            expected.update({
                'X-Object-Sysmeta-Ec-Content-Length': str(size),
                'X-Backend-Container-Update-Override-Size': str(size),
                'X-Object-Sysmeta-Ec-Etag': etag,
                'X-Backend-Container-Update-Override-Etag': etag,
                'X-Object-Sysmeta-Ec-Segment-Size': str(segment_size),
                'Etag': md5(obj_payload).hexdigest()})
            for header, value in expected.items():
                self.assertEqual(footer_metadata[header], value)

            # sanity on commit message
            self.assertEqual(commit_part['X-Document'], 'put commit')

        self.assertEqual(len(frag_archives), self.replicas())
        fragment_size = self.policy.fragment_size
        node_payloads = []
        for fa in frag_archives:
            payload = [fa[x:x + fragment_size]
                       for x in range(0, len(fa), fragment_size)]
            node_payloads.append(payload)
        fragment_payloads = zip(*node_payloads)

        expected_body = b''
        for fragment_payload in fragment_payloads:
            self.assertEqual(len(fragment_payload), self.replicas())
            if True:
                fragment_payload = list(fragment_payload)
            expected_body += self.policy.pyeclib_driver.decode(
                fragment_payload)

        self.assertEqual(len(test_body), len(expected_body))
        self.assertEqual(test_body, expected_body)

    def test_PUT_with_footers(self):
        # verify footers supplied by a footers callback being added to
        # trailing metadata
        segment_size = self.policy.ec_segment_size
        test_body = (b'asdf' * segment_size)[:-10]
        etag = md5(test_body).hexdigest()
        size = len(test_body)
        codes = [201] * self.replicas()
        resp_headers = {
            'Some-Other-Header': 'Four',
            'Etag': 'ignored',
        }

        def do_test(footers_to_add, expect_added):
            put_requests = defaultdict(
                lambda: {'boundary': None, 'chunks': []})

            def capture_body(conn, chunk):
                put_requests[conn.connection_id]['chunks'].append(chunk)

            def capture_headers(ip, port, device, part, method, path, headers,
                                **kwargs):
                conn_id = kwargs['connection_id']
                put_requests[conn_id]['boundary'] = headers[
                    'X-Backend-Obj-Multipart-Mime-Boundary']
                put_requests[conn_id]['x-timestamp'] = headers[
                    'X-Timestamp']

            def footers_callback(footers):
                footers.update(footers_to_add)
            env = {'swift.callback.update_footers': footers_callback}
            req = swift.common.swob.Request.blank(
                '/v1/a/c/o', method='PUT', environ=env, body=test_body)

            with set_http_connect(*codes, expect_headers=self.expect_headers,
                                  give_send=capture_body,
                                  give_connect=capture_headers,
                                  headers=resp_headers):
                resp = req.get_response(self.app)

            self.assertEqual(resp.status_int, 201)
            timestamps = {captured_req['x-timestamp']
                          for captured_req in put_requests.values()}
            self.assertEqual(1, len(timestamps), timestamps)
            self.assertEqual(dict(resp.headers), {
                'Content-Type': 'text/html; charset=UTF-8',
                'Content-Length': '0',
                'Last-Modified': time.strftime(
                    "%a, %d %b %Y %H:%M:%S GMT",
                    time.gmtime(math.ceil(float(timestamps.pop())))),
                'Etag': etag,
            })
            for connection_id, info in put_requests.items():
                body = unchunk_body(b''.join(info['chunks']))
                # email.parser.FeedParser doesn't know how to take a multipart
                # message and boundary together and parse it; it only knows how
                # to take a string, parse the headers, and figure out the
                # boundary on its own.
                parser = EmailFeedParser()
                parser.feed(
                    ("Content-Type: multipart/nobodycares; boundary=%s\r\n\r\n"
                     % info['boundary']).encode('ascii'))
                parser.feed(body)
                message = parser.close()

                self.assertTrue(message.is_multipart())  # sanity check
                mime_parts = message.get_payload()
                self.assertEqual(len(mime_parts), 3)
                obj_part, footer_part, commit_part = mime_parts

                # validate EC footer metadata - should always be present
                self.assertEqual(footer_part['X-Document'], 'object metadata')
                footer_metadata = json.loads(footer_part.get_payload())
                self.assertIsNotNone(
                    footer_metadata.pop('X-Object-Sysmeta-Ec-Frag-Index'))
                expected = {
                    'X-Object-Sysmeta-Ec-Scheme':
                        self.policy.ec_scheme_description,
                    'X-Object-Sysmeta-Ec-Content-Length': str(size),
                    'X-Object-Sysmeta-Ec-Etag': etag,
                    'X-Object-Sysmeta-Ec-Segment-Size': str(segment_size),
                    'Etag': md5(obj_part.get_payload(decode=True)).hexdigest()}
                expected.update(expect_added)
                for header, value in expected.items():
                    self.assertIn(header, footer_metadata)
                    self.assertEqual(value, footer_metadata[header])
                    footer_metadata.pop(header)
                self.assertFalse(footer_metadata)

        # sanity check - middleware sets no footer, expect EC overrides
        footers_to_add = {}
        expect_added = {
            'X-Backend-Container-Update-Override-Size': str(size),
            'X-Backend-Container-Update-Override-Etag': etag}
        do_test(footers_to_add, expect_added)

        # middleware cannot overwrite any EC sysmeta
        footers_to_add = {
            'X-Object-Sysmeta-Ec-Content-Length': str(size + 1),
            'X-Object-Sysmeta-Ec-Etag': 'other etag',
            'X-Object-Sysmeta-Ec-Segment-Size': str(segment_size + 1),
            'X-Object-Sysmeta-Ec-Unused-But-Reserved': 'ignored'}
        do_test(footers_to_add, expect_added)

        # middleware can add x-object-sysmeta- headers including
        # x-object-sysmeta-container-update-override headers
        footers_to_add = {
            'X-Object-Sysmeta-Foo': 'bar',
            'X-Object-Sysmeta-Container-Update-Override-Size':
                str(size + 1),
            'X-Object-Sysmeta-Container-Update-Override-Etag': 'other etag',
            'X-Object-Sysmeta-Container-Update-Override-Ping': 'pong'
        }
        expect_added.update(footers_to_add)
        do_test(footers_to_add, expect_added)

        # middleware can also overwrite x-backend-container-update-override
        # headers
        override_footers = {
            'X-Backend-Container-Update-Override-Wham': 'bam',
            'X-Backend-Container-Update-Override-Size': str(size + 2),
            'X-Backend-Container-Update-Override-Etag': 'another etag'}
        footers_to_add.update(override_footers)
        expect_added.update(override_footers)
        do_test(footers_to_add, expect_added)

    def test_PUT_old_obj_server(self):
        req = swift.common.swob.Request.blank('/v1/a/c/o', method='PUT',
                                              body=b'')
        responses = [
            # one server will response 100-continue but not include the
            # needful expect headers and the connection will be dropped
            ((100, Exception('not used')), {}),
        ] + [
            # and pleanty of successful responses too
            (201, {
                'X-Obj-Metadata-Footer': 'yes',
                'X-Obj-Multiphase-Commit': 'yes',
            }),
        ] * self.replicas()
        random.shuffle(responses)
        if responses[-1][0] != 201:
            # whoops, stupid random
            responses = responses[1:] + [responses[0]]
        codes, expect_headers = zip(*responses)
        with set_http_connect(*codes, expect_headers=expect_headers):
            resp = req.get_response(self.app)
        self.assertEqual(resp.status_int, 201)

    def test_PUT_with_slow_commits(self):
        # It's important that this timeout be much less than the delay in
        # the slow commit responses so that the slow commits are not waited
        # for.
        self.app.post_quorum_timeout = 0.01
        req = swift.common.swob.Request.blank('/v1/a/c/o', method='PUT',
                                              body=b'')
        # plenty of slow commits
        response_sleep = 5.0
        codes = [FakeStatus(201, response_sleep=response_sleep)
                 for i in range(self.replicas())]
        # swap out some with regular fast responses
        number_of_fast_responses_needed_to_be_quick_enough = \
            self.policy.quorum
        fast_indexes = random.sample(
            range(self.replicas()),
            number_of_fast_responses_needed_to_be_quick_enough)
        for i in fast_indexes:
            codes[i] = 201
        with set_http_connect(*codes, expect_headers=self.expect_headers):
            start = time.time()
            resp = req.get_response(self.app)
            response_time = time.time() - start
        self.assertEqual(resp.status_int, 201)
        self.assertLess(response_time, response_sleep)

    def test_PUT_with_just_enough_durable_responses(self):
        req = swift.common.swob.Request.blank('/v1/a/c/o', method='PUT',
                                              body=b'')

        codes = [201] * (self.policy.ec_ndata + 1)
        codes += [503] * (self.policy.ec_nparity - 1)
        self.assertEqual(len(codes), self.policy.ec_n_unique_fragments)
        random.shuffle(codes)
        with set_http_connect(*codes, expect_headers=self.expect_headers):
            resp = req.get_response(self.app)
        self.assertEqual(resp.status_int, 201)

    def test_PUT_with_less_durable_responses(self):
        req = swift.common.swob.Request.blank('/v1/a/c/o', method='PUT',
                                              body=b'')

        codes = [201] * (self.policy.ec_ndata)
        codes += [503] * (self.policy.ec_nparity)
        self.assertEqual(len(codes), self.policy.ec_n_unique_fragments)
        random.shuffle(codes)
        with set_http_connect(*codes, expect_headers=self.expect_headers):
            resp = req.get_response(self.app)
        self.assertEqual(resp.status_int, 503)


class TestNumContainerUpdates(unittest.TestCase):
    def test_it(self):
        test_cases = [
            # (container replicas, object replicas, object quorum, expected)
            (3, 17, 13, 6),  # EC 12+5
            (3, 9, 4, 7),    # EC 3+6
            (3, 14, 11, 5),  # EC 10+4
            (5, 14, 11, 6),  # EC 10+4, 5 container replicas
            (7, 14, 11, 7),  # EC 10+4, 7 container replicas
            (3, 19, 16, 5),  # EC 15+4
            (5, 19, 16, 6),  # EC 15+4, 5 container replicas
            (3, 28, 22, 8),  # EC (10+4)x2
            (5, 28, 22, 9),  # EC (10+4)x2, 5 container replicas
            (3, 1, 1, 3),    # 1 object replica
            (3, 2, 1, 3),    # 2 object replicas
            (3, 3, 2, 3),    # 3 object replicas
            (3, 4, 2, 4),    # 4 object replicas
            (3, 5, 3, 4),    # 5 object replicas
            (3, 6, 3, 5),    # 6 object replicas
            (3, 7, 4, 5),    # 7 object replicas
        ]

        for c_replica, o_replica, o_quorum, exp in test_cases:
            c_quorum = utils.quorum_size(c_replica)
            got = obj.num_container_updates(c_replica, c_quorum,
                                            o_replica, o_quorum)
            self.assertEqual(
                exp, got,
                "Failed for c_replica=%d, o_replica=%d, o_quorum=%d" % (
                    c_replica, o_replica, o_quorum))


if __name__ == '__main__':
    unittest.main()<|MERGE_RESOLUTION|>--- conflicted
+++ resolved
@@ -2336,21 +2336,15 @@
             with mocked_http_conn(*codes):
                 resp = req.get_response(self.app)
             self.assertEqual(resp.status_int, 404)
-<<<<<<< HEAD
-=======
             self.app._error_limiting = {}  # Reset error limiting
 
->>>>>>> 71ac5cb9
         # one more timeout is past the tipping point
         codes[self.policy.object_ring.replica_count - 2] = Timeout()
         with mocked_http_conn(*codes):
             resp = req.get_response(self.app)
         self.assertEqual(resp.status_int, 503)
-<<<<<<< HEAD
-=======
         self.app._error_limiting = {}  # Reset error limiting
 
->>>>>>> 71ac5cb9
         # unless we have tombstones
         with mocked_http_conn(*codes, headers={'X-Backend-Timestamp': '1'}):
             resp = req.get_response(self.app)
@@ -2608,8 +2602,6 @@
         self.assertEqual(len(log.requests),
                          self.policy.ec_n_unique_fragments)
 
-<<<<<<< HEAD
-=======
     def test_ec_concurrent_GET_with_slow_leaders(self):
         segment_size = self.policy.ec_segment_size
         test_data = (b'test' * segment_size)[:-289]
@@ -2654,7 +2646,6 @@
             ))
         self.assertEqual(len(log.requests), self.policy.ec_n_unique_fragments)
 
->>>>>>> 71ac5cb9
     def test_GET_with_slow_nodes_and_failures(self):
         segment_size = self.policy.ec_segment_size
         test_data = (b'test' * segment_size)[:-289]
@@ -2775,8 +2766,6 @@
         policy_opts = self.app.get_policy_options(self.policy)
         policy_opts.concurrent_ec_extra_requests = self.policy.ec_nparity - 1
         req = swift.common.swob.Request.blank('/v1/a/c/o')
-<<<<<<< HEAD
-=======
         # w/o concurrent_gets ec_extra_requests has no effect
         status_codes = [200] * self.policy.ec_ndata
         with mocked_http_conn(*status_codes, body_iter=ec_archive_bodies,
@@ -2787,7 +2776,6 @@
         self.assertEqual(resp.body, test_data)
 
         policy_opts.concurrent_gets = True
->>>>>>> 71ac5cb9
         status_codes = [200] * (self.policy.object_ring.replicas - 1)
         with mocked_http_conn(*status_codes, body_iter=ec_archive_bodies,
                               headers=headers) as log:
@@ -3337,16 +3325,6 @@
         obj3 = self._make_ec_object_stub(pattern='obj3')
         obj4 = self._make_ec_object_stub(pattern='obj4')
 
-<<<<<<< HEAD
-    def test_GET_with_mixed_durable_and_nondurable_frags_will_503(self):
-        # all nodes have a frag but there is no one set that reaches quorum,
-        # but since one is marked durable we *should* be able to reconstruct,
-        # so proxy should 503
-        obj1 = self._make_ec_object_stub(pattern='obj1')
-        obj2 = self._make_ec_object_stub(pattern='obj2')
-        obj3 = self._make_ec_object_stub(pattern='obj3')
-        obj4 = self._make_ec_object_stub(pattern='obj4')
-
         node_frags = [
             {'obj': obj1, 'frag': 0, 'durable': False},
             {'obj': obj2, 'frag': 0, 'durable': False},
@@ -3386,62 +3364,6 @@
 
         self.assertEqual(resp.status_int, 503)
 
-        collected_etags = set()
-        collected_status = set()
-        for conn in log:
-            etag = conn.resp.headers['X-Object-Sysmeta-Ec-Etag']
-            collected_etags.add(etag)
-            collected_status.add(conn.resp.status)
-
-        # default node_iter will exhaust at 2 * replicas
-        self.assertEqual(len(log), 2 * self.replicas())
-        self.assertEqual(
-            {obj1['etag'], obj2['etag'], obj3['etag'], obj4['etag']},
-            collected_etags)
-        self.assertEqual({200}, collected_status)
-
-    def test_GET_with_mixed_durable_frags_and_no_quorum_will_503(self):
-        # all nodes have a frag but there is no one set that reaches quorum,
-=======
-        node_frags = [
-            {'obj': obj1, 'frag': 0, 'durable': False},
-            {'obj': obj2, 'frag': 0, 'durable': False},
-            {'obj': obj3, 'frag': 0, 'durable': False},
-            {'obj': obj1, 'frag': 1, 'durable': False},
-            {'obj': obj2, 'frag': 1, 'durable': False},
-            {'obj': obj3, 'frag': 1, 'durable': False},
-            {'obj': obj1, 'frag': 2, 'durable': False},
-            {'obj': obj2, 'frag': 2, 'durable': False},
-            {'obj': obj3, 'frag': 2, 'durable': False},
-            {'obj': obj1, 'frag': 3, 'durable': False},
-            {'obj': obj2, 'frag': 3, 'durable': False},
-            {'obj': obj3, 'frag': 3, 'durable': False},
-            {'obj': obj1, 'frag': 4, 'durable': False},
-            {'obj': obj2, 'frag': 4, 'durable': False},
-            {'obj': obj3, 'frag': 4, 'durable': False},
-            {'obj': obj1, 'frag': 5, 'durable': False},
-            {'obj': obj2, 'frag': 5, 'durable': False},
-            {'obj': obj3, 'frag': 5, 'durable': False},
-            {'obj': obj1, 'frag': 6, 'durable': False},
-            {'obj': obj2, 'frag': 6, 'durable': False},
-            {'obj': obj3, 'frag': 6, 'durable': False},
-            {'obj': obj1, 'frag': 7, 'durable': False},
-            {'obj': obj2, 'frag': 7, 'durable': False},
-            {'obj': obj3, 'frag': 7},
-            {'obj': obj1, 'frag': 8, 'durable': False},
-            {'obj': obj2, 'frag': 8, 'durable': False},
-            {'obj': obj3, 'frag': 8, 'durable': False},
-            {'obj': obj4, 'frag': 8, 'durable': False},
-        ]
-
-        fake_response = self._fake_ec_node_response(node_frags)
-
-        req = swob.Request.blank('/v1/a/c/o')
-        with capture_http_requests(fake_response) as log:
-            resp = req.get_response(self.app)
-
-        self.assertEqual(resp.status_int, 503)
-
         closed_conn = defaultdict(set)
         collected_etags = set()
         collected_status = set()
@@ -3466,7 +3388,6 @@
 
     def test_GET_with_mixed_durable_frags_and_no_quorum_will_503(self):
         # all nodes have a frag but there is no one set that reaches quorum,
->>>>>>> 71ac5cb9
         # and since at least one is marked durable we *should* be able to
         # reconstruct, so proxy will 503
         obj1 = self._make_ec_object_stub(pattern='obj1')
@@ -4338,10 +4259,6 @@
         error_lines = self.logger.get_lines_for_level('error')
         self.assertEqual(1, len(error_lines))
         self.assertIn('retrying', error_lines[0])
-<<<<<<< HEAD
-        retry_line = self.logger.logger.records['ERROR'][0]
-        self.assertIn(req.headers['x-trans-id'], retry_line)
-=======
         for line in self.logger.logger.records['ERROR']:
             self.assertIn(req.headers['x-trans-id'], line)
 
@@ -4381,7 +4298,6 @@
         self.assertIn('Timeout fetching', error_lines[0])
         for line in self.logger.logger.records['ERROR']:
             self.assertIn(req.headers['x-trans-id'], line)
->>>>>>> 71ac5cb9
 
     def test_GET_read_timeout_resume_mixed_etag(self):
         segment_size = self.policy.ec_segment_size
@@ -4462,13 +4378,8 @@
         self.app.recoverable_node_timeout = 0.01
         req = swob.Request.blank('/v1/a/c/o')
         status_codes, body_iter, headers = zip(*responses)
-<<<<<<< HEAD
-        with set_http_connect(*status_codes, body_iter=body_iter,
-                              headers=headers):
-=======
         with mocked_http_conn(*status_codes, body_iter=body_iter,
                               headers=headers) as log:
->>>>>>> 71ac5cb9
             resp = req.get_response(self.app)
             self.assertEqual(resp.status_int, 200)
             self.assertEqual(md5(resp.body).hexdigest(), etag1)
@@ -4476,8 +4387,6 @@
         self.assertEqual(2, len(error_lines))
         for line in error_lines:
             self.assertIn('retrying', line)
-<<<<<<< HEAD
-=======
         for line in self.logger.logger.records['ERROR']:
             self.assertIn(req.headers['x-trans-id'], line)
         etag2_conns = []
@@ -4487,7 +4396,6 @@
         self.assertEqual(
             ([True] * 8) + [False],  # the resumed etag2 doesn't get closed
             [conn.closed for conn in etag2_conns])
->>>>>>> 71ac5cb9
 
     def test_fix_response_HEAD(self):
         headers = {'X-Object-Sysmeta-Ec-Content-Length': '10',

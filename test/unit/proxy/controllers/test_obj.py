#!/usr/bin/env python
# Copyright (c) 2010-2012 OpenStack Foundation
#
# Licensed under the Apache License, Version 2.0 (the "License");
# you may not use this file except in compliance with the License.
# You may obtain a copy of the License at
#
#    http://www.apache.org/licenses/LICENSE-2.0
#
# Unless required by applicable law or agreed to in writing, software
# distributed under the License is distributed on an "AS IS" BASIS,
# WITHOUT WARRANTIES OR CONDITIONS OF ANY KIND, either express or
# implied.
# See the License for the specific language governing permissions and
# limitations under the License.

import collections
import itertools
import math
import random
import time
import unittest
from collections import defaultdict
from contextlib import contextmanager
import json
from hashlib import md5

import mock
from eventlet import Timeout, sleep
from eventlet.queue import Empty

import six
from six import StringIO
from six.moves import range
from six.moves.urllib.parse import quote
if six.PY2:
    from email.parser import FeedParser as EmailFeedParser
else:
    from email.parser import BytesFeedParser as EmailFeedParser

import swift
from swift.common import utils, swob, exceptions
from swift.common.exceptions import ChunkWriteTimeout
from swift.common.utils import Timestamp, list_from_csv
from swift.proxy import server as proxy_server
from swift.proxy.controllers import obj
from swift.proxy.controllers.base import \
    get_container_info as _real_get_container_info
from swift.common.storage_policy import POLICIES, ECDriverError, \
    StoragePolicy, ECStoragePolicy

from test.unit import FakeRing, fake_http_connect, \
    debug_logger, patch_policies, SlowBody, FakeStatus, \
    DEFAULT_TEST_EC_TYPE, encode_frag_archive_bodies, make_ec_object_stub, \
    fake_ec_node_response, StubResponse, mocked_http_conn, \
    quiet_eventlet_exceptions
from test.unit.proxy.test_server import node_error_count


def unchunk_body(chunked_body):
    body = b''
    remaining = chunked_body
    while remaining:
        hex_length, remaining = remaining.split(b'\r\n', 1)
        length = int(hex_length, 16)
        body += remaining[:length]
        remaining = remaining[length + 2:]
    return body


@contextmanager
def set_http_connect(*args, **kwargs):
    old_connect = swift.proxy.controllers.base.http_connect
    new_connect = fake_http_connect(*args, **kwargs)
    try:
        swift.proxy.controllers.base.http_connect = new_connect
        swift.proxy.controllers.obj.http_connect = new_connect
        swift.proxy.controllers.account.http_connect = new_connect
        swift.proxy.controllers.container.http_connect = new_connect
        yield new_connect
        left_over_status = list(new_connect.code_iter)
        if left_over_status:
            raise AssertionError('left over status %r' % left_over_status)
    finally:
        swift.proxy.controllers.base.http_connect = old_connect
        swift.proxy.controllers.obj.http_connect = old_connect
        swift.proxy.controllers.account.http_connect = old_connect
        swift.proxy.controllers.container.http_connect = old_connect


class PatchedObjControllerApp(proxy_server.Application):
    """
    This patch is just a hook over the proxy server's __call__ to ensure
    that calls to get_container_info will return the stubbed value for
    container_info if it's a container info call.
    """

    container_info = {}
    per_container_info = {}

    def __call__(self, *args, **kwargs):

        def _fake_get_container_info(env, app, swift_source=None):
            _vrs, account, container, _junk = utils.split_path(
                swob.wsgi_to_str(env['PATH_INFO']), 3, 4)

            # Seed the cache with our container info so that the real
            # get_container_info finds it.
            ic = env.setdefault('swift.infocache', {})
            cache_key = "container/%s/%s" % (account, container)

            old_value = ic.get(cache_key)

            # Copy the container info so we don't hand out a reference to a
            # mutable thing that's set up only once at compile time. Nothing
            # *should* mutate it, but it's better to be paranoid than wrong.
            if container in self.per_container_info:
                ic[cache_key] = self.per_container_info[container].copy()
            else:
                ic[cache_key] = self.container_info.copy()

            real_info = _real_get_container_info(env, app, swift_source)

            if old_value is None:
                del ic[cache_key]
            else:
                ic[cache_key] = old_value

            return real_info

        with mock.patch('swift.proxy.server.get_container_info',
                        new=_fake_get_container_info), \
                mock.patch('swift.proxy.controllers.base.get_container_info',
                           new=_fake_get_container_info):
            return super(
                PatchedObjControllerApp, self).__call__(*args, **kwargs)


def make_footers_callback(body=None):
    # helper method to create a footers callback that will generate some fake
    # footer metadata
    cont_etag = 'container update etag may differ'
    crypto_etag = '20242af0cd21dd7195a10483eb7472c9'
    etag_crypto_meta = \
        '{"cipher": "AES_CTR_256", "iv": "sD+PSw/DfqYwpsVGSo0GEw=="}'
    etag = md5(body).hexdigest() if body is not None else None
    footers_to_add = {
        'X-Object-Sysmeta-Container-Update-Override-Etag': cont_etag,
        'X-Object-Sysmeta-Crypto-Etag': crypto_etag,
        'X-Object-Sysmeta-Crypto-Meta-Etag': etag_crypto_meta,
        'X-I-Feel-Lucky': 'Not blocked',
        'Etag': etag}

    def footers_callback(footers):
        footers.update(footers_to_add)

    return footers_callback


class BaseObjectControllerMixin(object):
    container_info = {
        'status': 200,
        'write_acl': None,
        'read_acl': None,
        'storage_policy': None,
        'sync_key': None,
        'versions': None,
    }

    # this needs to be set on the test case
    controller_cls = None

    def setUp(self):
        # setup fake rings with handoffs
        for policy in POLICIES:
            policy.object_ring.max_more_nodes = policy.object_ring.replicas

        self.logger = debug_logger('proxy-server')
        self.logger.thread_locals = ('txn1', '127.0.0.2')
        # increase connection timeout to avoid intermittent failures
        conf = {'conn_timeout': 1.0}
        self.app = PatchedObjControllerApp(
            conf, account_ring=FakeRing(),
            container_ring=FakeRing(), logger=self.logger)
        self.logger.clear()  # startup/loading debug msgs not helpful

        # you can over-ride the container_info just by setting it on the app
        # (see PatchedObjControllerApp for details)
        self.app.container_info = dict(self.container_info)

        # default policy and ring references
        self.policy = POLICIES.default
        self.obj_ring = self.policy.object_ring
        self._ts_iter = (utils.Timestamp(t) for t in
                         itertools.count(int(time.time())))

    def ts(self):
        return next(self._ts_iter)

    def replicas(self, policy=None):
        policy = policy or POLICIES.default
        return policy.object_ring.replicas

    def quorum(self, policy=None):
        policy = policy or POLICIES.default
        return policy.quorum


class CommonObjectControllerMixin(BaseObjectControllerMixin):
    # defines tests that are common to all storage policy types
    def test_iter_nodes_local_first_noops_when_no_affinity(self):
        # this test needs a stable node order - most don't
        self.app.sort_nodes = lambda l, *args, **kwargs: l
        controller = self.controller_cls(
            self.app, 'a', 'c', 'o')
        policy = self.policy
        self.app.get_policy_options(policy).write_affinity_is_local_fn = None
        object_ring = policy.object_ring
        all_nodes = object_ring.get_part_nodes(1)
        all_nodes.extend(object_ring.get_more_nodes(1))

        local_first_nodes = list(controller.iter_nodes_local_first(
            object_ring, 1))

        self.maxDiff = None

        self.assertEqual(all_nodes, local_first_nodes)

    def test_iter_nodes_local_first_moves_locals_first(self):
        controller = self.controller_cls(
            self.app, 'a', 'c', 'o')
        policy_conf = self.app.get_policy_options(self.policy)
        policy_conf.write_affinity_is_local_fn = (
            lambda node: node['region'] == 1)
        # we'll write to one more than replica count local nodes
        policy_conf.write_affinity_node_count_fn = lambda r: r + 1

        object_ring = self.policy.object_ring
        # make our fake ring have plenty of nodes, and not get limited
        # artificially by the proxy max request node count
        object_ring.max_more_nodes = 100000
        # nothing magic about * 2 + 3, just a way to make it bigger
        self.app.request_node_count = lambda r: r * 2 + 3

        all_nodes = object_ring.get_part_nodes(1)
        all_nodes.extend(object_ring.get_more_nodes(1))

        # limit to the number we're going to look at in this request
        nodes_requested = self.app.request_node_count(object_ring.replicas)
        all_nodes = all_nodes[:nodes_requested]

        # make sure we have enough local nodes (sanity)
        all_local_nodes = [n for n in all_nodes if
                           policy_conf.write_affinity_is_local_fn(n)]
        self.assertGreaterEqual(len(all_local_nodes), self.replicas() + 1)

        # finally, create the local_first_nodes iter and flatten it out
        local_first_nodes = list(controller.iter_nodes_local_first(
            object_ring, 1))

        # the local nodes move up in the ordering
        self.assertEqual([1] * (self.replicas() + 1), [
            node['region'] for node in local_first_nodes[
                :self.replicas() + 1]])
        # we don't skip any nodes
        self.assertEqual(len(all_nodes), len(local_first_nodes))
        self.assertEqual(sorted(all_nodes, key=lambda dev: dev['id']),
                         sorted(local_first_nodes, key=lambda dev: dev['id']))

    def test_iter_nodes_local_first_best_effort(self):
        controller = self.controller_cls(
            self.app, 'a', 'c', 'o')
        policy_conf = self.app.get_policy_options(self.policy)
        policy_conf.write_affinity_is_local_fn = (
            lambda node: node['region'] == 1)

        object_ring = self.policy.object_ring
        all_nodes = object_ring.get_part_nodes(1)
        all_nodes.extend(object_ring.get_more_nodes(1))

        local_first_nodes = list(controller.iter_nodes_local_first(
            object_ring, 1))

        # we won't have quite enough local nodes...
        self.assertEqual(len(all_nodes), self.replicas() +
                         POLICIES.default.object_ring.max_more_nodes)
        all_local_nodes = [n for n in all_nodes if
                           policy_conf.write_affinity_is_local_fn(n)]
        self.assertEqual(len(all_local_nodes), self.replicas())
        # but the local nodes we do have are at the front of the local iter
        first_n_local_first_nodes = local_first_nodes[:len(all_local_nodes)]
        self.assertEqual(sorted(all_local_nodes, key=lambda dev: dev['id']),
                         sorted(first_n_local_first_nodes,
                                key=lambda dev: dev['id']))
        # but we *still* don't *skip* any nodes
        self.assertEqual(len(all_nodes), len(local_first_nodes))
        self.assertEqual(sorted(all_nodes, key=lambda dev: dev['id']),
                         sorted(local_first_nodes, key=lambda dev: dev['id']))

    def test_iter_nodes_local_handoff_first_noops_when_no_affinity(self):
        # this test needs a stable node order - most don't
        self.app.sort_nodes = lambda l, *args, **kwargs: l
        controller = self.controller_cls(
            self.app, 'a', 'c', 'o')
        policy = self.policy
        self.app.get_policy_options(policy).write_affinity_is_local_fn = None
        object_ring = policy.object_ring
        all_nodes = object_ring.get_part_nodes(1)
        all_nodes.extend(object_ring.get_more_nodes(1))

        local_first_nodes = list(controller.iter_nodes_local_first(
            object_ring, 1, local_handoffs_first=True))

        self.maxDiff = None

        self.assertEqual(all_nodes, local_first_nodes)

    def test_iter_nodes_handoff_local_first_default(self):
        controller = self.controller_cls(
            self.app, 'a', 'c', 'o')
        policy_conf = self.app.get_policy_options(self.policy)
        policy_conf.write_affinity_is_local_fn = (
            lambda node: node['region'] == 1)

        object_ring = self.policy.object_ring
        primary_nodes = object_ring.get_part_nodes(1)
        handoff_nodes_iter = object_ring.get_more_nodes(1)
        all_nodes = primary_nodes + list(handoff_nodes_iter)
        handoff_nodes_iter = object_ring.get_more_nodes(1)
        local_handoffs = [n for n in handoff_nodes_iter if
                          policy_conf.write_affinity_is_local_fn(n)]

        prefered_nodes = list(controller.iter_nodes_local_first(
            object_ring, 1, local_handoffs_first=True))

        self.assertEqual(len(all_nodes), self.replicas() +
                         POLICIES.default.object_ring.max_more_nodes)

        first_primary_nodes = prefered_nodes[:len(primary_nodes)]
        self.assertEqual(sorted(primary_nodes, key=lambda dev: dev['id']),
                         sorted(first_primary_nodes,
                                key=lambda dev: dev['id']))

        handoff_count = self.replicas() - len(primary_nodes)
        first_handoffs = prefered_nodes[len(primary_nodes):][:handoff_count]
        self.assertEqual(first_handoffs, local_handoffs[:handoff_count])

    def test_iter_nodes_handoff_local_first_non_default(self):
        # Obviously this test doesn't work if we're testing 1 replica.
        # In that case, we don't have any failovers to check.
        if self.replicas() == 1:
            return

        controller = self.controller_cls(
            self.app, 'a', 'c', 'o')
        policy_conf = self.app.get_policy_options(self.policy)
        policy_conf.write_affinity_is_local_fn = (
            lambda node: node['region'] == 1)
        policy_conf.write_affinity_handoff_delete_count = 1

        object_ring = self.policy.object_ring
        primary_nodes = object_ring.get_part_nodes(1)
        handoff_nodes_iter = object_ring.get_more_nodes(1)
        all_nodes = primary_nodes + list(handoff_nodes_iter)
        handoff_nodes_iter = object_ring.get_more_nodes(1)
        local_handoffs = [n for n in handoff_nodes_iter if
                          policy_conf.write_affinity_is_local_fn(n)]

        prefered_nodes = list(controller.iter_nodes_local_first(
            object_ring, 1, local_handoffs_first=True))

        self.assertEqual(len(all_nodes), self.replicas() +
                         POLICIES.default.object_ring.max_more_nodes)

        first_primary_nodes = prefered_nodes[:len(primary_nodes)]
        self.assertEqual(sorted(primary_nodes, key=lambda dev: dev['id']),
                         sorted(first_primary_nodes,
                                key=lambda dev: dev['id']))

        handoff_count = policy_conf.write_affinity_handoff_delete_count
        first_handoffs = prefered_nodes[len(primary_nodes):][:handoff_count]
        self.assertEqual(first_handoffs, local_handoffs[:handoff_count])

    def test_connect_put_node_timeout(self):
        controller = self.controller_cls(
            self.app, 'a', 'c', 'o')
        req = swift.common.swob.Request.blank('/v1/a/c/o')
        self.app.conn_timeout = 0.05
        with set_http_connect(slow_connect=True):
            nodes = [dict(ip='', port='', device='')]
            res = controller._connect_put_node(nodes, '', req, {}, ('', ''))
        self.assertIsNone(res)

    def test_DELETE_simple(self):
        req = swift.common.swob.Request.blank('/v1/a/c/o', method='DELETE')
        codes = [204] * self.replicas()
        with set_http_connect(*codes):
            resp = req.get_response(self.app)
        self.assertEqual(resp.status_int, 204)

    def test_DELETE_missing_one(self):
        # Obviously this test doesn't work if we're testing 1 replica.
        # In that case, we don't have any failovers to check.
        if self.replicas() == 1:
            return
        req = swift.common.swob.Request.blank('/v1/a/c/o', method='DELETE')
        codes = [404] + [204] * (self.replicas() - 1)
        random.shuffle(codes)
        with set_http_connect(*codes):
            resp = req.get_response(self.app)
        self.assertEqual(resp.status_int, 204)

    def test_DELETE_not_found(self):
        # Obviously this test doesn't work if we're testing 1 replica.
        # In that case, we don't have any failovers to check.
        if self.replicas() == 1:
            return
        req = swift.common.swob.Request.blank('/v1/a/c/o', method='DELETE')
        codes = [404] * (self.replicas() - 1) + [204]
        with set_http_connect(*codes):
            resp = req.get_response(self.app)
        self.assertEqual(resp.status_int, 404)

    def test_DELETE_mostly_found(self):
        req = swift.common.swob.Request.blank('/v1/a/c/o', method='DELETE')
        mostly_204s = [204] * self.quorum()
        codes = mostly_204s + [404] * (self.replicas() - len(mostly_204s))
        self.assertEqual(len(codes), self.replicas())
        with set_http_connect(*codes):
            resp = req.get_response(self.app)
        self.assertEqual(resp.status_int, 204)

    def test_DELETE_mostly_not_found(self):
        req = swift.common.swob.Request.blank('/v1/a/c/o', method='DELETE')
        mostly_404s = [404] * self.quorum()
        codes = mostly_404s + [204] * (self.replicas() - len(mostly_404s))
        self.assertEqual(len(codes), self.replicas())
        with set_http_connect(*codes):
            resp = req.get_response(self.app)
        self.assertEqual(resp.status_int, 404)

    def test_DELETE_half_not_found_statuses(self):
        self.obj_ring.set_replicas(4)

        req = swift.common.swob.Request.blank('/v1/a/c/o', method='DELETE')
        with set_http_connect(404, 204, 404, 204):
            resp = req.get_response(self.app)
        self.assertEqual(resp.status_int, 204)

    def test_DELETE_half_not_found_headers_and_body(self):
        # Transformed responses have bogus bodies and headers, so make sure we
        # send the client headers and body from a real node's response.
        self.obj_ring.set_replicas(4)

        status_codes = (404, 404, 204, 204)
        bodies = (b'not found', b'not found', b'', b'')
        headers = [{}, {}, {'Pick-Me': 'yes'}, {'Pick-Me': 'yes'}]

        req = swift.common.swob.Request.blank('/v1/a/c/o', method='DELETE')
        with set_http_connect(*status_codes, body_iter=bodies,
                              headers=headers):
            resp = req.get_response(self.app)
        self.assertEqual(resp.status_int, 204)
        self.assertEqual(resp.headers.get('Pick-Me'), 'yes')
        self.assertEqual(resp.body, b'')

    def test_DELETE_handoff(self):
        req = swift.common.swob.Request.blank('/v1/a/c/o', method='DELETE')
        codes = [204] * self.replicas()
        with set_http_connect(507, *codes):
            resp = req.get_response(self.app)
        self.assertEqual(resp.status_int, 204)

    def test_DELETE_limits_expirer_queue_updates(self):
        req = swift.common.swob.Request.blank('/v1/a/c/o', method='DELETE')
        codes = [204] * self.replicas()
        captured_headers = []

        def capture_headers(ip, port, device, part, method, path,
                            headers=None, **kwargs):
            captured_headers.append(headers)

        with set_http_connect(*codes, give_connect=capture_headers):
            resp = req.get_response(self.app)
        self.assertEqual(resp.status_int, 204)  # sanity check

        counts = {True: 0, False: 0, None: 0}
        for headers in captured_headers:
            v = headers.get('X-Backend-Clean-Expiring-Object-Queue')
            norm_v = None if v is None else utils.config_true_value(v)
            counts[norm_v] += 1

        max_queue_updates = 2
        o_replicas = self.replicas()
        self.assertEqual(counts, {
            True: min(max_queue_updates, o_replicas),
            False: max(o_replicas - max_queue_updates, 0),
            None: 0,
        })

    def test_expirer_DELETE_suppresses_expirer_queue_updates(self):
        req = swift.common.swob.Request.blank(
            '/v1/a/c/o', method='DELETE', headers={
                'X-Backend-Clean-Expiring-Object-Queue': 'no'})
        codes = [204] * self.replicas()
        captured_headers = []

        def capture_headers(ip, port, device, part, method, path,
                            headers=None, **kwargs):
            captured_headers.append(headers)

        with set_http_connect(*codes, give_connect=capture_headers):
            resp = req.get_response(self.app)
        self.assertEqual(resp.status_int, 204)  # sanity check

        counts = {True: 0, False: 0, None: 0}
        for headers in captured_headers:
            v = headers.get('X-Backend-Clean-Expiring-Object-Queue')
            norm_v = None if v is None else utils.config_true_value(v)
            counts[norm_v] += 1

        o_replicas = self.replicas()
        self.assertEqual(counts, {
            True: 0,
            False: o_replicas,
            None: 0,
        })

        # Make sure we're not sending any expirer-queue update headers here.
        # Since we're not updating the expirer queue, these headers would be
        # superfluous.
        for headers in captured_headers:
            self.assertNotIn('X-Delete-At-Container', headers)
            self.assertNotIn('X-Delete-At-Partition', headers)
            self.assertNotIn('X-Delete-At-Host', headers)
            self.assertNotIn('X-Delete-At-Device', headers)

    def test_DELETE_write_affinity_after_replication(self):
        policy_conf = self.app.get_policy_options(self.policy)
        policy_conf.write_affinity_handoff_delete_count = self.replicas() // 2
        policy_conf.write_affinity_is_local_fn = (
            lambda node: node['region'] == 1)
        handoff_count = policy_conf.write_affinity_handoff_delete_count

        req = swift.common.swob.Request.blank('/v1/a/c/o', method='DELETE')
        codes = [204] * self.replicas() + [404] * handoff_count
        with set_http_connect(*codes):
            resp = req.get_response(self.app)

        self.assertEqual(resp.status_int, 204)

    def test_DELETE_write_affinity_before_replication(self):
        policy_conf = self.app.get_policy_options(self.policy)
        policy_conf.write_affinity_handoff_delete_count = self.replicas() // 2
        policy_conf.write_affinity_is_local_fn = (
            lambda node: node['region'] == 1)
        handoff_count = policy_conf.write_affinity_handoff_delete_count

        req = swift.common.swob.Request.blank('/v1/a/c/o', method='DELETE')
        codes = ([204] * (self.replicas() - handoff_count) +
                 [404] * handoff_count +
                 [204] * handoff_count)
        with set_http_connect(*codes):
            resp = req.get_response(self.app)

        self.assertEqual(resp.status_int, 204)

    def test_PUT_limits_expirer_queue_deletes(self):
        req = swift.common.swob.Request.blank(
            '/v1/a/c/o', method='PUT', body=b'',
            headers={'Content-Type': 'application/octet-stream'})
        codes = [201] * self.replicas()
        captured_headers = []

        def capture_headers(ip, port, device, part, method, path,
                            headers=None, **kwargs):
            captured_headers.append(headers)

        expect_headers = {
            'X-Obj-Metadata-Footer': 'yes',
            'X-Obj-Multiphase-Commit': 'yes'
        }
        with set_http_connect(*codes, give_connect=capture_headers,
                              expect_headers=expect_headers):
            # this req may or may not succeed depending on the Putter type used
            # but that's ok because we're only interested in verifying the
            # headers that were sent
            req.get_response(self.app)

        counts = {True: 0, False: 0, None: 0}
        for headers in captured_headers:
            v = headers.get('X-Backend-Clean-Expiring-Object-Queue')
            norm_v = None if v is None else utils.config_true_value(v)
            counts[norm_v] += 1

        max_queue_updates = 2
        o_replicas = self.replicas()
        self.assertEqual(counts, {
            True: min(max_queue_updates, o_replicas),
            False: max(o_replicas - max_queue_updates, 0),
            None: 0,
        })

    def test_POST_limits_expirer_queue_deletes(self):
        req = swift.common.swob.Request.blank(
            '/v1/a/c/o', method='POST', body=b'',
            headers={'Content-Type': 'application/octet-stream'})
        codes = [201] * self.replicas()
        captured_headers = []

        def capture_headers(ip, port, device, part, method, path,
                            headers=None, **kwargs):
            captured_headers.append(headers)

        with set_http_connect(*codes, give_connect=capture_headers):
            resp = req.get_response(self.app)
        self.assertEqual(resp.status_int, 201)  # sanity check

        counts = {True: 0, False: 0, None: 0}
        for headers in captured_headers:
            v = headers.get('X-Backend-Clean-Expiring-Object-Queue')
            norm_v = None if v is None else utils.config_true_value(v)
            counts[norm_v] += 1

        max_queue_updates = 2
        o_replicas = self.replicas()
        self.assertEqual(counts, {
            True: min(max_queue_updates, o_replicas),
            False: max(o_replicas - max_queue_updates, 0),
            None: 0,
        })

    def test_POST_non_int_delete_after(self):
        t = str(int(time.time() + 100)) + '.1'
        req = swob.Request.blank('/v1/a/c/o', method='POST',
                                 headers={'Content-Type': 'foo/bar',
                                          'X-Delete-After': t})
        resp = req.get_response(self.app)
        self.assertEqual(resp.status_int, 400)
        self.assertEqual(b'Non-integer X-Delete-After', resp.body)

    def test_PUT_non_int_delete_after(self):
        t = str(int(time.time() + 100)) + '.1'
        req = swob.Request.blank('/v1/a/c/o', method='PUT', body=b'',
                                 headers={'Content-Type': 'foo/bar',
                                          'X-Delete-After': t})
        with set_http_connect():
            resp = req.get_response(self.app)
        self.assertEqual(resp.status_int, 400)
        self.assertEqual(b'Non-integer X-Delete-After', resp.body)

    def test_POST_negative_delete_after(self):
        req = swob.Request.blank('/v1/a/c/o', method='POST',
                                 headers={'Content-Type': 'foo/bar',
                                          'X-Delete-After': '-60'})
        resp = req.get_response(self.app)
        self.assertEqual(resp.status_int, 400)
        self.assertEqual(b'X-Delete-After in past', resp.body)

    def test_PUT_negative_delete_after(self):
        req = swob.Request.blank('/v1/a/c/o', method='PUT', body=b'',
                                 headers={'Content-Type': 'foo/bar',
                                          'X-Delete-After': '-60'})
        with set_http_connect():
            resp = req.get_response(self.app)
        self.assertEqual(resp.status_int, 400)
        self.assertEqual(b'X-Delete-After in past', resp.body)

    def test_POST_delete_at_non_integer(self):
        t = str(int(time.time() + 100)) + '.1'
        req = swob.Request.blank('/v1/a/c/o', method='POST',
                                 headers={'Content-Type': 'foo/bar',
                                          'X-Delete-At': t})
        resp = req.get_response(self.app)
        self.assertEqual(resp.status_int, 400)
        self.assertEqual(b'Non-integer X-Delete-At', resp.body)

    def test_PUT_delete_at_non_integer(self):
        t = str(int(time.time() - 100)) + '.1'
        req = swob.Request.blank('/v1/a/c/o', method='PUT', body=b'',
                                 headers={'Content-Type': 'foo/bar',
                                          'X-Delete-At': t})
        with set_http_connect():
            resp = req.get_response(self.app)
        self.assertEqual(resp.status_int, 400)
        self.assertEqual(b'Non-integer X-Delete-At', resp.body)

    def test_POST_delete_at_in_past(self):
        t = str(int(time.time() - 100))
        req = swob.Request.blank('/v1/a/c/o', method='POST',
                                 headers={'Content-Type': 'foo/bar',
                                          'X-Delete-At': t})
        resp = req.get_response(self.app)
        self.assertEqual(resp.status_int, 400)
        self.assertEqual(b'X-Delete-At in past', resp.body)

    def test_PUT_delete_at_in_past(self):
        t = str(int(time.time() - 100))
        req = swob.Request.blank('/v1/a/c/o', method='PUT', body=b'',
                                 headers={'Content-Type': 'foo/bar',
                                          'X-Delete-At': t})
        with set_http_connect():
            resp = req.get_response(self.app)
        self.assertEqual(resp.status_int, 400)
        self.assertEqual(b'X-Delete-At in past', resp.body)

    def test_HEAD_simple(self):
        req = swift.common.swob.Request.blank('/v1/a/c/o', method='HEAD')
        with set_http_connect(200):
            resp = req.get_response(self.app)
        self.assertEqual(resp.status_int, 200)
        self.assertIn('Accept-Ranges', resp.headers)

    def test_HEAD_x_newest(self):
        req = swift.common.swob.Request.blank('/v1/a/c/o', method='HEAD',
                                              headers={'X-Newest': 'true'})
        with set_http_connect(*([200] * self.replicas())):
            resp = req.get_response(self.app)
        self.assertEqual(resp.status_int, 200)

    def test_HEAD_x_newest_different_timestamps(self):
        req = swob.Request.blank('/v1/a/c/o', method='HEAD',
                                 headers={'X-Newest': 'true'})
        ts = (utils.Timestamp(t) for t in itertools.count(int(time.time())))
        timestamps = [next(ts) for i in range(self.replicas())]
        newest_timestamp = timestamps[-1]
        random.shuffle(timestamps)
        backend_response_headers = [{
            'X-Backend-Timestamp': t.internal,
            'X-Timestamp': t.normal
        } for t in timestamps]
        with set_http_connect(*([200] * self.replicas()),
                              headers=backend_response_headers):
            resp = req.get_response(self.app)
        self.assertEqual(resp.status_int, 200)
        self.assertEqual(resp.headers['x-timestamp'], newest_timestamp.normal)

    def test_HEAD_x_newest_with_two_vector_timestamps(self):
        req = swob.Request.blank('/v1/a/c/o', method='HEAD',
                                 headers={'X-Newest': 'true'})
        ts = (utils.Timestamp.now(offset=offset)
              for offset in itertools.count())
        timestamps = [next(ts) for i in range(self.replicas())]
        newest_timestamp = timestamps[-1]
        random.shuffle(timestamps)
        backend_response_headers = [{
            'X-Backend-Timestamp': t.internal,
            'X-Timestamp': t.normal
        } for t in timestamps]
        with set_http_connect(*([200] * self.replicas()),
                              headers=backend_response_headers):
            resp = req.get_response(self.app)
        self.assertEqual(resp.status_int, 200)
        self.assertEqual(resp.headers['x-backend-timestamp'],
                         newest_timestamp.internal)

    def test_HEAD_x_newest_with_some_missing(self):
        req = swob.Request.blank('/v1/a/c/o', method='HEAD',
                                 headers={'X-Newest': 'true'})
        ts = (utils.Timestamp(t) for t in itertools.count(int(time.time())))
        request_count = self.app.request_node_count(self.obj_ring.replicas)
        backend_response_headers = [{
            'x-timestamp': next(ts).normal,
        } for i in range(request_count)]
        responses = [404] * (request_count - 1)
        responses.append(200)
        request_log = []

        def capture_requests(ip, port, device, part, method, path,
                             headers=None, **kwargs):
            req = {
                'ip': ip,
                'port': port,
                'device': device,
                'part': part,
                'method': method,
                'path': path,
                'headers': headers,
            }
            request_log.append(req)
        with set_http_connect(*responses,
                              headers=backend_response_headers,
                              give_connect=capture_requests):
            resp = req.get_response(self.app)
        self.assertEqual(resp.status_int, 200)
        for req in request_log:
            self.assertEqual(req['method'], 'HEAD')
            self.assertEqual(req['path'], '/a/c/o')

    def test_some_404s_and_507s(self):
        self.policy.object_ring.max_more_nodes = (3 * self.replicas())
        req = swob.Request.blank('/v1/a/c/o', method='HEAD')
        responses = [StubResponse(
            404, headers={'X-Backend-Timestamp': '2'})] * self.replicas()
        responses += [StubResponse(507, headers={})] * (
            self.policy.object_ring.max_more_nodes - self.replicas())
        self.assertEqual(len(responses), 3 * self.replicas())  # sanity

        def get_response(req):
            return responses.pop(0)

        with capture_http_requests(get_response):
            resp = req.get_response(self.app)
        self.assertEqual(resp.status_int, 404)
        self.assertEqual(resp.headers['X-Backend-Timestamp'], '2')

    def test_container_sync_delete(self):
        ts = (utils.Timestamp(t) for t in itertools.count(int(time.time())))
        test_indexes = [None] + [int(p) for p in POLICIES]
        for policy_index in test_indexes:
            req = swob.Request.blank(
                '/v1/a/c/o', method='DELETE', headers={
                    'X-Timestamp': next(ts).internal})
            codes = [409] * self.obj_ring.replicas
            ts_iter = itertools.repeat(next(ts).internal)
            with set_http_connect(*codes, timestamps=ts_iter):
                resp = req.get_response(self.app)
            self.assertEqual(resp.status_int, 409)

    def test_PUT_requires_length(self):
        req = swift.common.swob.Request.blank('/v1/a/c/o', method='PUT')
        resp = req.get_response(self.app)
        self.assertEqual(resp.status_int, 411)

    def test_container_update_backend_requests(self):
        for policy in POLICIES:
            req = swift.common.swob.Request.blank(
                '/v1/a/c/o', method='PUT',
                headers={'Content-Length': '0',
                         'X-Backend-Storage-Policy-Index': int(policy)})
            controller = self.controller_cls(self.app, 'a', 'c', 'o')

            # This is the number of container updates we're doing, simulating
            # 1 to 15 container replicas.
            for num_containers in range(1, 16):
                containers = [{'ip': '1.0.0.%s' % i,
                               'port': '60%s' % str(i).zfill(2),
                               'device': 'sdb'} for i in range(num_containers)]

                backend_headers = controller._backend_requests(
                    req, self.replicas(policy), 1, containers)

                # how many of the backend headers have a container update
                n_container_updates = len(
                    [headers for headers in backend_headers
                     if 'X-Container-Partition' in headers])

                # how many object-server PUTs can fail and still let the
                # client PUT succeed
                n_can_fail = self.replicas(policy) - self.quorum(policy)
                n_expected_updates = (
                    n_can_fail + utils.quorum_size(num_containers))

                # you get at least one update per container no matter what
                n_expected_updates = max(
                    n_expected_updates, num_containers)

                # you can't have more object requests with updates than you
                # have object requests (the container stuff gets doubled up,
                # but that's not important for purposes of durability)
                n_expected_updates = min(
                    n_expected_updates, self.replicas(policy))
                self.assertEqual(n_expected_updates, n_container_updates)

    def test_delete_at_backend_requests(self):
        t = str(int(time.time() + 100))
        for policy in POLICIES:
            req = swift.common.swob.Request.blank(
                '/v1/a/c/o', method='PUT',
                headers={'Content-Length': '0',
                         'X-Backend-Storage-Policy-Index': int(policy),
                         'X-Delete-At': t})
            controller = self.controller_cls(self.app, 'a', 'c', 'o')

            for num_del_at_nodes in range(1, 16):
                containers = [
                    {'ip': '2.0.0.%s' % i, 'port': '70%s' % str(i).zfill(2),
                     'device': 'sdc'} for i in range(num_del_at_nodes)]
                del_at_nodes = [
                    {'ip': '1.0.0.%s' % i, 'port': '60%s' % str(i).zfill(2),
                     'device': 'sdb'} for i in range(num_del_at_nodes)]

                backend_headers = controller._backend_requests(
                    req, self.replicas(policy), 1, containers,
                    delete_at_container='dac', delete_at_partition=2,
                    delete_at_nodes=del_at_nodes)

                devices = []
                hosts = []
                part = ctr = 0
                for given_headers in backend_headers:
                    self.assertEqual(given_headers.get('X-Delete-At'), t)
                    if 'X-Delete-At-Partition' in given_headers:
                        self.assertEqual(
                            given_headers.get('X-Delete-At-Partition'), '2')
                        part += 1
                    if 'X-Delete-At-Container' in given_headers:
                        self.assertEqual(
                            given_headers.get('X-Delete-At-Container'), 'dac')
                        ctr += 1
                    devices += (
                        list_from_csv(given_headers.get('X-Delete-At-Device')))
                    hosts += (
                        list_from_csv(given_headers.get('X-Delete-At-Host')))

                # same as in test_container_update_backend_requests
                n_can_fail = self.replicas(policy) - self.quorum(policy)
                n_expected_updates = (
                    n_can_fail + utils.quorum_size(num_del_at_nodes))

                n_expected_hosts = max(
                    n_expected_updates, num_del_at_nodes)

                self.assertEqual(len(hosts), n_expected_hosts)
                self.assertEqual(len(devices), n_expected_hosts)

                # parts don't get doubled up, maximum is count of obj requests
                n_expected_parts = min(
                    n_expected_hosts, self.replicas(policy))
                self.assertEqual(part, n_expected_parts)
                self.assertEqual(ctr, n_expected_parts)

                # check that hosts are correct
                self.assertEqual(
                    set(hosts),
                    set('%s:%s' % (h['ip'], h['port']) for h in del_at_nodes))
                self.assertEqual(set(devices), set(('sdb',)))

    def test_smooth_distributed_backend_requests(self):
        t = str(int(time.time() + 100))
        for policy in POLICIES:
            req = swift.common.swob.Request.blank(
                '/v1/a/c/o', method='PUT',
                headers={'Content-Length': '0',
                         'X-Backend-Storage-Policy-Index': int(policy),
                         'X-Delete-At': t})
            controller = self.controller_cls(self.app, 'a', 'c', 'o')

            for num_containers in range(1, 16):
                containers = [
                    {'ip': '2.0.0.%s' % i, 'port': '70%s' % str(i).zfill(2),
                     'device': 'sdc'} for i in range(num_containers)]
                del_at_nodes = [
                    {'ip': '1.0.0.%s' % i, 'port': '60%s' % str(i).zfill(2),
                     'device': 'sdb'} for i in range(num_containers)]

                backend_headers = controller._backend_requests(
                    req, self.replicas(policy), 1, containers,
                    delete_at_container='dac', delete_at_partition=2,
                    delete_at_nodes=del_at_nodes)

                # caculate no of expected updates, see
                # test_container_update_backend_requests for explanation
                n_expected_updates = min(max(
                    self.replicas(policy) - self.quorum(policy) +
                    utils.quorum_size(num_containers), num_containers),
                    self.replicas(policy))

                # the first n_expected_updates servers should have received
                # a container update
                self.assertTrue(
                    all([h.get('X-Container-Partition')
                         for h in backend_headers[:n_expected_updates]]))
                # the last n_expected_updates servers should have received
                # the x-delete-at* headers
                self.assertTrue(
                    all([h.get('X-Delete-At-Container')
                         for h in backend_headers[-n_expected_updates:]]))

    def _check_write_affinity(
            self, conf, policy_conf, policy, affinity_regions, affinity_count):
        conf['policy_config'] = policy_conf
        app = PatchedObjControllerApp(
            conf, account_ring=FakeRing(),
            container_ring=FakeRing(), logger=self.logger)

        controller = self.controller_cls(app, 'a', 'c', 'o')

        object_ring = app.get_object_ring(int(policy))
        # make our fake ring have plenty of nodes, and not get limited
        # artificially by the proxy max request node count
        object_ring.max_more_nodes = 100

        all_nodes = object_ring.get_part_nodes(1)
        all_nodes.extend(object_ring.get_more_nodes(1))

        # make sure we have enough local nodes (sanity)
        all_local_nodes = [n for n in all_nodes if
                           n['region'] in affinity_regions]
        self.assertGreaterEqual(len(all_local_nodes), affinity_count)

        # finally, create the local_first_nodes iter and flatten it out
        local_first_nodes = list(controller.iter_nodes_local_first(
            object_ring, 1, policy))

        # check that the required number of local nodes were moved up the order
        node_regions = [node['region'] for node in local_first_nodes]
        self.assertTrue(
            all(r in affinity_regions for r in node_regions[:affinity_count]),
            'Unexpected region found in local nodes, expected %s but got %s' %
            (affinity_regions, node_regions))
        return app

    def test_write_affinity_not_configured(self):
        # default is no write affinity so expect both regions 0 and 1
        self._check_write_affinity({}, {}, POLICIES[0], [0, 1],
                                   2 * self.replicas(POLICIES[0]))
        self._check_write_affinity({}, {}, POLICIES[1], [0, 1],
                                   2 * self.replicas(POLICIES[1]))

    def test_write_affinity_proxy_server_config(self):
        # without overrides policies use proxy-server config section options
        conf = {'write_affinity_node_count': '1 * replicas',
                'write_affinity': 'r0'}
        self._check_write_affinity(conf, {}, POLICIES[0], [0],
                                   self.replicas(POLICIES[0]))
        self._check_write_affinity(conf, {}, POLICIES[1], [0],
                                   self.replicas(POLICIES[1]))

    def test_write_affinity_per_policy_config(self):
        # check only per-policy configuration is sufficient
        conf = {}
        policy_conf = {'0': {'write_affinity_node_count': '1 * replicas',
                             'write_affinity': 'r1'},
                       '1': {'write_affinity_node_count': '5',
                             'write_affinity': 'r0'}}
        self._check_write_affinity(conf, policy_conf, POLICIES[0], [1],
                                   self.replicas(POLICIES[0]))
        self._check_write_affinity(conf, policy_conf, POLICIES[1], [0], 5)

    def test_write_affinity_per_policy_config_overrides_and_inherits(self):
        # check per-policy config is preferred over proxy-server section config
        conf = {'write_affinity_node_count': '1 * replicas',
                'write_affinity': 'r0'}
        policy_conf = {'0': {'write_affinity': 'r1'},
                       '1': {'write_affinity_node_count': '3 * replicas'}}
        # policy 0 inherits default node count, override affinity to r1
        self._check_write_affinity(conf, policy_conf, POLICIES[0], [1],
                                   self.replicas(POLICIES[0]))
        # policy 1 inherits default affinity to r0, overrides node count
        self._check_write_affinity(conf, policy_conf, POLICIES[1], [0],
                                   3 * self.replicas(POLICIES[1]))

# end of CommonObjectControllerMixin


@patch_policies()
class TestReplicatedObjController(CommonObjectControllerMixin,
                                  unittest.TestCase):

    controller_cls = obj.ReplicatedObjectController

    def test_PUT_simple(self):
        req = swift.common.swob.Request.blank('/v1/a/c/o', method='PUT')
        req.headers['content-length'] = '0'
        with set_http_connect(201, 201, 201):
            resp = req.get_response(self.app)
        self.assertEqual(resp.status_int, 201)

    def test_PUT_error_with_footers(self):
        footers_callback = make_footers_callback(b'')
        env = {'swift.callback.update_footers': footers_callback}
        req = swift.common.swob.Request.blank('/v1/a/c/o', method='PUT',
                                              environ=env)
        req.headers['content-length'] = '0'
        codes = [503] * self.replicas()
        expect_headers = {
            'X-Obj-Metadata-Footer': 'yes'
        }

        with set_http_connect(*codes, expect_headers=expect_headers):
            resp = req.get_response(self.app)
        self.assertEqual(resp.status_int, 503)

    def _test_PUT_with_no_footers(self, test_body=b'', chunked=False):
        # verify that when no footers are required then the PUT uses a regular
        # single part body
        req = swift.common.swob.Request.blank('/v1/a/c/o', method='PUT',
                                              body=test_body)
        if chunked:
            req.headers['Transfer-Encoding'] = 'chunked'
        etag = md5(test_body).hexdigest()
        req.headers['Etag'] = etag

        put_requests = defaultdict(
            lambda: {'headers': None, 'chunks': [], 'connection': None})

        def capture_body(conn, chunk):
            put_requests[conn.connection_id]['chunks'].append(chunk)
            put_requests[conn.connection_id]['connection'] = conn

        def capture_headers(ip, port, device, part, method, path, headers,
                            **kwargs):
            conn_id = kwargs['connection_id']
            put_requests[conn_id]['headers'] = headers

        codes = [201] * self.replicas()
        expect_headers = {'X-Obj-Metadata-Footer': 'yes'}
        resp_headers = {
            'Some-Header': 'Four',
            'Etag': '"%s"' % etag,
        }
        with set_http_connect(*codes, expect_headers=expect_headers,
                              give_send=capture_body,
                              give_connect=capture_headers,
                              headers=resp_headers):
            resp = req.get_response(self.app)

        self.assertEqual(resp.status_int, 201)
        timestamps = {captured_req['headers']['x-timestamp']
                      for captured_req in put_requests.values()}
        self.assertEqual(1, len(timestamps), timestamps)
        self.assertEqual(dict(resp.headers), {
            'Content-Type': 'text/html; charset=UTF-8',
            'Content-Length': '0',
            'Etag': etag,
            'Last-Modified': time.strftime(
                "%a, %d %b %Y %H:%M:%S GMT",
                time.gmtime(math.ceil(float(timestamps.pop())))),
        })
        for connection_id, info in put_requests.items():
            body = b''.join(info['chunks'])
            headers = info['headers']
            if chunked or not test_body:
                body = unchunk_body(body)
                self.assertEqual('100-continue', headers['Expect'])
                self.assertEqual('chunked', headers['Transfer-Encoding'])
                self.assertNotIn('Content-Length', headers)
            else:
                self.assertNotIn('Transfer-Encoding', headers)
            if body or not test_body:
                self.assertEqual('100-continue', headers['Expect'])
            else:
                self.assertNotIn('Expect', headers)
            self.assertNotIn('X-Backend-Obj-Multipart-Mime-Boundary', headers)
            self.assertNotIn('X-Backend-Obj-Metadata-Footer', headers)
            self.assertNotIn('X-Backend-Obj-Multiphase-Commit', headers)
            self.assertEqual(etag, headers['Etag'])

            self.assertEqual(test_body, body)
            self.assertTrue(info['connection'].closed)

    def test_PUT_with_chunked_body_and_no_footers(self):
        self._test_PUT_with_no_footers(test_body=b'asdf', chunked=True)

    def test_PUT_with_body_and_no_footers(self):
        self._test_PUT_with_no_footers(test_body=b'asdf', chunked=False)

    def test_PUT_with_no_body_and_no_footers(self):
        self._test_PUT_with_no_footers(test_body=b'', chunked=False)

    def test_txn_id_logging_on_PUT(self):
        req = swift.common.swob.Request.blank('/v1/a/c/o', method='PUT')
        self.app.logger.txn_id = req.environ['swift.trans_id'] = 'test-txn-id'
        req.headers['content-length'] = '0'
        # we capture stdout since the debug log formatter prints the formatted
        # message to stdout
        stdout = StringIO()
        with set_http_connect((100, Timeout()), 503, 503), \
                mock.patch('sys.stdout', stdout):
            resp = req.get_response(self.app)
        self.assertEqual(resp.status_int, 503)
        for line in stdout.getvalue().splitlines():
            self.assertIn('test-txn-id', line)
        self.assertIn('Trying to get final status of PUT to',
                      stdout.getvalue())

    def test_PUT_empty_bad_etag(self):
        req = swift.common.swob.Request.blank('/v1/a/c/o', method='PUT')
        req.headers['Content-Length'] = '0'
        req.headers['Etag'] = '"catbus"'

        # The 2-tuple here makes getexpect() return 422, not 100. For objects
        # that are >0 bytes, you get a 100 Continue and then a 422
        # Unprocessable Entity after sending the body. For zero-byte objects,
        # though, you get the 422 right away because no Expect header is sent
        # with zero-byte PUT. The second status in the tuple should not be
        # consumed, it's just there to make the FakeStatus treat the first as
        # an expect status, but we'll make it something other than a 422 so
        # that if it is consumed then the test should fail.
        codes = [FakeStatus((422, 200))
                 for _junk in range(self.replicas())]

        with set_http_connect(*codes):
            resp = req.get_response(self.app)
        self.assertEqual(resp.status_int, 422)

    def test_PUT_if_none_match(self):
        req = swift.common.swob.Request.blank('/v1/a/c/o', method='PUT')
        req.headers['if-none-match'] = '*'
        req.headers['content-length'] = '0'
        with set_http_connect(201, 201, 201):
            resp = req.get_response(self.app)
        self.assertEqual(resp.status_int, 201)

    def test_PUT_if_none_match_denied(self):
        req = swift.common.swob.Request.blank('/v1/a/c/o', method='PUT')
        req.headers['if-none-match'] = '*'
        req.headers['content-length'] = '0'
        with set_http_connect(201, 412, 201):
            resp = req.get_response(self.app)
        self.assertEqual(resp.status_int, 412)

    def test_PUT_if_none_match_not_star(self):
        req = swift.common.swob.Request.blank('/v1/a/c/o', method='PUT')
        req.headers['if-none-match'] = 'somethingelse'
        req.headers['content-length'] = '0'
        with set_http_connect():
            resp = req.get_response(self.app)
        self.assertEqual(resp.status_int, 400)

    def test_PUT_connect_exceptions(self):
        object_ring = self.app.get_object_ring(None)
        self.app.sort_nodes = lambda n, *args, **kwargs: n  # disable shuffle

        def test_status_map(statuses, expected):
            self.app._error_limiting = {}
            req = swob.Request.blank('/v1/a/c/o.jpg', method='PUT',
                                     body=b'test body')
            with set_http_connect(*statuses):
                resp = req.get_response(self.app)
            self.assertEqual(resp.status_int, expected)

        base_status = [201] * 3
        # test happy path
        test_status_map(list(base_status), 201)
        for i in range(3):
            self.assertEqual(node_error_count(
                self.app, object_ring.devs[i]), 0)
        # single node errors and test isolation
        for i in range(3):
            status_list = list(base_status)
            status_list[i] = 503
            test_status_map(status_list, 201)
            for j in range(3):
                self.assertEqual(node_error_count(
                    self.app, object_ring.devs[j]), 1 if j == i else 0)
        # connect errors
        test_status_map((201, Timeout(), 201, 201), 201)
        self.assertEqual(node_error_count(
            self.app, object_ring.devs[1]), 1)
        test_status_map((Exception('kaboom!'), 201, 201, 201), 201)
        self.assertEqual(node_error_count(
            self.app, object_ring.devs[0]), 1)
        # expect errors
        test_status_map((201, 201, (503, None), 201), 201)
        self.assertEqual(node_error_count(
            self.app, object_ring.devs[2]), 1)
        test_status_map(((507, None), 201, 201, 201), 201)
        self.assertEqual(
            node_error_count(self.app, object_ring.devs[0]),
            self.app.error_suppression_limit + 1)
        # response errors
        test_status_map(((100, Timeout()), 201, 201), 201)
        self.assertEqual(
            node_error_count(self.app, object_ring.devs[0]), 1)
        test_status_map((201, 201, (100, Exception())), 201)
        self.assertEqual(
            node_error_count(self.app, object_ring.devs[2]), 1)
        test_status_map((201, (100, 507), 201), 201)
        self.assertEqual(
            node_error_count(self.app, object_ring.devs[1]),
            self.app.error_suppression_limit + 1)

    def test_PUT_connect_exception_with_unicode_path(self):
        expected = 201
        statuses = (
            Exception('Connection refused: Please insert ten dollars'),
            201, 201, 201)

        req = swob.Request.blank('/v1/AUTH_kilroy/%ED%88%8E/%E9%90%89',
                                 method='PUT',
                                 body=b'life is utf-gr8')
        self.app.logger.clear()
        with set_http_connect(*statuses):
            resp = req.get_response(self.app)

        self.assertEqual(resp.status_int, expected)
        log_lines = self.app.logger.get_lines_for_level('error')
        self.assertFalse(log_lines[1:])
        self.assertIn('ERROR with Object server', log_lines[0])
        self.assertIn(quote(req.swift_entity_path), log_lines[0])
        self.assertIn('re: Expect: 100-continue', log_lines[0])

    def test_PUT_get_expect_errors_with_unicode_path(self):
        def do_test(statuses):
            req = swob.Request.blank('/v1/AUTH_kilroy/%ED%88%8E/%E9%90%89',
                                     method='PUT',
                                     body=b'life is utf-gr8')
            self.app.logger.clear()
            with set_http_connect(*statuses):
                resp = req.get_response(self.app)

            self.assertEqual(resp.status_int, 201)
            log_lines = self.app.logger.get_lines_for_level('error')
            self.assertFalse(log_lines[1:])
            return log_lines

        log_lines = do_test((201, (507, None), 201, 201))
        self.assertIn('ERROR Insufficient Storage', log_lines[0])

        log_lines = do_test((201, (503, None), 201, 201))
        self.assertIn('ERROR 503 Expect: 100-continue From Object Server',
                      log_lines[0])

    def test_PUT_send_exception_with_unicode_path(self):
        def do_test(exc):
            conns = set()

            def capture_send(conn, data):
                conns.add(conn)
                if len(conns) == 2:
                    raise exc

            req = swob.Request.blank('/v1/AUTH_kilroy/%ED%88%8E/%E9%90%89',
                                     method='PUT',
                                     body=b'life is utf-gr8')
            self.app.logger.clear()
            with set_http_connect(201, 201, 201, give_send=capture_send):
                resp = req.get_response(self.app)

            self.assertEqual(resp.status_int, 201)
            log_lines = self.app.logger.get_lines_for_level('error')
            self.assertFalse(log_lines[1:])
            self.assertIn('ERROR with Object server', log_lines[0])
            self.assertIn(quote(req.swift_entity_path), log_lines[0])
            self.assertIn('Trying to write to', log_lines[0])

        do_test(Exception('Exception while sending data on connection'))
        do_test(ChunkWriteTimeout())

    def test_PUT_final_response_errors_with_unicode_path(self):
        def do_test(statuses):
            req = swob.Request.blank('/v1/AUTH_kilroy/%ED%88%8E/%E9%90%89',
                                     method='PUT',
                                     body=b'life is utf-gr8')
            self.app.logger.clear()
            with set_http_connect(*statuses):
                resp = req.get_response(self.app)

            self.assertEqual(resp.status_int, 201)
            log_lines = self.app.logger.get_lines_for_level('error')
            self.assertFalse(log_lines[1:])
            return req, log_lines

        req, log_lines = do_test((201, (100, Exception('boom')), 201))
        self.assertIn('ERROR with Object server', log_lines[0])
        if six.PY3:
            self.assertIn(req.path, log_lines[0])
        else:
            self.assertIn(req.path.decode('utf-8'), log_lines[0])
        self.assertIn('Trying to get final status of PUT', log_lines[0])

        req, log_lines = do_test((201, (100, Timeout()), 201))
        self.assertIn('ERROR with Object server', log_lines[0])
        if six.PY3:
            self.assertIn(req.path, log_lines[0])
        else:
            self.assertIn(req.path.decode('utf-8'), log_lines[0])
        self.assertIn('Trying to get final status of PUT', log_lines[0])

        req, log_lines = do_test((201, (100, 507), 201))
        self.assertIn('ERROR Insufficient Storage', log_lines[0])

        req, log_lines = do_test((201, (100, 500), 201))
        if six.PY3:
            # We allow the b'' in logs because we want to see bad characters.
            self.assertIn("ERROR 500 b'' From Object Server", log_lines[0])
            self.assertIn(req.path, log_lines[0])
        else:
            self.assertIn('ERROR 500  From Object Server', log_lines[0])
            self.assertIn(req.path.decode('utf-8'), log_lines[0])

    def test_DELETE_errors(self):
        # verify logged errors with and without non-ascii characters in path
        def do_test(path, statuses):

            req = swob.Request.blank('/v1' + path,
                                     method='DELETE',
                                     body=b'life is utf-gr8')
            self.app.logger.clear()
            with set_http_connect(*statuses):
                resp = req.get_response(self.app)

            self.assertEqual(resp.status_int, 201)
            log_lines = self.app.logger.get_lines_for_level('error')
            self.assertFalse(log_lines[1:])
            return req, log_lines

        req, log_lines = do_test('/AUTH_kilroy/ascii/ascii',
                                 (201, 500, 201, 201))
        self.assertIn('Trying to DELETE', log_lines[0])
        if six.PY3:
            self.assertIn(req.swift_entity_path, log_lines[0])
        else:
            self.assertIn(req.swift_entity_path.decode('utf-8'), log_lines[0])
        self.assertIn(' From Object Server', log_lines[0])

        req, log_lines = do_test('/AUTH_kilroy/%ED%88%8E/%E9%90%89',
                                 (201, 500, 201, 201))
        self.assertIn('Trying to DELETE', log_lines[0])
        if six.PY3:
            self.assertIn(req.swift_entity_path, log_lines[0])
        else:
            self.assertIn(req.swift_entity_path.decode('utf-8'), log_lines[0])
        self.assertIn(' From Object Server', log_lines[0])

        req, log_lines = do_test('/AUTH_kilroy/ascii/ascii',
                                 (201, 507, 201, 201))
        self.assertIn('ERROR Insufficient Storage', log_lines[0])

        req, log_lines = do_test('/AUTH_kilroy/%ED%88%8E/%E9%90%89',
                                 (201, 507, 201, 201))
        self.assertIn('ERROR Insufficient Storage', log_lines[0])

        req, log_lines = do_test('/AUTH_kilroy/ascii/ascii',
                                 (201, Exception(), 201, 201))
        self.assertIn('Trying to DELETE', log_lines[0])
        if six.PY3:
            self.assertIn(req.swift_entity_path, log_lines[0])
        else:
            self.assertIn(req.swift_entity_path.decode('utf-8'), log_lines[0])
        self.assertIn('ERROR with Object server', log_lines[0])

        req, log_lines = do_test('/AUTH_kilroy/%ED%88%8E/%E9%90%89',
                                 (201, Exception(), 201, 201))
        self.assertIn('Trying to DELETE', log_lines[0])
        if six.PY3:
            self.assertIn(req.swift_entity_path, log_lines[0])
        else:
            self.assertIn(req.swift_entity_path.decode('utf-8'), log_lines[0])
        self.assertIn('ERROR with Object server', log_lines[0])

    def test_DELETE_with_write_affinity(self):
        policy_conf = self.app.get_policy_options(self.policy)
        policy_conf.write_affinity_handoff_delete_count = self.replicas() // 2
        policy_conf.write_affinity_is_local_fn = (
            lambda node: node['region'] == 1)

        req = swift.common.swob.Request.blank('/v1/a/c/o', method='DELETE')

        codes = [204, 204, 404, 204]
        with mocked_http_conn(*codes):
            resp = req.get_response(self.app)
        self.assertEqual(resp.status_int, 204)

        codes = [204, 404, 404, 204]
        with mocked_http_conn(*codes):
            resp = req.get_response(self.app)
        self.assertEqual(resp.status_int, 204)

        policy_conf.write_affinity_handoff_delete_count = 2

        codes = [204, 204, 404, 204, 404]
        with mocked_http_conn(*codes):
            resp = req.get_response(self.app)
        self.assertEqual(resp.status_int, 204)

        codes = [204, 404, 404, 204, 204]
        with mocked_http_conn(*codes):
            resp = req.get_response(self.app)
        self.assertEqual(resp.status_int, 204)

    def test_PUT_error_during_transfer_data(self):
        class FakeReader(object):
            def read(self, size):
                raise IOError('error message')

        req = swob.Request.blank('/v1/a/c/o.jpg', method='PUT',
                                 body=b'test body')

        req.environ['wsgi.input'] = FakeReader()
        req.headers['content-length'] = '6'
        with set_http_connect(201, 201, 201):
            resp = req.get_response(self.app)

        self.assertEqual(resp.status_int, 499)

    def test_PUT_chunkreadtimeout_during_transfer_data(self):
        class FakeReader(object):
            def read(self, size):
                raise exceptions.ChunkReadTimeout()

        req = swob.Request.blank('/v1/a/c/o.jpg', method='PUT',
                                 body=b'test body')

        req.environ['wsgi.input'] = FakeReader()
        req.headers['content-length'] = '6'
        with set_http_connect(201, 201, 201):
            resp = req.get_response(self.app)

        self.assertEqual(resp.status_int, 408)

    def test_PUT_timeout_during_transfer_data(self):
        class FakeReader(object):
            def read(self, size):
                raise Timeout()
        conns = []

        def capture_expect(conn):
            # stash connections so that we can verify they all get closed
            conns.append(conn)

        req = swob.Request.blank('/v1/a/c/o.jpg', method='PUT',
                                 body=b'test body')

        req.environ['wsgi.input'] = FakeReader()
        req.headers['content-length'] = '6'
        with set_http_connect(201, 201, 201, give_expect=capture_expect):
            resp = req.get_response(self.app)

        self.assertEqual(resp.status_int, 499)
        self.assertEqual(self.replicas(), len(conns))
        for conn in conns:
            self.assertTrue(conn.closed)

    def test_PUT_exception_during_transfer_data(self):
        class FakeReader(object):
            def read(self, size):
                raise Exception('exception message')

        req = swob.Request.blank('/v1/a/c/o.jpg', method='PUT',
                                 body=b'test body')

        req.environ['wsgi.input'] = FakeReader()
        req.headers['content-length'] = '6'
        with set_http_connect(201, 201, 201):
            resp = req.get_response(self.app)

        self.assertEqual(resp.status_int, 500)

    def test_GET_simple(self):
        req = swift.common.swob.Request.blank('/v1/a/c/o')
        with set_http_connect(200, headers={'Connection': 'close'}):
            resp = req.get_response(self.app)
        self.assertEqual(resp.status_int, 200)
        self.assertIn('Accept-Ranges', resp.headers)
        self.assertNotIn('Connection', resp.headers)

    def test_GET_transfer_encoding_chunked(self):
        req = swift.common.swob.Request.blank('/v1/a/c/o')
        with set_http_connect(200, headers={'transfer-encoding': 'chunked'}):
            resp = req.get_response(self.app)
        self.assertEqual(resp.status_int, 200)
        self.assertEqual(resp.headers['Transfer-Encoding'], 'chunked')

    def _test_removes_swift_bytes(self, method):
        req = swift.common.swob.Request.blank('/v1/a/c/o', method=method)
        with set_http_connect(
                200, headers={'content-type': 'image/jpeg; swift_bytes=99'}):
            resp = req.get_response(self.app)
        self.assertEqual(resp.status_int, 200)
        self.assertEqual(resp.headers['Content-Type'], 'image/jpeg')

    def test_GET_removes_swift_bytes(self):
        self._test_removes_swift_bytes('GET')

    def test_HEAD_removes_swift_bytes(self):
        self._test_removes_swift_bytes('HEAD')

    def test_GET_error(self):
        req = swift.common.swob.Request.blank('/v1/a/c/o')
        self.app.logger.txn_id = req.environ['swift.trans_id'] = 'my-txn-id'
        stdout = StringIO()
        with set_http_connect(503, 200), \
                mock.patch('sys.stdout', stdout):
            resp = req.get_response(self.app)
        self.assertEqual(resp.status_int, 200)
        for line in stdout.getvalue().splitlines():
            self.assertIn('my-txn-id', line)
        self.assertIn('From Object Server', stdout.getvalue())

    def test_GET_handoff(self):
        req = swift.common.swob.Request.blank('/v1/a/c/o')
        codes = [503] * self.obj_ring.replicas + [200]
        with set_http_connect(*codes):
            resp = req.get_response(self.app)
        self.assertEqual(resp.status_int, 200)

    def test_GET_not_found(self):
        req = swift.common.swob.Request.blank('/v1/a/c/o')
        codes = [404] * (self.obj_ring.replicas +
                         self.obj_ring.max_more_nodes)
        with set_http_connect(*codes):
            resp = req.get_response(self.app)
        self.assertEqual(resp.status_int, 404)

    def test_GET_primaries_explode(self):
        req = swift.common.swob.Request.blank('/v1/a/c/o')
        codes = [Exception('kaboom!')] * self.obj_ring.replicas + (
            [404] * self.obj_ring.max_more_nodes)
        with set_http_connect(*codes):
            resp = req.get_response(self.app)
        self.assertEqual(resp.status_int, 503)

    def test_GET_primaries_timeout(self):
        req = swift.common.swob.Request.blank('/v1/a/c/o')
        codes = [Timeout()] * self.obj_ring.replicas + (
            [404] * self.obj_ring.max_more_nodes)
        with set_http_connect(*codes):
            resp = req.get_response(self.app)
        self.assertEqual(resp.status_int, 503)

    def test_GET_primaries_error_during_rebalance(self):
        def do_test(primary_codes, expected, include_timestamp=False):
            random.shuffle(primary_codes)
            handoff_codes = [404] * self.obj_ring.max_more_nodes
            headers = None
            if include_timestamp:
                headers = [{'X-Backend-Timestamp': '123.456'}] * 3
                headers.extend({} for _ in handoff_codes)
            with set_http_connect(*primary_codes + handoff_codes,
                                  headers=headers):
                req = swift.common.swob.Request.blank('/v1/a/c/o')
                resp = req.get_response(self.app)
            self.assertEqual(resp.status_int, expected)

        # with two of out three backend errors a client should retry
        do_test([Timeout(), Exception('kaboom!'), 404], 503)
        # unless there's a timestamp associated
        do_test([Timeout(), Exception('kaboom!'), 404], 404,
                include_timestamp=True)
        # when there's more 404s, we trust it more
        do_test([Timeout(), 404, 404], 404)
        # unless we explicitly *don't* want to trust it
        policy_opts = self.app.get_policy_options(None)
        policy_opts.rebalance_missing_suppression_count = 2
        do_test([Timeout(), 404, 404], 503)

    def test_GET_primaries_mixed_explode_and_timeout(self):
        req = swift.common.swob.Request.blank('/v1/a/c/o')
        primaries = []
        for i in range(self.obj_ring.replicas):
            if i % 2:
                primaries.append(Timeout())
            else:
                primaries.append(Exception('kaboom!'))
        codes = primaries + [404] * self.obj_ring.max_more_nodes
        with set_http_connect(*codes):
            resp = req.get_response(self.app)
        self.assertEqual(resp.status_int, 503)

    def test_primary_returns_some_nonsense_timestamp(self):
        req = swift.common.swob.Request.blank('/v1/a/c/o')
        # an un-handled ValueError in _make_node_request should just continue
        # to the next node rather than hang the request
        headers = [{'X-Backend-Timestamp': 'not-a-timestamp'}, {}]
        codes = [200, 200]
        with quiet_eventlet_exceptions(), set_http_connect(
                *codes, headers=headers):
            resp = req.get_response(self.app)
        self.assertEqual(resp.status_int, 200)

    def test_GET_not_found_when_404_newer(self):
        # if proxy receives a 404, it keeps waiting for other connections until
        # max number of nodes in hopes of finding an object, but if 404 is
        # more recent than a 200, then it should ignore 200 and return 404
        req = swift.common.swob.Request.blank('/v1/a/c/o')
        codes = [404] * self.obj_ring.replicas + \
                [200] * self.obj_ring.max_more_nodes
        ts_iter = iter([2] * self.obj_ring.replicas +
                       [1] * self.obj_ring.max_more_nodes)
        with set_http_connect(*codes, timestamps=ts_iter):
            resp = req.get_response(self.app)
        self.assertEqual(resp.status_int, 404)

    def test_GET_x_newest_not_found_when_404_newer(self):
        # if proxy receives a 404, it keeps waiting for other connections until
        # max number of nodes in hopes of finding an object, but if 404 is
        # more recent than a 200, then it should ignore 200 and return 404
        req = swift.common.swob.Request.blank('/v1/a/c/o',
                                              headers={'X-Newest': 'true'})
        codes = ([200] +
                 [404] * self.obj_ring.replicas +
                 [200] * (self.obj_ring.max_more_nodes - 1))
        ts_iter = iter([1] +
                       [2] * self.obj_ring.replicas +
                       [1] * (self.obj_ring.max_more_nodes - 1))
        with set_http_connect(*codes, timestamps=ts_iter):
            resp = req.get_response(self.app)
        self.assertEqual(resp.status_int, 404)

    def test_PUT_delete_at(self):
        t = str(int(time.time() + 100))
        req = swob.Request.blank('/v1/a/c/o', method='PUT', body=b'',
                                 headers={'Content-Type': 'foo/bar',
                                          'X-Delete-At': t})
        put_headers = []

        def capture_headers(ip, port, device, part, method, path, headers,
                            **kwargs):
            if method == 'PUT':
                put_headers.append(headers)
        codes = [201] * self.obj_ring.replicas
        with set_http_connect(*codes, give_connect=capture_headers):
            resp = req.get_response(self.app)
        self.assertEqual(resp.status_int, 201)
        for given_headers in put_headers:
            self.assertEqual(given_headers.get('X-Delete-At'), t)
            self.assertIn('X-Delete-At-Host', given_headers)
            self.assertIn('X-Delete-At-Device', given_headers)
            self.assertIn('X-Delete-At-Partition', given_headers)
            self.assertIn('X-Delete-At-Container', given_headers)

    def test_PUT_converts_delete_after_to_delete_at(self):
        req = swob.Request.blank('/v1/a/c/o', method='PUT', body=b'',
                                 headers={'Content-Type': 'foo/bar',
                                          'X-Delete-After': '60'})
        put_headers = []

        def capture_headers(ip, port, device, part, method, path, headers,
                            **kwargs):
            if method == 'PUT':
                put_headers.append(headers)
        codes = [201] * self.obj_ring.replicas
        t = time.time()
        with set_http_connect(*codes, give_connect=capture_headers):
            with mock.patch('time.time', lambda: t):
                resp = req.get_response(self.app)
        self.assertEqual(resp.status_int, 201)
        expected_delete_at = str(int(t) + 60)
        for given_headers in put_headers:
            self.assertEqual(given_headers.get('X-Delete-At'),
                             expected_delete_at)
            self.assertIn('X-Delete-At-Host', given_headers)
            self.assertIn('X-Delete-At-Device', given_headers)
            self.assertIn('X-Delete-At-Partition', given_headers)
            self.assertIn('X-Delete-At-Container', given_headers)

    def test_container_sync_put_x_timestamp_not_found(self):
        test_indexes = [None] + [int(p) for p in POLICIES]
        for policy_index in test_indexes:
            self.app.container_info['storage_policy'] = policy_index
            put_timestamp = utils.Timestamp.now().normal
            req = swob.Request.blank(
                '/v1/a/c/o', method='PUT', headers={
                    'Content-Length': 0,
                    'X-Timestamp': put_timestamp})
            codes = [201] * self.obj_ring.replicas
            with set_http_connect(*codes):
                resp = req.get_response(self.app)
            self.assertEqual(resp.status_int, 201)

    def test_container_sync_put_x_timestamp_match(self):
        test_indexes = [None] + [int(p) for p in POLICIES]
        for policy_index in test_indexes:
            self.app.container_info['storage_policy'] = policy_index
            put_timestamp = utils.Timestamp.now().normal
            req = swob.Request.blank(
                '/v1/a/c/o', method='PUT', headers={
                    'Content-Length': 0,
                    'X-Timestamp': put_timestamp})
            ts_iter = itertools.repeat(put_timestamp)
            codes = [409] * self.obj_ring.replicas
            with set_http_connect(*codes, timestamps=ts_iter):
                resp = req.get_response(self.app)
            self.assertEqual(resp.status_int, 202)

    def test_container_sync_put_x_timestamp_older(self):
        ts = (utils.Timestamp(t) for t in itertools.count(int(time.time())))
        test_indexes = [None] + [int(p) for p in POLICIES]
        for policy_index in test_indexes:
            self.app.container_info['storage_policy'] = policy_index
            req = swob.Request.blank(
                '/v1/a/c/o', method='PUT', headers={
                    'Content-Length': 0,
                    'X-Timestamp': next(ts).internal})
            ts_iter = itertools.repeat(next(ts).internal)
            codes = [409] * self.obj_ring.replicas
            with set_http_connect(*codes, timestamps=ts_iter):
                resp = req.get_response(self.app)
            self.assertEqual(resp.status_int, 202)

    def test_container_sync_put_x_timestamp_newer(self):
        ts = (utils.Timestamp(t) for t in itertools.count(int(time.time())))
        test_indexes = [None] + [int(p) for p in POLICIES]
        for policy_index in test_indexes:
            orig_timestamp = next(ts).internal
            req = swob.Request.blank(
                '/v1/a/c/o', method='PUT', headers={
                    'Content-Length': 0,
                    'X-Timestamp': next(ts).internal})
            ts_iter = itertools.repeat(orig_timestamp)
            codes = [201] * self.obj_ring.replicas
            with set_http_connect(*codes, timestamps=ts_iter):
                resp = req.get_response(self.app)
            self.assertEqual(resp.status_int, 201)

    def test_put_x_timestamp_conflict(self):
        ts = (utils.Timestamp(t) for t in itertools.count(int(time.time())))
        req = swob.Request.blank(
            '/v1/a/c/o', method='PUT', headers={
                'Content-Length': 0,
                'X-Timestamp': next(ts).internal})
        ts_iter = iter([next(ts).internal, None, None])
        codes = [409] + [201] * (self.obj_ring.replicas - 1)
        with set_http_connect(*codes, timestamps=ts_iter):
            resp = req.get_response(self.app)
        self.assertEqual(resp.status_int, 202)

    def test_put_x_timestamp_conflict_with_missing_backend_timestamp(self):
        ts = (utils.Timestamp(t) for t in itertools.count(int(time.time())))
        req = swob.Request.blank(
            '/v1/a/c/o', method='PUT', headers={
                'Content-Length': 0,
                'X-Timestamp': next(ts).internal})
        ts_iter = iter([None, None, None])
        codes = [409] * self.obj_ring.replicas
        with set_http_connect(*codes, timestamps=ts_iter):
            resp = req.get_response(self.app)
        self.assertEqual(resp.status_int, 202)

    def test_put_x_timestamp_conflict_with_other_weird_success_response(self):
        ts = (utils.Timestamp(t) for t in itertools.count(int(time.time())))
        req = swob.Request.blank(
            '/v1/a/c/o', method='PUT', headers={
                'Content-Length': 0,
                'X-Timestamp': next(ts).internal})
        ts_iter = iter([next(ts).internal, None, None])
        codes = [409] + [(201, 'notused')] * (self.obj_ring.replicas - 1)
        with set_http_connect(*codes, timestamps=ts_iter):
            resp = req.get_response(self.app)
        self.assertEqual(resp.status_int, 202)

    def test_put_x_timestamp_conflict_with_if_none_match(self):
        ts = (utils.Timestamp(t) for t in itertools.count(int(time.time())))
        req = swob.Request.blank(
            '/v1/a/c/o', method='PUT', headers={
                'Content-Length': 0,
                'If-None-Match': '*',
                'X-Timestamp': next(ts).internal})
        ts_iter = iter([next(ts).internal, None, None])
        codes = [409] + [(412, 'notused')] * (self.obj_ring.replicas - 1)
        with set_http_connect(*codes, timestamps=ts_iter):
            resp = req.get_response(self.app)
        self.assertEqual(resp.status_int, 412)

    def test_container_sync_put_x_timestamp_race(self):
        ts = (utils.Timestamp(t) for t in itertools.count(int(time.time())))
        test_indexes = [None] + [int(p) for p in POLICIES]
        for policy_index in test_indexes:
            put_timestamp = next(ts).internal
            req = swob.Request.blank(
                '/v1/a/c/o', method='PUT', headers={
                    'Content-Length': 0,
                    'X-Timestamp': put_timestamp})

            # object nodes they respond 409 because another in-flight request
            # finished and now the on disk timestamp is equal to the request.
            put_ts = [put_timestamp] * self.obj_ring.replicas
            codes = [409] * self.obj_ring.replicas

            ts_iter = iter(put_ts)
            with set_http_connect(*codes, timestamps=ts_iter):
                resp = req.get_response(self.app)
            self.assertEqual(resp.status_int, 202)

    def test_container_sync_put_x_timestamp_unsynced_race(self):
        ts = (utils.Timestamp(t) for t in itertools.count(int(time.time())))
        test_indexes = [None] + [int(p) for p in POLICIES]
        for policy_index in test_indexes:
            put_timestamp = next(ts).internal
            req = swob.Request.blank(
                '/v1/a/c/o', method='PUT', headers={
                    'Content-Length': 0,
                    'X-Timestamp': put_timestamp})

            # only one in-flight request finished
            put_ts = [None] * (self.obj_ring.replicas - 1)
            put_resp = [201] * (self.obj_ring.replicas - 1)
            put_ts += [put_timestamp]
            put_resp += [409]

            ts_iter = iter(put_ts)
            codes = put_resp
            with set_http_connect(*codes, timestamps=ts_iter):
                resp = req.get_response(self.app)
            self.assertEqual(resp.status_int, 202)

    def test_x_timestamp_not_overridden(self):
        def do_test(method, base_headers, resp_code):
            # no given x-timestamp
            req = swob.Request.blank(
                '/v1/a/c/o', method=method, headers=base_headers)
            codes = [resp_code] * self.replicas()
            with mocked_http_conn(*codes) as fake_conn:
                resp = req.get_response(self.app)
            self.assertEqual(resp.status_int, resp_code)
            self.assertEqual(self.replicas(), len(fake_conn.requests))
            for req in fake_conn.requests:
                self.assertIn('X-Timestamp', req['headers'])
                # check value can be parsed as valid timestamp
                Timestamp(req['headers']['X-Timestamp'])

            # given x-timestamp is retained
            def do_check(ts):
                headers = dict(base_headers)
                headers['X-Timestamp'] = ts.internal
                req = swob.Request.blank(
                    '/v1/a/c/o', method=method, headers=headers)
                codes = [resp_code] * self.replicas()
                with mocked_http_conn(*codes) as fake_conn:
                    resp = req.get_response(self.app)
                self.assertEqual(resp.status_int, resp_code)
                self.assertEqual(self.replicas(), len(fake_conn.requests))
                for req in fake_conn.requests:
                    self.assertEqual(ts.internal,
                                     req['headers']['X-Timestamp'])

            do_check(Timestamp.now())
            do_check(Timestamp.now(offset=123))

            # given x-timestamp gets sanity checked
            headers = dict(base_headers)
            headers['X-Timestamp'] = 'bad timestamp'
            req = swob.Request.blank(
                '/v1/a/c/o', method=method, headers=headers)
            with mocked_http_conn() as fake_conn:
                resp = req.get_response(self.app)
            self.assertEqual(resp.status_int, 400)
            self.assertIn(b'X-Timestamp should be a UNIX timestamp ',
                          resp.body)

        do_test('PUT', {'Content-Length': 0}, 200)
        do_test('DELETE', {}, 204)


@patch_policies(
    [StoragePolicy(0, '1-replica', True),
     StoragePolicy(1, '4-replica', False),
     StoragePolicy(2, '8-replica', False),
     StoragePolicy(3, '15-replica', False)],
    fake_ring_args=[
        {'replicas': 1}, {'replicas': 4}, {'replicas': 8}, {'replicas': 15}])
class TestReplicatedObjControllerVariousReplicas(CommonObjectControllerMixin,
                                                 unittest.TestCase):
    controller_cls = obj.ReplicatedObjectController

    def test_DELETE_with_write_affinity(self):
        policy_index = 1
        self.policy = POLICIES[policy_index]
        policy_conf = self.app.get_policy_options(self.policy)
        self.app.container_info['storage_policy'] = policy_index
        policy_conf.write_affinity_handoff_delete_count = \
            self.replicas(self.policy) // 2
        policy_conf.write_affinity_is_local_fn = (
            lambda node: node['region'] == 1)

        req = swift.common.swob.Request.blank('/v1/a/c/o', method='DELETE')

        codes = [204, 204, 404, 404, 204, 204]
        with mocked_http_conn(*codes):
            resp = req.get_response(self.app)
        self.assertEqual(resp.status_int, 204)

        policy_conf.write_affinity_handoff_delete_count = 1

        codes = [204, 204, 404, 404, 204]
        with mocked_http_conn(*codes):
            resp = req.get_response(self.app)
        self.assertEqual(resp.status_int, 204)


@patch_policies()
class TestReplicatedObjControllerMimePutter(BaseObjectControllerMixin,
                                            unittest.TestCase):
    # tests specific to PUTs using a MimePutter
    expect_headers = {
        'X-Obj-Metadata-Footer': 'yes'
    }

    def setUp(self):
        super(TestReplicatedObjControllerMimePutter, self).setUp()
        # force use of a MimePutter
        self.app.use_put_v1 = False

    def test_PUT_error(self):
        req = swift.common.swob.Request.blank('/v1/a/c/o', method='PUT',
                                              body=b'')
        codes = [503] * self.replicas()
        with set_http_connect(*codes, expect_headers=self.expect_headers):
            resp = req.get_response(self.app)
        self.assertEqual(resp.status_int, 503)

    def _test_PUT_with_footers(self, test_body=b''):
        # verify that when footers are required the PUT body is multipart
        # and the footers are appended
        footers_callback = make_footers_callback(test_body)
        env = {'swift.callback.update_footers': footers_callback}
        req = swift.common.swob.Request.blank('/v1/a/c/o', method='PUT',
                                              environ=env)
        req.body = test_body
        # send bogus Etag header to differentiate from footer value
        req.headers['Etag'] = 'header_etag'
        codes = [201] * self.replicas()

        put_requests = defaultdict(
            lambda: {'headers': None, 'chunks': [], 'connection': None})

        def capture_body(conn, chunk):
            put_requests[conn.connection_id]['chunks'].append(chunk)
            put_requests[conn.connection_id]['connection'] = conn

        def capture_headers(ip, port, device, part, method, path, headers,
                            **kwargs):
            conn_id = kwargs['connection_id']
            put_requests[conn_id]['headers'] = headers

        resp_headers = {
            'Etag': '"resp_etag"',
            # NB: ignored!
            'Some-Header': 'Four',
        }
        with set_http_connect(*codes, expect_headers=self.expect_headers,
                              give_send=capture_body,
                              give_connect=capture_headers,
                              headers=resp_headers):
            resp = req.get_response(self.app)

        self.assertEqual(resp.status_int, 201)
        timestamps = {captured_req['headers']['x-timestamp']
                      for captured_req in put_requests.values()}
        self.assertEqual(1, len(timestamps), timestamps)
        self.assertEqual(dict(resp.headers), {
            'Content-Type': 'text/html; charset=UTF-8',
            'Content-Length': '0',
            'Etag': 'resp_etag',
            'Last-Modified': time.strftime(
                "%a, %d %b %Y %H:%M:%S GMT",
                time.gmtime(math.ceil(float(timestamps.pop())))),
        })
        for connection_id, info in put_requests.items():
            body = unchunk_body(b''.join(info['chunks']))
            headers = info['headers']
            boundary = headers['X-Backend-Obj-Multipart-Mime-Boundary']
            self.assertTrue(boundary is not None,
                            "didn't get boundary for conn %r" % (
                                connection_id,))
            self.assertEqual('chunked', headers['Transfer-Encoding'])
            self.assertEqual('100-continue', headers['Expect'])
            self.assertEqual('yes', headers['X-Backend-Obj-Metadata-Footer'])
            self.assertNotIn('X-Backend-Obj-Multiphase-Commit', headers)
            self.assertEqual('header_etag', headers['Etag'])

            # email.parser.FeedParser doesn't know how to take a multipart
            # message and boundary together and parse it; it only knows how
            # to take a string, parse the headers, and figure out the
            # boundary on its own.
            parser = EmailFeedParser()
            parser.feed(
                ("Content-Type: multipart/nobodycares; boundary=%s\r\n\r\n" %
                 boundary).encode('ascii'))
            parser.feed(body)
            message = parser.close()

            self.assertTrue(message.is_multipart())  # sanity check
            mime_parts = message.get_payload()
            # notice, no commit confirmation
            self.assertEqual(len(mime_parts), 2)
            obj_part, footer_part = mime_parts

            self.assertEqual(obj_part['X-Document'], 'object body')
            self.assertEqual(test_body, obj_part.get_payload(decode=True))

            # validate footer metadata
            self.assertEqual(footer_part['X-Document'], 'object metadata')
            footer_metadata = json.loads(footer_part.get_payload())
            self.assertTrue(footer_metadata)
            expected = {}
            footers_callback(expected)
            self.assertDictEqual(expected, footer_metadata)

            self.assertTrue(info['connection'].closed)

    def test_PUT_with_body_and_footers(self):
        self._test_PUT_with_footers(test_body=b'asdf')

    def test_PUT_with_no_body_and_footers(self):
        self._test_PUT_with_footers()


@contextmanager
def capture_http_requests(get_response):

    class FakeConn(object):

        def __init__(self, req):
            self.req = req
            self.resp = None
            self.path = "/"
            self.closed = False

        def getresponse(self):
            self.resp = get_response(self.req)
            return self.resp

        def putrequest(self, method, path, **kwargs):
            pass

        def putheader(self, k, v):
            pass

        def endheaders(self):
            pass

        def close(self):
            self.closed = True

    class ConnectionLog(object):

        def __init__(self):
            self.connections = []

        def __len__(self):
            return len(self.connections)

        def __getitem__(self, i):
            return self.connections[i]

        def __iter__(self):
            return iter(self.connections)

        def __call__(self, ip, port, method, path, headers, qs, ssl):
            req = {
                'ip': ip,
                'port': port,
                'method': method,
                'path': path,
                'headers': headers,
                'qs': qs,
                'ssl': ssl,
            }
            conn = FakeConn(req)
            self.connections.append(conn)
            return conn

    fake_conn = ConnectionLog()

    with mock.patch('swift.common.bufferedhttp.http_connect_raw',
                    new=fake_conn):
        yield fake_conn


class ECObjectControllerMixin(CommonObjectControllerMixin):
    # Add a few helper methods for EC tests.
    def _make_ec_archive_bodies(self, test_body, policy=None):
        policy = policy or self.policy
        return encode_frag_archive_bodies(policy, test_body)

    def _make_ec_object_stub(self, pattern='test', policy=None,
                             timestamp=None):
        policy = policy or self.policy
        if isinstance(pattern, six.text_type):
            pattern = pattern.encode('utf-8')
        test_body = pattern * policy.ec_segment_size
        test_body = test_body[:-random.randint(1, 1000)]
        return make_ec_object_stub(test_body, policy, timestamp)

    def _fake_ec_node_response(self, node_frags):
        return fake_ec_node_response(node_frags, self.policy)

    def test_GET_with_duplicate_but_sufficient_frag_indexes(self):
        obj1 = self._make_ec_object_stub()
        # proxy should ignore duplicated frag indexes and continue search for
        # a set of unique indexes, finding last one on a handoff
        node_frags = [
            {'obj': obj1, 'frag': 0},
            {'obj': obj1, 'frag': 0},  # duplicate frag
            {'obj': obj1, 'frag': 1},
            {'obj': obj1, 'frag': 1},  # duplicate frag
            {'obj': obj1, 'frag': 2},
            {'obj': obj1, 'frag': 2},  # duplicate frag
            {'obj': obj1, 'frag': 3},
            {'obj': obj1, 'frag': 3},  # duplicate frag
            {'obj': obj1, 'frag': 4},
            {'obj': obj1, 'frag': 4},  # duplicate frag
            {'obj': obj1, 'frag': 10},
            {'obj': obj1, 'frag': 11},
            {'obj': obj1, 'frag': 12},
            {'obj': obj1, 'frag': 13},
        ] * self.policy.ec_duplication_factor
        node_frags.append({'obj': obj1, 'frag': 5})  # first handoff

        fake_response = self._fake_ec_node_response(node_frags)

        req = swob.Request.blank('/v1/a/c/o')
        with capture_http_requests(fake_response) as log:
            resp = req.get_response(self.app)

        self.assertEqual(resp.status_int, 200)
        self.assertEqual(resp.headers['etag'], obj1['etag'])
        self.assertEqual(md5(resp.body).hexdigest(), obj1['etag'])

        # expect a request to all primaries plus one handoff
        self.assertEqual(self.replicas() + 1, len(log))
        collected_indexes = defaultdict(list)
        for conn in log:
            fi = conn.resp.headers.get('X-Object-Sysmeta-Ec-Frag-Index')
            if fi is not None:
                collected_indexes[fi].append(conn)
        self.assertEqual(len(collected_indexes), self.policy.ec_ndata)

    def test_GET_with_duplicate_but_insufficient_frag_indexes(self):
        obj1 = self._make_ec_object_stub()
        # proxy should ignore duplicated frag indexes and continue search for
        # a set of unique indexes, but fails to find one
        node_frags = [
            {'obj': obj1, 'frag': 0},
            {'obj': obj1, 'frag': 0},  # duplicate frag
            {'obj': obj1, 'frag': 1},
            {'obj': obj1, 'frag': 1},  # duplicate frag
            {'obj': obj1, 'frag': 2},
            {'obj': obj1, 'frag': 2},  # duplicate frag
            {'obj': obj1, 'frag': 3},
            {'obj': obj1, 'frag': 3},  # duplicate frag
            {'obj': obj1, 'frag': 4},
            {'obj': obj1, 'frag': 4},  # duplicate frag
            {'obj': obj1, 'frag': 10},
            {'obj': obj1, 'frag': 11},
            {'obj': obj1, 'frag': 12},
            {'obj': obj1, 'frag': 13},
        ]

        # ... and the rest are 404s which is limited by request_count
        # (2 * replicas in default) rather than max_extra_requests limitation
        # because the retries will be in ResumingGetter if the responses
        # are 404s
        node_frags += [[]] * (self.replicas() * 2 - len(node_frags))
        fake_response = self._fake_ec_node_response(node_frags)

        req = swob.Request.blank('/v1/a/c/o')
        with capture_http_requests(fake_response) as log:
            resp = req.get_response(self.app)

        self.assertEqual(resp.status_int, 503)

        # expect a request to all nodes
        self.assertEqual(2 * self.replicas(), len(log))
        collected_indexes = defaultdict(list)
        for conn in log:
            fi = conn.resp.headers.get('X-Object-Sysmeta-Ec-Frag-Index')
            if fi is not None:
                collected_indexes[fi].append(conn)
        self.assertEqual(len(collected_indexes), self.policy.ec_ndata - 1)


@patch_policies(with_ec_default=True)
class TestECObjController(ECObjectControllerMixin, unittest.TestCase):
    container_info = {
        'status': 200,
        'read_acl': None,
        'write_acl': None,
        'sync_key': None,
        'versions': None,
        'storage_policy': '0',
    }

    controller_cls = obj.ECObjectController

    def _add_frag_index(self, index, headers):
        # helper method to add a frag index header to an existing header dict
        hdr_name = 'X-Object-Sysmeta-Ec-Frag-Index'
        return dict(list(headers.items()) + [(hdr_name, index)])

    def test_determine_chunk_destinations(self):
        class FakePutter(object):
            def __init__(self, index):
                self.node_index = index

        controller = self.controller_cls(
            self.app, 'a', 'c', 'o')

        # create a dummy list of putters, check no handoffs
        putters = []
        expected = {}
        for index in range(self.policy.object_ring.replica_count):
            p = FakePutter(index)
            putters.append(p)
            expected[p] = self.policy.get_backend_index(index)
        got = controller._determine_chunk_destinations(putters, self.policy)
        self.assertEqual(got, expected)

        def _test_one_handoff(index):
            with mock.patch.object(putters[index], 'node_index', None):
                got = controller._determine_chunk_destinations(
                    putters, self.policy)
                self.assertEqual(got, expected)
                # Check that we don't mutate the putter
                self.assertEqual([p.node_index for p in putters],
                                 [None if i == index else i
                                  for i, _ in enumerate(putters)])

        # now lets make a handoff at the end
        _test_one_handoff(self.policy.object_ring.replica_count - 1)
        # now lets make a handoff at the start
        _test_one_handoff(0)
        # now lets make a handoff in the middle
        _test_one_handoff(2)

        # now lets make all of them handoffs
        for index in range(self.policy.object_ring.replica_count):
            putters[index].node_index = None
        got = controller._determine_chunk_destinations(putters, self.policy)
        self.assertEqual(sorted(got, key=lambda p: id(p)),
                         sorted(expected, key=lambda p: id(p)))

    def test_GET_simple(self):
        req = swift.common.swob.Request.blank('/v1/a/c/o')
        get_statuses = [200] * self.policy.ec_ndata
        get_hdrs = [{'Connection': 'close'}] * self.policy.ec_ndata
        with set_http_connect(*get_statuses, headers=get_hdrs):
            resp = req.get_response(self.app)
        self.assertEqual(resp.status_int, 200)
        self.assertIn('Accept-Ranges', resp.headers)
        self.assertNotIn('Connection', resp.headers)

    def test_GET_not_found_when_404_newer(self):
        # if proxy receives a 404, it keeps waiting for other connections until
        # max number of nodes in hopes of finding an object, but if 404 is
        # more recent than a 200, then it should ignore 200 and return 404
        req = swift.common.swob.Request.blank('/v1/a/c/o')
        rest = 2 * self.policy.object_ring.replica_count - 2
        codes = [200, 404] + [200] * rest
        ts_iter = iter([1, 2] + [1] * rest)
        with set_http_connect(*codes, timestamps=ts_iter):
            resp = req.get_response(self.app)
        self.assertEqual(resp.status_int, 404)

    def test_GET_primaries_error_during_rebalance(self):
        req = swift.common.swob.Request.blank('/v1/a/c/o')
        codes = [404] * (2 * self.policy.object_ring.replica_count)
        with mocked_http_conn(*codes):
            resp = req.get_response(self.app)
        self.assertEqual(resp.status_int, 404)
        for i in range(self.policy.object_ring.replica_count - 2):
            codes[i] = Timeout()
            with mocked_http_conn(*codes):
                resp = req.get_response(self.app)
            self.assertEqual(resp.status_int, 404)
            self.app._error_limiting = {}  # Reset error limiting

        # one more timeout is past the tipping point
        codes[self.policy.object_ring.replica_count - 2] = Timeout()
        with mocked_http_conn(*codes):
            resp = req.get_response(self.app)
        self.assertEqual(resp.status_int, 503)
        self.app._error_limiting = {}  # Reset error limiting

        # unless we have tombstones
        with mocked_http_conn(*codes, headers={'X-Backend-Timestamp': '1'}):
            resp = req.get_response(self.app)
        self.assertEqual(resp.status_int, 404)

    def _test_if_match(self, method):
        num_responses = self.policy.ec_ndata if method == 'GET' else 1

        def _do_test(match_value, backend_status,
                     etag_is_at='X-Object-Sysmeta-Does-Not-Exist'):
            req = swift.common.swob.Request.blank(
                '/v1/a/c/o', method=method,
                headers={'If-Match': match_value,
                         'X-Backend-Etag-Is-At': etag_is_at})
            get_resp = [backend_status] * num_responses
            resp_headers = {'Etag': 'frag_etag',
                            'X-Object-Sysmeta-Ec-Etag': 'data_etag',
                            'X-Object-Sysmeta-Alternate-Etag': 'alt_etag'}
            with set_http_connect(*get_resp, headers=resp_headers):
                resp = req.get_response(self.app)
            self.assertEqual('data_etag', resp.headers['Etag'])
            return resp

        # wildcard
        resp = _do_test('*', 200)
        self.assertEqual(resp.status_int, 200)

        # match
        resp = _do_test('"data_etag"', 200)
        self.assertEqual(resp.status_int, 200)

        # no match
        resp = _do_test('"frag_etag"', 412)
        self.assertEqual(resp.status_int, 412)

        # match wildcard against an alternate etag
        resp = _do_test('*', 200,
                        etag_is_at='X-Object-Sysmeta-Alternate-Etag')
        self.assertEqual(resp.status_int, 200)

        # match against an alternate etag
        resp = _do_test('"alt_etag"', 200,
                        etag_is_at='X-Object-Sysmeta-Alternate-Etag')
        self.assertEqual(resp.status_int, 200)

        # no match against an alternate etag
        resp = _do_test('"data_etag"', 412,
                        etag_is_at='X-Object-Sysmeta-Alternate-Etag')
        self.assertEqual(resp.status_int, 412)

    def test_GET_if_match(self):
        self._test_if_match('GET')

    def test_HEAD_if_match(self):
        self._test_if_match('HEAD')

    def _test_if_none_match(self, method):
        num_responses = self.policy.ec_ndata if method == 'GET' else 1

        def _do_test(match_value, backend_status,
                     etag_is_at='X-Object-Sysmeta-Does-Not-Exist'):
            req = swift.common.swob.Request.blank(
                '/v1/a/c/o', method=method,
                headers={'If-None-Match': match_value,
                         'X-Backend-Etag-Is-At': etag_is_at})
            get_resp = [backend_status] * num_responses
            resp_headers = {'Etag': 'frag_etag',
                            'X-Object-Sysmeta-Ec-Etag': 'data_etag',
                            'X-Object-Sysmeta-Alternate-Etag': 'alt_etag'}
            with set_http_connect(*get_resp, headers=resp_headers):
                resp = req.get_response(self.app)
            self.assertEqual('data_etag', resp.headers['Etag'])
            return resp

        # wildcard
        resp = _do_test('*', 304)
        self.assertEqual(resp.status_int, 304)

        # match
        resp = _do_test('"data_etag"', 304)
        self.assertEqual(resp.status_int, 304)

        # no match
        resp = _do_test('"frag_etag"', 200)
        self.assertEqual(resp.status_int, 200)

        # match wildcard against an alternate etag
        resp = _do_test('*', 304,
                        etag_is_at='X-Object-Sysmeta-Alternate-Etag')
        self.assertEqual(resp.status_int, 304)

        # match against an alternate etag
        resp = _do_test('"alt_etag"', 304,
                        etag_is_at='X-Object-Sysmeta-Alternate-Etag')
        self.assertEqual(resp.status_int, 304)

        # no match against an alternate etag
        resp = _do_test('"data_etag"', 200,
                        etag_is_at='X-Object-Sysmeta-Alternate-Etag')
        self.assertEqual(resp.status_int, 200)

    def test_GET_if_none_match(self):
        self._test_if_none_match('GET')

    def test_HEAD_if_none_match(self):
        self._test_if_none_match('HEAD')

    def test_GET_simple_x_newest(self):
        req = swift.common.swob.Request.blank('/v1/a/c/o',
                                              headers={'X-Newest': 'true'})
        codes = [200] * self.policy.ec_ndata
        with set_http_connect(*codes):
            resp = req.get_response(self.app)
        self.assertEqual(resp.status_int, 200)

    def test_GET_error(self):
        req = swift.common.swob.Request.blank('/v1/a/c/o')
        get_resp = [503] + [200] * self.policy.ec_ndata
        with set_http_connect(*get_resp):
            resp = req.get_response(self.app)
        self.assertEqual(resp.status_int, 200)

    def test_GET_no_response_error(self):
        req = swift.common.swob.Request.blank('/v1/a/c/o')
        with set_http_connect():
            resp = req.get_response(self.app)
        self.assertEqual(resp.status_int, 503)

    def test_feed_remaining_primaries(self):
        controller = self.controller_cls(
            self.app, 'a', 'c', 'o')
        safe_iter = utils.GreenthreadSafeIterator(self.app.iter_nodes(
            self.policy.object_ring, 0, policy=self.policy))
        controller._fragment_GET_request = lambda *a, **k: next(safe_iter)
        pile = utils.GreenAsyncPile(self.policy.ec_ndata)
        for i in range(self.policy.ec_ndata):
            pile.spawn(controller._fragment_GET_request)
        req = swob.Request.blank('/v1/a/c/o')

        feeder_q = mock.MagicMock()

        def feeder_timeout(*a, **kw):
            # simulate trampoline
            sleep()
            # timeout immediately
            raise Empty
        feeder_q.get.side_effect = feeder_timeout
        controller.feed_remaining_primaries(
            safe_iter, pile, req, 0, self.policy,
            mock.MagicMock(), feeder_q, mock.MagicMock())
        expected_timeout = self.app.get_policy_options(
            self.policy).concurrency_timeout
        expected_call = mock.call(timeout=expected_timeout)
        expected_num_calls = self.policy.ec_nparity + 1
        self.assertEqual(feeder_q.get.call_args_list,
                         [expected_call] * expected_num_calls)

    def test_GET_timeout(self):
        req = swift.common.swob.Request.blank('/v1/a/c/o')
        self.app.recoverable_node_timeout = 0.01
        codes = [FakeStatus(404, response_sleep=1.0)] * 2 + \
            [200] * (self.policy.ec_ndata)
        with mocked_http_conn(*codes) as log:
            resp = req.get_response(self.app)
        self.assertEqual(resp.status_int, 200)
        self.assertEqual(self.policy.ec_ndata + 2, len(log.requests))
        self.assertEqual(
            len(self.logger.logger.records['ERROR']), 2,
            'Expected 2 ERROR lines, got %r' % (
                self.logger.logger.records['ERROR'], ))
        for retry_line in self.logger.logger.records['ERROR']:
            self.assertIn('ERROR with Object server', retry_line)
            self.assertIn('Trying to GET', retry_line)
            self.assertIn('Timeout (0.01s)', retry_line)
            self.assertIn(req.headers['x-trans-id'], retry_line)

    def test_GET_with_slow_primaries(self):
        segment_size = self.policy.ec_segment_size
        test_data = (b'test' * segment_size)[:-743]
        etag = md5(test_data).hexdigest()
        ec_archive_bodies = self._make_ec_archive_bodies(test_data)
        ts = self.ts()
        headers = []
        for i, body in enumerate(ec_archive_bodies):
            headers.append({
                'X-Object-Sysmeta-Ec-Etag': etag,
                'X-Object-Sysmeta-Ec-Content-Length': len(body),
                'X-Object-Sysmeta-Ec-Frag-Index':
                    self.policy.get_backend_index(i),
                'X-Backend-Timestamp': ts.internal,
                'X-Timestamp': ts.normal,
                'X-Backend-Durable-Timestamp': ts.internal,
                'X-Backend-Data-Timestamp': ts.internal,
            })

        req = swift.common.swob.Request.blank('/v1/a/c/o')

        policy_opts = self.app.get_policy_options(self.policy)
        policy_opts.concurrent_gets = True
        policy_opts.concurrency_timeout = 0.1

        status_codes = ([
            FakeStatus(200, response_sleep=2.0),
        ] * self.policy.ec_nparity) + ([
            FakeStatus(200),
        ] * self.policy.ec_ndata)
        self.assertEqual(len(status_codes), len(ec_archive_bodies))
        with mocked_http_conn(*status_codes, body_iter=ec_archive_bodies,
                              headers=headers) as log:
            resp = req.get_response(self.app)
        self.assertEqual(resp.status_int, 200)
        self.assertEqual(len(log.requests),
                         self.policy.ec_n_unique_fragments)

    def test_GET_with_some_slow_primaries(self):
        segment_size = self.policy.ec_segment_size
        test_data = (b'test' * segment_size)[:-289]
        etag = md5(test_data).hexdigest()
        ec_archive_bodies = self._make_ec_archive_bodies(test_data)
        ts = self.ts()
        headers = []
        for i, body in enumerate(ec_archive_bodies):
            headers.append({
                'X-Object-Sysmeta-Ec-Etag': etag,
                'X-Object-Sysmeta-Ec-Content-Length': len(body),
                'X-Object-Sysmeta-Ec-Frag-Index':
                    self.policy.get_backend_index(i),
                'X-Backend-Timestamp': ts.internal,
                'X-Timestamp': ts.normal,
                'X-Backend-Durable-Timestamp': ts.internal,
                'X-Backend-Data-Timestamp': ts.internal,
            })

        req = swift.common.swob.Request.blank('/v1/a/c/o')

        policy_opts = self.app.get_policy_options(self.policy)
        policy_opts.concurrent_gets = True
        policy_opts.concurrency_timeout = 0.1

        slow_count = self.policy.ec_nparity
        status_codes = ([
            FakeStatus(200, response_sleep=2.0),
        ] * slow_count) + ([
            FakeStatus(200),
        ] * (self.policy.ec_ndata - slow_count))
        random.shuffle(status_codes)
        status_codes.extend([
            FakeStatus(200),
        ] * slow_count)
        self.assertEqual(len(status_codes), len(ec_archive_bodies))
        with mocked_http_conn(*status_codes, body_iter=ec_archive_bodies,
                              headers=headers) as log:
            resp = req.get_response(self.app)
        self.assertEqual(resp.status_int, 200)
        self.assertEqual(len(log.requests),
                         self.policy.ec_n_unique_fragments)

    def test_ec_concurrent_GET_with_slow_leaders(self):
        segment_size = self.policy.ec_segment_size
        test_data = (b'test' * segment_size)[:-289]
        etag = md5(test_data).hexdigest()
        ec_archive_bodies = self._make_ec_archive_bodies(test_data)
        ts = self.ts()
        headers = []
        for i, body in enumerate(ec_archive_bodies):
            headers.append({
                'X-Object-Sysmeta-Ec-Etag': etag,
                'X-Object-Sysmeta-Ec-Content-Length': len(body),
                'X-Object-Sysmeta-Ec-Frag-Index':
                    self.policy.get_backend_index(i),
                'X-Backend-Timestamp': ts.internal,
                'X-Timestamp': ts.normal,
                'X-Backend-Durable-Timestamp': ts.internal,
                'X-Backend-Data-Timestamp': ts.internal,
            })

        req = swift.common.swob.Request.blank('/v1/a/c/o')

        policy_opts = self.app.get_policy_options(self.policy)
        policy_opts.concurrent_gets = True
        policy_opts.concurrency_timeout = 0.0

        slow_count = 4
        status_codes = ([
            FakeStatus(200, response_sleep=0.2),
        ] * slow_count) + ([
            FakeStatus(200, response_sleep=0.1),
        ] * (self.policy.ec_n_unique_fragments - slow_count))
        for i in range(slow_count):
            # poison the super slow requests
            ec_archive_bodies[i] = ''
        with mocked_http_conn(*status_codes, body_iter=ec_archive_bodies,
                              headers=headers) as log:
            resp = req.get_response(self.app)
            self.assertEqual(resp.status_int, 200)
            self.assertEqual(resp.body, test_data, '%r != %r' % (
                resp.body if len(resp.body) < 60 else '%s...' % resp.body[:60],
                test_data if len(test_data) < 60 else '%s...' % test_data[:60],
            ))
        self.assertEqual(len(log.requests), self.policy.ec_n_unique_fragments)

    def test_GET_with_slow_nodes_and_failures(self):
        segment_size = self.policy.ec_segment_size
        test_data = (b'test' * segment_size)[:-289]
        etag = md5(test_data).hexdigest()
        ec_archive_bodies = self._make_ec_archive_bodies(test_data)
        ts = self.ts()
        headers = []
        for i, body in enumerate(ec_archive_bodies):
            headers.append({
                'X-Object-Sysmeta-Ec-Etag': etag,
                'X-Object-Sysmeta-Ec-Content-Length': len(body),
                'X-Object-Sysmeta-Ec-Frag-Index':
                    self.policy.get_backend_index(i),
                'X-Backend-Timestamp': ts.internal,
                'X-Timestamp': ts.normal,
                'X-Backend-Durable-Timestamp': ts.internal,
                'X-Backend-Data-Timestamp': ts.internal,
            })

        req = swift.common.swob.Request.blank('/v1/a/c/o')

        policy_opts = self.app.get_policy_options(self.policy)
        policy_opts.concurrent_gets = True
        policy_opts.concurrency_timeout = 0.1

        unused_resp = [
            FakeStatus(200, response_sleep=2.0),
            FakeStatus(200, response_sleep=2.0),
            500,
            416,
        ]
        self.assertEqual(len(unused_resp), self.policy.ec_nparity)
        status_codes = (
            [200] * (self.policy.ec_ndata - 4)) + unused_resp
        self.assertEqual(len(status_codes), self.policy.ec_ndata)
        # random.shuffle(status_codes)
        # make up for the failures
        status_codes.extend([200] * self.policy.ec_nparity)
        self.assertEqual(len(status_codes), len(ec_archive_bodies))
        bodies_with_errors = []
        for code, body in zip(status_codes, ec_archive_bodies):
            if code == 500:
                bodies_with_errors.append('Kaboom')
            elif code == 416:
                bodies_with_errors.append('That Range is no.')
            else:
                bodies_with_errors.append(body)
        with mocked_http_conn(*status_codes, body_iter=bodies_with_errors,
                              headers=headers) as log:
            resp = req.get_response(self.app)
        self.assertEqual(resp.status_int, 200)
        self.assertEqual(len(log.requests),
                         self.policy.ec_n_unique_fragments)

    def test_GET_with_one_slow_frag_lane(self):
        segment_size = self.policy.ec_segment_size
        test_data = (b'test' * segment_size)[:-454]
        etag = md5(test_data).hexdigest()
        ec_archive_bodies = self._make_ec_archive_bodies(test_data)
        ts = self.ts()
        headers = []
        for i, body in enumerate(ec_archive_bodies):
            headers.append({
                'X-Object-Sysmeta-Ec-Etag': etag,
                'X-Object-Sysmeta-Ec-Content-Length': len(body),
                'X-Object-Sysmeta-Ec-Frag-Index':
                    self.policy.get_backend_index(i),
                'X-Backend-Timestamp': ts.internal,
                'X-Timestamp': ts.normal,
                'X-Backend-Durable-Timestamp': ts.internal,
                'X-Backend-Data-Timestamp': ts.internal,
            })

        req = swift.common.swob.Request.blank('/v1/a/c/o')

        policy_opts = self.app.get_policy_options(self.policy)
        policy_opts.concurrent_gets = True
        policy_opts.concurrency_timeout = 0.1

        status_codes = [
            FakeStatus(200, response_sleep=2.0),
        ] + ([
            FakeStatus(200),
        ] * (self.policy.ec_ndata - 1))
        random.shuffle(status_codes)
        status_codes.extend([
            FakeStatus(200, response_sleep=2.0),
            FakeStatus(200, response_sleep=2.0),
            FakeStatus(200, response_sleep=2.0),
            FakeStatus(200),
        ])
        self.assertEqual(len(status_codes), len(ec_archive_bodies))
        with mocked_http_conn(*status_codes, body_iter=ec_archive_bodies,
                              headers=headers) as log:
            resp = req.get_response(self.app)
        self.assertEqual(resp.status_int, 200)
        self.assertEqual(len(log.requests),
                         self.policy.ec_n_unique_fragments)

    def test_GET_with_concurrent_ec_extra_requests(self):
        segment_size = self.policy.ec_segment_size
        test_data = (b'test' * segment_size)[:-454]
        etag = md5(test_data).hexdigest()
        ec_archive_bodies = self._make_ec_archive_bodies(test_data)
        ts = self.ts()
        headers = []
        for i, body in enumerate(ec_archive_bodies):
            headers.append({
                'X-Object-Sysmeta-Ec-Etag': etag,
                'X-Object-Sysmeta-Ec-Content-Length': len(body),
                'X-Object-Sysmeta-Ec-Frag-Index':
                    self.policy.get_backend_index(i),
                'X-Backend-Timestamp': ts.internal,
                'X-Timestamp': ts.normal,
                'X-Backend-Durable-Timestamp': ts.internal,
                'X-Backend-Data-Timestamp': ts.internal,
            })
        policy_opts = self.app.get_policy_options(self.policy)
        policy_opts.concurrent_ec_extra_requests = self.policy.ec_nparity - 1
        req = swift.common.swob.Request.blank('/v1/a/c/o')
        # w/o concurrent_gets ec_extra_requests has no effect
        status_codes = [200] * self.policy.ec_ndata
        with mocked_http_conn(*status_codes, body_iter=ec_archive_bodies,
                              headers=headers) as log:
            resp = req.get_response(self.app)
        self.assertEqual(resp.status_int, 200)
        self.assertEqual(len(log.requests), self.policy.ec_ndata)
        self.assertEqual(resp.body, test_data)

        policy_opts.concurrent_gets = True
        status_codes = [200] * (self.policy.object_ring.replicas - 1)
        with mocked_http_conn(*status_codes, body_iter=ec_archive_bodies,
                              headers=headers) as log:
            resp = req.get_response(self.app)
        self.assertEqual(resp.status_int, 200)
        self.assertEqual(len(log.requests),
                         self.policy.object_ring.replicas - 1)
        self.assertEqual(resp.body, test_data)

    def test_GET_with_body(self):
        req = swift.common.swob.Request.blank('/v1/a/c/o')
        # turn a real body into fragments
        segment_size = self.policy.ec_segment_size
        real_body = (b'asdf' * segment_size)[:-10]
        # split it up into chunks
        chunks = [real_body[x:x + segment_size]
                  for x in range(0, len(real_body), segment_size)]
        fragment_payloads = []
        for chunk in chunks:
            fragments = self.policy.pyeclib_driver.encode(chunk)
            if not fragments:
                break
            fragment_payloads.append(
                fragments * self.policy.ec_duplication_factor)
        # sanity
        sanity_body = b''
        for fragment_payload in fragment_payloads:
            sanity_body += self.policy.pyeclib_driver.decode(
                fragment_payload)
        self.assertEqual(len(real_body), len(sanity_body))
        self.assertEqual(real_body, sanity_body)

        # list(zip(...)) for py3 compatibility (zip is lazy there)
        node_fragments = list(zip(*fragment_payloads))
        self.assertEqual(len(node_fragments), self.replicas())  # sanity
        headers = {'X-Object-Sysmeta-Ec-Content-Length': str(len(real_body))}
        responses = [(200, b''.join(node_fragments[i]), headers)
                     for i in range(POLICIES.default.ec_ndata)]
        status_codes, body_iter, headers = zip(*responses)
        with set_http_connect(*status_codes, body_iter=body_iter,
                              headers=headers):
            resp = req.get_response(self.app)
        self.assertEqual(resp.status_int, 200)
        self.assertEqual(len(real_body), len(resp.body))
        self.assertEqual(real_body, resp.body)

    def test_GET_with_frags_swapped_around(self):
        segment_size = self.policy.ec_segment_size
        test_data = (b'test' * segment_size)[:-657]
        etag = md5(test_data).hexdigest()
        ec_archive_bodies = self._make_ec_archive_bodies(test_data)

        _part, primary_nodes = self.obj_ring.get_nodes('a', 'c', 'o')

        node_key = lambda n: (n['ip'], n['port'])
        backend_index = self.policy.get_backend_index
        ts = self.ts()

        response_map = {
            node_key(n): StubResponse(
                200, ec_archive_bodies[backend_index(i)], {
                    'X-Object-Sysmeta-Ec-Content-Length': len(test_data),
                    'X-Object-Sysmeta-Ec-Etag': etag,
                    'X-Object-Sysmeta-Ec-Frag-Index': backend_index(i),
                    'X-Timestamp': ts.normal,
                    'X-Backend-Timestamp': ts.internal
                }) for i, n in enumerate(primary_nodes)
        }

        # swap a parity response into a data node
        data_node = random.choice(primary_nodes[:self.policy.ec_ndata])
        parity_node = random.choice(
            primary_nodes[
                self.policy.ec_ndata:self.policy.ec_n_unique_fragments])
        (response_map[node_key(data_node)],
         response_map[node_key(parity_node)]) = \
            (response_map[node_key(parity_node)],
             response_map[node_key(data_node)])

        def get_response(req):
            req_key = (req['ip'], req['port'])
            return response_map.pop(req_key)

        req = swob.Request.blank('/v1/a/c/o')
        with capture_http_requests(get_response) as log:
            resp = req.get_response(self.app)

        self.assertEqual(resp.status_int, 200)
        self.assertEqual(len(log), self.policy.ec_ndata)
        self.assertEqual(len(response_map),
                         len(primary_nodes) - self.policy.ec_ndata)

    def test_GET_with_no_success(self):
        node_frags = [[]] * 28  # no frags on any node

        fake_response = self._fake_ec_node_response(node_frags)

        req = swob.Request.blank('/v1/a/c/o')
        with capture_http_requests(fake_response) as log:
            resp = req.get_response(self.app)

        self.assertEqual(resp.status_int, 404)
        self.assertEqual(len(log), 2 * self.replicas())

    def test_GET_with_only_handoffs(self):
        obj1 = self._make_ec_object_stub()

        node_frags = [[]] * self.replicas()  # all primaries missing
        node_frags = node_frags + [  # handoffs
            {'obj': obj1, 'frag': 0},
            {'obj': obj1, 'frag': 1},
            {'obj': obj1, 'frag': 2},
            {'obj': obj1, 'frag': 3},
            {'obj': obj1, 'frag': 4},
            {'obj': obj1, 'frag': 5},
            {'obj': obj1, 'frag': 6},
            {'obj': obj1, 'frag': 7},
            {'obj': obj1, 'frag': 8},
            {'obj': obj1, 'frag': 9},
            {'obj': obj1, 'frag': 10},  # parity
            {'obj': obj1, 'frag': 11},  # parity
            {'obj': obj1, 'frag': 12},  # parity
            {'obj': obj1, 'frag': 13},  # parity
        ]

        fake_response = self._fake_ec_node_response(node_frags)

        req = swob.Request.blank('/v1/a/c/o')
        with capture_http_requests(fake_response) as log:
            resp = req.get_response(self.app)

        self.assertEqual(resp.status_int, 200)
        self.assertEqual(resp.headers['etag'], obj1['etag'])
        self.assertEqual(md5(resp.body).hexdigest(), obj1['etag'])

        collected_responses = defaultdict(list)
        for conn in log:
            etag = conn.resp.headers['X-Object-Sysmeta-Ec-Etag']
            index = conn.resp.headers['X-Object-Sysmeta-Ec-Frag-Index']
            collected_responses[etag].append(index)

        # GETS would be required to all primaries and then ndata handoffs
        self.assertEqual(len(log), self.replicas() + self.policy.ec_ndata)
        self.assertEqual(2, len(collected_responses))
        # 404s
        self.assertEqual(self.replicas(), len(collected_responses[None]))
        self.assertEqual(self.policy.ec_ndata,
                         len(collected_responses[obj1['etag']]))

    def test_GET_with_single_missed_overwrite_does_not_need_handoff(self):
        obj1 = self._make_ec_object_stub(pattern='obj1')
        obj2 = self._make_ec_object_stub(pattern='obj2')

        node_frags = [
            {'obj': obj2, 'frag': 0},
            {'obj': obj2, 'frag': 1},
            {'obj': obj1, 'frag': 2},  # missed over write
            {'obj': obj2, 'frag': 3},
            {'obj': obj2, 'frag': 4},
            {'obj': obj2, 'frag': 5},
            {'obj': obj2, 'frag': 6},
            {'obj': obj2, 'frag': 7},
            {'obj': obj2, 'frag': 8},
            {'obj': obj2, 'frag': 9},
            {'obj': obj2, 'frag': 10},  # parity
            {'obj': obj2, 'frag': 11},  # parity
            {'obj': obj2, 'frag': 12},  # parity
            {'obj': obj2, 'frag': 13},  # parity
            # {'obj': obj2, 'frag': 2},  # handoff (not used in this test)
        ]

        fake_response = self._fake_ec_node_response(node_frags)

        req = swob.Request.blank('/v1/a/c/o')
        with mock.patch('swift.proxy.server.shuffle', lambda n: n), \
                capture_http_requests(fake_response) as log:
            resp = req.get_response(self.app)

        self.assertEqual(resp.status_int, 200)
        self.assertEqual(resp.headers['etag'], obj2['etag'])
        closed_conn = defaultdict(set)
        for conn in log:
            etag = conn.resp.headers['X-Object-Sysmeta-Ec-Etag']
            closed_conn[etag].add(conn.closed)
        self.assertEqual({
            obj1['etag']: {True},
            obj2['etag']: {False},
        }, closed_conn)
        self.assertEqual(md5(resp.body).hexdigest(), obj2['etag'])
        self.assertEqual({True}, {conn.closed for conn in log})

        collected_responses = defaultdict(set)
        for conn in log:
            etag = conn.resp.headers['X-Object-Sysmeta-Ec-Etag']
            index = conn.resp.headers['X-Object-Sysmeta-Ec-Frag-Index']
            collected_responses[etag].add(index)

        self.assertEqual(len(log), self.policy.ec_ndata + 1)
        expected = {
            obj1['etag']: 1,
            obj2['etag']: self.policy.ec_ndata,
        }
        self.assertEqual(expected, {
            e: len(f) for e, f in collected_responses.items()})

    def test_GET_with_many_missed_overwrite_will_need_handoff(self):
        obj1 = self._make_ec_object_stub(pattern='obj1')
        obj2 = self._make_ec_object_stub(pattern='obj2')

        node_frags = [
            {'obj': obj2, 'frag': 0},
            {'obj': obj2, 'frag': 1},
            {'obj': obj1, 'frag': 2},  # missed
            {'obj': obj2, 'frag': 3},
            {'obj': obj2, 'frag': 4},
            {'obj': obj2, 'frag': 5},
            {'obj': obj1, 'frag': 6},  # missed
            {'obj': obj2, 'frag': 7},
            {'obj': obj2, 'frag': 8},
            {'obj': obj1, 'frag': 9},  # missed
            {'obj': obj1, 'frag': 10},  # missed
            {'obj': obj1, 'frag': 11},  # missed
            {'obj': obj2, 'frag': 12},
            {'obj': obj2, 'frag': 13},
            {'obj': obj2, 'frag': 6},  # handoff
        ]

        fake_response = self._fake_ec_node_response(node_frags)

        req = swob.Request.blank('/v1/a/c/o')
        with capture_http_requests(fake_response) as log:
            resp = req.get_response(self.app)

        self.assertEqual(resp.status_int, 200)
        self.assertEqual(resp.headers['etag'], obj2['etag'])
        self.assertEqual(md5(resp.body).hexdigest(), obj2['etag'])

        collected_responses = defaultdict(set)
        for conn in log:
            etag = conn.resp.headers['X-Object-Sysmeta-Ec-Etag']
            index = conn.resp.headers['X-Object-Sysmeta-Ec-Frag-Index']
            collected_responses[etag].add(index)

        # there's not enough of the obj2 etag on the primaries, we would
        # have collected responses for both etags, and would have made
        # one more request to the handoff node
        self.assertEqual(len(log), self.replicas() + 1)
        self.assertEqual(len(collected_responses), 2)

        # ... regardless we should never need to fetch more than ec_ndata
        # frags for any given etag
        for etag, frags in collected_responses.items():
            self.assertLessEqual(len(frags), self.policy.ec_ndata,
                                 'collected %s frags for etag %s' % (
                                     len(frags), etag))

    def test_GET_with_missing_and_mixed_frags_will_dig_deep_but_succeed(self):
        obj1 = self._make_ec_object_stub(pattern='obj1', timestamp=self.ts())
        obj2 = self._make_ec_object_stub(pattern='obj2', timestamp=self.ts())

        node_frags = [
            {'obj': obj1, 'frag': 0},
            {'obj': obj2, 'frag': 0},
            [],
            {'obj': obj1, 'frag': 1},
            {'obj': obj2, 'frag': 1},
            [],
            {'obj': obj1, 'frag': 2},
            {'obj': obj2, 'frag': 2},
            [],
            {'obj': obj1, 'frag': 3},
            {'obj': obj2, 'frag': 3},
            [],
            {'obj': obj1, 'frag': 4},
            {'obj': obj2, 'frag': 4},
            [],
            {'obj': obj1, 'frag': 5},
            {'obj': obj2, 'frag': 5},
            [],
            {'obj': obj1, 'frag': 6},
            {'obj': obj2, 'frag': 6},
            [],
            {'obj': obj1, 'frag': 7},
            {'obj': obj2, 'frag': 7},
            [],
            {'obj': obj1, 'frag': 8},
            {'obj': obj2, 'frag': 8},
            [],
            {'obj': obj2, 'frag': 9},
        ]

        fake_response = self._fake_ec_node_response(node_frags)

        req = swob.Request.blank('/v1/a/c/o')
        with capture_http_requests(fake_response) as log:
            resp = req.get_response(self.app)

        self.assertEqual(resp.status_int, 200)
        self.assertEqual(resp.headers['etag'], obj2['etag'])
        self.assertEqual(md5(resp.body).hexdigest(), obj2['etag'])

        collected_responses = defaultdict(set)
        for conn in log:
            etag = conn.resp.headers['X-Object-Sysmeta-Ec-Etag']
            index = conn.resp.headers['X-Object-Sysmeta-Ec-Frag-Index']
            collected_responses[etag].add(index)

        # we go exactly as long as we have to, finding two different
        # etags and some 404's (i.e. collected_responses[None])
        self.assertEqual(len(log), len(node_frags))
        self.assertEqual(len(collected_responses), 3)

        # ... regardless we should never need to fetch more than ec_ndata
        # frags for any given etag
        for etag, frags in collected_responses.items():
            self.assertLessEqual(len(frags), self.policy.ec_ndata,
                                 'collected %s frags for etag %s' % (
                                     len(frags), etag))

    def test_GET_with_missing_and_mixed_frags_will_dig_deep_but_stop(self):
        obj1 = self._make_ec_object_stub(pattern='obj1')
        obj2 = self._make_ec_object_stub(pattern='obj2')

        node_frags = [
            {'obj': obj1, 'frag': 0},
            {'obj': obj2, 'frag': 0},
            [],
            {'obj': obj1, 'frag': 1},
            {'obj': obj2, 'frag': 1},
            [],
            {'obj': obj1, 'frag': 2},
            {'obj': obj2, 'frag': 2},
            [],
            {'obj': obj1, 'frag': 3},
            {'obj': obj2, 'frag': 3},
            [],
            {'obj': obj1, 'frag': 4},
            {'obj': obj2, 'frag': 4},
            [],
            {'obj': obj1, 'frag': 5},
            {'obj': obj2, 'frag': 5},
            [],
            {'obj': obj1, 'frag': 6},
            {'obj': obj2, 'frag': 6},
            [],
            {'obj': obj1, 'frag': 7},
            {'obj': obj2, 'frag': 7},
            [],
            {'obj': obj1, 'frag': 8},
            {'obj': obj2, 'frag': 8},
            [],
            # handoffs are iter'd in order so proxy will see 404 from this
            # final handoff
            [],
        ]

        fake_response = self._fake_ec_node_response(node_frags)

        req = swob.Request.blank('/v1/a/c/o')
        with capture_http_requests(fake_response) as log:
            resp = req.get_response(self.app)

        closed_conn = defaultdict(set)
        for conn in log:
            etag = conn.resp.headers.get('X-Object-Sysmeta-Ec-Etag')
            closed_conn[etag].add(conn.closed)
        self.assertEqual({
            obj1['etag']: {True},
            obj2['etag']: {True},
            None: {True},
        }, dict(closed_conn))
        self.assertEqual(resp.status_int, 503)

        collected_responses = defaultdict(set)
        for conn in log:
            etag = conn.resp.headers['X-Object-Sysmeta-Ec-Etag']
            index = conn.resp.headers['X-Object-Sysmeta-Ec-Frag-Index']
            collected_responses[etag].add(index)

        # default node_iter will exhaust at 2 * replicas
        self.assertEqual(len(log), 2 * self.replicas())
        self.assertEqual(len(collected_responses), 3)

        # ... regardless we should never need to fetch more than ec_ndata
        # frags for any given etag
        for etag, frags in collected_responses.items():
            self.assertLessEqual(len(frags), self.policy.ec_ndata,
                                 'collected %s frags for etag %s' % (
                                     len(frags), etag))

    def test_GET_with_duplicate_and_hidden_frag_indexes(self):
        obj1 = self._make_ec_object_stub()
        # proxy should ignore duplicated frag indexes and continue search for
        # a set of unique indexes, finding last one on a handoff
        node_frags = [
            [{'obj': obj1, 'frag': 0}, {'obj': obj1, 'frag': 5}],
            {'obj': obj1, 'frag': 0},  # duplicate frag
            {'obj': obj1, 'frag': 1},
            {'obj': obj1, 'frag': 1},  # duplicate frag
            {'obj': obj1, 'frag': 2},
            {'obj': obj1, 'frag': 2},  # duplicate frag
            {'obj': obj1, 'frag': 3},
            {'obj': obj1, 'frag': 3},  # duplicate frag
            {'obj': obj1, 'frag': 4},
            {'obj': obj1, 'frag': 4},  # duplicate frag
            {'obj': obj1, 'frag': 10},
            {'obj': obj1, 'frag': 11},
            {'obj': obj1, 'frag': 12},
            {'obj': obj1, 'frag': 13},
        ]

        fake_response = self._fake_ec_node_response(node_frags)

        req = swob.Request.blank('/v1/a/c/o')
        with capture_http_requests(fake_response) as log:
            resp = req.get_response(self.app)

        self.assertEqual(resp.status_int, 200)
        self.assertEqual(resp.headers['etag'], obj1['etag'])
        self.assertEqual(md5(resp.body).hexdigest(), obj1['etag'])

        # Expect a maximum of one request to each primary plus one extra
        # request to node 1. Actual value could be less if the extra request
        # occurs and quorum is reached before requests to nodes with a
        # duplicate frag.
        self.assertLessEqual(len(log), self.replicas() + 1)
        collected_indexes = defaultdict(list)
        for conn in log:
            fi = conn.resp.headers.get('X-Object-Sysmeta-Ec-Frag-Index')
            if fi is not None:
                collected_indexes[fi].append(conn)
        self.assertEqual(len(collected_indexes), self.policy.ec_ndata)

    def test_GET_with_missing_and_mixed_frags_may_503(self):
        obj1 = self._make_ec_object_stub(pattern='obj1')
        obj2 = self._make_ec_object_stub(pattern='obj2')
        # we get a 503 when all the handoffs return 200
        node_frags = [[]] * self.replicas()  # primaries have no frags
        node_frags = node_frags + [  # handoffs all have frags
            {'obj': obj1, 'frag': 0},
            {'obj': obj2, 'frag': 0},
            {'obj': obj1, 'frag': 1},
            {'obj': obj2, 'frag': 1},
            {'obj': obj1, 'frag': 2},
            {'obj': obj2, 'frag': 2},
            {'obj': obj1, 'frag': 3},
            {'obj': obj2, 'frag': 3},
            {'obj': obj1, 'frag': 4},
            {'obj': obj2, 'frag': 4},
            {'obj': obj1, 'frag': 5},
            {'obj': obj2, 'frag': 5},
            {'obj': obj1, 'frag': 6},
            {'obj': obj2, 'frag': 6},
        ]
        fake_response = self._fake_ec_node_response(node_frags)

        req = swob.Request.blank('/v1/a/c/o')
        with capture_http_requests(fake_response) as log:
            resp = req.get_response(self.app)

        self.assertEqual(resp.status_int, 503)
        # never get a quorum so all nodes are searched
        self.assertEqual(len(log), 2 * self.replicas())
        collected_indexes = defaultdict(list)
        for conn in log:
            fi = conn.resp.headers.get('X-Object-Sysmeta-Ec-Frag-Index')
            if fi is not None:
                collected_indexes[fi].append(conn)
        self.assertEqual(len(collected_indexes), 7)

    def test_GET_with_mixed_nondurable_frags_and_will_404(self):
        # all nodes have a frag but there is no one set that reaches quorum,
        # which means there is no backend 404 response, but proxy should still
        # return 404 rather than 503
        obj1 = self._make_ec_object_stub(pattern='obj1')
        obj2 = self._make_ec_object_stub(pattern='obj2')
        obj3 = self._make_ec_object_stub(pattern='obj3')
        obj4 = self._make_ec_object_stub(pattern='obj4')

        node_frags = [
            {'obj': obj1, 'frag': 0, 'durable': False},
            {'obj': obj2, 'frag': 0, 'durable': False},
            {'obj': obj3, 'frag': 0, 'durable': False},
            {'obj': obj1, 'frag': 1, 'durable': False},
            {'obj': obj2, 'frag': 1, 'durable': False},
            {'obj': obj3, 'frag': 1, 'durable': False},
            {'obj': obj1, 'frag': 2, 'durable': False},
            {'obj': obj2, 'frag': 2, 'durable': False},
            {'obj': obj3, 'frag': 2, 'durable': False},
            {'obj': obj1, 'frag': 3, 'durable': False},
            {'obj': obj2, 'frag': 3, 'durable': False},
            {'obj': obj3, 'frag': 3, 'durable': False},
            {'obj': obj1, 'frag': 4, 'durable': False},
            {'obj': obj2, 'frag': 4, 'durable': False},
            {'obj': obj3, 'frag': 4, 'durable': False},
            {'obj': obj1, 'frag': 5, 'durable': False},
            {'obj': obj2, 'frag': 5, 'durable': False},
            {'obj': obj3, 'frag': 5, 'durable': False},
            {'obj': obj1, 'frag': 6, 'durable': False},
            {'obj': obj2, 'frag': 6, 'durable': False},
            {'obj': obj3, 'frag': 6, 'durable': False},
            {'obj': obj1, 'frag': 7, 'durable': False},
            {'obj': obj2, 'frag': 7, 'durable': False},
            {'obj': obj3, 'frag': 7, 'durable': False},
            {'obj': obj1, 'frag': 8, 'durable': False},
            {'obj': obj2, 'frag': 8, 'durable': False},
            {'obj': obj3, 'frag': 8, 'durable': False},
            {'obj': obj4, 'frag': 8, 'durable': False},
        ]

        fake_response = self._fake_ec_node_response(node_frags)

        req = swob.Request.blank('/v1/a/c/o')
        with capture_http_requests(fake_response) as log:
            resp = req.get_response(self.app)

        self.assertEqual(resp.status_int, 404)

        collected_etags = set()
        collected_status = set()
        closed_conn = defaultdict(set)
        for conn in log:
            etag = conn.resp.headers['X-Object-Sysmeta-Ec-Etag']
            collected_etags.add(etag)
            collected_status.add(conn.resp.status)
            closed_conn[etag].add(conn.closed)

        # default node_iter will exhaust at 2 * replicas
        self.assertEqual(len(log), 2 * self.replicas())
        self.assertEqual(
            {obj1['etag'], obj2['etag'], obj3['etag'], obj4['etag']},
            collected_etags)
        self.assertEqual({200}, collected_status)
        self.assertEqual({
            obj1['etag']: {True},
            obj2['etag']: {True},
            obj3['etag']: {True},
            obj4['etag']: {True},
        }, closed_conn)

    def test_GET_with_mixed_durable_and_nondurable_frags_will_503(self):
        # all nodes have a frag but there is no one set that reaches quorum,
        # but since one is marked durable we *should* be able to reconstruct,
        # so proxy should 503
        obj1 = self._make_ec_object_stub(pattern='obj1')
        obj2 = self._make_ec_object_stub(pattern='obj2')
        obj3 = self._make_ec_object_stub(pattern='obj3')
        obj4 = self._make_ec_object_stub(pattern='obj4')

        node_frags = [
            {'obj': obj1, 'frag': 0, 'durable': False},
            {'obj': obj2, 'frag': 0, 'durable': False},
            {'obj': obj3, 'frag': 0, 'durable': False},
            {'obj': obj1, 'frag': 1, 'durable': False},
            {'obj': obj2, 'frag': 1, 'durable': False},
            {'obj': obj3, 'frag': 1, 'durable': False},
            {'obj': obj1, 'frag': 2, 'durable': False},
            {'obj': obj2, 'frag': 2, 'durable': False},
            {'obj': obj3, 'frag': 2, 'durable': False},
            {'obj': obj1, 'frag': 3, 'durable': False},
            {'obj': obj2, 'frag': 3, 'durable': False},
            {'obj': obj3, 'frag': 3, 'durable': False},
            {'obj': obj1, 'frag': 4, 'durable': False},
            {'obj': obj2, 'frag': 4, 'durable': False},
            {'obj': obj3, 'frag': 4, 'durable': False},
            {'obj': obj1, 'frag': 5, 'durable': False},
            {'obj': obj2, 'frag': 5, 'durable': False},
            {'obj': obj3, 'frag': 5, 'durable': False},
            {'obj': obj1, 'frag': 6, 'durable': False},
            {'obj': obj2, 'frag': 6, 'durable': False},
            {'obj': obj3, 'frag': 6, 'durable': False},
            {'obj': obj1, 'frag': 7, 'durable': False},
            {'obj': obj2, 'frag': 7, 'durable': False},
            {'obj': obj3, 'frag': 7},
            {'obj': obj1, 'frag': 8, 'durable': False},
            {'obj': obj2, 'frag': 8, 'durable': False},
            {'obj': obj3, 'frag': 8, 'durable': False},
            {'obj': obj4, 'frag': 8, 'durable': False},
        ]

        fake_response = self._fake_ec_node_response(node_frags)

        req = swob.Request.blank('/v1/a/c/o')
        with capture_http_requests(fake_response) as log:
            resp = req.get_response(self.app)

        self.assertEqual(resp.status_int, 503)

        closed_conn = defaultdict(set)
        collected_etags = set()
        collected_status = set()
        for conn in log:
            etag = conn.resp.headers['X-Object-Sysmeta-Ec-Etag']
            collected_etags.add(etag)
            collected_status.add(conn.resp.status)
            closed_conn[etag].add(conn.closed)

        # default node_iter will exhaust at 2 * replicas
        self.assertEqual(len(log), 2 * self.replicas())
        self.assertEqual(
            {obj1['etag'], obj2['etag'], obj3['etag'], obj4['etag']},
            collected_etags)
        self.assertEqual({200}, collected_status)
        self.assertEqual({
            obj1['etag']: {True},
            obj2['etag']: {True},
            obj3['etag']: {True},
            obj4['etag']: {True},
        }, closed_conn)

    def test_GET_with_mixed_durable_frags_and_no_quorum_will_503(self):
        # all nodes have a frag but there is no one set that reaches quorum,
        # and since at least one is marked durable we *should* be able to
        # reconstruct, so proxy will 503
        obj1 = self._make_ec_object_stub(pattern='obj1')
        obj2 = self._make_ec_object_stub(pattern='obj2')
        obj3 = self._make_ec_object_stub(pattern='obj3')
        obj4 = self._make_ec_object_stub(pattern='obj4')

        node_frags = [
            {'obj': obj1, 'frag': 0},
            {'obj': obj2, 'frag': 0},
            {'obj': obj3, 'frag': 0},
            {'obj': obj1, 'frag': 1},
            {'obj': obj2, 'frag': 1},
            {'obj': obj3, 'frag': 1},
            {'obj': obj1, 'frag': 2},
            {'obj': obj2, 'frag': 2},
            {'obj': obj3, 'frag': 2},
            {'obj': obj1, 'frag': 3},
            {'obj': obj2, 'frag': 3},
            {'obj': obj3, 'frag': 3},
            {'obj': obj1, 'frag': 4},
            {'obj': obj2, 'frag': 4},
            {'obj': obj3, 'frag': 4},
            {'obj': obj1, 'frag': 5},
            {'obj': obj2, 'frag': 5},
            {'obj': obj3, 'frag': 5},
            {'obj': obj1, 'frag': 6},
            {'obj': obj2, 'frag': 6},
            {'obj': obj3, 'frag': 6},
            {'obj': obj1, 'frag': 7},
            {'obj': obj2, 'frag': 7},
            {'obj': obj3, 'frag': 7},
            {'obj': obj1, 'frag': 8},
            {'obj': obj2, 'frag': 8},
            {'obj': obj3, 'frag': 8},
            {'obj': obj4, 'frag': 8},
        ]

        fake_response = self._fake_ec_node_response(node_frags)

        req = swob.Request.blank('/v1/a/c/o')
        with capture_http_requests(fake_response) as log:
            resp = req.get_response(self.app)

        self.assertEqual(resp.status_int, 503)

        for conn in log:
            etag = conn.resp.headers.get('X-Object-Sysmeta-Ec-Etag')

        collected_etags = set()
        collected_status = set()
        closed_conn = defaultdict(set)
        for conn in log:
            etag = conn.resp.headers['X-Object-Sysmeta-Ec-Etag']
            collected_etags.add(etag)
            collected_status.add(conn.resp.status)
            closed_conn[etag].add(conn.closed)

        # default node_iter will exhaust at 2 * replicas
        self.assertEqual(len(log), 2 * self.replicas())
        self.assertEqual(
            {obj1['etag'], obj2['etag'], obj3['etag'], obj4['etag']},
            collected_etags)
        self.assertEqual({200}, collected_status)
        self.assertEqual({
            obj1['etag']: {True},
            obj2['etag']: {True},
            obj3['etag']: {True},
            obj4['etag']: {True},
        }, closed_conn)

    def test_GET_with_quorum_durable_files(self):
        # verify that only (ec_nparity + 1) nodes need to be durable for a GET
        # to be completed with ec_ndata requests.
        obj1 = self._make_ec_object_stub()

        node_frags = [
            {'obj': obj1, 'frag': 0, 'durable': True},  # durable
            {'obj': obj1, 'frag': 1, 'durable': True},  # durable
            {'obj': obj1, 'frag': 2, 'durable': True},  # durable
            {'obj': obj1, 'frag': 3, 'durable': True},  # durable
            {'obj': obj1, 'frag': 4, 'durable': True},  # durable
            {'obj': obj1, 'frag': 5, 'durable': False},
            {'obj': obj1, 'frag': 6, 'durable': False},
            {'obj': obj1, 'frag': 7, 'durable': False},
            {'obj': obj1, 'frag': 8, 'durable': False},
            {'obj': obj1, 'frag': 9, 'durable': False},
            {'obj': obj1, 'frag': 10, 'durable': False},  # parity
            {'obj': obj1, 'frag': 11, 'durable': False},  # parity
            {'obj': obj1, 'frag': 12, 'durable': False},  # parity
            {'obj': obj1, 'frag': 13, 'durable': False},  # parity
        ] + [[]] * self.replicas()  # handoffs all 404

        fake_response = self._fake_ec_node_response(list(node_frags))

        req = swob.Request.blank('/v1/a/c/o')
        with capture_http_requests(fake_response) as log:
            resp = req.get_response(self.app)

        self.assertEqual(resp.status_int, 200)
        self.assertEqual(resp.headers['etag'], obj1['etag'])
        self.assertEqual(md5(resp.body).hexdigest(), obj1['etag'])

        self.assertGreaterEqual(len(log), self.policy.ec_ndata)
        collected_durables = []
        for conn in log:
            if not conn.resp.headers.get('X-Backend-Data-Timestamp'):
                continue
            if (conn.resp.headers.get('X-Backend-Durable-Timestamp')
                    == conn.resp.headers.get('X-Backend-Data-Timestamp')):
                collected_durables.append(conn)
        # because nodes are shuffled we can't be sure how many durables are
        # returned but it must be at least 1 and cannot exceed 5
        self.assertLessEqual(len(collected_durables), 5)
        self.assertGreaterEqual(len(collected_durables), 1)

    def test_GET_with_single_durable_file(self):
        # verify that a single durable is sufficient for a GET
        # to be completed with ec_ndata requests.
        obj1 = self._make_ec_object_stub()

        node_frags = [
            {'obj': obj1, 'frag': 0, 'durable': True},  # durable
            {'obj': obj1, 'frag': 1, 'durable': False},
            {'obj': obj1, 'frag': 2, 'durable': False},
            {'obj': obj1, 'frag': 3, 'durable': False},
            {'obj': obj1, 'frag': 4, 'durable': False},
            {'obj': obj1, 'frag': 5, 'durable': False},
            {'obj': obj1, 'frag': 6, 'durable': False},
            {'obj': obj1, 'frag': 7, 'durable': False},
            {'obj': obj1, 'frag': 8, 'durable': False},
            {'obj': obj1, 'frag': 9, 'durable': False},
            {'obj': obj1, 'frag': 10, 'durable': False},  # parity
            {'obj': obj1, 'frag': 11, 'durable': False},  # parity
            {'obj': obj1, 'frag': 12, 'durable': False},  # parity
            {'obj': obj1, 'frag': 13, 'durable': False},  # parity
        ] + [[]] * self.replicas()  # handoffs all 404

        fake_response = self._fake_ec_node_response(list(node_frags))

        req = swob.Request.blank('/v1/a/c/o')
        with capture_http_requests(fake_response) as log:
            resp = req.get_response(self.app)

        self.assertEqual(resp.status_int, 200)
        self.assertEqual(resp.headers['etag'], obj1['etag'])
        self.assertEqual(md5(resp.body).hexdigest(), obj1['etag'])

        collected_durables = []
        for conn in log:
            if not conn.resp.headers.get('X-Backend-Data-Timestamp'):
                continue
            if (conn.resp.headers.get('X-Backend-Durable-Timestamp')
                    == conn.resp.headers.get('X-Backend-Data-Timestamp')):
                collected_durables.append(conn)
        # because nodes are shuffled we can't be sure how many non-durables
        # are returned before the durable, but we do expect a single durable
        self.assertEqual(1, len(collected_durables))

    def test_GET_with_no_durable_files(self):
        # verify that at least one durable is necessary for a successful GET
        obj1 = self._make_ec_object_stub()
        node_frags = [
            {'obj': obj1, 'frag': 0, 'durable': False},
            {'obj': obj1, 'frag': 1, 'durable': False},
            {'obj': obj1, 'frag': 2, 'durable': False},
            {'obj': obj1, 'frag': 3, 'durable': False},
            {'obj': obj1, 'frag': 4, 'durable': False},
            {'obj': obj1, 'frag': 5, 'durable': False},
            {'obj': obj1, 'frag': 6, 'durable': False},
            {'obj': obj1, 'frag': 7, 'durable': False},
            {'obj': obj1, 'frag': 8, 'durable': False},
            {'obj': obj1, 'frag': 9, 'durable': False},
            {'obj': obj1, 'frag': 10, 'durable': False},  # parity
            {'obj': obj1, 'frag': 11, 'durable': False},  # parity
            {'obj': obj1, 'frag': 12, 'durable': False},  # parity
            {'obj': obj1, 'frag': 13, 'durable': False},  # parity
        ] + [[]] * self.replicas()  # handoffs

        fake_response = self._fake_ec_node_response(list(node_frags))

        req = swob.Request.blank('/v1/a/c/o')
        with capture_http_requests(fake_response) as log:
            resp = req.get_response(self.app)

        self.assertEqual(resp.status_int, 404)
        # all 28 nodes tried with an optimistic get, none are durable and none
        # report having a durable timestamp
        self.assertEqual(28, len(log))

    def test_GET_with_missing_durable_files_and_mixed_etags(self):
        obj1 = self._make_ec_object_stub(pattern='obj1')
        obj2 = self._make_ec_object_stub(pattern='obj2')

        # non-quorate durables for another object won't stop us finding the
        # quorate object
        node_frags = [
            # ec_ndata - 1 frags of obj2 are available and durable
            {'obj': obj2, 'frag': 0, 'durable': True},
            {'obj': obj2, 'frag': 1, 'durable': True},
            {'obj': obj2, 'frag': 2, 'durable': True},
            {'obj': obj2, 'frag': 3, 'durable': True},
            {'obj': obj2, 'frag': 4, 'durable': True},
            {'obj': obj2, 'frag': 5, 'durable': True},
            {'obj': obj2, 'frag': 6, 'durable': True},
            {'obj': obj2, 'frag': 7, 'durable': True},
            {'obj': obj2, 'frag': 8, 'durable': True},
            # ec_ndata frags of obj1 are available and one is durable
            {'obj': obj1, 'frag': 0, 'durable': False},
            {'obj': obj1, 'frag': 1, 'durable': False},
            {'obj': obj1, 'frag': 2, 'durable': False},
            {'obj': obj1, 'frag': 3, 'durable': False},
            {'obj': obj1, 'frag': 4, 'durable': False},
            {'obj': obj1, 'frag': 5, 'durable': False},
            {'obj': obj1, 'frag': 6, 'durable': False},
            {'obj': obj1, 'frag': 7, 'durable': False},
            {'obj': obj1, 'frag': 8, 'durable': False},
            {'obj': obj1, 'frag': 9, 'durable': True},
        ]

        fake_response = self._fake_ec_node_response(list(node_frags))

        req = swob.Request.blank('/v1/a/c/o')
        with capture_http_requests(fake_response) as log:
            resp = req.get_response(self.app)

        closed_conn = defaultdict(set)
        for conn in log:
            etag = conn.resp.headers.get('X-Object-Sysmeta-Ec-Etag')
            closed_conn[etag].add(conn.closed)
        self.assertEqual({
            obj1['etag']: {False},
            obj2['etag']: {True},
        }, closed_conn)

        self.assertEqual(resp.status_int, 200)
        self.assertEqual(resp.headers['etag'], obj1['etag'])
        self.assertEqual(md5(resp.body).hexdigest(), obj1['etag'])

        # Quorum of non-durables for a different object won't
        # prevent us hunting down the durable object
        node_frags = [
            # primaries
            {'obj': obj2, 'frag': 0, 'durable': False},
            {'obj': obj2, 'frag': 1, 'durable': False},
            {'obj': obj2, 'frag': 2, 'durable': False},
            {'obj': obj2, 'frag': 3, 'durable': False},
            {'obj': obj2, 'frag': 4, 'durable': False},
            {'obj': obj2, 'frag': 5, 'durable': False},
            {'obj': obj2, 'frag': 6, 'durable': False},
            {'obj': obj2, 'frag': 7, 'durable': False},
            {'obj': obj2, 'frag': 8, 'durable': False},
            {'obj': obj2, 'frag': 9, 'durable': False},
            {'obj': obj2, 'frag': 10, 'durable': False},
            {'obj': obj2, 'frag': 11, 'durable': False},
            {'obj': obj2, 'frag': 12, 'durable': False},
            {'obj': obj2, 'frag': 13, 'durable': False},
            # handoffs
            {'obj': obj1, 'frag': 0, 'durable': False},
            {'obj': obj1, 'frag': 1, 'durable': False},
            {'obj': obj1, 'frag': 2, 'durable': False},
            {'obj': obj1, 'frag': 3, 'durable': False},
            {'obj': obj1, 'frag': 4, 'durable': False},
            {'obj': obj1, 'frag': 5, 'durable': False},
            {'obj': obj1, 'frag': 6, 'durable': False},
            {'obj': obj1, 'frag': 7, 'durable': False},
            {'obj': obj1, 'frag': 8, 'durable': False},
            {'obj': obj1, 'frag': 9, 'durable': False},
            {'obj': obj1, 'frag': 10, 'durable': False},  # parity
            {'obj': obj1, 'frag': 11, 'durable': False},  # parity
            {'obj': obj1, 'frag': 12, 'durable': False},  # parity
            {'obj': obj1, 'frag': 13, 'durable': True},  # parity
        ]

        fake_response = self._fake_ec_node_response(list(node_frags))

        req = swob.Request.blank('/v1/a/c/o')
        with capture_http_requests(fake_response):
            resp = req.get_response(self.app)

        self.assertEqual(resp.status_int, 200)
        self.assertEqual(resp.headers['etag'], obj1['etag'])
        self.assertEqual(md5(resp.body).hexdigest(), obj1['etag'])

    def test_GET_with_missing_durables_and_older_durables(self):
        # scenario: non-durable frags of newer obj1 obscure all durable frags
        # of older obj2, so first 14 requests result in a non-durable set.
        # At that point (or before) the proxy knows that a durable set of
        # frags for obj2 exists so will fetch them, requiring another 10
        # directed requests.
        obj2 = self._make_ec_object_stub(pattern='obj2', timestamp=self.ts())
        obj1 = self._make_ec_object_stub(pattern='obj1', timestamp=self.ts())

        node_frags = [
            [{'obj': obj1, 'frag': 0, 'durable': False}],  # obj2 missing
            [{'obj': obj1, 'frag': 1, 'durable': False},
             {'obj': obj2, 'frag': 1, 'durable': True}],
            [{'obj': obj1, 'frag': 2, 'durable': False}],  # obj2 missing
            [{'obj': obj1, 'frag': 3, 'durable': False},
             {'obj': obj2, 'frag': 3, 'durable': True}],
            [{'obj': obj1, 'frag': 4, 'durable': False},
             {'obj': obj2, 'frag': 4, 'durable': True}],
            [{'obj': obj1, 'frag': 5, 'durable': False},
             {'obj': obj2, 'frag': 5, 'durable': True}],
            [{'obj': obj1, 'frag': 6, 'durable': False},
             {'obj': obj2, 'frag': 6, 'durable': True}],
            [{'obj': obj1, 'frag': 7, 'durable': False},
             {'obj': obj2, 'frag': 7, 'durable': True}],
            [{'obj': obj1, 'frag': 8, 'durable': False},
             {'obj': obj2, 'frag': 8, 'durable': True}],
            [{'obj': obj1, 'frag': 9, 'durable': False}],  # obj2 missing
            [{'obj': obj1, 'frag': 10, 'durable': False},
             {'obj': obj2, 'frag': 10, 'durable': True}],
            [{'obj': obj1, 'frag': 11, 'durable': False},
             {'obj': obj2, 'frag': 11, 'durable': True}],
            [{'obj': obj1, 'frag': 12, 'durable': False}],  # obj2 missing
            [{'obj': obj1, 'frag': 13, 'durable': False},
             {'obj': obj2, 'frag': 13, 'durable': True}],
        ]

        fake_response = self._fake_ec_node_response(list(node_frags))

        req = swob.Request.blank('/v1/a/c/o')
        with capture_http_requests(fake_response) as log:
            resp = req.get_response(self.app)

        closed_conn = defaultdict(set)
        for conn in log:
            etag = conn.resp.headers.get('X-Object-Sysmeta-Ec-Etag')
            closed_conn[etag].add(conn.closed)
        self.assertEqual({
            obj1['etag']: {True},
            obj2['etag']: {False},
        }, closed_conn)

        self.assertEqual(resp.status_int, 200)
        self.assertEqual(resp.headers['etag'], obj2['etag'])
        self.assertEqual(md5(resp.body).hexdigest(), obj2['etag'])
        # max: proxy will GET all non-durable obj1 frags and then 10 obj frags
        self.assertLessEqual(len(log), self.replicas() + self.policy.ec_ndata)
        # min: proxy will GET 10 non-durable obj1 frags and then 10 obj frags
        self.assertGreaterEqual(len(log), 2 * self.policy.ec_ndata)

    def test_GET_with_missing_durables_and_older_obscured_durables(self):
        # scenario: obj3 has 14 frags but only 2 are durable and these are
        # obscured by two non-durable frags of obj1. There is also a single
        # non-durable frag of obj2. The proxy will need to do at least 10
        # GETs to see all the obj3 frags plus 1 more to GET a durable frag.
        # The proxy may also do one more GET if the obj2 frag is found.
        # i.e. 10 + 1 durable for obj3, 2 for obj1 and 1 more if obj2 found
        obj2 = self._make_ec_object_stub(pattern='obj2', timestamp=self.ts())
        obj3 = self._make_ec_object_stub(pattern='obj3', timestamp=self.ts())
        obj1 = self._make_ec_object_stub(pattern='obj1', timestamp=self.ts())

        node_frags = [
            [{'obj': obj1, 'frag': 0, 'durable': False},  # obj1 frag
             {'obj': obj3, 'frag': 0, 'durable': True}],
            [{'obj': obj1, 'frag': 1, 'durable': False},  # obj1 frag
             {'obj': obj3, 'frag': 1, 'durable': True}],
            [{'obj': obj2, 'frag': 2, 'durable': False},  # obj2 frag
             {'obj': obj3, 'frag': 2, 'durable': False}],
            [{'obj': obj3, 'frag': 3, 'durable': False}],
            [{'obj': obj3, 'frag': 4, 'durable': False}],
            [{'obj': obj3, 'frag': 5, 'durable': False}],
            [{'obj': obj3, 'frag': 6, 'durable': False}],
            [{'obj': obj3, 'frag': 7, 'durable': False}],
            [{'obj': obj3, 'frag': 8, 'durable': False}],
            [{'obj': obj3, 'frag': 9, 'durable': False}],
            [{'obj': obj3, 'frag': 10, 'durable': False}],
            [{'obj': obj3, 'frag': 11, 'durable': False}],
            [{'obj': obj3, 'frag': 12, 'durable': False}],
            [{'obj': obj3, 'frag': 13, 'durable': False}],
        ] + [[]] * self.replicas()  # handoffs 404

        fake_response = self._fake_ec_node_response(list(node_frags))

        req = swob.Request.blank('/v1/a/c/o')
        with capture_http_requests(fake_response) as log:
            resp = req.get_response(self.app)

        self.assertEqual(resp.status_int, 200)
        self.assertEqual(resp.headers['etag'], obj3['etag'])
        self.assertEqual(md5(resp.body).hexdigest(), obj3['etag'])
        self.assertGreaterEqual(len(log), self.policy.ec_ndata + 1)
        self.assertLessEqual(len(log), (self.policy.ec_ndata * 2) + 1)

    def test_GET_with_missing_durables_and_older_non_durables(self):
        # scenario: non-durable frags of newer obj1 obscure all frags
        # of older obj2, so first 28 requests result in a non-durable set.
        # There are only 10 frags for obj2 and one is not durable.
        obj2 = self._make_ec_object_stub(pattern='obj2', timestamp=self.ts())
        obj1 = self._make_ec_object_stub(pattern='obj1', timestamp=self.ts())

        node_frags = [
            [{'obj': obj1, 'frag': 0, 'durable': False}],  # obj2 missing
            [{'obj': obj1, 'frag': 1, 'durable': False},
             {'obj': obj2, 'frag': 1, 'durable': False}],  # obj2 non-durable
            [{'obj': obj1, 'frag': 2, 'durable': False}],  # obj2 missing
            [{'obj': obj1, 'frag': 3, 'durable': False},
             {'obj': obj2, 'frag': 3, 'durable': True}],
            [{'obj': obj1, 'frag': 4, 'durable': False},
             {'obj': obj2, 'frag': 4, 'durable': True}],
            [{'obj': obj1, 'frag': 5, 'durable': False},
             {'obj': obj2, 'frag': 5, 'durable': True}],
            [{'obj': obj1, 'frag': 6, 'durable': False},
             {'obj': obj2, 'frag': 6, 'durable': True}],
            [{'obj': obj1, 'frag': 7, 'durable': False},
             {'obj': obj2, 'frag': 7, 'durable': True}],
            [{'obj': obj1, 'frag': 8, 'durable': False},
             {'obj': obj2, 'frag': 8, 'durable': True}],
            [{'obj': obj1, 'frag': 9, 'durable': False}],  # obj2 missing
            [{'obj': obj1, 'frag': 10, 'durable': False},
             {'obj': obj2, 'frag': 10, 'durable': True}],
            [{'obj': obj1, 'frag': 11, 'durable': False},
             {'obj': obj2, 'frag': 11, 'durable': True}],
            [{'obj': obj1, 'frag': 12, 'durable': False}],  # obj2 missing
            [{'obj': obj1, 'frag': 13, 'durable': False},
             {'obj': obj2, 'frag': 13, 'durable': True}],
            [],                                             # 1 empty primary
        ]

        fake_response = self._fake_ec_node_response(list(node_frags))

        req = swob.Request.blank('/v1/a/c/o')
        with capture_http_requests(fake_response) as log:
            resp = req.get_response(self.app)

        self.assertEqual(resp.status_int, 200)
        self.assertEqual(resp.headers['etag'], obj2['etag'])
        self.assertEqual(md5(resp.body).hexdigest(), obj2['etag'])
        # max: proxy will GET all non-durable obj1 frags and then 10 obj2 frags
        self.assertLessEqual(len(log), self.replicas() + self.policy.ec_ndata)
        # min: proxy will GET 10 non-durable obj1 frags and then 10 obj2 frags
        self.assertGreaterEqual(len(log), 2 * self.policy.ec_ndata)

    def test_GET_with_mixed_etags_at_same_timestamp(self):
        # this scenario should never occur but if there are somehow
        # fragments for different content at the same timestamp then the
        # object controller should handle it gracefully
        ts = self.ts()  # force equal timestamps for two objects
        obj1 = self._make_ec_object_stub(timestamp=ts, pattern='obj1')
        obj2 = self._make_ec_object_stub(timestamp=ts, pattern='obj2')
        self.assertNotEqual(obj1['etag'], obj2['etag'])  # sanity

        node_frags = [
            # 7 frags of obj2 are available and durable
            {'obj': obj2, 'frag': 0, 'durable': True},
            {'obj': obj2, 'frag': 1, 'durable': True},
            {'obj': obj2, 'frag': 2, 'durable': True},
            {'obj': obj2, 'frag': 3, 'durable': True},
            {'obj': obj2, 'frag': 4, 'durable': True},
            {'obj': obj2, 'frag': 5, 'durable': True},
            {'obj': obj2, 'frag': 6, 'durable': True},
            # 7 frags of obj1 are available and durable
            {'obj': obj1, 'frag': 7, 'durable': True},
            {'obj': obj1, 'frag': 8, 'durable': True},
            {'obj': obj1, 'frag': 9, 'durable': True},
            {'obj': obj1, 'frag': 10, 'durable': True},
            {'obj': obj1, 'frag': 11, 'durable': True},
            {'obj': obj1, 'frag': 12, 'durable': True},
            {'obj': obj1, 'frag': 13, 'durable': True},
        ] + [[]] * self.replicas()  # handoffs

        fake_response = self._fake_ec_node_response(list(node_frags))

        req = swob.Request.blank('/v1/a/c/o')
        with capture_http_requests(fake_response) as log:
            resp = req.get_response(self.app)
        # read body to provoke any EC decode errors
        self.assertTrue(resp.body)

        self.assertEqual(resp.status_int, 503)
        self.assertEqual(len(log), self.replicas() * 2)
        collected_etags = set()
        for conn in log:
            etag = conn.resp.headers['X-Object-Sysmeta-Ec-Etag']
            collected_etags.add(etag)  # will be None from handoffs
        self.assertEqual({obj1['etag'], obj2['etag'], None}, collected_etags)
        log_lines = self.app.logger.get_lines_for_level('error')
        self.assertEqual(log_lines,
                         ['Problem with fragment response: ETag mismatch'] * 7
                         + ['Object returning 503 for []'])
        # Note the empty list above -- that log line comes out of
        # best_response but we've already thrown out the "good" responses :-/

    def test_GET_mixed_success_with_range(self):
        fragment_size = self.policy.fragment_size

        ec_stub = self._make_ec_object_stub()
        frag_archives = ec_stub['frags']
        frag_archive_size = len(ec_stub['frags'][0])

        headers = {
            'Content-Type': 'text/plain',
            'Content-Length': fragment_size,
            'Content-Range': 'bytes 0-%s/%s' % (fragment_size - 1,
                                                frag_archive_size),
            'X-Object-Sysmeta-Ec-Content-Length': len(ec_stub['body']),
            'X-Object-Sysmeta-Ec-Etag': ec_stub['etag'],
            'X-Timestamp': Timestamp(self.ts()).normal,
        }
        responses = [
            StubResponse(206, frag_archives[0][:fragment_size], headers, 0),
            StubResponse(206, frag_archives[1][:fragment_size], headers, 1),
            StubResponse(206, frag_archives[2][:fragment_size], headers, 2),
            StubResponse(206, frag_archives[3][:fragment_size], headers, 3),
            StubResponse(206, frag_archives[4][:fragment_size], headers, 4),
            # data nodes with old frag
            StubResponse(416, frag_index=5),
            StubResponse(416, frag_index=6),
            StubResponse(206, frag_archives[7][:fragment_size], headers, 7),
            StubResponse(206, frag_archives[8][:fragment_size], headers, 8),
            StubResponse(206, frag_archives[9][:fragment_size], headers, 9),
            # hopefully we ask for two more
            StubResponse(206, frag_archives[10][:fragment_size], headers, 10),
            StubResponse(206, frag_archives[11][:fragment_size], headers, 11),
        ]

        def get_response(req):
            return responses.pop(0) if responses else StubResponse(404)

        req = swob.Request.blank('/v1/a/c/o', headers={'Range': 'bytes=0-3'})
        with capture_http_requests(get_response) as log:
            resp = req.get_response(self.app)

        self.assertEqual(resp.status_int, 206)
        self.assertEqual(resp.body, b'test')
        self.assertEqual(len(log), self.policy.ec_ndata + 2)

        # verify that even when last responses to be collected are 416's
        # the shortfall of 2xx responses still triggers extra spawned requests
        responses = [
            StubResponse(206, frag_archives[0][:fragment_size], headers, 0),
            StubResponse(206, frag_archives[1][:fragment_size], headers, 1),
            StubResponse(206, frag_archives[2][:fragment_size], headers, 2),
            StubResponse(206, frag_archives[3][:fragment_size], headers, 3),
            StubResponse(206, frag_archives[4][:fragment_size], headers, 4),
            StubResponse(206, frag_archives[7][:fragment_size], headers, 7),
            StubResponse(206, frag_archives[8][:fragment_size], headers, 8),
            StubResponse(206, frag_archives[9][:fragment_size], headers, 9),
            StubResponse(206, frag_archives[10][:fragment_size], headers, 10),
            # data nodes with old frag
            StubResponse(416, frag_index=5),
            # hopefully we ask for one more
            StubResponse(416, frag_index=6),
            # and hopefully we ask for another
            StubResponse(206, frag_archives[11][:fragment_size], headers, 11),
        ]

        req = swob.Request.blank('/v1/a/c/o', headers={'Range': 'bytes=0-3'})
        with capture_http_requests(get_response) as log:
            resp = req.get_response(self.app)

        self.assertEqual(resp.status_int, 206)
        self.assertEqual(resp.body, b'test')
        self.assertEqual(len(log), self.policy.ec_ndata + 2)

    def test_GET_with_range_unsatisfiable_mixed_success(self):
        responses = [
            StubResponse(416, frag_index=0),
            StubResponse(416, frag_index=1),
            StubResponse(416, frag_index=2),
            StubResponse(416, frag_index=3),
            StubResponse(416, frag_index=4),
            StubResponse(416, frag_index=5),
            StubResponse(416, frag_index=6),
            # sneak a couple bogus extra responses
            StubResponse(404),
            StubResponse(206, frag_index=8),
            # and then just "enough" more 416's
            StubResponse(416, frag_index=9),
            StubResponse(416, frag_index=10),
            StubResponse(416, frag_index=11),
        ]

        def get_response(req):
            return responses.pop(0) if responses else StubResponse(404)

        req = swob.Request.blank('/v1/a/c/o', headers={
            'Range': 'bytes=%s-' % 100000000000000})
        with capture_http_requests(get_response) as log:
            resp = req.get_response(self.app)

        self.assertEqual(resp.status_int, 416)
        # we're going to engage ndata primaries, plus the bogus extra
        # self.assertEqual(len(log), self.policy.ec_ndata + 2)
        self.assertEqual([c.resp.status for c in log],
                         ([416] * 7) + [404, 206] + ([416] * 3))

    def test_GET_with_missing_and_range_unsatisifiable(self):
        responses = [  # not quite ec_ndata frags on primaries
            StubResponse(416, frag_index=0),
            StubResponse(416, frag_index=1),
            StubResponse(416, frag_index=2),
            StubResponse(416, frag_index=3),
            StubResponse(416, frag_index=4),
            StubResponse(416, frag_index=5),
            StubResponse(416, frag_index=6),
            StubResponse(416, frag_index=7),
            StubResponse(416, frag_index=8),
        ]

        def get_response(req):
            return responses.pop(0) if responses else StubResponse(404)

        req = swob.Request.blank('/v1/a/c/o', headers={
            'Range': 'bytes=%s-' % 100000000000000})
        with capture_http_requests(get_response) as log:
            resp = req.get_response(self.app)

        # TODO: does 416 make sense without a quorum, or should this be a 404?
        # a non-range GET of same object would return 404
        self.assertEqual(resp.status_int, 416)
        self.assertEqual(len(log), 2 * self.replicas())

    def test_GET_with_multirange(self):
        self.app.object_chunk_size = 256
        test_body = b'test' * self.policy.ec_segment_size
        ec_stub = make_ec_object_stub(test_body, self.policy, None)
        frag_archives = ec_stub['frags']
        self.assertEqual(len(frag_archives[0]), 1960)
        boundary = b'81eb9c110b32ced5fe'

        def make_mime_body(frag_archive):
            return b'\r\n'.join([
                b'--' + boundary,
                b'Content-Type: application/octet-stream',
                b'Content-Range: bytes 0-489/1960',
                b'',
                frag_archive[0:490],
                b'--' + boundary,
                b'Content-Type: application/octet-stream',
                b'Content-Range: bytes 1470-1959/1960',
                b'',
                frag_archive[1470:],
                b'--' + boundary + b'--',
            ])

        obj_resp_bodies = [make_mime_body(fa) for fa
                           in ec_stub['frags'][:self.policy.ec_ndata]]

        headers = {
            'Content-Type': b'multipart/byteranges;boundary=' + boundary,
            'Content-Length': len(obj_resp_bodies[0]),
            'X-Object-Sysmeta-Ec-Content-Length': len(ec_stub['body']),
            'X-Object-Sysmeta-Ec-Etag': ec_stub['etag'],
            'X-Timestamp': Timestamp(self.ts()).normal,
        }

        responses = [
            StubResponse(206, body, headers, i)
            for i, body in enumerate(obj_resp_bodies)
        ]

        def get_response(req):
            # there's some math going on here I don't quite understand, the
            # fragment_size is 490 and there's like 4 of them because ec_body
            # is 'test' * segment_size
            self.assertEqual(req['headers']['Range'], 'bytes=0-489,1470-1959')
            return responses.pop(0) if responses else StubResponse(404)

        req = swob.Request.blank('/v1/a/c/o', headers={
            'Range': 'bytes=1000-2000,14000-15000'})
        with capture_http_requests(get_response) as log:
            resp = req.get_response(self.app)
        self.assertEqual(resp.status_int, 206)
        self.assertEqual(len(log), self.policy.ec_ndata)
        resp_boundary = resp.headers['content-type'].rsplit('=', 1)[1].encode()
        expected = b'\r\n'.join([
            b'--' + resp_boundary,
            b'Content-Type: application/octet-stream',
            b'Content-Range: bytes 1000-2000/16384',
            b'',
            ec_stub['body'][1000:2001],
            b'--' + resp_boundary,
            b'Content-Type: application/octet-stream',
            b'Content-Range: bytes 14000-15000/16384',
            b'',
            ec_stub['body'][14000:15001],
            b'--' + resp_boundary + b'--',
        ])
        self.assertEqual(resp.body, expected)

    def test_GET_with_multirange_slow_body(self):
        self.app.object_chunk_size = 256
        self.app.recoverable_node_timeout = 0.01
        test_body = b'test' * self.policy.ec_segment_size
        ec_stub = make_ec_object_stub(test_body, self.policy, None)
        frag_archives = ec_stub['frags']
        self.assertEqual(len(frag_archives[0]), 1960)
        boundary = b'81eb9c110b32ced5fe'

        def make_mime_body(frag_archive):
            return b'\r\n'.join([
                b'--' + boundary,
                b'Content-Type: application/octet-stream',
                b'Content-Range: bytes 0-489/1960',
                b'',
                frag_archive[0:490],
                b'--' + boundary,
                b'Content-Type: application/octet-stream',
                b'Content-Range: bytes 1470-1959/1960',
                b'',
                frag_archive[1470:],
                b'--' + boundary + b'--',
            ])

        obj_resp_bodies = [make_mime_body(fa) for fa
                           in ec_stub['frags'][:self.policy.ec_ndata + 1]]

        headers = {
            'Content-Type': b'multipart/byteranges;boundary=' + boundary,
            'Content-Length': len(obj_resp_bodies[0]),
            'X-Object-Sysmeta-Ec-Content-Length': len(ec_stub['body']),
            'X-Object-Sysmeta-Ec-Etag': ec_stub['etag'],
            'X-Timestamp': Timestamp(self.ts()).normal,
        }

        responses = [
            StubResponse(206, body, headers, i,
                         # make the first one slow
                         slowdown=0.1 if i == 0 else None)
            for i, body in enumerate(obj_resp_bodies)
        ]

        def get_response(req):
            # there's some math going on here I don't quite understand, the
            # fragment_size is 490 and there's like 4 of them because ec_body
            # is 'test' * segment_size
            self.assertEqual(req['headers']['Range'], 'bytes=0-489,1470-1959')
            return responses.pop(0) if responses else StubResponse(404)

        req = swob.Request.blank('/v1/a/c/o', headers={
            'Range': 'bytes=1000-2000,14000-15000'})
        with capture_http_requests(get_response) as log:
            resp = req.get_response(self.app)
        self.assertEqual(resp.status_int, 206)
        self.assertEqual(len(log), self.policy.ec_ndata + 1)
        resp_boundary = resp.headers['content-type'].rsplit('=', 1)[1].encode()
        expected = b'\r\n'.join([
            b'--' + resp_boundary,
            b'Content-Type: application/octet-stream',
            b'Content-Range: bytes 1000-2000/16384',
            b'',
            ec_stub['body'][1000:2001],
            b'--' + resp_boundary,
            b'Content-Type: application/octet-stream',
            b'Content-Range: bytes 14000-15000/16384',
            b'',
            ec_stub['body'][14000:15001],
            b'--' + resp_boundary + b'--',
        ])
        self.assertEqual(resp.body, expected)

    def test_GET_with_multirange_unable_to_resume(self):
        self.app.object_chunk_size = 256
        self.app.recoverable_node_timeout = 0.01
        test_body = b'test' * self.policy.ec_segment_size
        ec_stub = make_ec_object_stub(test_body, self.policy, None)
        frag_archives = ec_stub['frags']
        self.assertEqual(len(frag_archives[0]), 1960)
        boundary = b'81eb9c110b32ced5fe'

        def make_mime_body(frag_archive):
            return b'\r\n'.join([
                b'--' + boundary,
                b'Content-Type: application/octet-stream',
                b'Content-Range: bytes 0-489/1960',
                b'',
                frag_archive[0:490],
                b'--' + boundary,
                b'Content-Type: application/octet-stream',
                b'Content-Range: bytes 1470-1959/1960',
                b'',
                frag_archive[1470:],
                b'--' + boundary + b'--',
            ])

        obj_resp_bodies = [make_mime_body(fa) for fa
                           # no extra good responses
                           in ec_stub['frags'][:self.policy.ec_ndata]]

        headers = {
            'Content-Type': b'multipart/byteranges;boundary=' + boundary,
            'Content-Length': len(obj_resp_bodies[0]),
            'X-Object-Sysmeta-Ec-Content-Length': len(ec_stub['body']),
            'X-Object-Sysmeta-Ec-Etag': ec_stub['etag'],
            'X-Timestamp': Timestamp(self.ts()).normal,
        }

        responses = [
            StubResponse(206, body, headers, i,
                         # make the first one slow
                         slowdown=0.1 if i == 0 else None)
            for i, body in enumerate(obj_resp_bodies)
        ]

        def get_response(req):
            # there's some math going on here I don't quite understand, the
            # fragment_size is 490 and there's like 4 of them because ec_body
            # is 'test' * segment_size
            self.assertEqual(req['headers']['Range'], 'bytes=0-489,1470-1959')
            return responses.pop(0) if responses else StubResponse(404)

        req = swob.Request.blank('/v1/a/c/o', headers={
            'Range': 'bytes=1000-2000,14000-15000'})
        with capture_http_requests(get_response) as log:
            resp = req.get_response(self.app)
        self.assertEqual(resp.status_int, 500)
        self.assertEqual(len(log), self.policy.ec_n_unique_fragments * 2)
        log_lines = self.app.logger.get_lines_for_level('error')
        # not the most graceful ending
        self.assertIn('Unhandled exception', log_lines[-1])

    def test_GET_with_multirange_short_resume_body(self):
        self.app.object_chunk_size = 256
        self.app.recoverable_node_timeout = 0.01
        test_body = b'test' * self.policy.ec_segment_size
        ec_stub = make_ec_object_stub(test_body, self.policy, None)
        frag_archives = ec_stub['frags']
        self.assertEqual(len(frag_archives[0]), 1960)
        boundary = b'81eb9c110b32ced5fe'

        def make_mime_body(frag_archive):
            return b'\r\n'.join([
                b'--' + boundary,
                b'Content-Type: application/octet-stream',
                b'Content-Range: bytes 0-489/1960',
                b'',
                frag_archive[0:490],
                b'--' + boundary,
                b'Content-Type: application/octet-stream',
                b'Content-Range: bytes 1470-1959/1960',
                b'',
                frag_archive[1470:],
                b'--' + boundary + b'--',
            ])

        obj_resp_bodies = [make_mime_body(fa) for fa
                           # no extra good responses
                           in ec_stub['frags'][:self.policy.ec_ndata]]

        headers = {
            'Content-Type': b'multipart/byteranges;boundary=' + boundary,
            'Content-Length': len(obj_resp_bodies[0]),
            'X-Object-Sysmeta-Ec-Content-Length': len(ec_stub['body']),
            'X-Object-Sysmeta-Ec-Etag': ec_stub['etag'],
            'X-Timestamp': Timestamp(self.ts()).normal,
        }

        responses = [
            StubResponse(206, body, headers, i,
                         # make the first one slow
                         slowdown=0.1 if i == 0 else None)
            for i, body in enumerate(obj_resp_bodies)
        ]
        # add a short read response for the resume
        short_body = obj_resp_bodies[0][:512]
        responses.append(StubResponse(206, short_body, headers, 0))

        def get_response(req):
            # there's some math going on here I don't quite understand, the
            # fragment_size is 490 and there's like 4 of them because ec_body
            # is 'test' * segment_size
            self.assertEqual(req['headers']['Range'], 'bytes=0-489,1470-1959')
            return responses.pop(0) if responses else StubResponse(404)

        req = swob.Request.blank('/v1/a/c/o', headers={
            'Range': 'bytes=1000-2000,14000-15000'})
        with capture_http_requests(get_response) as log:
            resp = req.get_response(self.app)
            resp_boundary = resp.headers['content-type'].rsplit(
                '=', 1)[1].encode()
            expected = b'\r\n'.join([
                b'--' + resp_boundary,
                b'Content-Type: application/octet-stream',
                b'Content-Range: bytes 1000-2000/16384',
                b'',
                b'',
                b'--' + resp_boundary + b'--',
            ])
            self.assertEqual(expected, resp.body)
        self.assertEqual(resp.status_int, 206)
        self.assertEqual(len(log), self.policy.ec_n_unique_fragments * 2)
        log_lines = self.app.logger.get_lines_for_level('error')
        self.assertIn("Trying to read object during GET (retrying)",
                      log_lines[0])
        # not the most graceful ending
        self.assertIn("Exception fetching fragments for '/a/c/o'",
                      log_lines[-1])

    def test_GET_with_success_and_507_will_503(self):
        responses = [  # only 9 good nodes
            StubResponse(200),
            StubResponse(200),
            StubResponse(200),
            StubResponse(200),
            StubResponse(200),
            StubResponse(200),
            StubResponse(200),
            StubResponse(200),
            StubResponse(200),
        ]

        def get_response(req):
            # bad disk on all other nodes
            return responses.pop(0) if responses else StubResponse(507)

        req = swob.Request.blank('/v1/a/c/o')
        with capture_http_requests(get_response) as log:
            resp = req.get_response(self.app)

        self.assertEqual(resp.status_int, 503)
        self.assertEqual(len(log), 2 * self.replicas())

    def test_GET_with_success_and_404_will_404(self):
        responses = [  # only 9 good nodes
            StubResponse(200),
            StubResponse(200),
            StubResponse(200),
            StubResponse(200),
            StubResponse(200),
            StubResponse(200),
            StubResponse(200),
            StubResponse(200),
            StubResponse(200),
        ]

        def get_response(req):
            # no frags on other nodes
            return responses.pop(0) if responses else StubResponse(404)

        req = swob.Request.blank('/v1/a/c/o')
        with capture_http_requests(get_response) as log:
            resp = req.get_response(self.app)

        self.assertEqual(resp.status_int, 404)
        self.assertEqual(len(log), 2 * self.replicas())

    def test_ranged_get(self):
        self.app.object_chunk_size = 256
        segment_size = self.policy.ec_segment_size
        frag_size = self.policy.fragment_size
        data = (b'test' * segment_size)[:-492]
        etag = md5(data).hexdigest()
        archives = self._make_ec_archive_bodies(data)
        frag_archive_size = len(archives[0])
        range_size = frag_size * 2
        headers = {
            'Content-Type': 'text/plain',
            'Content-Length': range_size,
            'Content-Range': 'bytes 0-%s/%s' % (range_size - 1,
                                                frag_archive_size),
            'X-Object-Sysmeta-Ec-Content-Length': len(data),
            'X-Object-Sysmeta-Ec-Etag': etag,
            'X-Backend-Timestamp': Timestamp(self.ts()).internal
        }
        responses = [
            StubResponse(206, body[:range_size], headers, i)
            for i, body in enumerate(archives[:self.policy.ec_ndata])
        ]

        obj_req_ranges = set()

        def get_response(req):
            obj_req_ranges.add(req['headers']['Range'])
            return responses.pop(0) if responses else StubResponse(404)

        req = swob.Request.blank('/v1/a/c/o', headers={
            'Range': 'bytes=3000-5000'})
        with capture_http_requests(get_response) as log:
            resp = req.get_response(self.app)
        self.assertEqual(obj_req_ranges, {'bytes=0-%s' % (range_size - 1)})
        self.assertEqual(resp.status_int, 206)
        self.assertEqual(resp.headers['Content-Range'],
                         'bytes 3000-5000/%s' % len(data))
        self.assertEqual(resp.body, data[3000:5001])
        self.assertEqual(len(log), self.policy.ec_ndata)

    def test_ranged_get_with_slow_resp(self):
        self.app.object_chunk_size = 256
        self.app.recoverable_node_timeout = 0.01
        segment_size = self.policy.ec_segment_size
        frag_size = self.policy.fragment_size
        data = (b'test' * segment_size)[:-492]
        etag = md5(data).hexdigest()
        archives = self._make_ec_archive_bodies(data)
        frag_archive_size = len(archives[0])
        range_size = frag_size * 2
        headers = {
            'Content-Type': 'text/plain',
            'Content-Length': range_size,
            'Content-Range': 'bytes 0-%s/%s' % (range_size - 1,
                                                frag_archive_size),
            'X-Object-Sysmeta-Ec-Content-Length': len(data),
            'X-Object-Sysmeta-Ec-Etag': etag,
            'X-Backend-Timestamp': Timestamp(self.ts()).internal
        }
        responses = [
            StubResponse(206, body[:range_size], headers, i,
                         # the first body comes up slow
                         slowdown=0.1 if i == 0 else None)
            for i, body in enumerate(archives[:self.policy.ec_ndata])
        ]
        responses.append(StubResponse(
            206, archives[self.policy.ec_ndata][:range_size],
            headers, self.policy.ec_ndata))

        obj_req_ranges = set()

        def get_response(req):
            obj_req_ranges.add(req['headers']['Range'])
            return responses.pop(0) if responses else StubResponse(404)

        req = swob.Request.blank('/v1/a/c/o', headers={
            'Range': 'bytes=3000-5000'})
        with capture_http_requests(get_response) as log:
            resp = req.get_response(self.app)
            self.assertEqual(resp.body, data[3000:5001])
        self.assertEqual(resp.status_int, 206)
        self.assertEqual(obj_req_ranges, {'bytes=0-%s' % (range_size - 1)})
        self.assertEqual(resp.headers['Content-Range'],
                         'bytes 3000-5000/%s' % len(data))
        self.assertEqual(len(log), self.policy.ec_ndata + 1)

    def test_ranged_get_with_short_resp(self):
        self.app.object_chunk_size = 256
        segment_size = self.policy.ec_segment_size
        frag_size = self.policy.fragment_size
        data = (b'test' * segment_size)[:-492]
        etag = md5(data).hexdigest()
        archives = self._make_ec_archive_bodies(data)
        frag_archive_size = len(archives[0])
        range_size = frag_size * 2
        headers = {
            'Content-Type': 'text/plain',
            'Content-Length': range_size,
            'Content-Range': 'bytes 0-%s/%s' % (range_size - 1,
                                                frag_archive_size),
            'X-Object-Sysmeta-Ec-Content-Length': len(data),
            'X-Object-Sysmeta-Ec-Etag': etag,
            'X-Backend-Timestamp': Timestamp(self.ts()).internal
        }
        responses = [
            StubResponse(
                206,
                # the first body comes up short
                body[:frag_size] if i == 0 else body[:range_size],
                headers, i)
            for i, body in enumerate(archives[:self.policy.ec_ndata])
        ]
        responses.append(StubResponse(
            206, archives[self.policy.ec_ndata][frag_size:range_size], {
                'Content-Type': 'text/plain',
                'Content-Length': frag_size,
                'Content-Range': 'bytes %s-%s/%s' % (
                    frag_size, range_size - 1, frag_archive_size),
                'X-Object-Sysmeta-Ec-Content-Length': len(data),
                'X-Object-Sysmeta-Ec-Etag': etag,
                'X-Backend-Timestamp': Timestamp(self.ts()).internal,
            }, self.policy.ec_ndata))

        obj_req_ranges = []

        def get_response(req):
            obj_req_ranges.append(req['headers']['Range'])
            return responses.pop(0) if responses else StubResponse(404)

        req = swob.Request.blank('/v1/a/c/o', headers={
            'Range': 'bytes=3000-5000'})
        with capture_http_requests(get_response) as log:
            resp = req.get_response(self.app)
            self.assertEqual(resp.body, data[3000:5001])
        self.assertEqual(resp.status_int, 206)
        self.assertEqual(obj_req_ranges,
                         ['bytes=0-%s' % (range_size - 1)] *
                         self.policy.ec_ndata +
                         ['bytes=%s-%s' % (frag_size, range_size - 1)])
        self.assertEqual(resp.headers['Content-Range'],
                         'bytes 3000-5000/%s' % len(data))
        self.assertEqual(len(log), self.policy.ec_ndata + 1)

    def test_ranged_get_with_short_resp_timeout(self):
        self.app.object_chunk_size = 256
        self.app.recoverable_node_timeout = 0.01
        segment_size = self.policy.ec_segment_size
        frag_size = self.policy.fragment_size
        data = (b'test' * segment_size)[:-492]
        etag = md5(data).hexdigest()
        archives = self._make_ec_archive_bodies(data)
        frag_archive_size = len(archives[0])
        range_size = frag_size * 2
        headers = {
            'Content-Type': 'text/plain',
            'Content-Length': range_size,
            'Content-Range': 'bytes 0-%s/%s' % (range_size - 1,
                                                frag_archive_size),
            'X-Object-Sysmeta-Ec-Content-Length': len(data),
            'X-Object-Sysmeta-Ec-Etag': etag,
            'X-Backend-Timestamp': Timestamp(self.ts()).internal
        }
        responses = [
            StubResponse(
                206, body[:range_size], headers, i,
                # the first body slows down after awhile
                slowdown=[None] * 3 + [0.1] if i == 0 else None)
            for i, body in enumerate(archives[:self.policy.ec_ndata])
        ]
        responses.append(StubResponse(
            206, archives[self.policy.ec_ndata][frag_size:range_size], {
                'Content-Type': 'text/plain',
                'Content-Length': frag_size,
                'Content-Range': 'bytes %s-%s/%s' % (
                    frag_size, range_size - 1, frag_archive_size),
                'X-Object-Sysmeta-Ec-Content-Length': len(data),
                'X-Object-Sysmeta-Ec-Etag': etag,
                'X-Backend-Timestamp': Timestamp(self.ts()).internal,
            }, self.policy.ec_ndata))

        obj_req_ranges = []

        def get_response(req):
            obj_req_ranges.append(req['headers']['Range'])
            return responses.pop(0) if responses else StubResponse(404)

        req = swob.Request.blank('/v1/a/c/o', headers={
            'Range': 'bytes=3000-5000'})
        with capture_http_requests(get_response) as log:
            resp = req.get_response(self.app)
            self.assertEqual(resp.body, data[3000:5001])
        self.assertEqual(resp.status_int, 206)
        self.assertEqual(['bytes=0-%s' % (range_size - 1)] *
                         self.policy.ec_ndata +
                         ['bytes=%s-%s' % (frag_size, range_size - 1)],
                         obj_req_ranges)
        self.assertEqual(resp.headers['Content-Range'],
                         'bytes 3000-5000/%s' % len(data))
        self.assertEqual(len(log), self.policy.ec_ndata + 1)

    def test_GET_mixed_ranged_responses_success(self):
        segment_size = self.policy.ec_segment_size
        frag_size = self.policy.fragment_size
        new_data = (b'test' * segment_size)[:-492]
        new_etag = md5(new_data).hexdigest()
        new_archives = self._make_ec_archive_bodies(new_data)
        old_data = (b'junk' * segment_size)[:-492]
        old_etag = md5(old_data).hexdigest()
        old_archives = self._make_ec_archive_bodies(old_data)
        frag_archive_size = len(new_archives[0])

        # here we deliberately omit X-Backend-Data-Timestamp to check that
        # proxy will tolerate responses from object server that have not been
        # upgraded to send that header
        old_headers = {
            'Content-Type': 'text/plain',
            'Content-Length': frag_size,
            'Content-Range': 'bytes 0-%s/%s' % (frag_size - 1,
                                                frag_archive_size),
            'X-Object-Sysmeta-Ec-Content-Length': len(old_data),
            'X-Object-Sysmeta-Ec-Etag': old_etag,
            'X-Backend-Timestamp': Timestamp(self.ts()).internal
        }
        new_headers = {
            'Content-Type': 'text/plain',
            'Content-Length': frag_size,
            'Content-Range': 'bytes 0-%s/%s' % (frag_size - 1,
                                                frag_archive_size),
            'X-Object-Sysmeta-Ec-Content-Length': len(new_data),
            'X-Object-Sysmeta-Ec-Etag': new_etag,
            'X-Backend-Timestamp': Timestamp(self.ts()).internal
        }
        # 7 primaries with stale frags, 3 handoffs failed to get new frags
        responses = [
            StubResponse(206, old_archives[0][:frag_size], old_headers, 0),
            StubResponse(206, new_archives[1][:frag_size], new_headers, 1),
            StubResponse(206, old_archives[2][:frag_size], old_headers, 2),
            StubResponse(206, new_archives[3][:frag_size], new_headers, 3),
            StubResponse(206, old_archives[4][:frag_size], old_headers, 4),
            StubResponse(206, new_archives[5][:frag_size], new_headers, 5),
            StubResponse(206, old_archives[6][:frag_size], old_headers, 6),
            StubResponse(206, new_archives[7][:frag_size], new_headers, 7),
            StubResponse(206, old_archives[8][:frag_size], old_headers, 8),
            StubResponse(206, new_archives[9][:frag_size], new_headers, 9),
            StubResponse(206, old_archives[10][:frag_size], old_headers, 10),
            StubResponse(206, new_archives[11][:frag_size], new_headers, 11),
            StubResponse(206, old_archives[12][:frag_size], old_headers, 12),
            StubResponse(206, new_archives[13][:frag_size], new_headers, 13),
            StubResponse(206, new_archives[0][:frag_size], new_headers, 0),
            StubResponse(404),
            StubResponse(404),
            StubResponse(206, new_archives[6][:frag_size], new_headers, 6),
            StubResponse(404),
            StubResponse(206, new_archives[10][:frag_size], new_headers, 10),
            StubResponse(206, new_archives[12][:frag_size], new_headers, 12),
        ]

        def get_response(req):
            return responses.pop(0) if responses else StubResponse(404)

        req = swob.Request.blank('/v1/a/c/o')
        with capture_http_requests(get_response) as log:
            resp = req.get_response(self.app)

        closed_conn = defaultdict(set)
        for conn in log:
            etag = conn.resp.headers.get('X-Object-Sysmeta-Ec-Etag')
            closed_conn[etag].add(conn.closed)
        self.assertEqual({
            old_etag: {True},
            new_etag: {False},
            None: {True},
        }, dict(closed_conn))

        self.assertEqual(resp.status_int, 200)
        self.assertEqual(resp.body, new_data[:segment_size])
        self.assertEqual(len(log), self.policy.ec_ndata + 10)

    def test_GET_mismatched_fragment_archives(self):
        segment_size = self.policy.ec_segment_size
        test_data1 = (b'test' * segment_size)[:-333]
        # N.B. the object data *length* here is different
        test_data2 = (b'blah1' * segment_size)[:-333]

        etag1 = md5(test_data1).hexdigest()
        etag2 = md5(test_data2).hexdigest()

        ec_archive_bodies1 = self._make_ec_archive_bodies(test_data1)
        ec_archive_bodies2 = self._make_ec_archive_bodies(test_data2)

        headers1 = {'X-Object-Sysmeta-Ec-Etag': etag1,
                    'X-Object-Sysmeta-Ec-Content-Length': '333'}
        # here we're going to *lie* and say the etag here matches
        headers2 = {'X-Object-Sysmeta-Ec-Etag': etag1,
                    'X-Object-Sysmeta-Ec-Content-Length': '333'}

        responses1 = [(200, body, self._add_frag_index(fi, headers1))
                      for fi, body in enumerate(ec_archive_bodies1)]
        responses2 = [(200, body, self._add_frag_index(fi, headers2))
                      for fi, body in enumerate(ec_archive_bodies2)]

        req = swob.Request.blank('/v1/a/c/o')

        # sanity check responses1
        responses = responses1[:self.policy.ec_ndata]
        status_codes, body_iter, headers = zip(*responses)
        with set_http_connect(*status_codes, body_iter=body_iter,
                              headers=headers):
            resp = req.get_response(self.app)
        self.assertEqual(resp.status_int, 200)
        self.assertEqual(md5(resp.body).hexdigest(), etag1)

        # sanity check responses2
        responses = responses2[:self.policy.ec_ndata]
        status_codes, body_iter, headers = zip(*responses)
        with set_http_connect(*status_codes, body_iter=body_iter,
                              headers=headers):
            resp = req.get_response(self.app)
        self.assertEqual(resp.status_int, 200)
        self.assertEqual(md5(resp.body).hexdigest(), etag2)

        # now mix the responses a bit
        mix_index = random.randint(0, self.policy.ec_ndata - 1)
        mixed_responses = responses1[:self.policy.ec_ndata]
        mixed_responses[mix_index] = responses2[mix_index]

        status_codes, body_iter, headers = zip(*mixed_responses)
        with set_http_connect(*status_codes, body_iter=body_iter,
                              headers=headers):
            resp = req.get_response(self.app)
        self.assertEqual(resp.status_int, 200)
        try:
            resp.body
        except ECDriverError:
            resp._app_iter.close()
        else:
            self.fail('invalid ec fragment response body did not blow up!')
        error_lines = self.logger.get_lines_for_level('error')
        self.assertEqual(1, len(error_lines))
        msg = error_lines[0]
        self.assertIn('Error decoding fragments', msg)
        self.assertIn('/a/c/o', msg)
        log_msg_args, log_msg_kwargs = self.logger.log_dict['error'][0]
        self.assertEqual(log_msg_kwargs['exc_info'][0], ECDriverError)

    def test_GET_read_timeout(self):
        # verify EC GET behavior when initial batch of nodes time out then
        # remaining primary nodes also time out and handoffs return 404
        segment_size = self.policy.ec_segment_size
        test_data = (b'test' * segment_size)[:-333]
        etag = md5(test_data).hexdigest()
        ec_archive_bodies = self._make_ec_archive_bodies(test_data)
        headers = {'X-Object-Sysmeta-Ec-Etag': etag}
        self.app.recoverable_node_timeout = 0.01
        responses = [
            (200, SlowBody(body, 0.1), self._add_frag_index(i, headers))
            for i, body in enumerate(ec_archive_bodies)
        ] * self.policy.ec_duplication_factor

        req = swob.Request.blank('/v1/a/c/o')

        status_codes, body_iter, headers = zip(*responses + [
            (404, [b''], {}) for i in range(
                self.policy.object_ring.max_more_nodes)])
        with mocked_http_conn(*status_codes, body_iter=body_iter,
                              headers=headers):
            resp = req.get_response(self.app)
            self.assertEqual(resp.status_int, 200)
            # do this inside the fake http context manager, it'll try to
            # resume but won't be able to give us all the right bytes
            self.assertNotEqual(md5(resp.body).hexdigest(), etag)
        error_lines = self.logger.get_lines_for_level('error')
        nparity = self.policy.ec_nparity
        self.assertGreater(len(error_lines), nparity)
        for line in error_lines[:nparity]:
            self.assertIn('retrying', line)
        for line in error_lines[nparity:]:
            self.assertIn('ChunkReadTimeout (0.01s)', line)
        for line in self.logger.logger.records['ERROR']:
            self.assertIn(req.headers['x-trans-id'], line)

    def test_GET_read_timeout_retrying_but_no_more_useful_nodes(self):
        # verify EC GET behavior when initial batch of nodes time out then
        # remaining nodes either return 404 or return data for different etag
        segment_size = self.policy.ec_segment_size
        test_data = (b'test' * segment_size)[:-333]
        etag = md5(test_data).hexdigest()
        ec_archive_bodies = self._make_ec_archive_bodies(test_data)
        headers = {'X-Object-Sysmeta-Ec-Etag': etag}
        self.app.recoverable_node_timeout = 0.01
        ndata = self.policy.ec_ndata
        # only ndata responses, all of which have SlowBody
        responses = [
            (200, SlowBody(body, 0.1), self._add_frag_index(i, headers))
            for i, body in enumerate(ec_archive_bodies[:ndata])
        ] * self.policy.ec_duplication_factor
        # 2 primaries return 404
        responses += [
            (404, '', {}), (404, '', {})
        ] * self.policy.ec_duplication_factor
        # 2 primaries return different etag
        headers2 = {'X-Object-Sysmeta-Ec-Etag': 'other_etag'}
        responses += [
            (200, body, self._add_frag_index(i, headers2))
            for i, body in enumerate(ec_archive_bodies[ndata + 2:])
        ] * self.policy.ec_duplication_factor

        req = swob.Request.blank('/v1/a/c/o')

        # all other (handoff) responses are 404
        status_codes, body_iter, headers = zip(*responses + [
            (404, [b''], {}) for i in range(
                self.policy.object_ring.max_more_nodes)])
        with mocked_http_conn(*status_codes, body_iter=body_iter,
                              headers=headers):
            resp = req.get_response(self.app)
            self.assertEqual(resp.status_int, 200)
            # do this inside the fake http context manager, it'll try to
            # resume but won't be able to give us all the right bytes
            self.assertNotEqual(md5(resp.body).hexdigest(), etag)
        error_lines = self.logger.get_lines_for_level('error')
        self.assertEqual(ndata, len(error_lines))
        for line in error_lines:
            self.assertIn('ChunkReadTimeout (0.01s)', line)
        for line in self.logger.logger.records['ERROR']:
            self.assertIn(req.headers['x-trans-id'], line)

<<<<<<< HEAD
        info_lines = self.logger.get_lines_for_level('info')
        nparity = self.policy.ec_nparity
        nhandoffs = self.policy.object_ring.max_more_nodes
        ignore_404 = ignore_404_handoff = 0
        for line in info_lines:
=======
        debug_lines = self.logger.get_lines_for_level('debug')
        nparity = self.policy.ec_nparity
        nhandoffs = self.policy.object_ring.max_more_nodes
        ignore_404 = ignore_404_handoff = 0
        for line in debug_lines:
>>>>>>> 094f90b8
            if 'Ignoring 404 from primary' in line:
                ignore_404 += 1
            if 'Ignoring 404 from handoff' in line:
                ignore_404_handoff += 1
<<<<<<< HEAD
        self.assertEqual(nparity - 2, ignore_404, info_lines)
        self.assertEqual(nhandoffs, ignore_404_handoff, info_lines)
        self.assertEqual(len(info_lines), ignore_404_handoff + ignore_404)
=======
        self.assertEqual(nparity - 2, ignore_404, debug_lines)
        self.assertEqual(nhandoffs, ignore_404_handoff, debug_lines)
        self.assertEqual(len(debug_lines), ignore_404_handoff + ignore_404)
>>>>>>> 094f90b8
        self.assertEqual(self.logger.get_lines_for_level('warning'), [
            'Skipping source (etag mismatch: got other_etag, '
            'expected %s)' % etag] * 2)

    def test_GET_read_timeout_resume(self):
        segment_size = self.policy.ec_segment_size
        test_data = (b'test' * segment_size)[:-333]
        etag = md5(test_data).hexdigest()
        ec_archive_bodies = self._make_ec_archive_bodies(test_data)
        headers = {
            'X-Object-Sysmeta-Ec-Etag': etag,
            'X-Object-Sysmeta-Ec-Content-Length': len(test_data),
        }
        self.app.recoverable_node_timeout = 0.05
        # first one is slow
        responses = [(200, SlowBody(ec_archive_bodies[0], 0.1),
                      self._add_frag_index(0, headers))]
        # ... the rest are fine
        responses += [(200, body, self._add_frag_index(i, headers))
                      for i, body in enumerate(ec_archive_bodies[1:], start=1)]

        req = swob.Request.blank('/v1/a/c/o')

        status_codes, body_iter, headers = zip(
            *responses[:self.policy.ec_ndata + 1])
        with set_http_connect(*status_codes, body_iter=body_iter,
                              headers=headers):
            resp = req.get_response(self.app)
            self.assertEqual(resp.status_int, 200)
            self.assertEqual(md5(resp.body).hexdigest(), etag)
        error_lines = self.logger.get_lines_for_level('error')
        self.assertEqual(1, len(error_lines))
        self.assertIn('retrying', error_lines[0])
        for line in self.logger.logger.records['ERROR']:
            self.assertIn(req.headers['x-trans-id'], line)

    def test_GET_read_timeout_fails(self):
        segment_size = self.policy.ec_segment_size
        test_data = (b'test' * segment_size)[:-333]
        etag = md5(test_data).hexdigest()
        ec_archive_bodies = self._make_ec_archive_bodies(test_data)
        headers = {
            'X-Object-Sysmeta-Ec-Etag': etag,
            'X-Object-Sysmeta-Ec-Content-Length': len(test_data),
        }
        self.app.recoverable_node_timeout = 0.05
        # first one is slow
        responses = [(200, SlowBody(ec_archive_bodies[0], 0.1),
                      self._add_frag_index(0, headers))]
        # ... the rest are fine
        responses += [(200, body, self._add_frag_index(i, headers))
                      for i, body in enumerate(ec_archive_bodies[1:], start=1)]

        req = swob.Request.blank('/v1/a/c/o')

        status_codes, body_iter, headers = zip(
            *responses[:self.policy.ec_ndata])
        # I don't know why fast_forward would blow up, but if it does we
        # re-raise the ChunkReadTimeout and still want a txn-id
        with set_http_connect(*status_codes, body_iter=body_iter,
                              headers=headers), \
            mock.patch(
                'swift.proxy.controllers.obj.ECFragGetter.fast_forward',
                side_effect=ValueError()):
            resp = req.get_response(self.app)
            self.assertEqual(resp.status_int, 200)
            self.assertNotEqual(md5(resp.body).hexdigest(), etag)
        error_lines = self.logger.get_lines_for_level('error')
        self.assertEqual(2, len(error_lines))
        self.assertIn('Unable to fast forward', error_lines[0])
        self.assertIn('Timeout fetching', error_lines[1])
        for line in self.logger.logger.records['ERROR']:
            self.assertIn(req.headers['x-trans-id'], line)

    def test_GET_read_timeout_resume_mixed_etag(self):
        segment_size = self.policy.ec_segment_size
        test_data2 = (b'blah1' * segment_size)[:-333]
        test_data1 = (b'test' * segment_size)[:-333]
        etag2 = md5(test_data2).hexdigest()
        etag1 = md5(test_data1).hexdigest()
        ec_archive_bodies2 = self._make_ec_archive_bodies(test_data2)
        ec_archive_bodies1 = self._make_ec_archive_bodies(test_data1)
        headers2 = {'X-Object-Sysmeta-Ec-Etag': etag2,
                    'X-Object-Sysmeta-Ec-Content-Length': len(test_data2),
                    'X-Backend-Timestamp': self.ts().internal}
        headers1 = {'X-Object-Sysmeta-Ec-Etag': etag1,
                    'X-Object-Sysmeta-Ec-Content-Length': len(test_data1),
                    'X-Backend-Timestamp': self.ts().internal}
        responses = [
            # 404
            (404, [b''], {}),
            # etag1
            (200, ec_archive_bodies1[1], self._add_frag_index(1, headers1)),
            # 404
            (404, [b''], {}),
            # etag1
            (200, SlowBody(ec_archive_bodies1[3], 0.1), self._add_frag_index(
                3, headers1)),
            # etag2
            (200, ec_archive_bodies2[4], self._add_frag_index(4, headers2)),
            # etag1
            (200, ec_archive_bodies1[5], self._add_frag_index(5, headers1)),
            # etag2
            (200, ec_archive_bodies2[6], self._add_frag_index(6, headers2)),
            # etag1
            (200, ec_archive_bodies1[7], self._add_frag_index(7, headers1)),
            # etag2
            (200, ec_archive_bodies2[8], self._add_frag_index(8, headers2)),
            # etag1
            (200, SlowBody(ec_archive_bodies1[9], 0.1), self._add_frag_index(
                9, headers1)),
            # etag2
            (200, ec_archive_bodies2[10], self._add_frag_index(10, headers2)),
            # etag1
            (200, ec_archive_bodies1[11], self._add_frag_index(11, headers1)),
            # etag2
            (200, ec_archive_bodies2[12], self._add_frag_index(12, headers2)),
            # 404
            (404, [b''], {}),
            # handoffs start here
            # etag2
            (200, ec_archive_bodies2[0], self._add_frag_index(0, headers2)),
            # 404
            (404, [b''], {}),
            # etag1
            (200, ec_archive_bodies1[2], self._add_frag_index(2, headers1)),
            # 404
            (404, [b''], {}),
            # etag1
            (200, ec_archive_bodies1[4], self._add_frag_index(4, headers1)),
            # etag2
            (200, ec_archive_bodies2[1], self._add_frag_index(1, headers2)),
            # etag1
            (200, ec_archive_bodies1[6], self._add_frag_index(6, headers1)),
            # etag2
            (200, ec_archive_bodies2[7], self._add_frag_index(7, headers2)),
            # etag1
            (200, ec_archive_bodies1[8], self._add_frag_index(8, headers1)),
            # resume requests start here
            # 404
            (404, [b''], {}),
            # etag2
            (200, ec_archive_bodies2[3], self._add_frag_index(3, headers2)),
            # 404
            (404, [b''], {}),
            # etag1
            (200, ec_archive_bodies1[10], self._add_frag_index(10, headers1)),
            # etag1
            (200, ec_archive_bodies1[12], self._add_frag_index(12, headers1)),
        ]
        self.app.recoverable_node_timeout = 0.01
        req = swob.Request.blank('/v1/a/c/o')
        status_codes, body_iter, headers = zip(*responses)
        with mocked_http_conn(*status_codes, body_iter=body_iter,
                              headers=headers) as log:
            resp = req.get_response(self.app)
            self.assertEqual(resp.status_int, 200)
            self.assertEqual(md5(resp.body).hexdigest(), etag1)
        error_lines = self.logger.get_lines_for_level('error')
        self.assertEqual(2, len(error_lines))
        for line in error_lines:
            self.assertIn('retrying', line)
        for line in self.logger.logger.records['ERROR']:
            self.assertIn(req.headers['x-trans-id'], line)
        etag2_conns = []
        for conn in log.responses:
            if conn.headers.get('X-Object-Sysmeta-Ec-Etag') == etag2:
                etag2_conns.append(conn)
        self.assertEqual(
            ([True] * 8) + [False],  # the resumed etag2 doesn't get closed
            [conn.closed for conn in etag2_conns])

    def test_fix_response_HEAD(self):
        headers = {'X-Object-Sysmeta-Ec-Content-Length': '10',
                   'X-Object-Sysmeta-Ec-Etag': 'foo'}

        # sucsessful HEAD
        responses = [(200, b'', headers)]
        status_codes, body_iter, headers = zip(*responses)
        req = swift.common.swob.Request.blank('/v1/a/c/o', method='HEAD')
        with set_http_connect(*status_codes, body_iter=body_iter,
                              headers=headers):
            resp = req.get_response(self.app)
        self.assertEqual(resp.status_int, 200)
        self.assertEqual(resp.body, b'')
        # 200OK shows original object content length
        self.assertEqual(resp.headers['Content-Length'], '10')
        self.assertEqual(resp.headers['Etag'], 'foo')

        # not found HEAD
        responses = [(404, b'', {})] * self.replicas() * 2
        status_codes, body_iter, headers = zip(*responses)
        req = swift.common.swob.Request.blank('/v1/a/c/o', method='HEAD')
        with set_http_connect(*status_codes, body_iter=body_iter,
                              headers=headers):
            resp = req.get_response(self.app)
        self.assertEqual(resp.status_int, 404)
        # 404 shows actual response body size (i.e. 0 for HEAD)
        self.assertEqual(resp.headers['Content-Length'], '0')

    def test_GET_with_invalid_ranges(self):
        # real body size is segment_size - 10 (just 1 segment)
        segment_size = self.policy.ec_segment_size
        real_body = (b'a' * segment_size)[:-10]

        # range is out of real body but in segment size
        self._test_invalid_ranges('GET', real_body,
                                  segment_size, '%s-' % (segment_size - 10))
        # range is out of both real body and segment size
        self._test_invalid_ranges('GET', real_body,
                                  segment_size, '%s-' % (segment_size + 10))

    def _test_invalid_ranges(self, method, real_body, segment_size, req_range):
        # make a request with range starts from more than real size.
        body_etag = md5(real_body).hexdigest()
        req = swift.common.swob.Request.blank(
            '/v1/a/c/o', method=method,
            headers={'Destination': 'c1/o',
                     'Range': 'bytes=%s' % (req_range)})

        fragments = self.policy.pyeclib_driver.encode(real_body)
        fragment_payloads = [fragments * self.policy.ec_duplication_factor]

        node_fragments = list(zip(*fragment_payloads))
        self.assertEqual(len(node_fragments), self.replicas())  # sanity
        headers = {'X-Object-Sysmeta-Ec-Content-Length': str(len(real_body)),
                   'X-Object-Sysmeta-Ec-Etag': body_etag}
        start = int(req_range.split('-')[0])
        self.assertGreaterEqual(start, 0)  # sanity
        title, exp = swob.RESPONSE_REASONS[416]
        range_not_satisfiable_body = \
            '<html><h1>%s</h1><p>%s</p></html>' % (title, exp)
        range_not_satisfiable_body = range_not_satisfiable_body.encode('utf-8')
        if start >= segment_size:
            responses = [(416, range_not_satisfiable_body,
                          self._add_frag_index(i, headers))
                         for i in range(POLICIES.default.ec_ndata)]
        else:
            responses = [(200, b''.join(node_fragments[i]),
                          self._add_frag_index(i, headers))
                         for i in range(POLICIES.default.ec_ndata)]
        status_codes, body_iter, headers = zip(*responses)
        expect_headers = {
            'X-Obj-Metadata-Footer': 'yes',
            'X-Obj-Multiphase-Commit': 'yes'
        }
        with set_http_connect(*status_codes, body_iter=body_iter,
                              headers=headers, expect_headers=expect_headers):
            resp = req.get_response(self.app)
        self.assertEqual(resp.status_int, 416)
        self.assertEqual(resp.content_length, len(range_not_satisfiable_body))
        self.assertEqual(resp.body, range_not_satisfiable_body)
        self.assertEqual(resp.etag, body_etag)
        self.assertEqual(resp.headers['Accept-Ranges'], 'bytes')

    def test_non_durable_ec_response_bucket(self):
        ts = self.ts()
        bucket = obj.ECGetResponseBucket(self.policy, ts)
        self.assertEqual(bucket.shortfall, self.policy.ec_ndata)
        for i in range(1, self.policy.ec_ndata - self.policy.ec_nparity + 1):
            stub_getter = mock.MagicMock(last_status=200, last_headers={
                'X-Backend-Timestamp': ts.internal,
                'X-Object-Sysmeta-Ec-Etag': 'the-etag',
                'X-Object-Sysmeta-Ec-Frag-Index': str(i),
            })
            bucket.add_response(stub_getter, None)
            self.assertEqual(bucket.shortfall, self.policy.ec_ndata - i)
        self.assertEqual(bucket.shortfall, self.policy.ec_nparity)
        self.assertFalse(bucket.durable)
        expectations = (
            4,  # 7
            4,  # 8
            4,  # 9
            4,  # 10
            3,  # 11
            2,  # 12
            1,  # 13
            1,  # 14
        )
        for i, expected in zip(range(
                self.policy.ec_ndata - self.policy.ec_nparity + 1,
                self.policy.object_ring.replica_count + 1), expectations):
            stub_getter = mock.MagicMock(last_status=200, last_headers={
                'X-Backend-Timestamp': ts.internal,
                'X-Object-Sysmeta-Ec-Etag': 'the-etag',
                'X-Object-Sysmeta-Ec-Frag-Index': str(i),
            })
            bucket.add_response(stub_getter, None)
            msg = 'With %r resp, expected shortfall %s != %s' % (
                bucket.gets.keys(), expected, bucket.shortfall)
            self.assertEqual(bucket.shortfall, expected, msg)


class TestECFunctions(unittest.TestCase):
    def test_chunk_transformer(self):
        def do_test(dup_factor, segments):
            segment_size = 1024
            orig_chunks = []
            for i in range(segments):
                orig_chunks.append(
                    chr(i + 97).encode('latin-1') * segment_size)
            policy = ECStoragePolicy(0, 'ec8-2', ec_type=DEFAULT_TEST_EC_TYPE,
                                     ec_ndata=8, ec_nparity=2,
                                     object_ring=FakeRing(
                                         replicas=10 * dup_factor),
                                     ec_segment_size=segment_size,
                                     ec_duplication_factor=dup_factor)
            encoded_chunks = [[] for _ in range(policy.ec_n_unique_fragments)]
            for orig_chunk in orig_chunks:
                # each segment produces a set of frags
                frag_set = policy.pyeclib_driver.encode(orig_chunk)
                for frag_index, frag_data in enumerate(frag_set):
                    encoded_chunks[frag_index].append(frag_data)
            # chunk_transformer buffers and concatenates multiple frags
            expected = [b''.join(frags) for frags in encoded_chunks]

            transform = obj.chunk_transformer(policy)
            transform.send(None)
            backend_chunks = transform.send(b''.join(orig_chunks))
            self.assertIsNotNone(backend_chunks)  # sanity
            self.assertEqual(
                len(backend_chunks), policy.ec_n_unique_fragments)
            self.assertEqual(expected, backend_chunks)

            # flush out last chunk buffer
            backend_chunks = transform.send(b'')
            self.assertEqual(
                len(backend_chunks), policy.ec_n_unique_fragments)
            self.assertEqual([b''] * policy.ec_n_unique_fragments,
                             backend_chunks)

        do_test(dup_factor=1, segments=1)
        do_test(dup_factor=2, segments=1)
        do_test(dup_factor=3, segments=1)
        do_test(dup_factor=1, segments=2)
        do_test(dup_factor=2, segments=2)
        do_test(dup_factor=3, segments=2)

    def test_chunk_transformer_non_aligned_last_chunk(self):
        last_chunk = b'a' * 128

        def do_test(dup):
            policy = ECStoragePolicy(0, 'ec8-2', ec_type=DEFAULT_TEST_EC_TYPE,
                                     ec_ndata=8, ec_nparity=2,
                                     object_ring=FakeRing(replicas=10 * dup),
                                     ec_segment_size=1024,
                                     ec_duplication_factor=dup)
            expected = policy.pyeclib_driver.encode(last_chunk)
            transform = obj.chunk_transformer(policy)
            transform.send(None)

            transform.send(last_chunk)
            # flush out last chunk buffer
            backend_chunks = transform.send(b'')

            self.assertEqual(
                len(backend_chunks), policy.ec_n_unique_fragments)
            self.assertEqual(expected, backend_chunks)

        do_test(1)
        do_test(2)

    def test_client_range_to_segment_range(self):
        actual = obj.client_range_to_segment_range(100, 700, 512)
        self.assertEqual(actual, (0, 1023))
        self.assertEqual([type(x) for x in actual], [int, int])

        actual = obj.client_range_to_segment_range(100, 700, 256)
        self.assertEqual(actual, (0, 767))
        self.assertEqual([type(x) for x in actual], [int, int])

        actual = obj.client_range_to_segment_range(300, None, 256)
        self.assertEqual(actual, (256, None))
        self.assertEqual([type(x) for x in actual], [int, type(None)])

    def test_segment_range_to_fragment_range(self):
        actual = obj.segment_range_to_fragment_range(0, 1023, 512, 300)
        self.assertEqual(actual, (0, 599))
        self.assertEqual([type(x) for x in actual], [int, int])

        actual = obj.segment_range_to_fragment_range(0, 767, 256, 100)
        self.assertEqual(actual, (0, 299))
        self.assertEqual([type(x) for x in actual], [int, int])

        actual = obj.segment_range_to_fragment_range(256, None, 256, 100)
        self.assertEqual(actual, (100, None))
        self.assertEqual([type(x) for x in actual], [int, type(None)])


@patch_policies([ECStoragePolicy(0, name='ec', is_default=True,
                                 ec_type=DEFAULT_TEST_EC_TYPE, ec_ndata=10,
                                 ec_nparity=4, ec_segment_size=4096,
                                 ec_duplication_factor=2),
                 StoragePolicy(1, name='unu')],
                fake_ring_args=[{'replicas': 28}, {}])
class TestECDuplicationObjController(
        ECObjectControllerMixin, unittest.TestCase):
    container_info = {
        'status': 200,
        'read_acl': None,
        'write_acl': None,
        'sync_key': None,
        'versions': None,
        'storage_policy': '0',
    }

    controller_cls = obj.ECObjectController

    def _test_GET_with_duplication_factor(self, node_frags, obj):
        # This is basic tests in the healthy backends status
        fake_response = self._fake_ec_node_response(node_frags)

        req = swob.Request.blank('/v1/a/c/o')
        with capture_http_requests(fake_response) as log:
            resp = req.get_response(self.app)

        self.assertEqual(resp.status_int, 200)
        self.assertEqual(resp.headers['etag'], obj['etag'])
        self.assertEqual(md5(resp.body).hexdigest(), obj['etag'])

        collected_responses = defaultdict(set)
        for conn in log:
            etag = conn.resp.headers['X-Object-Sysmeta-Ec-Etag']
            index = conn.resp.headers['X-Object-Sysmeta-Ec-Frag-Index']
            collected_responses[etag].add(index)

        # the backend requests should be >= num_data_fragments
        self.assertGreaterEqual(len(log), self.policy.ec_ndata)
        # but <= # of replicas
        self.assertLessEqual(len(log), self.replicas())
        self.assertEqual(len(collected_responses), 1)

        etag, frags = list(collected_responses.items())[0]
        # the backend requests will stop at enough ec_ndata responses
        self.assertEqual(
            len(frags), self.policy.ec_ndata,
            'collected %s frags (expected %s) for etag %s' % (
                len(frags), self.policy.ec_ndata, etag))

    # TODO: actually "frags" in node_frags is meaning "node_index" right now
    # in following tests. Reconsidering the name and semantics change needed.
    # Or, just mapping to be correct as frag_index is enough?.
    def test_GET_with_duplication_factor(self):
        obj = self._make_ec_object_stub()
        node_frags = [
            {'obj': obj, 'frag': 0},
            {'obj': obj, 'frag': 1},
            {'obj': obj, 'frag': 2},
            {'obj': obj, 'frag': 3},
            {'obj': obj, 'frag': 4},
            {'obj': obj, 'frag': 5},
            {'obj': obj, 'frag': 6},
            {'obj': obj, 'frag': 7},
            {'obj': obj, 'frag': 8},
            {'obj': obj, 'frag': 9},
            {'obj': obj, 'frag': 10},
            {'obj': obj, 'frag': 11},
            {'obj': obj, 'frag': 12},
            {'obj': obj, 'frag': 13},
        ] * 2  # duplicated!
        self._test_GET_with_duplication_factor(node_frags, obj)

    def test_GET_with_duplication_factor_almost_duplicate_dispersion(self):
        obj = self._make_ec_object_stub()
        node_frags = [
            # first half of # of replicas are 0, 1, 2, 3, 4, 5, 6
            {'obj': obj, 'frag': 0},
            {'obj': obj, 'frag': 0},
            {'obj': obj, 'frag': 1},
            {'obj': obj, 'frag': 1},
            {'obj': obj, 'frag': 2},
            {'obj': obj, 'frag': 2},
            {'obj': obj, 'frag': 3},
            {'obj': obj, 'frag': 3},
            {'obj': obj, 'frag': 4},
            {'obj': obj, 'frag': 4},
            {'obj': obj, 'frag': 5},
            {'obj': obj, 'frag': 5},
            {'obj': obj, 'frag': 6},
            {'obj': obj, 'frag': 6},
            # second half of # of replicas are 7, 8, 9, 10, 11, 12, 13
            {'obj': obj, 'frag': 7},
            {'obj': obj, 'frag': 7},
            {'obj': obj, 'frag': 8},
            {'obj': obj, 'frag': 8},
            {'obj': obj, 'frag': 9},
            {'obj': obj, 'frag': 9},
            {'obj': obj, 'frag': 10},
            {'obj': obj, 'frag': 10},
            {'obj': obj, 'frag': 11},
            {'obj': obj, 'frag': 11},
            {'obj': obj, 'frag': 12},
            {'obj': obj, 'frag': 12},
            {'obj': obj, 'frag': 13},
            {'obj': obj, 'frag': 13},
        ]
        # ...but it still works!
        self._test_GET_with_duplication_factor(node_frags, obj)

    def test_GET_with_missing_and_mixed_frags_will_dig_deep_but_stop(self):
        obj1 = self._make_ec_object_stub(pattern='obj1')
        obj2 = self._make_ec_object_stub(pattern='obj2')

        # both of obj1 and obj2 has only 9 frags which is not able to decode
        node_frags = [
            {'obj': obj1, 'frag': 0},
            {'obj': obj2, 'frag': 0},
            {'obj': obj1, 'frag': 1},
            {'obj': obj2, 'frag': 1},
            {'obj': obj1, 'frag': 2},
            {'obj': obj2, 'frag': 2},
            {'obj': obj1, 'frag': 3},
            {'obj': obj2, 'frag': 3},
            {'obj': obj1, 'frag': 4},
            {'obj': obj2, 'frag': 4},
            {'obj': obj1, 'frag': 5},
            {'obj': obj2, 'frag': 5},
            {'obj': obj1, 'frag': 6},
            {'obj': obj2, 'frag': 6},
            {'obj': obj1, 'frag': 7},
            {'obj': obj2, 'frag': 7},
            {'obj': obj1, 'frag': 8},
            {'obj': obj2, 'frag': 8},
        ]
        # ... and the rest are 404s which is limited by request_count
        # (2 * replicas in default) rather than max_extra_requests limitation
        # because the retries will be in ResumingGetter if the responses
        # are 404s
        node_frags += [[]] * (self.replicas() * 2 - len(node_frags))
        fake_response = self._fake_ec_node_response(node_frags)

        req = swob.Request.blank('/v1/a/c/o')
        with capture_http_requests(fake_response) as log:
            resp = req.get_response(self.app)

        self.assertEqual(resp.status_int, 503)

        collected_responses = defaultdict(set)
        for conn in log:
            etag = conn.resp.headers['X-Object-Sysmeta-Ec-Etag']
            index = conn.resp.headers['X-Object-Sysmeta-Ec-Frag-Index']
            collected_responses[etag].add(index)

        # default node_iter will exhaust to the last of handoffs
        self.assertEqual(len(log), self.replicas() * 2)
        # we have obj1, obj2, and 404 NotFound in collected_responses
        self.assertEqual(len(list(collected_responses.keys())), 3)
        self.assertIn(obj1['etag'], collected_responses)
        self.assertIn(obj2['etag'], collected_responses)
        self.assertIn(None, collected_responses)

        # ... regardless we should never need to fetch more than ec_ndata
        # frags for any given etag
        for etag, frags in collected_responses.items():
            self.assertLessEqual(len(frags), self.policy.ec_ndata,
                                 'collected %s frags for etag %s' % (
                                     len(frags), etag))

    def test_GET_with_many_missed_overwrite_will_need_handoff(self):
        obj1 = self._make_ec_object_stub(pattern='obj1')
        obj2 = self._make_ec_object_stub(pattern='obj2')
        # primaries
        node_frags = [
            {'obj': obj2, 'frag': 0},
            {'obj': obj2, 'frag': 1},
            {'obj': obj1, 'frag': 2},  # missed
            {'obj': obj2, 'frag': 3},
            {'obj': obj2, 'frag': 4},
            {'obj': obj2, 'frag': 5},
            {'obj': obj1, 'frag': 6},  # missed
            {'obj': obj2, 'frag': 7},
            {'obj': obj2, 'frag': 8},
            {'obj': obj1, 'frag': 9},  # missed
            {'obj': obj1, 'frag': 10},  # missed
            {'obj': obj1, 'frag': 11},  # missed
            {'obj': obj2, 'frag': 12},
            {'obj': obj2, 'frag': 13},
        ]

        node_frags = node_frags * 2  # 2 duplication

        # so the primaries have indexes 0, 1, 3, 4, 5, 7, 8, 12, 13
        # (9 indexes) for obj2 and then a handoff has index 6
        node_frags += [
            {'obj': obj2, 'frag': 6},  # handoff
        ]
        fake_response = self._fake_ec_node_response(node_frags)

        req = swob.Request.blank('/v1/a/c/o')
        with capture_http_requests(fake_response) as log:
            resp = req.get_response(self.app)

        self.assertEqual(resp.status_int, 200)
        self.assertEqual(resp.headers['etag'], obj2['etag'])
        self.assertEqual(md5(resp.body).hexdigest(), obj2['etag'])

        collected_responses = defaultdict(set)
        for conn in log:
            etag = conn.resp.headers['X-Object-Sysmeta-Ec-Etag']
            index = conn.resp.headers['X-Object-Sysmeta-Ec-Frag-Index']
            collected_responses[etag].add(index)

        # there's not enough of the obj2 etag on the primaries, we would
        # have collected responses for both etags, and would have made
        # one more request to the handoff node
        self.assertEqual(len(log), self.replicas() + 1)
        self.assertEqual(len(collected_responses), 2)

        # ... regardless we should never need to fetch more than ec_ndata
        # frags for any given etag
        for etag, frags in collected_responses.items():
            self.assertLessEqual(len(frags), self.policy.ec_ndata,
                                 'collected %s frags for etag %s' % (
                                 len(frags), etag))

    def test_GET_with_missing_and_mixed_frags_will_dig_deep_but_succeed(self):
        obj1 = self._make_ec_object_stub(pattern='obj1',
                                         timestamp=self.ts())
        obj2 = self._make_ec_object_stub(pattern='obj2',
                                         timestamp=self.ts())

        # 28 nodes are here
        node_frags = [
            {'obj': obj1, 'frag': 0},
            {'obj': obj2, 'frag': 0},
            [],
            {'obj': obj1, 'frag': 1},
            {'obj': obj2, 'frag': 1},
            [],
            {'obj': obj1, 'frag': 2},
            {'obj': obj2, 'frag': 2},
            [],
            {'obj': obj1, 'frag': 3},
            {'obj': obj2, 'frag': 3},
            [],
            {'obj': obj1, 'frag': 4},
            {'obj': obj2, 'frag': 4},
            [],
            {'obj': obj1, 'frag': 5},
            {'obj': obj2, 'frag': 5},
            [],
            {'obj': obj1, 'frag': 6},
            {'obj': obj2, 'frag': 6},
            [],
            {'obj': obj1, 'frag': 7},
            {'obj': obj2, 'frag': 7},
            [],
            {'obj': obj1, 'frag': 8},
            {'obj': obj2, 'frag': 8},
            [],
            [],
        ]

        node_frags += [[]] * 13  # Plus 13 nodes in handoff

        # finally 10th fragment for obj2 found
        node_frags += [[{'obj': obj2, 'frag': 9}]]

        fake_response = self._fake_ec_node_response(node_frags)

        req = swob.Request.blank('/v1/a/c/o')
        with capture_http_requests(fake_response) as log:
            resp = req.get_response(self.app)

        self.assertEqual(resp.status_int, 200)
        self.assertEqual(resp.headers['etag'], obj2['etag'])
        self.assertEqual(md5(resp.body).hexdigest(), obj2['etag'])

        collected_responses = defaultdict(set)
        for conn in log:
            etag = conn.resp.headers['X-Object-Sysmeta-Ec-Etag']
            index = conn.resp.headers['X-Object-Sysmeta-Ec-Frag-Index']
            collected_responses[etag].add(index)

        # we go exactly as long as we have to, finding two different
        # etags and some 404's (i.e. collected_responses[None])
        self.assertEqual(len(log), len(node_frags))
        self.assertEqual(len(collected_responses), 3)

        # ... regardless we should never need to fetch more than ec_ndata
        # frags for any given etag
        for etag, frags in collected_responses.items():
            self.assertLessEqual(len(frags), self.policy.ec_ndata,
                                 'collected %s frags for etag %s' % (
                                 len(frags), etag))

    def test_GET_with_mixed_frags_and_no_quorum_will_503(self):
        # all nodes have a frag but there is no one set that reaches quorum,
        # which means there is no backend 404 response, but proxy should still
        # return 404 rather than 503
        stub_objects = [
            self._make_ec_object_stub(pattern='obj1'),
            self._make_ec_object_stub(pattern='obj2'),
            self._make_ec_object_stub(pattern='obj3'),
            self._make_ec_object_stub(pattern='obj4'),
            self._make_ec_object_stub(pattern='obj5'),
            self._make_ec_object_stub(pattern='obj6'),
            self._make_ec_object_stub(pattern='obj7'),
        ]
        etags = collections.Counter(stub['etag'] for stub in stub_objects)
        self.assertEqual(len(etags), 7, etags)  # sanity

        # primaries and handoffs for required nodes
        # this is 10-4 * 2 case so that 56 requests (2 * replicas) required
        # to give up. we prepares 7 different objects above so responses
        # will have 8 fragments for each object
        required_nodes = self.replicas() * 2
        # fill them out to the primary and handoff nodes
        node_frags = []
        for frag in range(8):
            for stub_obj in stub_objects:
                if len(node_frags) >= required_nodes:
                    # we already have enough responses
                    break
                node_frags.append({'obj': stub_obj, 'frag': frag})

        # sanity
        self.assertEqual(required_nodes, len(node_frags))

        fake_response = self._fake_ec_node_response(node_frags)

        req = swob.Request.blank('/v1/a/c/o')
        with capture_http_requests(fake_response) as log:
            resp = req.get_response(self.app)

        self.assertEqual(resp.status_int, 503)

        collected_etags = set()
        collected_status = set()
        for conn in log:
            etag = conn.resp.headers['X-Object-Sysmeta-Ec-Etag']
            collected_etags.add(etag)
            collected_status.add(conn.resp.status)

        self.assertEqual(required_nodes, len(log))
        self.assertEqual(len(collected_etags), 7)
        self.assertEqual({200}, collected_status)

    def test_GET_with_no_durable_files(self):
        # verify that at least one durable is necessary for a successful GET
        obj1 = self._make_ec_object_stub()
        node_frags = [
            {'obj': obj1, 'frag': 0, 'durable': False},
            {'obj': obj1, 'frag': 1, 'durable': False},
            {'obj': obj1, 'frag': 2, 'durable': False},
            {'obj': obj1, 'frag': 3, 'durable': False},
            {'obj': obj1, 'frag': 4, 'durable': False},
            {'obj': obj1, 'frag': 5, 'durable': False},
            {'obj': obj1, 'frag': 6, 'durable': False},
            {'obj': obj1, 'frag': 7, 'durable': False},
            {'obj': obj1, 'frag': 8, 'durable': False},
            {'obj': obj1, 'frag': 9, 'durable': False},
            {'obj': obj1, 'frag': 10, 'durable': False},  # parity
            {'obj': obj1, 'frag': 11, 'durable': False},  # parity
            {'obj': obj1, 'frag': 12, 'durable': False},  # parity
            {'obj': obj1, 'frag': 13, 'durable': False},  # parity
        ]

        node_frags = node_frags * 2  # 2 duplications

        node_frags += [[]] * self.replicas()  # handoffs

        fake_response = self._fake_ec_node_response(list(node_frags))

        req = swob.Request.blank('/v1/a/c/o')
        with capture_http_requests(fake_response) as log:
            resp = req.get_response(self.app)

        self.assertEqual(resp.status_int, 404)
        # all 28 nodes tried with an optimistic get, none are durable and none
        # report having a durable timestamp
        self.assertEqual(self.replicas() * 2, len(log))

    def test_GET_with_missing_and_mixed_frags_may_503(self):
        obj1 = self._make_ec_object_stub(pattern='obj1')
        obj2 = self._make_ec_object_stub(pattern='obj2')
        obj3 = self._make_ec_object_stub(pattern='obj3')
        obj4 = self._make_ec_object_stub(pattern='obj4')
        # we get a 503 when all the handoffs return 200
        node_frags = [[]] * self.replicas()  # primaries have no frags
        # plus, 4 different objects and 7 indexes will b 28 node responses
        # here for handoffs
        node_frags = node_frags + [  # handoffs all have frags
            {'obj': obj1, 'frag': 0},
            {'obj': obj2, 'frag': 0},
            {'obj': obj3, 'frag': 0},
            {'obj': obj4, 'frag': 0},
            {'obj': obj1, 'frag': 1},
            {'obj': obj2, 'frag': 1},
            {'obj': obj3, 'frag': 1},
            {'obj': obj4, 'frag': 1},
            {'obj': obj1, 'frag': 2},
            {'obj': obj2, 'frag': 2},
            {'obj': obj3, 'frag': 2},
            {'obj': obj4, 'frag': 2},
            {'obj': obj1, 'frag': 3},
            {'obj': obj2, 'frag': 3},
            {'obj': obj3, 'frag': 3},
            {'obj': obj4, 'frag': 3},
            {'obj': obj1, 'frag': 4},
            {'obj': obj2, 'frag': 4},
            {'obj': obj3, 'frag': 4},
            {'obj': obj4, 'frag': 4},
            {'obj': obj1, 'frag': 5},
            {'obj': obj2, 'frag': 5},
            {'obj': obj3, 'frag': 5},
            {'obj': obj4, 'frag': 5},
            {'obj': obj1, 'frag': 6},
            {'obj': obj2, 'frag': 6},
            {'obj': obj3, 'frag': 6},
            {'obj': obj4, 'frag': 6},
        ]

        fake_response = self._fake_ec_node_response(node_frags)

        req = swob.Request.blank('/v1/a/c/o')
        with capture_http_requests(fake_response) as log:
            resp = req.get_response(self.app)

        self.assertEqual(resp.status_int, 503)
        # never get a quorum so all nodes are searched
        self.assertEqual(len(log), 2 * self.replicas())
        collected_indexes = defaultdict(list)
        for conn in log:
            fi = conn.resp.headers.get('X-Object-Sysmeta-Ec-Frag-Index')
            if fi is not None:
                collected_indexes[fi].append(conn)
        self.assertEqual(len(collected_indexes), 7)

    def test_GET_with_mixed_etags_at_same_timestamp(self):
        # the difference from parent class is only handoff stub length

        ts = self.ts()  # force equal timestamps for two objects
        obj1 = self._make_ec_object_stub(timestamp=ts, pattern='obj1')
        obj2 = self._make_ec_object_stub(timestamp=ts, pattern='obj2')
        self.assertNotEqual(obj1['etag'], obj2['etag'])  # sanity

        node_frags = [
            # 7 frags of obj2 are available and durable
            {'obj': obj2, 'frag': 0, 'durable': True},
            {'obj': obj2, 'frag': 1, 'durable': True},
            {'obj': obj2, 'frag': 2, 'durable': True},
            {'obj': obj2, 'frag': 3, 'durable': True},
            {'obj': obj2, 'frag': 4, 'durable': True},
            {'obj': obj2, 'frag': 5, 'durable': True},
            {'obj': obj2, 'frag': 6, 'durable': True},
            # 7 frags of obj1 are available and durable
            {'obj': obj1, 'frag': 7, 'durable': True},
            {'obj': obj1, 'frag': 8, 'durable': True},
            {'obj': obj1, 'frag': 9, 'durable': True},
            {'obj': obj1, 'frag': 10, 'durable': True},
            {'obj': obj1, 'frag': 11, 'durable': True},
            {'obj': obj1, 'frag': 12, 'durable': True},
            {'obj': obj1, 'frag': 13, 'durable': True},
            # handoffs
        ]

        node_frags += [[]] * (self.replicas() * 2 - len(node_frags))

        fake_response = self._fake_ec_node_response(list(node_frags))

        req = swob.Request.blank('/v1/a/c/o')
        with capture_http_requests(fake_response) as log:
            resp = req.get_response(self.app)
        # read body to provoke any EC decode errors
        self.assertTrue(resp.body)

        self.assertEqual(resp.status_int, 503)
        self.assertEqual(len(log), self.replicas() * 2)
        collected_etags = set()
        for conn in log:
            etag = conn.resp.headers['X-Object-Sysmeta-Ec-Etag']
            collected_etags.add(etag)  # will be None from handoffs
        self.assertEqual({obj1['etag'], obj2['etag'], None}, collected_etags)
        log_lines = self.app.logger.get_lines_for_level('error')
        self.assertEqual(log_lines,
                         ['Problem with fragment response: ETag mismatch'] * 7
                         + ['Object returning 503 for []'])

    def _test_determine_chunk_destinations_prioritize(
            self, missing_two, missing_one):
        # This scenario is only likely for ec_duplication_factor >= 2. If we
        # have multiple failures such that the putters collection is missing
        # two primary nodes for frag index 'missing_two' and missing one
        # primary node for frag index 'missing_one', then we should prioritize
        # finding a handoff for frag index 'missing_two'.

        class FakePutter(object):
            def __init__(self, index):
                self.node_index = index

        controller = self.controller_cls(self.app, 'a', 'c', 'o')

        # sanity, caller must set missing_two < than ec_num_unique_fragments
        self.assertLess(missing_two, self.policy.ec_n_unique_fragments)

        # create a dummy list of putters, check no handoffs
        putters = []
        for index in range(self.policy.object_ring.replica_count):
            putters.append(FakePutter(index))

        # sanity - all putters have primary nodes
        got = controller._determine_chunk_destinations(putters, self.policy)
        expected = {}
        for i, p in enumerate(putters):
            expected[p] = self.policy.get_backend_index(i)
        self.assertEqual(got, expected)

        # now, for fragment index that is missing two copies, lets make one
        # putter be a handoff
        handoff_putter = putters[missing_two]
        handoff_putter.node_index = None

        # and then pop another putter for a copy of same fragment index
        putters.pop(missing_two + self.policy.ec_n_unique_fragments)

        # also pop one copy of a different fragment to make one missing hole
        putters.pop(missing_one)

        # then determine chunk destinations: we have 26 putters here;
        # missing_two frag index is missing two copies;  missing_one frag index
        # is missing one copy, therefore the handoff node should be assigned to
        # missing_two frag index
        got = controller._determine_chunk_destinations(putters, self.policy)
        # N.B. len(putters) is now len(expected - 2) due to pop twice
        self.assertEqual(len(putters), len(got))
        # sanity, no node index - for handoff putter
        self.assertIsNone(handoff_putter.node_index)
        self.assertEqual(got[handoff_putter], missing_two)
        # sanity, other nodes except handoff_putter have node_index
        self.assertTrue(all(
            [putter.node_index is not None for putter in got if
             putter != handoff_putter]))

    def test_determine_chunk_destinations_prioritize_more_missing(self):
        # drop node_index 0, 14 and 1 should work
        self._test_determine_chunk_destinations_prioritize(0, 1)
        # drop node_index 1, 15 and 0 should work, too
        self._test_determine_chunk_destinations_prioritize(1, 0)


class ECCommonPutterMixin(object):
    # EC PUT tests common to both Mime and PUT+POST protocols
    expect_headers = {}

    def test_PUT_ec_error_during_transfer_data(self):
        class FakeReader(object):
            def read(self, size):
                raise IOError('error message')

        req = swob.Request.blank('/v1/a/c/o.jpg', method='PUT',
                                 body=b'test body')

        req.environ['wsgi.input'] = FakeReader()
        req.headers['content-length'] = '6'
        codes = [201] * self.replicas()
        with set_http_connect(*codes, expect_headers=self.expect_headers):
            resp = req.get_response(self.app)

        self.assertEqual(resp.status_int, 499)

    def test_PUT_ec_chunkreadtimeout_during_transfer_data(self):
        class FakeReader(object):
            def read(self, size):
                raise exceptions.ChunkReadTimeout()

        req = swob.Request.blank('/v1/a/c/o.jpg', method='PUT',
                                 body=b'test body')

        req.environ['wsgi.input'] = FakeReader()
        req.headers['content-length'] = '6'
        codes = [201] * self.replicas()
        with set_http_connect(*codes, expect_headers=self.expect_headers):
            resp = req.get_response(self.app)

        self.assertEqual(resp.status_int, 408)

    def test_PUT_ec_timeout_during_transfer_data(self):
        class FakeReader(object):
            def read(self, size):
                raise exceptions.Timeout()

        req = swob.Request.blank('/v1/a/c/o.jpg', method='PUT',
                                 body=b'test body')

        req.environ['wsgi.input'] = FakeReader()
        req.headers['content-length'] = '6'
        codes = [201] * self.replicas()
        with set_http_connect(*codes, expect_headers=self.expect_headers):
            resp = req.get_response(self.app)

        self.assertEqual(resp.status_int, 499)

    def test_PUT_ec_exception_during_transfer_data(self):
        class FakeReader(object):
            def read(self, size):
                raise Exception('exception message')

        req = swob.Request.blank('/v1/a/c/o.jpg', method='PUT',
                                 body=b'test body')

        req.environ['wsgi.input'] = FakeReader()
        req.headers['content-length'] = '6'
        codes = [201] * self.replicas()
        with set_http_connect(*codes, expect_headers=self.expect_headers):
            resp = req.get_response(self.app)

        self.assertEqual(resp.status_int, 500)


# This is how CommonObjectControllerMixin is supposed to be used:
# @patch_policies(with_ec_default=True)
# class TestECObjControllerDoublePutter(BaseObjectControllerMixin,
#                                       ECCommonPutterMixin,
#                                       unittest.TestCase):
#     # tests specific to the PUT+POST protocol
#
#     def setUp(self):
#         super(TestECObjControllerDoublePutter, self).setUp()
#         # force use of the DoublePutter class
#         self.app.use_put_v1 = True


@patch_policies(with_ec_default=True)
class TestECObjControllerMimePutter(BaseObjectControllerMixin,
                                    ECCommonPutterMixin,
                                    unittest.TestCase):
    # tests specific to the older PUT protocol using a MimePutter
    expect_headers = {
        'X-Obj-Metadata-Footer': 'yes',
        'X-Obj-Multiphase-Commit': 'yes'
    }

    def setUp(self):
        super(TestECObjControllerMimePutter, self).setUp()
        # force use of the MimePutter class
        self.app.use_put_v1 = False

    def test_PUT_simple(self):
        req = swift.common.swob.Request.blank('/v1/a/c/o', method='PUT',
                                              body=b'')
        codes = [201] * self.replicas()
        with set_http_connect(*codes, expect_headers=self.expect_headers):
            resp = req.get_response(self.app)
        self.assertEqual(resp.status_int, 201)

    def test_PUT_with_body_and_bad_etag(self):
        segment_size = self.policy.ec_segment_size
        test_body = (b'asdf' * segment_size)[:-10]
        codes = [201] * self.replicas()
        conns = []

        def capture_expect(conn):
            # stash the backend connection so we can verify that it is closed
            # (no data will be sent)
            conns.append(conn)

        # send a bad etag in the request headers
        headers = {'Etag': 'bad etag'}
        req = swift.common.swob.Request.blank(
            '/v1/a/c/o', method='PUT', headers=headers, body=test_body)
        with set_http_connect(*codes, expect_headers=self.expect_headers,
                              give_expect=capture_expect):
            resp = req.get_response(self.app)
        self.assertEqual(422, resp.status_int)
        self.assertEqual(self.replicas(), len(conns))
        for conn in conns:
            self.assertTrue(conn.closed)

        # make the footers callback send the correct etag
        footers_callback = make_footers_callback(test_body)
        env = {'swift.callback.update_footers': footers_callback}
        headers = {'Etag': 'bad etag'}
        req = swift.common.swob.Request.blank(
            '/v1/a/c/o', method='PUT', headers=headers, environ=env,
            body=test_body)
        with set_http_connect(*codes, expect_headers=self.expect_headers):
            resp = req.get_response(self.app)
        self.assertEqual(201, resp.status_int)

        # make the footers callback send a bad Etag footer
        footers_callback = make_footers_callback(b'not the test body')
        env = {'swift.callback.update_footers': footers_callback}
        req = swift.common.swob.Request.blank(
            '/v1/a/c/o', method='PUT', environ=env, body=test_body)
        with set_http_connect(*codes, expect_headers=self.expect_headers):
            resp = req.get_response(self.app)
        self.assertEqual(422, resp.status_int)

    def test_txn_id_logging_ECPUT(self):
        req = swift.common.swob.Request.blank('/v1/a/c/o', method='PUT',
                                              body=b'')
        self.app.logger.txn_id = req.environ['swift.trans_id'] = 'test-txn-id'
        codes = [(100, Timeout(), 503, 503)] * self.replicas()
        stdout = StringIO()
        with set_http_connect(*codes, expect_headers=self.expect_headers), \
                mock.patch('sys.stdout', stdout):
            resp = req.get_response(self.app)
        self.assertEqual(resp.status_int, 503)
        for line in stdout.getvalue().splitlines():
            self.assertIn('test-txn-id', line)
        self.assertIn('Trying to get ', stdout.getvalue())

    def test_PUT_with_explicit_commit_status(self):
        req = swift.common.swob.Request.blank('/v1/a/c/o', method='PUT',
                                              body=b'')
        codes = [(100, 100, 201)] * self.replicas()
        with set_http_connect(*codes, expect_headers=self.expect_headers):
            resp = req.get_response(self.app)
        self.assertEqual(resp.status_int, 201)

    def test_PUT_mostly_success(self):
        req = swift.common.swob.Request.blank('/v1/a/c/o', method='PUT',
                                              body=b'')
        codes = [201] * self.quorum()
        codes += [503] * (self.replicas() - len(codes))
        random.shuffle(codes)
        with set_http_connect(*codes, expect_headers=self.expect_headers):
            resp = req.get_response(self.app)
        self.assertEqual(resp.status_int, 201)

    def test_PUT_error_commit(self):
        req = swift.common.swob.Request.blank('/v1/a/c/o', method='PUT',
                                              body=b'')
        codes = [(100, 503, Exception('not used'))] * self.replicas()
        with set_http_connect(*codes, expect_headers=self.expect_headers):
            resp = req.get_response(self.app)
        self.assertEqual(resp.status_int, 503)

    def test_PUT_mostly_success_commit(self):
        req = swift.common.swob.Request.blank('/v1/a/c/o', method='PUT',
                                              body=b'')
        codes = [201] * self.quorum()
        codes += [(100, 503, Exception('not used'))] * (
            self.replicas() - len(codes))
        random.shuffle(codes)
        with set_http_connect(*codes, expect_headers=self.expect_headers):
            resp = req.get_response(self.app)
        self.assertEqual(resp.status_int, 201)

    def test_PUT_mostly_error_commit(self):
        req = swift.common.swob.Request.blank('/v1/a/c/o', method='PUT',
                                              body=b'')
        codes = [(100, 503, Exception('not used'))] * self.quorum()
        if isinstance(self.policy, ECStoragePolicy):
            codes *= self.policy.ec_duplication_factor
        codes += [201] * (self.replicas() - len(codes))
        random.shuffle(codes)
        with set_http_connect(*codes, expect_headers=self.expect_headers):
            resp = req.get_response(self.app)
        self.assertEqual(resp.status_int, 503)

    def test_PUT_commit_timeout(self):
        req = swift.common.swob.Request.blank('/v1/a/c/o', method='PUT',
                                              body=b'')
        codes = [201] * (self.replicas() - 1)
        codes.append((100, Timeout(), Exception('not used')))
        with set_http_connect(*codes, expect_headers=self.expect_headers):
            resp = req.get_response(self.app)
        self.assertEqual(resp.status_int, 201)

    def test_PUT_commit_exception(self):
        req = swift.common.swob.Request.blank('/v1/a/c/o', method='PUT',
                                              body=b'')
        codes = [201] * (self.replicas() - 1)
        codes.append((100, Exception('kaboom!'), Exception('not used')))
        with set_http_connect(*codes, expect_headers=self.expect_headers):
            resp = req.get_response(self.app)
        self.assertEqual(resp.status_int, 201)

    def test_PUT_with_body(self):
        self._test_PUT_with_body()

    def test_PUT_with_chunked_body(self):
        self._test_PUT_with_body(chunked=True, content_length=False)

    def test_PUT_with_both_body(self):
        self._test_PUT_with_body(chunked=True, content_length=True)

    def _test_PUT_with_body(self, chunked=False, content_length=True):
        segment_size = self.policy.ec_segment_size
        test_body = (b'asdf' * segment_size)[:-10]
        # make the footers callback not include Etag footer so that we can
        # verify that the correct EC-calculated Etag is included in footers
        # sent to backend
        footers_callback = make_footers_callback()
        env = {'swift.callback.update_footers': footers_callback}
        req = swift.common.swob.Request.blank(
            '/v1/a/c/o', method='PUT', environ=env)
        etag = md5(test_body).hexdigest()
        size = len(test_body)
        req.body = test_body
        if chunked:
            req.headers['Transfer-Encoding'] = 'chunked'
        if not content_length:
            del req.headers['Content-Length']
        codes = [201] * self.replicas()
        resp_headers = {
            'Some-Other-Header': 'Four',
            'Etag': 'ignored',
        }

        put_requests = defaultdict(lambda: {'boundary': None, 'chunks': []})

        def capture_body(conn, chunk):
            put_requests[conn.connection_id]['chunks'].append(chunk)

        def capture_headers(ip, port, device, part, method, path, headers,
                            **kwargs):
            conn_id = kwargs['connection_id']
            put_requests[conn_id]['boundary'] = headers[
                'X-Backend-Obj-Multipart-Mime-Boundary']
            put_requests[conn_id]['backend-content-length'] = headers.get(
                'X-Backend-Obj-Content-Length')
            put_requests[conn_id]['x-timestamp'] = headers[
                'X-Timestamp']

        with set_http_connect(*codes, expect_headers=self.expect_headers,
                              give_send=capture_body,
                              give_connect=capture_headers,
                              headers=resp_headers):
            resp = req.get_response(self.app)

        self.assertEqual(resp.status_int, 201)
        timestamps = {captured_req['x-timestamp']
                      for captured_req in put_requests.values()}
        self.assertEqual(1, len(timestamps), timestamps)
        self.assertEqual(dict(resp.headers), {
            'Content-Type': 'text/html; charset=UTF-8',
            'Content-Length': '0',
            'Last-Modified': time.strftime(
                "%a, %d %b %Y %H:%M:%S GMT",
                time.gmtime(math.ceil(float(timestamps.pop())))),
            'Etag': etag,
        })
        frag_archives = []
        for connection_id, info in put_requests.items():
            body = unchunk_body(b''.join(info['chunks']))
            self.assertIsNotNone(info['boundary'],
                                 "didn't get boundary for conn %r" % (
                                     connection_id,))

            # email.parser.FeedParser doesn't know how to take a multipart
            # message and boundary together and parse it; it only knows how
            # to take a string, parse the headers, and figure out the
            # boundary on its own.
            parser = EmailFeedParser()
            parser.feed(
                ("Content-Type: multipart/nobodycares; boundary=%s\r\n\r\n" %
                 info['boundary']).encode('ascii'))
            parser.feed(body)
            message = parser.close()

            self.assertTrue(message.is_multipart())  # sanity check
            mime_parts = message.get_payload()
            self.assertEqual(len(mime_parts), 3)
            obj_part, footer_part, commit_part = mime_parts

            # attach the body to frag_archives list
            self.assertEqual(obj_part['X-Document'], 'object body')
            obj_payload = obj_part.get_payload(decode=True)
            frag_archives.append(obj_payload)

            if chunked:
                self.assertIsNone(info['backend-content-length'])
            else:
                self.assertTrue(
                    size > int(info['backend-content-length']) > 0,
                    "invalid backend-content-length for conn %r" % (
                        connection_id,))
                # assert length was correct for this connection
                self.assertEqual(int(info['backend-content-length']),
                                 len(frag_archives[-1]))
                # assert length was the same for all connections
                self.assertEqual(int(info['backend-content-length']),
                                 len(frag_archives[0]))

            # validate some footer metadata
            self.assertEqual(footer_part['X-Document'], 'object metadata')
            footer_metadata = json.loads(footer_part.get_payload())
            self.assertTrue(footer_metadata)
            expected = {}
            # update expected with footers from the callback...
            footers_callback(expected)
            expected.update({
                'X-Object-Sysmeta-Ec-Content-Length': str(size),
                'X-Backend-Container-Update-Override-Size': str(size),
                'X-Object-Sysmeta-Ec-Etag': etag,
                'X-Backend-Container-Update-Override-Etag': etag,
                'X-Object-Sysmeta-Ec-Segment-Size': str(segment_size),
                'Etag': md5(obj_payload).hexdigest()})
            for header, value in expected.items():
                self.assertEqual(footer_metadata[header], value)

            # sanity on commit message
            self.assertEqual(commit_part['X-Document'], 'put commit')

        self.assertEqual(len(frag_archives), self.replicas())
        fragment_size = self.policy.fragment_size
        node_payloads = []
        for fa in frag_archives:
            payload = [fa[x:x + fragment_size]
                       for x in range(0, len(fa), fragment_size)]
            node_payloads.append(payload)
        fragment_payloads = zip(*node_payloads)

        expected_body = b''
        for fragment_payload in fragment_payloads:
            self.assertEqual(len(fragment_payload), self.replicas())
            if True:
                fragment_payload = list(fragment_payload)
            expected_body += self.policy.pyeclib_driver.decode(
                fragment_payload)

        self.assertEqual(len(test_body), len(expected_body))
        self.assertEqual(test_body, expected_body)

    def test_PUT_with_footers(self):
        # verify footers supplied by a footers callback being added to
        # trailing metadata
        segment_size = self.policy.ec_segment_size
        test_body = (b'asdf' * segment_size)[:-10]
        etag = md5(test_body).hexdigest()
        size = len(test_body)
        codes = [201] * self.replicas()
        resp_headers = {
            'Some-Other-Header': 'Four',
            'Etag': 'ignored',
        }

        def do_test(footers_to_add, expect_added):
            put_requests = defaultdict(
                lambda: {'boundary': None, 'chunks': []})

            def capture_body(conn, chunk):
                put_requests[conn.connection_id]['chunks'].append(chunk)

            def capture_headers(ip, port, device, part, method, path, headers,
                                **kwargs):
                conn_id = kwargs['connection_id']
                put_requests[conn_id]['boundary'] = headers[
                    'X-Backend-Obj-Multipart-Mime-Boundary']
                put_requests[conn_id]['x-timestamp'] = headers[
                    'X-Timestamp']

            def footers_callback(footers):
                footers.update(footers_to_add)
            env = {'swift.callback.update_footers': footers_callback}
            req = swift.common.swob.Request.blank(
                '/v1/a/c/o', method='PUT', environ=env, body=test_body)

            with set_http_connect(*codes, expect_headers=self.expect_headers,
                                  give_send=capture_body,
                                  give_connect=capture_headers,
                                  headers=resp_headers):
                resp = req.get_response(self.app)

            self.assertEqual(resp.status_int, 201)
            timestamps = {captured_req['x-timestamp']
                          for captured_req in put_requests.values()}
            self.assertEqual(1, len(timestamps), timestamps)
            self.assertEqual(dict(resp.headers), {
                'Content-Type': 'text/html; charset=UTF-8',
                'Content-Length': '0',
                'Last-Modified': time.strftime(
                    "%a, %d %b %Y %H:%M:%S GMT",
                    time.gmtime(math.ceil(float(timestamps.pop())))),
                'Etag': etag,
            })
            for connection_id, info in put_requests.items():
                body = unchunk_body(b''.join(info['chunks']))
                # email.parser.FeedParser doesn't know how to take a multipart
                # message and boundary together and parse it; it only knows how
                # to take a string, parse the headers, and figure out the
                # boundary on its own.
                parser = EmailFeedParser()
                parser.feed(
                    ("Content-Type: multipart/nobodycares; boundary=%s\r\n\r\n"
                     % info['boundary']).encode('ascii'))
                parser.feed(body)
                message = parser.close()

                self.assertTrue(message.is_multipart())  # sanity check
                mime_parts = message.get_payload()
                self.assertEqual(len(mime_parts), 3)
                obj_part, footer_part, commit_part = mime_parts

                # validate EC footer metadata - should always be present
                self.assertEqual(footer_part['X-Document'], 'object metadata')
                footer_metadata = json.loads(footer_part.get_payload())
                self.assertIsNotNone(
                    footer_metadata.pop('X-Object-Sysmeta-Ec-Frag-Index'))
                expected = {
                    'X-Object-Sysmeta-Ec-Scheme':
                        self.policy.ec_scheme_description,
                    'X-Object-Sysmeta-Ec-Content-Length': str(size),
                    'X-Object-Sysmeta-Ec-Etag': etag,
                    'X-Object-Sysmeta-Ec-Segment-Size': str(segment_size),
                    'Etag': md5(obj_part.get_payload(decode=True)).hexdigest()}
                expected.update(expect_added)
                for header, value in expected.items():
                    self.assertIn(header, footer_metadata)
                    self.assertEqual(value, footer_metadata[header])
                    footer_metadata.pop(header)
                self.assertFalse(footer_metadata)

        # sanity check - middleware sets no footer, expect EC overrides
        footers_to_add = {}
        expect_added = {
            'X-Backend-Container-Update-Override-Size': str(size),
            'X-Backend-Container-Update-Override-Etag': etag}
        do_test(footers_to_add, expect_added)

        # middleware cannot overwrite any EC sysmeta
        footers_to_add = {
            'X-Object-Sysmeta-Ec-Content-Length': str(size + 1),
            'X-Object-Sysmeta-Ec-Etag': 'other etag',
            'X-Object-Sysmeta-Ec-Segment-Size': str(segment_size + 1),
            'X-Object-Sysmeta-Ec-Unused-But-Reserved': 'ignored'}
        do_test(footers_to_add, expect_added)

        # middleware can add x-object-sysmeta- headers including
        # x-object-sysmeta-container-update-override headers
        footers_to_add = {
            'X-Object-Sysmeta-Foo': 'bar',
            'X-Object-Sysmeta-Container-Update-Override-Size':
                str(size + 1),
            'X-Object-Sysmeta-Container-Update-Override-Etag': 'other etag',
            'X-Object-Sysmeta-Container-Update-Override-Ping': 'pong'
        }
        expect_added.update(footers_to_add)
        do_test(footers_to_add, expect_added)

        # middleware can also overwrite x-backend-container-update-override
        # headers
        override_footers = {
            'X-Backend-Container-Update-Override-Wham': 'bam',
            'X-Backend-Container-Update-Override-Size': str(size + 2),
            'X-Backend-Container-Update-Override-Etag': 'another etag'}
        footers_to_add.update(override_footers)
        expect_added.update(override_footers)
        do_test(footers_to_add, expect_added)

    def test_PUT_old_obj_server(self):
        req = swift.common.swob.Request.blank('/v1/a/c/o', method='PUT',
                                              body=b'')
        responses = [
            # one server will response 100-continue but not include the
            # needful expect headers and the connection will be dropped
            ((100, Exception('not used')), {}),
        ] + [
            # and pleanty of successful responses too
            (201, {
                'X-Obj-Metadata-Footer': 'yes',
                'X-Obj-Multiphase-Commit': 'yes',
            }),
        ] * self.replicas()
        random.shuffle(responses)
        if responses[-1][0] != 201:
            # whoops, stupid random
            responses = responses[1:] + [responses[0]]
        codes, expect_headers = zip(*responses)
        with set_http_connect(*codes, expect_headers=expect_headers):
            resp = req.get_response(self.app)
        self.assertEqual(resp.status_int, 201)

    def test_PUT_with_slow_commits(self):
        # It's important that this timeout be much less than the delay in
        # the slow commit responses so that the slow commits are not waited
        # for.
        self.app.post_quorum_timeout = 0.01
        req = swift.common.swob.Request.blank('/v1/a/c/o', method='PUT',
                                              body=b'')
        # plenty of slow commits
        response_sleep = 5.0
        codes = [FakeStatus(201, response_sleep=response_sleep)
                 for i in range(self.replicas())]
        # swap out some with regular fast responses
        number_of_fast_responses_needed_to_be_quick_enough = \
            self.policy.quorum
        fast_indexes = random.sample(
            range(self.replicas()),
            number_of_fast_responses_needed_to_be_quick_enough)
        for i in fast_indexes:
            codes[i] = 201
        with set_http_connect(*codes, expect_headers=self.expect_headers):
            start = time.time()
            resp = req.get_response(self.app)
            response_time = time.time() - start
        self.assertEqual(resp.status_int, 201)
        self.assertLess(response_time, response_sleep)

    def test_PUT_with_just_enough_durable_responses(self):
        req = swift.common.swob.Request.blank('/v1/a/c/o', method='PUT',
                                              body=b'')

        codes = [201] * (self.policy.ec_ndata + 1)
        codes += [503] * (self.policy.ec_nparity - 1)
        self.assertEqual(len(codes), self.policy.ec_n_unique_fragments)
        random.shuffle(codes)
        with set_http_connect(*codes, expect_headers=self.expect_headers):
            resp = req.get_response(self.app)
        self.assertEqual(resp.status_int, 201)

    def test_PUT_with_less_durable_responses(self):
        req = swift.common.swob.Request.blank('/v1/a/c/o', method='PUT',
                                              body=b'')

        codes = [201] * (self.policy.ec_ndata)
        codes += [503] * (self.policy.ec_nparity)
        self.assertEqual(len(codes), self.policy.ec_n_unique_fragments)
        random.shuffle(codes)
        with set_http_connect(*codes, expect_headers=self.expect_headers):
            resp = req.get_response(self.app)
        self.assertEqual(resp.status_int, 503)


class TestNumContainerUpdates(unittest.TestCase):
    def test_it(self):
        test_cases = [
            # (container replicas, object replicas, object quorum, expected)
            (3, 17, 13, 6),  # EC 12+5
            (3, 9, 4, 7),    # EC 3+6
            (3, 14, 11, 5),  # EC 10+4
            (5, 14, 11, 6),  # EC 10+4, 5 container replicas
            (7, 14, 11, 7),  # EC 10+4, 7 container replicas
            (3, 19, 16, 5),  # EC 15+4
            (5, 19, 16, 6),  # EC 15+4, 5 container replicas
            (3, 28, 22, 8),  # EC (10+4)x2
            (5, 28, 22, 9),  # EC (10+4)x2, 5 container replicas
            (3, 1, 1, 3),    # 1 object replica
            (3, 2, 1, 3),    # 2 object replicas
            (3, 3, 2, 3),    # 3 object replicas
            (3, 4, 2, 4),    # 4 object replicas
            (3, 5, 3, 4),    # 5 object replicas
            (3, 6, 3, 5),    # 6 object replicas
            (3, 7, 4, 5),    # 7 object replicas
        ]

        for c_replica, o_replica, o_quorum, exp in test_cases:
            c_quorum = utils.quorum_size(c_replica)
            got = obj.num_container_updates(c_replica, c_quorum,
                                            o_replica, o_quorum)
            self.assertEqual(
                exp, got,
                "Failed for c_replica=%d, o_replica=%d, o_quorum=%d" % (
                    c_replica, o_replica, o_quorum))


if __name__ == '__main__':
    unittest.main()<|MERGE_RESOLUTION|>--- conflicted
+++ resolved
@@ -4755,32 +4755,18 @@
         for line in self.logger.logger.records['ERROR']:
             self.assertIn(req.headers['x-trans-id'], line)
 
-<<<<<<< HEAD
-        info_lines = self.logger.get_lines_for_level('info')
-        nparity = self.policy.ec_nparity
-        nhandoffs = self.policy.object_ring.max_more_nodes
-        ignore_404 = ignore_404_handoff = 0
-        for line in info_lines:
-=======
         debug_lines = self.logger.get_lines_for_level('debug')
         nparity = self.policy.ec_nparity
         nhandoffs = self.policy.object_ring.max_more_nodes
         ignore_404 = ignore_404_handoff = 0
         for line in debug_lines:
->>>>>>> 094f90b8
             if 'Ignoring 404 from primary' in line:
                 ignore_404 += 1
             if 'Ignoring 404 from handoff' in line:
                 ignore_404_handoff += 1
-<<<<<<< HEAD
-        self.assertEqual(nparity - 2, ignore_404, info_lines)
-        self.assertEqual(nhandoffs, ignore_404_handoff, info_lines)
-        self.assertEqual(len(info_lines), ignore_404_handoff + ignore_404)
-=======
         self.assertEqual(nparity - 2, ignore_404, debug_lines)
         self.assertEqual(nhandoffs, ignore_404_handoff, debug_lines)
         self.assertEqual(len(debug_lines), ignore_404_handoff + ignore_404)
->>>>>>> 094f90b8
         self.assertEqual(self.logger.get_lines_for_level('warning'), [
             'Skipping source (etag mismatch: got other_etag, '
             'expected %s)' % etag] * 2)

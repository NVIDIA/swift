#!/usr/bin/env python
# Copyright (c) 2010-2012 OpenStack Foundation
#
# Licensed under the Apache License, Version 2.0 (the "License");
# you may not use this file except in compliance with the License.
# You may obtain a copy of the License at
#
#    http://www.apache.org/licenses/LICENSE-2.0
#
# Unless required by applicable law or agreed to in writing, software
# distributed under the License is distributed on an "AS IS" BASIS,
# WITHOUT WARRANTIES OR CONDITIONS OF ANY KIND, either express or
# implied.
# See the License for the specific language governing permissions and
# limitations under the License.

import collections
import itertools
import math
import random
import time
import unittest
import argparse
from collections import defaultdict
from contextlib import contextmanager
import json

import mock
from eventlet import Timeout, sleep
from eventlet.queue import Empty

import six
from six import StringIO
from six.moves import range
from six.moves.urllib.parse import quote

from swift.proxy.controllers.obj import ECGetResponseCollection

if six.PY2:
    from email.parser import FeedParser as EmailFeedParser
else:
    from email.parser import BytesFeedParser as EmailFeedParser

import swift
from swift.common import utils, swob, exceptions
from swift.common.exceptions import ChunkWriteTimeout, ShortReadError, \
    ChunkReadTimeout, RangeAlreadyComplete
from swift.common.utils import Timestamp, list_from_csv, md5, FileLikeIter, \
    ShardRange, Namespace, NamespaceBoundList
from swift.proxy import server as proxy_server
from swift.proxy.controllers import obj
from swift.proxy.controllers.base import \
    get_container_info as _real_get_container_info, GetterSource, \
    NodeIter
from swift.common.storage_policy import POLICIES, ECDriverError, \
    StoragePolicy, ECStoragePolicy
from swift.common.swob import Request, wsgi_to_str
from test.debug_logger import debug_logger
from test.unit import (
    FakeRing, fake_http_connect, patch_policies, SlowBody, FakeStatus,
    DEFAULT_TEST_EC_TYPE, encode_frag_archive_bodies, make_ec_object_stub,
    fake_ec_node_response, StubResponse, mocked_http_conn,
    quiet_eventlet_exceptions, FakeSource, make_timestamp_iter, FakeMemcache,
    node_error_count, node_error_counts)


def unchunk_body(chunked_body):
    body = b''
    remaining = chunked_body
    while remaining:
        hex_length, remaining = remaining.split(b'\r\n', 1)
        length = int(hex_length, 16)
        body += remaining[:length]
        remaining = remaining[length + 2:]
    return body


@contextmanager
def set_http_connect(*args, **kwargs):
    old_connect = swift.proxy.controllers.base.http_connect
    new_connect = fake_http_connect(*args, **kwargs)
    try:
        swift.proxy.controllers.base.http_connect = new_connect
        swift.proxy.controllers.obj.http_connect = new_connect
        swift.proxy.controllers.account.http_connect = new_connect
        swift.proxy.controllers.container.http_connect = new_connect
        yield new_connect
        left_over_status = list(new_connect.code_iter)
        if left_over_status:
            raise AssertionError('left over status %r' % left_over_status)
    finally:
        swift.proxy.controllers.base.http_connect = old_connect
        swift.proxy.controllers.obj.http_connect = old_connect
        swift.proxy.controllers.account.http_connect = old_connect
        swift.proxy.controllers.container.http_connect = old_connect


class PatchedObjControllerApp(proxy_server.Application):
    """
    This patch is just a hook over the proxy server's __call__ to ensure
    that calls to get_container_info will return the stubbed value for
    container_info if it's a container info call.
    """

    container_info = {}
    per_container_info = {}

    def __call__(self, *args, **kwargs):

        def _fake_get_container_info(env, app, swift_source=None):
            _vrs, account, container, _junk = utils.split_path(
                swob.wsgi_to_str(env['PATH_INFO']), 3, 4)

            # Seed the cache with our container info so that the real
            # get_container_info finds it.
            ic = env.setdefault('swift.infocache', {})
            cache_key = "container/%s/%s" % (account, container)

            old_value = ic.get(cache_key)

            # Copy the container info so we don't hand out a reference to a
            # mutable thing that's set up only once at compile time. Nothing
            # *should* mutate it, but it's better to be paranoid than wrong.
            if container in self.per_container_info:
                ic[cache_key] = self.per_container_info[container].copy()
            else:
                ic[cache_key] = self.container_info.copy()

            real_info = _real_get_container_info(env, app, swift_source)

            if old_value is None:
                del ic[cache_key]
            else:
                ic[cache_key] = old_value

            return real_info

        with mock.patch('swift.proxy.server.get_container_info',
                        new=_fake_get_container_info), \
                mock.patch('swift.proxy.controllers.base.get_container_info',
                           new=_fake_get_container_info):
            return super(
                PatchedObjControllerApp, self).__call__(*args, **kwargs)


def make_footers_callback(body=None):
    # helper method to create a footers callback that will generate some fake
    # footer metadata
    cont_etag = 'container update etag may differ'
    crypto_etag = '20242af0cd21dd7195a10483eb7472c9'
    etag_crypto_meta = \
        '{"cipher": "AES_CTR_256", "iv": "sD+PSw/DfqYwpsVGSo0GEw=="}'
    etag = md5(body,
               usedforsecurity=False).hexdigest() if body is not None else None
    footers_to_add = {
        'X-Object-Sysmeta-Container-Update-Override-Etag': cont_etag,
        'X-Object-Sysmeta-Crypto-Etag': crypto_etag,
        'X-Object-Sysmeta-Crypto-Meta-Etag': etag_crypto_meta,
        'X-I-Feel-Lucky': 'Not blocked',
        'Etag': etag}

    def footers_callback(footers):
        footers.update(footers_to_add)

    return footers_callback


class BaseObjectControllerMixin(object):
    def fake_container_info(self, extra_info=None):
        container_info = {
            'status': 200,
            'read_acl': None,
            'write_acl': None,
            'sync_key': None,
            'versions': None,
            'storage_policy': '0',
            'partition': 50,
            'nodes': [],
            'sharding_state': 'unsharded',
        }

        if extra_info:
            container_info.update(extra_info)
        return container_info

    # this needs to be set on the test case
    controller_cls = None

    def setUp(self):
        # setup fake rings with handoffs
        for policy in POLICIES:
            policy.object_ring.max_more_nodes = policy.object_ring.replicas

        self.logger = debug_logger('proxy-server')
        self.logger.thread_locals = ('txn1', '127.0.0.2')
        # increase connection timeout to avoid intermittent failures
        conf = {'conn_timeout': 1.0}
        self.app = PatchedObjControllerApp(
            conf, account_ring=FakeRing(),
            container_ring=FakeRing(), logger=self.logger)
        self.logger.clear()  # startup/loading debug msgs not helpful

        # you can over-ride the container_info just by setting it on the app
        # (see PatchedObjControllerApp for details)
        self.app.container_info = dict(self.fake_container_info())

        # default policy and ring references
        self.policy = POLICIES.default
        self.obj_ring = self.policy.object_ring
        self._ts_iter = (utils.Timestamp(t) for t in
                         itertools.count(int(time.time())))

    def ts(self):
        return next(self._ts_iter)

    def replicas(self, policy=None):
        policy = policy or POLICIES.default
        return policy.object_ring.replicas

    def quorum(self, policy=None):
        policy = policy or POLICIES.default
        return policy.quorum


class CommonObjectControllerMixin(BaseObjectControllerMixin):
    # defines tests that are common to all storage policy types

    def test_GET_all_primaries_error_limited(self):
        req = swift.common.swob.Request.blank('/v1/a/c/o')
        obj_ring = self.app.get_object_ring(int(self.policy))
        _part, primary_nodes = obj_ring.get_nodes('a', 'c', 'o')
        for dev in primary_nodes:
            self.app.error_limiter.limit(dev)

        num_handoff = (
            2 * self.policy.object_ring.replica_count) - len(primary_nodes)
        codes = [404] * num_handoff
        with mocked_http_conn(*codes):
            resp = req.get_response(self.app)
        self.assertEqual(resp.status_int, 503)

    def test_iter_nodes_local_first_noops_when_no_affinity(self):
        # this test needs a stable node order - most don't
        self.app.sort_nodes = lambda l, *args, **kwargs: l
        controller = self.controller_cls(
            self.app, 'a', 'c', 'o')
        policy = self.policy
        self.app.get_policy_options(policy).write_affinity_is_local_fn = None
        object_ring = policy.object_ring
        all_nodes = object_ring.get_part_nodes(1)
        all_nodes.extend(object_ring.get_more_nodes(1))

        for node in all_nodes:
            node['use_replication'] = False
        local_first_nodes = list(controller.iter_nodes_local_first(
            object_ring, 1, Request.blank('')))

        self.maxDiff = None

        self.assertEqual(all_nodes, local_first_nodes)

    def test_iter_nodes_local_first_moves_locals_first(self):
        controller = self.controller_cls(
            self.app, 'a', 'c', 'o')
        policy_conf = self.app.get_policy_options(self.policy)
        policy_conf.write_affinity_is_local_fn = (
            lambda node: node['region'] == 1)
        # we'll write to one more than replica count local nodes
        policy_conf.write_affinity_node_count_fn = lambda r: r + 1

        object_ring = self.policy.object_ring
        # make our fake ring have plenty of nodes, and not get limited
        # artificially by the proxy max request node count
        object_ring.max_more_nodes = 100000
        # nothing magic about * 2 + 3, just a way to make it bigger
        self.app.request_node_count = lambda r: r * 2 + 3

        all_nodes = object_ring.get_part_nodes(1)
        all_nodes.extend(object_ring.get_more_nodes(1))
        for node in all_nodes:
            node['use_replication'] = False

        # limit to the number we're going to look at in this request
        nodes_requested = self.app.request_node_count(object_ring.replicas)
        all_nodes = all_nodes[:nodes_requested]

        # make sure we have enough local nodes (sanity)
        all_local_nodes = [n for n in all_nodes if
                           policy_conf.write_affinity_is_local_fn(n)]
        self.assertGreaterEqual(len(all_local_nodes), self.replicas() + 1)

        # finally, create the local_first_nodes iter and flatten it out
        local_first_nodes = list(controller.iter_nodes_local_first(
            object_ring, 1, Request.blank('')))

        # the local nodes move up in the ordering
        self.assertEqual([1] * (self.replicas() + 1), [
            node['region'] for node in local_first_nodes[
                :self.replicas() + 1]])
        # we don't skip any nodes
        self.assertEqual(len(all_nodes), len(local_first_nodes))
        self.assertEqual(sorted(all_nodes, key=lambda dev: dev['id']),
                         sorted(local_first_nodes, key=lambda dev: dev['id']))

        for node in all_nodes:
            node['use_replication'] = True

        req = Request.blank(
            '/v1/a/c', headers={'x-backend-use-replication-network': 'yes'})
        local_first_nodes = list(controller.iter_nodes_local_first(
            object_ring, 1, request=req))
        self.assertEqual([1] * (self.replicas() + 1), [
            node['region'] for node in local_first_nodes[
                :self.replicas() + 1]])
        # we don't skip any nodes
        self.assertEqual(len(all_nodes), len(local_first_nodes))
        self.assertEqual(sorted(all_nodes, key=lambda dev: dev['id']),
                         sorted(local_first_nodes, key=lambda dev: dev['id']))

    def test_iter_nodes_local_first_best_effort(self):
        controller = self.controller_cls(
            self.app, 'a', 'c', 'o')
        policy_conf = self.app.get_policy_options(self.policy)
        policy_conf.write_affinity_is_local_fn = (
            lambda node: node['region'] == 1)

        object_ring = self.policy.object_ring
        all_nodes = object_ring.get_part_nodes(1)
        all_nodes.extend(object_ring.get_more_nodes(1))
        for node in all_nodes:
            node['use_replication'] = False

        local_first_nodes = list(controller.iter_nodes_local_first(
            object_ring, 1, request=Request.blank('')))

        # we won't have quite enough local nodes...
        self.assertEqual(len(all_nodes), self.replicas() +
                         POLICIES.default.object_ring.max_more_nodes)
        all_local_nodes = [n for n in all_nodes if
                           policy_conf.write_affinity_is_local_fn(n)]
        self.assertEqual(len(all_local_nodes), self.replicas())
        # but the local nodes we do have are at the front of the local iter
        first_n_local_first_nodes = local_first_nodes[:len(all_local_nodes)]
        self.assertEqual(sorted(all_local_nodes, key=lambda dev: dev['id']),
                         sorted(first_n_local_first_nodes,
                                key=lambda dev: dev['id']))
        # but we *still* don't *skip* any nodes
        self.assertEqual(len(all_nodes), len(local_first_nodes))
        self.assertEqual(sorted(all_nodes, key=lambda dev: dev['id']),
                         sorted(local_first_nodes, key=lambda dev: dev['id']))

    def test_iter_nodes_local_handoff_first_noops_when_no_affinity(self):
        # this test needs a stable node order - most don't
        self.app.sort_nodes = lambda l, *args, **kwargs: l
        controller = self.controller_cls(
            self.app, 'a', 'c', 'o')
        policy = self.policy
        self.app.get_policy_options(policy).write_affinity_is_local_fn = None
        object_ring = policy.object_ring
        all_nodes = object_ring.get_part_nodes(1)
        all_nodes.extend(object_ring.get_more_nodes(1))
        for node in all_nodes:
            node['use_replication'] = False

        local_first_nodes = list(controller.iter_nodes_local_first(
            object_ring, 1, local_handoffs_first=True,
            request=Request.blank('')))

        self.maxDiff = None

        self.assertEqual(all_nodes, local_first_nodes)

    def test_iter_nodes_handoff_local_first_default(self):
        controller = self.controller_cls(
            self.app, 'a', 'c', 'o')
        policy_conf = self.app.get_policy_options(self.policy)
        policy_conf.write_affinity_is_local_fn = (
            lambda node: node['region'] == 1)

        object_ring = self.policy.object_ring
        primary_nodes = object_ring.get_part_nodes(1)
        handoff_nodes_iter = object_ring.get_more_nodes(1)
        all_nodes = primary_nodes + list(handoff_nodes_iter)
        for node in all_nodes:
            node['use_replication'] = False
        handoff_nodes_iter = object_ring.get_more_nodes(1)
        local_handoffs = [n for n in handoff_nodes_iter if
                          policy_conf.write_affinity_is_local_fn(n)]

        prefered_nodes = list(controller.iter_nodes_local_first(
            object_ring, 1, local_handoffs_first=True,
            request=Request.blank('')))

        self.assertEqual(len(all_nodes), self.replicas() +
                         POLICIES.default.object_ring.max_more_nodes)

        first_primary_nodes = prefered_nodes[:len(primary_nodes)]
        self.assertEqual(sorted(primary_nodes, key=lambda dev: dev['id']),
                         sorted(first_primary_nodes,
                                key=lambda dev: dev['id']))

        handoff_count = self.replicas() - len(primary_nodes)
        first_handoffs = prefered_nodes[len(primary_nodes):][:handoff_count]
        self.assertEqual(first_handoffs, local_handoffs[:handoff_count])

    def test_iter_nodes_handoff_local_first_non_default(self):
        # Obviously this test doesn't work if we're testing 1 replica.
        # In that case, we don't have any failovers to check.
        if self.replicas() == 1:
            return

        controller = self.controller_cls(
            self.app, 'a', 'c', 'o')
        policy_conf = self.app.get_policy_options(self.policy)
        policy_conf.write_affinity_is_local_fn = (
            lambda node: node['region'] == 1)
        policy_conf.write_affinity_handoff_delete_count = 1

        object_ring = self.policy.object_ring
        primary_nodes = object_ring.get_part_nodes(1)
        handoff_nodes_iter = object_ring.get_more_nodes(1)
        all_nodes = primary_nodes + list(handoff_nodes_iter)
        for node in all_nodes:
            node['use_replication'] = False
        handoff_nodes_iter = object_ring.get_more_nodes(1)
        local_handoffs = [n for n in handoff_nodes_iter if
                          policy_conf.write_affinity_is_local_fn(n)]
        for node in local_handoffs:
            node['use_replication'] = False

        prefered_nodes = list(controller.iter_nodes_local_first(
            object_ring, 1, local_handoffs_first=True,
            request=Request.blank('')))

        self.assertEqual(len(all_nodes), self.replicas() +
                         POLICIES.default.object_ring.max_more_nodes)

        first_primary_nodes = prefered_nodes[:len(primary_nodes)]
        self.assertEqual(sorted(primary_nodes, key=lambda dev: dev['id']),
                         sorted(first_primary_nodes,
                                key=lambda dev: dev['id']))

        handoff_count = policy_conf.write_affinity_handoff_delete_count
        first_handoffs = prefered_nodes[len(primary_nodes):][:handoff_count]
        self.assertEqual(first_handoffs, local_handoffs[:handoff_count])

    def test_connect_put_node_timeout(self):
        controller = self.controller_cls(
            self.app, 'a', 'c', 'o')
        req = swift.common.swob.Request.blank('/v1/a/c/o')
        self.app.conn_timeout = 0.05
        with set_http_connect(slow_connect=True):
            nodes = [dict(ip='', port='', device='')]
            res = controller._connect_put_node(nodes, '', req, {}, ('', ''))
        self.assertIsNone(res)

    def test_DELETE_simple(self):
        req = swift.common.swob.Request.blank('/v1/a/c/o', method='DELETE')
        codes = [204] * self.replicas()
        with set_http_connect(*codes):
            resp = req.get_response(self.app)
        self.assertEqual(resp.status_int, 204)

    def test_object_DELETE_backend_update_container_ip_default(self):
        self.policy.object_ring = FakeRing(separate_replication=True)
        self.app.container_ring = FakeRing(separate_replication=True)
        # sanity, devs have different ip & replication_ip
        for ring in (self.policy.object_ring, self.app.container_ring):
            for dev in ring.devs:
                self.assertNotEqual(dev['ip'], dev['replication_ip'])
        req = swift.common.swob.Request.blank('/v1/a/c/o', method='DELETE')
        codes = [204] * self.replicas()
        with mocked_http_conn(*codes) as log:
            resp = req.get_response(self.app)
        self.assertEqual(resp.status_int, 204)

        # sanity, object hosts use node ip/port
        object_hosts = {'%(ip)s:%(port)s' % req for req in log.requests}
        object_ring = self.app.get_object_ring(int(self.policy))
        part, object_nodes = object_ring.get_nodes('a', 'c', 'o')
        expected_object_hosts = {'%(ip)s:%(port)s' % n for n in object_nodes}
        self.assertEqual(object_hosts, expected_object_hosts)

        # container hosts use node ip/port
        container_hosts = {req['headers']['x-container-host']
                           for req in log.requests}
        part, container_nodes = self.app.container_ring.get_nodes('a', 'c')
        expected_container_hosts = {'%(ip)s:%(port)s' % n
                                    for n in container_nodes}
        self.assertEqual(container_hosts, expected_container_hosts)

    def test_repl_object_DELETE_backend_update_container_repl_ip(self):
        self.policy.object_ring = FakeRing(separate_replication=True)
        self.app.container_ring = FakeRing(separate_replication=True)
        # sanity, devs have different ip & replication_ip
        for ring in (self.policy.object_ring, self.app.container_ring):
            for dev in ring.devs:
                self.assertNotEqual(dev['ip'], dev['replication_ip'])
        req = swift.common.swob.Request.blank(
            '/v1/a/c/o', method='DELETE', headers={
                'x-backend-use-replication-network': 'true'})
        codes = [204] * self.replicas()
        with mocked_http_conn(*codes) as log:
            resp = req.get_response(self.app)
        self.assertEqual(resp.status_int, 204)

        # sanity, object hosts use node replication ip/port
        object_hosts = {'%(ip)s:%(port)s' % req for req in log.requests}
        object_ring = self.app.get_object_ring(int(self.policy))
        part, object_nodes = object_ring.get_nodes('a', 'c', 'o')
        expected_object_hosts = {
            '%(replication_ip)s:%(replication_port)s' % n
            for n in object_nodes}
        self.assertEqual(object_hosts, expected_object_hosts)

        # container hosts use node replication ip/port
        container_hosts = {req['headers']['x-container-host']
                           for req in log.requests}
        part, container_nodes = self.app.container_ring.get_nodes('a', 'c')
        expected_container_hosts = {
            '%(replication_ip)s:%(replication_port)s' % n
            for n in container_nodes}
        self.assertEqual(container_hosts, expected_container_hosts)

    def test_DELETE_missing_one(self):
        # Obviously this test doesn't work if we're testing 1 replica.
        # In that case, we don't have any failovers to check.
        if self.replicas() == 1:
            return
        req = swift.common.swob.Request.blank('/v1/a/c/o', method='DELETE')
        codes = [404] + [204] * (self.replicas() - 1)
        random.shuffle(codes)
        with set_http_connect(*codes):
            resp = req.get_response(self.app)
        self.assertEqual(resp.status_int, 204)

    def test_DELETE_not_found(self):
        # Obviously this test doesn't work if we're testing 1 replica.
        # In that case, we don't have any failovers to check.
        if self.replicas() == 1:
            return
        req = swift.common.swob.Request.blank('/v1/a/c/o', method='DELETE')
        codes = [404] * (self.replicas() - 1) + [204]
        with set_http_connect(*codes):
            resp = req.get_response(self.app)
        self.assertEqual(resp.status_int, 404)

    def test_DELETE_mostly_found(self):
        req = swift.common.swob.Request.blank('/v1/a/c/o', method='DELETE')
        mostly_204s = [204] * self.quorum()
        codes = mostly_204s + [404] * (self.replicas() - len(mostly_204s))
        self.assertEqual(len(codes), self.replicas())
        with set_http_connect(*codes):
            resp = req.get_response(self.app)
        self.assertEqual(resp.status_int, 204)

    def test_DELETE_mostly_not_found(self):
        req = swift.common.swob.Request.blank('/v1/a/c/o', method='DELETE')
        mostly_404s = [404] * self.quorum()
        codes = mostly_404s + [204] * (self.replicas() - len(mostly_404s))
        self.assertEqual(len(codes), self.replicas())
        with set_http_connect(*codes):
            resp = req.get_response(self.app)
        self.assertEqual(resp.status_int, 404)

    def test_DELETE_half_not_found_statuses(self):
        self.obj_ring.set_replicas(4)

        req = swift.common.swob.Request.blank('/v1/a/c/o', method='DELETE')
        with set_http_connect(404, 204, 404, 204):
            resp = req.get_response(self.app)
        self.assertEqual(resp.status_int, 204)

    def test_DELETE_half_not_found_headers_and_body(self):
        # Transformed responses have bogus bodies and headers, so make sure we
        # send the client headers and body from a real node's response.
        self.obj_ring.set_replicas(4)

        status_codes = (404, 404, 204, 204)
        bodies = (b'not found', b'not found', b'', b'')
        headers = [{}, {}, {'Pick-Me': 'yes'}, {'Pick-Me': 'yes'}]

        req = swift.common.swob.Request.blank('/v1/a/c/o', method='DELETE')
        with set_http_connect(*status_codes, body_iter=bodies,
                              headers=headers):
            resp = req.get_response(self.app)
        self.assertEqual(resp.status_int, 204)
        self.assertEqual(resp.headers.get('Pick-Me'), 'yes')
        self.assertEqual(resp.body, b'')

    def test_DELETE_handoff(self):
        req = swift.common.swob.Request.blank('/v1/a/c/o', method='DELETE')
        codes = [204] * self.replicas()
        with set_http_connect(507, *codes):
            resp = req.get_response(self.app)
        self.assertEqual(resp.status_int, 204)

    def test_DELETE_limits_expirer_queue_updates(self):
        req = swift.common.swob.Request.blank('/v1/a/c/o', method='DELETE')
        codes = [204] * self.replicas()
        captured_headers = []

        def capture_headers(ip, port, device, part, method, path,
                            headers=None, **kwargs):
            captured_headers.append(headers)

        with set_http_connect(*codes, give_connect=capture_headers):
            resp = req.get_response(self.app)
        self.assertEqual(resp.status_int, 204)  # sanity check

        counts = {True: 0, False: 0, None: 0}
        for headers in captured_headers:
            v = headers.get('X-Backend-Clean-Expiring-Object-Queue')
            norm_v = None if v is None else utils.config_true_value(v)
            counts[norm_v] += 1

        max_queue_updates = 2
        o_replicas = self.replicas()
        self.assertEqual(counts, {
            True: min(max_queue_updates, o_replicas),
            False: max(o_replicas - max_queue_updates, 0),
            None: 0,
        })

    def test_expirer_DELETE_suppresses_expirer_queue_updates(self):
        req = swift.common.swob.Request.blank(
            '/v1/a/c/o', method='DELETE', headers={
                'X-Backend-Clean-Expiring-Object-Queue': 'no'})
        codes = [204] * self.replicas()
        captured_headers = []

        def capture_headers(ip, port, device, part, method, path,
                            headers=None, **kwargs):
            captured_headers.append(headers)

        with set_http_connect(*codes, give_connect=capture_headers):
            resp = req.get_response(self.app)
        self.assertEqual(resp.status_int, 204)  # sanity check

        counts = {True: 0, False: 0, None: 0}
        for headers in captured_headers:
            v = headers.get('X-Backend-Clean-Expiring-Object-Queue')
            norm_v = None if v is None else utils.config_true_value(v)
            counts[norm_v] += 1

        o_replicas = self.replicas()
        self.assertEqual(counts, {
            True: 0,
            False: o_replicas,
            None: 0,
        })

        # Make sure we're not sending any expirer-queue update headers here.
        # Since we're not updating the expirer queue, these headers would be
        # superfluous.
        for headers in captured_headers:
            self.assertNotIn('X-Delete-At-Container', headers)
            self.assertNotIn('X-Delete-At-Partition', headers)
            self.assertNotIn('X-Delete-At-Host', headers)
            self.assertNotIn('X-Delete-At-Device', headers)

    def test_DELETE_write_affinity_after_replication(self):
        policy_conf = self.app.get_policy_options(self.policy)
        policy_conf.write_affinity_handoff_delete_count = self.replicas() // 2
        policy_conf.write_affinity_is_local_fn = (
            lambda node: node['region'] == 1)
        handoff_count = policy_conf.write_affinity_handoff_delete_count

        req = swift.common.swob.Request.blank('/v1/a/c/o', method='DELETE')
        codes = [204] * self.replicas() + [404] * handoff_count
        with set_http_connect(*codes):
            resp = req.get_response(self.app)

        self.assertEqual(resp.status_int, 204)

    def test_DELETE_write_affinity_before_replication(self):
        policy_conf = self.app.get_policy_options(self.policy)
        policy_conf.write_affinity_handoff_delete_count = self.replicas() // 2
        policy_conf.write_affinity_is_local_fn = (
            lambda node: node['region'] == 1)
        handoff_count = policy_conf.write_affinity_handoff_delete_count

        req = swift.common.swob.Request.blank('/v1/a/c/o', method='DELETE')
        codes = ([204] * (self.replicas() - handoff_count) +
                 [404] * handoff_count +
                 [204] * handoff_count)
        with set_http_connect(*codes):
            resp = req.get_response(self.app)

        self.assertEqual(resp.status_int, 204)

    def test_PUT_limits_expirer_queue_deletes(self):
        req = swift.common.swob.Request.blank(
            '/v1/a/c/o', method='PUT', body=b'',
            headers={'Content-Type': 'application/octet-stream'})
        codes = [201] * self.replicas()
        captured_headers = []

        def capture_headers(ip, port, device, part, method, path,
                            headers=None, **kwargs):
            captured_headers.append(headers)

        expect_headers = {
            'X-Obj-Metadata-Footer': 'yes',
            'X-Obj-Multiphase-Commit': 'yes'
        }
        with set_http_connect(*codes, give_connect=capture_headers,
                              expect_headers=expect_headers):
            # this req may or may not succeed depending on the Putter type used
            # but that's ok because we're only interested in verifying the
            # headers that were sent
            req.get_response(self.app)

        counts = {True: 0, False: 0, None: 0}
        for headers in captured_headers:
            v = headers.get('X-Backend-Clean-Expiring-Object-Queue')
            norm_v = None if v is None else utils.config_true_value(v)
            counts[norm_v] += 1

        max_queue_updates = 2
        o_replicas = self.replicas()
        self.assertEqual(counts, {
            True: min(max_queue_updates, o_replicas),
            False: max(o_replicas - max_queue_updates, 0),
            None: 0,
        })

    def test_POST_limits_expirer_queue_deletes(self):
        req = swift.common.swob.Request.blank(
            '/v1/a/c/o', method='POST', body=b'',
            headers={'Content-Type': 'application/octet-stream'})
        codes = [201] * self.replicas()
        captured_headers = []

        def capture_headers(ip, port, device, part, method, path,
                            headers=None, **kwargs):
            captured_headers.append(headers)

        with set_http_connect(*codes, give_connect=capture_headers):
            resp = req.get_response(self.app)
        self.assertEqual(resp.status_int, 201)  # sanity check

        counts = {True: 0, False: 0, None: 0}
        for headers in captured_headers:
            v = headers.get('X-Backend-Clean-Expiring-Object-Queue')
            norm_v = None if v is None else utils.config_true_value(v)
            counts[norm_v] += 1

        max_queue_updates = 2
        o_replicas = self.replicas()
        self.assertEqual(counts, {
            True: min(max_queue_updates, o_replicas),
            False: max(o_replicas - max_queue_updates, 0),
            None: 0,
        })

    def test_POST_non_int_delete_after(self):
        t = str(int(time.time() + 100)) + '.1'
        req = swob.Request.blank('/v1/a/c/o', method='POST',
                                 headers={'Content-Type': 'foo/bar',
                                          'X-Delete-After': t})
        resp = req.get_response(self.app)
        self.assertEqual(resp.status_int, 400)
        self.assertEqual(b'Non-integer X-Delete-After', resp.body)

    def test_PUT_non_int_delete_after(self):
        t = str(int(time.time() + 100)) + '.1'
        req = swob.Request.blank('/v1/a/c/o', method='PUT', body=b'',
                                 headers={'Content-Type': 'foo/bar',
                                          'X-Delete-After': t})
        with set_http_connect():
            resp = req.get_response(self.app)
        self.assertEqual(resp.status_int, 400)
        self.assertEqual(b'Non-integer X-Delete-After', resp.body)

    def test_POST_negative_delete_after(self):
        req = swob.Request.blank('/v1/a/c/o', method='POST',
                                 headers={'Content-Type': 'foo/bar',
                                          'X-Delete-After': '-60'})
        resp = req.get_response(self.app)
        self.assertEqual(resp.status_int, 400)
        self.assertEqual(b'X-Delete-After in past', resp.body)

    def test_PUT_negative_delete_after(self):
        req = swob.Request.blank('/v1/a/c/o', method='PUT', body=b'',
                                 headers={'Content-Type': 'foo/bar',
                                          'X-Delete-After': '-60'})
        with set_http_connect():
            resp = req.get_response(self.app)
        self.assertEqual(resp.status_int, 400)
        self.assertEqual(b'X-Delete-After in past', resp.body)

    def test_POST_delete_at_non_integer(self):
        t = str(int(time.time() + 100)) + '.1'
        req = swob.Request.blank('/v1/a/c/o', method='POST',
                                 headers={'Content-Type': 'foo/bar',
                                          'X-Delete-At': t})
        resp = req.get_response(self.app)
        self.assertEqual(resp.status_int, 400)
        self.assertEqual(b'Non-integer X-Delete-At', resp.body)

    def test_PUT_delete_at_non_integer(self):
        t = str(int(time.time() - 100)) + '.1'
        req = swob.Request.blank('/v1/a/c/o', method='PUT', body=b'',
                                 headers={'Content-Type': 'foo/bar',
                                          'X-Delete-At': t})
        with set_http_connect():
            resp = req.get_response(self.app)
        self.assertEqual(resp.status_int, 400)
        self.assertEqual(b'Non-integer X-Delete-At', resp.body)

    def test_POST_delete_at_in_past(self):
        t = str(int(time.time() - 100))
        req = swob.Request.blank('/v1/a/c/o', method='POST',
                                 headers={'Content-Type': 'foo/bar',
                                          'X-Delete-At': t})
        resp = req.get_response(self.app)
        self.assertEqual(resp.status_int, 400)
        self.assertEqual(b'X-Delete-At in past', resp.body)

    def test_PUT_delete_at_in_past(self):
        t = str(int(time.time() - 100))
        req = swob.Request.blank('/v1/a/c/o', method='PUT', body=b'',
                                 headers={'Content-Type': 'foo/bar',
                                          'X-Delete-At': t})
        with set_http_connect():
            resp = req.get_response(self.app)
        self.assertEqual(resp.status_int, 400)
        self.assertEqual(b'X-Delete-At in past', resp.body)

    def _test_x_open_expired(self, method, num_reqs, headers=None):
        req = swift.common.swob.Request.blank(
            '/v1/a/c/o', method=method, headers=headers)
        codes = [404] * num_reqs
        with mocked_http_conn(*codes) as fake_conn:
            resp = req.get_response(self.app)
        self.assertEqual(resp.status_int, 404)
        return fake_conn.requests

    def test_x_open_expired_default_config(self):
        for method, num_reqs in (
                ('GET',
                 self.obj_ring.replicas + self.obj_ring.max_more_nodes),
                ('HEAD',
                 self.obj_ring.replicas + self.obj_ring.max_more_nodes),
                ('POST', self.obj_ring.replicas)):
            requests = self._test_x_open_expired(method, num_reqs)
            for r in requests:
                self.assertNotIn('X-Open-Expired', r['headers'])
                self.assertNotIn('X-Backend-Open-Expired', r['headers'])

            requests = self._test_x_open_expired(
                method, num_reqs, headers={'X-Open-Expired': 'true'})
            for r in requests:
                self.assertEqual(r['headers']['X-Open-Expired'], 'true')
                self.assertNotIn('X-Backend-Open-Expired', r['headers'])

            requests = self._test_x_open_expired(
                method, num_reqs, headers={'X-Open-Expired': 'false'})
            for r in requests:
                self.assertEqual(r['headers']['X-Open-Expired'], 'false')
                self.assertNotIn('X-Backend-Open-Expired', r['headers'])

    def test_x_open_expired_custom_config(self):
        # helper to check that PUT is not supported in all cases
        def test_put_unsupported():
            req = swift.common.swob.Request.blank(
                '/v1/a/c/o', method='PUT', headers={
                    'Content-Length': '0',
                    'X-Open-Expired': 'true'})
            codes = [201] * self.obj_ring.replicas
            expect_headers = {
                'X-Obj-Metadata-Footer': 'yes',
                'X-Obj-Multiphase-Commit': 'yes'
            }
            with mocked_http_conn(
                    *codes, expect_headers=expect_headers) as fake_conn:
                resp = req.get_response(self.app)
            self.assertEqual(resp.status_int, 201)
            for r in fake_conn.requests:
                self.assertEqual(r['headers']['X-Open-Expired'], 'true')
                self.assertNotIn('X-Backend-Open-Expired', r['headers'])

        # Enable open expired
        # Override app configuration
        conf = {'enable_open_expired': 'true'}
        # Create a new proxy instance for test with config
        self.app = PatchedObjControllerApp(
            conf, account_ring=FakeRing(),
            container_ring=FakeRing(), logger=None)
        # Use the same container info as the app used in other tests
        self.app.container_info = dict(self.container_info)
        self.obj_ring = self.app.get_object_ring(int(self.policy))

        for method, num_reqs in (
                ('GET',
                 self.obj_ring.replicas + self.obj_ring.max_more_nodes),
                ('HEAD',
                 self.obj_ring.replicas + self.obj_ring.max_more_nodes),
                ('POST', self.obj_ring.replicas)):
            requests = self._test_x_open_expired(
                method, num_reqs, headers={'X-Open-Expired': 'true'})
            for r in requests:
                # If the proxy server config is has enable_open_expired set
                # to true, then we set x-backend-open-expired to true
                self.assertEqual(r['headers']['X-Open-Expired'], 'true')
                self.assertEqual(r['headers']['X-Backend-Open-Expired'],
                                 'true')

        for method, num_reqs in (
                ('GET',
                 self.obj_ring.replicas + self.obj_ring.max_more_nodes),
                ('HEAD',
                 self.obj_ring.replicas + self.obj_ring.max_more_nodes),
                ('POST', self.obj_ring.replicas)):
            requests = self._test_x_open_expired(
                method, num_reqs, headers={'X-Open-Expired': 'false'})
            for r in requests:
<<<<<<< HEAD
                # If the proxy server config is has enable_open_expired set
=======
                # If the proxy server config has enable_open_expired set
>>>>>>> 69b4ad44
                # to false, then we set x-backend-open-expired to false
                self.assertEqual(r['headers']['X-Open-Expired'], 'false')
                self.assertNotIn('X-Backend-Open-Expired', r['headers'])

        # we don't support x-open-expired on PUT when enable_open_expired
        test_put_unsupported()

        # Disable open expired
        conf = {'enable_open_expired': 'false'}
        # Create a new proxy instance for test with config
        self.app = PatchedObjControllerApp(
            conf, account_ring=FakeRing(),
            container_ring=FakeRing(), logger=None)
        # Use the same container info as the app used in other tests
        self.app.container_info = dict(self.container_info)
        self.obj_ring = self.app.get_object_ring(int(self.policy))

        for method, num_reqs in (
                ('GET',
                 self.obj_ring.replicas + self.obj_ring.max_more_nodes),
                ('HEAD',
                 self.obj_ring.replicas + self.obj_ring.max_more_nodes),
                ('POST', self.obj_ring.replicas)):
            # This case is different: we never add the 'X-Backend-Open-Expired'
            # header if the proxy server config disables this feature
            requests = self._test_x_open_expired(
                method, num_reqs, headers={'X-Open-Expired': 'true'})
            for r in requests:
                self.assertEqual(r['headers']['X-Open-Expired'], 'true')
                self.assertNotIn('X-Backend-Open-Expired', r['headers'])

        # we don't support x-open-expired on PUT when not enable_open_expired
        test_put_unsupported()

    def test_HEAD_simple(self):
        req = swift.common.swob.Request.blank('/v1/a/c/o', method='HEAD')
        with set_http_connect(200):
            resp = req.get_response(self.app)
        self.assertEqual(resp.status_int, 200)
        self.assertIn('Accept-Ranges', resp.headers)

    def test_HEAD_x_newest(self):
        req = swift.common.swob.Request.blank('/v1/a/c/o', method='HEAD',
                                              headers={'X-Newest': 'true'})
        with set_http_connect(*([200] * self.replicas())):
            resp = req.get_response(self.app)
        self.assertEqual(resp.status_int, 200)

    def test_HEAD_x_newest_different_timestamps(self):
        req = swob.Request.blank('/v1/a/c/o', method='HEAD',
                                 headers={'X-Newest': 'true'})
        ts = (utils.Timestamp(t) for t in itertools.count(int(time.time())))
        timestamps = [next(ts) for i in range(self.replicas())]
        newest_timestamp = timestamps[-1]
        random.shuffle(timestamps)
        backend_response_headers = [{
            'X-Backend-Timestamp': t.internal,
            'X-Timestamp': t.normal
        } for t in timestamps]
        with set_http_connect(*([200] * self.replicas()),
                              headers=backend_response_headers):
            resp = req.get_response(self.app)
        self.assertEqual(resp.status_int, 200)
        self.assertEqual(resp.headers['x-timestamp'], newest_timestamp.normal)

    def test_HEAD_x_newest_with_two_vector_timestamps(self):
        req = swob.Request.blank('/v1/a/c/o', method='HEAD',
                                 headers={'X-Newest': 'true'})
        ts = (utils.Timestamp.now(offset=offset)
              for offset in itertools.count())
        timestamps = [next(ts) for i in range(self.replicas())]
        newest_timestamp = timestamps[-1]
        random.shuffle(timestamps)
        backend_response_headers = [{
            'X-Backend-Timestamp': t.internal,
            'X-Timestamp': t.normal
        } for t in timestamps]
        with set_http_connect(*([200] * self.replicas()),
                              headers=backend_response_headers):
            resp = req.get_response(self.app)
        self.assertEqual(resp.status_int, 200)
        self.assertEqual(resp.headers['x-backend-timestamp'],
                         newest_timestamp.internal)

    def test_HEAD_x_newest_with_some_missing(self):
        req = swob.Request.blank('/v1/a/c/o', method='HEAD',
                                 headers={'X-Newest': 'true'})
        ts = (utils.Timestamp(t) for t in itertools.count(int(time.time())))
        request_count = self.app.request_node_count(self.obj_ring.replicas)
        backend_response_headers = [{
            'x-timestamp': next(ts).normal,
        } for i in range(request_count)]
        responses = [404] * (request_count - 1)
        responses.append(200)
        request_log = []

        def capture_requests(ip, port, device, part, method, path,
                             headers=None, **kwargs):
            req = {
                'ip': ip,
                'port': port,
                'device': device,
                'part': part,
                'method': method,
                'path': path,
                'headers': headers,
            }
            request_log.append(req)
        with set_http_connect(*responses,
                              headers=backend_response_headers,
                              give_connect=capture_requests):
            resp = req.get_response(self.app)
        self.assertEqual(resp.status_int, 200)
        for req in request_log:
            self.assertEqual(req['method'], 'HEAD')
            self.assertEqual(req['path'], '/a/c/o')

    def test_some_404s_and_507s(self):
        self.policy.object_ring.max_more_nodes = (3 * self.replicas())
        req = swob.Request.blank('/v1/a/c/o', method='HEAD')
        responses = [StubResponse(
            404, headers={'X-Backend-Timestamp': '2'})] * self.replicas()
        responses += [StubResponse(507, headers={})] * (
            self.policy.object_ring.max_more_nodes - self.replicas())
        self.assertEqual(len(responses), 3 * self.replicas())  # sanity

        def get_response(req):
            return responses.pop(0)

        with capture_http_requests(get_response):
            resp = req.get_response(self.app)
        self.assertEqual(resp.status_int, 404)
        self.assertEqual(resp.headers['X-Backend-Timestamp'], '2')

    def test_container_sync_delete(self):
        ts = (utils.Timestamp(t) for t in itertools.count(int(time.time())))
        test_indexes = [None] + [int(p) for p in POLICIES]
        for policy_index in test_indexes:
            req = swob.Request.blank(
                '/v1/a/c/o', method='DELETE', headers={
                    'X-Timestamp': next(ts).internal})
            codes = [409] * self.obj_ring.replicas
            ts_iter = itertools.repeat(next(ts).internal)
            with set_http_connect(*codes, timestamps=ts_iter):
                resp = req.get_response(self.app)
            self.assertEqual(resp.status_int, 409)

    def test_PUT_requires_length(self):
        req = swift.common.swob.Request.blank('/v1/a/c/o', method='PUT')
        resp = req.get_response(self.app)
        self.assertEqual(resp.status_int, 411)

    def test_container_update_backend_requests(self):
        for policy in POLICIES:
            req = swift.common.swob.Request.blank(
                '/v1/a/c/o', method='PUT',
                headers={'Content-Length': '0',
                         'X-Backend-Storage-Policy-Index': int(policy)})
            controller = self.controller_cls(self.app, 'a', 'c', 'o')

            # This is the number of container updates we're doing, simulating
            # 1 to 15 container replicas.
            for num_containers in range(1, 16):
                containers = [{'ip': '1.0.0.%s' % i,
                               'port': '60%s' % str(i).zfill(2),
                               'device': 'sdb'} for i in range(num_containers)]

                container_info = self.fake_container_info(
                    {'nodes': containers})
                backend_headers = controller._backend_requests(
                    req, self.replicas(policy), container_info)

                # how many of the backend headers have a container update
                n_container_updates = len(
                    [headers for headers in backend_headers
                     if 'X-Container-Partition' in headers])

                # how many object-server PUTs can fail and still let the
                # client PUT succeed
                n_can_fail = self.replicas(policy) - self.quorum(policy)
                n_expected_updates = (
                    n_can_fail + utils.quorum_size(num_containers))

                # you get at least one update per container no matter what
                n_expected_updates = max(
                    n_expected_updates, num_containers)

                # you can't have more object requests with updates than you
                # have object requests (the container stuff gets doubled up,
                # but that's not important for purposes of durability)
                n_expected_updates = min(
                    n_expected_updates, self.replicas(policy))
                self.assertEqual(n_expected_updates, n_container_updates)

    def test_delete_at_backend_requests(self):
        t = str(int(time.time() + 100))
        for policy in POLICIES:
            req = swift.common.swob.Request.blank(
                '/v1/a/c/o', method='PUT',
                headers={'Content-Length': '0',
                         'X-Backend-Storage-Policy-Index': int(policy),
                         'X-Delete-At': t})
            controller = self.controller_cls(self.app, 'a', 'c', 'o')

            for num_del_at_nodes in range(1, 16):
                containers = [
                    {'ip': '2.0.0.%s' % i, 'port': '70%s' % str(i).zfill(2),
                     'device': 'sdc'} for i in range(num_del_at_nodes)]
                del_at_nodes = [
                    {'ip': '1.0.0.%s' % i, 'port': '60%s' % str(i).zfill(2),
                     'device': 'sdb'} for i in range(num_del_at_nodes)]

                container_info = self.fake_container_info(
                    {'nodes': containers})

                backend_headers = controller._backend_requests(
                    req, self.replicas(policy), container_info,
                    delete_at_container='dac', delete_at_partition=2,
                    delete_at_nodes=del_at_nodes)

                devices = []
                hosts = []
                part = ctr = 0
                for given_headers in backend_headers:
                    self.assertEqual(given_headers.get('X-Delete-At'), t)
                    if 'X-Delete-At-Partition' in given_headers:
                        self.assertEqual(
                            given_headers.get('X-Delete-At-Partition'), '2')
                        part += 1
                    if 'X-Delete-At-Container' in given_headers:
                        self.assertEqual(
                            given_headers.get('X-Delete-At-Container'), 'dac')
                        ctr += 1
                    devices += (
                        list_from_csv(given_headers.get('X-Delete-At-Device')))
                    hosts += (
                        list_from_csv(given_headers.get('X-Delete-At-Host')))

                # same as in test_container_update_backend_requests
                n_can_fail = self.replicas(policy) - self.quorum(policy)
                n_expected_updates = (
                    n_can_fail + utils.quorum_size(num_del_at_nodes))

                n_expected_hosts = max(
                    n_expected_updates, num_del_at_nodes)

                self.assertEqual(len(hosts), n_expected_hosts)
                self.assertEqual(len(devices), n_expected_hosts)

                # parts don't get doubled up, maximum is count of obj requests
                n_expected_parts = min(
                    n_expected_hosts, self.replicas(policy))
                self.assertEqual(part, n_expected_parts)
                self.assertEqual(ctr, n_expected_parts)

                # check that hosts are correct
                self.assertEqual(
                    set(hosts),
                    set('%s:%s' % (h['ip'], h['port']) for h in del_at_nodes))
                self.assertEqual(set(devices), set(('sdb',)))

    def test_smooth_distributed_backend_requests(self):
        t = str(int(time.time() + 100))
        for policy in POLICIES:
            req = swift.common.swob.Request.blank(
                '/v1/a/c/o', method='PUT',
                headers={'Content-Length': '0',
                         'X-Backend-Storage-Policy-Index': int(policy),
                         'X-Delete-At': t})
            controller = self.controller_cls(self.app, 'a', 'c', 'o')

            for num_containers in range(1, 16):
                containers = [
                    {'ip': '2.0.0.%s' % i, 'port': '70%s' % str(i).zfill(2),
                     'device': 'sdc'} for i in range(num_containers)]
                del_at_nodes = [
                    {'ip': '1.0.0.%s' % i, 'port': '60%s' % str(i).zfill(2),
                     'device': 'sdb'} for i in range(num_containers)]

                container_info = self.fake_container_info(
                    {'nodes': containers})

                backend_headers = controller._backend_requests(
                    req, self.replicas(policy), container_info,
                    delete_at_container='dac', delete_at_partition=2,
                    delete_at_nodes=del_at_nodes)

                # caculate no of expected updates, see
                # test_container_update_backend_requests for explanation
                n_expected_updates = min(max(
                    self.replicas(policy) - self.quorum(policy) +
                    utils.quorum_size(num_containers), num_containers),
                    self.replicas(policy))

                # the first n_expected_updates servers should have received
                # a container update
                self.assertTrue(
                    all([h.get('X-Container-Partition')
                         for h in backend_headers[:n_expected_updates]]))
                # the last n_expected_updates servers should have received
                # the x-delete-at* headers
                self.assertTrue(
                    all([h.get('X-Delete-At-Container')
                         for h in backend_headers[-n_expected_updates:]]))

    def _check_write_affinity(
            self, conf, policy_conf, policy, affinity_regions, affinity_count):
        conf['policy_config'] = policy_conf
        app = PatchedObjControllerApp(
            conf, account_ring=FakeRing(),
            container_ring=FakeRing(), logger=self.logger)

        controller = self.controller_cls(app, 'a', 'c', 'o')

        object_ring = app.get_object_ring(int(policy))
        # make our fake ring have plenty of nodes, and not get limited
        # artificially by the proxy max request node count
        object_ring.max_more_nodes = 100

        all_nodes = object_ring.get_part_nodes(1)
        all_nodes.extend(object_ring.get_more_nodes(1))

        # make sure we have enough local nodes (sanity)
        all_local_nodes = [n for n in all_nodes if
                           n['region'] in affinity_regions]
        self.assertGreaterEqual(len(all_local_nodes), affinity_count)

        # finally, create the local_first_nodes iter and flatten it out
        local_first_nodes = list(controller.iter_nodes_local_first(
            object_ring, 1, Request.blank(''), policy))

        # check that the required number of local nodes were moved up the order
        node_regions = [node['region'] for node in local_first_nodes]
        self.assertTrue(
            all(r in affinity_regions for r in node_regions[:affinity_count]),
            'Unexpected region found in local nodes, expected %s but got %s' %
            (affinity_regions, node_regions))
        return app

    def test_write_affinity_not_configured(self):
        # default is no write affinity so expect both regions 0 and 1
        self._check_write_affinity({}, {}, POLICIES[0], [0, 1],
                                   2 * self.replicas(POLICIES[0]))
        self._check_write_affinity({}, {}, POLICIES[1], [0, 1],
                                   2 * self.replicas(POLICIES[1]))

    def test_write_affinity_proxy_server_config(self):
        # without overrides policies use proxy-server config section options
        conf = {'write_affinity_node_count': '1 * replicas',
                'write_affinity': 'r0'}
        self._check_write_affinity(conf, {}, POLICIES[0], [0],
                                   self.replicas(POLICIES[0]))
        self._check_write_affinity(conf, {}, POLICIES[1], [0],
                                   self.replicas(POLICIES[1]))

    def test_write_affinity_per_policy_config(self):
        # check only per-policy configuration is sufficient
        conf = {}
        policy_conf = {'0': {'write_affinity_node_count': '1 * replicas',
                             'write_affinity': 'r1'},
                       '1': {'write_affinity_node_count': '5',
                             'write_affinity': 'r0'}}
        self._check_write_affinity(conf, policy_conf, POLICIES[0], [1],
                                   self.replicas(POLICIES[0]))
        self._check_write_affinity(conf, policy_conf, POLICIES[1], [0], 5)

    def test_write_affinity_per_policy_config_overrides_and_inherits(self):
        # check per-policy config is preferred over proxy-server section config
        conf = {'write_affinity_node_count': '1 * replicas',
                'write_affinity': 'r0'}
        policy_conf = {'0': {'write_affinity': 'r1'},
                       '1': {'write_affinity_node_count': '3 * replicas'}}
        # policy 0 inherits default node count, override affinity to r1
        self._check_write_affinity(conf, policy_conf, POLICIES[0], [1],
                                   self.replicas(POLICIES[0]))
        # policy 1 inherits default affinity to r0, overrides node count
        self._check_write_affinity(conf, policy_conf, POLICIES[1], [0],
                                   3 * self.replicas(POLICIES[1]))

# end of CommonObjectControllerMixin


@patch_policies()
class TestReplicatedObjController(CommonObjectControllerMixin,
                                  unittest.TestCase):

    controller_cls = obj.ReplicatedObjectController

    def test_PUT_simple(self):
        req = swift.common.swob.Request.blank('/v1/a/c/o', method='PUT')
        req.headers['content-length'] = '0'
        with set_http_connect(201, 201, 201):
            resp = req.get_response(self.app)
        self.assertEqual(resp.status_int, 201)

    def test_PUT_error_with_footers(self):
        footers_callback = make_footers_callback(b'')
        env = {'swift.callback.update_footers': footers_callback}
        req = swift.common.swob.Request.blank('/v1/a/c/o', method='PUT',
                                              environ=env)
        req.headers['content-length'] = '0'
        codes = [503] * self.replicas()
        expect_headers = {
            'X-Obj-Metadata-Footer': 'yes'
        }

        with set_http_connect(*codes, expect_headers=expect_headers):
            resp = req.get_response(self.app)
        self.assertEqual(resp.status_int, 503)

    def _test_PUT_with_no_footers(self, test_body=b'', chunked=False):
        # verify that when no footers are required then the PUT uses a regular
        # single part body
        req = swift.common.swob.Request.blank('/v1/a/c/o', method='PUT',
                                              body=test_body)
        if chunked:
            req.headers['Transfer-Encoding'] = 'chunked'
        etag = md5(test_body, usedforsecurity=False).hexdigest()
        req.headers['Etag'] = etag

        put_requests = defaultdict(
            lambda: {'headers': None, 'chunks': [], 'connection': None})

        def capture_body(conn, chunk):
            put_requests[conn.connection_id]['chunks'].append(chunk)
            put_requests[conn.connection_id]['connection'] = conn

        def capture_headers(ip, port, device, part, method, path, headers,
                            **kwargs):
            conn_id = kwargs['connection_id']
            put_requests[conn_id]['headers'] = headers

        codes = [201] * self.replicas()
        expect_headers = {'X-Obj-Metadata-Footer': 'yes'}
        resp_headers = {
            'Some-Header': 'Four',
            'Etag': '"%s"' % etag,
        }
        with set_http_connect(*codes, expect_headers=expect_headers,
                              give_send=capture_body,
                              give_connect=capture_headers,
                              headers=resp_headers):
            resp = req.get_response(self.app)

        self.assertEqual(resp.status_int, 201)
        timestamps = {captured_req['headers']['x-timestamp']
                      for captured_req in put_requests.values()}
        self.assertEqual(1, len(timestamps), timestamps)
        self.assertEqual(dict(resp.headers), {
            'Content-Type': 'text/html; charset=UTF-8',
            'Content-Length': '0',
            'Etag': etag,
            'Last-Modified': time.strftime(
                "%a, %d %b %Y %H:%M:%S GMT",
                time.gmtime(math.ceil(float(timestamps.pop())))),
        })
        for connection_id, info in put_requests.items():
            body = b''.join(info['chunks'])
            headers = info['headers']
            if chunked or not test_body:
                body = unchunk_body(body)
                self.assertEqual('100-continue', headers['Expect'])
                self.assertEqual('chunked', headers['Transfer-Encoding'])
                self.assertNotIn('Content-Length', headers)
            else:
                self.assertNotIn('Transfer-Encoding', headers)
            if body or not test_body:
                self.assertEqual('100-continue', headers['Expect'])
            else:
                self.assertNotIn('Expect', headers)
            self.assertNotIn('X-Backend-Obj-Multipart-Mime-Boundary', headers)
            self.assertNotIn('X-Backend-Obj-Metadata-Footer', headers)
            self.assertNotIn('X-Backend-Obj-Multiphase-Commit', headers)
            self.assertEqual(etag, headers['Etag'])

            self.assertEqual(test_body, body)
            self.assertTrue(info['connection'].closed)

    def test_PUT_with_chunked_body_and_no_footers(self):
        self._test_PUT_with_no_footers(test_body=b'asdf', chunked=True)

    def test_PUT_with_body_and_no_footers(self):
        self._test_PUT_with_no_footers(test_body=b'asdf', chunked=False)

    def test_PUT_with_no_body_and_no_footers(self):
        self._test_PUT_with_no_footers(test_body=b'', chunked=False)

    def test_txn_id_logging_on_PUT(self):
        req = swift.common.swob.Request.blank('/v1/a/c/o', method='PUT')
        self.app.logger.txn_id = req.environ['swift.trans_id'] = 'test-txn-id'
        req.headers['content-length'] = '0'
        # we capture stdout since the debug log formatter prints the formatted
        # message to stdout
        stdout = StringIO()
        with set_http_connect((100, Timeout()), 503, 503), \
                mock.patch('sys.stdout', stdout):
            resp = req.get_response(self.app)
        self.assertEqual(resp.status_int, 503)
        for line in stdout.getvalue().splitlines():
            self.assertIn('test-txn-id', line)
        self.assertIn('Trying to get final status of PUT to',
                      stdout.getvalue())

    def test_PUT_empty_bad_etag(self):
        req = swift.common.swob.Request.blank('/v1/a/c/o', method='PUT')
        req.headers['Content-Length'] = '0'
        req.headers['Etag'] = '"catbus"'

        # The 2-tuple here makes getexpect() return 422, not 100. For objects
        # that are >0 bytes, you get a 100 Continue and then a 422
        # Unprocessable Entity after sending the body. For zero-byte objects,
        # though, you get the 422 right away because no Expect header is sent
        # with zero-byte PUT. The second status in the tuple should not be
        # consumed, it's just there to make the FakeStatus treat the first as
        # an expect status, but we'll make it something other than a 422 so
        # that if it is consumed then the test should fail.
        codes = [FakeStatus((422, 200))
                 for _junk in range(self.replicas())]

        with set_http_connect(*codes):
            resp = req.get_response(self.app)
        self.assertEqual(resp.status_int, 422)

    def test_PUT_if_none_match(self):
        req = swift.common.swob.Request.blank('/v1/a/c/o', method='PUT')
        req.headers['if-none-match'] = '*'
        req.headers['content-length'] = '0'
        with set_http_connect(201, 201, 201):
            resp = req.get_response(self.app)
        self.assertEqual(resp.status_int, 201)

    def test_PUT_if_none_match_denied(self):
        req = swift.common.swob.Request.blank('/v1/a/c/o', method='PUT')
        req.headers['if-none-match'] = '*'
        req.headers['content-length'] = '0'
        with set_http_connect(201, 412, 201):
            resp = req.get_response(self.app)
        self.assertEqual(resp.status_int, 412)

    def test_PUT_if_none_match_not_star(self):
        req = swift.common.swob.Request.blank('/v1/a/c/o', method='PUT')
        req.headers['if-none-match'] = 'somethingelse'
        req.headers['content-length'] = '0'
        with set_http_connect():
            resp = req.get_response(self.app)
        self.assertEqual(resp.status_int, 400)

    def test_PUT_connect_exceptions(self):
        object_ring = self.app.get_object_ring(None)
        self.app.sort_nodes = lambda n, *args, **kwargs: n  # disable shuffle

        def test_status_map(statuses, expected):
            self.app.error_limiter.stats.clear()
            req = swob.Request.blank('/v1/a/c/o.jpg', method='PUT',
                                     body=b'test body')
            with set_http_connect(*statuses):
                resp = req.get_response(self.app)
            self.assertEqual(resp.status_int, expected)

        base_status = [201] * 3
        # test happy path
        test_status_map(list(base_status), 201)
        for i in range(3):
            self.assertEqual(node_error_count(
                self.app, object_ring.devs[i]), 0)
        # single node errors and test isolation
        for i in range(3):
            status_list = list(base_status)
            status_list[i] = 503
            test_status_map(status_list, 201)
            for j in range(3):
                self.assertEqual(node_error_count(
                    self.app, object_ring.devs[j]), 1 if j == i else 0)
        # connect errors
        test_status_map((201, Timeout(), 201, 201), 201)
        self.assertEqual(node_error_count(
            self.app, object_ring.devs[1]), 1)
        test_status_map((Exception('kaboom!'), 201, 201, 201), 201)
        self.assertEqual(node_error_count(
            self.app, object_ring.devs[0]), 1)
        # expect errors
        test_status_map((201, 201, (503, None), 201), 201)
        self.assertEqual(node_error_count(
            self.app, object_ring.devs[2]), 1)
        test_status_map(((507, None), 201, 201, 201), 201)
        self.assertEqual(
            node_error_count(self.app, object_ring.devs[0]),
            self.app.error_limiter.suppression_limit + 1)
        # response errors
        test_status_map(((100, Timeout()), 201, 201), 201)
        self.assertEqual(
            node_error_count(self.app, object_ring.devs[0]), 1)
        test_status_map((201, 201, (100, Exception())), 201)
        self.assertEqual(
            node_error_count(self.app, object_ring.devs[2]), 1)
        test_status_map((201, (100, 507), 201), 201)
        self.assertEqual(
            node_error_count(self.app, object_ring.devs[1]),
            self.app.error_limiter.suppression_limit + 1)

    def test_PUT_connect_exception_with_unicode_path(self):
        expected = 201
        statuses = (
            Exception('Connection refused: Please insert ten dollars'),
            201, 201, 201)

        req = swob.Request.blank('/v1/AUTH_kilroy/%ED%88%8E/%E9%90%89',
                                 method='PUT',
                                 body=b'life is utf-gr8')
        self.app.logger.clear()
        with set_http_connect(*statuses):
            resp = req.get_response(self.app)

        self.assertEqual(resp.status_int, expected)
        log_lines = self.app.logger.get_lines_for_level('error')
        self.assertFalse(log_lines[1:])
        self.assertIn('ERROR with Object server', log_lines[0])
        self.assertIn(quote(req.swift_entity_path), log_lines[0])
        self.assertIn('re: Expect: 100-continue', log_lines[0])

    def test_PUT_get_expect_errors_with_unicode_path(self):
        def do_test(statuses):
            req = swob.Request.blank('/v1/AUTH_kilroy/%ED%88%8E/%E9%90%89',
                                     method='PUT',
                                     body=b'life is utf-gr8')
            self.app.logger.clear()
            with set_http_connect(*statuses):
                resp = req.get_response(self.app)

            self.assertEqual(resp.status_int, 201)
            log_lines = self.app.logger.get_lines_for_level('error')
            self.assertFalse(log_lines[1:])
            return log_lines

        log_lines = do_test((201, (507, None), 201, 201))
        self.assertIn('ERROR Insufficient Storage', log_lines[0])

        log_lines = do_test((201, (503, None), 201, 201))
        self.assertIn('ERROR 503 Expect: 100-continue From Object Server',
                      log_lines[0])

    def test_PUT_send_exception_with_unicode_path(self):
        def do_test(exc):
            conns = set()

            def capture_send(conn, data):
                conns.add(conn)
                if len(conns) == 2:
                    raise exc

            req = swob.Request.blank('/v1/AUTH_kilroy/%ED%88%8E/%E9%90%89',
                                     method='PUT',
                                     body=b'life is utf-gr8')
            self.app.logger.clear()
            with set_http_connect(201, 201, 201, give_send=capture_send):
                resp = req.get_response(self.app)

            self.assertEqual(resp.status_int, 201)
            log_lines = self.app.logger.get_lines_for_level('error')
            self.assertFalse(log_lines[1:])
            self.assertIn('ERROR with Object server', log_lines[0])
            self.assertIn(quote(req.swift_entity_path), log_lines[0])
            self.assertIn('Trying to write to', log_lines[0])

        do_test(Exception('Exception while sending data on connection'))
        do_test(ChunkWriteTimeout())

    def test_PUT_final_response_errors_with_unicode_path(self):
        def do_test(statuses):
            req = swob.Request.blank('/v1/AUTH_kilroy/%ED%88%8E/%E9%90%89',
                                     method='PUT',
                                     body=b'life is utf-gr8')
            self.app.logger.clear()
            with set_http_connect(*statuses):
                resp = req.get_response(self.app)

            self.assertEqual(resp.status_int, 201)
            log_lines = self.app.logger.get_lines_for_level('error')
            self.assertFalse(log_lines[1:])
            return req, log_lines

        req, log_lines = do_test((201, (100, Exception('boom')), 201))
        self.assertIn('ERROR with Object server', log_lines[0])
        if six.PY3:
            self.assertIn(req.path, log_lines[0])
        else:
            self.assertIn(req.path.decode('utf-8'), log_lines[0])
        self.assertIn('Trying to get final status of PUT', log_lines[0])

        req, log_lines = do_test((201, (100, Timeout()), 201))
        self.assertIn('ERROR with Object server', log_lines[0])
        if six.PY3:
            self.assertIn(req.path, log_lines[0])
        else:
            self.assertIn(req.path.decode('utf-8'), log_lines[0])
        self.assertIn('Trying to get final status of PUT', log_lines[0])

        req, log_lines = do_test((201, (100, 507), 201))
        self.assertIn('ERROR Insufficient Storage', log_lines[0])

        req, log_lines = do_test((201, (100, 500), 201))
        if six.PY3:
            # We allow the b'' in logs because we want to see bad characters.
            self.assertIn(
                "ERROR 500 b'' Trying to PUT /v1/AUTH_kilroy/%ED%88%8E/"
                "%E9%90%89 From Object Server", log_lines[0])
            self.assertIn(req.path, log_lines[0])
        else:
            self.assertIn(
                'ERROR 500  Trying to PUT /v1/AUTH_kilroy/%ED%88%8E/%E9%90%89 '
                'From Object Server', log_lines[0])
            self.assertIn(req.path.decode('utf-8'), log_lines[0])

    def test_DELETE_errors(self):
        # verify logged errors with and without non-ascii characters in path
        def do_test(path, statuses):

            req = swob.Request.blank('/v1' + path,
                                     method='DELETE',
                                     body=b'life is utf-gr8')
            self.app.logger.clear()
            with set_http_connect(*statuses):
                resp = req.get_response(self.app)

            self.assertEqual(resp.status_int, 201)
            log_lines = self.app.logger.get_lines_for_level('error')
            self.assertFalse(log_lines[1:])
            return req, log_lines

        req, log_lines = do_test('/AUTH_kilroy/ascii/ascii',
                                 (201, 500, 201, 201))
        self.assertIn('Trying to DELETE', log_lines[0])
        if six.PY3:
            self.assertIn(req.swift_entity_path, log_lines[0])
        else:
            self.assertIn(req.swift_entity_path.decode('utf-8'), log_lines[0])
        self.assertIn(' From Object Server', log_lines[0])

        req, log_lines = do_test('/AUTH_kilroy/%ED%88%8E/%E9%90%89',
                                 (201, 500, 201, 201))
        self.assertIn('Trying to DELETE', log_lines[0])
        if six.PY3:
            self.assertIn(req.swift_entity_path, log_lines[0])
        else:
            self.assertIn(req.swift_entity_path.decode('utf-8'), log_lines[0])
        self.assertIn(' From Object Server', log_lines[0])

        req, log_lines = do_test('/AUTH_kilroy/ascii/ascii',
                                 (201, 507, 201, 201))
        self.assertIn('ERROR Insufficient Storage', log_lines[0])

        req, log_lines = do_test('/AUTH_kilroy/%ED%88%8E/%E9%90%89',
                                 (201, 507, 201, 201))
        self.assertIn('ERROR Insufficient Storage', log_lines[0])

        req, log_lines = do_test('/AUTH_kilroy/ascii/ascii',
                                 (201, Exception(), 201, 201))
        self.assertIn('Trying to DELETE', log_lines[0])
        if six.PY3:
            self.assertIn(req.swift_entity_path, log_lines[0])
        else:
            self.assertIn(req.swift_entity_path.decode('utf-8'), log_lines[0])
        self.assertIn('ERROR with Object server', log_lines[0])

        req, log_lines = do_test('/AUTH_kilroy/%ED%88%8E/%E9%90%89',
                                 (201, Exception(), 201, 201))
        self.assertIn('Trying to DELETE', log_lines[0])
        if six.PY3:
            self.assertIn(req.swift_entity_path, log_lines[0])
        else:
            self.assertIn(req.swift_entity_path.decode('utf-8'), log_lines[0])
        self.assertIn('ERROR with Object server', log_lines[0])

    def test_DELETE_with_write_affinity(self):
        policy_conf = self.app.get_policy_options(self.policy)
        policy_conf.write_affinity_handoff_delete_count = self.replicas() // 2
        policy_conf.write_affinity_is_local_fn = (
            lambda node: node['region'] == 1)

        req = swift.common.swob.Request.blank('/v1/a/c/o', method='DELETE')

        codes = [204, 204, 404, 204]
        with mocked_http_conn(*codes):
            resp = req.get_response(self.app)
        self.assertEqual(resp.status_int, 204)

        codes = [204, 404, 404, 204]
        with mocked_http_conn(*codes):
            resp = req.get_response(self.app)
        self.assertEqual(resp.status_int, 204)

        policy_conf.write_affinity_handoff_delete_count = 2

        codes = [204, 204, 404, 204, 404]
        with mocked_http_conn(*codes):
            resp = req.get_response(self.app)
        self.assertEqual(resp.status_int, 204)

        codes = [204, 404, 404, 204, 204]
        with mocked_http_conn(*codes):
            resp = req.get_response(self.app)
        self.assertEqual(resp.status_int, 204)

    def test_PUT_error_during_transfer_data(self):
        class FakeReader(object):
            def read(self, size):
                raise IOError('error message')

        req = swob.Request.blank('/v1/a/c/o.jpg', method='PUT',
                                 body=b'test body')

        req.environ['wsgi.input'] = FakeReader()
        req.headers['content-length'] = '6'
        with set_http_connect(201, 201, 201):
            resp = req.get_response(self.app)

        self.assertEqual(resp.status_int, 499)

    def test_PUT_chunkreadtimeout_during_transfer_data(self):
        class FakeReader(object):
            def read(self, size):
                raise exceptions.ChunkReadTimeout()

        req = swob.Request.blank('/v1/a/c/o.jpg', method='PUT',
                                 body=b'test body')

        req.environ['wsgi.input'] = FakeReader()
        req.headers['content-length'] = '6'
        with set_http_connect(201, 201, 201):
            resp = req.get_response(self.app)

        self.assertEqual(resp.status_int, 408)

    def test_PUT_timeout_during_transfer_data(self):
        class FakeReader(object):
            def read(self, size):
                raise Timeout()
        conns = []

        def capture_expect(conn):
            # stash connections so that we can verify they all get closed
            conns.append(conn)

        req = swob.Request.blank('/v1/a/c/o.jpg', method='PUT',
                                 body=b'test body')

        req.environ['wsgi.input'] = FakeReader()
        req.headers['content-length'] = '6'
        with set_http_connect(201, 201, 201, give_expect=capture_expect):
            resp = req.get_response(self.app)

        self.assertEqual(resp.status_int, 499)
        self.assertEqual(self.replicas(), len(conns))
        for conn in conns:
            self.assertTrue(conn.closed)

    def test_PUT_insufficient_data_from_client(self):
        class FakeReader(object):
            def read(self, size):
                raise Timeout()
        conns = []

        def capture_expect(conn):
            # stash connections so that we can verify they all get closed
            conns.append(conn)

        req = swob.Request.blank('/v1/a/c/o.jpg', method='PUT',
                                 body='7 bytes')
        req.headers['content-length'] = '99'
        with set_http_connect(201, 201, 201, give_expect=capture_expect):
            resp = req.get_response(self.app)

        self.assertEqual(resp.status_int, 499)
        warning_lines = self.app.logger.get_lines_for_level('warning')
        self.assertEqual(1, len(warning_lines))
        self.assertIn('Client disconnected without sending enough data',
                      warning_lines[0])
        self.assertEqual(self.replicas(), len(conns))
        for conn in conns:
            self.assertTrue(conn.closed)

    def test_PUT_exception_during_transfer_data(self):
        class FakeReader(object):
            def read(self, size):
                raise Exception('exception message')

        req = swob.Request.blank('/v1/a/c/o.jpg', method='PUT',
                                 body=b'test body')

        req.environ['wsgi.input'] = FakeReader()
        req.headers['content-length'] = '6'
        with set_http_connect(201, 201, 201):
            resp = req.get_response(self.app)

        self.assertEqual(resp.status_int, 500)

    def test_GET_simple(self):
        req = swift.common.swob.Request.blank('/v1/a/c/o')
        with set_http_connect(200, headers={'Connection': 'close'}):
            resp = req.get_response(self.app)
        self.assertEqual(resp.status_int, 200)
        self.assertIn('Accept-Ranges', resp.headers)
        self.assertNotIn('Connection', resp.headers)

    def test_GET_slow_read(self):
        self.app.recoverable_node_timeout = 0.01
        self.app.client_timeout = 0.1
        self.app.object_chunk_size = 10
        body = b'test'
        etag = md5(body, usedforsecurity=False).hexdigest()
        headers = {
            'Etag': etag,
            'Content-Length': len(body),
            'X-Timestamp': Timestamp(self.ts()).normal,
        }
        responses = [(200, body, headers)] * 2
        status_codes, body_iter, headers = zip(*responses)
        req = swift.common.swob.Request.blank('/v1/a/c/o')
        # make the first response slow...
        read_sleeps = [0.1, 0]
        with mocked_http_conn(*status_codes, body_iter=body_iter,
                              headers=headers, slow=read_sleeps) as log:
            resp = req.get_response(self.app)
            self.assertEqual(resp.status_int, 200)
            body = resp.body
        self.assertEqual(b'test', body)
        self.assertEqual(len(log.requests), 2)

        def make_key(r):
            r['device'] = r['path'].split('/')[1]
            return '%(ip)s:%(port)s/%(device)s' % r
        # the first node got errors incr'd
        expected_error_limiting = {
            make_key(log.requests[0]): {
                'errors': 1,
                'last_error': mock.ANY,
            }
        }
        actual = {}
        for n in self.app.get_object_ring(int(self.policy)).devs:
            node_key = self.app.error_limiter.node_key(n)
            stats = self.app.error_limiter.stats.get(node_key) or {}
            if stats:
                actual[self.app.error_limiter.node_key(n)] = stats
        self.assertEqual(actual, expected_error_limiting)
        for read_line in self.app.logger.get_lines_for_level('error'):
            self.assertIn("Trying to read object during GET (retrying)",
                          read_line)
        self.assertEqual(
            len(self.logger.logger.records['ERROR']), 1,
            'Expected 1 ERROR lines, got %r' % (
                self.logger.logger.records['ERROR'], ))

    def _do_test_GET_with_multirange_slow_body_resumes(
            self, slowdown_after=0, resume_bytes=0):
        self.app.logger.clear()
        self.app.recoverable_node_timeout = 0.01
        self.app.object_chunk_size = 10
        obj_data = b''.join([b'testing%03d' % i for i in range(100)])
        etag = md5(obj_data, usedforsecurity=False).hexdigest()
        boundary1 = b'81eb9c110b32ced5fe'
        resp_body1 = b'\r\n'.join([
            b'--' + boundary1,
            b'Content-Type: application/octet-stream',
            b'Content-Range: bytes 0-49/700',
            b'',
            obj_data[0:50],
            b'--' + boundary1,
            b'Content-Type: application/octet-stream',
            b'Content-Range: bytes 100-104/700',
            b'',
            obj_data[100:105],
            b'--' + boundary1 + b'--',
        ])
        boundary2 = b'aaeb9c110b32ced5fe'
        resp_body2 = b'\r\n'.join([
            b'--' + boundary2,
            b'Content-Type: application/octet-stream',
            b'Content-Range: bytes %d-49/700' % resume_bytes,
            b'',
            obj_data[resume_bytes:50],
            b'--' + boundary2,
            b'Content-Type: application/octet-stream',
            b'Content-Range: bytes 100-104/700',
            b'',
            obj_data[100:105],
            b'--' + boundary2 + b'--',
        ])

        headers1 = {
            'Etag': etag,
            'Content-Type': b'multipart/byteranges;boundary=' + boundary1,
            'Content-Length': len(resp_body1),
            'X-Timestamp': Timestamp(self.ts()).normal,
        }
        headers2 = {
            'Etag': etag,
            'Content-Type': b'multipart/byteranges;boundary=' + boundary2,
            'Content-Length': len(resp_body2),
            'X-Timestamp': Timestamp(self.ts()).normal,
        }
        responses = [
            StubResponse(206, resp_body1, headers1, slowdown=0.1,
                         slowdown_after=slowdown_after),
            StubResponse(206, resp_body2, headers2)
        ]
        req_range_hdrs = []

        def get_response(req):
            req_range_hdrs.append(req['headers'].get('Range'))
            return responses.pop(0) if responses else StubResponse(404)

        req = swob.Request.blank('/v1/a/c/o', headers={
            'Range': 'bytes=0-49,100-104'})
        with capture_http_requests(get_response) as captured_requests:
            resp = req.get_response(self.app)
            self.assertEqual(resp.status_int, 206)
            actual_body = resp.body

        self.assertEqual(resp.status_int, 206)
        self.assertEqual(2, len(captured_requests))
        self.assertEqual([1] + [0] * (self.replicas() - 1),
                         node_error_counts(self.app, self.obj_ring.devs))
        # note: client response uses boundary from first backend response
        self.assertEqual(resp_body1, actual_body)
        return req_range_hdrs

    def test_GET_with_multirange_slow_body_resumes(self):
        req_range_hdrs = self._do_test_GET_with_multirange_slow_body_resumes(
            slowdown_after=0)
        self.assertEqual(['bytes=0-49,100-104'] * 2, req_range_hdrs)
        error_lines = self.app.logger.get_lines_for_level('error')
        self.assertEqual(1, len(error_lines))
        self.assertIn('Trying to read next part of object multi-part GET '
                      '(retrying)', error_lines[0])

    def test_GET_with_multirange_slow_body_resumes_before_body_started(self):
        # First response times out while first part boundary/headers are being
        # read. No part body has been yielded to the client so range header is
        # not adjusted for the second backend request.
        req_range_hdrs = self._do_test_GET_with_multirange_slow_body_resumes(
            slowdown_after=40, resume_bytes=0)
        self.assertEqual(['bytes=0-49,100-104'] * 2, req_range_hdrs)
        error_lines = self.app.logger.get_lines_for_level('error')
        self.assertEqual(1, len(error_lines))
        self.assertIn('Trying to read next part of object multi-part GET '
                      '(retrying)', error_lines[0])

    def test_GET_with_multirange_slow_body_resumes_after_body_started(self):
        # First response times out after first part boundary/headers have been
        # read. Some part body has been yielded to the client so range header
        # is adjusted for the second backend request.
        # 140 bytes before timeout is sufficient for the part boundary, headers
        # and approx 50 body bytes to be read, but _MultipartMimeFileLikeObject
        # buffers bytes from the backend response such that only 20 bytes are
        # actually yielded to the client.
        req_range_hdrs = self._do_test_GET_with_multirange_slow_body_resumes(
            slowdown_after=140, resume_bytes=20)
        self.assertEqual(['bytes=0-49,100-104', 'bytes=20-49,100-104'],
                         req_range_hdrs)
        error_lines = self.app.logger.get_lines_for_level('error')
        self.assertEqual(1, len(error_lines))
        self.assertIn('Trying to read object during GET (retrying) ',
                      error_lines[0])

    def test_GET_with_multirange_slow_body_unable_to_resume(self):
        self.app.recoverable_node_timeout = 0.01
        obj_data = b'testing' * 100
        etag = md5(obj_data, usedforsecurity=False).hexdigest()
        boundary = b'81eb9c110b32ced5fe'

        resp_body = b'\r\n'.join([
            b'--' + boundary,
            b'Content-Type: application/octet-stream',
            b'Content-Range: bytes 0-49/700',
            b'',
            obj_data[0:50],
            b'--' + boundary,
            b'Content-Type: application/octet-stream',
            b'Content-Range: bytes 100-104/700',
            b'',
            obj_data[100:105],
            b'--' + boundary + b'--',
        ])

        headers = {
            'Etag': etag,
            'Content-Type': b'multipart/byteranges;boundary=' + boundary,
            'Content-Length': len(resp_body),
            'X-Timestamp': Timestamp(self.ts()).normal,
        }
        responses = [
            StubResponse(206, resp_body, headers, slowdown=0.1),
            StubResponse(206, resp_body, headers, slowdown=0.1),
            StubResponse(206, resp_body, headers, slowdown=0.1),
        ]

        def get_response(req):
            return responses.pop(0) if responses else StubResponse(404)

        req = swob.Request.blank('/v1/a/c/o', headers={
            'Range': 'bytes=0-49,100-104'})
        response_chunks = []
        with capture_http_requests(get_response) as log:
            resp = req.get_response(self.app)
            with self.assertRaises(ChunkReadTimeout):
                # note: the error is raised while the resp_iter is read...
                for chunk in resp.app_iter:
                    response_chunks.append(chunk)
        self.assertEqual(response_chunks, [])
        self.assertEqual(resp.status_int, 206)
        self.assertEqual([1, 1, 1],
                         node_error_counts(self.app, self.obj_ring.devs))
        self.assertEqual(6, len(log))
        error_lines = self.app.logger.get_lines_for_level('error')
        self.assertEqual(3, len(error_lines))
        for line in error_lines:
            self.assertIn('Trying to read next part of object multi-part GET '
                          '(retrying)', line)

    def test_GET_unable_to_resume(self):
        self.app.recoverable_node_timeout = 0.01
        self.app.client_timeout = 0.1
        self.app.object_chunk_size = 10
        resp_body = b'length 8'
        etag = md5(resp_body, usedforsecurity=False).hexdigest()
        headers = {
            'Etag': etag,
            'Content-Type': b'plain/text',
            'Content-Length': len(resp_body),
            'X-Timestamp': Timestamp(self.ts()).normal,
        }

        # make all responses slow...
        responses = [
            StubResponse(200, resp_body, headers, slowdown=0.1),
            StubResponse(200, resp_body, headers, slowdown=0.1),
            StubResponse(200, resp_body, headers, slowdown=0.1),
        ]

        def get_response(req):
            return responses.pop(0) if responses else StubResponse(404)

        req = swob.Request.blank('/v1/a/c/o')
        with capture_http_requests(get_response):
            resp = req.get_response(self.app)
            with self.assertRaises(ChunkReadTimeout):
                _ = resp.body
        self.assertEqual(resp.status_int, 200)
        self.assertEqual(etag, resp.headers.get('ETag'))
        self.assertEqual([1] * self.replicas(),
                         node_error_counts(self.app, self.obj_ring.devs))

        error_lines = self.app.logger.get_lines_for_level('error')
        self.assertEqual(3, len(error_lines))
        for line in error_lines[:3]:
            self.assertIn('Trying to read object during GET', line)

    def test_GET_newest_will_not_resume(self):
        # verify that request with x-newest use node_timeout and don't resume
        self.app.node_timeout = 0.01
        # set recoverable_node_timeout crazy high to verify that this is not
        # the timeout value that is used
        self.app.recoverable_node_timeout = 1000
        self.app.client_timeout = 0.1
        self.app.object_chunk_size = 10
        resp_body = b'length 8'
        etag = md5(resp_body, usedforsecurity=False).hexdigest()
        headers = {
            'Etag': etag,
            'Content-Type': b'plain/text',
            'Content-Length': len(resp_body),
            'X-Timestamp': Timestamp(self.ts()).normal,
        }

        # make all responses slow...
        responses = [
            StubResponse(200, resp_body, headers, slowdown=0.1),
        ]

        def get_response(req):
            return responses.pop(0) if responses else StubResponse(404)

        req = swob.Request.blank('/v1/a/c/o', headers={'X-Newest': 'true'})
        with capture_http_requests(get_response):
            resp = req.get_response(self.app)
            with self.assertRaises(ChunkReadTimeout):
                _ = resp.body
        self.assertEqual(resp.status_int, 200)
        self.assertEqual(etag, resp.headers.get('ETag'))
        error_lines = self.app.logger.get_lines_for_level('error')
        self.assertEqual(0, len(error_lines))

    def test_GET_resuming_ignores_416(self):
        # verify that a resuming getter will not try to use the content of a
        # 416 response (because it's etag will mismatch that from the first
        # response)
        self.app.recoverable_node_timeout = 0.01
        self.app.client_timeout = 0.1
        self.app.object_chunk_size = 10
        body = b'length 8'
        body_short = b'four'
        body_416 = b'<html><h1>Requested Range Not Satisfiable</h1>' \
                   b'<p>The Range requested is not available.</p></html>'
        etag = md5(body, usedforsecurity=False).hexdigest()
        etag_short = md5(body_short, usedforsecurity=False).hexdigest()
        headers_206 = {
            'Etag': etag,
            'Content-Length': len(body),
            'X-Timestamp': Timestamp(self.ts()).normal,
            'Content-Range': 'bytes 7-8/8'
        }
        headers_416 = {
            # note: 416 when applying the same range implies different object
            # length and therefore different etag
            'Etag': etag_short,
            'Content-Length': len(body_416),
            'X-Timestamp': Timestamp(self.ts()).normal,
            'Content-Range': 'bytes */4'
        }
        req = swift.common.swob.Request.blank(
            '/v1/a/c/o', headers={'Range': 'bytes=7-8'})
        # make the first response slow...
        read_sleeps = [0.1, 0]
        with mocked_http_conn(206, 416, 206, body_iter=[body, body_416, body],
                              headers=[headers_206, headers_416, headers_206],
                              slow=read_sleeps) as log:
            resp = req.get_response(self.app)
            self.assertEqual(resp.status_int, 206)
            resp_body = resp.body
        self.assertEqual(b'length 8', resp_body)
        self.assertEqual(len(log.requests), 3)
        self.assertEqual('bytes=7-8', log.requests[0]['headers']['Range'])
        self.assertEqual('bytes=7-8', log.requests[1]['headers']['Range'])
        self.assertEqual('bytes=7-8', log.requests[2]['headers']['Range'])

    def test_GET_resuming(self):
        self.app.recoverable_node_timeout = 0.01
        self.app.client_timeout = 0.1
        self.app.object_chunk_size = 10
        body = b'length 8'
        etag = md5(body, usedforsecurity=False).hexdigest()
        headers_200 = {
            'Etag': etag,
            'Content-Length': len(body),
            'X-Timestamp': Timestamp(self.ts()).normal,
        }
        headers_206 = {
            # note: use of 'X-Backend-Ignore-Range-If-Metadata-Present' in
            # request means that 200 response did not evaluate the Range and
            # the proxy modifies requested backend range accordingly
            'Etag': etag,
            'Content-Length': len(body),
            'X-Timestamp': Timestamp(self.ts()).normal,
            'Content-Range': 'bytes 0-7/8'
        }
        req = swift.common.swob.Request.blank(
            '/v1/a/c/o',
            headers={'Range': 'bytes=9-10, 20-30',
                     'X-Backend-Ignore-Range-If-Metadata-Present':
                         'X-Static-Large-Object'})
        # make the first 2 responses slow...
        read_sleeps = [0.1, 0.1, 0]
        with mocked_http_conn(200, 206, 206, body_iter=[body, body, body],
                              headers=[headers_200, headers_206, headers_206],
                              slow=read_sleeps) as log:
            resp = req.get_response(self.app)
            self.assertEqual(resp.status_int, 200)
            resp_body = resp.body
        self.assertEqual(b'length 8', resp_body)
        self.assertEqual(len(log.requests), 3)
        # NB: original range is not satisfiable but is ignored
        self.assertEqual('bytes=9-10, 20-30',
                         log.requests[0]['headers']['Range'])
        self.assertIn('X-Backend-Ignore-Range-If-Metadata-Present',
                      log.requests[0]['headers'])
        # backend Range is updated to something that is satisfiable
        self.assertEqual('bytes=0-7,20-30',
                         log.requests[1]['headers']['Range'])
        self.assertNotIn('X-Backend-Ignore-Range-If-Metadata-Present',
                         log.requests[1]['headers'])
        self.assertEqual('bytes=0-7,20-30',
                         log.requests[2]['headers']['Range'])
        self.assertNotIn('X-Backend-Ignore-Range-If-Metadata-Present',
                         log.requests[2]['headers'])
        self.assertEqual([1, 1] + [0] * (self.replicas() - 2),
                         node_error_counts(self.app, self.obj_ring.devs))

    def test_GET_transfer_encoding_chunked(self):
        req = swift.common.swob.Request.blank('/v1/a/c/o')
        with set_http_connect(200, headers={'transfer-encoding': 'chunked'}):
            resp = req.get_response(self.app)
        self.assertEqual(resp.status_int, 200)
        self.assertEqual(resp.headers['Transfer-Encoding'], 'chunked')

    def _test_removes_swift_bytes(self, method):
        req = swift.common.swob.Request.blank('/v1/a/c/o', method=method)
        with set_http_connect(
                200, headers={'content-type': 'image/jpeg; swift_bytes=99'}):
            resp = req.get_response(self.app)
        self.assertEqual(resp.status_int, 200)
        self.assertEqual(resp.headers['Content-Type'], 'image/jpeg')

    def test_GET_removes_swift_bytes(self):
        self._test_removes_swift_bytes('GET')

    def test_HEAD_removes_swift_bytes(self):
        self._test_removes_swift_bytes('HEAD')

    def test_GET_error(self):
        req = swift.common.swob.Request.blank('/v1/a/c/o')
        self.app.logger.txn_id = req.environ['swift.trans_id'] = 'my-txn-id'
        stdout = StringIO()
        with set_http_connect(503, 200), \
                mock.patch('sys.stdout', stdout):
            resp = req.get_response(self.app)
        self.assertEqual(resp.status_int, 200)
        for line in stdout.getvalue().splitlines():
            self.assertIn('my-txn-id', line)
        self.assertIn('From Object Server', stdout.getvalue())

    def test_GET_handoff(self):
        req = swift.common.swob.Request.blank('/v1/a/c/o')
        codes = [503] * self.obj_ring.replicas + [200]
        with set_http_connect(*codes):
            resp = req.get_response(self.app)
        self.assertEqual(resp.status_int, 200)

    def test_GET_not_found(self):
        req = swift.common.swob.Request.blank('/v1/a/c/o')
        codes = [404] * (self.obj_ring.replicas +
                         self.obj_ring.max_more_nodes)
        with set_http_connect(*codes):
            resp = req.get_response(self.app)
        self.assertEqual(resp.status_int, 404)

    def test_GET_primaries_explode(self):
        req = swift.common.swob.Request.blank('/v1/a/c/o')
        codes = [Exception('kaboom!')] * self.obj_ring.replicas + (
            [404] * self.obj_ring.max_more_nodes)
        with set_http_connect(*codes):
            resp = req.get_response(self.app)
        self.assertEqual(resp.status_int, 503)

    def test_GET_primaries_timeout(self):
        req = swift.common.swob.Request.blank('/v1/a/c/o')
        codes = [Timeout()] * self.obj_ring.replicas + (
            [404] * self.obj_ring.max_more_nodes)
        with set_http_connect(*codes):
            resp = req.get_response(self.app)
        self.assertEqual(resp.status_int, 503)
        self.assertEqual([1] * self.replicas(),
                         node_error_counts(self.app, self.obj_ring.devs))

    def test_HEAD_error_limit_supression_count(self):
        def do_test(primary_codes, expected, clear_stats=True):
            if clear_stats:
                self.app.error_limiter.stats.clear()
            random.shuffle(primary_codes)
            handoff_codes = [404] * self.obj_ring.max_more_nodes
            with set_http_connect(*primary_codes + handoff_codes):
                req = swift.common.swob.Request.blank(
                    '/v1/a/c/o', method='HEAD')
                resp = req.get_response(self.app)
            self.assertEqual(resp.status_int, expected)

        policy_opts = self.app.get_policy_options(None)
        policy_opts.rebalance_missing_suppression_count = 1
        # even with disks unmounted you can run with suppression_count = 1
        do_test([507, 404, 404], 404)
        # error limiting can make things wonky
        do_test([404, 404], 404, clear_stats=False)
        # and it gets a little dicy rebooting nodes
        do_test([Timeout(), 404], 503, clear_stats=False)
        do_test([507, Timeout(), 404], 503)
        # unless you turn it off
        policy_opts.rebalance_missing_suppression_count = 0
        do_test([507, Timeout(), 404], 404)

    def test_GET_primaries_error_during_rebalance(self):
        def do_test(primary_codes, expected, include_timestamp=False):
            random.shuffle(primary_codes)
            handoff_codes = [404] * self.obj_ring.max_more_nodes
            headers = None
            if include_timestamp:
                headers = [{'X-Backend-Timestamp': '123.456'}] * 3
                headers.extend({} for _ in handoff_codes)
            with set_http_connect(*primary_codes + handoff_codes,
                                  headers=headers):
                req = swift.common.swob.Request.blank('/v1/a/c/o')
                resp = req.get_response(self.app)
            self.assertEqual(resp.status_int, expected)

        # with two of out three backend errors a client should retry
        do_test([Timeout(), Exception('kaboom!'), 404], 503)
        # unless there's a timestamp associated
        do_test([Timeout(), Exception('kaboom!'), 404], 404,
                include_timestamp=True)
        # when there's more 404s, we trust it more
        do_test([Timeout(), 404, 404], 404)
        # unless we explicitly *don't* want to trust it
        policy_opts = self.app.get_policy_options(None)
        policy_opts.rebalance_missing_suppression_count = 2
        do_test([Timeout(), 404, 404], 503)

        # overloaded primary after double rebalance
        # ... opts should increase rebalance_missing_suppression_count
        policy_opts.rebalance_missing_suppression_count = 2
        do_test([Timeout(), 404, 404], 503)

        # two primaries out, but no rebalance
        # ... default is fine for tombstones
        policy_opts.rebalance_missing_suppression_count = 1
        do_test([Timeout(), Exception('kaboom!'), 404], 404,
                include_timestamp=True)
        # ... but maybe not ideal for missing names
        # (N.B. 503 isn't really a BAD response here)
        do_test([Timeout(), Exception('kaboom!'), 404], 503)
        # still ... ops might think they should tune it down
        policy_opts.rebalance_missing_suppression_count = 0
        do_test([Timeout(), Exception('kaboom!'), 404], 404)
        # and we could maybe leave it like this for the next rebalance
        do_test([Timeout(), 404, 404], 404)
        # ... but it gets bad when faced with timeouts, b/c we can't trust a
        # single primary 404 response during rebalance
        do_test([Timeout(), Timeout(), 404], 404)
        # ops needs to fix configs to get the 503
        policy_opts.rebalance_missing_suppression_count = 1
        do_test([Timeout(), Timeout(), 404], 503)

    def test_GET_primaries_mixed_explode_and_timeout(self):
        req = swift.common.swob.Request.blank('/v1/a/c/o')
        primaries = []
        for i in range(self.obj_ring.replicas):
            if i % 2:
                primaries.append(Timeout())
            else:
                primaries.append(Exception('kaboom!'))
        codes = primaries + [404] * self.obj_ring.max_more_nodes
        with set_http_connect(*codes):
            resp = req.get_response(self.app)
        self.assertEqual(resp.status_int, 503)

    def test_primary_returns_some_nonsense_timestamp(self):
        req = swift.common.swob.Request.blank('/v1/a/c/o')
        # an un-handled ValueError in _make_node_request should just continue
        # to the next node rather than hang the request
        headers = [{'X-Backend-Timestamp': 'not-a-timestamp'}, {}]
        codes = [200, 200]
        with quiet_eventlet_exceptions(), set_http_connect(
                *codes, headers=headers):
            resp = req.get_response(self.app)
        self.assertEqual(resp.status_int, 200)

    def test_GET_not_found_when_404_newer(self):
        # if proxy receives a 404, it keeps waiting for other connections until
        # max number of nodes in hopes of finding an object, but if 404 is
        # more recent than a 200, then it should ignore 200 and return 404
        req = swift.common.swob.Request.blank('/v1/a/c/o')
        codes = [404] * self.obj_ring.replicas + \
                [200] * self.obj_ring.max_more_nodes
        ts_iter = iter([2] * self.obj_ring.replicas +
                       [1] * self.obj_ring.max_more_nodes)
        with set_http_connect(*codes, timestamps=ts_iter):
            resp = req.get_response(self.app)
        self.assertEqual(resp.status_int, 404)

    def test_GET_x_newest_not_found_when_404_newer(self):
        # if proxy receives a 404, it keeps waiting for other connections until
        # max number of nodes in hopes of finding an object, but if 404 is
        # more recent than a 200, then it should ignore 200 and return 404
        req = swift.common.swob.Request.blank('/v1/a/c/o',
                                              headers={'X-Newest': 'true'})
        codes = ([200] +
                 [404] * self.obj_ring.replicas +
                 [200] * (self.obj_ring.max_more_nodes - 1))
        ts_iter = iter([1] +
                       [2] * self.obj_ring.replicas +
                       [1] * (self.obj_ring.max_more_nodes - 1))
        with set_http_connect(*codes, timestamps=ts_iter):
            resp = req.get_response(self.app)
        self.assertEqual(resp.status_int, 404)

    def test_PUT_delete_at(self):
        t = str(int(time.time() + 100))
        req = swob.Request.blank('/v1/a/c/o', method='PUT', body=b'',
                                 headers={'Content-Type': 'foo/bar',
                                          'X-Delete-At': t})
        put_headers = []

        def capture_headers(ip, port, device, part, method, path, headers,
                            **kwargs):
            if method == 'PUT':
                put_headers.append(headers)
        codes = [201] * self.obj_ring.replicas
        with set_http_connect(*codes, give_connect=capture_headers):
            resp = req.get_response(self.app)
        self.assertEqual(resp.status_int, 201)
        for given_headers in put_headers:
            self.assertEqual(given_headers.get('X-Delete-At'), t)
            self.assertIn('X-Delete-At-Host', given_headers)
            self.assertIn('X-Delete-At-Device', given_headers)
            self.assertIn('X-Delete-At-Partition', given_headers)
            self.assertIn('X-Delete-At-Container', given_headers)

    def test_POST_delete_at_with_x_open_expired(self):
        t_delete = str(int(time.time() + 30))

        def capture_headers(ip, port, device, part, method, path, headers,
                            **kwargs):
            if method == 'POST':
                post_headers.append(headers)

        def do_post(extra_headers):
            headers = {'Content-Type': 'foo/bar',
                       'X-Delete-At': t_delete}
            headers.update(extra_headers)
            req_post = swob.Request.blank('/v1/a/c/o', method='POST', body=b'',
                                          headers=headers)

            post_codes = [202] * self.obj_ring.replicas
            with set_http_connect(*post_codes, give_connect=capture_headers):
                resp = req_post.get_response(self.app)
            self.assertEqual(resp.status_int, 202)
            self.assertEqual(len(post_headers), self.obj_ring.replicas)
            for given_headers in post_headers:
                self.assertEqual(given_headers.get('X-Delete-At'), t_delete)
                self.assertIn('X-Delete-At-Host', given_headers)
                self.assertIn('X-Delete-At-Device', given_headers)
                self.assertIn('X-Delete-At-Partition', given_headers)
                self.assertIn('X-Delete-At-Container', given_headers)

        # Check when enable_open_expired config is set to true
        conf = {'enable_open_expired': 'true'}
        self.app = PatchedObjControllerApp(
            conf, account_ring=FakeRing(),
            container_ring=FakeRing(), logger=None)
        self.app.container_info = dict(self.container_info)
        self.obj_ring = self.app.get_object_ring(int(self.policy))

        post_headers = []
        do_post({})
        for given_headers in post_headers:
            self.assertNotIn('X-Backend-Open-Expired', given_headers)

        post_headers = []
        do_post({'X-Open-Expired': 'false'})
        for given_headers in post_headers:
            self.assertNotIn('X-Backend-Open-Expired', given_headers)

        post_headers = []
        do_post({'X-Open-Expired': 'true'})
        for given_headers in post_headers:
            self.assertEqual(given_headers.get('X-Backend-Open-Expired'),
                             'true')

        # Check when enable_open_expired config is set to false
        conf = {'enable_open_expired': 'false'}
        self.app = PatchedObjControllerApp(
            conf, account_ring=FakeRing(),
            container_ring=FakeRing(), logger=None)
        self.app.container_info = dict(self.container_info)
        self.obj_ring = self.app.get_object_ring(int(self.policy))

        post_headers = []
        do_post({})
        for given_headers in post_headers:
            self.assertNotIn('X-Backend-Open-Expired', given_headers)

        post_headers = []
        do_post({'X-Open-Expired': 'false'})
        for given_headers in post_headers:
            self.assertNotIn('X-Backend-Open-Expired', given_headers)

        post_headers = []
        do_post({'X-Open-Expired': 'true'})
        for given_headers in post_headers:
            self.assertNotIn('X-Backend-Open-Expired', given_headers)

    def test_PUT_converts_delete_after_to_delete_at(self):
        req = swob.Request.blank('/v1/a/c/o', method='PUT', body=b'',
                                 headers={'Content-Type': 'foo/bar',
                                          'X-Delete-After': '60'})
        put_headers = []

        def capture_headers(ip, port, device, part, method, path, headers,
                            **kwargs):
            if method == 'PUT':
                put_headers.append(headers)
        codes = [201] * self.obj_ring.replicas
        t = time.time()
        with set_http_connect(*codes, give_connect=capture_headers):
            with mock.patch('time.time', lambda: t):
                resp = req.get_response(self.app)
        self.assertEqual(resp.status_int, 201)
        expected_delete_at = str(int(t) + 60)
        for given_headers in put_headers:
            self.assertEqual(given_headers.get('X-Delete-At'),
                             expected_delete_at)
            self.assertIn('X-Delete-At-Host', given_headers)
            self.assertIn('X-Delete-At-Device', given_headers)
            self.assertIn('X-Delete-At-Partition', given_headers)
            self.assertIn('X-Delete-At-Container', given_headers)

    def test_container_sync_put_x_timestamp_not_found(self):
        test_indexes = [None] + [int(p) for p in POLICIES]
        for policy_index in test_indexes:
            self.app.container_info['storage_policy'] = policy_index
            put_timestamp = utils.Timestamp.now().normal
            req = swob.Request.blank(
                '/v1/a/c/o', method='PUT', headers={
                    'Content-Length': 0,
                    'X-Timestamp': put_timestamp})
            codes = [201] * self.obj_ring.replicas
            with set_http_connect(*codes):
                resp = req.get_response(self.app)
            self.assertEqual(resp.status_int, 201)

    def test_container_sync_put_x_timestamp_match(self):
        test_indexes = [None] + [int(p) for p in POLICIES]
        for policy_index in test_indexes:
            self.app.container_info['storage_policy'] = policy_index
            put_timestamp = utils.Timestamp.now().normal
            req = swob.Request.blank(
                '/v1/a/c/o', method='PUT', headers={
                    'Content-Length': 0,
                    'X-Timestamp': put_timestamp})
            ts_iter = itertools.repeat(put_timestamp)
            codes = [409] * self.obj_ring.replicas
            with set_http_connect(*codes, timestamps=ts_iter):
                resp = req.get_response(self.app)
            self.assertEqual(resp.status_int, 202)

    def test_container_sync_put_x_timestamp_older(self):
        ts = (utils.Timestamp(t) for t in itertools.count(int(time.time())))
        test_indexes = [None] + [int(p) for p in POLICIES]
        for policy_index in test_indexes:
            self.app.container_info['storage_policy'] = policy_index
            req = swob.Request.blank(
                '/v1/a/c/o', method='PUT', headers={
                    'Content-Length': 0,
                    'X-Timestamp': next(ts).internal})
            ts_iter = itertools.repeat(next(ts).internal)
            codes = [409] * self.obj_ring.replicas
            with set_http_connect(*codes, timestamps=ts_iter):
                resp = req.get_response(self.app)
            self.assertEqual(resp.status_int, 202)

    def test_container_sync_put_x_timestamp_newer(self):
        ts = (utils.Timestamp(t) for t in itertools.count(int(time.time())))
        test_indexes = [None] + [int(p) for p in POLICIES]
        for policy_index in test_indexes:
            orig_timestamp = next(ts).internal
            req = swob.Request.blank(
                '/v1/a/c/o', method='PUT', headers={
                    'Content-Length': 0,
                    'X-Timestamp': next(ts).internal})
            ts_iter = itertools.repeat(orig_timestamp)
            codes = [201] * self.obj_ring.replicas
            with set_http_connect(*codes, timestamps=ts_iter):
                resp = req.get_response(self.app)
            self.assertEqual(resp.status_int, 201)

    def test_put_x_timestamp_conflict(self):
        ts = (utils.Timestamp(t) for t in itertools.count(int(time.time())))
        req = swob.Request.blank(
            '/v1/a/c/o', method='PUT', headers={
                'Content-Length': 0,
                'X-Timestamp': next(ts).internal})
        ts_iter = iter([next(ts).internal, None, None])
        codes = [409] + [201] * (self.obj_ring.replicas - 1)
        with set_http_connect(*codes, timestamps=ts_iter):
            resp = req.get_response(self.app)
        self.assertEqual(resp.status_int, 202)

    def test_put_x_timestamp_conflict_with_missing_backend_timestamp(self):
        ts = (utils.Timestamp(t) for t in itertools.count(int(time.time())))
        req = swob.Request.blank(
            '/v1/a/c/o', method='PUT', headers={
                'Content-Length': 0,
                'X-Timestamp': next(ts).internal})
        ts_iter = iter([None, None, None])
        codes = [409] * self.obj_ring.replicas
        with set_http_connect(*codes, timestamps=ts_iter):
            resp = req.get_response(self.app)
        self.assertEqual(resp.status_int, 202)

    def test_put_x_timestamp_conflict_with_other_weird_success_response(self):
        ts = (utils.Timestamp(t) for t in itertools.count(int(time.time())))
        req = swob.Request.blank(
            '/v1/a/c/o', method='PUT', headers={
                'Content-Length': 0,
                'X-Timestamp': next(ts).internal})
        ts_iter = iter([next(ts).internal, None, None])
        codes = [409] + [(201, 'notused')] * (self.obj_ring.replicas - 1)
        with set_http_connect(*codes, timestamps=ts_iter):
            resp = req.get_response(self.app)
        self.assertEqual(resp.status_int, 202)

    def test_put_x_timestamp_conflict_with_if_none_match(self):
        ts = (utils.Timestamp(t) for t in itertools.count(int(time.time())))
        req = swob.Request.blank(
            '/v1/a/c/o', method='PUT', headers={
                'Content-Length': 0,
                'If-None-Match': '*',
                'X-Timestamp': next(ts).internal})
        ts_iter = iter([next(ts).internal, None, None])
        codes = [409] + [(412, 'notused')] * (self.obj_ring.replicas - 1)
        with set_http_connect(*codes, timestamps=ts_iter):
            resp = req.get_response(self.app)
        self.assertEqual(resp.status_int, 412)

    def test_container_sync_put_x_timestamp_race(self):
        ts = (utils.Timestamp(t) for t in itertools.count(int(time.time())))
        test_indexes = [None] + [int(p) for p in POLICIES]
        for policy_index in test_indexes:
            put_timestamp = next(ts).internal
            req = swob.Request.blank(
                '/v1/a/c/o', method='PUT', headers={
                    'Content-Length': 0,
                    'X-Timestamp': put_timestamp})

            # object nodes they respond 409 because another in-flight request
            # finished and now the on disk timestamp is equal to the request.
            put_ts = [put_timestamp] * self.obj_ring.replicas
            codes = [409] * self.obj_ring.replicas

            ts_iter = iter(put_ts)
            with set_http_connect(*codes, timestamps=ts_iter):
                resp = req.get_response(self.app)
            self.assertEqual(resp.status_int, 202)

    def test_container_sync_put_x_timestamp_unsynced_race(self):
        ts = (utils.Timestamp(t) for t in itertools.count(int(time.time())))
        test_indexes = [None] + [int(p) for p in POLICIES]
        for policy_index in test_indexes:
            put_timestamp = next(ts).internal
            req = swob.Request.blank(
                '/v1/a/c/o', method='PUT', headers={
                    'Content-Length': 0,
                    'X-Timestamp': put_timestamp})

            # only one in-flight request finished
            put_ts = [None] * (self.obj_ring.replicas - 1)
            put_resp = [201] * (self.obj_ring.replicas - 1)
            put_ts += [put_timestamp]
            put_resp += [409]

            ts_iter = iter(put_ts)
            codes = put_resp
            with set_http_connect(*codes, timestamps=ts_iter):
                resp = req.get_response(self.app)
            self.assertEqual(resp.status_int, 202)

    def test_x_timestamp_not_overridden(self):
        def do_test(method, base_headers, resp_code):
            # no given x-timestamp
            req = swob.Request.blank(
                '/v1/a/c/o', method=method, headers=base_headers)
            codes = [resp_code] * self.replicas()
            with mocked_http_conn(*codes) as fake_conn:
                resp = req.get_response(self.app)
            self.assertEqual(resp.status_int, resp_code)
            self.assertEqual(self.replicas(), len(fake_conn.requests))
            for req in fake_conn.requests:
                self.assertIn('X-Timestamp', req['headers'])
                # check value can be parsed as valid timestamp
                Timestamp(req['headers']['X-Timestamp'])

            # given x-timestamp is retained
            def do_check(ts):
                headers = dict(base_headers)
                headers['X-Timestamp'] = ts.internal
                req = swob.Request.blank(
                    '/v1/a/c/o', method=method, headers=headers)
                codes = [resp_code] * self.replicas()
                with mocked_http_conn(*codes) as fake_conn:
                    resp = req.get_response(self.app)
                self.assertEqual(resp.status_int, resp_code)
                self.assertEqual(self.replicas(), len(fake_conn.requests))
                for req in fake_conn.requests:
                    self.assertEqual(ts.internal,
                                     req['headers']['X-Timestamp'])

            do_check(Timestamp.now())
            do_check(Timestamp.now(offset=123))

            # given x-timestamp gets sanity checked
            headers = dict(base_headers)
            headers['X-Timestamp'] = 'bad timestamp'
            req = swob.Request.blank(
                '/v1/a/c/o', method=method, headers=headers)
            with mocked_http_conn() as fake_conn:
                resp = req.get_response(self.app)
            self.assertEqual(resp.status_int, 400)
            self.assertIn(b'X-Timestamp should be a UNIX timestamp ',
                          resp.body)

        do_test('PUT', {'Content-Length': 0}, 200)
        do_test('DELETE', {}, 204)


@patch_policies(
    [StoragePolicy(0, '1-replica', True),
     StoragePolicy(1, '4-replica', False),
     StoragePolicy(2, '8-replica', False),
     StoragePolicy(3, '15-replica', False)],
    fake_ring_args=[
        {'replicas': 1}, {'replicas': 4}, {'replicas': 8}, {'replicas': 15}])
class TestReplicatedObjControllerVariousReplicas(CommonObjectControllerMixin,
                                                 unittest.TestCase):
    controller_cls = obj.ReplicatedObjectController

    def test_DELETE_with_write_affinity(self):
        policy_index = 1
        self.policy = POLICIES[policy_index]
        policy_conf = self.app.get_policy_options(self.policy)
        self.app.container_info['storage_policy'] = policy_index
        policy_conf.write_affinity_handoff_delete_count = \
            self.replicas(self.policy) // 2
        policy_conf.write_affinity_is_local_fn = (
            lambda node: node['region'] == 1)

        req = swift.common.swob.Request.blank('/v1/a/c/o', method='DELETE')

        codes = [204, 204, 404, 404, 204, 204]
        with mocked_http_conn(*codes):
            resp = req.get_response(self.app)
        self.assertEqual(resp.status_int, 204)

        policy_conf.write_affinity_handoff_delete_count = 1

        codes = [204, 204, 404, 404, 204]
        with mocked_http_conn(*codes):
            resp = req.get_response(self.app)
        self.assertEqual(resp.status_int, 204)


@patch_policies()
class TestReplicatedObjControllerMimePutter(BaseObjectControllerMixin,
                                            unittest.TestCase):
    # tests specific to PUTs using a MimePutter
    expect_headers = {
        'X-Obj-Metadata-Footer': 'yes'
    }

    def setUp(self):
        super(TestReplicatedObjControllerMimePutter, self).setUp()
        # force use of a MimePutter
        self.app.use_put_v1 = False

    def test_PUT_error(self):
        req = swift.common.swob.Request.blank('/v1/a/c/o', method='PUT',
                                              body=b'')
        codes = [503] * self.replicas()
        with set_http_connect(*codes, expect_headers=self.expect_headers):
            resp = req.get_response(self.app)
        self.assertEqual(resp.status_int, 503)

    def _test_PUT_with_footers(self, test_body=b''):
        # verify that when footers are required the PUT body is multipart
        # and the footers are appended
        footers_callback = make_footers_callback(test_body)
        env = {'swift.callback.update_footers': footers_callback}
        req = swift.common.swob.Request.blank('/v1/a/c/o', method='PUT',
                                              environ=env)
        req.body = test_body
        # send bogus Etag header to differentiate from footer value
        req.headers['Etag'] = 'header_etag'
        codes = [201] * self.replicas()

        put_requests = defaultdict(
            lambda: {'headers': None, 'chunks': [], 'connection': None})

        def capture_body(conn, chunk):
            put_requests[conn.connection_id]['chunks'].append(chunk)
            put_requests[conn.connection_id]['connection'] = conn

        def capture_headers(ip, port, device, part, method, path, headers,
                            **kwargs):
            conn_id = kwargs['connection_id']
            put_requests[conn_id]['headers'] = headers

        resp_headers = {
            'Etag': '"resp_etag"',
            # NB: ignored!
            'Some-Header': 'Four',
        }
        with set_http_connect(*codes, expect_headers=self.expect_headers,
                              give_send=capture_body,
                              give_connect=capture_headers,
                              headers=resp_headers):
            resp = req.get_response(self.app)

        self.assertEqual(resp.status_int, 201)
        timestamps = {captured_req['headers']['x-timestamp']
                      for captured_req in put_requests.values()}
        self.assertEqual(1, len(timestamps), timestamps)
        self.assertEqual(dict(resp.headers), {
            'Content-Type': 'text/html; charset=UTF-8',
            'Content-Length': '0',
            'Etag': 'resp_etag',
            'Last-Modified': time.strftime(
                "%a, %d %b %Y %H:%M:%S GMT",
                time.gmtime(math.ceil(float(timestamps.pop())))),
        })
        for connection_id, info in put_requests.items():
            body = unchunk_body(b''.join(info['chunks']))
            headers = info['headers']
            boundary = headers['X-Backend-Obj-Multipart-Mime-Boundary']
            self.assertTrue(boundary is not None,
                            "didn't get boundary for conn %r" % (
                                connection_id,))
            self.assertEqual('chunked', headers['Transfer-Encoding'])
            self.assertEqual('100-continue', headers['Expect'])
            self.assertEqual('yes', headers['X-Backend-Obj-Metadata-Footer'])
            self.assertNotIn('X-Backend-Obj-Multiphase-Commit', headers)
            self.assertEqual('header_etag', headers['Etag'])

            # email.parser.FeedParser doesn't know how to take a multipart
            # message and boundary together and parse it; it only knows how
            # to take a string, parse the headers, and figure out the
            # boundary on its own.
            parser = EmailFeedParser()
            parser.feed(
                ("Content-Type: multipart/nobodycares; boundary=%s\r\n\r\n" %
                 boundary).encode('ascii'))
            parser.feed(body)
            message = parser.close()

            self.assertTrue(message.is_multipart())  # sanity check
            mime_parts = message.get_payload()
            # notice, no commit confirmation
            self.assertEqual(len(mime_parts), 2)
            obj_part, footer_part = mime_parts

            self.assertEqual(obj_part['X-Document'], 'object body')
            self.assertEqual(test_body, obj_part.get_payload(decode=True))

            # validate footer metadata
            self.assertEqual(footer_part['X-Document'], 'object metadata')
            footer_metadata = json.loads(footer_part.get_payload())
            self.assertTrue(footer_metadata)
            expected = {}
            footers_callback(expected)
            self.assertDictEqual(expected, footer_metadata)

            self.assertTrue(info['connection'].closed)

    def test_PUT_with_body_and_footers(self):
        self._test_PUT_with_footers(test_body=b'asdf')

    def test_PUT_with_no_body_and_footers(self):
        self._test_PUT_with_footers()


@contextmanager
def capture_http_requests(get_response):

    class FakeConn(object):

        def __init__(self, req):
            self.req = req
            self.resp = None
            self.path = "/"
            self.closed = False

        def getresponse(self):
            self.resp = get_response(self.req)
            return self.resp

        def putrequest(self, method, path, **kwargs):
            pass

        def putheader(self, k, v):
            pass

        def endheaders(self):
            pass

        def close(self):
            self.closed = True

    class ConnectionLog(object):

        def __init__(self):
            self.connections = []

        def __len__(self):
            return len(self.connections)

        def __getitem__(self, i):
            return self.connections[i]

        def __iter__(self):
            return iter(self.connections)

        def __call__(self, ip, port, method, path, headers, qs, ssl):
            req = {
                'ip': ip,
                'port': port,
                'method': method,
                'path': path,
                'headers': headers,
                'qs': qs,
                'ssl': ssl,
            }
            conn = FakeConn(req)
            self.connections.append(conn)
            return conn

    fake_conn = ConnectionLog()

    with mock.patch('swift.common.bufferedhttp.http_connect_raw',
                    new=fake_conn):
        yield fake_conn


class ECObjectControllerMixin(CommonObjectControllerMixin):
    # Add a few helper methods for EC tests.
    def _make_ec_archive_bodies(self, test_body, policy=None):
        policy = policy or self.policy
        return encode_frag_archive_bodies(policy, test_body)

    def _make_ec_object_stub(self, pattern='test', policy=None,
                             timestamp=None):
        policy = policy or self.policy
        if isinstance(pattern, six.text_type):
            pattern = pattern.encode('utf-8')
        test_body = pattern * policy.ec_segment_size
        test_body = test_body[:-random.randint(1, 1000)]
        return make_ec_object_stub(test_body, policy, timestamp)

    def _fake_ec_node_response(self, node_frags):
        return fake_ec_node_response(node_frags, self.policy)

    def test_GET_with_duplicate_but_sufficient_frag_indexes(self):
        obj1 = self._make_ec_object_stub()
        # proxy should ignore duplicated frag indexes and continue search for
        # a set of unique indexes, finding last one on a handoff
        node_frags = [
            {'obj': obj1, 'frag': 0},
            {'obj': obj1, 'frag': 0},  # duplicate frag
            {'obj': obj1, 'frag': 1},
            {'obj': obj1, 'frag': 1},  # duplicate frag
            {'obj': obj1, 'frag': 2},
            {'obj': obj1, 'frag': 2},  # duplicate frag
            {'obj': obj1, 'frag': 3},
            {'obj': obj1, 'frag': 3},  # duplicate frag
            {'obj': obj1, 'frag': 4},
            {'obj': obj1, 'frag': 4},  # duplicate frag
            {'obj': obj1, 'frag': 10},
            {'obj': obj1, 'frag': 11},
            {'obj': obj1, 'frag': 12},
            {'obj': obj1, 'frag': 13},
        ] * self.policy.ec_duplication_factor
        node_frags.append({'obj': obj1, 'frag': 5})  # first handoff

        fake_response = self._fake_ec_node_response(node_frags)

        req = swob.Request.blank('/v1/a/c/o')
        with capture_http_requests(fake_response) as log:
            resp = req.get_response(self.app)

        self.assertEqual(resp.status_int, 200)
        self.assertEqual(resp.headers['etag'], obj1['etag'])
        self.assertEqual(md5(
            resp.body, usedforsecurity=False).hexdigest(), obj1['etag'])

        # expect a request to all primaries plus one handoff
        self.assertEqual(self.replicas() + 1, len(log))
        collected_indexes = defaultdict(list)
        for conn in log:
            fi = conn.resp.headers.get('X-Object-Sysmeta-Ec-Frag-Index')
            if fi is not None:
                collected_indexes[fi].append(conn)
        self.assertEqual(len(collected_indexes), self.policy.ec_ndata)

    def test_GET_with_duplicate_but_insufficient_frag_indexes(self):
        obj1 = self._make_ec_object_stub()
        # proxy should ignore duplicated frag indexes and continue search for
        # a set of unique indexes, but fails to find one
        node_frags = [
            {'obj': obj1, 'frag': 0},
            {'obj': obj1, 'frag': 0},  # duplicate frag
            {'obj': obj1, 'frag': 1},
            {'obj': obj1, 'frag': 1},  # duplicate frag
            {'obj': obj1, 'frag': 2},
            {'obj': obj1, 'frag': 2},  # duplicate frag
            {'obj': obj1, 'frag': 3},
            {'obj': obj1, 'frag': 3},  # duplicate frag
            {'obj': obj1, 'frag': 4},
            {'obj': obj1, 'frag': 4},  # duplicate frag
            {'obj': obj1, 'frag': 10},
            {'obj': obj1, 'frag': 11},
            {'obj': obj1, 'frag': 12},
            {'obj': obj1, 'frag': 13},
        ]

        # ... and the rest are 404s which is limited by request_count
        # (2 * replicas in default) rather than max_extra_requests limitation
        # because the retries will be in ResumingGetter if the responses
        # are 404s
        node_frags += [[]] * (self.replicas() * 2 - len(node_frags))
        fake_response = self._fake_ec_node_response(node_frags)

        req = swob.Request.blank('/v1/a/c/o')
        with capture_http_requests(fake_response) as log:
            resp = req.get_response(self.app)

        self.assertEqual(resp.status_int, 503)

        # expect a request to all nodes
        self.assertEqual(2 * self.replicas(), len(log))
        collected_indexes = defaultdict(list)
        for conn in log:
            fi = conn.resp.headers.get('X-Object-Sysmeta-Ec-Frag-Index')
            if fi is not None:
                collected_indexes[fi].append(conn)
        self.assertEqual(len(collected_indexes), self.policy.ec_ndata - 1)


@patch_policies(with_ec_default=True)
class TestECObjController(ECObjectControllerMixin, unittest.TestCase):
    container_info = {
        'status': 200,
        'read_acl': None,
        'write_acl': None,
        'sync_key': None,
        'versions': None,
        'storage_policy': '0',
    }

    controller_cls = obj.ECObjectController

    def _add_frag_index(self, index, headers):
        # helper method to add a frag index header to an existing header dict
        hdr_name = 'X-Object-Sysmeta-Ec-Frag-Index'
        return dict(list(headers.items()) + [(hdr_name, index)])

    def test_determine_chunk_destinations(self):
        class FakePutter(object):
            def __init__(self, index):
                self.node_index = index

        controller = self.controller_cls(
            self.app, 'a', 'c', 'o')

        # create a dummy list of putters, check no handoffs
        putters = []
        expected = {}
        for index in range(self.policy.object_ring.replica_count):
            p = FakePutter(index)
            putters.append(p)
            expected[p] = self.policy.get_backend_index(index)
        got = controller._determine_chunk_destinations(putters, self.policy)
        self.assertEqual(got, expected)

        def _test_one_handoff(index):
            with mock.patch.object(putters[index], 'node_index', None):
                got = controller._determine_chunk_destinations(
                    putters, self.policy)
                self.assertEqual(got, expected)
                # Check that we don't mutate the putter
                self.assertEqual([p.node_index for p in putters],
                                 [None if i == index else i
                                  for i, _ in enumerate(putters)])

        # now lets make a handoff at the end
        _test_one_handoff(self.policy.object_ring.replica_count - 1)
        # now lets make a handoff at the start
        _test_one_handoff(0)
        # now lets make a handoff in the middle
        _test_one_handoff(2)

        # now lets make all of them handoffs
        for index in range(self.policy.object_ring.replica_count):
            putters[index].node_index = None
        got = controller._determine_chunk_destinations(putters, self.policy)
        self.assertEqual(sorted(got, key=lambda p: id(p)),
                         sorted(expected, key=lambda p: id(p)))

    def test_GET_simple(self):
        req = swift.common.swob.Request.blank('/v1/a/c/o')
        get_statuses = [200] * self.policy.ec_ndata
        get_hdrs = [{
            'Connection': 'close',
            'X-Object-Sysmeta-Ec-Scheme': self.policy.ec_scheme_description,
        }] * self.policy.ec_ndata
        with set_http_connect(*get_statuses, headers=get_hdrs):
            resp = req.get_response(self.app)
        self.assertEqual(resp.status_int, 200)
        self.assertIn('Accept-Ranges', resp.headers)
        self.assertNotIn('Connection', resp.headers)
        self.assertFalse([h for h in resp.headers
                          if h.lower().startswith('x-object-sysmeta-ec-')])

    def test_GET_disconnect(self):
        self.app.recoverable_node_timeout = 0.01
        self.app.client_timeout = 0.1
        # Before, we used the default 64k chunk size, so the entire ~16k test
        # data would come in the first chunk, and the generator should
        # cleanly exit by the time we reiterate() the response.
        self.app.object_chunk_size = 10
        segment_size = self.policy.ec_segment_size
        test_data = (b'test' * segment_size)[:-743]
        etag = md5(test_data, usedforsecurity=False).hexdigest()
        ec_archive_bodies = self._make_ec_archive_bodies(test_data)
        headers = {
            'X-Object-Sysmeta-Ec-Etag': etag,
            'X-Object-Sysmeta-Ec-Content-Length': len(test_data),
            'X-Timestamp': Timestamp(self.ts()).normal,
        }
        num_slow = 4
        responses = [
            (200, SlowBody(body, 0.1 if i < num_slow else 0.0),
             self._add_frag_index(i, headers))
            for i, body in enumerate(ec_archive_bodies)
        ] * self.policy.ec_duplication_factor

        status_codes, body_iter, headers = zip(*responses)
        req = swift.common.swob.Request.blank('/v1/a/c/o')
        with mocked_http_conn(*status_codes, body_iter=body_iter,
                              headers=headers) as log:
            resp = req.get_response(self.app)
            self.assertEqual(resp.status_int, 200)
            resp.app_iter.close()
        self.assertEqual(len(log.requests),
                         self.policy.ec_ndata + num_slow)

        def make_key(r):
            r['device'] = r['path'].split('/')[1]
            return '%(ip)s:%(port)s/%(device)s' % r
        # the first four slow nodes get errors incr'd
        expected_error_limiting = {
            make_key(r): {
                'errors': 1,
                'last_error': mock.ANY,
            }
            for r in log.requests[:4]
        }
        actual = {}
        for n in self.app.get_object_ring(int(self.policy)).devs:
            node_key = self.app.error_limiter.node_key(n)
            stats = self.app.error_limiter.stats.get(node_key) or {}
            if stats:
                actual[self.app.error_limiter.node_key(n)] = stats
        self.assertEqual(actual, expected_error_limiting)
        expected = ["Client disconnected on read of EC frag '/a/c/o'"] * 10
        self.assertEqual(
            self.app.logger.get_lines_for_level('warning'),
            expected)
        for read_line in self.app.logger.get_lines_for_level('error'):
            self.assertIn("Trying to read EC fragment during GET (retrying)",
                          read_line)
        self.assertEqual(
            len(self.logger.logger.records['ERROR']), 4,
            'Expected 4 ERROR lines, got %r' % (
                self.logger.logger.records['ERROR'], ))

    def test_GET_not_found_when_404_newer(self):
        # if proxy receives a 404, it keeps waiting for other connections until
        # max number of nodes in hopes of finding an object, but if 404 is
        # more recent than a 200, then it should ignore 200 and return 404
        req = swift.common.swob.Request.blank('/v1/a/c/o')
        rest = 2 * self.policy.object_ring.replica_count - 2
        codes = [200, 404] + [200] * rest
        ts_iter = iter([1, 2] + [1] * rest)
        with set_http_connect(*codes, timestamps=ts_iter):
            resp = req.get_response(self.app)
        self.assertEqual(resp.status_int, 404)

    def test_GET_primaries_error_during_rebalance(self):
        req = swift.common.swob.Request.blank('/v1/a/c/o')
        codes = [404] * (2 * self.policy.object_ring.replica_count)
        with mocked_http_conn(*codes):
            resp = req.get_response(self.app)
        self.assertEqual(resp.status_int, 404)
        for i in range(self.policy.object_ring.replica_count - 2):
            codes[i] = Timeout()
            with mocked_http_conn(*codes):
                resp = req.get_response(self.app)
            self.assertEqual(resp.status_int, 404)
            self.app.error_limiter.stats.clear()  # Reset error limiting

        # one more timeout is past the tipping point
        codes[self.policy.object_ring.replica_count - 2] = Timeout()
        with mocked_http_conn(*codes):
            resp = req.get_response(self.app)
        self.assertEqual(resp.status_int, 503)
        self.app.error_limiter.stats.clear()  # Reset error limiting

        # unless we have tombstones
        with mocked_http_conn(*codes, headers={'X-Backend-Timestamp': '1'}):
            resp = req.get_response(self.app)
        self.assertEqual(resp.status_int, 404)

    def _test_if_match(self, method):
        num_responses = self.policy.ec_ndata if method == 'GET' else 1

        def _do_test(match_value, backend_status,
                     etag_is_at='X-Object-Sysmeta-Does-Not-Exist'):
            req = swift.common.swob.Request.blank(
                '/v1/a/c/o', method=method,
                headers={'If-Match': match_value,
                         'X-Backend-Etag-Is-At': etag_is_at})
            get_resp = [backend_status] * num_responses
            resp_headers = {'Etag': 'frag_etag',
                            'X-Object-Sysmeta-Ec-Etag': 'data_etag',
                            'X-Object-Sysmeta-Alternate-Etag': 'alt_etag'}
            with set_http_connect(*get_resp, headers=resp_headers):
                resp = req.get_response(self.app)
            self.assertEqual('data_etag', resp.headers['Etag'])
            return resp

        # wildcard
        resp = _do_test('*', 200)
        self.assertEqual(resp.status_int, 200)

        # match
        resp = _do_test('"data_etag"', 200)
        self.assertEqual(resp.status_int, 200)

        # no match
        resp = _do_test('"frag_etag"', 412)
        self.assertEqual(resp.status_int, 412)

        # match wildcard against an alternate etag
        resp = _do_test('*', 200,
                        etag_is_at='X-Object-Sysmeta-Alternate-Etag')
        self.assertEqual(resp.status_int, 200)

        # match against an alternate etag
        resp = _do_test('"alt_etag"', 200,
                        etag_is_at='X-Object-Sysmeta-Alternate-Etag')
        self.assertEqual(resp.status_int, 200)

        # no match against an alternate etag
        resp = _do_test('"data_etag"', 412,
                        etag_is_at='X-Object-Sysmeta-Alternate-Etag')
        self.assertEqual(resp.status_int, 412)

    def test_GET_if_match(self):
        self._test_if_match('GET')

    def test_HEAD_if_match(self):
        self._test_if_match('HEAD')

    def _test_if_none_match(self, method):
        num_responses = self.policy.ec_ndata if method == 'GET' else 1

        def _do_test(match_value, backend_status,
                     etag_is_at='X-Object-Sysmeta-Does-Not-Exist'):
            req = swift.common.swob.Request.blank(
                '/v1/a/c/o', method=method,
                headers={'If-None-Match': match_value,
                         'X-Backend-Etag-Is-At': etag_is_at})
            get_resp = [backend_status] * num_responses
            resp_headers = {'Etag': 'frag_etag',
                            'X-Object-Sysmeta-Ec-Etag': 'data_etag',
                            'X-Object-Sysmeta-Alternate-Etag': 'alt_etag'}
            with set_http_connect(*get_resp, headers=resp_headers):
                resp = req.get_response(self.app)
            self.assertEqual('data_etag', resp.headers['Etag'])
            return resp

        # wildcard
        resp = _do_test('*', 304)
        self.assertEqual(resp.status_int, 304)

        # match
        resp = _do_test('"data_etag"', 304)
        self.assertEqual(resp.status_int, 304)

        # no match
        resp = _do_test('"frag_etag"', 200)
        self.assertEqual(resp.status_int, 200)

        # match wildcard against an alternate etag
        resp = _do_test('*', 304,
                        etag_is_at='X-Object-Sysmeta-Alternate-Etag')
        self.assertEqual(resp.status_int, 304)

        # match against an alternate etag
        resp = _do_test('"alt_etag"', 304,
                        etag_is_at='X-Object-Sysmeta-Alternate-Etag')
        self.assertEqual(resp.status_int, 304)

        # no match against an alternate etag
        resp = _do_test('"data_etag"', 200,
                        etag_is_at='X-Object-Sysmeta-Alternate-Etag')
        self.assertEqual(resp.status_int, 200)

    def test_GET_if_none_match(self):
        self._test_if_none_match('GET')

    def test_HEAD_if_none_match(self):
        self._test_if_none_match('HEAD')

    def test_GET_simple_x_newest(self):
        req = swift.common.swob.Request.blank('/v1/a/c/o',
                                              headers={'X-Newest': 'true'})
        codes = [200] * self.policy.ec_ndata
        with set_http_connect(*codes):
            resp = req.get_response(self.app)
        self.assertEqual(resp.status_int, 200)

    def test_GET_error(self):
        req = swift.common.swob.Request.blank('/v1/a/c/o')
        get_resp = [503] + [200] * self.policy.ec_ndata
        with set_http_connect(*get_resp):
            resp = req.get_response(self.app)
        self.assertEqual(resp.status_int, 200)

    def test_GET_no_response_error(self):
        req = swift.common.swob.Request.blank('/v1/a/c/o')
        with set_http_connect():
            resp = req.get_response(self.app)
        self.assertEqual(resp.status_int, 503)

    def test_GET_best_bucket_status_is_none(self):
        req = swift.common.swob.Request.blank('/v1/a/c/o')
        orig_choose_best_bucket = ECGetResponseCollection.choose_best_bucket

        def fake_choose_best_bucket(inst):
            # we don't yet understand the scenario in which a bucket would be
            # chosen with status == None so just pretend it happened
            bucket = orig_choose_best_bucket(inst)
            bucket.status = None
            return bucket

        with set_http_connect():
            with mock.patch(
                    'swift.proxy.controllers.obj.ECGetResponseCollection.'
                    'choose_best_bucket', fake_choose_best_bucket):
                resp = req.get_response(self.app)
        self.assertEqual(resp.status_int, 503)
        lines = self.logger.get_lines_for_level('error')
        self.assertTrue(lines)
        self.assertIn('best_bucket.status is None??', lines[-2])
        self.assertIn('status: None', lines[-2])
        self.assertIn('Object returning 503 for []', lines[-1])

    def test_feed_remaining_primaries(self):
        controller = self.controller_cls(
            self.app, 'a', 'c', 'o')
        safe_iter = utils.GreenthreadSafeIterator(NodeIter(
            'object', self.app, self.policy.object_ring, 0, self.logger,
            policy=self.policy, request=Request.blank('')))
        controller._fragment_GET_request = lambda *a, **k: next(safe_iter)
        pile = utils.GreenAsyncPile(self.policy.ec_ndata)
        for i in range(self.policy.ec_ndata):
            pile.spawn(controller._fragment_GET_request)
        req = swob.Request.blank('/v1/a/c/o')

        feeder_q = mock.MagicMock()

        def feeder_timeout(*a, **kw):
            # simulate trampoline
            sleep()
            # timeout immediately
            raise Empty
        feeder_q.get.side_effect = feeder_timeout
        controller.feed_remaining_primaries(
            safe_iter, pile, req, 0, self.policy,
            mock.MagicMock(), feeder_q, mock.MagicMock())
        expected_timeout = self.app.get_policy_options(
            self.policy).concurrency_timeout
        expected_call = mock.call(timeout=expected_timeout)
        expected_num_calls = self.policy.ec_nparity + 1
        self.assertEqual(feeder_q.get.call_args_list,
                         [expected_call] * expected_num_calls)

    def test_GET_timeout(self):
        req = swift.common.swob.Request.blank('/v1/a/c/o')
        self.app.recoverable_node_timeout = 0.01
        codes = [FakeStatus(404, response_sleep=1.0)] * 2 + \
            [200] * (self.policy.ec_ndata)
        with mocked_http_conn(*codes) as log:
            resp = req.get_response(self.app)
        self.assertEqual(resp.status_int, 200)
        self.assertEqual(self.policy.ec_ndata + 2, len(log.requests))
        self.assertEqual(
            len(self.logger.logger.records['ERROR']), 2,
            'Expected 2 ERROR lines, got %r' % (
                self.logger.logger.records['ERROR'], ))
        for retry_line in self.logger.logger.records['ERROR']:
            self.assertIn('ERROR with Object server', retry_line)
            self.assertIn('Trying to GET', retry_line)
            self.assertIn('Timeout (0.01s)', retry_line)
            self.assertIn(req.headers['x-trans-id'], retry_line)

    def test_GET_with_slow_primaries(self):
        segment_size = self.policy.ec_segment_size
        test_data = (b'test' * segment_size)[:-743]
        etag = md5(test_data, usedforsecurity=False).hexdigest()
        ec_archive_bodies = self._make_ec_archive_bodies(test_data)
        ts = self.ts()
        headers = []
        for i, body in enumerate(ec_archive_bodies):
            headers.append({
                'X-Object-Sysmeta-Ec-Etag': etag,
                'X-Object-Sysmeta-Ec-Content-Length': len(body),
                'X-Object-Sysmeta-Ec-Frag-Index':
                    self.policy.get_backend_index(i),
                'X-Backend-Timestamp': ts.internal,
                'X-Timestamp': ts.normal,
                'X-Backend-Durable-Timestamp': ts.internal,
                'X-Backend-Data-Timestamp': ts.internal,
            })

        req = swift.common.swob.Request.blank('/v1/a/c/o')

        policy_opts = self.app.get_policy_options(self.policy)
        policy_opts.concurrent_gets = True
        policy_opts.concurrency_timeout = 0.1

        status_codes = ([
            FakeStatus(200, response_sleep=2.0),
        ] * self.policy.ec_nparity) + ([
            FakeStatus(200),
        ] * self.policy.ec_ndata)
        self.assertEqual(len(status_codes), len(ec_archive_bodies))
        with mocked_http_conn(*status_codes, body_iter=ec_archive_bodies,
                              headers=headers) as log:
            resp = req.get_response(self.app)
        self.assertEqual(resp.status_int, 200)
        self.assertEqual(len(log.requests),
                         self.policy.ec_n_unique_fragments)

    def test_GET_with_some_slow_primaries(self):
        segment_size = self.policy.ec_segment_size
        test_data = (b'test' * segment_size)[:-289]
        etag = md5(test_data, usedforsecurity=False).hexdigest()
        ec_archive_bodies = self._make_ec_archive_bodies(test_data)
        ts = self.ts()
        headers = []
        for i, body in enumerate(ec_archive_bodies):
            headers.append({
                'X-Object-Sysmeta-Ec-Etag': etag,
                'X-Object-Sysmeta-Ec-Content-Length': len(body),
                'X-Object-Sysmeta-Ec-Frag-Index':
                    self.policy.get_backend_index(i),
                'X-Backend-Timestamp': ts.internal,
                'X-Timestamp': ts.normal,
                'X-Backend-Durable-Timestamp': ts.internal,
                'X-Backend-Data-Timestamp': ts.internal,
            })

        req = swift.common.swob.Request.blank('/v1/a/c/o')

        policy_opts = self.app.get_policy_options(self.policy)
        policy_opts.concurrent_gets = True
        policy_opts.concurrency_timeout = 0.1

        slow_count = self.policy.ec_nparity
        status_codes = ([
            FakeStatus(200, response_sleep=2.0),
        ] * slow_count) + ([
            FakeStatus(200),
        ] * (self.policy.ec_ndata - slow_count))
        random.shuffle(status_codes)
        status_codes.extend([
            FakeStatus(200),
        ] * slow_count)
        self.assertEqual(len(status_codes), len(ec_archive_bodies))
        with mocked_http_conn(*status_codes, body_iter=ec_archive_bodies,
                              headers=headers) as log:
            resp = req.get_response(self.app)
        self.assertEqual(resp.status_int, 200)
        self.assertEqual(len(log.requests),
                         self.policy.ec_n_unique_fragments)

    def test_ec_concurrent_GET_with_slow_leaders(self):
        segment_size = self.policy.ec_segment_size
        test_data = (b'test' * segment_size)[:-289]
        etag = md5(test_data).hexdigest()
        ec_archive_bodies = self._make_ec_archive_bodies(test_data)
        ts = self.ts()
        headers = []
        for i, body in enumerate(ec_archive_bodies):
            headers.append({
                'X-Object-Sysmeta-Ec-Etag': etag,
                'X-Object-Sysmeta-Ec-Content-Length': len(body),
                'X-Object-Sysmeta-Ec-Frag-Index':
                    self.policy.get_backend_index(i),
                'X-Backend-Timestamp': ts.internal,
                'X-Timestamp': ts.normal,
                'X-Backend-Durable-Timestamp': ts.internal,
                'X-Backend-Data-Timestamp': ts.internal,
            })

        req = swift.common.swob.Request.blank('/v1/a/c/o')

        policy_opts = self.app.get_policy_options(self.policy)
        policy_opts.concurrent_gets = True
        policy_opts.concurrency_timeout = 0.0

        slow_count = 4
        status_codes = ([
            FakeStatus(200, response_sleep=0.2),
        ] * slow_count) + ([
            FakeStatus(200, response_sleep=0.1),
        ] * (self.policy.ec_n_unique_fragments - slow_count))
        for i in range(slow_count):
            # poison the super slow requests
            ec_archive_bodies[i] = ''
        with mocked_http_conn(*status_codes, body_iter=ec_archive_bodies,
                              headers=headers) as log:
            resp = req.get_response(self.app)
            self.assertEqual(resp.status_int, 200)
            self.assertEqual(resp.body, test_data, '%r != %r' % (
                resp.body if len(resp.body) < 60 else '%s...' % resp.body[:60],
                test_data if len(test_data) < 60 else '%s...' % test_data[:60],
            ))
        self.assertEqual(len(log.requests), self.policy.ec_n_unique_fragments)

    def test_GET_with_slow_nodes_and_failures(self):
        segment_size = self.policy.ec_segment_size
        test_data = (b'test' * segment_size)[:-289]
        etag = md5(test_data, usedforsecurity=False).hexdigest()
        ec_archive_bodies = self._make_ec_archive_bodies(test_data)
        ts = self.ts()
        headers = []
        for i, body in enumerate(ec_archive_bodies):
            headers.append({
                'X-Object-Sysmeta-Ec-Etag': etag,
                'X-Object-Sysmeta-Ec-Content-Length': len(body),
                'X-Object-Sysmeta-Ec-Frag-Index':
                    self.policy.get_backend_index(i),
                'X-Backend-Timestamp': ts.internal,
                'X-Timestamp': ts.normal,
                'X-Backend-Durable-Timestamp': ts.internal,
                'X-Backend-Data-Timestamp': ts.internal,
            })

        req = swift.common.swob.Request.blank('/v1/a/c/o')

        policy_opts = self.app.get_policy_options(self.policy)
        policy_opts.concurrent_gets = True
        policy_opts.concurrency_timeout = 0.1

        unused_resp = [
            FakeStatus(200, response_sleep=2.0),
            FakeStatus(200, response_sleep=2.0),
            500,
            416,
        ]
        self.assertEqual(len(unused_resp), self.policy.ec_nparity)
        status_codes = (
            [200] * (self.policy.ec_ndata - 4)) + unused_resp
        self.assertEqual(len(status_codes), self.policy.ec_ndata)
        # random.shuffle(status_codes)
        # make up for the failures
        status_codes.extend([200] * self.policy.ec_nparity)
        self.assertEqual(len(status_codes), len(ec_archive_bodies))
        bodies_with_errors = []
        for code, body in zip(status_codes, ec_archive_bodies):
            if code == 500:
                bodies_with_errors.append('Kaboom')
            elif code == 416:
                bodies_with_errors.append('That Range is no.')
            else:
                bodies_with_errors.append(body)
        with mocked_http_conn(*status_codes, body_iter=bodies_with_errors,
                              headers=headers) as log:
            resp = req.get_response(self.app)
        self.assertEqual(resp.status_int, 200)
        self.assertEqual(len(log.requests),
                         self.policy.ec_n_unique_fragments)

    def test_GET_with_one_slow_frag_lane(self):
        segment_size = self.policy.ec_segment_size
        test_data = (b'test' * segment_size)[:-454]
        etag = md5(test_data, usedforsecurity=False).hexdigest()
        ec_archive_bodies = self._make_ec_archive_bodies(test_data)
        ts = self.ts()
        headers = []
        for i, body in enumerate(ec_archive_bodies):
            headers.append({
                'X-Object-Sysmeta-Ec-Etag': etag,
                'X-Object-Sysmeta-Ec-Content-Length': len(body),
                'X-Object-Sysmeta-Ec-Frag-Index':
                    self.policy.get_backend_index(i),
                'X-Backend-Timestamp': ts.internal,
                'X-Timestamp': ts.normal,
                'X-Backend-Durable-Timestamp': ts.internal,
                'X-Backend-Data-Timestamp': ts.internal,
            })

        req = swift.common.swob.Request.blank('/v1/a/c/o')

        policy_opts = self.app.get_policy_options(self.policy)
        policy_opts.concurrent_gets = True
        policy_opts.concurrency_timeout = 0.1

        status_codes = [
            FakeStatus(200, response_sleep=2.0),
        ] + ([
            FakeStatus(200),
        ] * (self.policy.ec_ndata - 1))
        random.shuffle(status_codes)
        status_codes.extend([
            FakeStatus(200, response_sleep=2.0),
            FakeStatus(200, response_sleep=2.0),
            FakeStatus(200, response_sleep=2.0),
            FakeStatus(200),
        ])
        self.assertEqual(len(status_codes), len(ec_archive_bodies))
        with mocked_http_conn(*status_codes, body_iter=ec_archive_bodies,
                              headers=headers) as log:
            resp = req.get_response(self.app)
        self.assertEqual(resp.status_int, 200)
        self.assertEqual(len(log.requests),
                         self.policy.ec_n_unique_fragments)

    def test_GET_with_concurrent_ec_extra_requests(self):
        segment_size = self.policy.ec_segment_size
        test_data = (b'test' * segment_size)[:-454]
        etag = md5(test_data, usedforsecurity=False).hexdigest()
        ec_archive_bodies = self._make_ec_archive_bodies(test_data)
        ts = self.ts()
        headers = []
        for i, body in enumerate(ec_archive_bodies):
            headers.append({
                'X-Object-Sysmeta-Ec-Etag': etag,
                'X-Object-Sysmeta-Ec-Content-Length': len(body),
                'X-Object-Sysmeta-Ec-Frag-Index':
                    self.policy.get_backend_index(i),
                'X-Backend-Timestamp': ts.internal,
                'X-Timestamp': ts.normal,
                'X-Backend-Durable-Timestamp': ts.internal,
                'X-Backend-Data-Timestamp': ts.internal,
            })
        policy_opts = self.app.get_policy_options(self.policy)
        policy_opts.concurrent_ec_extra_requests = self.policy.ec_nparity - 1
        req = swift.common.swob.Request.blank('/v1/a/c/o')
        # w/o concurrent_gets ec_extra_requests has no effect
        status_codes = [200] * self.policy.ec_ndata
        with mocked_http_conn(*status_codes, body_iter=ec_archive_bodies,
                              headers=headers) as log:
            resp = req.get_response(self.app)
        self.assertEqual(resp.status_int, 200)
        self.assertEqual(len(log.requests), self.policy.ec_ndata)
        self.assertEqual(resp.body, test_data)

        policy_opts.concurrent_gets = True
        status_codes = [200] * (self.policy.object_ring.replicas - 1)
        with mocked_http_conn(*status_codes, body_iter=ec_archive_bodies,
                              headers=headers) as log:
            resp = req.get_response(self.app)
        self.assertEqual(resp.status_int, 200)
        self.assertEqual(len(log.requests),
                         self.policy.object_ring.replicas - 1)
        self.assertEqual(resp.body, test_data)

    def test_GET_with_body(self):
        req = swift.common.swob.Request.blank('/v1/a/c/o')
        # turn a real body into fragments
        segment_size = self.policy.ec_segment_size
        real_body = (b'asdf' * segment_size)[:-10]
        # split it up into chunks
        chunks = [real_body[x:x + segment_size]
                  for x in range(0, len(real_body), segment_size)]
        fragment_payloads = []
        for chunk in chunks:
            fragments = self.policy.pyeclib_driver.encode(chunk)
            if not fragments:
                break
            fragment_payloads.append(
                fragments * self.policy.ec_duplication_factor)
        # sanity
        sanity_body = b''
        for fragment_payload in fragment_payloads:
            sanity_body += self.policy.pyeclib_driver.decode(
                fragment_payload)
        self.assertEqual(len(real_body), len(sanity_body))
        self.assertEqual(real_body, sanity_body)

        # list(zip(...)) for py3 compatibility (zip is lazy there)
        node_fragments = list(zip(*fragment_payloads))
        self.assertEqual(len(node_fragments), self.replicas())  # sanity
        headers = {'X-Object-Sysmeta-Ec-Content-Length': str(len(real_body))}
        responses = [(200, b''.join(node_fragments[i]), headers)
                     for i in range(POLICIES.default.ec_ndata)]
        status_codes, body_iter, headers = zip(*responses)
        with set_http_connect(*status_codes, body_iter=body_iter,
                              headers=headers):
            resp = req.get_response(self.app)
        self.assertEqual(resp.status_int, 200)
        self.assertEqual(len(real_body), len(resp.body))
        self.assertEqual(real_body, resp.body)

    def test_GET_with_frags_swapped_around(self):
        segment_size = self.policy.ec_segment_size
        test_data = (b'test' * segment_size)[:-657]
        etag = md5(test_data, usedforsecurity=False).hexdigest()
        ec_archive_bodies = self._make_ec_archive_bodies(test_data)

        _part, primary_nodes = self.obj_ring.get_nodes('a', 'c', 'o')

        node_key = lambda n: (n['ip'], n['port'])
        backend_index = self.policy.get_backend_index
        ts = self.ts()

        response_map = {
            node_key(n): StubResponse(
                200, ec_archive_bodies[backend_index(i)], {
                    'X-Object-Sysmeta-Ec-Content-Length': len(test_data),
                    'X-Object-Sysmeta-Ec-Etag': etag,
                    'X-Object-Sysmeta-Ec-Frag-Index': backend_index(i),
                    'X-Timestamp': ts.normal,
                    'X-Backend-Timestamp': ts.internal
                }) for i, n in enumerate(primary_nodes)
        }

        # swap a parity response into a data node
        data_node = random.choice(primary_nodes[:self.policy.ec_ndata])
        parity_node = random.choice(
            primary_nodes[
                self.policy.ec_ndata:self.policy.ec_n_unique_fragments])
        (response_map[node_key(data_node)],
         response_map[node_key(parity_node)]) = \
            (response_map[node_key(parity_node)],
             response_map[node_key(data_node)])

        def get_response(req):
            req_key = (req['ip'], req['port'])
            return response_map.pop(req_key)

        req = swob.Request.blank('/v1/a/c/o')
        with capture_http_requests(get_response) as log:
            resp = req.get_response(self.app)

        self.assertEqual(resp.status_int, 200)
        self.assertEqual(len(log), self.policy.ec_ndata)
        self.assertEqual(len(response_map),
                         len(primary_nodes) - self.policy.ec_ndata)

    def test_GET_with_no_success(self):
        node_frags = [[]] * 28  # no frags on any node

        fake_response = self._fake_ec_node_response(node_frags)

        req = swob.Request.blank('/v1/a/c/o')
        with capture_http_requests(fake_response) as log:
            resp = req.get_response(self.app)

        self.assertEqual(resp.status_int, 404)
        self.assertEqual(len(log), 2 * self.replicas())

    def test_GET_with_only_handoffs(self):
        obj1 = self._make_ec_object_stub()

        node_frags = [[]] * self.replicas()  # all primaries missing
        node_frags = node_frags + [  # handoffs
            {'obj': obj1, 'frag': 0},
            {'obj': obj1, 'frag': 1},
            {'obj': obj1, 'frag': 2},
            {'obj': obj1, 'frag': 3},
            {'obj': obj1, 'frag': 4},
            {'obj': obj1, 'frag': 5},
            {'obj': obj1, 'frag': 6},
            {'obj': obj1, 'frag': 7},
            {'obj': obj1, 'frag': 8},
            {'obj': obj1, 'frag': 9},
            {'obj': obj1, 'frag': 10},  # parity
            {'obj': obj1, 'frag': 11},  # parity
            {'obj': obj1, 'frag': 12},  # parity
            {'obj': obj1, 'frag': 13},  # parity
        ]

        fake_response = self._fake_ec_node_response(node_frags)

        req = swob.Request.blank('/v1/a/c/o')
        with capture_http_requests(fake_response) as log:
            resp = req.get_response(self.app)

        self.assertEqual(resp.status_int, 200)
        self.assertEqual(resp.headers['etag'], obj1['etag'])
        self.assertEqual(md5(
            resp.body, usedforsecurity=False).hexdigest(), obj1['etag'])

        collected_responses = defaultdict(list)
        for conn in log:
            etag = conn.resp.headers['X-Object-Sysmeta-Ec-Etag']
            index = conn.resp.headers['X-Object-Sysmeta-Ec-Frag-Index']
            collected_responses[etag].append(index)

        # GETS would be required to all primaries and then ndata handoffs
        self.assertEqual(len(log), self.replicas() + self.policy.ec_ndata)
        self.assertEqual(2, len(collected_responses))
        # 404s
        self.assertEqual(self.replicas(), len(collected_responses[None]))
        self.assertEqual(self.policy.ec_ndata,
                         len(collected_responses[obj1['etag']]))

    def test_GET_with_single_missed_overwrite_does_not_need_handoff(self):
        obj1 = self._make_ec_object_stub(pattern='obj1')
        obj2 = self._make_ec_object_stub(pattern='obj2')

        node_frags = [
            {'obj': obj2, 'frag': 0},
            {'obj': obj2, 'frag': 1},
            {'obj': obj1, 'frag': 2},  # missed over write
            {'obj': obj2, 'frag': 3},
            {'obj': obj2, 'frag': 4},
            {'obj': obj2, 'frag': 5},
            {'obj': obj2, 'frag': 6},
            {'obj': obj2, 'frag': 7},
            {'obj': obj2, 'frag': 8},
            {'obj': obj2, 'frag': 9},
            {'obj': obj2, 'frag': 10},  # parity
            {'obj': obj2, 'frag': 11},  # parity
            {'obj': obj2, 'frag': 12},  # parity
            {'obj': obj2, 'frag': 13},  # parity
            # {'obj': obj2, 'frag': 2},  # handoff (not used in this test)
        ]

        fake_response = self._fake_ec_node_response(node_frags)

        req = swob.Request.blank('/v1/a/c/o')
        with mock.patch('swift.proxy.server.shuffle', lambda n: n), \
                capture_http_requests(fake_response) as log:
            resp = req.get_response(self.app)

        self.assertEqual(resp.status_int, 200)
        self.assertEqual(resp.headers['etag'], obj2['etag'])
        closed_conn = defaultdict(set)
        for conn in log:
            etag = conn.resp.headers['X-Object-Sysmeta-Ec-Etag']
            closed_conn[etag].add(conn.closed)
        self.assertEqual({
            obj1['etag']: {True},
            obj2['etag']: {False},
        }, closed_conn)
        self.assertEqual(md5(
            resp.body, usedforsecurity=False).hexdigest(), obj2['etag'])
        self.assertEqual({True}, {conn.closed for conn in log})

        collected_responses = defaultdict(set)
        for conn in log:
            etag = conn.resp.headers['X-Object-Sysmeta-Ec-Etag']
            index = conn.resp.headers['X-Object-Sysmeta-Ec-Frag-Index']
            collected_responses[etag].add(index)

        self.assertEqual(len(log), self.policy.ec_ndata + 1)
        expected = {
            obj1['etag']: 1,
            obj2['etag']: self.policy.ec_ndata,
        }
        self.assertEqual(expected, {
            e: len(f) for e, f in collected_responses.items()})

    def test_GET_with_many_missed_overwrite_will_need_handoff(self):
        obj1 = self._make_ec_object_stub(pattern='obj1')
        obj2 = self._make_ec_object_stub(pattern='obj2')

        node_frags = [
            {'obj': obj2, 'frag': 0},
            {'obj': obj2, 'frag': 1},
            {'obj': obj1, 'frag': 2},  # missed
            {'obj': obj2, 'frag': 3},
            {'obj': obj2, 'frag': 4},
            {'obj': obj2, 'frag': 5},
            {'obj': obj1, 'frag': 6},  # missed
            {'obj': obj2, 'frag': 7},
            {'obj': obj2, 'frag': 8},
            {'obj': obj1, 'frag': 9},  # missed
            {'obj': obj1, 'frag': 10},  # missed
            {'obj': obj1, 'frag': 11},  # missed
            {'obj': obj2, 'frag': 12},
            {'obj': obj2, 'frag': 13},
            {'obj': obj2, 'frag': 6},  # handoff
        ]

        fake_response = self._fake_ec_node_response(node_frags)

        req = swob.Request.blank('/v1/a/c/o')
        with capture_http_requests(fake_response) as log:
            resp = req.get_response(self.app)

        self.assertEqual(resp.status_int, 200)
        self.assertEqual(resp.headers['etag'], obj2['etag'])
        self.assertEqual(md5(
            resp.body, usedforsecurity=False).hexdigest(), obj2['etag'])

        collected_responses = defaultdict(set)
        for conn in log:
            etag = conn.resp.headers['X-Object-Sysmeta-Ec-Etag']
            index = conn.resp.headers['X-Object-Sysmeta-Ec-Frag-Index']
            collected_responses[etag].add(index)

        # there's not enough of the obj2 etag on the primaries, we would
        # have collected responses for both etags, and would have made
        # one more request to the handoff node
        self.assertEqual(len(log), self.replicas() + 1)
        self.assertEqual(len(collected_responses), 2)

        # ... regardless we should never need to fetch more than ec_ndata
        # frags for any given etag
        for etag, frags in collected_responses.items():
            self.assertLessEqual(len(frags), self.policy.ec_ndata,
                                 'collected %s frags for etag %s' % (
                                     len(frags), etag))

    def test_GET_with_missing_and_mixed_frags_will_dig_deep_but_succeed(self):
        obj1 = self._make_ec_object_stub(pattern='obj1', timestamp=self.ts())
        obj2 = self._make_ec_object_stub(pattern='obj2', timestamp=self.ts())

        node_frags = [
            {'obj': obj1, 'frag': 0},
            {'obj': obj2, 'frag': 0},
            [],
            {'obj': obj1, 'frag': 1},
            {'obj': obj2, 'frag': 1},
            [],
            {'obj': obj1, 'frag': 2},
            {'obj': obj2, 'frag': 2},
            [],
            {'obj': obj1, 'frag': 3},
            {'obj': obj2, 'frag': 3},
            [],
            {'obj': obj1, 'frag': 4},
            {'obj': obj2, 'frag': 4},
            [],
            {'obj': obj1, 'frag': 5},
            {'obj': obj2, 'frag': 5},
            [],
            {'obj': obj1, 'frag': 6},
            {'obj': obj2, 'frag': 6},
            [],
            {'obj': obj1, 'frag': 7},
            {'obj': obj2, 'frag': 7},
            [],
            {'obj': obj1, 'frag': 8},
            {'obj': obj2, 'frag': 8},
            [],
            {'obj': obj2, 'frag': 9},
        ]

        fake_response = self._fake_ec_node_response(node_frags)

        req = swob.Request.blank('/v1/a/c/o')
        with capture_http_requests(fake_response) as log:
            resp = req.get_response(self.app)

        self.assertEqual(resp.status_int, 200)
        self.assertEqual(resp.headers['etag'], obj2['etag'])
        self.assertEqual(md5(
            resp.body, usedforsecurity=False).hexdigest(), obj2['etag'])

        collected_responses = defaultdict(set)
        for conn in log:
            etag = conn.resp.headers['X-Object-Sysmeta-Ec-Etag']
            index = conn.resp.headers['X-Object-Sysmeta-Ec-Frag-Index']
            collected_responses[etag].add(index)

        # we go exactly as long as we have to, finding two different
        # etags and some 404's (i.e. collected_responses[None])
        self.assertEqual(len(log), len(node_frags))
        self.assertEqual(len(collected_responses), 3)

        # ... regardless we should never need to fetch more than ec_ndata
        # frags for any given etag
        for etag, frags in collected_responses.items():
            self.assertLessEqual(len(frags), self.policy.ec_ndata,
                                 'collected %s frags for etag %s' % (
                                     len(frags), etag))

    def test_GET_with_missing_and_mixed_frags_will_dig_deep_but_stop(self):
        obj1 = self._make_ec_object_stub(pattern='obj1')
        obj2 = self._make_ec_object_stub(pattern='obj2')

        node_frags = [
            {'obj': obj1, 'frag': 0},
            {'obj': obj2, 'frag': 0},
            [],
            {'obj': obj1, 'frag': 1},
            {'obj': obj2, 'frag': 1},
            [],
            {'obj': obj1, 'frag': 2},
            {'obj': obj2, 'frag': 2},
            [],
            {'obj': obj1, 'frag': 3},
            {'obj': obj2, 'frag': 3},
            [],
            {'obj': obj1, 'frag': 4},
            {'obj': obj2, 'frag': 4},
            [],
            {'obj': obj1, 'frag': 5},
            {'obj': obj2, 'frag': 5},
            [],
            {'obj': obj1, 'frag': 6},
            {'obj': obj2, 'frag': 6},
            [],
            {'obj': obj1, 'frag': 7},
            {'obj': obj2, 'frag': 7},
            [],
            {'obj': obj1, 'frag': 8},
            {'obj': obj2, 'frag': 8},
            [],
            # handoffs are iter'd in order so proxy will see 404 from this
            # final handoff
            [],
        ]

        fake_response = self._fake_ec_node_response(node_frags)

        req = swob.Request.blank('/v1/a/c/o')
        with capture_http_requests(fake_response) as log:
            resp = req.get_response(self.app)

        closed_conn = defaultdict(set)
        for conn in log:
            etag = conn.resp.headers.get('X-Object-Sysmeta-Ec-Etag')
            closed_conn[etag].add(conn.closed)
        self.assertEqual({
            obj1['etag']: {True},
            obj2['etag']: {True},
            None: {True},
        }, dict(closed_conn))
        self.assertEqual(resp.status_int, 503)

        collected_responses = defaultdict(set)
        for conn in log:
            etag = conn.resp.headers['X-Object-Sysmeta-Ec-Etag']
            index = conn.resp.headers['X-Object-Sysmeta-Ec-Frag-Index']
            collected_responses[etag].add(index)

        # default node_iter will exhaust at 2 * replicas
        self.assertEqual(len(log), 2 * self.replicas())
        self.assertEqual(len(collected_responses), 3)

        # ... regardless we should never need to fetch more than ec_ndata
        # frags for any given etag
        for etag, frags in collected_responses.items():
            self.assertLessEqual(len(frags), self.policy.ec_ndata,
                                 'collected %s frags for etag %s' % (
                                     len(frags), etag))

    def test_GET_with_duplicate_and_hidden_frag_indexes(self):
        obj1 = self._make_ec_object_stub()
        # proxy should ignore duplicated frag indexes and continue search for
        # a set of unique indexes, finding last one on a handoff
        node_frags = [
            [{'obj': obj1, 'frag': 0}, {'obj': obj1, 'frag': 5}],
            {'obj': obj1, 'frag': 0},  # duplicate frag
            {'obj': obj1, 'frag': 1},
            {'obj': obj1, 'frag': 1},  # duplicate frag
            {'obj': obj1, 'frag': 2},
            {'obj': obj1, 'frag': 2},  # duplicate frag
            {'obj': obj1, 'frag': 3},
            {'obj': obj1, 'frag': 3},  # duplicate frag
            {'obj': obj1, 'frag': 4},
            {'obj': obj1, 'frag': 4},  # duplicate frag
            {'obj': obj1, 'frag': 10},
            {'obj': obj1, 'frag': 11},
            {'obj': obj1, 'frag': 12},
            {'obj': obj1, 'frag': 13},
        ]

        fake_response = self._fake_ec_node_response(node_frags)

        req = swob.Request.blank('/v1/a/c/o')
        with capture_http_requests(fake_response) as log:
            resp = req.get_response(self.app)

        self.assertEqual(resp.status_int, 200)
        self.assertEqual(resp.headers['etag'], obj1['etag'])
        self.assertEqual(md5(
            resp.body, usedforsecurity=False).hexdigest(), obj1['etag'])

        # Expect a maximum of one request to each primary plus one extra
        # request to node 1. Actual value could be less if the extra request
        # occurs and quorum is reached before requests to nodes with a
        # duplicate frag.
        self.assertLessEqual(len(log), self.replicas() + 1)
        collected_indexes = defaultdict(list)
        for conn in log:
            fi = conn.resp.headers.get('X-Object-Sysmeta-Ec-Frag-Index')
            if fi is not None:
                collected_indexes[fi].append(conn)
        self.assertEqual(len(collected_indexes), self.policy.ec_ndata)

    def test_GET_with_missing_and_mixed_frags_may_503(self):
        obj1 = self._make_ec_object_stub(pattern='obj1')
        obj2 = self._make_ec_object_stub(pattern='obj2')
        # we get a 503 when all the handoffs return 200
        node_frags = [[]] * self.replicas()  # primaries have no frags
        node_frags = node_frags + [  # handoffs all have frags
            {'obj': obj1, 'frag': 0},
            {'obj': obj2, 'frag': 0},
            {'obj': obj1, 'frag': 1},
            {'obj': obj2, 'frag': 1},
            {'obj': obj1, 'frag': 2},
            {'obj': obj2, 'frag': 2},
            {'obj': obj1, 'frag': 3},
            {'obj': obj2, 'frag': 3},
            {'obj': obj1, 'frag': 4},
            {'obj': obj2, 'frag': 4},
            {'obj': obj1, 'frag': 5},
            {'obj': obj2, 'frag': 5},
            {'obj': obj1, 'frag': 6},
            {'obj': obj2, 'frag': 6},
        ]
        fake_response = self._fake_ec_node_response(node_frags)

        req = swob.Request.blank('/v1/a/c/o')
        with capture_http_requests(fake_response) as log:
            resp = req.get_response(self.app)

        self.assertEqual(resp.status_int, 503)
        # never get a quorum so all nodes are searched
        self.assertEqual(len(log), 2 * self.replicas())
        collected_indexes = defaultdict(list)
        for conn in log:
            fi = conn.resp.headers.get('X-Object-Sysmeta-Ec-Frag-Index')
            if fi is not None:
                collected_indexes[fi].append(conn)
        self.assertEqual(len(collected_indexes), 7)

    def test_GET_with_mixed_nondurable_frags_and_will_404(self):
        # all nodes have a frag but there is no one set that reaches quorum,
        # which means there is no backend 404 response, but proxy should still
        # return 404 rather than 503
        obj1 = self._make_ec_object_stub(pattern='obj1')
        obj2 = self._make_ec_object_stub(pattern='obj2')
        obj3 = self._make_ec_object_stub(pattern='obj3')
        obj4 = self._make_ec_object_stub(pattern='obj4')

        node_frags = [
            {'obj': obj1, 'frag': 0, 'durable': False},
            {'obj': obj2, 'frag': 0, 'durable': False},
            {'obj': obj3, 'frag': 0, 'durable': False},
            {'obj': obj1, 'frag': 1, 'durable': False},
            {'obj': obj2, 'frag': 1, 'durable': False},
            {'obj': obj3, 'frag': 1, 'durable': False},
            {'obj': obj1, 'frag': 2, 'durable': False},
            {'obj': obj2, 'frag': 2, 'durable': False},
            {'obj': obj3, 'frag': 2, 'durable': False},
            {'obj': obj1, 'frag': 3, 'durable': False},
            {'obj': obj2, 'frag': 3, 'durable': False},
            {'obj': obj3, 'frag': 3, 'durable': False},
            {'obj': obj1, 'frag': 4, 'durable': False},
            {'obj': obj2, 'frag': 4, 'durable': False},
            {'obj': obj3, 'frag': 4, 'durable': False},
            {'obj': obj1, 'frag': 5, 'durable': False},
            {'obj': obj2, 'frag': 5, 'durable': False},
            {'obj': obj3, 'frag': 5, 'durable': False},
            {'obj': obj1, 'frag': 6, 'durable': False},
            {'obj': obj2, 'frag': 6, 'durable': False},
            {'obj': obj3, 'frag': 6, 'durable': False},
            {'obj': obj1, 'frag': 7, 'durable': False},
            {'obj': obj2, 'frag': 7, 'durable': False},
            {'obj': obj3, 'frag': 7, 'durable': False},
            {'obj': obj1, 'frag': 8, 'durable': False},
            {'obj': obj2, 'frag': 8, 'durable': False},
            {'obj': obj3, 'frag': 8, 'durable': False},
            {'obj': obj4, 'frag': 8, 'durable': False},
        ]

        fake_response = self._fake_ec_node_response(node_frags)

        req = swob.Request.blank('/v1/a/c/o')
        with capture_http_requests(fake_response) as log:
            resp = req.get_response(self.app)

        self.assertEqual(resp.status_int, 404)

        collected_etags = set()
        collected_status = set()
        closed_conn = defaultdict(set)
        for conn in log:
            etag = conn.resp.headers['X-Object-Sysmeta-Ec-Etag']
            collected_etags.add(etag)
            collected_status.add(conn.resp.status)
            closed_conn[etag].add(conn.closed)

        # default node_iter will exhaust at 2 * replicas
        self.assertEqual(len(log), 2 * self.replicas())
        self.assertEqual(
            {obj1['etag'], obj2['etag'], obj3['etag'], obj4['etag']},
            collected_etags)
        self.assertEqual({200}, collected_status)
        self.assertEqual({
            obj1['etag']: {True},
            obj2['etag']: {True},
            obj3['etag']: {True},
            obj4['etag']: {True},
        }, closed_conn)

    def test_GET_with_mixed_durable_and_nondurable_frags_will_503(self):
        # all nodes have a frag but there is no one set that reaches quorum,
        # but since one is marked durable we *should* be able to reconstruct,
        # so proxy should 503
        obj1 = self._make_ec_object_stub(pattern='obj1')
        obj2 = self._make_ec_object_stub(pattern='obj2')
        obj3 = self._make_ec_object_stub(pattern='obj3')
        obj4 = self._make_ec_object_stub(pattern='obj4')

        node_frags = [
            {'obj': obj1, 'frag': 0, 'durable': False},
            {'obj': obj2, 'frag': 0, 'durable': False},
            {'obj': obj3, 'frag': 0, 'durable': False},
            {'obj': obj1, 'frag': 1, 'durable': False},
            {'obj': obj2, 'frag': 1, 'durable': False},
            {'obj': obj3, 'frag': 1, 'durable': False},
            {'obj': obj1, 'frag': 2, 'durable': False},
            {'obj': obj2, 'frag': 2, 'durable': False},
            {'obj': obj3, 'frag': 2, 'durable': False},
            {'obj': obj1, 'frag': 3, 'durable': False},
            {'obj': obj2, 'frag': 3, 'durable': False},
            {'obj': obj3, 'frag': 3, 'durable': False},
            {'obj': obj1, 'frag': 4, 'durable': False},
            {'obj': obj2, 'frag': 4, 'durable': False},
            {'obj': obj3, 'frag': 4, 'durable': False},
            {'obj': obj1, 'frag': 5, 'durable': False},
            {'obj': obj2, 'frag': 5, 'durable': False},
            {'obj': obj3, 'frag': 5, 'durable': False},
            {'obj': obj1, 'frag': 6, 'durable': False},
            {'obj': obj2, 'frag': 6, 'durable': False},
            {'obj': obj3, 'frag': 6, 'durable': False},
            {'obj': obj1, 'frag': 7, 'durable': False},
            {'obj': obj2, 'frag': 7, 'durable': False},
            {'obj': obj3, 'frag': 7},
            {'obj': obj1, 'frag': 8, 'durable': False},
            {'obj': obj2, 'frag': 8, 'durable': False},
            {'obj': obj3, 'frag': 8, 'durable': False},
            {'obj': obj4, 'frag': 8, 'durable': False},
        ]

        fake_response = self._fake_ec_node_response(node_frags)

        req = swob.Request.blank('/v1/a/c/o')
        with capture_http_requests(fake_response) as log:
            resp = req.get_response(self.app)

        self.assertEqual(resp.status_int, 503)

        closed_conn = defaultdict(set)
        collected_etags = set()
        collected_status = set()
        for conn in log:
            etag = conn.resp.headers['X-Object-Sysmeta-Ec-Etag']
            collected_etags.add(etag)
            collected_status.add(conn.resp.status)
            closed_conn[etag].add(conn.closed)

        # default node_iter will exhaust at 2 * replicas
        self.assertEqual(len(log), 2 * self.replicas())
        self.assertEqual(
            {obj1['etag'], obj2['etag'], obj3['etag'], obj4['etag']},
            collected_etags)
        self.assertEqual({200}, collected_status)
        self.assertEqual({
            obj1['etag']: {True},
            obj2['etag']: {True},
            obj3['etag']: {True},
            obj4['etag']: {True},
        }, closed_conn)

    def test_GET_with_mixed_durable_frags_and_no_quorum_will_503(self):
        # all nodes have a frag but there is no one set that reaches quorum,
        # and since at least one is marked durable we *should* be able to
        # reconstruct, so proxy will 503
        obj1 = self._make_ec_object_stub(pattern='obj1')
        obj2 = self._make_ec_object_stub(pattern='obj2')
        obj3 = self._make_ec_object_stub(pattern='obj3')
        obj4 = self._make_ec_object_stub(pattern='obj4')

        node_frags = [
            {'obj': obj1, 'frag': 0},
            {'obj': obj2, 'frag': 0},
            {'obj': obj3, 'frag': 0},
            {'obj': obj1, 'frag': 1},
            {'obj': obj2, 'frag': 1},
            {'obj': obj3, 'frag': 1},
            {'obj': obj1, 'frag': 2},
            {'obj': obj2, 'frag': 2},
            {'obj': obj3, 'frag': 2},
            {'obj': obj1, 'frag': 3},
            {'obj': obj2, 'frag': 3},
            {'obj': obj3, 'frag': 3},
            {'obj': obj1, 'frag': 4},
            {'obj': obj2, 'frag': 4},
            {'obj': obj3, 'frag': 4},
            {'obj': obj1, 'frag': 5},
            {'obj': obj2, 'frag': 5},
            {'obj': obj3, 'frag': 5},
            {'obj': obj1, 'frag': 6},
            {'obj': obj2, 'frag': 6},
            {'obj': obj3, 'frag': 6},
            {'obj': obj1, 'frag': 7},
            {'obj': obj2, 'frag': 7},
            {'obj': obj3, 'frag': 7},
            {'obj': obj1, 'frag': 8},
            {'obj': obj2, 'frag': 8},
            {'obj': obj3, 'frag': 8},
            {'obj': obj4, 'frag': 8},
        ]

        fake_response = self._fake_ec_node_response(node_frags)

        req = swob.Request.blank('/v1/a/c/o')
        with capture_http_requests(fake_response) as log:
            resp = req.get_response(self.app)

        self.assertEqual(resp.status_int, 503)

        for conn in log:
            etag = conn.resp.headers.get('X-Object-Sysmeta-Ec-Etag')

        collected_etags = set()
        collected_status = set()
        closed_conn = defaultdict(set)
        for conn in log:
            etag = conn.resp.headers['X-Object-Sysmeta-Ec-Etag']
            collected_etags.add(etag)
            collected_status.add(conn.resp.status)
            closed_conn[etag].add(conn.closed)

        # default node_iter will exhaust at 2 * replicas
        self.assertEqual(len(log), 2 * self.replicas())
        self.assertEqual(
            {obj1['etag'], obj2['etag'], obj3['etag'], obj4['etag']},
            collected_etags)
        self.assertEqual({200}, collected_status)
        self.assertEqual({
            obj1['etag']: {True},
            obj2['etag']: {True},
            obj3['etag']: {True},
            obj4['etag']: {True},
        }, closed_conn)

    def test_GET_with_quorum_durable_files(self):
        # verify that only (ec_nparity + 1) nodes need to be durable for a GET
        # to be completed with ec_ndata requests.
        obj1 = self._make_ec_object_stub()

        node_frags = [
            {'obj': obj1, 'frag': 0, 'durable': True},  # durable
            {'obj': obj1, 'frag': 1, 'durable': True},  # durable
            {'obj': obj1, 'frag': 2, 'durable': True},  # durable
            {'obj': obj1, 'frag': 3, 'durable': True},  # durable
            {'obj': obj1, 'frag': 4, 'durable': True},  # durable
            {'obj': obj1, 'frag': 5, 'durable': False},
            {'obj': obj1, 'frag': 6, 'durable': False},
            {'obj': obj1, 'frag': 7, 'durable': False},
            {'obj': obj1, 'frag': 8, 'durable': False},
            {'obj': obj1, 'frag': 9, 'durable': False},
            {'obj': obj1, 'frag': 10, 'durable': False},  # parity
            {'obj': obj1, 'frag': 11, 'durable': False},  # parity
            {'obj': obj1, 'frag': 12, 'durable': False},  # parity
            {'obj': obj1, 'frag': 13, 'durable': False},  # parity
        ] + [[]] * self.replicas()  # handoffs all 404

        fake_response = self._fake_ec_node_response(list(node_frags))

        req = swob.Request.blank('/v1/a/c/o')
        with capture_http_requests(fake_response) as log:
            resp = req.get_response(self.app)

        self.assertEqual(resp.status_int, 200)
        self.assertEqual(resp.headers['etag'], obj1['etag'])
        self.assertEqual(md5(
            resp.body, usedforsecurity=False).hexdigest(), obj1['etag'])

        self.assertGreaterEqual(len(log), self.policy.ec_ndata)
        collected_durables = []
        for conn in log:
            if not conn.resp.headers.get('X-Backend-Data-Timestamp'):
                continue
            if (conn.resp.headers.get('X-Backend-Durable-Timestamp')
                    == conn.resp.headers.get('X-Backend-Data-Timestamp')):
                collected_durables.append(conn)
        # because nodes are shuffled we can't be sure how many durables are
        # returned but it must be at least 1 and cannot exceed 5
        self.assertLessEqual(len(collected_durables), 5)
        self.assertGreaterEqual(len(collected_durables), 1)

    def test_GET_with_single_durable_file(self):
        # verify that a single durable is sufficient for a GET
        # to be completed with ec_ndata requests.
        obj1 = self._make_ec_object_stub()

        node_frags = [
            {'obj': obj1, 'frag': 0, 'durable': True},  # durable
            {'obj': obj1, 'frag': 1, 'durable': False},
            {'obj': obj1, 'frag': 2, 'durable': False},
            {'obj': obj1, 'frag': 3, 'durable': False},
            {'obj': obj1, 'frag': 4, 'durable': False},
            {'obj': obj1, 'frag': 5, 'durable': False},
            {'obj': obj1, 'frag': 6, 'durable': False},
            {'obj': obj1, 'frag': 7, 'durable': False},
            {'obj': obj1, 'frag': 8, 'durable': False},
            {'obj': obj1, 'frag': 9, 'durable': False},
            {'obj': obj1, 'frag': 10, 'durable': False},  # parity
            {'obj': obj1, 'frag': 11, 'durable': False},  # parity
            {'obj': obj1, 'frag': 12, 'durable': False},  # parity
            {'obj': obj1, 'frag': 13, 'durable': False},  # parity
        ] + [[]] * self.replicas()  # handoffs all 404

        fake_response = self._fake_ec_node_response(list(node_frags))

        req = swob.Request.blank('/v1/a/c/o')
        with capture_http_requests(fake_response) as log:
            resp = req.get_response(self.app)

        self.assertEqual(resp.status_int, 200)
        self.assertEqual(resp.headers['etag'], obj1['etag'])
        self.assertEqual(md5(
            resp.body, usedforsecurity=False).hexdigest(), obj1['etag'])

        collected_durables = []
        for conn in log:
            if not conn.resp.headers.get('X-Backend-Data-Timestamp'):
                continue
            if (conn.resp.headers.get('X-Backend-Durable-Timestamp')
                    == conn.resp.headers.get('X-Backend-Data-Timestamp')):
                collected_durables.append(conn)
        # because nodes are shuffled we can't be sure how many non-durables
        # are returned before the durable, but we do expect a single durable
        self.assertEqual(1, len(collected_durables))

    def test_GET_with_no_durable_files(self):
        # verify that at least one durable is necessary for a successful GET
        obj1 = self._make_ec_object_stub()
        node_frags = [
            {'obj': obj1, 'frag': 0, 'durable': False},
            {'obj': obj1, 'frag': 1, 'durable': False},
            {'obj': obj1, 'frag': 2, 'durable': False},
            {'obj': obj1, 'frag': 3, 'durable': False},
            {'obj': obj1, 'frag': 4, 'durable': False},
            {'obj': obj1, 'frag': 5, 'durable': False},
            {'obj': obj1, 'frag': 6, 'durable': False},
            {'obj': obj1, 'frag': 7, 'durable': False},
            {'obj': obj1, 'frag': 8, 'durable': False},
            {'obj': obj1, 'frag': 9, 'durable': False},
            {'obj': obj1, 'frag': 10, 'durable': False},  # parity
            {'obj': obj1, 'frag': 11, 'durable': False},  # parity
            {'obj': obj1, 'frag': 12, 'durable': False},  # parity
            {'obj': obj1, 'frag': 13, 'durable': False},  # parity
        ] + [[]] * self.replicas()  # handoffs

        fake_response = self._fake_ec_node_response(list(node_frags))

        req = swob.Request.blank('/v1/a/c/o')
        with capture_http_requests(fake_response) as log:
            resp = req.get_response(self.app)

        self.assertEqual(resp.status_int, 404)
        # all 28 nodes tried with an optimistic get, none are durable and none
        # report having a durable timestamp
        self.assertEqual(28, len(log))
        self.assertEqual([], self.app.logger.get_lines_for_level('error'))

    def test_GET_nondurable_when_node_iter_runs_out_of_nodes(self):
        policy_opts = self.app.get_policy_options(self.policy)
        policy_opts.concurrent_gets = True
        policy_opts.concurrent_ec_extra_requests = 1
        policy_opts.concurrency_timeout = 0.1

        obj1 = self._make_ec_object_stub(pattern='obj1')
        node_frags = [
            {'obj': obj1, 'frag': i, 'durable': False}
            for i in range(self.policy.ec_ndata + 1)
        ]
        fake_response = self._fake_ec_node_response(node_frags)
        # limit remaining nodes
        obj_ring = self.app.get_object_ring(int(self.policy))
        part, nodes = obj_ring.get_nodes('a', 'c', 'o')
        nodes.extend(list(obj_ring.get_more_nodes(part)))
        for dev in nodes[self.policy.ec_ndata + 1:]:
            self.app.error_limiter.limit(dev)

        req = swob.Request.blank('/v1/a/c/o')
        with capture_http_requests(fake_response) as log:
            resp = req.get_response(self.app)

        # non-durable responds 404
        self.assertEqual(resp.status_int, 404)
        self.assertEqual(len(log), self.policy.ec_ndata + 1)
        self.assertEqual([], self.app.logger.get_lines_for_level('error'))

    def test_GET_with_missing_durable_files_and_mixed_etags(self):
        obj1 = self._make_ec_object_stub(pattern='obj1')
        obj2 = self._make_ec_object_stub(pattern='obj2')

        # non-quorate durables for another object won't stop us finding the
        # quorate object
        node_frags = [
            # ec_ndata - 1 frags of obj2 are available and durable
            {'obj': obj2, 'frag': 0, 'durable': True},
            {'obj': obj2, 'frag': 1, 'durable': True},
            {'obj': obj2, 'frag': 2, 'durable': True},
            {'obj': obj2, 'frag': 3, 'durable': True},
            {'obj': obj2, 'frag': 4, 'durable': True},
            {'obj': obj2, 'frag': 5, 'durable': True},
            {'obj': obj2, 'frag': 6, 'durable': True},
            {'obj': obj2, 'frag': 7, 'durable': True},
            {'obj': obj2, 'frag': 8, 'durable': True},
            # ec_ndata frags of obj1 are available and one is durable
            {'obj': obj1, 'frag': 0, 'durable': False},
            {'obj': obj1, 'frag': 1, 'durable': False},
            {'obj': obj1, 'frag': 2, 'durable': False},
            {'obj': obj1, 'frag': 3, 'durable': False},
            {'obj': obj1, 'frag': 4, 'durable': False},
            {'obj': obj1, 'frag': 5, 'durable': False},
            {'obj': obj1, 'frag': 6, 'durable': False},
            {'obj': obj1, 'frag': 7, 'durable': False},
            {'obj': obj1, 'frag': 8, 'durable': False},
            {'obj': obj1, 'frag': 9, 'durable': True},
        ]

        fake_response = self._fake_ec_node_response(list(node_frags))

        req = swob.Request.blank('/v1/a/c/o')
        with capture_http_requests(fake_response) as log:
            resp = req.get_response(self.app)

        closed_conn = defaultdict(set)
        for conn in log:
            etag = conn.resp.headers.get('X-Object-Sysmeta-Ec-Etag')
            closed_conn[etag].add(conn.closed)
        self.assertEqual({
            obj1['etag']: {False},
            obj2['etag']: {True},
        }, closed_conn)

        self.assertEqual(resp.status_int, 200)
        self.assertEqual(resp.headers['etag'], obj1['etag'])
        self.assertEqual(md5(
            resp.body, usedforsecurity=False).hexdigest(), obj1['etag'])

        # Quorum of non-durables for a different object won't
        # prevent us hunting down the durable object
        node_frags = [
            # primaries
            {'obj': obj2, 'frag': 0, 'durable': False},
            {'obj': obj2, 'frag': 1, 'durable': False},
            {'obj': obj2, 'frag': 2, 'durable': False},
            {'obj': obj2, 'frag': 3, 'durable': False},
            {'obj': obj2, 'frag': 4, 'durable': False},
            {'obj': obj2, 'frag': 5, 'durable': False},
            {'obj': obj2, 'frag': 6, 'durable': False},
            {'obj': obj2, 'frag': 7, 'durable': False},
            {'obj': obj2, 'frag': 8, 'durable': False},
            {'obj': obj2, 'frag': 9, 'durable': False},
            {'obj': obj2, 'frag': 10, 'durable': False},
            {'obj': obj2, 'frag': 11, 'durable': False},
            {'obj': obj2, 'frag': 12, 'durable': False},
            {'obj': obj2, 'frag': 13, 'durable': False},
            # handoffs
            {'obj': obj1, 'frag': 0, 'durable': False},
            {'obj': obj1, 'frag': 1, 'durable': False},
            {'obj': obj1, 'frag': 2, 'durable': False},
            {'obj': obj1, 'frag': 3, 'durable': False},
            {'obj': obj1, 'frag': 4, 'durable': False},
            {'obj': obj1, 'frag': 5, 'durable': False},
            {'obj': obj1, 'frag': 6, 'durable': False},
            {'obj': obj1, 'frag': 7, 'durable': False},
            {'obj': obj1, 'frag': 8, 'durable': False},
            {'obj': obj1, 'frag': 9, 'durable': False},
            {'obj': obj1, 'frag': 10, 'durable': False},  # parity
            {'obj': obj1, 'frag': 11, 'durable': False},  # parity
            {'obj': obj1, 'frag': 12, 'durable': False},  # parity
            {'obj': obj1, 'frag': 13, 'durable': True},  # parity
        ]

        fake_response = self._fake_ec_node_response(list(node_frags))

        req = swob.Request.blank('/v1/a/c/o')
        with capture_http_requests(fake_response):
            resp = req.get_response(self.app)

        self.assertEqual(resp.status_int, 200)
        self.assertEqual(resp.headers['etag'], obj1['etag'])
        self.assertEqual(md5(
            resp.body, usedforsecurity=False).hexdigest(), obj1['etag'])

    def test_GET_with_missing_durables_and_older_durables(self):
        # scenario: non-durable frags of newer obj1 obscure all durable frags
        # of older obj2, so first 14 requests result in a non-durable set.
        # At that point (or before) the proxy knows that a durable set of
        # frags for obj2 exists so will fetch them, requiring another 10
        # directed requests.
        obj2 = self._make_ec_object_stub(pattern='obj2', timestamp=self.ts())
        obj1 = self._make_ec_object_stub(pattern='obj1', timestamp=self.ts())

        node_frags = [
            [{'obj': obj1, 'frag': 0, 'durable': False}],  # obj2 missing
            [{'obj': obj1, 'frag': 1, 'durable': False},
             {'obj': obj2, 'frag': 1, 'durable': True}],
            [{'obj': obj1, 'frag': 2, 'durable': False}],  # obj2 missing
            [{'obj': obj1, 'frag': 3, 'durable': False},
             {'obj': obj2, 'frag': 3, 'durable': True}],
            [{'obj': obj1, 'frag': 4, 'durable': False},
             {'obj': obj2, 'frag': 4, 'durable': True}],
            [{'obj': obj1, 'frag': 5, 'durable': False},
             {'obj': obj2, 'frag': 5, 'durable': True}],
            [{'obj': obj1, 'frag': 6, 'durable': False},
             {'obj': obj2, 'frag': 6, 'durable': True}],
            [{'obj': obj1, 'frag': 7, 'durable': False},
             {'obj': obj2, 'frag': 7, 'durable': True}],
            [{'obj': obj1, 'frag': 8, 'durable': False},
             {'obj': obj2, 'frag': 8, 'durable': True}],
            [{'obj': obj1, 'frag': 9, 'durable': False}],  # obj2 missing
            [{'obj': obj1, 'frag': 10, 'durable': False},
             {'obj': obj2, 'frag': 10, 'durable': True}],
            [{'obj': obj1, 'frag': 11, 'durable': False},
             {'obj': obj2, 'frag': 11, 'durable': True}],
            [{'obj': obj1, 'frag': 12, 'durable': False}],  # obj2 missing
            [{'obj': obj1, 'frag': 13, 'durable': False},
             {'obj': obj2, 'frag': 13, 'durable': True}],
        ]

        fake_response = self._fake_ec_node_response(list(node_frags))

        req = swob.Request.blank('/v1/a/c/o')
        with capture_http_requests(fake_response) as log:
            resp = req.get_response(self.app)

        closed_conn = defaultdict(set)
        for conn in log:
            etag = conn.resp.headers.get('X-Object-Sysmeta-Ec-Etag')
            closed_conn[etag].add(conn.closed)
        self.assertEqual({
            obj1['etag']: {True},
            obj2['etag']: {False},
        }, closed_conn)

        self.assertEqual(resp.status_int, 200)
        self.assertEqual(resp.headers['etag'], obj2['etag'])
        self.assertEqual(md5(
            resp.body, usedforsecurity=False).hexdigest(), obj2['etag'])
        # max: proxy will GET all non-durable obj1 frags and then 10 obj frags
        self.assertLessEqual(len(log), self.replicas() + self.policy.ec_ndata)
        # min: proxy will GET 10 non-durable obj1 frags and then 10 obj frags
        self.assertGreaterEqual(len(log), 2 * self.policy.ec_ndata)

    def test_GET_with_missing_durables_and_older_obscured_durables(self):
        # scenario: obj3 has 14 frags but only 2 are durable and these are
        # obscured by two non-durable frags of obj1. There is also a single
        # non-durable frag of obj2. The proxy will need to do at least 10
        # GETs to see all the obj3 frags plus 1 more to GET a durable frag.
        # The proxy may also do one more GET if the obj2 frag is found.
        # i.e. 10 + 1 durable for obj3, 2 for obj1 and 1 more if obj2 found
        obj2 = self._make_ec_object_stub(pattern='obj2', timestamp=self.ts())
        obj3 = self._make_ec_object_stub(pattern='obj3', timestamp=self.ts())
        obj1 = self._make_ec_object_stub(pattern='obj1', timestamp=self.ts())

        node_frags = [
            [{'obj': obj1, 'frag': 0, 'durable': False},  # obj1 frag
             {'obj': obj3, 'frag': 0, 'durable': True}],
            [{'obj': obj1, 'frag': 1, 'durable': False},  # obj1 frag
             {'obj': obj3, 'frag': 1, 'durable': True}],
            [{'obj': obj2, 'frag': 2, 'durable': False},  # obj2 frag
             {'obj': obj3, 'frag': 2, 'durable': False}],
            [{'obj': obj3, 'frag': 3, 'durable': False}],
            [{'obj': obj3, 'frag': 4, 'durable': False}],
            [{'obj': obj3, 'frag': 5, 'durable': False}],
            [{'obj': obj3, 'frag': 6, 'durable': False}],
            [{'obj': obj3, 'frag': 7, 'durable': False}],
            [{'obj': obj3, 'frag': 8, 'durable': False}],
            [{'obj': obj3, 'frag': 9, 'durable': False}],
            [{'obj': obj3, 'frag': 10, 'durable': False}],
            [{'obj': obj3, 'frag': 11, 'durable': False}],
            [{'obj': obj3, 'frag': 12, 'durable': False}],
            [{'obj': obj3, 'frag': 13, 'durable': False}],
        ] + [[]] * self.replicas()  # handoffs 404

        fake_response = self._fake_ec_node_response(list(node_frags))

        req = swob.Request.blank('/v1/a/c/o')
        with capture_http_requests(fake_response) as log:
            resp = req.get_response(self.app)

        self.assertEqual(resp.status_int, 200)
        self.assertEqual(resp.headers['etag'], obj3['etag'])
        self.assertEqual(md5(
            resp.body, usedforsecurity=False).hexdigest(), obj3['etag'])
        self.assertGreaterEqual(len(log), self.policy.ec_ndata + 1)
        self.assertLessEqual(len(log), (self.policy.ec_ndata * 2) + 1)

    def test_GET_with_missing_durables_and_older_non_durables(self):
        # scenario: non-durable frags of newer obj1 obscure all frags
        # of older obj2, so first 28 requests result in a non-durable set.
        # There are only 10 frags for obj2 and one is not durable.
        obj2 = self._make_ec_object_stub(pattern='obj2', timestamp=self.ts())
        obj1 = self._make_ec_object_stub(pattern='obj1', timestamp=self.ts())

        node_frags = [
            [{'obj': obj1, 'frag': 0, 'durable': False}],  # obj2 missing
            [{'obj': obj1, 'frag': 1, 'durable': False},
             {'obj': obj2, 'frag': 1, 'durable': False}],  # obj2 non-durable
            [{'obj': obj1, 'frag': 2, 'durable': False}],  # obj2 missing
            [{'obj': obj1, 'frag': 3, 'durable': False},
             {'obj': obj2, 'frag': 3, 'durable': True}],
            [{'obj': obj1, 'frag': 4, 'durable': False},
             {'obj': obj2, 'frag': 4, 'durable': True}],
            [{'obj': obj1, 'frag': 5, 'durable': False},
             {'obj': obj2, 'frag': 5, 'durable': True}],
            [{'obj': obj1, 'frag': 6, 'durable': False},
             {'obj': obj2, 'frag': 6, 'durable': True}],
            [{'obj': obj1, 'frag': 7, 'durable': False},
             {'obj': obj2, 'frag': 7, 'durable': True}],
            [{'obj': obj1, 'frag': 8, 'durable': False},
             {'obj': obj2, 'frag': 8, 'durable': True}],
            [{'obj': obj1, 'frag': 9, 'durable': False}],  # obj2 missing
            [{'obj': obj1, 'frag': 10, 'durable': False},
             {'obj': obj2, 'frag': 10, 'durable': True}],
            [{'obj': obj1, 'frag': 11, 'durable': False},
             {'obj': obj2, 'frag': 11, 'durable': True}],
            [{'obj': obj1, 'frag': 12, 'durable': False}],  # obj2 missing
            [{'obj': obj1, 'frag': 13, 'durable': False},
             {'obj': obj2, 'frag': 13, 'durable': True}],
            [],                                             # 1 empty primary
        ]

        fake_response = self._fake_ec_node_response(list(node_frags))

        req = swob.Request.blank('/v1/a/c/o')
        with capture_http_requests(fake_response) as log:
            resp = req.get_response(self.app)

        self.assertEqual(resp.status_int, 200)
        self.assertEqual(resp.headers['etag'], obj2['etag'])
        self.assertEqual(md5(
            resp.body, usedforsecurity=False).hexdigest(), obj2['etag'])
        # max: proxy will GET all non-durable obj1 frags and then 10 obj2 frags
        self.assertLessEqual(len(log), self.replicas() + self.policy.ec_ndata)
        # min: proxy will GET 10 non-durable obj1 frags and then 10 obj2 frags
        self.assertGreaterEqual(len(log), 2 * self.policy.ec_ndata)

    def test_GET_with_mixed_etags_at_same_timestamp(self):
        # this scenario should never occur but if there are somehow
        # fragments for different content at the same timestamp then the
        # object controller should handle it gracefully
        ts = self.ts()  # force equal timestamps for two objects
        obj1 = self._make_ec_object_stub(timestamp=ts, pattern='obj1')
        obj2 = self._make_ec_object_stub(timestamp=ts, pattern='obj2')
        self.assertNotEqual(obj1['etag'], obj2['etag'])  # sanity

        node_frags = [
            # 7 frags of obj2 are available and durable
            {'obj': obj2, 'frag': 0, 'durable': True},
            {'obj': obj2, 'frag': 1, 'durable': True},
            {'obj': obj2, 'frag': 2, 'durable': True},
            {'obj': obj2, 'frag': 3, 'durable': True},
            {'obj': obj2, 'frag': 4, 'durable': True},
            {'obj': obj2, 'frag': 5, 'durable': True},
            {'obj': obj2, 'frag': 6, 'durable': True},
            # 7 frags of obj1 are available and durable
            {'obj': obj1, 'frag': 7, 'durable': True},
            {'obj': obj1, 'frag': 8, 'durable': True},
            {'obj': obj1, 'frag': 9, 'durable': True},
            {'obj': obj1, 'frag': 10, 'durable': True},
            {'obj': obj1, 'frag': 11, 'durable': True},
            {'obj': obj1, 'frag': 12, 'durable': True},
            {'obj': obj1, 'frag': 13, 'durable': True},
        ] + [[]] * self.replicas()  # handoffs

        fake_response = self._fake_ec_node_response(list(node_frags))

        req = swob.Request.blank('/v1/a/c/o')
        with capture_http_requests(fake_response) as log:
            resp = req.get_response(self.app)
        # read body to provoke any EC decode errors
        self.assertTrue(resp.body)

        self.assertEqual(resp.status_int, 503)
        self.assertEqual(len(log), self.replicas() * 2)
        collected_etags = set()
        for conn in log:
            etag = conn.resp.headers['X-Object-Sysmeta-Ec-Etag']
            collected_etags.add(etag)  # will be None from handoffs
        self.assertEqual({obj1['etag'], obj2['etag'], None}, collected_etags)
        log_lines = self.app.logger.get_lines_for_level('error')
        self.assertEqual(log_lines,
                         ['Problem with fragment response: ETag mismatch'] * 7
                         + ['Object returning 503 for []'])
        # Note the empty list above -- that log line comes out of
        # best_response but we've already thrown out the "good" responses :-/

    def test_GET_mixed_success_with_range(self):
        fragment_size = self.policy.fragment_size

        ec_stub = self._make_ec_object_stub()
        frag_archives = ec_stub['frags']
        frag_archive_size = len(ec_stub['frags'][0])

        headers = {
            'Content-Type': 'text/plain',
            'Content-Length': fragment_size,
            'Content-Range': 'bytes 0-%s/%s' % (fragment_size - 1,
                                                frag_archive_size),
            'X-Object-Sysmeta-Ec-Content-Length': len(ec_stub['body']),
            'X-Object-Sysmeta-Ec-Etag': ec_stub['etag'],
            'X-Timestamp': Timestamp(self.ts()).normal,
        }
        responses = [
            StubResponse(206, frag_archives[0][:fragment_size], headers, 0),
            StubResponse(206, frag_archives[1][:fragment_size], headers, 1),
            StubResponse(206, frag_archives[2][:fragment_size], headers, 2),
            StubResponse(206, frag_archives[3][:fragment_size], headers, 3),
            StubResponse(206, frag_archives[4][:fragment_size], headers, 4),
            # data nodes with old frag
            StubResponse(416, frag_index=5),
            StubResponse(416, frag_index=6),
            StubResponse(206, frag_archives[7][:fragment_size], headers, 7),
            StubResponse(206, frag_archives[8][:fragment_size], headers, 8),
            StubResponse(206, frag_archives[9][:fragment_size], headers, 9),
            # hopefully we ask for two more
            StubResponse(206, frag_archives[10][:fragment_size], headers, 10),
            StubResponse(206, frag_archives[11][:fragment_size], headers, 11),
        ]

        def get_response(req):
            return responses.pop(0) if responses else StubResponse(404)

        req = swob.Request.blank('/v1/a/c/o', headers={'Range': 'bytes=0-3'})
        with capture_http_requests(get_response) as log:
            resp = req.get_response(self.app)

        self.assertEqual(resp.status_int, 206)
        self.assertEqual(resp.body, b'test')
        self.assertEqual(len(log), self.policy.ec_ndata + 2)

        # verify that even when last responses to be collected are 416's
        # the shortfall of 2xx responses still triggers extra spawned requests
        responses = [
            StubResponse(206, frag_archives[0][:fragment_size], headers, 0),
            StubResponse(206, frag_archives[1][:fragment_size], headers, 1),
            StubResponse(206, frag_archives[2][:fragment_size], headers, 2),
            StubResponse(206, frag_archives[3][:fragment_size], headers, 3),
            StubResponse(206, frag_archives[4][:fragment_size], headers, 4),
            StubResponse(206, frag_archives[7][:fragment_size], headers, 7),
            StubResponse(206, frag_archives[8][:fragment_size], headers, 8),
            StubResponse(206, frag_archives[9][:fragment_size], headers, 9),
            StubResponse(206, frag_archives[10][:fragment_size], headers, 10),
            # data nodes with old frag
            StubResponse(416, frag_index=5),
            # hopefully we ask for one more
            StubResponse(416, frag_index=6),
            # and hopefully we ask for another
            StubResponse(206, frag_archives[11][:fragment_size], headers, 11),
        ]

        req = swob.Request.blank('/v1/a/c/o', headers={'Range': 'bytes=0-3'})
        with capture_http_requests(get_response) as log:
            resp = req.get_response(self.app)

        self.assertEqual(resp.status_int, 206)
        self.assertEqual(resp.body, b'test')
        self.assertEqual(len(log), self.policy.ec_ndata + 2)

    def test_GET_with_range_unsatisfiable_mixed_success(self):
        responses = [
            StubResponse(416, frag_index=0),
            StubResponse(416, frag_index=1),
            StubResponse(416, frag_index=2),
            StubResponse(416, frag_index=3),
            StubResponse(416, frag_index=4),
            StubResponse(416, frag_index=5),
            StubResponse(416, frag_index=6),
            # sneak a couple bogus extra responses
            StubResponse(404),
            StubResponse(206, frag_index=8),
            # and then just "enough" more 416's
            StubResponse(416, frag_index=9),
            StubResponse(416, frag_index=10),
            StubResponse(416, frag_index=11),
        ]

        def get_response(req):
            return responses.pop(0) if responses else StubResponse(404)

        req = swob.Request.blank('/v1/a/c/o', headers={
            'Range': 'bytes=%s-' % 100000000000000})
        with capture_http_requests(get_response) as log:
            resp = req.get_response(self.app)

        self.assertEqual(resp.status_int, 416)
        # we're going to engage ndata primaries, plus the bogus extra
        # self.assertEqual(len(log), self.policy.ec_ndata + 2)
        self.assertEqual([c.resp.status for c in log],
                         ([416] * 7) + [404, 206] + ([416] * 3))

    def test_GET_with_missing_and_range_unsatisifiable(self):
        responses = [  # not quite ec_ndata frags on primaries
            StubResponse(416, frag_index=0),
            StubResponse(416, frag_index=1),
            StubResponse(416, frag_index=2),
            StubResponse(416, frag_index=3),
            StubResponse(416, frag_index=4),
            StubResponse(416, frag_index=5),
            StubResponse(416, frag_index=6),
            StubResponse(416, frag_index=7),
            StubResponse(416, frag_index=8),
        ]

        def get_response(req):
            return responses.pop(0) if responses else StubResponse(404)

        req = swob.Request.blank('/v1/a/c/o', headers={
            'Range': 'bytes=%s-' % 100000000000000})
        with capture_http_requests(get_response) as log:
            resp = req.get_response(self.app)

        # TODO: does 416 make sense without a quorum, or should this be a 404?
        # a non-range GET of same object would return 404
        self.assertEqual(resp.status_int, 416)
        self.assertEqual(len(log), 2 * self.replicas())

    @patch_policies(
        [ECStoragePolicy(0, name='ec', is_default=True,
                         ec_type=DEFAULT_TEST_EC_TYPE, ec_ndata=4,
                         ec_nparity=4, ec_segment_size=4096)],
        fake_ring_args=[{'replicas': 8}]
    )
    def test_GET_ndata_equals_nparity_with_missing_and_errors(self):
        # when ec_ndata == ec_nparity it is possible for the shortfall of a bad
        # bucket (412's) to equal ec_ndata; verify that the 412 bucket is still
        # chosen ahead of the initial 'dummy' bad bucket
        POLICIES.default.object_ring.max_more_nodes = 8
        responses = [
            StubResponse(412, frag_index=0),
            StubResponse(412, frag_index=1),
        ]

        def get_response(req):
            return responses.pop(0) if responses else StubResponse(404)

        req = swob.Request.blank('/v1/a/c/o', headers={
            'Range': 'bytes=%s-' % 100000000000000})
        with capture_http_requests(get_response) as log:
            resp = req.get_response(self.app)

        self.assertEqual(resp.status_int, 412)
        self.assertEqual(len(log), 2 * 8)

    def test_GET_with_multirange(self):
        self.app.object_chunk_size = 256
        test_body = b'test' * self.policy.ec_segment_size
        ec_stub = make_ec_object_stub(test_body, self.policy, None)
        frag_archives = ec_stub['frags']
        self.assertEqual(len(frag_archives[0]), 1960)
        boundary = b'81eb9c110b32ced5fe'

        def make_mime_body(frag_archive):
            return b'\r\n'.join([
                b'--' + boundary,
                b'Content-Type: application/octet-stream',
                b'Content-Range: bytes 0-489/1960',
                b'',
                frag_archive[0:490],
                b'--' + boundary,
                b'Content-Type: application/octet-stream',
                b'Content-Range: bytes 1470-1959/1960',
                b'',
                frag_archive[1470:],
                b'--' + boundary + b'--',
            ])

        obj_resp_bodies = [make_mime_body(fa) for fa
                           in ec_stub['frags'][:self.policy.ec_ndata]]

        headers = {
            'Content-Type': b'multipart/byteranges;boundary=' + boundary,
            'Content-Length': len(obj_resp_bodies[0]),
            'X-Object-Sysmeta-Ec-Content-Length': len(ec_stub['body']),
            'X-Object-Sysmeta-Ec-Etag': ec_stub['etag'],
            'X-Timestamp': Timestamp(self.ts()).normal,
        }

        responses = [
            StubResponse(206, body, headers, i)
            for i, body in enumerate(obj_resp_bodies)
        ]

        def get_response(req):
            # there's some math going on here I don't quite understand, the
            # fragment_size is 490 and there's like 4 of them because ec_body
            # is 'test' * segment_size
            self.assertEqual(req['headers']['Range'], 'bytes=0-489,1470-1959')
            return responses.pop(0) if responses else StubResponse(404)

        req = swob.Request.blank('/v1/a/c/o', headers={
            'Range': 'bytes=1000-2000,14000-15000'})
        with capture_http_requests(get_response) as log:
            resp = req.get_response(self.app)
        self.assertEqual(resp.status_int, 206)
        self.assertEqual(len(log), self.policy.ec_ndata)
        resp_boundary = resp.headers['content-type'].rsplit('=', 1)[1].encode()
        expected = b'\r\n'.join([
            b'--' + resp_boundary,
            b'Content-Type: application/octet-stream',
            b'Content-Range: bytes 1000-2000/16384',
            b'',
            ec_stub['body'][1000:2001],
            b'--' + resp_boundary,
            b'Content-Type: application/octet-stream',
            b'Content-Range: bytes 14000-15000/16384',
            b'',
            ec_stub['body'][14000:15001],
            b'--' + resp_boundary + b'--',
        ])
        self.assertEqual(resp.body, expected)

    def test_GET_with_multirange_slow_body(self):
        self.app.object_chunk_size = 256
        self.app.recoverable_node_timeout = 0.01
        test_body = b'test' * self.policy.ec_segment_size
        ec_stub = make_ec_object_stub(test_body, self.policy, None)
        frag_archives = ec_stub['frags']
        self.assertEqual(len(frag_archives[0]), 1960)
        boundary = b'81eb9c110b32ced5fe'

        def make_mime_body(frag_archive):
            return b'\r\n'.join([
                b'--' + boundary,
                b'Content-Type: application/octet-stream',
                b'Content-Range: bytes 0-489/1960',
                b'',
                frag_archive[0:490],
                b'--' + boundary,
                b'Content-Type: application/octet-stream',
                b'Content-Range: bytes 1470-1959/1960',
                b'',
                frag_archive[1470:],
                b'--' + boundary + b'--',
            ])

        obj_resp_bodies = [make_mime_body(fa) for fa
                           in ec_stub['frags'][:self.policy.ec_ndata + 1]]

        headers = {
            'Content-Type': b'multipart/byteranges;boundary=' + boundary,
            'Content-Length': len(obj_resp_bodies[0]),
            'X-Object-Sysmeta-Ec-Content-Length': len(ec_stub['body']),
            'X-Object-Sysmeta-Ec-Etag': ec_stub['etag'],
            'X-Timestamp': Timestamp(self.ts()).normal,
        }

        responses = [
            StubResponse(206, body, headers, i,
                         # make the first one slow
                         slowdown=0.1 if i == 0 else None)
            for i, body in enumerate(obj_resp_bodies)
        ]

        def get_response(req):
            # there's some math going on here I don't quite understand, the
            # fragment_size is 490 and there's like 4 of them because ec_body
            # is 'test' * segment_size
            self.assertEqual(req['headers']['Range'], 'bytes=0-489,1470-1959')
            return responses.pop(0) if responses else StubResponse(404)

        req = swob.Request.blank('/v1/a/c/o', headers={
            'Range': 'bytes=1000-2000,14000-15000'})
        with capture_http_requests(get_response) as log:
            resp = req.get_response(self.app)
        self.assertEqual(resp.status_int, 206)
        self.assertEqual(len(log), self.policy.ec_ndata + 1)
        resp_boundary = resp.headers['content-type'].rsplit('=', 1)[1].encode()
        expected = b'\r\n'.join([
            b'--' + resp_boundary,
            b'Content-Type: application/octet-stream',
            b'Content-Range: bytes 1000-2000/16384',
            b'',
            ec_stub['body'][1000:2001],
            b'--' + resp_boundary,
            b'Content-Type: application/octet-stream',
            b'Content-Range: bytes 14000-15000/16384',
            b'',
            ec_stub['body'][14000:15001],
            b'--' + resp_boundary + b'--',
        ])
        self.assertEqual(resp.body, expected)

    def test_GET_with_multirange_unable_to_resume(self):
        self.app.object_chunk_size = 256
        self.app.recoverable_node_timeout = 0.01
        test_body = b'test' * self.policy.ec_segment_size
        ec_stub = make_ec_object_stub(test_body, self.policy, None)
        frag_archives = ec_stub['frags']
        self.assertEqual(len(frag_archives[0]), 1960)
        boundary = b'81eb9c110b32ced5fe'

        def make_mime_body(frag_archive):
            return b'\r\n'.join([
                b'--' + boundary,
                b'Content-Type: application/octet-stream',
                b'Content-Range: bytes 0-489/1960',
                b'',
                frag_archive[0:490],
                b'--' + boundary,
                b'Content-Type: application/octet-stream',
                b'Content-Range: bytes 1470-1959/1960',
                b'',
                frag_archive[1470:],
                b'--' + boundary + b'--',
            ])

        obj_resp_bodies = [make_mime_body(fa) for fa
                           # no extra good responses
                           in ec_stub['frags'][:self.policy.ec_ndata]]

        headers = {
            'Content-Type': b'multipart/byteranges;boundary=' + boundary,
            'Content-Length': len(obj_resp_bodies[0]),
            'X-Object-Sysmeta-Ec-Content-Length': len(ec_stub['body']),
            'X-Object-Sysmeta-Ec-Etag': ec_stub['etag'],
            'X-Timestamp': Timestamp(self.ts()).normal,
        }

        responses = [
            StubResponse(206, body, headers, i,
                         # make the first one slow
                         slowdown=0.1 if i == 0 else None)
            for i, body in enumerate(obj_resp_bodies)
        ]

        def get_response(req):
            # there's some math going on here I don't quite understand, the
            # fragment_size is 490 and there's like 4 of them because ec_body
            # is 'test' * segment_size
            self.assertEqual(req['headers']['Range'], 'bytes=0-489,1470-1959')
            return responses.pop(0) if responses else StubResponse(404)

        req = swob.Request.blank('/v1/a/c/o', headers={
            'Range': 'bytes=1000-2000,14000-15000'})
        with capture_http_requests(get_response) as log:
            resp = req.get_response(self.app)
            # note: the error is raised before the resp_iter is read
            self.assertIn(b'Internal Error', resp.body)
        self.assertEqual(resp.status_int, 500)
        self.assertEqual(len(log), self.policy.ec_n_unique_fragments * 2)
        log_lines = self.app.logger.get_lines_for_level('error')
        self.assertEqual(3, len(log_lines), log_lines)
        self.assertIn('Trying to read next part of EC fragment multi-part GET',
                      log_lines[0])
        self.assertIn('Trying to read during GET: ChunkReadTimeout',
                      log_lines[1])
        # not the most graceful ending
        self.assertIn('Unhandled exception in request: ChunkReadTimeout',
                      log_lines[2])

    def test_GET_with_multirange_unable_to_resume_body_started(self):
        self.app.object_chunk_size = 256
        self.app.recoverable_node_timeout = 0.01
        test_body = b'test' * self.policy.ec_segment_size
        ec_stub = make_ec_object_stub(test_body, self.policy, None)
        frag_archives = ec_stub['frags']
        self.assertEqual(len(frag_archives[0]), 1960)
        boundary = b'81eb9c110b32ced5fe'

        def make_mime_body(frag_archive):
            return b'\r\n'.join([
                b'--' + boundary,
                b'Content-Type: application/octet-stream',
                b'Content-Range: bytes 0-489/1960',
                b'',
                frag_archive[0:490],
                b'--' + boundary,
                b'Content-Type: application/octet-stream',
                b'Content-Range: bytes 1470-1959/1960',
                b'',
                frag_archive[1470:],
                b'--' + boundary + b'--',
            ])

        obj_resp_bodies = [make_mime_body(fa) for fa
                           # no extra good responses
                           in ec_stub['frags'][:self.policy.ec_ndata]]

        headers = {
            'Content-Type': b'multipart/byteranges;boundary=' + boundary,
            'Content-Length': len(obj_resp_bodies[0]),
            'X-Object-Sysmeta-Ec-Content-Length': len(ec_stub['body']),
            'X-Object-Sysmeta-Ec-Etag': ec_stub['etag'],
            'X-Timestamp': Timestamp(self.ts()).normal,
        }

        responses = [
            StubResponse(206, body, headers, i,
                         # make the first one slow
                         slowdown=0.1 if i == 0 else None)
            for i, body in enumerate(obj_resp_bodies)
        ]
        # the first response serves some bytes before slowing down
        responses[0].slowdown_after = 1000

        def get_response(req):
            return responses.pop(0) if responses else StubResponse(404)

        req = swob.Request.blank('/v1/a/c/o', headers={
            'Range': 'bytes=1000-2000,14000-15000'})
        response_chunks = []
        with capture_http_requests(get_response) as log:
            resp = req.get_response(self.app)
            with self.assertRaises(ChunkReadTimeout):
                # note: the error is raised while the resp_iter is read
                for chunk in resp.app_iter:
                    response_chunks.append(chunk)
        boundary = resp.headers['Content-Type'].split('=', 1)[1]
        self.assertEqual(response_chunks, [
            b'\r\n'.join([
                b'--' + boundary.encode('ascii'),
                b'Content-Type: application/octet-stream',
                b'Content-Range: bytes 1000-2000/16384',
                b'',
                b'',
            ]),
            test_body[0:1001],
            b'\r\n',
        ])
        self.assertEqual(resp.status_int, 206)
        self.assertEqual(len(log), self.policy.ec_n_unique_fragments * 2)
        log_lines = self.app.logger.get_lines_for_level('error')
        self.assertEqual(2, len(log_lines), log_lines)
        self.assertIn('Trying to read next part of EC fragment multi-part GET',
                      log_lines[0])
        self.assertIn('Trying to read during GET: ChunkReadTimeout',
                      log_lines[1])

    def test_GET_with_multirange_short_resume_body(self):
        self.app.object_chunk_size = 256
        self.app.recoverable_node_timeout = 0.01
        test_body = b'test' * self.policy.ec_segment_size
        ec_stub = make_ec_object_stub(test_body, self.policy, None)
        frag_archives = ec_stub['frags']
        self.assertEqual(len(frag_archives[0]), 1960)
        boundary = b'81eb9c110b32ced5fe'

        def make_mime_body(frag_archive):
            return b'\r\n'.join([
                b'--' + boundary,
                b'Content-Type: application/octet-stream',
                b'Content-Range: bytes 0-489/1960',
                b'',
                frag_archive[0:490],
                b'--' + boundary,
                b'Content-Type: application/octet-stream',
                b'Content-Range: bytes 1470-1959/1960',
                b'',
                frag_archive[1470:],
                b'--' + boundary + b'--',
            ])

        obj_resp_bodies = [make_mime_body(fa) for fa
                           # no extra good responses
                           in ec_stub['frags'][:self.policy.ec_ndata]]

        headers = {
            'Content-Type': b'multipart/byteranges;boundary=' + boundary,
            'Content-Length': len(obj_resp_bodies[0]),
            'X-Object-Sysmeta-Ec-Content-Length': len(ec_stub['body']),
            'X-Object-Sysmeta-Ec-Etag': ec_stub['etag'],
            'X-Timestamp': Timestamp(self.ts()).normal,
        }

        responses = [
            StubResponse(206, body, headers, i,
                         # make the first one slow
                         slowdown=0.1 if i == 0 else None)
            for i, body in enumerate(obj_resp_bodies)
        ]
        # add a short read response for the resume
        short_body = obj_resp_bodies[0][:512]
        responses.append(StubResponse(206, short_body, headers, 0))

        def get_response(req):
            # there's some math going on here I don't quite understand, the
            # fragment_size is 490 and there's like 4 of them because ec_body
            # is 'test' * segment_size
            self.assertEqual(req['headers']['Range'], 'bytes=0-489,1470-1959')
            return responses.pop(0) if responses else StubResponse(404)

        req = swob.Request.blank('/v1/a/c/o', headers={
            'Range': 'bytes=1000-2000,14000-15000'})
        with capture_http_requests(get_response) as log:
            resp = req.get_response(self.app)
            resp_boundary = resp.headers['content-type'].rsplit(
                '=', 1)[1].encode()
            expected = b'\r\n'.join([
                b'--' + resp_boundary,
                b'Content-Type: application/octet-stream',
                b'Content-Range: bytes 1000-2000/16384',
                b'',
                b'',
                b'--' + resp_boundary + b'--',
            ])
            self.assertEqual(expected, resp.body)
        self.assertEqual(resp.status_int, 206)
        self.assertEqual(len(log), self.policy.ec_n_unique_fragments * 2)
        log_lines = self.app.logger.get_lines_for_level('error')
        self.assertIn("Trying to read next part of EC fragment multi-part "
                      "GET (retrying)", log_lines[0])
        # not the most graceful ending
        self.assertIn("Exception fetching fragments for '/a/c/o'",
                      log_lines[-1])

    def test_GET_with_success_and_507_will_503(self):
        responses = [  # only 9 good nodes
            StubResponse(200),
            StubResponse(200),
            StubResponse(200),
            StubResponse(200),
            StubResponse(200),
            StubResponse(200),
            StubResponse(200),
            StubResponse(200),
            StubResponse(200),
        ]

        def get_response(req):
            # bad disk on all other nodes
            return responses.pop(0) if responses else StubResponse(507)

        req = swob.Request.blank('/v1/a/c/o')
        with capture_http_requests(get_response) as log:
            resp = req.get_response(self.app)

        self.assertEqual(resp.status_int, 503)
        self.assertEqual(len(log), 2 * self.replicas())

    def test_GET_with_success_and_404_will_404(self):
        responses = [  # only 9 good nodes
            StubResponse(200),
            StubResponse(200),
            StubResponse(200),
            StubResponse(200),
            StubResponse(200),
            StubResponse(200),
            StubResponse(200),
            StubResponse(200),
            StubResponse(200),
        ]

        def get_response(req):
            # no frags on other nodes
            return responses.pop(0) if responses else StubResponse(404)

        req = swob.Request.blank('/v1/a/c/o')
        with capture_http_requests(get_response) as log:
            resp = req.get_response(self.app)

        self.assertEqual(resp.status_int, 404)
        self.assertEqual(len(log), 2 * self.replicas())

    def test_ranged_get(self):
        self.app.object_chunk_size = 256
        segment_size = self.policy.ec_segment_size
        frag_size = self.policy.fragment_size
        data = (b'test' * segment_size)[:-492]
        etag = md5(data).hexdigest()
        archives = self._make_ec_archive_bodies(data)
        frag_archive_size = len(archives[0])
        range_size = frag_size * 2
        headers = {
            'Content-Type': 'text/plain',
            'Content-Length': range_size,
            'Content-Range': 'bytes 0-%s/%s' % (range_size - 1,
                                                frag_archive_size),
            'X-Object-Sysmeta-Ec-Content-Length': len(data),
            'X-Object-Sysmeta-Ec-Etag': etag,
            'X-Backend-Timestamp': Timestamp(self.ts()).internal
        }
        responses = [
            StubResponse(206, body[:range_size], headers, i)
            for i, body in enumerate(archives[:self.policy.ec_ndata])
        ]

        obj_req_ranges = set()

        def get_response(req):
            obj_req_ranges.add(req['headers']['Range'])
            return responses.pop(0) if responses else StubResponse(404)

        req = swob.Request.blank('/v1/a/c/o', headers={
            'Range': 'bytes=3000-5000'})
        with capture_http_requests(get_response) as log:
            resp = req.get_response(self.app)
        self.assertEqual(obj_req_ranges, {'bytes=0-%s' % (range_size - 1)})
        self.assertEqual(resp.status_int, 206)
        self.assertEqual(resp.headers['Content-Range'],
                         'bytes 3000-5000/%s' % len(data))
        self.assertEqual(resp.body, data[3000:5001])
        self.assertEqual(len(log), self.policy.ec_ndata)

    def test_ranged_get_with_slow_resp(self):
        self.app.object_chunk_size = 256
        self.app.recoverable_node_timeout = 0.01
        segment_size = self.policy.ec_segment_size
        frag_size = self.policy.fragment_size
        data = (b'test' * segment_size)[:-492]
        etag = md5(data).hexdigest()
        archives = self._make_ec_archive_bodies(data)
        frag_archive_size = len(archives[0])
        range_size = frag_size * 2
        headers = {
            'Content-Type': 'text/plain',
            'Content-Length': range_size,
            'Content-Range': 'bytes 0-%s/%s' % (range_size - 1,
                                                frag_archive_size),
            'X-Object-Sysmeta-Ec-Content-Length': len(data),
            'X-Object-Sysmeta-Ec-Etag': etag,
            'X-Backend-Timestamp': Timestamp(self.ts()).internal
        }
        responses = [
            StubResponse(206, body[:range_size], headers, i,
                         # the first body comes up slow
                         slowdown=0.1 if i == 0 else None)
            for i, body in enumerate(archives[:self.policy.ec_ndata])
        ]
        responses.append(StubResponse(
            206, archives[self.policy.ec_ndata][:range_size],
            headers, self.policy.ec_ndata))

        obj_req_ranges = set()

        def get_response(req):
            obj_req_ranges.add(req['headers']['Range'])
            return responses.pop(0) if responses else StubResponse(404)

        req = swob.Request.blank('/v1/a/c/o', headers={
            'Range': 'bytes=3000-5000'})
        with capture_http_requests(get_response) as log:
            resp = req.get_response(self.app)
            self.assertEqual(resp.body, data[3000:5001])
        self.assertEqual(resp.status_int, 206)
        self.assertEqual(obj_req_ranges, {'bytes=0-%s' % (range_size - 1)})
        self.assertEqual(resp.headers['Content-Range'],
                         'bytes 3000-5000/%s' % len(data))
        self.assertEqual(len(log), self.policy.ec_ndata + 1)

    def test_ranged_get_with_short_resp(self):
        self.app.object_chunk_size = 256
        segment_size = self.policy.ec_segment_size
        frag_size = self.policy.fragment_size
        data = (b'test' * segment_size)[:-492]
        etag = md5(data).hexdigest()
        archives = self._make_ec_archive_bodies(data)
        frag_archive_size = len(archives[0])
        range_size = frag_size * 2
        headers = {
            'Content-Type': 'text/plain',
            'Content-Length': range_size,
            'Content-Range': 'bytes 0-%s/%s' % (range_size - 1,
                                                frag_archive_size),
            'X-Object-Sysmeta-Ec-Content-Length': len(data),
            'X-Object-Sysmeta-Ec-Etag': etag,
            'X-Backend-Timestamp': Timestamp(self.ts()).internal
        }
        responses = [
            StubResponse(
                206,
                # the first body comes up short
                body[:frag_size] if i == 0 else body[:range_size],
                headers, i)
            for i, body in enumerate(archives[:self.policy.ec_ndata])
        ]
        responses.append(StubResponse(
            206, archives[self.policy.ec_ndata][frag_size:range_size], {
                'Content-Type': 'text/plain',
                'Content-Length': frag_size,
                'Content-Range': 'bytes %s-%s/%s' % (
                    frag_size, range_size - 1, frag_archive_size),
                'X-Object-Sysmeta-Ec-Content-Length': len(data),
                'X-Object-Sysmeta-Ec-Etag': etag,
                'X-Backend-Timestamp': Timestamp(self.ts()).internal,
            }, self.policy.ec_ndata))

        obj_req_ranges = []

        def get_response(req):
            obj_req_ranges.append(req['headers']['Range'])
            return responses.pop(0) if responses else StubResponse(404)

        req = swob.Request.blank('/v1/a/c/o', headers={
            'Range': 'bytes=3000-5000'})
        with capture_http_requests(get_response) as log:
            resp = req.get_response(self.app)
            self.assertEqual(resp.body, data[3000:5001])
        self.assertEqual(resp.status_int, 206)
        self.assertEqual(obj_req_ranges,
                         ['bytes=0-%s' % (range_size - 1)] *
                         self.policy.ec_ndata +
                         ['bytes=%s-%s' % (frag_size, range_size - 1)])
        self.assertEqual(resp.headers['Content-Range'],
                         'bytes 3000-5000/%s' % len(data))
        self.assertEqual(len(log), self.policy.ec_ndata + 1)

    def test_ranged_get_with_short_resp_timeout(self):
        self.app.object_chunk_size = 256
        self.app.recoverable_node_timeout = 0.01
        segment_size = self.policy.ec_segment_size
        frag_size = self.policy.fragment_size
        data = (b'test' * segment_size)[:-492]
        etag = md5(data).hexdigest()
        archives = self._make_ec_archive_bodies(data)
        frag_archive_size = len(archives[0])
        range_size = frag_size * 2
        headers = {
            'Content-Type': 'text/plain',
            'Content-Length': range_size,
            'Content-Range': 'bytes 0-%s/%s' % (range_size - 1,
                                                frag_archive_size),
            'X-Object-Sysmeta-Ec-Content-Length': len(data),
            'X-Object-Sysmeta-Ec-Etag': etag,
            'X-Backend-Timestamp': Timestamp(self.ts()).internal
        }
        responses = [
            StubResponse(
                206, body[:range_size], headers, i,
                # the first body slows down after awhile
                slowdown=[None] * 3 + [0.1] if i == 0 else None)
            for i, body in enumerate(archives[:self.policy.ec_ndata])
        ]
        responses.append(StubResponse(
            206, archives[self.policy.ec_ndata][frag_size:range_size], {
                'Content-Type': 'text/plain',
                'Content-Length': frag_size,
                'Content-Range': 'bytes %s-%s/%s' % (
                    frag_size, range_size - 1, frag_archive_size),
                'X-Object-Sysmeta-Ec-Content-Length': len(data),
                'X-Object-Sysmeta-Ec-Etag': etag,
                'X-Backend-Timestamp': Timestamp(self.ts()).internal,
            }, self.policy.ec_ndata))

        obj_req_ranges = []

        def get_response(req):
            obj_req_ranges.append(req['headers']['Range'])
            return responses.pop(0) if responses else StubResponse(404)

        req = swob.Request.blank('/v1/a/c/o', headers={
            'Range': 'bytes=3000-5000'})
        with capture_http_requests(get_response) as log:
            resp = req.get_response(self.app)
            self.assertEqual(resp.body, data[3000:5001])
        self.assertEqual(resp.status_int, 206)
        self.assertEqual(['bytes=0-%s' % (range_size - 1)] *
                         self.policy.ec_ndata +
                         ['bytes=%s-%s' % (frag_size, range_size - 1)],
                         obj_req_ranges)
        self.assertEqual(resp.headers['Content-Range'],
                         'bytes 3000-5000/%s' % len(data))
        self.assertEqual(len(log), self.policy.ec_ndata + 1)

    def test_GET_mixed_ranged_responses_success(self):
        segment_size = self.policy.ec_segment_size
        frag_size = self.policy.fragment_size
        new_data = (b'test' * segment_size)[:-492]
        new_etag = md5(new_data, usedforsecurity=False).hexdigest()
        new_archives = self._make_ec_archive_bodies(new_data)
        old_data = (b'junk' * segment_size)[:-492]
        old_etag = md5(old_data, usedforsecurity=False).hexdigest()
        old_archives = self._make_ec_archive_bodies(old_data)
        frag_archive_size = len(new_archives[0])

        # here we deliberately omit X-Backend-Data-Timestamp to check that
        # proxy will tolerate responses from object server that have not been
        # upgraded to send that header
        old_headers = {
            'Content-Type': 'text/plain',
            'Content-Length': frag_size,
            'Content-Range': 'bytes 0-%s/%s' % (frag_size - 1,
                                                frag_archive_size),
            'X-Object-Sysmeta-Ec-Content-Length': len(old_data),
            'X-Object-Sysmeta-Ec-Etag': old_etag,
            'X-Backend-Timestamp': Timestamp(self.ts()).internal
        }
        new_headers = {
            'Content-Type': 'text/plain',
            'Content-Length': frag_size,
            'Content-Range': 'bytes 0-%s/%s' % (frag_size - 1,
                                                frag_archive_size),
            'X-Object-Sysmeta-Ec-Content-Length': len(new_data),
            'X-Object-Sysmeta-Ec-Etag': new_etag,
            'X-Backend-Timestamp': Timestamp(self.ts()).internal
        }
        # 7 primaries with stale frags, 3 handoffs failed to get new frags
        responses = [
            StubResponse(206, old_archives[0][:frag_size], old_headers, 0),
            StubResponse(206, new_archives[1][:frag_size], new_headers, 1),
            StubResponse(206, old_archives[2][:frag_size], old_headers, 2),
            StubResponse(206, new_archives[3][:frag_size], new_headers, 3),
            StubResponse(206, old_archives[4][:frag_size], old_headers, 4),
            StubResponse(206, new_archives[5][:frag_size], new_headers, 5),
            StubResponse(206, old_archives[6][:frag_size], old_headers, 6),
            StubResponse(206, new_archives[7][:frag_size], new_headers, 7),
            StubResponse(206, old_archives[8][:frag_size], old_headers, 8),
            StubResponse(206, new_archives[9][:frag_size], new_headers, 9),
            StubResponse(206, old_archives[10][:frag_size], old_headers, 10),
            StubResponse(206, new_archives[11][:frag_size], new_headers, 11),
            StubResponse(206, old_archives[12][:frag_size], old_headers, 12),
            StubResponse(206, new_archives[13][:frag_size], new_headers, 13),
            StubResponse(206, new_archives[0][:frag_size], new_headers, 0),
            StubResponse(404),
            StubResponse(404),
            StubResponse(206, new_archives[6][:frag_size], new_headers, 6),
            StubResponse(404),
            StubResponse(206, new_archives[10][:frag_size], new_headers, 10),
            StubResponse(206, new_archives[12][:frag_size], new_headers, 12),
        ]

        def get_response(req):
            return responses.pop(0) if responses else StubResponse(404)

        req = swob.Request.blank('/v1/a/c/o')
        with capture_http_requests(get_response) as log:
            resp = req.get_response(self.app)

        closed_conn = defaultdict(set)
        for conn in log:
            etag = conn.resp.headers.get('X-Object-Sysmeta-Ec-Etag')
            closed_conn[etag].add(conn.closed)
        self.assertEqual({
            old_etag: {True},
            new_etag: {False},
            None: {True},
        }, dict(closed_conn))

        self.assertEqual(resp.status_int, 200)
        self.assertEqual(resp.body, new_data[:segment_size])
        self.assertEqual(len(log), self.policy.ec_ndata + 10)

    def test_GET_mismatched_fragment_archives(self):
        segment_size = self.policy.ec_segment_size
        test_data1 = (b'test' * segment_size)[:-333]
        # N.B. the object data *length* here is different
        test_data2 = (b'blah1' * segment_size)[:-333]

        etag1 = md5(test_data1, usedforsecurity=False).hexdigest()
        etag2 = md5(test_data2, usedforsecurity=False).hexdigest()

        ec_archive_bodies1 = self._make_ec_archive_bodies(test_data1)
        ec_archive_bodies2 = self._make_ec_archive_bodies(test_data2)

        headers1 = {'X-Object-Sysmeta-Ec-Etag': etag1,
                    'X-Object-Sysmeta-Ec-Content-Length': '333'}
        # here we're going to *lie* and say the etag here matches
        headers2 = {'X-Object-Sysmeta-Ec-Etag': etag1,
                    'X-Object-Sysmeta-Ec-Content-Length': '333'}

        responses1 = [(200, body, self._add_frag_index(fi, headers1))
                      for fi, body in enumerate(ec_archive_bodies1)]
        responses2 = [(200, body, self._add_frag_index(fi, headers2))
                      for fi, body in enumerate(ec_archive_bodies2)]

        req = swob.Request.blank('/v1/a/c/o')

        orig_decode = self.policy.pyeclib_driver.decode
        captured_fragments = []

        def mock_decode(fragments):
            captured_fragments.append(fragments)
            return orig_decode(fragments)

        # sanity check responses1 and capture frag lengths
        responses = responses1[:self.policy.ec_ndata]
        status_codes, body_iter, headers = zip(*responses)
        with set_http_connect(*status_codes, body_iter=body_iter,
                              headers=headers):
            with mock.patch.object(
                    self.policy.pyeclib_driver, 'decode', mock_decode):
                resp = req.get_response(self.app)
                self.assertEqual(resp.status_int, 200)
                # read body while decode is mocked
                self.assertEqual(
                    md5(resp.body, usedforsecurity=False).hexdigest(),
                    etag1)
        fragment_lengths1 = [[len(frag) for frag in frags]
                             for frags in captured_fragments]
        self.assertEqual(  # sanity check
            len(ec_archive_bodies1[0]),
            sum([length for length in [lengths[0]
                                       for lengths in fragment_lengths1]]))

        # sanity check responses2 and capture frag lengths
        captured_fragments = []
        responses = responses2[:self.policy.ec_ndata]
        status_codes, body_iter, headers = zip(*responses)
        with set_http_connect(*status_codes, body_iter=body_iter,
                              headers=headers):
            with mock.patch.object(
                    self.policy.pyeclib_driver, 'decode', mock_decode):
                resp = req.get_response(self.app)
                self.assertEqual(resp.status_int, 200)
                # read body while decode is mocked
                self.assertEqual(
                    md5(resp.body, usedforsecurity=False).hexdigest(),
                    etag2)
        fragment_lengths2 = [[len(frag) for frag in frags]
                             for frags in captured_fragments]
        self.assertEqual(  # sanity check
            len(ec_archive_bodies2[0]),
            sum([length for length in [lengths[0]
                                       for lengths in fragment_lengths2]]))

        # now mix the responses a bit
        mix_index = random.randint(0, self.policy.ec_ndata - 1)
        mixed_responses = responses1[:self.policy.ec_ndata]
        mixed_responses[mix_index] = responses2[mix_index]
        # TODO(mattoliverau): find out how to get these numbers dynamically
        #  cause who know's they may vary based on arch or even python
        #  verions :shrug:
        mixed_lengths = ["458" for _ in responses1[:self.policy.ec_ndata]]
        mixed_lengths[mix_index] = '490'

        num_segments = len(fragment_lengths1)
        mixed_lengths = fragment_lengths1[num_segments - 1]
        mixed_lengths[mix_index] = fragment_lengths2[
            num_segments - 1][mix_index]

        status_codes, body_iter, headers = zip(*mixed_responses)
        with set_http_connect(*status_codes, body_iter=body_iter,
                              headers=headers):
            resp = req.get_response(self.app)
        self.assertEqual(resp.status_int, 200)
        try:
            resp.body
        except ECDriverError:
            resp._app_iter.close()
        else:
            self.fail('invalid ec fragment response body did not blow up!')
        error_lines = self.logger.get_lines_for_level('error')
        self.assertEqual(1, len(error_lines))
        msg = error_lines[0]
        self.assertIn('Error decoding fragments', msg)
        self.assertIn('/a/c/o', msg)
        self.assertIn('Segments decoded: %d' % (num_segments - 1), msg)
        self.assertIn(
            "[%s]" % ", ".join([str(length) for length in mixed_lengths]), msg)
        self.assertIn("Invalid fragment payload in ECPyECLibDriver.decode",
                      msg)

    def test_GET_read_timeout(self):
        # verify EC GET behavior when initial batch of nodes time out then
        # remaining primary nodes also time out and handoffs return 404
        segment_size = self.policy.ec_segment_size
        test_data = (b'test' * segment_size)[:-333]
        etag = md5(test_data, usedforsecurity=False).hexdigest()
        ec_archive_bodies = self._make_ec_archive_bodies(test_data)
        headers = {'X-Object-Sysmeta-Ec-Etag': etag}
        self.app.recoverable_node_timeout = 0.01
        responses = [
            (200, SlowBody(body, 0.1), self._add_frag_index(i, headers))
            for i, body in enumerate(ec_archive_bodies)
        ] * self.policy.ec_duplication_factor

        req = swob.Request.blank('/v1/a/c/o')

        status_codes, body_iter, headers = zip(*responses + [
            (404, [b''], {}) for i in range(
                self.policy.object_ring.max_more_nodes)])
        with mocked_http_conn(*status_codes, body_iter=body_iter,
                              headers=headers):
            resp = req.get_response(self.app)
            self.assertEqual(resp.status_int, 200)
            # do this inside the fake http context manager, it'll try to
            # resume but won't be able to give us all the right bytes
            self.assertNotEqual(
                md5(resp.body, usedforsecurity=False).hexdigest(),
                etag)
        error_lines = self.logger.get_lines_for_level('error')
        # all primaries timeout and get error limited
        error_limit_lines = [
            line for line in error_lines
            if 'Trying to read EC fragment during GET (retrying)' in line]
        self.assertEqual(self.policy.ec_n_unique_fragments,
                         len(error_limit_lines))
        # all ec_ndata frag getters eventually get a read timeout
        read_timeout_lines = [
            line for line in error_lines if 'ChunkReadTimeout (0.01s' in line]
        self.assertEqual(self.policy.ec_ndata,
                         len(read_timeout_lines))
        for line in self.logger.logger.records['ERROR']:
            self.assertIn(req.headers['x-trans-id'], line)

    def test_GET_write_timeout(self):
        # verify EC GET behavior when there's a timeout sending decoded frags
        # via the queue.
        segment_size = self.policy.ec_segment_size
        test_data = (b'test' * segment_size)[:-333]
        etag = md5(test_data, usedforsecurity=False).hexdigest()
        ec_archive_bodies = self._make_ec_archive_bodies(test_data)
        headers = {'X-Object-Sysmeta-Ec-Etag': etag,
                   'X-Object-Sysmeta-Ec-Content-Length': '333'}
        ndata = self.policy.ec_ndata
        responses = [
            (200, body, self._add_frag_index(i, headers))
            for i, body in enumerate(ec_archive_bodies[:ndata])
        ] * self.policy.ec_duplication_factor

        req = swob.Request.blank('/v1/a/c/o')

        status_codes, body_iter, headers = zip(*responses)
        self.app.client_timeout = 0.01
        with mocked_http_conn(*status_codes, body_iter=body_iter,
                              headers=headers):
            resp = req.get_response(self.app)
            self.assertEqual(resp.status_int, 200)
            resp_body = next(resp.app_iter)
            sleep(0.5)  # lazy client
            # remaining resp truncated
            resp_body += b''.join(resp.app_iter)
        # we log errors
        log_lines = self.app.logger.get_lines_for_level('error')
        self.assertTrue(log_lines)
        for line in log_lines:
            self.assertIn('ChunkWriteTimeout feeding fragments', line)
        # client gets a short read
        self.assertEqual(16051, len(test_data))
        self.assertEqual(8192, len(resp_body))
        self.assertNotEqual(
            md5(resp_body, usedforsecurity=False).hexdigest(),
            etag)

    def test_GET_read_timeout_retrying_but_no_more_useful_nodes(self):
        # verify EC GET behavior when initial batch of nodes time out then
        # remaining nodes either return 404 or return data for different etag
        segment_size = self.policy.ec_segment_size
        test_data = (b'test' * segment_size)[:-333]
        etag = md5(test_data).hexdigest()
        ec_archive_bodies = self._make_ec_archive_bodies(test_data)
        headers = {'X-Object-Sysmeta-Ec-Etag': etag}
        self.app.recoverable_node_timeout = 0.01
        ndata = self.policy.ec_ndata
        # only ndata responses, all of which have SlowBody
        responses = [
            (200, SlowBody(body, 0.1), self._add_frag_index(i, headers))
            for i, body in enumerate(ec_archive_bodies[:ndata])
        ] * self.policy.ec_duplication_factor
        # 2 primaries return 404
        responses += [
            (404, '', {}), (404, '', {})
        ] * self.policy.ec_duplication_factor
        # 2 primaries return different etag
        headers2 = {'X-Object-Sysmeta-Ec-Etag': 'other_etag'}
        responses += [
            (200, body, self._add_frag_index(i, headers2))
            for i, body in enumerate(ec_archive_bodies[ndata + 2:])
        ] * self.policy.ec_duplication_factor

        req = swob.Request.blank('/v1/a/c/o')

        # all other (handoff) responses are 404
        status_codes, body_iter, headers = zip(*responses + [
            (404, [b''], {}) for i in range(
                self.policy.object_ring.max_more_nodes)])
        with mocked_http_conn(*status_codes, body_iter=body_iter,
                              headers=headers):
            resp = req.get_response(self.app)
            self.assertEqual(resp.status_int, 200)
            # do this inside the fake http context manager, it'll try to
            # resume but won't be able to give us all the right bytes
            self.assertNotEqual(md5(resp.body).hexdigest(), etag)
        error_lines = self.logger.get_lines_for_level('error')
        # only ec_ndata primaries that timeout get error limited (404 or
        # different etag primaries do not get error limited)
        error_limit_lines = [
            line for line in error_lines
            if 'Trying to read EC fragment during GET (retrying)' in line]
        self.assertEqual(self.policy.ec_ndata, len(error_limit_lines))
        # all ec_ndata frag getters eventually get a read timeout
        read_timeout_lines = [
            line for line in error_lines if 'ChunkReadTimeout (0.01s' in line]
        self.assertEqual(self.policy.ec_ndata,
                         len(read_timeout_lines))

        debug_lines = self.logger.get_lines_for_level('debug')
        nparity = self.policy.ec_nparity
        nhandoffs = self.policy.object_ring.max_more_nodes
        ignore_404 = ignore_404_handoff = 0
        for line in debug_lines:
            if 'Ignoring 404 from primary' in line:
                ignore_404 += 1
            if 'Ignoring 404 from handoff' in line:
                ignore_404_handoff += 1
        self.assertEqual(nparity - 2, ignore_404, debug_lines)
        self.assertEqual(nhandoffs, ignore_404_handoff, debug_lines)
        self.assertEqual(len(debug_lines), ignore_404_handoff + ignore_404)
        self.assertEqual(self.logger.get_lines_for_level('warning'), [
            'Skipping source (etag mismatch: got other_etag, '
            'expected %s)' % etag] * 2)

    def test_GET_read_timeout_resume(self):
        segment_size = self.policy.ec_segment_size
        test_data = (b'test' * segment_size)[:-333]
        etag = md5(test_data, usedforsecurity=False).hexdigest()
        ec_archive_bodies = self._make_ec_archive_bodies(test_data)
        headers = {
            'X-Object-Sysmeta-Ec-Etag': etag,
            'X-Object-Sysmeta-Ec-Content-Length': len(test_data),
        }
        self.app.recoverable_node_timeout = 0.05
        # first one is slow
        responses = [(200, SlowBody(ec_archive_bodies[0], 0.1),
                      self._add_frag_index(0, headers))]
        # ... the rest are fine
        responses += [(200, body, self._add_frag_index(i, headers))
                      for i, body in enumerate(ec_archive_bodies[1:], start=1)]

        req = swob.Request.blank('/v1/a/c/o')

        status_codes, body_iter, headers = zip(
            *responses[:self.policy.ec_ndata + 1])
        with set_http_connect(*status_codes, body_iter=body_iter,
                              headers=headers):
            resp = req.get_response(self.app)
            self.assertEqual(resp.status_int, 200)
            self.assertEqual(
                md5(resp.body, usedforsecurity=False).hexdigest(),
                etag)
        error_lines = self.logger.get_lines_for_level('error')
        self.assertEqual(1, len(error_lines))
        self.assertIn('retrying', error_lines[0])
        for line in self.logger.logger.records['ERROR']:
            self.assertIn(req.headers['x-trans-id'], line)

    def _do_test_GET_read_timeout_fast_forward_fails(self, error):
        segment_size = self.policy.ec_segment_size
        test_data = (b'test' * segment_size)[:-333]
        etag = md5(test_data).hexdigest()
        ec_archive_bodies = self._make_ec_archive_bodies(test_data)
        headers = {
            'X-Object-Sysmeta-Ec-Etag': etag,
            'X-Object-Sysmeta-Ec-Content-Length': len(test_data),
        }
        self.app.recoverable_node_timeout = 0.05
        # first one is slow
        responses = [(200, SlowBody(ec_archive_bodies[0], 0.1),
                      self._add_frag_index(0, headers))]
        # ... the rest are fine
        responses += [(200, body, self._add_frag_index(i, headers))
                      for i, body in enumerate(ec_archive_bodies[1:], start=1)]

        req = swob.Request.blank('/v1/a/c/o')

        status_codes, body_iter, headers = zip(
            *responses[:self.policy.ec_ndata])
        # I don't know why fast_forward would blow up, but if it does we
        # re-raise the ChunkReadTimeout and still want a txn-id
        with set_http_connect(*status_codes, body_iter=body_iter,
                              headers=headers), \
                mock.patch(
                    'swift.proxy.controllers.obj.ECFragGetter.fast_forward',
                    side_effect=error):
            resp = req.get_response(self.app)
            self.assertEqual(resp.status_int, 200)
            self.assertNotEqual(md5(resp.body).hexdigest(), etag)

        for line in self.logger.logger.records['ERROR'] + \
                self.logger.logger.records['WARNING']:
            self.assertIn(req.headers['x-trans-id'], line)

    def test_GET_read_timeout_fast_forward_fails(self):
        self._do_test_GET_read_timeout_fast_forward_fails(ValueError())

        error_lines = self.logger.get_lines_for_level('error')
        self.assertEqual(2, len(error_lines))
        self.assertIn('Unable to fast forward', error_lines[0])
        self.assertIn('Timeout fetching', error_lines[1])
        warning_lines = self.logger.get_lines_for_level('warning')
        self.assertEqual(1, len(warning_lines))
        self.assertIn(
            'Un-recoverable fragment rebuild. Only received 9/10 fragments',
            warning_lines[0])

    def test_GET_read_timeout_fast_forward_range_complete(self):
        self._do_test_GET_read_timeout_fast_forward_fails(
            RangeAlreadyComplete())

        error_lines = self.logger.get_lines_for_level('error')
        self.assertEqual(0, len(error_lines))
        # the test is a little bogus - presumably if the range was complete
        # then the fragment would be ok to rebuild. But the test pretends range
        # was complete without actually feeding the bytes to the getter...
        warning_lines = self.logger.get_lines_for_level('warning')
        self.assertEqual(1, len(warning_lines))
        self.assertIn(
            'Un-recoverable fragment rebuild. Only received 9/10 fragments',
            warning_lines[0])

    def test_GET_one_short_fragment_archive(self):
        # verify that a warning is logged when one fragment archive returns
        # less whole fragments than others
        segment_size = self.policy.ec_segment_size
        test_data = (b'test' * segment_size)[:-333]
        etag = md5(test_data).hexdigest()
        ec_archive_bodies = self._make_ec_archive_bodies(test_data)

        def do_test(missing_length):
            self.logger.clear()
            headers = {
                'X-Object-Sysmeta-Ec-Etag': etag,
                'X-Object-Sysmeta-Ec-Content-Length': len(test_data),
            }
            responses = [(200, ec_archive_bodies[0][:(-1 * missing_length)],
                          self._add_frag_index(0, headers))]
            # ... the rest are fine
            responses += [
                (200, body, self._add_frag_index(i, headers))
                for i, body in enumerate(ec_archive_bodies[1:], start=1)]

            req = swob.Request.blank('/v1/a/c/o')

            status_codes, body_iter, headers = zip(
                *responses[:self.policy.ec_ndata])
            with set_http_connect(*status_codes, body_iter=body_iter,
                                  headers=headers):
                resp = req.get_response(self.app)
                self.assertEqual(resp.status_int, 200)
                self.assertNotEqual(md5(resp.body).hexdigest(), etag)
            error_lines = self.logger.get_lines_for_level('error')
            self.assertEqual([], error_lines)
            warning_lines = self.logger.get_lines_for_level('warning')
            self.assertEqual(1, len(warning_lines))
            self.assertIn(
                'Un-recoverable fragment rebuild. '
                'Only received 9/10 fragments', warning_lines[0])

        # each fragment archive has 4 fragments of sizes [490, 490, 490, 458];
        # try dropping whole fragment(s) from one archive
        do_test(458)
        do_test(490 + 458)
        do_test(490 + 490 + 458)
        do_test(490 + 490 + 490 + 458)

    def test_GET_trigger_ec_metadata_check_failure(self):
        # verify that a warning is logged when there are only k - 1 fragment
        segment_size = self.policy.ec_segment_size
        test_data = (b'test' * segment_size)[:-333]
        etag = md5(test_data).hexdigest()
        ec_archive_bodies = self._make_ec_archive_bodies(test_data)
        bad_bodies = [b'd' * segment_size] * (self.policy.ec_nparity + 1)
        ec_archive_bodies = \
            ec_archive_bodies[:self.policy.ec_ndata - 1] + bad_bodies

        self.logger.clear()
        headers = {
            'X-Object-Sysmeta-Ec-Etag': etag,
            'X-Object-Sysmeta-Ec-Content-Length': len(test_data),
        }
        responses = [
            (200, body, self._add_frag_index(i, headers))
            for i, body in enumerate(ec_archive_bodies)]

        req = swob.Request.blank('/v1/a/c/o')

        status_codes, body_iter, headers = zip(
            *responses[:self.policy.ec_ndata])
        with set_http_connect(*status_codes, body_iter=body_iter,
                              headers=headers):
            resp = req.get_response(self.app)
            self.assertEqual(resp.status_int, 500)
            self.assertNotEqual(md5(resp.body).hexdigest(), etag)
        error_lines = self.logger.get_lines_for_level('error')
        expected_log_line = (
            "Error decoding fragments for '/a/c/o'. "
            "Segments decoded: 0, Lengths: "
            "[490, 490, 490, 490, 490, 490, 490, 490, 490, 490]: "
            "pyeclib_c_decode ERROR: Fragment integrity check failed. "
            "Please inspect syslog for liberasurecode error report.")
        self.assertEqual(expected_log_line, error_lines[0])

    def test_GET_read_timeout_resume_mixed_etag(self):
        segment_size = self.policy.ec_segment_size
        test_data2 = (b'blah1' * segment_size)[:-333]
        test_data1 = (b'test' * segment_size)[:-333]
        etag2 = md5(test_data2, usedforsecurity=False).hexdigest()
        etag1 = md5(test_data1, usedforsecurity=False).hexdigest()
        ec_archive_bodies2 = self._make_ec_archive_bodies(test_data2)
        ec_archive_bodies1 = self._make_ec_archive_bodies(test_data1)
        headers2 = {'X-Object-Sysmeta-Ec-Etag': etag2,
                    'X-Object-Sysmeta-Ec-Content-Length': len(test_data2),
                    'X-Backend-Timestamp': self.ts().internal}
        headers1 = {'X-Object-Sysmeta-Ec-Etag': etag1,
                    'X-Object-Sysmeta-Ec-Content-Length': len(test_data1),
                    'X-Backend-Timestamp': self.ts().internal}
        responses = [
            # 404
            (404, [b''], {}),
            # etag1
            (200, ec_archive_bodies1[1], self._add_frag_index(1, headers1)),
            # 404
            (404, [b''], {}),
            # etag1
            (200, SlowBody(ec_archive_bodies1[3], 0.1), self._add_frag_index(
                3, headers1)),
            # etag2
            (200, ec_archive_bodies2[4], self._add_frag_index(4, headers2)),
            # etag1
            (200, ec_archive_bodies1[5], self._add_frag_index(5, headers1)),
            # etag2
            (200, ec_archive_bodies2[6], self._add_frag_index(6, headers2)),
            # etag1
            (200, ec_archive_bodies1[7], self._add_frag_index(7, headers1)),
            # etag2
            (200, ec_archive_bodies2[8], self._add_frag_index(8, headers2)),
            # etag1
            (200, SlowBody(ec_archive_bodies1[9], 0.1), self._add_frag_index(
                9, headers1)),
            # etag2
            (200, ec_archive_bodies2[10], self._add_frag_index(10, headers2)),
            # etag1
            (200, ec_archive_bodies1[11], self._add_frag_index(11, headers1)),
            # etag2
            (200, ec_archive_bodies2[12], self._add_frag_index(12, headers2)),
            # 404
            (404, [b''], {}),
            # handoffs start here
            # etag2
            (200, ec_archive_bodies2[0], self._add_frag_index(0, headers2)),
            # 404
            (404, [b''], {}),
            # etag1
            (200, ec_archive_bodies1[2], self._add_frag_index(2, headers1)),
            # 404
            (404, [b''], {}),
            # etag1
            (200, ec_archive_bodies1[4], self._add_frag_index(4, headers1)),
            # etag2
            (200, ec_archive_bodies2[1], self._add_frag_index(1, headers2)),
            # etag1
            (200, ec_archive_bodies1[6], self._add_frag_index(6, headers1)),
            # etag2
            (200, ec_archive_bodies2[7], self._add_frag_index(7, headers2)),
            # etag1
            (200, ec_archive_bodies1[8], self._add_frag_index(8, headers1)),
            # resume requests start here
            # 404
            (404, [b''], {}),
            # etag2
            (200, ec_archive_bodies2[3], self._add_frag_index(3, headers2)),
            # 404
            (404, [b''], {}),
            # etag1
            (200, ec_archive_bodies1[10], self._add_frag_index(10, headers1)),
            # etag1
            (200, ec_archive_bodies1[12], self._add_frag_index(12, headers1)),
        ]
        self.app.recoverable_node_timeout = 0.01
        req = swob.Request.blank('/v1/a/c/o')
        status_codes, body_iter, headers = zip(*responses)
        with mocked_http_conn(*status_codes, body_iter=body_iter,
                              headers=headers) as log:
            resp = req.get_response(self.app)
            self.assertEqual(resp.status_int, 200)
            self.assertEqual(
                md5(resp.body, usedforsecurity=False).hexdigest(),
                etag1)
        error_lines = self.logger.get_lines_for_level('error')
        self.assertEqual(2, len(error_lines))
        for line in error_lines:
            self.assertIn('retrying', line)
        for line in self.logger.logger.records['ERROR']:
            self.assertIn(req.headers['x-trans-id'], line)
        etag2_conns = []
        for conn in log.responses:
            if conn.headers.get('X-Object-Sysmeta-Ec-Etag') == etag2:
                etag2_conns.append(conn)
        self.assertEqual(
            ([True] * 8) + [False],  # the resumed etag2 doesn't get closed
            [conn.closed for conn in etag2_conns])

    def test_fix_response_HEAD(self):
        headers = {'X-Object-Sysmeta-Ec-Content-Length': '10',
                   'X-Object-Sysmeta-Ec-Etag': 'foo'}

        # sucsessful HEAD
        responses = [(200, b'', headers)]
        status_codes, body_iter, headers = zip(*responses)
        req = swift.common.swob.Request.blank('/v1/a/c/o', method='HEAD')
        with set_http_connect(*status_codes, body_iter=body_iter,
                              headers=headers):
            resp = req.get_response(self.app)
        self.assertEqual(resp.status_int, 200)
        self.assertEqual(resp.body, b'')
        # 200OK shows original object content length
        self.assertEqual(resp.headers['Content-Length'], '10')
        self.assertEqual(resp.headers['Etag'], 'foo')

        # not found HEAD
        responses = [(404, b'', {})] * self.replicas() * 2
        status_codes, body_iter, headers = zip(*responses)
        req = swift.common.swob.Request.blank('/v1/a/c/o', method='HEAD')
        with set_http_connect(*status_codes, body_iter=body_iter,
                              headers=headers):
            resp = req.get_response(self.app)
        self.assertEqual(resp.status_int, 404)
        # 404 shows actual response body size (i.e. 0 for HEAD)
        self.assertEqual(resp.headers['Content-Length'], '0')

    def test_GET_with_invalid_ranges(self):
        # real body size is segment_size - 10 (just 1 segment)
        segment_size = self.policy.ec_segment_size
        real_body = (b'a' * segment_size)[:-10]

        # range is out of real body but in segment size
        self._test_invalid_ranges('GET', real_body,
                                  segment_size, '%s-' % (segment_size - 10))
        # range is out of both real body and segment size
        self._test_invalid_ranges('GET', real_body,
                                  segment_size, '%s-' % (segment_size + 10))

    def _test_invalid_ranges(self, method, real_body, segment_size, req_range):
        # make a request with range starts from more than real size.
        body_etag = md5(real_body, usedforsecurity=False).hexdigest()
        req = swift.common.swob.Request.blank(
            '/v1/a/c/o', method=method,
            headers={'Destination': 'c1/o',
                     'Range': 'bytes=%s' % (req_range)})

        fragments = self.policy.pyeclib_driver.encode(real_body)
        fragment_payloads = [fragments * self.policy.ec_duplication_factor]

        node_fragments = list(zip(*fragment_payloads))
        self.assertEqual(len(node_fragments), self.replicas())  # sanity
        headers = {'X-Object-Sysmeta-Ec-Content-Length': str(len(real_body)),
                   'X-Object-Sysmeta-Ec-Etag': body_etag}
        start = int(req_range.split('-')[0])
        self.assertGreaterEqual(start, 0)  # sanity
        title, exp = swob.RESPONSE_REASONS[416]
        range_not_satisfiable_body = \
            '<html><h1>%s</h1><p>%s</p></html>' % (title, exp)
        range_not_satisfiable_body = range_not_satisfiable_body.encode('utf-8')
        if start >= segment_size:
            responses = [(416, range_not_satisfiable_body,
                          self._add_frag_index(i, headers))
                         for i in range(POLICIES.default.ec_ndata)]
        else:
            responses = [(200, b''.join(node_fragments[i]),
                          self._add_frag_index(i, headers))
                         for i in range(POLICIES.default.ec_ndata)]
        status_codes, body_iter, headers = zip(*responses)
        expect_headers = {
            'X-Obj-Metadata-Footer': 'yes',
            'X-Obj-Multiphase-Commit': 'yes'
        }
        with set_http_connect(*status_codes, body_iter=body_iter,
                              headers=headers, expect_headers=expect_headers):
            resp = req.get_response(self.app)
        self.assertEqual(resp.status_int, 416)
        self.assertEqual(resp.content_length, len(range_not_satisfiable_body))
        self.assertEqual(resp.body, range_not_satisfiable_body)
        self.assertEqual(resp.etag, body_etag)
        self.assertEqual(resp.headers['Accept-Ranges'], 'bytes')

    def test_non_durable_ec_response_bucket(self):
        ts = self.ts()
        bucket = obj.ECGetResponseBucket(self.policy, ts)
        self.assertEqual(bucket.shortfall, self.policy.ec_ndata)
        for i in range(1, self.policy.ec_ndata - self.policy.ec_nparity + 1):
            stub_getter = mock.MagicMock(last_status=200, last_headers={
                'X-Backend-Timestamp': ts.internal,
                'X-Object-Sysmeta-Ec-Etag': 'the-etag',
                'X-Object-Sysmeta-Ec-Frag-Index': str(i),
            })
            bucket.add_response(stub_getter, None)
            self.assertEqual(bucket.shortfall, self.policy.ec_ndata - i)
        self.assertEqual(bucket.shortfall, self.policy.ec_nparity)
        self.assertFalse(bucket.durable)
        expectations = (
            4,  # 7
            4,  # 8
            4,  # 9
            4,  # 10
            3,  # 11
            2,  # 12
            1,  # 13
            1,  # 14
        )
        for i, expected in zip(range(
                self.policy.ec_ndata - self.policy.ec_nparity + 1,
                self.policy.object_ring.replica_count + 1), expectations):
            stub_getter = mock.MagicMock(last_status=200, last_headers={
                'X-Backend-Timestamp': ts.internal,
                'X-Object-Sysmeta-Ec-Etag': 'the-etag',
                'X-Object-Sysmeta-Ec-Frag-Index': str(i),
            })
            bucket.add_response(stub_getter, None)
            msg = 'With %r resp, expected shortfall %s != %s' % (
                bucket.gets.keys(), expected, bucket.shortfall)
            self.assertEqual(bucket.shortfall, expected, msg)


class TestECFunctions(unittest.TestCase):
    def test_chunk_transformer(self):
        def do_test(dup_factor, segments):
            segment_size = 1024
            orig_chunks = []
            for i in range(segments):
                orig_chunks.append(
                    chr(i + 97).encode('latin-1') * segment_size)
            policy = ECStoragePolicy(0, 'ec8-2', ec_type=DEFAULT_TEST_EC_TYPE,
                                     ec_ndata=8, ec_nparity=2,
                                     object_ring=FakeRing(
                                         replicas=10 * dup_factor),
                                     ec_segment_size=segment_size,
                                     ec_duplication_factor=dup_factor)
            encoded_chunks = [[] for _ in range(policy.ec_n_unique_fragments)]
            for orig_chunk in orig_chunks:
                # each segment produces a set of frags
                frag_set = policy.pyeclib_driver.encode(orig_chunk)
                for frag_index, frag_data in enumerate(frag_set):
                    encoded_chunks[frag_index].append(frag_data)
            # chunk_transformer buffers and concatenates multiple frags
            expected = [b''.join(frags) for frags in encoded_chunks]

            transform = obj.chunk_transformer(policy)
            transform.send(None)
            backend_chunks = transform.send(b''.join(orig_chunks))
            self.assertIsNotNone(backend_chunks)  # sanity
            self.assertEqual(
                len(backend_chunks), policy.ec_n_unique_fragments)
            self.assertEqual(expected, backend_chunks)

            # flush out last chunk buffer
            backend_chunks = transform.send(b'')
            self.assertEqual(
                len(backend_chunks), policy.ec_n_unique_fragments)
            self.assertEqual([b''] * policy.ec_n_unique_fragments,
                             backend_chunks)

        do_test(dup_factor=1, segments=1)
        do_test(dup_factor=2, segments=1)
        do_test(dup_factor=3, segments=1)
        do_test(dup_factor=1, segments=2)
        do_test(dup_factor=2, segments=2)
        do_test(dup_factor=3, segments=2)

    def test_chunk_transformer_non_aligned_last_chunk(self):
        last_chunk = b'a' * 128

        def do_test(dup):
            policy = ECStoragePolicy(0, 'ec8-2', ec_type=DEFAULT_TEST_EC_TYPE,
                                     ec_ndata=8, ec_nparity=2,
                                     object_ring=FakeRing(replicas=10 * dup),
                                     ec_segment_size=1024,
                                     ec_duplication_factor=dup)
            expected = policy.pyeclib_driver.encode(last_chunk)
            transform = obj.chunk_transformer(policy)
            transform.send(None)

            transform.send(last_chunk)
            # flush out last chunk buffer
            backend_chunks = transform.send(b'')

            self.assertEqual(
                len(backend_chunks), policy.ec_n_unique_fragments)
            self.assertEqual(expected, backend_chunks)

        do_test(1)
        do_test(2)

    def test_client_range_to_segment_range(self):
        actual = obj.client_range_to_segment_range(100, 700, 512)
        self.assertEqual(actual, (0, 1023))
        self.assertEqual([type(x) for x in actual], [int, int])

        actual = obj.client_range_to_segment_range(100, 700, 256)
        self.assertEqual(actual, (0, 767))
        self.assertEqual([type(x) for x in actual], [int, int])

        actual = obj.client_range_to_segment_range(300, None, 256)
        self.assertEqual(actual, (256, None))
        self.assertEqual([type(x) for x in actual], [int, type(None)])

    def test_segment_range_to_fragment_range(self):
        actual = obj.segment_range_to_fragment_range(0, 1023, 512, 300)
        self.assertEqual(actual, (0, 599))
        self.assertEqual([type(x) for x in actual], [int, int])

        actual = obj.segment_range_to_fragment_range(0, 767, 256, 100)
        self.assertEqual(actual, (0, 299))
        self.assertEqual([type(x) for x in actual], [int, int])

        actual = obj.segment_range_to_fragment_range(256, None, 256, 100)
        self.assertEqual(actual, (100, None))
        self.assertEqual([type(x) for x in actual], [int, type(None)])


@patch_policies([ECStoragePolicy(0, name='ec', is_default=True,
                                 ec_type=DEFAULT_TEST_EC_TYPE, ec_ndata=10,
                                 ec_nparity=4, ec_segment_size=4096,
                                 ec_duplication_factor=2),
                 StoragePolicy(1, name='unu')],
                fake_ring_args=[{'replicas': 28}, {}])
class TestECDuplicationObjController(
        ECObjectControllerMixin, unittest.TestCase):
    container_info = {
        'status': 200,
        'read_acl': None,
        'write_acl': None,
        'sync_key': None,
        'versions': None,
        'storage_policy': '0',
    }

    controller_cls = obj.ECObjectController

    def _test_GET_with_duplication_factor(self, node_frags, obj):
        # This is basic tests in the healthy backends status
        fake_response = self._fake_ec_node_response(node_frags)

        req = swob.Request.blank('/v1/a/c/o')
        with capture_http_requests(fake_response) as log:
            resp = req.get_response(self.app)

        self.assertEqual(resp.status_int, 200)
        self.assertEqual(resp.headers['etag'], obj['etag'])
        self.assertEqual(
            md5(resp.body, usedforsecurity=False).hexdigest(),
            obj['etag'])

        collected_responses = defaultdict(set)
        for conn in log:
            etag = conn.resp.headers['X-Object-Sysmeta-Ec-Etag']
            index = conn.resp.headers['X-Object-Sysmeta-Ec-Frag-Index']
            collected_responses[etag].add(index)

        # the backend requests should be >= num_data_fragments
        self.assertGreaterEqual(len(log), self.policy.ec_ndata)
        # but <= # of replicas
        self.assertLessEqual(len(log), self.replicas())
        self.assertEqual(len(collected_responses), 1)

        etag, frags = list(collected_responses.items())[0]
        # the backend requests will stop at enough ec_ndata responses
        self.assertEqual(
            len(frags), self.policy.ec_ndata,
            'collected %s frags (expected %s) for etag %s' % (
                len(frags), self.policy.ec_ndata, etag))

    # TODO: actually "frags" in node_frags is meaning "node_index" right now
    # in following tests. Reconsidering the name and semantics change needed.
    # Or, just mapping to be correct as frag_index is enough?.
    def test_GET_with_duplication_factor(self):
        obj = self._make_ec_object_stub()
        node_frags = [
            {'obj': obj, 'frag': 0},
            {'obj': obj, 'frag': 1},
            {'obj': obj, 'frag': 2},
            {'obj': obj, 'frag': 3},
            {'obj': obj, 'frag': 4},
            {'obj': obj, 'frag': 5},
            {'obj': obj, 'frag': 6},
            {'obj': obj, 'frag': 7},
            {'obj': obj, 'frag': 8},
            {'obj': obj, 'frag': 9},
            {'obj': obj, 'frag': 10},
            {'obj': obj, 'frag': 11},
            {'obj': obj, 'frag': 12},
            {'obj': obj, 'frag': 13},
        ] * 2  # duplicated!
        self._test_GET_with_duplication_factor(node_frags, obj)

    def test_GET_with_duplication_factor_almost_duplicate_dispersion(self):
        obj = self._make_ec_object_stub()
        node_frags = [
            # first half of # of replicas are 0, 1, 2, 3, 4, 5, 6
            {'obj': obj, 'frag': 0},
            {'obj': obj, 'frag': 0},
            {'obj': obj, 'frag': 1},
            {'obj': obj, 'frag': 1},
            {'obj': obj, 'frag': 2},
            {'obj': obj, 'frag': 2},
            {'obj': obj, 'frag': 3},
            {'obj': obj, 'frag': 3},
            {'obj': obj, 'frag': 4},
            {'obj': obj, 'frag': 4},
            {'obj': obj, 'frag': 5},
            {'obj': obj, 'frag': 5},
            {'obj': obj, 'frag': 6},
            {'obj': obj, 'frag': 6},
            # second half of # of replicas are 7, 8, 9, 10, 11, 12, 13
            {'obj': obj, 'frag': 7},
            {'obj': obj, 'frag': 7},
            {'obj': obj, 'frag': 8},
            {'obj': obj, 'frag': 8},
            {'obj': obj, 'frag': 9},
            {'obj': obj, 'frag': 9},
            {'obj': obj, 'frag': 10},
            {'obj': obj, 'frag': 10},
            {'obj': obj, 'frag': 11},
            {'obj': obj, 'frag': 11},
            {'obj': obj, 'frag': 12},
            {'obj': obj, 'frag': 12},
            {'obj': obj, 'frag': 13},
            {'obj': obj, 'frag': 13},
        ]
        # ...but it still works!
        self._test_GET_with_duplication_factor(node_frags, obj)

    def test_GET_with_missing_and_mixed_frags_will_dig_deep_but_stop(self):
        obj1 = self._make_ec_object_stub(pattern='obj1')
        obj2 = self._make_ec_object_stub(pattern='obj2')

        # both of obj1 and obj2 has only 9 frags which is not able to decode
        node_frags = [
            {'obj': obj1, 'frag': 0},
            {'obj': obj2, 'frag': 0},
            {'obj': obj1, 'frag': 1},
            {'obj': obj2, 'frag': 1},
            {'obj': obj1, 'frag': 2},
            {'obj': obj2, 'frag': 2},
            {'obj': obj1, 'frag': 3},
            {'obj': obj2, 'frag': 3},
            {'obj': obj1, 'frag': 4},
            {'obj': obj2, 'frag': 4},
            {'obj': obj1, 'frag': 5},
            {'obj': obj2, 'frag': 5},
            {'obj': obj1, 'frag': 6},
            {'obj': obj2, 'frag': 6},
            {'obj': obj1, 'frag': 7},
            {'obj': obj2, 'frag': 7},
            {'obj': obj1, 'frag': 8},
            {'obj': obj2, 'frag': 8},
        ]
        # ... and the rest are 404s which is limited by request_count
        # (2 * replicas in default) rather than max_extra_requests limitation
        # because the retries will be in ResumingGetter if the responses
        # are 404s
        node_frags += [[]] * (self.replicas() * 2 - len(node_frags))
        fake_response = self._fake_ec_node_response(node_frags)

        req = swob.Request.blank('/v1/a/c/o')
        with capture_http_requests(fake_response) as log:
            resp = req.get_response(self.app)

        self.assertEqual(resp.status_int, 503)

        collected_responses = defaultdict(set)
        for conn in log:
            etag = conn.resp.headers['X-Object-Sysmeta-Ec-Etag']
            index = conn.resp.headers['X-Object-Sysmeta-Ec-Frag-Index']
            collected_responses[etag].add(index)

        # default node_iter will exhaust to the last of handoffs
        self.assertEqual(len(log), self.replicas() * 2)
        # we have obj1, obj2, and 404 NotFound in collected_responses
        self.assertEqual(len(list(collected_responses.keys())), 3)
        self.assertIn(obj1['etag'], collected_responses)
        self.assertIn(obj2['etag'], collected_responses)
        self.assertIn(None, collected_responses)

        # ... regardless we should never need to fetch more than ec_ndata
        # frags for any given etag
        for etag, frags in collected_responses.items():
            self.assertLessEqual(len(frags), self.policy.ec_ndata,
                                 'collected %s frags for etag %s' % (
                                     len(frags), etag))

    def test_GET_with_many_missed_overwrite_will_need_handoff(self):
        obj1 = self._make_ec_object_stub(pattern='obj1')
        obj2 = self._make_ec_object_stub(pattern='obj2')
        # primaries
        node_frags = [
            {'obj': obj2, 'frag': 0},
            {'obj': obj2, 'frag': 1},
            {'obj': obj1, 'frag': 2},  # missed
            {'obj': obj2, 'frag': 3},
            {'obj': obj2, 'frag': 4},
            {'obj': obj2, 'frag': 5},
            {'obj': obj1, 'frag': 6},  # missed
            {'obj': obj2, 'frag': 7},
            {'obj': obj2, 'frag': 8},
            {'obj': obj1, 'frag': 9},  # missed
            {'obj': obj1, 'frag': 10},  # missed
            {'obj': obj1, 'frag': 11},  # missed
            {'obj': obj2, 'frag': 12},
            {'obj': obj2, 'frag': 13},
        ]

        node_frags = node_frags * 2  # 2 duplication

        # so the primaries have indexes 0, 1, 3, 4, 5, 7, 8, 12, 13
        # (9 indexes) for obj2 and then a handoff has index 6
        node_frags += [
            {'obj': obj2, 'frag': 6},  # handoff
        ]
        fake_response = self._fake_ec_node_response(node_frags)

        req = swob.Request.blank('/v1/a/c/o')
        with capture_http_requests(fake_response) as log:
            resp = req.get_response(self.app)

        self.assertEqual(resp.status_int, 200)
        self.assertEqual(resp.headers['etag'], obj2['etag'])
        self.assertEqual(
            md5(resp.body, usedforsecurity=False).hexdigest(),
            obj2['etag'])

        collected_responses = defaultdict(set)
        for conn in log:
            etag = conn.resp.headers['X-Object-Sysmeta-Ec-Etag']
            index = conn.resp.headers['X-Object-Sysmeta-Ec-Frag-Index']
            collected_responses[etag].add(index)

        # there's not enough of the obj2 etag on the primaries, we would
        # have collected responses for both etags, and would have made
        # one more request to the handoff node
        self.assertEqual(len(log), self.replicas() + 1)
        self.assertEqual(len(collected_responses), 2)

        # ... regardless we should never need to fetch more than ec_ndata
        # frags for any given etag
        for etag, frags in collected_responses.items():
            self.assertLessEqual(len(frags), self.policy.ec_ndata,
                                 'collected %s frags for etag %s' % (
                                 len(frags), etag))

    def test_GET_with_missing_and_mixed_frags_will_dig_deep_but_succeed(self):
        obj1 = self._make_ec_object_stub(pattern='obj1',
                                         timestamp=self.ts())
        obj2 = self._make_ec_object_stub(pattern='obj2',
                                         timestamp=self.ts())

        # 28 nodes are here
        node_frags = [
            {'obj': obj1, 'frag': 0},
            {'obj': obj2, 'frag': 0},
            [],
            {'obj': obj1, 'frag': 1},
            {'obj': obj2, 'frag': 1},
            [],
            {'obj': obj1, 'frag': 2},
            {'obj': obj2, 'frag': 2},
            [],
            {'obj': obj1, 'frag': 3},
            {'obj': obj2, 'frag': 3},
            [],
            {'obj': obj1, 'frag': 4},
            {'obj': obj2, 'frag': 4},
            [],
            {'obj': obj1, 'frag': 5},
            {'obj': obj2, 'frag': 5},
            [],
            {'obj': obj1, 'frag': 6},
            {'obj': obj2, 'frag': 6},
            [],
            {'obj': obj1, 'frag': 7},
            {'obj': obj2, 'frag': 7},
            [],
            {'obj': obj1, 'frag': 8},
            {'obj': obj2, 'frag': 8},
            [],
            [],
        ]

        node_frags += [[]] * 13  # Plus 13 nodes in handoff

        # finally 10th fragment for obj2 found
        node_frags += [[{'obj': obj2, 'frag': 9}]]

        fake_response = self._fake_ec_node_response(node_frags)

        req = swob.Request.blank('/v1/a/c/o')
        with capture_http_requests(fake_response) as log:
            resp = req.get_response(self.app)

        self.assertEqual(resp.status_int, 200)
        self.assertEqual(resp.headers['etag'], obj2['etag'])
        self.assertEqual(
            md5(resp.body, usedforsecurity=False).hexdigest(),
            obj2['etag'])

        collected_responses = defaultdict(set)
        for conn in log:
            etag = conn.resp.headers['X-Object-Sysmeta-Ec-Etag']
            index = conn.resp.headers['X-Object-Sysmeta-Ec-Frag-Index']
            collected_responses[etag].add(index)

        # we go exactly as long as we have to, finding two different
        # etags and some 404's (i.e. collected_responses[None])
        self.assertEqual(len(log), len(node_frags))
        self.assertEqual(len(collected_responses), 3)

        # ... regardless we should never need to fetch more than ec_ndata
        # frags for any given etag
        for etag, frags in collected_responses.items():
            self.assertLessEqual(len(frags), self.policy.ec_ndata,
                                 'collected %s frags for etag %s' % (
                                 len(frags), etag))

    def test_GET_with_mixed_frags_and_no_quorum_will_503(self):
        # all nodes have a frag but there is no one set that reaches quorum,
        # which means there is no backend 404 response, but proxy should still
        # return 404 rather than 503
        stub_objects = [
            self._make_ec_object_stub(pattern='obj1'),
            self._make_ec_object_stub(pattern='obj2'),
            self._make_ec_object_stub(pattern='obj3'),
            self._make_ec_object_stub(pattern='obj4'),
            self._make_ec_object_stub(pattern='obj5'),
            self._make_ec_object_stub(pattern='obj6'),
            self._make_ec_object_stub(pattern='obj7'),
        ]
        etags = collections.Counter(stub['etag'] for stub in stub_objects)
        self.assertEqual(len(etags), 7, etags)  # sanity

        # primaries and handoffs for required nodes
        # this is 10-4 * 2 case so that 56 requests (2 * replicas) required
        # to give up. we prepares 7 different objects above so responses
        # will have 8 fragments for each object
        required_nodes = self.replicas() * 2
        # fill them out to the primary and handoff nodes
        node_frags = []
        for frag in range(8):
            for stub_obj in stub_objects:
                if len(node_frags) >= required_nodes:
                    # we already have enough responses
                    break
                node_frags.append({'obj': stub_obj, 'frag': frag})

        # sanity
        self.assertEqual(required_nodes, len(node_frags))

        fake_response = self._fake_ec_node_response(node_frags)

        req = swob.Request.blank('/v1/a/c/o')
        with capture_http_requests(fake_response) as log:
            resp = req.get_response(self.app)

        self.assertEqual(resp.status_int, 503)

        collected_etags = set()
        collected_status = set()
        for conn in log:
            etag = conn.resp.headers['X-Object-Sysmeta-Ec-Etag']
            collected_etags.add(etag)
            collected_status.add(conn.resp.status)

        self.assertEqual(required_nodes, len(log))
        self.assertEqual(len(collected_etags), 7)
        self.assertEqual({200}, collected_status)

    def test_GET_with_no_durable_files(self):
        # verify that at least one durable is necessary for a successful GET
        obj1 = self._make_ec_object_stub()
        node_frags = [
            {'obj': obj1, 'frag': 0, 'durable': False},
            {'obj': obj1, 'frag': 1, 'durable': False},
            {'obj': obj1, 'frag': 2, 'durable': False},
            {'obj': obj1, 'frag': 3, 'durable': False},
            {'obj': obj1, 'frag': 4, 'durable': False},
            {'obj': obj1, 'frag': 5, 'durable': False},
            {'obj': obj1, 'frag': 6, 'durable': False},
            {'obj': obj1, 'frag': 7, 'durable': False},
            {'obj': obj1, 'frag': 8, 'durable': False},
            {'obj': obj1, 'frag': 9, 'durable': False},
            {'obj': obj1, 'frag': 10, 'durable': False},  # parity
            {'obj': obj1, 'frag': 11, 'durable': False},  # parity
            {'obj': obj1, 'frag': 12, 'durable': False},  # parity
            {'obj': obj1, 'frag': 13, 'durable': False},  # parity
        ]

        node_frags = node_frags * 2  # 2 duplications

        node_frags += [[]] * self.replicas()  # handoffs

        fake_response = self._fake_ec_node_response(list(node_frags))

        req = swob.Request.blank('/v1/a/c/o')
        with capture_http_requests(fake_response) as log:
            resp = req.get_response(self.app)

        self.assertEqual(resp.status_int, 404)
        # all 28 nodes tried with an optimistic get, none are durable and none
        # report having a durable timestamp
        self.assertEqual(self.replicas() * 2, len(log))

    def test_GET_with_missing_and_mixed_frags_may_503(self):
        obj1 = self._make_ec_object_stub(pattern='obj1')
        obj2 = self._make_ec_object_stub(pattern='obj2')
        obj3 = self._make_ec_object_stub(pattern='obj3')
        obj4 = self._make_ec_object_stub(pattern='obj4')
        # we get a 503 when all the handoffs return 200
        node_frags = [[]] * self.replicas()  # primaries have no frags
        # plus, 4 different objects and 7 indexes will b 28 node responses
        # here for handoffs
        node_frags = node_frags + [  # handoffs all have frags
            {'obj': obj1, 'frag': 0},
            {'obj': obj2, 'frag': 0},
            {'obj': obj3, 'frag': 0},
            {'obj': obj4, 'frag': 0},
            {'obj': obj1, 'frag': 1},
            {'obj': obj2, 'frag': 1},
            {'obj': obj3, 'frag': 1},
            {'obj': obj4, 'frag': 1},
            {'obj': obj1, 'frag': 2},
            {'obj': obj2, 'frag': 2},
            {'obj': obj3, 'frag': 2},
            {'obj': obj4, 'frag': 2},
            {'obj': obj1, 'frag': 3},
            {'obj': obj2, 'frag': 3},
            {'obj': obj3, 'frag': 3},
            {'obj': obj4, 'frag': 3},
            {'obj': obj1, 'frag': 4},
            {'obj': obj2, 'frag': 4},
            {'obj': obj3, 'frag': 4},
            {'obj': obj4, 'frag': 4},
            {'obj': obj1, 'frag': 5},
            {'obj': obj2, 'frag': 5},
            {'obj': obj3, 'frag': 5},
            {'obj': obj4, 'frag': 5},
            {'obj': obj1, 'frag': 6},
            {'obj': obj2, 'frag': 6},
            {'obj': obj3, 'frag': 6},
            {'obj': obj4, 'frag': 6},
        ]

        fake_response = self._fake_ec_node_response(node_frags)

        req = swob.Request.blank('/v1/a/c/o')
        with capture_http_requests(fake_response) as log:
            resp = req.get_response(self.app)

        self.assertEqual(resp.status_int, 503)
        # never get a quorum so all nodes are searched
        self.assertEqual(len(log), 2 * self.replicas())
        collected_indexes = defaultdict(list)
        for conn in log:
            fi = conn.resp.headers.get('X-Object-Sysmeta-Ec-Frag-Index')
            if fi is not None:
                collected_indexes[fi].append(conn)
        self.assertEqual(len(collected_indexes), 7)

    def test_GET_with_mixed_etags_at_same_timestamp(self):
        # the difference from parent class is only handoff stub length

        ts = self.ts()  # force equal timestamps for two objects
        obj1 = self._make_ec_object_stub(timestamp=ts, pattern='obj1')
        obj2 = self._make_ec_object_stub(timestamp=ts, pattern='obj2')
        self.assertNotEqual(obj1['etag'], obj2['etag'])  # sanity

        node_frags = [
            # 7 frags of obj2 are available and durable
            {'obj': obj2, 'frag': 0, 'durable': True},
            {'obj': obj2, 'frag': 1, 'durable': True},
            {'obj': obj2, 'frag': 2, 'durable': True},
            {'obj': obj2, 'frag': 3, 'durable': True},
            {'obj': obj2, 'frag': 4, 'durable': True},
            {'obj': obj2, 'frag': 5, 'durable': True},
            {'obj': obj2, 'frag': 6, 'durable': True},
            # 7 frags of obj1 are available and durable
            {'obj': obj1, 'frag': 7, 'durable': True},
            {'obj': obj1, 'frag': 8, 'durable': True},
            {'obj': obj1, 'frag': 9, 'durable': True},
            {'obj': obj1, 'frag': 10, 'durable': True},
            {'obj': obj1, 'frag': 11, 'durable': True},
            {'obj': obj1, 'frag': 12, 'durable': True},
            {'obj': obj1, 'frag': 13, 'durable': True},
            # handoffs
        ]

        node_frags += [[]] * (self.replicas() * 2 - len(node_frags))

        fake_response = self._fake_ec_node_response(list(node_frags))

        req = swob.Request.blank('/v1/a/c/o')
        with capture_http_requests(fake_response) as log:
            resp = req.get_response(self.app)
        # read body to provoke any EC decode errors
        self.assertTrue(resp.body)

        self.assertEqual(resp.status_int, 503)
        self.assertEqual(len(log), self.replicas() * 2)
        collected_etags = set()
        for conn in log:
            etag = conn.resp.headers['X-Object-Sysmeta-Ec-Etag']
            collected_etags.add(etag)  # will be None from handoffs
        self.assertEqual({obj1['etag'], obj2['etag'], None}, collected_etags)
        log_lines = self.app.logger.get_lines_for_level('error')
        self.assertEqual(log_lines,
                         ['Problem with fragment response: ETag mismatch'] * 7
                         + ['Object returning 503 for []'])

    def _test_determine_chunk_destinations_prioritize(
            self, missing_two, missing_one):
        # This scenario is only likely for ec_duplication_factor >= 2. If we
        # have multiple failures such that the putters collection is missing
        # two primary nodes for frag index 'missing_two' and missing one
        # primary node for frag index 'missing_one', then we should prioritize
        # finding a handoff for frag index 'missing_two'.

        class FakePutter(object):
            def __init__(self, index):
                self.node_index = index

        controller = self.controller_cls(self.app, 'a', 'c', 'o')

        # sanity, caller must set missing_two < than ec_num_unique_fragments
        self.assertLess(missing_two, self.policy.ec_n_unique_fragments)

        # create a dummy list of putters, check no handoffs
        putters = []
        for index in range(self.policy.object_ring.replica_count):
            putters.append(FakePutter(index))

        # sanity - all putters have primary nodes
        got = controller._determine_chunk_destinations(putters, self.policy)
        expected = {}
        for i, p in enumerate(putters):
            expected[p] = self.policy.get_backend_index(i)
        self.assertEqual(got, expected)

        # now, for fragment index that is missing two copies, lets make one
        # putter be a handoff
        handoff_putter = putters[missing_two]
        handoff_putter.node_index = None

        # and then pop another putter for a copy of same fragment index
        putters.pop(missing_two + self.policy.ec_n_unique_fragments)

        # also pop one copy of a different fragment to make one missing hole
        putters.pop(missing_one)

        # then determine chunk destinations: we have 26 putters here;
        # missing_two frag index is missing two copies;  missing_one frag index
        # is missing one copy, therefore the handoff node should be assigned to
        # missing_two frag index
        got = controller._determine_chunk_destinations(putters, self.policy)
        # N.B. len(putters) is now len(expected - 2) due to pop twice
        self.assertEqual(len(putters), len(got))
        # sanity, no node index - for handoff putter
        self.assertIsNone(handoff_putter.node_index)
        self.assertEqual(got[handoff_putter], missing_two)
        # sanity, other nodes except handoff_putter have node_index
        self.assertTrue(all(
            [putter.node_index is not None for putter in got if
             putter != handoff_putter]))

    def test_determine_chunk_destinations_prioritize_more_missing(self):
        # drop node_index 0, 14 and 1 should work
        self._test_determine_chunk_destinations_prioritize(0, 1)
        # drop node_index 1, 15 and 0 should work, too
        self._test_determine_chunk_destinations_prioritize(1, 0)


class ECCommonPutterMixin(object):
    # EC PUT tests common to both Mime and PUT+POST protocols
    expect_headers = {}

    def test_PUT_ec_error_during_transfer_data(self):
        class FakeReader(object):
            def read(self, size):
                raise IOError('error message')

        req = swob.Request.blank('/v1/a/c/o.jpg', method='PUT',
                                 body=b'test body')

        req.environ['wsgi.input'] = FakeReader()
        req.headers['content-length'] = '6'
        codes = [201] * self.replicas()
        with set_http_connect(*codes, expect_headers=self.expect_headers):
            resp = req.get_response(self.app)

        self.assertEqual(resp.status_int, 499)

    def test_PUT_ec_chunkreadtimeout_during_transfer_data(self):
        class FakeReader(object):
            def read(self, size):
                raise exceptions.ChunkReadTimeout()

        req = swob.Request.blank('/v1/a/c/o.jpg', method='PUT',
                                 body=b'test body')

        req.environ['wsgi.input'] = FakeReader()
        req.headers['content-length'] = '6'
        codes = [201] * self.replicas()
        with set_http_connect(*codes, expect_headers=self.expect_headers):
            resp = req.get_response(self.app)

        self.assertEqual(resp.status_int, 408)

    def test_PUT_ec_timeout_during_transfer_data(self):
        class FakeReader(object):
            def read(self, size):
                raise exceptions.Timeout()

        req = swob.Request.blank('/v1/a/c/o.jpg', method='PUT',
                                 body=b'test body')

        req.environ['wsgi.input'] = FakeReader()
        req.headers['content-length'] = '6'
        codes = [201] * self.replicas()
        with set_http_connect(*codes, expect_headers=self.expect_headers):
            resp = req.get_response(self.app)

        self.assertEqual(resp.status_int, 499)

    def test_PUT_ec_exception_during_transfer_data(self):
        class FakeReader(object):
            def read(self, size):
                raise Exception('exception message')

        req = swob.Request.blank('/v1/a/c/o.jpg', method='PUT',
                                 body=b'test body')

        req.environ['wsgi.input'] = FakeReader()
        req.headers['content-length'] = '6'
        codes = [201] * self.replicas()
        with set_http_connect(*codes, expect_headers=self.expect_headers):
            resp = req.get_response(self.app)

        self.assertEqual(resp.status_int, 500)


# This is how CommonObjectControllerMixin is supposed to be used:
# @patch_policies(with_ec_default=True)
# class TestECObjControllerDoublePutter(BaseObjectControllerMixin,
#                                       ECCommonPutterMixin,
#                                       unittest.TestCase):
#     # tests specific to the PUT+POST protocol
#
#     def setUp(self):
#         super(TestECObjControllerDoublePutter, self).setUp()
#         # force use of the DoublePutter class
#         self.app.use_put_v1 = True


@patch_policies(with_ec_default=True)
class TestECObjControllerMimePutter(BaseObjectControllerMixin,
                                    ECCommonPutterMixin,
                                    unittest.TestCase):
    # tests specific to the older PUT protocol using a MimePutter
    expect_headers = {
        'X-Obj-Metadata-Footer': 'yes',
        'X-Obj-Multiphase-Commit': 'yes'
    }

    def setUp(self):
        super(TestECObjControllerMimePutter, self).setUp()
        # force use of the MimePutter class
        self.app.use_put_v1 = False

    def test_PUT_simple(self):
        req = swift.common.swob.Request.blank('/v1/a/c/o', method='PUT',
                                              body=b'')
        codes = [201] * self.replicas()
        with set_http_connect(*codes, expect_headers=self.expect_headers):
            resp = req.get_response(self.app)
        self.assertEqual(resp.status_int, 201)

    def test_PUT_with_body_and_bad_etag(self):
        segment_size = self.policy.ec_segment_size
        test_body = (b'asdf' * segment_size)[:-10]
        codes = [201] * self.replicas()
        conns = []

        def capture_expect(conn):
            # stash the backend connection so we can verify that it is closed
            # (no data will be sent)
            conns.append(conn)

        # send a bad etag in the request headers
        headers = {'Etag': 'bad etag'}
        req = swift.common.swob.Request.blank(
            '/v1/a/c/o', method='PUT', headers=headers, body=test_body)
        with set_http_connect(*codes, expect_headers=self.expect_headers,
                              give_expect=capture_expect):
            resp = req.get_response(self.app)
        self.assertEqual(422, resp.status_int)
        self.assertEqual(self.replicas(), len(conns))
        for conn in conns:
            self.assertTrue(conn.closed)

        # make the footers callback send the correct etag
        footers_callback = make_footers_callback(test_body)
        env = {'swift.callback.update_footers': footers_callback}
        headers = {'Etag': 'bad etag'}
        req = swift.common.swob.Request.blank(
            '/v1/a/c/o', method='PUT', headers=headers, environ=env,
            body=test_body)
        with set_http_connect(*codes, expect_headers=self.expect_headers):
            resp = req.get_response(self.app)
        self.assertEqual(201, resp.status_int)

        # make the footers callback send a bad Etag footer
        footers_callback = make_footers_callback(b'not the test body')
        env = {'swift.callback.update_footers': footers_callback}
        req = swift.common.swob.Request.blank(
            '/v1/a/c/o', method='PUT', environ=env, body=test_body)
        with set_http_connect(*codes, expect_headers=self.expect_headers):
            resp = req.get_response(self.app)
        self.assertEqual(422, resp.status_int)

    def test_txn_id_logging_ECPUT(self):
        req = swift.common.swob.Request.blank('/v1/a/c/o', method='PUT',
                                              body=b'')
        self.app.logger.txn_id = req.environ['swift.trans_id'] = 'test-txn-id'
        codes = [(100, Timeout(), 503, 503)] * self.replicas()
        stdout = StringIO()
        with set_http_connect(*codes, expect_headers=self.expect_headers), \
                mock.patch('sys.stdout', stdout):
            resp = req.get_response(self.app)
        self.assertEqual(resp.status_int, 503)
        for line in stdout.getvalue().splitlines():
            self.assertIn('test-txn-id', line)
        self.assertIn('Trying to get ', stdout.getvalue())

    def test_PUT_with_explicit_commit_status(self):
        req = swift.common.swob.Request.blank('/v1/a/c/o', method='PUT',
                                              body=b'')
        codes = [(100, 100, 201)] * self.replicas()
        with set_http_connect(*codes, expect_headers=self.expect_headers):
            resp = req.get_response(self.app)
        self.assertEqual(resp.status_int, 201)

    def test_PUT_mostly_success(self):
        req = swift.common.swob.Request.blank('/v1/a/c/o', method='PUT',
                                              body=b'')
        codes = [201] * self.quorum()
        codes += [503] * (self.replicas() - len(codes))
        random.shuffle(codes)
        with set_http_connect(*codes, expect_headers=self.expect_headers):
            resp = req.get_response(self.app)
        self.assertEqual(resp.status_int, 201)

    def test_PUT_error_commit(self):
        req = swift.common.swob.Request.blank('/v1/a/c/o', method='PUT',
                                              body=b'')
        codes = [(100, 503, Exception('not used'))] * self.replicas()
        with set_http_connect(*codes, expect_headers=self.expect_headers):
            resp = req.get_response(self.app)
        self.assertEqual(resp.status_int, 503)

    def test_PUT_mostly_success_commit(self):
        req = swift.common.swob.Request.blank('/v1/a/c/o', method='PUT',
                                              body=b'')
        codes = [201] * self.quorum()
        codes += [(100, 503, Exception('not used'))] * (
            self.replicas() - len(codes))
        random.shuffle(codes)
        with set_http_connect(*codes, expect_headers=self.expect_headers):
            resp = req.get_response(self.app)
        self.assertEqual(resp.status_int, 201)

    def test_PUT_mostly_error_commit(self):
        req = swift.common.swob.Request.blank('/v1/a/c/o', method='PUT',
                                              body=b'')
        codes = [(100, 503, Exception('not used'))] * self.quorum()
        if isinstance(self.policy, ECStoragePolicy):
            codes *= self.policy.ec_duplication_factor
        codes += [201] * (self.replicas() - len(codes))
        random.shuffle(codes)
        with set_http_connect(*codes, expect_headers=self.expect_headers):
            resp = req.get_response(self.app)
        self.assertEqual(resp.status_int, 503)

    def test_PUT_commit_timeout(self):
        req = swift.common.swob.Request.blank('/v1/a/c/o', method='PUT',
                                              body=b'')
        codes = [201] * (self.replicas() - 1)
        codes.append((100, Timeout(), Exception('not used')))
        with set_http_connect(*codes, expect_headers=self.expect_headers):
            resp = req.get_response(self.app)
        self.assertEqual(resp.status_int, 201)

    def test_PUT_commit_exception(self):
        req = swift.common.swob.Request.blank('/v1/a/c/o', method='PUT',
                                              body=b'')
        codes = [201] * (self.replicas() - 1)
        codes.append((100, Exception('kaboom!'), Exception('not used')))
        with set_http_connect(*codes, expect_headers=self.expect_headers):
            resp = req.get_response(self.app)
        self.assertEqual(resp.status_int, 201)

    def test_PUT_with_body(self):
        self._test_PUT_with_body()

    def test_PUT_with_chunked_body(self):
        self._test_PUT_with_body(chunked=True, content_length=False)

    def test_PUT_with_both_body(self):
        self._test_PUT_with_body(chunked=True, content_length=True)

    def _test_PUT_with_body(self, chunked=False, content_length=True):
        segment_size = self.policy.ec_segment_size
        test_body = (b'asdf' * segment_size)[:-10]
        # make the footers callback not include Etag footer so that we can
        # verify that the correct EC-calculated Etag is included in footers
        # sent to backend
        footers_callback = make_footers_callback()
        env = {'swift.callback.update_footers': footers_callback}
        req = swift.common.swob.Request.blank(
            '/v1/a/c/o', method='PUT', environ=env)
        etag = md5(test_body, usedforsecurity=False).hexdigest()
        size = len(test_body)
        req.body = test_body
        if chunked:
            req.headers['Transfer-Encoding'] = 'chunked'
        if not content_length:
            del req.headers['Content-Length']
        codes = [201] * self.replicas()
        resp_headers = {
            'Some-Other-Header': 'Four',
            'Etag': 'ignored',
        }

        put_requests = defaultdict(lambda: {'boundary': None, 'chunks': []})

        def capture_body(conn, chunk):
            put_requests[conn.connection_id]['chunks'].append(chunk)

        def capture_headers(ip, port, device, part, method, path, headers,
                            **kwargs):
            conn_id = kwargs['connection_id']
            put_requests[conn_id]['boundary'] = headers[
                'X-Backend-Obj-Multipart-Mime-Boundary']
            put_requests[conn_id]['backend-content-length'] = headers.get(
                'X-Backend-Obj-Content-Length')
            put_requests[conn_id]['x-timestamp'] = headers[
                'X-Timestamp']

        with set_http_connect(*codes, expect_headers=self.expect_headers,
                              give_send=capture_body,
                              give_connect=capture_headers,
                              headers=resp_headers):
            resp = req.get_response(self.app)

        self.assertEqual(resp.status_int, 201)
        timestamps = {captured_req['x-timestamp']
                      for captured_req in put_requests.values()}
        self.assertEqual(1, len(timestamps), timestamps)
        self.assertEqual(dict(resp.headers), {
            'Content-Type': 'text/html; charset=UTF-8',
            'Content-Length': '0',
            'Last-Modified': time.strftime(
                "%a, %d %b %Y %H:%M:%S GMT",
                time.gmtime(math.ceil(float(timestamps.pop())))),
            'Etag': etag,
        })
        frag_archives = []
        for connection_id, info in put_requests.items():
            body = unchunk_body(b''.join(info['chunks']))
            self.assertIsNotNone(info['boundary'],
                                 "didn't get boundary for conn %r" % (
                                     connection_id,))

            # email.parser.FeedParser doesn't know how to take a multipart
            # message and boundary together and parse it; it only knows how
            # to take a string, parse the headers, and figure out the
            # boundary on its own.
            parser = EmailFeedParser()
            parser.feed(
                ("Content-Type: multipart/nobodycares; boundary=%s\r\n\r\n" %
                 info['boundary']).encode('ascii'))
            parser.feed(body)
            message = parser.close()

            self.assertTrue(message.is_multipart())  # sanity check
            mime_parts = message.get_payload()
            self.assertEqual(len(mime_parts), 3)
            obj_part, footer_part, commit_part = mime_parts

            # attach the body to frag_archives list
            self.assertEqual(obj_part['X-Document'], 'object body')
            obj_payload = obj_part.get_payload(decode=True)
            frag_archives.append(obj_payload)

            if chunked:
                self.assertIsNone(info['backend-content-length'])
            else:
                self.assertTrue(
                    size > int(info['backend-content-length']) > 0,
                    "invalid backend-content-length for conn %r" % (
                        connection_id,))
                # assert length was correct for this connection
                self.assertEqual(int(info['backend-content-length']),
                                 len(frag_archives[-1]))
                # assert length was the same for all connections
                self.assertEqual(int(info['backend-content-length']),
                                 len(frag_archives[0]))

            # validate some footer metadata
            self.assertEqual(footer_part['X-Document'], 'object metadata')
            footer_metadata = json.loads(footer_part.get_payload())
            self.assertTrue(footer_metadata)
            expected = {}
            # update expected with footers from the callback...
            footers_callback(expected)
            expected.update({
                'X-Object-Sysmeta-Ec-Content-Length': str(size),
                'X-Backend-Container-Update-Override-Size': str(size),
                'X-Object-Sysmeta-Ec-Etag': etag,
                'X-Backend-Container-Update-Override-Etag': etag,
                'X-Object-Sysmeta-Ec-Segment-Size': str(segment_size),
                'Etag': md5(obj_payload, usedforsecurity=False).hexdigest()})
            for header, value in expected.items():
                self.assertEqual(footer_metadata[header], value)

            # sanity on commit message
            self.assertEqual(commit_part['X-Document'], 'put commit')

        self.assertEqual(len(frag_archives), self.replicas())
        fragment_size = self.policy.fragment_size
        node_payloads = []
        for fa in frag_archives:
            payload = [fa[x:x + fragment_size]
                       for x in range(0, len(fa), fragment_size)]
            node_payloads.append(payload)
        fragment_payloads = zip(*node_payloads)

        expected_body = b''
        for fragment_payload in fragment_payloads:
            self.assertEqual(len(fragment_payload), self.replicas())
            if True:
                fragment_payload = list(fragment_payload)
            expected_body += self.policy.pyeclib_driver.decode(
                fragment_payload)

        self.assertEqual(len(test_body), len(expected_body))
        self.assertEqual(test_body, expected_body)

    def test_PUT_with_footers(self):
        # verify footers supplied by a footers callback being added to
        # trailing metadata
        segment_size = self.policy.ec_segment_size
        test_body = (b'asdf' * segment_size)[:-10]
        etag = md5(test_body, usedforsecurity=False).hexdigest()
        size = len(test_body)
        codes = [201] * self.replicas()
        resp_headers = {
            'Some-Other-Header': 'Four',
            'Etag': 'ignored',
        }

        def do_test(footers_to_add, expect_added):
            put_requests = defaultdict(
                lambda: {'boundary': None, 'chunks': []})

            def capture_body(conn, chunk):
                put_requests[conn.connection_id]['chunks'].append(chunk)

            def capture_headers(ip, port, device, part, method, path, headers,
                                **kwargs):
                conn_id = kwargs['connection_id']
                put_requests[conn_id]['boundary'] = headers[
                    'X-Backend-Obj-Multipart-Mime-Boundary']
                put_requests[conn_id]['x-timestamp'] = headers[
                    'X-Timestamp']

            def footers_callback(footers):
                footers.update(footers_to_add)
            env = {'swift.callback.update_footers': footers_callback}
            req = swift.common.swob.Request.blank(
                '/v1/a/c/o', method='PUT', environ=env, body=test_body)

            with set_http_connect(*codes, expect_headers=self.expect_headers,
                                  give_send=capture_body,
                                  give_connect=capture_headers,
                                  headers=resp_headers):
                resp = req.get_response(self.app)

            self.assertEqual(resp.status_int, 201)
            timestamps = {captured_req['x-timestamp']
                          for captured_req in put_requests.values()}
            self.assertEqual(1, len(timestamps), timestamps)
            self.assertEqual(dict(resp.headers), {
                'Content-Type': 'text/html; charset=UTF-8',
                'Content-Length': '0',
                'Last-Modified': time.strftime(
                    "%a, %d %b %Y %H:%M:%S GMT",
                    time.gmtime(math.ceil(float(timestamps.pop())))),
                'Etag': etag,
            })
            for connection_id, info in put_requests.items():
                body = unchunk_body(b''.join(info['chunks']))
                # email.parser.FeedParser doesn't know how to take a multipart
                # message and boundary together and parse it; it only knows how
                # to take a string, parse the headers, and figure out the
                # boundary on its own.
                parser = EmailFeedParser()
                parser.feed(
                    ("Content-Type: multipart/nobodycares; boundary=%s\r\n\r\n"
                     % info['boundary']).encode('ascii'))
                parser.feed(body)
                message = parser.close()

                self.assertTrue(message.is_multipart())  # sanity check
                mime_parts = message.get_payload()
                self.assertEqual(len(mime_parts), 3)
                obj_part, footer_part, commit_part = mime_parts

                # validate EC footer metadata - should always be present
                self.assertEqual(footer_part['X-Document'], 'object metadata')
                footer_metadata = json.loads(footer_part.get_payload())
                self.assertIsNotNone(
                    footer_metadata.pop('X-Object-Sysmeta-Ec-Frag-Index'))
                expected = {
                    'X-Object-Sysmeta-Ec-Scheme':
                        self.policy.ec_scheme_description,
                    'X-Object-Sysmeta-Ec-Content-Length': str(size),
                    'X-Object-Sysmeta-Ec-Etag': etag,
                    'X-Object-Sysmeta-Ec-Segment-Size': str(segment_size),
                    'Etag': md5(
                        obj_part.get_payload(decode=True),
                        usedforsecurity=False).hexdigest()}
                expected.update(expect_added)
                for header, value in expected.items():
                    self.assertIn(header, footer_metadata)
                    self.assertEqual(value, footer_metadata[header])
                    footer_metadata.pop(header)
                self.assertFalse(footer_metadata)

        # sanity check - middleware sets no footer, expect EC overrides
        footers_to_add = {}
        expect_added = {
            'X-Backend-Container-Update-Override-Size': str(size),
            'X-Backend-Container-Update-Override-Etag': etag}
        do_test(footers_to_add, expect_added)

        # middleware cannot overwrite any EC sysmeta
        footers_to_add = {
            'X-Object-Sysmeta-Ec-Content-Length': str(size + 1),
            'X-Object-Sysmeta-Ec-Etag': 'other etag',
            'X-Object-Sysmeta-Ec-Segment-Size': str(segment_size + 1),
            'X-Object-Sysmeta-Ec-Unused-But-Reserved': 'ignored'}
        do_test(footers_to_add, expect_added)

        # middleware can add x-object-sysmeta- headers including
        # x-object-sysmeta-container-update-override headers
        footers_to_add = {
            'X-Object-Sysmeta-Foo': 'bar',
            'X-Object-Sysmeta-Container-Update-Override-Size':
                str(size + 1),
            'X-Object-Sysmeta-Container-Update-Override-Etag': 'other etag',
            'X-Object-Sysmeta-Container-Update-Override-Ping': 'pong'
        }
        expect_added.update(footers_to_add)
        do_test(footers_to_add, expect_added)

        # middleware can also overwrite x-backend-container-update-override
        # headers
        override_footers = {
            'X-Backend-Container-Update-Override-Wham': 'bam',
            'X-Backend-Container-Update-Override-Size': str(size + 2),
            'X-Backend-Container-Update-Override-Etag': 'another etag'}
        footers_to_add.update(override_footers)
        expect_added.update(override_footers)
        do_test(footers_to_add, expect_added)

    def test_PUT_old_obj_server(self):
        req = swift.common.swob.Request.blank('/v1/a/c/o', method='PUT',
                                              body=b'')
        responses = [
            # one server will response 100-continue but not include the
            # needful expect headers and the connection will be dropped
            ((100, Exception('not used')), {}),
        ] + [
            # and pleanty of successful responses too
            (201, {
                'X-Obj-Metadata-Footer': 'yes',
                'X-Obj-Multiphase-Commit': 'yes',
            }),
        ] * self.replicas()
        random.shuffle(responses)
        if responses[-1][0] != 201:
            # whoops, stupid random
            responses = responses[1:] + [responses[0]]
        codes, expect_headers = zip(*responses)
        with set_http_connect(*codes, expect_headers=expect_headers):
            resp = req.get_response(self.app)
        self.assertEqual(resp.status_int, 201)

    def test_PUT_with_slow_commits(self):
        # It's important that this timeout be much less than the delay in
        # the slow commit responses so that the slow commits are not waited
        # for.
        self.app.post_quorum_timeout = 0.01
        req = swift.common.swob.Request.blank('/v1/a/c/o', method='PUT',
                                              body=b'')
        # plenty of slow commits
        response_sleep = 5.0
        codes = [FakeStatus(201, response_sleep=response_sleep)
                 for i in range(self.replicas())]
        # swap out some with regular fast responses
        number_of_fast_responses_needed_to_be_quick_enough = \
            self.policy.quorum
        fast_indexes = random.sample(
            range(self.replicas()),
            number_of_fast_responses_needed_to_be_quick_enough)
        for i in fast_indexes:
            codes[i] = 201
        with set_http_connect(*codes, expect_headers=self.expect_headers):
            start = time.time()
            resp = req.get_response(self.app)
            response_time = time.time() - start
        self.assertEqual(resp.status_int, 201)
        self.assertLess(response_time, response_sleep)

    def test_PUT_with_just_enough_durable_responses(self):
        req = swift.common.swob.Request.blank('/v1/a/c/o', method='PUT',
                                              body=b'')

        codes = [201] * (self.policy.ec_ndata + 1)
        codes += [503] * (self.policy.ec_nparity - 1)
        self.assertEqual(len(codes), self.policy.ec_n_unique_fragments)
        random.shuffle(codes)
        with set_http_connect(*codes, expect_headers=self.expect_headers):
            resp = req.get_response(self.app)
        self.assertEqual(resp.status_int, 201)

    def test_PUT_with_less_durable_responses(self):
        req = swift.common.swob.Request.blank('/v1/a/c/o', method='PUT',
                                              body=b'')

        codes = [201] * (self.policy.ec_ndata)
        codes += [503] * (self.policy.ec_nparity)
        self.assertEqual(len(codes), self.policy.ec_n_unique_fragments)
        random.shuffle(codes)
        with set_http_connect(*codes, expect_headers=self.expect_headers):
            resp = req.get_response(self.app)
        self.assertEqual(resp.status_int, 503)


class TestNumContainerUpdates(unittest.TestCase):
    def test_it(self):
        test_cases = [
            # (container replicas, object replicas, object quorum, expected)
            (3, 17, 13, 6),  # EC 12+5
            (3, 9, 4, 7),    # EC 3+6
            (3, 14, 11, 5),  # EC 10+4
            (5, 14, 11, 6),  # EC 10+4, 5 container replicas
            (7, 14, 11, 7),  # EC 10+4, 7 container replicas
            (3, 19, 16, 5),  # EC 15+4
            (5, 19, 16, 6),  # EC 15+4, 5 container replicas
            (3, 28, 22, 8),  # EC (10+4)x2
            (5, 28, 22, 9),  # EC (10+4)x2, 5 container replicas
            (3, 1, 1, 3),    # 1 object replica
            (3, 2, 1, 3),    # 2 object replicas
            (3, 3, 2, 3),    # 3 object replicas
            (3, 4, 2, 4),    # 4 object replicas
            (3, 5, 3, 4),    # 5 object replicas
            (3, 6, 3, 5),    # 6 object replicas
            (3, 7, 4, 5),    # 7 object replicas
        ]

        for c_replica, o_replica, o_quorum, exp in test_cases:
            c_quorum = utils.quorum_size(c_replica)
            got = obj.num_container_updates(c_replica, c_quorum,
                                            o_replica, o_quorum)
            self.assertEqual(
                exp, got,
                "Failed for c_replica=%d, o_replica=%d, o_quorum=%d" % (
                    c_replica, o_replica, o_quorum))


@patch_policies(with_ec_default=True)
class TestECFragGetter(BaseObjectControllerMixin, unittest.TestCase):
    def setUp(self):
        super(TestECFragGetter, self).setUp()
        req = Request.blank(path='/v1/a/c/o')
        self.getter = obj.ECFragGetter(
            self.app, req, None, None, self.policy, 'a/c/o',
            {}, None, self.logger.thread_locals,
            self.logger)

    def test_init_node_timeout(self):
        app = argparse.Namespace(node_timeout=2, recoverable_node_timeout=3)
        getter = obj.ECFragGetter(
            app, None, None, None, self.policy, 'a/c/o',
            {}, None, None, self.logger)
        self.assertEqual(3, getter.node_timeout)

    def test_iter_bytes_from_response_part(self):
        part = FileLikeIter([b'some', b'thing'])
        it = self.getter._iter_bytes_from_response_part(part, nbytes=None)
        self.assertEqual(b'something', b''.join(it))

    def test_iter_bytes_from_response_part_insufficient_bytes(self):
        part = FileLikeIter([b'some', b'thing'])
        it = self.getter._iter_bytes_from_response_part(part, nbytes=100)
        with mock.patch.object(self.getter, '_find_source',
                               return_value=False):
            with self.assertRaises(ShortReadError) as cm:
                b''.join(it)
        self.assertEqual('Too few bytes; read 9, expecting 100',
                         str(cm.exception))

    def test_iter_bytes_from_response_part_read_timeout(self):
        part = FileLikeIter([b'some', b'thing'])
        it = self.getter._iter_bytes_from_response_part(part, nbytes=9)
        exc = ChunkReadTimeout()
        # set this after __init__ to keep it off the eventlet scheduler
        exc.seconds = 9
        with mock.patch.object(self.getter, '_find_source',
                               return_value=False):
            with mock.patch.object(part, 'read', side_effect=[b'some', exc]):
                with self.assertRaises(ChunkReadTimeout) as cm:
                    b''.join(it)
        self.assertEqual('9 seconds', str(cm.exception))

    def test_iter_bytes_from_response_part_small_fragment_size(self):
        self.getter.fragment_size = 4
        part = FileLikeIter([b'some', b'thing', b''])
        it = self.getter._iter_bytes_from_response_part(part, nbytes=None)
        self.assertEqual([b'some', b'thin', b'g'], [ch for ch in it])
        self.getter.fragment_size = 1
        part = FileLikeIter([b'some', b'thing', b''])
        it = self.getter._iter_bytes_from_response_part(part, nbytes=None)
        self.assertEqual([c.encode() for c in 'something'], [ch for ch in it])

    def test_fragment_size(self):
        source = FakeSource((
            b'abcd', b'1234', b'abc', b'd1', b'234abcd1234abcd1', b'2'))

        def mock_source_gen():
            yield GetterSource(self.app, source, {})

        self.getter.fragment_size = 8
        with mock.patch.object(self.getter, '_source_gen', mock_source_gen):
            it = self.getter.response_parts_iter()
            fragments = list(next(it)['part_iter'])

        self.assertEqual(fragments, [
            b'abcd1234', b'abcd1234', b'abcd1234', b'abcd12'])

    def test_fragment_size_resuming(self):
        node = {'ip': '1.2.3.4', 'port': 6200, 'device': 'sda'}

        source1 = FakeSource([b'abcd', b'1234', None,
                              b'efgh', b'5678', b'lots', b'more', b'data'])
        # incomplete reads of fragment_size will be re-fetched
        source2 = FakeSource([b'efgh', b'5678', b'lots', None])
        source3 = FakeSource([b'lots', b'more', b'data'])
        range_headers = []
        sources = [GetterSource(self.app, src, node)
                   for src in (source1, source2, source3)]

        def mock_source_gen():
            for source in sources:
                range_headers.append(self.getter.backend_headers.get('Range'))
                yield source

        self.getter.fragment_size = 8
        with mock.patch.object(self.getter, '_source_gen',
                               mock_source_gen):
            it = self.getter.response_parts_iter()
            fragments = list(next(it)['part_iter'])

        self.assertEqual(fragments, [
            b'abcd1234', b'efgh5678', b'lotsmore', b'data'])
        self.assertEqual(range_headers, [None, 'bytes=8-27', 'bytes=16-27'])

    def test_fragment_size_resuming_chunked(self):
        node = {'ip': '1.2.3.4', 'port': 6200, 'device': 'sda'}
        headers = {'transfer-encoding': 'chunked',
                   'content-type': 'text/plain'}
        source1 = FakeSource([b'abcd', b'1234', b'abc', None], headers=headers)
        source2 = FakeSource([b'efgh5678'], headers=headers)
        range_headers = []
        sources = [GetterSource(self.app, src, node)
                   for src in (source1, source2)]

        def mock_source_gen():
            for source in sources:
                range_headers.append(self.getter.backend_headers.get('Range'))
                yield source

        self.getter.fragment_size = 8
        with mock.patch.object(self.getter, '_source_gen',
                               mock_source_gen):
            it = self.getter.response_parts_iter()
            fragments = list(next(it)['part_iter'])
        self.assertEqual(fragments, [b'abcd1234', b'efgh5678'])
        self.assertEqual(range_headers, [None, 'bytes=8-'])


@patch_policies()
class TestGetUpdateShard(BaseObjectControllerMixin, unittest.TestCase):
    bound_prefix = 'x'
    item = 'x1_test'

    def setUp(self):
        super(TestGetUpdateShard, self).setUp()
        self.ctrl = obj.BaseObjectController(self.app, 'a', 'c', 'o')
        self.memcache = FakeMemcache()
        ts_iter = make_timestamp_iter()
        # NB: these shard ranges have gaps
        self.shard_ranges = [ShardRange(
            '.sharded_a/sr%d' % i, next(ts_iter),
            self.bound_prefix + u'%d_lower' % i,
            self.bound_prefix + u'%d_upper' % i,
            object_count=i, bytes_used=1024 * i,
            meta_timestamp=next(ts_iter))
            for i in range(3)]

    def _create_response_data(self, shards, includes=None):
        resp_headers = {'X-Backend-Record-Type': 'shard',
                        'X-Backend-Record-Shard-Format': 'namespace'}
        namespaces = [Namespace(sr.name, sr.lower, sr.upper)
                      for sr in shards]
        if includes is not None:
            namespaces = [ns for ns in namespaces if includes in ns]
        body = json.dumps([dict(ns) for ns in namespaces]).encode('ascii')
        return body, resp_headers

    def test_get_update_shard_cache_writing(self):
        # verify case when complete set of shards is returned
        req = Request.blank('/v1/a/c/o', method='PUT',
                            environ={'swift.cache': self.memcache})
        body, resp_headers = self._create_response_data(self.shard_ranges)
        with mocked_http_conn(
                200, 200, body_iter=iter([b'', body]),
                headers=resp_headers) as fake_conn:
            actual = self.ctrl._get_update_shard(req, 'a', 'c', self.item)

        # account info
        captured = fake_conn.requests
        self.assertEqual('HEAD', captured[0]['method'])
        self.assertEqual('a', captured[0]['path'][7:])
        # container GET
        self.assertEqual('GET', captured[1]['method'])
        self.assertEqual('a/c', captured[1]['path'][7:])
        params = sorted(captured[1]['qs'].split('&'))
        self.assertEqual(
            ['format=json', 'states=updating'], params)
        captured_hdrs = captured[1]['headers']
        self.assertEqual('shard', captured_hdrs.get('X-Backend-Record-Type'))
        self.assertEqual('namespace',
                         captured_hdrs.get('X-Backend-Record-Shard-Format'))
        exp_bounds = NamespaceBoundList.parse(self.shard_ranges).bounds
        self.assertEqual(json.loads(json.dumps(exp_bounds)),
                         self.memcache.get('shard-updating-v2/a/c'))
        exp_ns = Namespace(self.shard_ranges[1].name,
                           self.shard_ranges[1].lower,
                           self.shard_ranges[2].lower)
        self.assertEqual(exp_ns, actual)
        self.assertFalse(self.app.logger.get_lines_for_level('error'))

    def test_get_update_shard_cache_reading(self):
        # verify case when complete set of shards is in cache
        cached_bounds = NamespaceBoundList.parse(self.shard_ranges).bounds
        self.memcache.set('shard-updating-v2/a/c', cached_bounds)
        req = Request.blank('/v1/a/c/o', method='PUT',
                            environ={'swift.cache': self.memcache})

        actual = self.ctrl._get_update_shard(req, 'a', 'c', self.item)

        self.assertEqual(json.loads(json.dumps(cached_bounds)),
                         self.memcache.get('shard-updating-v2/a/c'))
        exp_ns = Namespace(self.shard_ranges[1].name,
                           self.shard_ranges[1].lower,
                           self.shard_ranges[2].lower)
        self.assertEqual(exp_ns, actual)
        self.assertFalse(self.app.logger.get_lines_for_level('error'))

    def test_get_update_shard_cache_recheck_time_zero(self):
        # verify case when shard caching is disabled
        req = Request.blank('/v1/a/c/o', method='PUT',
                            environ={'swift.cache': self.memcache})
        body, resp_headers = self._create_response_data(
            self.shard_ranges, self.item)
        with mock.patch.object(self.app, 'recheck_updating_shard_ranges', 0):
            with mocked_http_conn(
                    200, 200, body_iter=iter([b'', body]),
                    headers=resp_headers) as fake_conn:
                actual = self.ctrl._get_update_shard(req, 'a', 'c', self.item)

        # account info
        captured = fake_conn.requests
        self.assertEqual('HEAD', captured[0]['method'])
        self.assertEqual('a', captured[0]['path'][7:])
        # container GET
        self.assertEqual('GET', captured[1]['method'])
        self.assertEqual('a/c', captured[1]['path'][7:])
        params = sorted(captured[1]['qs'].split('&'))
        self.assertEqual(
            ['format=json', 'includes=' + quote(self.item), 'states=updating'],
            params)
        captured_hdrs = captured[1]['headers']
        self.assertEqual('shard', captured_hdrs.get('X-Backend-Record-Type'))
        self.assertEqual('namespace',
                         captured_hdrs.get('X-Backend-Record-Shard-Format'))
        self.assertIsNone(self.memcache.get('shard-updating-v2/a/c'))
        exp_ns = Namespace(self.shard_ranges[1].name,
                           self.shard_ranges[1].lower,
                           self.shard_ranges[1].upper)
        self.assertEqual(exp_ns, actual)
        self.assertFalse(self.app.logger.get_lines_for_level('error'))

    def test_get_update_shard_cache_not_available(self):
        # verify case when memcache is not available
        req = Request.blank('/v1/a/c/o', method='PUT')
        body, resp_headers = self._create_response_data(self.shard_ranges)
        with mocked_http_conn(
                200, 200, body_iter=iter([b'', body]),
                headers=resp_headers) as fake_conn:
            actual = self.ctrl._get_update_shard(req, 'a', 'c', self.item)

        # account info
        captured = fake_conn.requests
        self.assertEqual('HEAD', captured[0]['method'])
        self.assertEqual('a', captured[0]['path'][7:])
        # container GET
        self.assertEqual('GET', captured[1]['method'])
        self.assertEqual('a/c', captured[1]['path'][7:])
        params = sorted(captured[1]['qs'].split('&'))
        self.assertEqual(
            ['format=json', 'states=updating'], params)
        captured_hdrs = captured[1]['headers']
        self.assertEqual('shard', captured_hdrs.get('X-Backend-Record-Type'))
        self.assertEqual('namespace',
                         captured_hdrs.get('X-Backend-Record-Shard-Format'))
        self.assertIsNone(self.memcache.get('shard-updating-v2/a/c'))
        exp_ns = Namespace(self.shard_ranges[1].name,
                           self.shard_ranges[1].lower,
                           self.shard_ranges[2].lower)
        self.assertEqual(exp_ns, actual)
        self.assertFalse(self.app.logger.get_lines_for_level('error'))

    def test_get_update_shard_empty_body(self):
        # verify case when no shards are returned
        req = Request.blank('/v1/a/c/o', method='PUT',
                            environ={'swift.cache': self.memcache})

        body, resp_headers = self._create_response_data(self.shard_ranges)
        with mocked_http_conn(
                200, 200, body_iter=[b'', b''],
                headers=resp_headers) as fake_conn:
            actual = self.ctrl._get_update_shard(req, 'a', 'c', self.item)

        # account info
        captured = fake_conn.requests
        self.assertEqual('HEAD', captured[0]['method'])
        self.assertEqual('a', captured[0]['path'][7:])
        # container GET
        self.assertEqual('GET', captured[1]['method'])
        self.assertEqual('a/c', captured[1]['path'][7:])
        params = sorted(captured[1]['qs'].split('&'))
        self.assertEqual(
            ['format=json', 'states=updating'], params)
        captured_hdrs = captured[1]['headers']
        self.assertEqual('shard', captured_hdrs.get('X-Backend-Record-Type'))
        self.assertEqual('namespace',
                         captured_hdrs.get('X-Backend-Record-Shard-Format'))
        self.assertIsNone(self.memcache.get('shard-updating-v2/a/c'))
        self.assertIsNone(actual)
        lines = self.app.logger.get_lines_for_level('error')
        self.assertEqual(1, len(lines))
        self.assertIn('Problem with listing response from /v1/a/c/o', lines[0])


class TestGetUpdateShardUTF8(TestGetUpdateShard):
    bound_prefix = u'\u1234'
    item = wsgi_to_str('\xe1\x88\xb41_test')


class TestGetUpdateShardLegacy(TestGetUpdateShard):
    def _create_response_data(self, shards, includes=None):
        # older container servers never return the shorter 'namespace' format
        # nor the 'X-Backend-Record-Shard-Format' header
        resp_headers = {'X-Backend-Record-Type': 'shard'}
        if includes is not None:
            shards = [sr for sr in shards if includes in sr]
        body = json.dumps([dict(sr) for sr in shards]).encode('ascii')
        return body, resp_headers


class TestGetUpdateShardLegacyUTF8(TestGetUpdateShard):
    bound_prefix = u'\u1234'
    item = wsgi_to_str('\xe1\x88\xb41_test')


@patch_policies()
class TestGetUpdatingNamespacesErrors(BaseObjectControllerMixin,
                                      unittest.TestCase):
    def setUp(self):
        super(TestGetUpdatingNamespacesErrors, self).setUp()
        self.ctrl = obj.BaseObjectController(self.app, 'a', 'c', 'o')

    def _check_get_namespaces_bad_data(self, body):
        req = Request.blank('/v1/a/c/o', method='PUT')
        # empty response
        resp_headers = {'X-Backend-Record-Type': 'shard'}
        with mocked_http_conn(200, 200, body_iter=iter([b'', body]),
                              headers=resp_headers):
            actual, resp = self.ctrl._get_updating_namespaces(
                req, 'a', 'c', '1_test')
        self.assertEqual(200, resp.status_int)
        self.assertIsNone(actual)
        lines = self.app.logger.get_lines_for_level('error')
        return lines

    def test_get_namespaces_empty_body(self):
        error_lines = self._check_get_namespaces_bad_data(b'')
        self.assertIn('Problem with listing response', error_lines[0])
        if six.PY2:
            self.assertIn('No JSON', error_lines[0])
        else:
            self.assertIn('JSONDecodeError', error_lines[0])
        self.assertFalse(error_lines[1:])

    def test_get_namespaces_not_a_list(self):
        body = json.dumps({}).encode('ascii')
        error_lines = self._check_get_namespaces_bad_data(body)
        self.assertIn('Problem with listing response', error_lines[0])
        self.assertIn('not a list', error_lines[0])
        self.assertFalse(error_lines[1:])

    def test_get_namespaces_key_missing(self):
        body = json.dumps([{}]).encode('ascii')
        error_lines = self._check_get_namespaces_bad_data(body)
        self.assertIn('Failed to get namespaces', error_lines[0])
        self.assertIn('KeyError', error_lines[0])
        self.assertFalse(error_lines[1:])

    def test_get_namespaces_invalid_shard_range(self):
        # lower > upper !
        bad_ns_data = {'name': 'name', 'lower': 'z', 'upper': 'a'}
        body = json.dumps([bad_ns_data]).encode('ascii')
        error_lines = self._check_get_namespaces_bad_data(body)
        self.assertIn('Failed to get namespaces', error_lines[0])
        self.assertIn('ValueError', error_lines[0])
        self.assertFalse(error_lines[1:])

    def test_get_namespaces_missing_record_type(self):
        req = Request.blank('/v1/a/c/o', method='PUT')
        sr = utils.Namespace('a/c', 'l', 'u')
        body = json.dumps([dict(sr)]).encode('ascii')
        with mocked_http_conn(
                200, 200, body_iter=iter([b'', body])):
            actual, resp = self.ctrl._get_updating_namespaces(
                req, 'a', 'c', '1_test')
        self.assertEqual(200, resp.status_int)
        self.assertIsNone(actual)
        error_lines = self.app.logger.get_lines_for_level('error')
        self.assertIn('Failed to get shard ranges', error_lines[0])
        self.assertIn('unexpected record type', error_lines[0])
        self.assertIn('/a/c', error_lines[0])
        self.assertFalse(error_lines[1:])

    def test_get_namespaces_wrong_record_type(self):
        req = Request.blank('/v1/a/c/o', method='PUT')
        sr = utils.Namespace('a/c', 'l', 'u')
        body = json.dumps([dict(sr)]).encode('ascii')
        headers = {'X-Backend-Record-Type': 'object'}
        with mocked_http_conn(
                200, 200, body_iter=iter([b'', body]),
                headers=headers):
            actual, resp = self.ctrl._get_updating_namespaces(
                req, 'a', 'c', '1_test')
        self.assertEqual(200, resp.status_int)
        self.assertIsNone(actual)
        error_lines = self.app.logger.get_lines_for_level('error')
        self.assertIn('Failed to get shard ranges', error_lines[0])
        self.assertIn('unexpected record type', error_lines[0])
        self.assertIn('/a/c', error_lines[0])
        self.assertFalse(error_lines[1:])

    def test_get_namespaces_request_failed(self):
        req = Request.blank('/v1/a/c/o', method='PUT')
        with mocked_http_conn(200, 404, 404, 404):
            actual, resp = self.ctrl._get_updating_namespaces(
                req, 'a', 'c', '1_test')
        self.assertEqual(404, resp.status_int)
        self.assertIsNone(actual)
        self.assertFalse(self.app.logger.get_lines_for_level('error'))
        warning_lines = self.app.logger.get_lines_for_level('warning')
        self.assertIn('Failed to get container listing', warning_lines[0])
        self.assertIn('/a/c', warning_lines[0])
        self.assertFalse(warning_lines[1:])


if __name__ == '__main__':
    unittest.main()<|MERGE_RESOLUTION|>--- conflicted
+++ resolved
@@ -916,11 +916,7 @@
             requests = self._test_x_open_expired(
                 method, num_reqs, headers={'X-Open-Expired': 'false'})
             for r in requests:
-<<<<<<< HEAD
-                # If the proxy server config is has enable_open_expired set
-=======
                 # If the proxy server config has enable_open_expired set
->>>>>>> 69b4ad44
                 # to false, then we set x-backend-open-expired to false
                 self.assertEqual(r['headers']['X-Open-Expired'], 'false')
                 self.assertNotIn('X-Backend-Open-Expired', r['headers'])

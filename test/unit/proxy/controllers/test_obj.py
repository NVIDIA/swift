#!/usr/bin/env python
# Copyright (c) 2010-2012 OpenStack Foundation
#
# Licensed under the Apache License, Version 2.0 (the "License");
# you may not use this file except in compliance with the License.
# You may obtain a copy of the License at
#
#    http://www.apache.org/licenses/LICENSE-2.0
#
# Unless required by applicable law or agreed to in writing, software
# distributed under the License is distributed on an "AS IS" BASIS,
# WITHOUT WARRANTIES OR CONDITIONS OF ANY KIND, either express or
# implied.
# See the License for the specific language governing permissions and
# limitations under the License.

import collections
import itertools
import math
import random
import time
import unittest
from collections import defaultdict
from contextlib import contextmanager
import json

import mock
from eventlet import Timeout, sleep
from eventlet.queue import Empty

import six
from six import StringIO
from six.moves import range
from six.moves.urllib.parse import quote
if six.PY2:
    from email.parser import FeedParser as EmailFeedParser
else:
    from email.parser import BytesFeedParser as EmailFeedParser

import swift
from swift.common import utils, swob, exceptions
from swift.common.exceptions import ChunkWriteTimeout
from swift.common.utils import Timestamp, list_from_csv, md5
from swift.proxy import server as proxy_server
from swift.proxy.controllers import obj
from swift.proxy.controllers.base import \
    get_container_info as _real_get_container_info
from swift.common.storage_policy import POLICIES, ECDriverError, \
    StoragePolicy, ECStoragePolicy
from swift.common.swob import Request
from test.debug_logger import debug_logger
from test.unit import (
    FakeRing, fake_http_connect, patch_policies, SlowBody, FakeStatus,
    DEFAULT_TEST_EC_TYPE, encode_frag_archive_bodies, make_ec_object_stub,
    fake_ec_node_response, StubResponse, mocked_http_conn,
    quiet_eventlet_exceptions)
from test.unit.proxy.test_server import node_error_count


def unchunk_body(chunked_body):
    body = b''
    remaining = chunked_body
    while remaining:
        hex_length, remaining = remaining.split(b'\r\n', 1)
        length = int(hex_length, 16)
        body += remaining[:length]
        remaining = remaining[length + 2:]
    return body


@contextmanager
def set_http_connect(*args, **kwargs):
    old_connect = swift.proxy.controllers.base.http_connect
    new_connect = fake_http_connect(*args, **kwargs)
    try:
        swift.proxy.controllers.base.http_connect = new_connect
        swift.proxy.controllers.obj.http_connect = new_connect
        swift.proxy.controllers.account.http_connect = new_connect
        swift.proxy.controllers.container.http_connect = new_connect
        yield new_connect
        left_over_status = list(new_connect.code_iter)
        if left_over_status:
            raise AssertionError('left over status %r' % left_over_status)
    finally:
        swift.proxy.controllers.base.http_connect = old_connect
        swift.proxy.controllers.obj.http_connect = old_connect
        swift.proxy.controllers.account.http_connect = old_connect
        swift.proxy.controllers.container.http_connect = old_connect


class PatchedObjControllerApp(proxy_server.Application):
    """
    This patch is just a hook over the proxy server's __call__ to ensure
    that calls to get_container_info will return the stubbed value for
    container_info if it's a container info call.
    """

    container_info = {}
    per_container_info = {}

    def __call__(self, *args, **kwargs):

        def _fake_get_container_info(env, app, swift_source=None):
            _vrs, account, container, _junk = utils.split_path(
                swob.wsgi_to_str(env['PATH_INFO']), 3, 4)

            # Seed the cache with our container info so that the real
            # get_container_info finds it.
            ic = env.setdefault('swift.infocache', {})
            cache_key = "container/%s/%s" % (account, container)

            old_value = ic.get(cache_key)

            # Copy the container info so we don't hand out a reference to a
            # mutable thing that's set up only once at compile time. Nothing
            # *should* mutate it, but it's better to be paranoid than wrong.
            if container in self.per_container_info:
                ic[cache_key] = self.per_container_info[container].copy()
            else:
                ic[cache_key] = self.container_info.copy()

            real_info = _real_get_container_info(env, app, swift_source)

            if old_value is None:
                del ic[cache_key]
            else:
                ic[cache_key] = old_value

            return real_info

        with mock.patch('swift.proxy.server.get_container_info',
                        new=_fake_get_container_info), \
                mock.patch('swift.proxy.controllers.base.get_container_info',
                           new=_fake_get_container_info):
            return super(
                PatchedObjControllerApp, self).__call__(*args, **kwargs)


def make_footers_callback(body=None):
    # helper method to create a footers callback that will generate some fake
    # footer metadata
    cont_etag = 'container update etag may differ'
    crypto_etag = '20242af0cd21dd7195a10483eb7472c9'
    etag_crypto_meta = \
        '{"cipher": "AES_CTR_256", "iv": "sD+PSw/DfqYwpsVGSo0GEw=="}'
    etag = md5(body,
               usedforsecurity=False).hexdigest() if body is not None else None
    footers_to_add = {
        'X-Object-Sysmeta-Container-Update-Override-Etag': cont_etag,
        'X-Object-Sysmeta-Crypto-Etag': crypto_etag,
        'X-Object-Sysmeta-Crypto-Meta-Etag': etag_crypto_meta,
        'X-I-Feel-Lucky': 'Not blocked',
        'Etag': etag}

    def footers_callback(footers):
        footers.update(footers_to_add)

    return footers_callback


class BaseObjectControllerMixin(object):
    container_info = {
        'status': 200,
        'write_acl': None,
        'read_acl': None,
        'storage_policy': None,
        'sync_key': None,
        'versions': None,
    }

    # this needs to be set on the test case
    controller_cls = None

    def setUp(self):
        # setup fake rings with handoffs
        for policy in POLICIES:
            policy.object_ring.max_more_nodes = policy.object_ring.replicas

        self.logger = debug_logger('proxy-server')
        self.logger.thread_locals = ('txn1', '127.0.0.2')
        # increase connection timeout to avoid intermittent failures
        conf = {'conn_timeout': 1.0}
        self.app = PatchedObjControllerApp(
            conf, account_ring=FakeRing(),
            container_ring=FakeRing(), logger=self.logger)
        self.logger.clear()  # startup/loading debug msgs not helpful

        # you can over-ride the container_info just by setting it on the app
        # (see PatchedObjControllerApp for details)
        self.app.container_info = dict(self.container_info)

        # default policy and ring references
        self.policy = POLICIES.default
        self.obj_ring = self.policy.object_ring
        self._ts_iter = (utils.Timestamp(t) for t in
                         itertools.count(int(time.time())))

    def ts(self):
        return next(self._ts_iter)

    def replicas(self, policy=None):
        policy = policy or POLICIES.default
        return policy.object_ring.replicas

    def quorum(self, policy=None):
        policy = policy or POLICIES.default
        return policy.quorum


class CommonObjectControllerMixin(BaseObjectControllerMixin):
    # defines tests that are common to all storage policy types
    def test_iter_nodes_local_first_noops_when_no_affinity(self):
        # this test needs a stable node order - most don't
        self.app.sort_nodes = lambda l, *args, **kwargs: l
        controller = self.controller_cls(
            self.app, 'a', 'c', 'o')
        policy = self.policy
        self.app.get_policy_options(policy).write_affinity_is_local_fn = None
        object_ring = policy.object_ring
        all_nodes = object_ring.get_part_nodes(1)
        all_nodes.extend(object_ring.get_more_nodes(1))

        for node in all_nodes:
            node['use_replication'] = False
        local_first_nodes = list(controller.iter_nodes_local_first(
            object_ring, 1, Request.blank('')))

        self.maxDiff = None

        self.assertEqual(all_nodes, local_first_nodes)

    def test_iter_nodes_local_first_moves_locals_first(self):
        controller = self.controller_cls(
            self.app, 'a', 'c', 'o')
        policy_conf = self.app.get_policy_options(self.policy)
        policy_conf.write_affinity_is_local_fn = (
            lambda node: node['region'] == 1)
        # we'll write to one more than replica count local nodes
        policy_conf.write_affinity_node_count_fn = lambda r: r + 1

        object_ring = self.policy.object_ring
        # make our fake ring have plenty of nodes, and not get limited
        # artificially by the proxy max request node count
        object_ring.max_more_nodes = 100000
        # nothing magic about * 2 + 3, just a way to make it bigger
        self.app.request_node_count = lambda r: r * 2 + 3

        all_nodes = object_ring.get_part_nodes(1)
        all_nodes.extend(object_ring.get_more_nodes(1))
        for node in all_nodes:
            node['use_replication'] = False

        # limit to the number we're going to look at in this request
        nodes_requested = self.app.request_node_count(object_ring.replicas)
        all_nodes = all_nodes[:nodes_requested]

        # make sure we have enough local nodes (sanity)
        all_local_nodes = [n for n in all_nodes if
                           policy_conf.write_affinity_is_local_fn(n)]
        self.assertGreaterEqual(len(all_local_nodes), self.replicas() + 1)

        # finally, create the local_first_nodes iter and flatten it out
        local_first_nodes = list(controller.iter_nodes_local_first(
            object_ring, 1, Request.blank('')))

        # the local nodes move up in the ordering
        self.assertEqual([1] * (self.replicas() + 1), [
            node['region'] for node in local_first_nodes[
                :self.replicas() + 1]])
        # we don't skip any nodes
        self.assertEqual(len(all_nodes), len(local_first_nodes))
        self.assertEqual(sorted(all_nodes, key=lambda dev: dev['id']),
                         sorted(local_first_nodes, key=lambda dev: dev['id']))

        for node in all_nodes:
            node['use_replication'] = True

        req = Request.blank(
            '/v1/a/c', headers={'x-backend-use-replication-network': 'yes'})
        local_first_nodes = list(controller.iter_nodes_local_first(
            object_ring, 1, request=req))
        self.assertEqual([1] * (self.replicas() + 1), [
            node['region'] for node in local_first_nodes[
                :self.replicas() + 1]])
        # we don't skip any nodes
        self.assertEqual(len(all_nodes), len(local_first_nodes))
        self.assertEqual(sorted(all_nodes, key=lambda dev: dev['id']),
                         sorted(local_first_nodes, key=lambda dev: dev['id']))

    def test_iter_nodes_local_first_best_effort(self):
        controller = self.controller_cls(
            self.app, 'a', 'c', 'o')
        policy_conf = self.app.get_policy_options(self.policy)
        policy_conf.write_affinity_is_local_fn = (
            lambda node: node['region'] == 1)

        object_ring = self.policy.object_ring
        all_nodes = object_ring.get_part_nodes(1)
        all_nodes.extend(object_ring.get_more_nodes(1))
        for node in all_nodes:
            node['use_replication'] = False

        local_first_nodes = list(controller.iter_nodes_local_first(
            object_ring, 1, request=Request.blank('')))

        # we won't have quite enough local nodes...
        self.assertEqual(len(all_nodes), self.replicas() +
                         POLICIES.default.object_ring.max_more_nodes)
        all_local_nodes = [n for n in all_nodes if
                           policy_conf.write_affinity_is_local_fn(n)]
        self.assertEqual(len(all_local_nodes), self.replicas())
        # but the local nodes we do have are at the front of the local iter
        first_n_local_first_nodes = local_first_nodes[:len(all_local_nodes)]
        self.assertEqual(sorted(all_local_nodes, key=lambda dev: dev['id']),
                         sorted(first_n_local_first_nodes,
                                key=lambda dev: dev['id']))
        # but we *still* don't *skip* any nodes
        self.assertEqual(len(all_nodes), len(local_first_nodes))
        self.assertEqual(sorted(all_nodes, key=lambda dev: dev['id']),
                         sorted(local_first_nodes, key=lambda dev: dev['id']))

    def test_iter_nodes_local_handoff_first_noops_when_no_affinity(self):
        # this test needs a stable node order - most don't
        self.app.sort_nodes = lambda l, *args, **kwargs: l
        controller = self.controller_cls(
            self.app, 'a', 'c', 'o')
        policy = self.policy
        self.app.get_policy_options(policy).write_affinity_is_local_fn = None
        object_ring = policy.object_ring
        all_nodes = object_ring.get_part_nodes(1)
        all_nodes.extend(object_ring.get_more_nodes(1))
        for node in all_nodes:
            node['use_replication'] = False

        local_first_nodes = list(controller.iter_nodes_local_first(
            object_ring, 1, local_handoffs_first=True,
            request=Request.blank('')))

        self.maxDiff = None

        self.assertEqual(all_nodes, local_first_nodes)

    def test_iter_nodes_handoff_local_first_default(self):
        controller = self.controller_cls(
            self.app, 'a', 'c', 'o')
        policy_conf = self.app.get_policy_options(self.policy)
        policy_conf.write_affinity_is_local_fn = (
            lambda node: node['region'] == 1)

        object_ring = self.policy.object_ring
        primary_nodes = object_ring.get_part_nodes(1)
        handoff_nodes_iter = object_ring.get_more_nodes(1)
        all_nodes = primary_nodes + list(handoff_nodes_iter)
        for node in all_nodes:
            node['use_replication'] = False
        handoff_nodes_iter = object_ring.get_more_nodes(1)
        local_handoffs = [n for n in handoff_nodes_iter if
                          policy_conf.write_affinity_is_local_fn(n)]

        prefered_nodes = list(controller.iter_nodes_local_first(
            object_ring, 1, local_handoffs_first=True,
            request=Request.blank('')))

        self.assertEqual(len(all_nodes), self.replicas() +
                         POLICIES.default.object_ring.max_more_nodes)

        first_primary_nodes = prefered_nodes[:len(primary_nodes)]
        self.assertEqual(sorted(primary_nodes, key=lambda dev: dev['id']),
                         sorted(first_primary_nodes,
                                key=lambda dev: dev['id']))

        handoff_count = self.replicas() - len(primary_nodes)
        first_handoffs = prefered_nodes[len(primary_nodes):][:handoff_count]
        self.assertEqual(first_handoffs, local_handoffs[:handoff_count])

    def test_iter_nodes_handoff_local_first_non_default(self):
        # Obviously this test doesn't work if we're testing 1 replica.
        # In that case, we don't have any failovers to check.
        if self.replicas() == 1:
            return

        controller = self.controller_cls(
            self.app, 'a', 'c', 'o')
        policy_conf = self.app.get_policy_options(self.policy)
        policy_conf.write_affinity_is_local_fn = (
            lambda node: node['region'] == 1)
        policy_conf.write_affinity_handoff_delete_count = 1

        object_ring = self.policy.object_ring
        primary_nodes = object_ring.get_part_nodes(1)
        handoff_nodes_iter = object_ring.get_more_nodes(1)
        all_nodes = primary_nodes + list(handoff_nodes_iter)
        for node in all_nodes:
            node['use_replication'] = False
        handoff_nodes_iter = object_ring.get_more_nodes(1)
        local_handoffs = [n for n in handoff_nodes_iter if
                          policy_conf.write_affinity_is_local_fn(n)]
        for node in local_handoffs:
            node['use_replication'] = False

        prefered_nodes = list(controller.iter_nodes_local_first(
            object_ring, 1, local_handoffs_first=True,
            request=Request.blank('')))

        self.assertEqual(len(all_nodes), self.replicas() +
                         POLICIES.default.object_ring.max_more_nodes)

        first_primary_nodes = prefered_nodes[:len(primary_nodes)]
        self.assertEqual(sorted(primary_nodes, key=lambda dev: dev['id']),
                         sorted(first_primary_nodes,
                                key=lambda dev: dev['id']))

        handoff_count = policy_conf.write_affinity_handoff_delete_count
        first_handoffs = prefered_nodes[len(primary_nodes):][:handoff_count]
        self.assertEqual(first_handoffs, local_handoffs[:handoff_count])

    def test_connect_put_node_timeout(self):
        controller = self.controller_cls(
            self.app, 'a', 'c', 'o')
        req = swift.common.swob.Request.blank('/v1/a/c/o')
        self.app.conn_timeout = 0.05
        with set_http_connect(slow_connect=True):
            nodes = [dict(ip='', port='', device='')]
            res = controller._connect_put_node(nodes, '', req, {}, ('', ''))
        self.assertIsNone(res)

    def test_DELETE_simple(self):
        req = swift.common.swob.Request.blank('/v1/a/c/o', method='DELETE')
        codes = [204] * self.replicas()
        with set_http_connect(*codes):
            resp = req.get_response(self.app)
        self.assertEqual(resp.status_int, 204)

    def test_DELETE_missing_one(self):
        # Obviously this test doesn't work if we're testing 1 replica.
        # In that case, we don't have any failovers to check.
        if self.replicas() == 1:
            return
        req = swift.common.swob.Request.blank('/v1/a/c/o', method='DELETE')
        codes = [404] + [204] * (self.replicas() - 1)
        random.shuffle(codes)
        with set_http_connect(*codes):
            resp = req.get_response(self.app)
        self.assertEqual(resp.status_int, 204)

    def test_DELETE_not_found(self):
        # Obviously this test doesn't work if we're testing 1 replica.
        # In that case, we don't have any failovers to check.
        if self.replicas() == 1:
            return
        req = swift.common.swob.Request.blank('/v1/a/c/o', method='DELETE')
        codes = [404] * (self.replicas() - 1) + [204]
        with set_http_connect(*codes):
            resp = req.get_response(self.app)
        self.assertEqual(resp.status_int, 404)

    def test_DELETE_mostly_found(self):
        req = swift.common.swob.Request.blank('/v1/a/c/o', method='DELETE')
        mostly_204s = [204] * self.quorum()
        codes = mostly_204s + [404] * (self.replicas() - len(mostly_204s))
        self.assertEqual(len(codes), self.replicas())
        with set_http_connect(*codes):
            resp = req.get_response(self.app)
        self.assertEqual(resp.status_int, 204)

    def test_DELETE_mostly_not_found(self):
        req = swift.common.swob.Request.blank('/v1/a/c/o', method='DELETE')
        mostly_404s = [404] * self.quorum()
        codes = mostly_404s + [204] * (self.replicas() - len(mostly_404s))
        self.assertEqual(len(codes), self.replicas())
        with set_http_connect(*codes):
            resp = req.get_response(self.app)
        self.assertEqual(resp.status_int, 404)

    def test_DELETE_half_not_found_statuses(self):
        self.obj_ring.set_replicas(4)

        req = swift.common.swob.Request.blank('/v1/a/c/o', method='DELETE')
        with set_http_connect(404, 204, 404, 204):
            resp = req.get_response(self.app)
        self.assertEqual(resp.status_int, 204)

    def test_DELETE_half_not_found_headers_and_body(self):
        # Transformed responses have bogus bodies and headers, so make sure we
        # send the client headers and body from a real node's response.
        self.obj_ring.set_replicas(4)

        status_codes = (404, 404, 204, 204)
        bodies = (b'not found', b'not found', b'', b'')
        headers = [{}, {}, {'Pick-Me': 'yes'}, {'Pick-Me': 'yes'}]

        req = swift.common.swob.Request.blank('/v1/a/c/o', method='DELETE')
        with set_http_connect(*status_codes, body_iter=bodies,
                              headers=headers):
            resp = req.get_response(self.app)
        self.assertEqual(resp.status_int, 204)
        self.assertEqual(resp.headers.get('Pick-Me'), 'yes')
        self.assertEqual(resp.body, b'')

    def test_DELETE_handoff(self):
        req = swift.common.swob.Request.blank('/v1/a/c/o', method='DELETE')
        codes = [204] * self.replicas()
        with set_http_connect(507, *codes):
            resp = req.get_response(self.app)
        self.assertEqual(resp.status_int, 204)

    def test_DELETE_limits_expirer_queue_updates(self):
        req = swift.common.swob.Request.blank('/v1/a/c/o', method='DELETE')
        codes = [204] * self.replicas()
        captured_headers = []

        def capture_headers(ip, port, device, part, method, path,
                            headers=None, **kwargs):
            captured_headers.append(headers)

        with set_http_connect(*codes, give_connect=capture_headers):
            resp = req.get_response(self.app)
        self.assertEqual(resp.status_int, 204)  # sanity check

        counts = {True: 0, False: 0, None: 0}
        for headers in captured_headers:
            v = headers.get('X-Backend-Clean-Expiring-Object-Queue')
            norm_v = None if v is None else utils.config_true_value(v)
            counts[norm_v] += 1

        max_queue_updates = 2
        o_replicas = self.replicas()
        self.assertEqual(counts, {
            True: min(max_queue_updates, o_replicas),
            False: max(o_replicas - max_queue_updates, 0),
            None: 0,
        })

    def test_expirer_DELETE_suppresses_expirer_queue_updates(self):
        req = swift.common.swob.Request.blank(
            '/v1/a/c/o', method='DELETE', headers={
                'X-Backend-Clean-Expiring-Object-Queue': 'no'})
        codes = [204] * self.replicas()
        captured_headers = []

        def capture_headers(ip, port, device, part, method, path,
                            headers=None, **kwargs):
            captured_headers.append(headers)

        with set_http_connect(*codes, give_connect=capture_headers):
            resp = req.get_response(self.app)
        self.assertEqual(resp.status_int, 204)  # sanity check

        counts = {True: 0, False: 0, None: 0}
        for headers in captured_headers:
            v = headers.get('X-Backend-Clean-Expiring-Object-Queue')
            norm_v = None if v is None else utils.config_true_value(v)
            counts[norm_v] += 1

        o_replicas = self.replicas()
        self.assertEqual(counts, {
            True: 0,
            False: o_replicas,
            None: 0,
        })

        # Make sure we're not sending any expirer-queue update headers here.
        # Since we're not updating the expirer queue, these headers would be
        # superfluous.
        for headers in captured_headers:
            self.assertNotIn('X-Delete-At-Container', headers)
            self.assertNotIn('X-Delete-At-Partition', headers)
            self.assertNotIn('X-Delete-At-Host', headers)
            self.assertNotIn('X-Delete-At-Device', headers)

    def test_DELETE_write_affinity_after_replication(self):
        policy_conf = self.app.get_policy_options(self.policy)
        policy_conf.write_affinity_handoff_delete_count = self.replicas() // 2
        policy_conf.write_affinity_is_local_fn = (
            lambda node: node['region'] == 1)
        handoff_count = policy_conf.write_affinity_handoff_delete_count

        req = swift.common.swob.Request.blank('/v1/a/c/o', method='DELETE')
        codes = [204] * self.replicas() + [404] * handoff_count
        with set_http_connect(*codes):
            resp = req.get_response(self.app)

        self.assertEqual(resp.status_int, 204)

    def test_DELETE_write_affinity_before_replication(self):
        policy_conf = self.app.get_policy_options(self.policy)
        policy_conf.write_affinity_handoff_delete_count = self.replicas() // 2
        policy_conf.write_affinity_is_local_fn = (
            lambda node: node['region'] == 1)
        handoff_count = policy_conf.write_affinity_handoff_delete_count

        req = swift.common.swob.Request.blank('/v1/a/c/o', method='DELETE')
        codes = ([204] * (self.replicas() - handoff_count) +
                 [404] * handoff_count +
                 [204] * handoff_count)
        with set_http_connect(*codes):
            resp = req.get_response(self.app)

        self.assertEqual(resp.status_int, 204)

    def test_PUT_limits_expirer_queue_deletes(self):
        req = swift.common.swob.Request.blank(
            '/v1/a/c/o', method='PUT', body=b'',
            headers={'Content-Type': 'application/octet-stream'})
        codes = [201] * self.replicas()
        captured_headers = []

        def capture_headers(ip, port, device, part, method, path,
                            headers=None, **kwargs):
            captured_headers.append(headers)

        expect_headers = {
            'X-Obj-Metadata-Footer': 'yes',
            'X-Obj-Multiphase-Commit': 'yes'
        }
        with set_http_connect(*codes, give_connect=capture_headers,
                              expect_headers=expect_headers):
            # this req may or may not succeed depending on the Putter type used
            # but that's ok because we're only interested in verifying the
            # headers that were sent
            req.get_response(self.app)

        counts = {True: 0, False: 0, None: 0}
        for headers in captured_headers:
            v = headers.get('X-Backend-Clean-Expiring-Object-Queue')
            norm_v = None if v is None else utils.config_true_value(v)
            counts[norm_v] += 1

        max_queue_updates = 2
        o_replicas = self.replicas()
        self.assertEqual(counts, {
            True: min(max_queue_updates, o_replicas),
            False: max(o_replicas - max_queue_updates, 0),
            None: 0,
        })

    def test_POST_limits_expirer_queue_deletes(self):
        req = swift.common.swob.Request.blank(
            '/v1/a/c/o', method='POST', body=b'',
            headers={'Content-Type': 'application/octet-stream'})
        codes = [201] * self.replicas()
        captured_headers = []

        def capture_headers(ip, port, device, part, method, path,
                            headers=None, **kwargs):
            captured_headers.append(headers)

        with set_http_connect(*codes, give_connect=capture_headers):
            resp = req.get_response(self.app)
        self.assertEqual(resp.status_int, 201)  # sanity check

        counts = {True: 0, False: 0, None: 0}
        for headers in captured_headers:
            v = headers.get('X-Backend-Clean-Expiring-Object-Queue')
            norm_v = None if v is None else utils.config_true_value(v)
            counts[norm_v] += 1

        max_queue_updates = 2
        o_replicas = self.replicas()
        self.assertEqual(counts, {
            True: min(max_queue_updates, o_replicas),
            False: max(o_replicas - max_queue_updates, 0),
            None: 0,
        })

    def test_POST_non_int_delete_after(self):
        t = str(int(time.time() + 100)) + '.1'
        req = swob.Request.blank('/v1/a/c/o', method='POST',
                                 headers={'Content-Type': 'foo/bar',
                                          'X-Delete-After': t})
        resp = req.get_response(self.app)
        self.assertEqual(resp.status_int, 400)
        self.assertEqual(b'Non-integer X-Delete-After', resp.body)

    def test_PUT_non_int_delete_after(self):
        t = str(int(time.time() + 100)) + '.1'
        req = swob.Request.blank('/v1/a/c/o', method='PUT', body=b'',
                                 headers={'Content-Type': 'foo/bar',
                                          'X-Delete-After': t})
        with set_http_connect():
            resp = req.get_response(self.app)
        self.assertEqual(resp.status_int, 400)
        self.assertEqual(b'Non-integer X-Delete-After', resp.body)

    def test_POST_negative_delete_after(self):
        req = swob.Request.blank('/v1/a/c/o', method='POST',
                                 headers={'Content-Type': 'foo/bar',
                                          'X-Delete-After': '-60'})
        resp = req.get_response(self.app)
        self.assertEqual(resp.status_int, 400)
        self.assertEqual(b'X-Delete-After in past', resp.body)

    def test_PUT_negative_delete_after(self):
        req = swob.Request.blank('/v1/a/c/o', method='PUT', body=b'',
                                 headers={'Content-Type': 'foo/bar',
                                          'X-Delete-After': '-60'})
        with set_http_connect():
            resp = req.get_response(self.app)
        self.assertEqual(resp.status_int, 400)
        self.assertEqual(b'X-Delete-After in past', resp.body)

    def test_POST_delete_at_non_integer(self):
        t = str(int(time.time() + 100)) + '.1'
        req = swob.Request.blank('/v1/a/c/o', method='POST',
                                 headers={'Content-Type': 'foo/bar',
                                          'X-Delete-At': t})
        resp = req.get_response(self.app)
        self.assertEqual(resp.status_int, 400)
        self.assertEqual(b'Non-integer X-Delete-At', resp.body)

    def test_PUT_delete_at_non_integer(self):
        t = str(int(time.time() - 100)) + '.1'
        req = swob.Request.blank('/v1/a/c/o', method='PUT', body=b'',
                                 headers={'Content-Type': 'foo/bar',
                                          'X-Delete-At': t})
        with set_http_connect():
            resp = req.get_response(self.app)
        self.assertEqual(resp.status_int, 400)
        self.assertEqual(b'Non-integer X-Delete-At', resp.body)

    def test_POST_delete_at_in_past(self):
        t = str(int(time.time() - 100))
        req = swob.Request.blank('/v1/a/c/o', method='POST',
                                 headers={'Content-Type': 'foo/bar',
                                          'X-Delete-At': t})
        resp = req.get_response(self.app)
        self.assertEqual(resp.status_int, 400)
        self.assertEqual(b'X-Delete-At in past', resp.body)

    def test_PUT_delete_at_in_past(self):
        t = str(int(time.time() - 100))
        req = swob.Request.blank('/v1/a/c/o', method='PUT', body=b'',
                                 headers={'Content-Type': 'foo/bar',
                                          'X-Delete-At': t})
        with set_http_connect():
            resp = req.get_response(self.app)
        self.assertEqual(resp.status_int, 400)
        self.assertEqual(b'X-Delete-At in past', resp.body)

<<<<<<< HEAD
    def _test_x_open_expired(self, method, headers=None):
        req = swift.common.swob.Request.blank(
            '/v1/a/c/o', method=method, headers=headers)
        codes = [404] * (self.obj_ring.replicas +
                         self.obj_ring.max_more_nodes)
=======
    def _test_x_open_expired(self, method, num_reqs, headers=None):
        req = swift.common.swob.Request.blank(
            '/v1/a/c/o', method=method, headers=headers)
        codes = [404] * num_reqs
>>>>>>> aba93c41
        with mocked_http_conn(*codes) as fake_conn:
            resp = req.get_response(self.app)
        self.assertEqual(resp.status_int, 404)
        return fake_conn.requests

    def test_x_open_expired(self):
<<<<<<< HEAD
        for method in ('GET', 'HEAD'):
            requests = self._test_x_open_expired(method)
=======
        for method, num_reqs in (
                ('GET',
                 self.obj_ring.replicas + self.obj_ring.max_more_nodes),
                ('HEAD',
                 self.obj_ring.replicas + self.obj_ring.max_more_nodes),
                ('POST', self.obj_ring.replicas)):
            requests = self._test_x_open_expired(method, num_reqs)
>>>>>>> aba93c41
            for r in requests:
                self.assertNotIn('X-Open-Expired', r['headers'])
                self.assertNotIn('X-Backend-Open-Expired', r['headers'])

            requests = self._test_x_open_expired(
<<<<<<< HEAD
                method, headers={'X-Open-Expired': 'true'})
=======
                method, num_reqs, headers={'X-Open-Expired': 'true'})
>>>>>>> aba93c41
            for r in requests:
                self.assertEqual(r['headers']['X-Open-Expired'], 'true')
                self.assertEqual(r['headers']['X-Backend-Open-Expired'],
                                 'true')

            requests = self._test_x_open_expired(
<<<<<<< HEAD
                method, headers={'X-Open-Expired': 'false'})
=======
                method, num_reqs, headers={'X-Open-Expired': 'false'})
>>>>>>> aba93c41
            for r in requests:
                self.assertEqual(r['headers']['X-Open-Expired'], 'false')
                self.assertNotIn('X-Backend-Open-Expired', r['headers'])

        # we don't support x-open-expired on PUT
        req = swift.common.swob.Request.blank(
            '/v1/a/c/o', method='PUT', headers={
                'Content-Length': '0',
                'X-Open-Expired': 'true'})
        codes = [201] * self.obj_ring.replicas
        expect_headers = {
            'X-Obj-Metadata-Footer': 'yes',
            'X-Obj-Multiphase-Commit': 'yes'
        }
        with mocked_http_conn(
                *codes, expect_headers=expect_headers) as fake_conn:
            resp = req.get_response(self.app)
        self.assertEqual(resp.status_int, 201)
        for r in fake_conn.requests:
            self.assertEqual(r['headers']['X-Open-Expired'], 'true')
            self.assertNotIn('X-Backend-Open-Expired', r['headers'])

<<<<<<< HEAD
        # we don't support x-open-expired on POST (yet?)
        req = swift.common.swob.Request.blank(
            '/v1/a/c/o', method='POST', headers={'X-Open-Expired': 'true'})
        codes = [202] * self.obj_ring.replicas
        with mocked_http_conn(*codes) as fake_conn:
            resp = req.get_response(self.app)
        self.assertEqual(resp.status_int, 202)
        for r in fake_conn.requests:
            self.assertEqual(r['headers']['X-Open-Expired'], 'true')
            self.assertNotIn('X-Backend-Open-Expired', r['headers'])

=======
>>>>>>> aba93c41
    def test_HEAD_simple(self):
        req = swift.common.swob.Request.blank('/v1/a/c/o', method='HEAD')
        with set_http_connect(200):
            resp = req.get_response(self.app)
        self.assertEqual(resp.status_int, 200)
        self.assertIn('Accept-Ranges', resp.headers)

    def test_HEAD_x_newest(self):
        req = swift.common.swob.Request.blank('/v1/a/c/o', method='HEAD',
                                              headers={'X-Newest': 'true'})
        with set_http_connect(*([200] * self.replicas())):
            resp = req.get_response(self.app)
        self.assertEqual(resp.status_int, 200)

    def test_HEAD_x_newest_different_timestamps(self):
        req = swob.Request.blank('/v1/a/c/o', method='HEAD',
                                 headers={'X-Newest': 'true'})
        ts = (utils.Timestamp(t) for t in itertools.count(int(time.time())))
        timestamps = [next(ts) for i in range(self.replicas())]
        newest_timestamp = timestamps[-1]
        random.shuffle(timestamps)
        backend_response_headers = [{
            'X-Backend-Timestamp': t.internal,
            'X-Timestamp': t.normal
        } for t in timestamps]
        with set_http_connect(*([200] * self.replicas()),
                              headers=backend_response_headers):
            resp = req.get_response(self.app)
        self.assertEqual(resp.status_int, 200)
        self.assertEqual(resp.headers['x-timestamp'], newest_timestamp.normal)

    def test_HEAD_x_newest_with_two_vector_timestamps(self):
        req = swob.Request.blank('/v1/a/c/o', method='HEAD',
                                 headers={'X-Newest': 'true'})
        ts = (utils.Timestamp.now(offset=offset)
              for offset in itertools.count())
        timestamps = [next(ts) for i in range(self.replicas())]
        newest_timestamp = timestamps[-1]
        random.shuffle(timestamps)
        backend_response_headers = [{
            'X-Backend-Timestamp': t.internal,
            'X-Timestamp': t.normal
        } for t in timestamps]
        with set_http_connect(*([200] * self.replicas()),
                              headers=backend_response_headers):
            resp = req.get_response(self.app)
        self.assertEqual(resp.status_int, 200)
        self.assertEqual(resp.headers['x-backend-timestamp'],
                         newest_timestamp.internal)

    def test_HEAD_x_newest_with_some_missing(self):
        req = swob.Request.blank('/v1/a/c/o', method='HEAD',
                                 headers={'X-Newest': 'true'})
        ts = (utils.Timestamp(t) for t in itertools.count(int(time.time())))
        request_count = self.app.request_node_count(self.obj_ring.replicas)
        backend_response_headers = [{
            'x-timestamp': next(ts).normal,
        } for i in range(request_count)]
        responses = [404] * (request_count - 1)
        responses.append(200)
        request_log = []

        def capture_requests(ip, port, device, part, method, path,
                             headers=None, **kwargs):
            req = {
                'ip': ip,
                'port': port,
                'device': device,
                'part': part,
                'method': method,
                'path': path,
                'headers': headers,
            }
            request_log.append(req)
        with set_http_connect(*responses,
                              headers=backend_response_headers,
                              give_connect=capture_requests):
            resp = req.get_response(self.app)
        self.assertEqual(resp.status_int, 200)
        for req in request_log:
            self.assertEqual(req['method'], 'HEAD')
            self.assertEqual(req['path'], '/a/c/o')

    def test_some_404s_and_507s(self):
        self.policy.object_ring.max_more_nodes = (3 * self.replicas())
        req = swob.Request.blank('/v1/a/c/o', method='HEAD')
        responses = [StubResponse(
            404, headers={'X-Backend-Timestamp': '2'})] * self.replicas()
        responses += [StubResponse(507, headers={})] * (
            self.policy.object_ring.max_more_nodes - self.replicas())
        self.assertEqual(len(responses), 3 * self.replicas())  # sanity

        def get_response(req):
            return responses.pop(0)

        with capture_http_requests(get_response):
            resp = req.get_response(self.app)
        self.assertEqual(resp.status_int, 404)
        self.assertEqual(resp.headers['X-Backend-Timestamp'], '2')

    def test_container_sync_delete(self):
        ts = (utils.Timestamp(t) for t in itertools.count(int(time.time())))
        test_indexes = [None] + [int(p) for p in POLICIES]
        for policy_index in test_indexes:
            req = swob.Request.blank(
                '/v1/a/c/o', method='DELETE', headers={
                    'X-Timestamp': next(ts).internal})
            codes = [409] * self.obj_ring.replicas
            ts_iter = itertools.repeat(next(ts).internal)
            with set_http_connect(*codes, timestamps=ts_iter):
                resp = req.get_response(self.app)
            self.assertEqual(resp.status_int, 409)

    def test_PUT_requires_length(self):
        req = swift.common.swob.Request.blank('/v1/a/c/o', method='PUT')
        resp = req.get_response(self.app)
        self.assertEqual(resp.status_int, 411)

    def test_container_update_backend_requests(self):
        for policy in POLICIES:
            req = swift.common.swob.Request.blank(
                '/v1/a/c/o', method='PUT',
                headers={'Content-Length': '0',
                         'X-Backend-Storage-Policy-Index': int(policy)})
            controller = self.controller_cls(self.app, 'a', 'c', 'o')

            # This is the number of container updates we're doing, simulating
            # 1 to 15 container replicas.
            for num_containers in range(1, 16):
                containers = [{'ip': '1.0.0.%s' % i,
                               'port': '60%s' % str(i).zfill(2),
                               'device': 'sdb'} for i in range(num_containers)]

                backend_headers = controller._backend_requests(
                    req, self.replicas(policy), 1, containers)

                # how many of the backend headers have a container update
                n_container_updates = len(
                    [headers for headers in backend_headers
                     if 'X-Container-Partition' in headers])

                # how many object-server PUTs can fail and still let the
                # client PUT succeed
                n_can_fail = self.replicas(policy) - self.quorum(policy)
                n_expected_updates = (
                    n_can_fail + utils.quorum_size(num_containers))

                # you get at least one update per container no matter what
                n_expected_updates = max(
                    n_expected_updates, num_containers)

                # you can't have more object requests with updates than you
                # have object requests (the container stuff gets doubled up,
                # but that's not important for purposes of durability)
                n_expected_updates = min(
                    n_expected_updates, self.replicas(policy))
                self.assertEqual(n_expected_updates, n_container_updates)

    def test_delete_at_backend_requests(self):
        t = str(int(time.time() + 100))
        for policy in POLICIES:
            req = swift.common.swob.Request.blank(
                '/v1/a/c/o', method='PUT',
                headers={'Content-Length': '0',
                         'X-Backend-Storage-Policy-Index': int(policy),
                         'X-Delete-At': t})
            controller = self.controller_cls(self.app, 'a', 'c', 'o')

            for num_del_at_nodes in range(1, 16):
                containers = [
                    {'ip': '2.0.0.%s' % i, 'port': '70%s' % str(i).zfill(2),
                     'device': 'sdc'} for i in range(num_del_at_nodes)]
                del_at_nodes = [
                    {'ip': '1.0.0.%s' % i, 'port': '60%s' % str(i).zfill(2),
                     'device': 'sdb'} for i in range(num_del_at_nodes)]

                backend_headers = controller._backend_requests(
                    req, self.replicas(policy), 1, containers,
                    delete_at_container='dac', delete_at_partition=2,
                    delete_at_nodes=del_at_nodes)

                devices = []
                hosts = []
                part = ctr = 0
                for given_headers in backend_headers:
                    self.assertEqual(given_headers.get('X-Delete-At'), t)
                    if 'X-Delete-At-Partition' in given_headers:
                        self.assertEqual(
                            given_headers.get('X-Delete-At-Partition'), '2')
                        part += 1
                    if 'X-Delete-At-Container' in given_headers:
                        self.assertEqual(
                            given_headers.get('X-Delete-At-Container'), 'dac')
                        ctr += 1
                    devices += (
                        list_from_csv(given_headers.get('X-Delete-At-Device')))
                    hosts += (
                        list_from_csv(given_headers.get('X-Delete-At-Host')))

                # same as in test_container_update_backend_requests
                n_can_fail = self.replicas(policy) - self.quorum(policy)
                n_expected_updates = (
                    n_can_fail + utils.quorum_size(num_del_at_nodes))

                n_expected_hosts = max(
                    n_expected_updates, num_del_at_nodes)

                self.assertEqual(len(hosts), n_expected_hosts)
                self.assertEqual(len(devices), n_expected_hosts)

                # parts don't get doubled up, maximum is count of obj requests
                n_expected_parts = min(
                    n_expected_hosts, self.replicas(policy))
                self.assertEqual(part, n_expected_parts)
                self.assertEqual(ctr, n_expected_parts)

                # check that hosts are correct
                self.assertEqual(
                    set(hosts),
                    set('%s:%s' % (h['ip'], h['port']) for h in del_at_nodes))
                self.assertEqual(set(devices), set(('sdb',)))

    def test_smooth_distributed_backend_requests(self):
        t = str(int(time.time() + 100))
        for policy in POLICIES:
            req = swift.common.swob.Request.blank(
                '/v1/a/c/o', method='PUT',
                headers={'Content-Length': '0',
                         'X-Backend-Storage-Policy-Index': int(policy),
                         'X-Delete-At': t})
            controller = self.controller_cls(self.app, 'a', 'c', 'o')

            for num_containers in range(1, 16):
                containers = [
                    {'ip': '2.0.0.%s' % i, 'port': '70%s' % str(i).zfill(2),
                     'device': 'sdc'} for i in range(num_containers)]
                del_at_nodes = [
                    {'ip': '1.0.0.%s' % i, 'port': '60%s' % str(i).zfill(2),
                     'device': 'sdb'} for i in range(num_containers)]

                backend_headers = controller._backend_requests(
                    req, self.replicas(policy), 1, containers,
                    delete_at_container='dac', delete_at_partition=2,
                    delete_at_nodes=del_at_nodes)

                # caculate no of expected updates, see
                # test_container_update_backend_requests for explanation
                n_expected_updates = min(max(
                    self.replicas(policy) - self.quorum(policy) +
                    utils.quorum_size(num_containers), num_containers),
                    self.replicas(policy))

                # the first n_expected_updates servers should have received
                # a container update
                self.assertTrue(
                    all([h.get('X-Container-Partition')
                         for h in backend_headers[:n_expected_updates]]))
                # the last n_expected_updates servers should have received
                # the x-delete-at* headers
                self.assertTrue(
                    all([h.get('X-Delete-At-Container')
                         for h in backend_headers[-n_expected_updates:]]))

    def _check_write_affinity(
            self, conf, policy_conf, policy, affinity_regions, affinity_count):
        conf['policy_config'] = policy_conf
        app = PatchedObjControllerApp(
            conf, account_ring=FakeRing(),
            container_ring=FakeRing(), logger=self.logger)

        controller = self.controller_cls(app, 'a', 'c', 'o')

        object_ring = app.get_object_ring(int(policy))
        # make our fake ring have plenty of nodes, and not get limited
        # artificially by the proxy max request node count
        object_ring.max_more_nodes = 100

        all_nodes = object_ring.get_part_nodes(1)
        all_nodes.extend(object_ring.get_more_nodes(1))

        # make sure we have enough local nodes (sanity)
        all_local_nodes = [n for n in all_nodes if
                           n['region'] in affinity_regions]
        self.assertGreaterEqual(len(all_local_nodes), affinity_count)

        # finally, create the local_first_nodes iter and flatten it out
        local_first_nodes = list(controller.iter_nodes_local_first(
            object_ring, 1, Request.blank(''), policy))

        # check that the required number of local nodes were moved up the order
        node_regions = [node['region'] for node in local_first_nodes]
        self.assertTrue(
            all(r in affinity_regions for r in node_regions[:affinity_count]),
            'Unexpected region found in local nodes, expected %s but got %s' %
            (affinity_regions, node_regions))
        return app

    def test_write_affinity_not_configured(self):
        # default is no write affinity so expect both regions 0 and 1
        self._check_write_affinity({}, {}, POLICIES[0], [0, 1],
                                   2 * self.replicas(POLICIES[0]))
        self._check_write_affinity({}, {}, POLICIES[1], [0, 1],
                                   2 * self.replicas(POLICIES[1]))

    def test_write_affinity_proxy_server_config(self):
        # without overrides policies use proxy-server config section options
        conf = {'write_affinity_node_count': '1 * replicas',
                'write_affinity': 'r0'}
        self._check_write_affinity(conf, {}, POLICIES[0], [0],
                                   self.replicas(POLICIES[0]))
        self._check_write_affinity(conf, {}, POLICIES[1], [0],
                                   self.replicas(POLICIES[1]))

    def test_write_affinity_per_policy_config(self):
        # check only per-policy configuration is sufficient
        conf = {}
        policy_conf = {'0': {'write_affinity_node_count': '1 * replicas',
                             'write_affinity': 'r1'},
                       '1': {'write_affinity_node_count': '5',
                             'write_affinity': 'r0'}}
        self._check_write_affinity(conf, policy_conf, POLICIES[0], [1],
                                   self.replicas(POLICIES[0]))
        self._check_write_affinity(conf, policy_conf, POLICIES[1], [0], 5)

    def test_write_affinity_per_policy_config_overrides_and_inherits(self):
        # check per-policy config is preferred over proxy-server section config
        conf = {'write_affinity_node_count': '1 * replicas',
                'write_affinity': 'r0'}
        policy_conf = {'0': {'write_affinity': 'r1'},
                       '1': {'write_affinity_node_count': '3 * replicas'}}
        # policy 0 inherits default node count, override affinity to r1
        self._check_write_affinity(conf, policy_conf, POLICIES[0], [1],
                                   self.replicas(POLICIES[0]))
        # policy 1 inherits default affinity to r0, overrides node count
        self._check_write_affinity(conf, policy_conf, POLICIES[1], [0],
                                   3 * self.replicas(POLICIES[1]))

# end of CommonObjectControllerMixin


@patch_policies()
class TestReplicatedObjController(CommonObjectControllerMixin,
                                  unittest.TestCase):

    controller_cls = obj.ReplicatedObjectController

    def test_PUT_simple(self):
        req = swift.common.swob.Request.blank('/v1/a/c/o', method='PUT')
        req.headers['content-length'] = '0'
        with set_http_connect(201, 201, 201):
            resp = req.get_response(self.app)
        self.assertEqual(resp.status_int, 201)

    def test_PUT_error_with_footers(self):
        footers_callback = make_footers_callback(b'')
        env = {'swift.callback.update_footers': footers_callback}
        req = swift.common.swob.Request.blank('/v1/a/c/o', method='PUT',
                                              environ=env)
        req.headers['content-length'] = '0'
        codes = [503] * self.replicas()
        expect_headers = {
            'X-Obj-Metadata-Footer': 'yes'
        }

        with set_http_connect(*codes, expect_headers=expect_headers):
            resp = req.get_response(self.app)
        self.assertEqual(resp.status_int, 503)

    def _test_PUT_with_no_footers(self, test_body=b'', chunked=False):
        # verify that when no footers are required then the PUT uses a regular
        # single part body
        req = swift.common.swob.Request.blank('/v1/a/c/o', method='PUT',
                                              body=test_body)
        if chunked:
            req.headers['Transfer-Encoding'] = 'chunked'
        etag = md5(test_body, usedforsecurity=False).hexdigest()
        req.headers['Etag'] = etag

        put_requests = defaultdict(
            lambda: {'headers': None, 'chunks': [], 'connection': None})

        def capture_body(conn, chunk):
            put_requests[conn.connection_id]['chunks'].append(chunk)
            put_requests[conn.connection_id]['connection'] = conn

        def capture_headers(ip, port, device, part, method, path, headers,
                            **kwargs):
            conn_id = kwargs['connection_id']
            put_requests[conn_id]['headers'] = headers

        codes = [201] * self.replicas()
        expect_headers = {'X-Obj-Metadata-Footer': 'yes'}
        resp_headers = {
            'Some-Header': 'Four',
            'Etag': '"%s"' % etag,
        }
        with set_http_connect(*codes, expect_headers=expect_headers,
                              give_send=capture_body,
                              give_connect=capture_headers,
                              headers=resp_headers):
            resp = req.get_response(self.app)

        self.assertEqual(resp.status_int, 201)
        timestamps = {captured_req['headers']['x-timestamp']
                      for captured_req in put_requests.values()}
        self.assertEqual(1, len(timestamps), timestamps)
        self.assertEqual(dict(resp.headers), {
            'Content-Type': 'text/html; charset=UTF-8',
            'Content-Length': '0',
            'Etag': etag,
            'Last-Modified': time.strftime(
                "%a, %d %b %Y %H:%M:%S GMT",
                time.gmtime(math.ceil(float(timestamps.pop())))),
        })
        for connection_id, info in put_requests.items():
            body = b''.join(info['chunks'])
            headers = info['headers']
            if chunked or not test_body:
                body = unchunk_body(body)
                self.assertEqual('100-continue', headers['Expect'])
                self.assertEqual('chunked', headers['Transfer-Encoding'])
                self.assertNotIn('Content-Length', headers)
            else:
                self.assertNotIn('Transfer-Encoding', headers)
            if body or not test_body:
                self.assertEqual('100-continue', headers['Expect'])
            else:
                self.assertNotIn('Expect', headers)
            self.assertNotIn('X-Backend-Obj-Multipart-Mime-Boundary', headers)
            self.assertNotIn('X-Backend-Obj-Metadata-Footer', headers)
            self.assertNotIn('X-Backend-Obj-Multiphase-Commit', headers)
            self.assertEqual(etag, headers['Etag'])

            self.assertEqual(test_body, body)
            self.assertTrue(info['connection'].closed)

    def test_PUT_with_chunked_body_and_no_footers(self):
        self._test_PUT_with_no_footers(test_body=b'asdf', chunked=True)

    def test_PUT_with_body_and_no_footers(self):
        self._test_PUT_with_no_footers(test_body=b'asdf', chunked=False)

    def test_PUT_with_no_body_and_no_footers(self):
        self._test_PUT_with_no_footers(test_body=b'', chunked=False)

    def test_txn_id_logging_on_PUT(self):
        req = swift.common.swob.Request.blank('/v1/a/c/o', method='PUT')
        self.app.logger.txn_id = req.environ['swift.trans_id'] = 'test-txn-id'
        req.headers['content-length'] = '0'
        # we capture stdout since the debug log formatter prints the formatted
        # message to stdout
        stdout = StringIO()
        with set_http_connect((100, Timeout()), 503, 503), \
                mock.patch('sys.stdout', stdout):
            resp = req.get_response(self.app)
        self.assertEqual(resp.status_int, 503)
        for line in stdout.getvalue().splitlines():
            self.assertIn('test-txn-id', line)
        self.assertIn('Trying to get final status of PUT to',
                      stdout.getvalue())

    def test_PUT_empty_bad_etag(self):
        req = swift.common.swob.Request.blank('/v1/a/c/o', method='PUT')
        req.headers['Content-Length'] = '0'
        req.headers['Etag'] = '"catbus"'

        # The 2-tuple here makes getexpect() return 422, not 100. For objects
        # that are >0 bytes, you get a 100 Continue and then a 422
        # Unprocessable Entity after sending the body. For zero-byte objects,
        # though, you get the 422 right away because no Expect header is sent
        # with zero-byte PUT. The second status in the tuple should not be
        # consumed, it's just there to make the FakeStatus treat the first as
        # an expect status, but we'll make it something other than a 422 so
        # that if it is consumed then the test should fail.
        codes = [FakeStatus((422, 200))
                 for _junk in range(self.replicas())]

        with set_http_connect(*codes):
            resp = req.get_response(self.app)
        self.assertEqual(resp.status_int, 422)

    def test_PUT_if_none_match(self):
        req = swift.common.swob.Request.blank('/v1/a/c/o', method='PUT')
        req.headers['if-none-match'] = '*'
        req.headers['content-length'] = '0'
        with set_http_connect(201, 201, 201):
            resp = req.get_response(self.app)
        self.assertEqual(resp.status_int, 201)

    def test_PUT_if_none_match_denied(self):
        req = swift.common.swob.Request.blank('/v1/a/c/o', method='PUT')
        req.headers['if-none-match'] = '*'
        req.headers['content-length'] = '0'
        with set_http_connect(201, 412, 201):
            resp = req.get_response(self.app)
        self.assertEqual(resp.status_int, 412)

    def test_PUT_if_none_match_not_star(self):
        req = swift.common.swob.Request.blank('/v1/a/c/o', method='PUT')
        req.headers['if-none-match'] = 'somethingelse'
        req.headers['content-length'] = '0'
        with set_http_connect():
            resp = req.get_response(self.app)
        self.assertEqual(resp.status_int, 400)

    def test_PUT_connect_exceptions(self):
        object_ring = self.app.get_object_ring(None)
        self.app.sort_nodes = lambda n, *args, **kwargs: n  # disable shuffle

        def test_status_map(statuses, expected):
            self.app.error_limiter.stats.clear()
            req = swob.Request.blank('/v1/a/c/o.jpg', method='PUT',
                                     body=b'test body')
            with set_http_connect(*statuses):
                resp = req.get_response(self.app)
            self.assertEqual(resp.status_int, expected)

        base_status = [201] * 3
        # test happy path
        test_status_map(list(base_status), 201)
        for i in range(3):
            self.assertEqual(node_error_count(
                self.app, object_ring.devs[i]), 0)
        # single node errors and test isolation
        for i in range(3):
            status_list = list(base_status)
            status_list[i] = 503
            test_status_map(status_list, 201)
            for j in range(3):
                self.assertEqual(node_error_count(
                    self.app, object_ring.devs[j]), 1 if j == i else 0)
        # connect errors
        test_status_map((201, Timeout(), 201, 201), 201)
        self.assertEqual(node_error_count(
            self.app, object_ring.devs[1]), 1)
        test_status_map((Exception('kaboom!'), 201, 201, 201), 201)
        self.assertEqual(node_error_count(
            self.app, object_ring.devs[0]), 1)
        # expect errors
        test_status_map((201, 201, (503, None), 201), 201)
        self.assertEqual(node_error_count(
            self.app, object_ring.devs[2]), 1)
        test_status_map(((507, None), 201, 201, 201), 201)
        self.assertEqual(
            node_error_count(self.app, object_ring.devs[0]),
            self.app.error_limiter.suppression_limit + 1)
        # response errors
        test_status_map(((100, Timeout()), 201, 201), 201)
        self.assertEqual(
            node_error_count(self.app, object_ring.devs[0]), 1)
        test_status_map((201, 201, (100, Exception())), 201)
        self.assertEqual(
            node_error_count(self.app, object_ring.devs[2]), 1)
        test_status_map((201, (100, 507), 201), 201)
        self.assertEqual(
            node_error_count(self.app, object_ring.devs[1]),
            self.app.error_limiter.suppression_limit + 1)

    def test_PUT_connect_exception_with_unicode_path(self):
        expected = 201
        statuses = (
            Exception('Connection refused: Please insert ten dollars'),
            201, 201, 201)

        req = swob.Request.blank('/v1/AUTH_kilroy/%ED%88%8E/%E9%90%89',
                                 method='PUT',
                                 body=b'life is utf-gr8')
        self.app.logger.clear()
        with set_http_connect(*statuses):
            resp = req.get_response(self.app)

        self.assertEqual(resp.status_int, expected)
        log_lines = self.app.logger.get_lines_for_level('error')
        self.assertFalse(log_lines[1:])
        self.assertIn('ERROR with Object server', log_lines[0])
        self.assertIn(quote(req.swift_entity_path), log_lines[0])
        self.assertIn('re: Expect: 100-continue', log_lines[0])

    def test_PUT_get_expect_errors_with_unicode_path(self):
        def do_test(statuses):
            req = swob.Request.blank('/v1/AUTH_kilroy/%ED%88%8E/%E9%90%89',
                                     method='PUT',
                                     body=b'life is utf-gr8')
            self.app.logger.clear()
            with set_http_connect(*statuses):
                resp = req.get_response(self.app)

            self.assertEqual(resp.status_int, 201)
            log_lines = self.app.logger.get_lines_for_level('error')
            self.assertFalse(log_lines[1:])
            return log_lines

        log_lines = do_test((201, (507, None), 201, 201))
        self.assertIn('ERROR Insufficient Storage', log_lines[0])

        log_lines = do_test((201, (503, None), 201, 201))
        self.assertIn('ERROR 503 Expect: 100-continue From Object Server',
                      log_lines[0])

    def test_PUT_send_exception_with_unicode_path(self):
        def do_test(exc):
            conns = set()

            def capture_send(conn, data):
                conns.add(conn)
                if len(conns) == 2:
                    raise exc

            req = swob.Request.blank('/v1/AUTH_kilroy/%ED%88%8E/%E9%90%89',
                                     method='PUT',
                                     body=b'life is utf-gr8')
            self.app.logger.clear()
            with set_http_connect(201, 201, 201, give_send=capture_send):
                resp = req.get_response(self.app)

            self.assertEqual(resp.status_int, 201)
            log_lines = self.app.logger.get_lines_for_level('error')
            self.assertFalse(log_lines[1:])
            self.assertIn('ERROR with Object server', log_lines[0])
            self.assertIn(quote(req.swift_entity_path), log_lines[0])
            self.assertIn('Trying to write to', log_lines[0])

        do_test(Exception('Exception while sending data on connection'))
        do_test(ChunkWriteTimeout())

    def test_PUT_final_response_errors_with_unicode_path(self):
        def do_test(statuses):
            req = swob.Request.blank('/v1/AUTH_kilroy/%ED%88%8E/%E9%90%89',
                                     method='PUT',
                                     body=b'life is utf-gr8')
            self.app.logger.clear()
            with set_http_connect(*statuses):
                resp = req.get_response(self.app)

            self.assertEqual(resp.status_int, 201)
            log_lines = self.app.logger.get_lines_for_level('error')
            self.assertFalse(log_lines[1:])
            return req, log_lines

        req, log_lines = do_test((201, (100, Exception('boom')), 201))
        self.assertIn('ERROR with Object server', log_lines[0])
        if six.PY3:
            self.assertIn(req.path, log_lines[0])
        else:
            self.assertIn(req.path.decode('utf-8'), log_lines[0])
        self.assertIn('Trying to get final status of PUT', log_lines[0])

        req, log_lines = do_test((201, (100, Timeout()), 201))
        self.assertIn('ERROR with Object server', log_lines[0])
        if six.PY3:
            self.assertIn(req.path, log_lines[0])
        else:
            self.assertIn(req.path.decode('utf-8'), log_lines[0])
        self.assertIn('Trying to get final status of PUT', log_lines[0])

        req, log_lines = do_test((201, (100, 507), 201))
        self.assertIn('ERROR Insufficient Storage', log_lines[0])

        req, log_lines = do_test((201, (100, 500), 201))
        if six.PY3:
            # We allow the b'' in logs because we want to see bad characters.
            self.assertIn(
                "ERROR 500 b'' Trying to PUT /v1/AUTH_kilroy/%ED%88%8E/"
                "%E9%90%89 From Object Server", log_lines[0])
            self.assertIn(req.path, log_lines[0])
        else:
            self.assertIn(
                'ERROR 500  Trying to PUT /v1/AUTH_kilroy/%ED%88%8E/%E9%90%89 '
                'From Object Server', log_lines[0])
            self.assertIn(req.path.decode('utf-8'), log_lines[0])

    def test_DELETE_errors(self):
        # verify logged errors with and without non-ascii characters in path
        def do_test(path, statuses):

            req = swob.Request.blank('/v1' + path,
                                     method='DELETE',
                                     body=b'life is utf-gr8')
            self.app.logger.clear()
            with set_http_connect(*statuses):
                resp = req.get_response(self.app)

            self.assertEqual(resp.status_int, 201)
            log_lines = self.app.logger.get_lines_for_level('error')
            self.assertFalse(log_lines[1:])
            return req, log_lines

        req, log_lines = do_test('/AUTH_kilroy/ascii/ascii',
                                 (201, 500, 201, 201))
        self.assertIn('Trying to DELETE', log_lines[0])
        if six.PY3:
            self.assertIn(req.swift_entity_path, log_lines[0])
        else:
            self.assertIn(req.swift_entity_path.decode('utf-8'), log_lines[0])
        self.assertIn(' From Object Server', log_lines[0])

        req, log_lines = do_test('/AUTH_kilroy/%ED%88%8E/%E9%90%89',
                                 (201, 500, 201, 201))
        self.assertIn('Trying to DELETE', log_lines[0])
        if six.PY3:
            self.assertIn(req.swift_entity_path, log_lines[0])
        else:
            self.assertIn(req.swift_entity_path.decode('utf-8'), log_lines[0])
        self.assertIn(' From Object Server', log_lines[0])

        req, log_lines = do_test('/AUTH_kilroy/ascii/ascii',
                                 (201, 507, 201, 201))
        self.assertIn('ERROR Insufficient Storage', log_lines[0])

        req, log_lines = do_test('/AUTH_kilroy/%ED%88%8E/%E9%90%89',
                                 (201, 507, 201, 201))
        self.assertIn('ERROR Insufficient Storage', log_lines[0])

        req, log_lines = do_test('/AUTH_kilroy/ascii/ascii',
                                 (201, Exception(), 201, 201))
        self.assertIn('Trying to DELETE', log_lines[0])
        if six.PY3:
            self.assertIn(req.swift_entity_path, log_lines[0])
        else:
            self.assertIn(req.swift_entity_path.decode('utf-8'), log_lines[0])
        self.assertIn('ERROR with Object server', log_lines[0])

        req, log_lines = do_test('/AUTH_kilroy/%ED%88%8E/%E9%90%89',
                                 (201, Exception(), 201, 201))
        self.assertIn('Trying to DELETE', log_lines[0])
        if six.PY3:
            self.assertIn(req.swift_entity_path, log_lines[0])
        else:
            self.assertIn(req.swift_entity_path.decode('utf-8'), log_lines[0])
        self.assertIn('ERROR with Object server', log_lines[0])

    def test_DELETE_with_write_affinity(self):
        policy_conf = self.app.get_policy_options(self.policy)
        policy_conf.write_affinity_handoff_delete_count = self.replicas() // 2
        policy_conf.write_affinity_is_local_fn = (
            lambda node: node['region'] == 1)

        req = swift.common.swob.Request.blank('/v1/a/c/o', method='DELETE')

        codes = [204, 204, 404, 204]
        with mocked_http_conn(*codes):
            resp = req.get_response(self.app)
        self.assertEqual(resp.status_int, 204)

        codes = [204, 404, 404, 204]
        with mocked_http_conn(*codes):
            resp = req.get_response(self.app)
        self.assertEqual(resp.status_int, 204)

        policy_conf.write_affinity_handoff_delete_count = 2

        codes = [204, 204, 404, 204, 404]
        with mocked_http_conn(*codes):
            resp = req.get_response(self.app)
        self.assertEqual(resp.status_int, 204)

        codes = [204, 404, 404, 204, 204]
        with mocked_http_conn(*codes):
            resp = req.get_response(self.app)
        self.assertEqual(resp.status_int, 204)

    def test_PUT_error_during_transfer_data(self):
        class FakeReader(object):
            def read(self, size):
                raise IOError('error message')

        req = swob.Request.blank('/v1/a/c/o.jpg', method='PUT',
                                 body=b'test body')

        req.environ['wsgi.input'] = FakeReader()
        req.headers['content-length'] = '6'
        with set_http_connect(201, 201, 201):
            resp = req.get_response(self.app)

        self.assertEqual(resp.status_int, 499)

    def test_PUT_chunkreadtimeout_during_transfer_data(self):
        class FakeReader(object):
            def read(self, size):
                raise exceptions.ChunkReadTimeout()

        req = swob.Request.blank('/v1/a/c/o.jpg', method='PUT',
                                 body=b'test body')

        req.environ['wsgi.input'] = FakeReader()
        req.headers['content-length'] = '6'
        with set_http_connect(201, 201, 201):
            resp = req.get_response(self.app)

        self.assertEqual(resp.status_int, 408)

    def test_PUT_timeout_during_transfer_data(self):
        class FakeReader(object):
            def read(self, size):
                raise Timeout()
        conns = []

        def capture_expect(conn):
            # stash connections so that we can verify they all get closed
            conns.append(conn)

        req = swob.Request.blank('/v1/a/c/o.jpg', method='PUT',
                                 body=b'test body')

        req.environ['wsgi.input'] = FakeReader()
        req.headers['content-length'] = '6'
        with set_http_connect(201, 201, 201, give_expect=capture_expect):
            resp = req.get_response(self.app)

        self.assertEqual(resp.status_int, 499)
        self.assertEqual(self.replicas(), len(conns))
        for conn in conns:
            self.assertTrue(conn.closed)

    def test_PUT_exception_during_transfer_data(self):
        class FakeReader(object):
            def read(self, size):
                raise Exception('exception message')

        req = swob.Request.blank('/v1/a/c/o.jpg', method='PUT',
                                 body=b'test body')

        req.environ['wsgi.input'] = FakeReader()
        req.headers['content-length'] = '6'
        with set_http_connect(201, 201, 201):
            resp = req.get_response(self.app)

        self.assertEqual(resp.status_int, 500)

    def test_GET_simple(self):
        req = swift.common.swob.Request.blank('/v1/a/c/o')
        with set_http_connect(200, headers={'Connection': 'close'}):
            resp = req.get_response(self.app)
        self.assertEqual(resp.status_int, 200)
        self.assertIn('Accept-Ranges', resp.headers)
        self.assertNotIn('Connection', resp.headers)

    def test_GET_transfer_encoding_chunked(self):
        req = swift.common.swob.Request.blank('/v1/a/c/o')
        with set_http_connect(200, headers={'transfer-encoding': 'chunked'}):
            resp = req.get_response(self.app)
        self.assertEqual(resp.status_int, 200)
        self.assertEqual(resp.headers['Transfer-Encoding'], 'chunked')

    def _test_removes_swift_bytes(self, method):
        req = swift.common.swob.Request.blank('/v1/a/c/o', method=method)
        with set_http_connect(
                200, headers={'content-type': 'image/jpeg; swift_bytes=99'}):
            resp = req.get_response(self.app)
        self.assertEqual(resp.status_int, 200)
        self.assertEqual(resp.headers['Content-Type'], 'image/jpeg')

    def test_GET_removes_swift_bytes(self):
        self._test_removes_swift_bytes('GET')

    def test_HEAD_removes_swift_bytes(self):
        self._test_removes_swift_bytes('HEAD')

    def test_GET_error(self):
        req = swift.common.swob.Request.blank('/v1/a/c/o')
        self.app.logger.txn_id = req.environ['swift.trans_id'] = 'my-txn-id'
        stdout = StringIO()
        with set_http_connect(503, 200), \
                mock.patch('sys.stdout', stdout):
            resp = req.get_response(self.app)
        self.assertEqual(resp.status_int, 200)
        for line in stdout.getvalue().splitlines():
            self.assertIn('my-txn-id', line)
        self.assertIn('From Object Server', stdout.getvalue())

    def test_GET_handoff(self):
        req = swift.common.swob.Request.blank('/v1/a/c/o')
        codes = [503] * self.obj_ring.replicas + [200]
        with set_http_connect(*codes):
            resp = req.get_response(self.app)
        self.assertEqual(resp.status_int, 200)

    def test_GET_not_found(self):
        req = swift.common.swob.Request.blank('/v1/a/c/o')
        codes = [404] * (self.obj_ring.replicas +
                         self.obj_ring.max_more_nodes)
        with set_http_connect(*codes):
            resp = req.get_response(self.app)
        self.assertEqual(resp.status_int, 404)

    def test_GET_primaries_explode(self):
        req = swift.common.swob.Request.blank('/v1/a/c/o')
        codes = [Exception('kaboom!')] * self.obj_ring.replicas + (
            [404] * self.obj_ring.max_more_nodes)
        with set_http_connect(*codes):
            resp = req.get_response(self.app)
        self.assertEqual(resp.status_int, 503)

    def test_GET_primaries_timeout(self):
        req = swift.common.swob.Request.blank('/v1/a/c/o')
        codes = [Timeout()] * self.obj_ring.replicas + (
            [404] * self.obj_ring.max_more_nodes)
        with set_http_connect(*codes):
            resp = req.get_response(self.app)
        self.assertEqual(resp.status_int, 503)

    def test_HEAD_error_limit_supression_count(self):
        def do_test(primary_codes, expected, clear_stats=True):
            if clear_stats:
                self.app.error_limiter.stats.clear()
            random.shuffle(primary_codes)
            handoff_codes = [404] * self.obj_ring.max_more_nodes
            with set_http_connect(*primary_codes + handoff_codes):
                req = swift.common.swob.Request.blank(
                    '/v1/a/c/o', method='HEAD')
                resp = req.get_response(self.app)
            self.assertEqual(resp.status_int, expected)

        policy_opts = self.app.get_policy_options(None)
        policy_opts.rebalance_missing_suppression_count = 1
        # even with disks unmounted you can run with suppression_count = 1
        do_test([507, 404, 404], 404)
        # error limiting can make things wonky
        do_test([404, 404], 404, clear_stats=False)
        # and it gets a little dicy rebooting nodes
        do_test([Timeout(), 404], 503, clear_stats=False)
        do_test([507, Timeout(), 404], 503)
        # unless you turn it off
        policy_opts.rebalance_missing_suppression_count = 0
        do_test([507, Timeout(), 404], 404)

    def test_GET_primaries_error_during_rebalance(self):
        def do_test(primary_codes, expected, include_timestamp=False):
            random.shuffle(primary_codes)
            handoff_codes = [404] * self.obj_ring.max_more_nodes
            headers = None
            if include_timestamp:
                headers = [{'X-Backend-Timestamp': '123.456'}] * 3
                headers.extend({} for _ in handoff_codes)
            with set_http_connect(*primary_codes + handoff_codes,
                                  headers=headers):
                req = swift.common.swob.Request.blank('/v1/a/c/o')
                resp = req.get_response(self.app)
            self.assertEqual(resp.status_int, expected)

        # with two of out three backend errors a client should retry
        do_test([Timeout(), Exception('kaboom!'), 404], 503)
        # unless there's a timestamp associated
        do_test([Timeout(), Exception('kaboom!'), 404], 404,
                include_timestamp=True)
        # when there's more 404s, we trust it more
        do_test([Timeout(), 404, 404], 404)
        # unless we explicitly *don't* want to trust it
        policy_opts = self.app.get_policy_options(None)
        policy_opts.rebalance_missing_suppression_count = 2
        do_test([Timeout(), 404, 404], 503)

        # overloaded primary after double rebalance
        # ... opts should increase rebalance_missing_suppression_count
        policy_opts.rebalance_missing_suppression_count = 2
        do_test([Timeout(), 404, 404], 503)

        # two primaries out, but no rebalance
        # ... default is fine for tombstones
        policy_opts.rebalance_missing_suppression_count = 1
        do_test([Timeout(), Exception('kaboom!'), 404], 404,
                include_timestamp=True)
        # ... but maybe not ideal for missing names
        # (N.B. 503 isn't really a BAD response here)
        do_test([Timeout(), Exception('kaboom!'), 404], 503)
        # still ... ops might think they should tune it down
        policy_opts.rebalance_missing_suppression_count = 0
        do_test([Timeout(), Exception('kaboom!'), 404], 404)
        # and we could maybe leave it like this for the next rebalance
        do_test([Timeout(), 404, 404], 404)
        # ... but it gets bad when faced with timeouts, b/c we can't trust a
        # single primary 404 response during rebalance
        do_test([Timeout(), Timeout(), 404], 404)
        # ops needs to fix configs to get the 503
        policy_opts.rebalance_missing_suppression_count = 1
        do_test([Timeout(), Timeout(), 404], 503)

    def test_GET_primaries_mixed_explode_and_timeout(self):
        req = swift.common.swob.Request.blank('/v1/a/c/o')
        primaries = []
        for i in range(self.obj_ring.replicas):
            if i % 2:
                primaries.append(Timeout())
            else:
                primaries.append(Exception('kaboom!'))
        codes = primaries + [404] * self.obj_ring.max_more_nodes
        with set_http_connect(*codes):
            resp = req.get_response(self.app)
        self.assertEqual(resp.status_int, 503)

    def test_primary_returns_some_nonsense_timestamp(self):
        req = swift.common.swob.Request.blank('/v1/a/c/o')
        # an un-handled ValueError in _make_node_request should just continue
        # to the next node rather than hang the request
        headers = [{'X-Backend-Timestamp': 'not-a-timestamp'}, {}]
        codes = [200, 200]
        with quiet_eventlet_exceptions(), set_http_connect(
                *codes, headers=headers):
            resp = req.get_response(self.app)
        self.assertEqual(resp.status_int, 200)

    def test_GET_not_found_when_404_newer(self):
        # if proxy receives a 404, it keeps waiting for other connections until
        # max number of nodes in hopes of finding an object, but if 404 is
        # more recent than a 200, then it should ignore 200 and return 404
        req = swift.common.swob.Request.blank('/v1/a/c/o')
        codes = [404] * self.obj_ring.replicas + \
                [200] * self.obj_ring.max_more_nodes
        ts_iter = iter([2] * self.obj_ring.replicas +
                       [1] * self.obj_ring.max_more_nodes)
        with set_http_connect(*codes, timestamps=ts_iter):
            resp = req.get_response(self.app)
        self.assertEqual(resp.status_int, 404)

    def test_GET_x_newest_not_found_when_404_newer(self):
        # if proxy receives a 404, it keeps waiting for other connections until
        # max number of nodes in hopes of finding an object, but if 404 is
        # more recent than a 200, then it should ignore 200 and return 404
        req = swift.common.swob.Request.blank('/v1/a/c/o',
                                              headers={'X-Newest': 'true'})
        codes = ([200] +
                 [404] * self.obj_ring.replicas +
                 [200] * (self.obj_ring.max_more_nodes - 1))
        ts_iter = iter([1] +
                       [2] * self.obj_ring.replicas +
                       [1] * (self.obj_ring.max_more_nodes - 1))
        with set_http_connect(*codes, timestamps=ts_iter):
            resp = req.get_response(self.app)
        self.assertEqual(resp.status_int, 404)

    def test_PUT_delete_at(self):
        t = str(int(time.time() + 100))
        req = swob.Request.blank('/v1/a/c/o', method='PUT', body=b'',
                                 headers={'Content-Type': 'foo/bar',
                                          'X-Delete-At': t})
        put_headers = []

        def capture_headers(ip, port, device, part, method, path, headers,
                            **kwargs):
            if method == 'PUT':
                put_headers.append(headers)
        codes = [201] * self.obj_ring.replicas
        with set_http_connect(*codes, give_connect=capture_headers):
            resp = req.get_response(self.app)
        self.assertEqual(resp.status_int, 201)
        for given_headers in put_headers:
            self.assertEqual(given_headers.get('X-Delete-At'), t)
            self.assertIn('X-Delete-At-Host', given_headers)
            self.assertIn('X-Delete-At-Device', given_headers)
            self.assertIn('X-Delete-At-Partition', given_headers)
            self.assertIn('X-Delete-At-Container', given_headers)

    def test_POST_delete_at_with_x_open_expired(self):
        t_delete = str(int(time.time() + 30))

        def capture_headers(ip, port, device, part, method, path, headers,
                            **kwargs):
            if method == 'POST':
                post_headers.append(headers)

        def do_post(extra_headers):
            headers = {'Content-Type': 'foo/bar',
                       'X-Delete-At': t_delete}
            headers.update(extra_headers)
            req_post = swob.Request.blank('/v1/a/c/o', method='POST', body=b'',
                                          headers=headers)

            post_codes = [202] * self.obj_ring.replicas
            with set_http_connect(*post_codes, give_connect=capture_headers):
                resp = req_post.get_response(self.app)
            self.assertEqual(resp.status_int, 202)
            self.assertEqual(len(post_headers), self.obj_ring.replicas)
            for given_headers in post_headers:
                self.assertEqual(given_headers.get('X-Delete-At'), t_delete)
                self.assertIn('X-Delete-At-Host', given_headers)
                self.assertIn('X-Delete-At-Device', given_headers)
                self.assertIn('X-Delete-At-Partition', given_headers)
                self.assertIn('X-Delete-At-Container', given_headers)

        post_headers = []
        do_post({})
        for given_headers in post_headers:
            self.assertNotIn('X-Backend-Open-Expired', given_headers)

        post_headers = []
        do_post({'X-Open-Expired': 'false'})
        for given_headers in post_headers:
            self.assertNotIn('X-Backend-Open-Expired', given_headers)

        post_headers = []
        do_post({'X-Open-Expired': 'true'})
        for given_headers in post_headers:
            self.assertEqual(given_headers.get('X-Backend-Open-Expired'),
                             'true')

    def test_PUT_converts_delete_after_to_delete_at(self):
        req = swob.Request.blank('/v1/a/c/o', method='PUT', body=b'',
                                 headers={'Content-Type': 'foo/bar',
                                          'X-Delete-After': '60'})
        put_headers = []

        def capture_headers(ip, port, device, part, method, path, headers,
                            **kwargs):
            if method == 'PUT':
                put_headers.append(headers)
        codes = [201] * self.obj_ring.replicas
        t = time.time()
        with set_http_connect(*codes, give_connect=capture_headers):
            with mock.patch('time.time', lambda: t):
                resp = req.get_response(self.app)
        self.assertEqual(resp.status_int, 201)
        expected_delete_at = str(int(t) + 60)
        for given_headers in put_headers:
            self.assertEqual(given_headers.get('X-Delete-At'),
                             expected_delete_at)
            self.assertIn('X-Delete-At-Host', given_headers)
            self.assertIn('X-Delete-At-Device', given_headers)
            self.assertIn('X-Delete-At-Partition', given_headers)
            self.assertIn('X-Delete-At-Container', given_headers)

    def test_container_sync_put_x_timestamp_not_found(self):
        test_indexes = [None] + [int(p) for p in POLICIES]
        for policy_index in test_indexes:
            self.app.container_info['storage_policy'] = policy_index
            put_timestamp = utils.Timestamp.now().normal
            req = swob.Request.blank(
                '/v1/a/c/o', method='PUT', headers={
                    'Content-Length': 0,
                    'X-Timestamp': put_timestamp})
            codes = [201] * self.obj_ring.replicas
            with set_http_connect(*codes):
                resp = req.get_response(self.app)
            self.assertEqual(resp.status_int, 201)

    def test_container_sync_put_x_timestamp_match(self):
        test_indexes = [None] + [int(p) for p in POLICIES]
        for policy_index in test_indexes:
            self.app.container_info['storage_policy'] = policy_index
            put_timestamp = utils.Timestamp.now().normal
            req = swob.Request.blank(
                '/v1/a/c/o', method='PUT', headers={
                    'Content-Length': 0,
                    'X-Timestamp': put_timestamp})
            ts_iter = itertools.repeat(put_timestamp)
            codes = [409] * self.obj_ring.replicas
            with set_http_connect(*codes, timestamps=ts_iter):
                resp = req.get_response(self.app)
            self.assertEqual(resp.status_int, 202)

    def test_container_sync_put_x_timestamp_older(self):
        ts = (utils.Timestamp(t) for t in itertools.count(int(time.time())))
        test_indexes = [None] + [int(p) for p in POLICIES]
        for policy_index in test_indexes:
            self.app.container_info['storage_policy'] = policy_index
            req = swob.Request.blank(
                '/v1/a/c/o', method='PUT', headers={
                    'Content-Length': 0,
                    'X-Timestamp': next(ts).internal})
            ts_iter = itertools.repeat(next(ts).internal)
            codes = [409] * self.obj_ring.replicas
            with set_http_connect(*codes, timestamps=ts_iter):
                resp = req.get_response(self.app)
            self.assertEqual(resp.status_int, 202)

    def test_container_sync_put_x_timestamp_newer(self):
        ts = (utils.Timestamp(t) for t in itertools.count(int(time.time())))
        test_indexes = [None] + [int(p) for p in POLICIES]
        for policy_index in test_indexes:
            orig_timestamp = next(ts).internal
            req = swob.Request.blank(
                '/v1/a/c/o', method='PUT', headers={
                    'Content-Length': 0,
                    'X-Timestamp': next(ts).internal})
            ts_iter = itertools.repeat(orig_timestamp)
            codes = [201] * self.obj_ring.replicas
            with set_http_connect(*codes, timestamps=ts_iter):
                resp = req.get_response(self.app)
            self.assertEqual(resp.status_int, 201)

    def test_put_x_timestamp_conflict(self):
        ts = (utils.Timestamp(t) for t in itertools.count(int(time.time())))
        req = swob.Request.blank(
            '/v1/a/c/o', method='PUT', headers={
                'Content-Length': 0,
                'X-Timestamp': next(ts).internal})
        ts_iter = iter([next(ts).internal, None, None])
        codes = [409] + [201] * (self.obj_ring.replicas - 1)
        with set_http_connect(*codes, timestamps=ts_iter):
            resp = req.get_response(self.app)
        self.assertEqual(resp.status_int, 202)

    def test_put_x_timestamp_conflict_with_missing_backend_timestamp(self):
        ts = (utils.Timestamp(t) for t in itertools.count(int(time.time())))
        req = swob.Request.blank(
            '/v1/a/c/o', method='PUT', headers={
                'Content-Length': 0,
                'X-Timestamp': next(ts).internal})
        ts_iter = iter([None, None, None])
        codes = [409] * self.obj_ring.replicas
        with set_http_connect(*codes, timestamps=ts_iter):
            resp = req.get_response(self.app)
        self.assertEqual(resp.status_int, 202)

    def test_put_x_timestamp_conflict_with_other_weird_success_response(self):
        ts = (utils.Timestamp(t) for t in itertools.count(int(time.time())))
        req = swob.Request.blank(
            '/v1/a/c/o', method='PUT', headers={
                'Content-Length': 0,
                'X-Timestamp': next(ts).internal})
        ts_iter = iter([next(ts).internal, None, None])
        codes = [409] + [(201, 'notused')] * (self.obj_ring.replicas - 1)
        with set_http_connect(*codes, timestamps=ts_iter):
            resp = req.get_response(self.app)
        self.assertEqual(resp.status_int, 202)

    def test_put_x_timestamp_conflict_with_if_none_match(self):
        ts = (utils.Timestamp(t) for t in itertools.count(int(time.time())))
        req = swob.Request.blank(
            '/v1/a/c/o', method='PUT', headers={
                'Content-Length': 0,
                'If-None-Match': '*',
                'X-Timestamp': next(ts).internal})
        ts_iter = iter([next(ts).internal, None, None])
        codes = [409] + [(412, 'notused')] * (self.obj_ring.replicas - 1)
        with set_http_connect(*codes, timestamps=ts_iter):
            resp = req.get_response(self.app)
        self.assertEqual(resp.status_int, 412)

    def test_container_sync_put_x_timestamp_race(self):
        ts = (utils.Timestamp(t) for t in itertools.count(int(time.time())))
        test_indexes = [None] + [int(p) for p in POLICIES]
        for policy_index in test_indexes:
            put_timestamp = next(ts).internal
            req = swob.Request.blank(
                '/v1/a/c/o', method='PUT', headers={
                    'Content-Length': 0,
                    'X-Timestamp': put_timestamp})

            # object nodes they respond 409 because another in-flight request
            # finished and now the on disk timestamp is equal to the request.
            put_ts = [put_timestamp] * self.obj_ring.replicas
            codes = [409] * self.obj_ring.replicas

            ts_iter = iter(put_ts)
            with set_http_connect(*codes, timestamps=ts_iter):
                resp = req.get_response(self.app)
            self.assertEqual(resp.status_int, 202)

    def test_container_sync_put_x_timestamp_unsynced_race(self):
        ts = (utils.Timestamp(t) for t in itertools.count(int(time.time())))
        test_indexes = [None] + [int(p) for p in POLICIES]
        for policy_index in test_indexes:
            put_timestamp = next(ts).internal
            req = swob.Request.blank(
                '/v1/a/c/o', method='PUT', headers={
                    'Content-Length': 0,
                    'X-Timestamp': put_timestamp})

            # only one in-flight request finished
            put_ts = [None] * (self.obj_ring.replicas - 1)
            put_resp = [201] * (self.obj_ring.replicas - 1)
            put_ts += [put_timestamp]
            put_resp += [409]

            ts_iter = iter(put_ts)
            codes = put_resp
            with set_http_connect(*codes, timestamps=ts_iter):
                resp = req.get_response(self.app)
            self.assertEqual(resp.status_int, 202)

    def test_x_timestamp_not_overridden(self):
        def do_test(method, base_headers, resp_code):
            # no given x-timestamp
            req = swob.Request.blank(
                '/v1/a/c/o', method=method, headers=base_headers)
            codes = [resp_code] * self.replicas()
            with mocked_http_conn(*codes) as fake_conn:
                resp = req.get_response(self.app)
            self.assertEqual(resp.status_int, resp_code)
            self.assertEqual(self.replicas(), len(fake_conn.requests))
            for req in fake_conn.requests:
                self.assertIn('X-Timestamp', req['headers'])
                # check value can be parsed as valid timestamp
                Timestamp(req['headers']['X-Timestamp'])

            # given x-timestamp is retained
            def do_check(ts):
                headers = dict(base_headers)
                headers['X-Timestamp'] = ts.internal
                req = swob.Request.blank(
                    '/v1/a/c/o', method=method, headers=headers)
                codes = [resp_code] * self.replicas()
                with mocked_http_conn(*codes) as fake_conn:
                    resp = req.get_response(self.app)
                self.assertEqual(resp.status_int, resp_code)
                self.assertEqual(self.replicas(), len(fake_conn.requests))
                for req in fake_conn.requests:
                    self.assertEqual(ts.internal,
                                     req['headers']['X-Timestamp'])

            do_check(Timestamp.now())
            do_check(Timestamp.now(offset=123))

            # given x-timestamp gets sanity checked
            headers = dict(base_headers)
            headers['X-Timestamp'] = 'bad timestamp'
            req = swob.Request.blank(
                '/v1/a/c/o', method=method, headers=headers)
            with mocked_http_conn() as fake_conn:
                resp = req.get_response(self.app)
            self.assertEqual(resp.status_int, 400)
            self.assertIn(b'X-Timestamp should be a UNIX timestamp ',
                          resp.body)

        do_test('PUT', {'Content-Length': 0}, 200)
        do_test('DELETE', {}, 204)


@patch_policies(
    [StoragePolicy(0, '1-replica', True),
     StoragePolicy(1, '4-replica', False),
     StoragePolicy(2, '8-replica', False),
     StoragePolicy(3, '15-replica', False)],
    fake_ring_args=[
        {'replicas': 1}, {'replicas': 4}, {'replicas': 8}, {'replicas': 15}])
class TestReplicatedObjControllerVariousReplicas(CommonObjectControllerMixin,
                                                 unittest.TestCase):
    controller_cls = obj.ReplicatedObjectController

    def test_DELETE_with_write_affinity(self):
        policy_index = 1
        self.policy = POLICIES[policy_index]
        policy_conf = self.app.get_policy_options(self.policy)
        self.app.container_info['storage_policy'] = policy_index
        policy_conf.write_affinity_handoff_delete_count = \
            self.replicas(self.policy) // 2
        policy_conf.write_affinity_is_local_fn = (
            lambda node: node['region'] == 1)

        req = swift.common.swob.Request.blank('/v1/a/c/o', method='DELETE')

        codes = [204, 204, 404, 404, 204, 204]
        with mocked_http_conn(*codes):
            resp = req.get_response(self.app)
        self.assertEqual(resp.status_int, 204)

        policy_conf.write_affinity_handoff_delete_count = 1

        codes = [204, 204, 404, 404, 204]
        with mocked_http_conn(*codes):
            resp = req.get_response(self.app)
        self.assertEqual(resp.status_int, 204)


@patch_policies()
class TestReplicatedObjControllerMimePutter(BaseObjectControllerMixin,
                                            unittest.TestCase):
    # tests specific to PUTs using a MimePutter
    expect_headers = {
        'X-Obj-Metadata-Footer': 'yes'
    }

    def setUp(self):
        super(TestReplicatedObjControllerMimePutter, self).setUp()
        # force use of a MimePutter
        self.app.use_put_v1 = False

    def test_PUT_error(self):
        req = swift.common.swob.Request.blank('/v1/a/c/o', method='PUT',
                                              body=b'')
        codes = [503] * self.replicas()
        with set_http_connect(*codes, expect_headers=self.expect_headers):
            resp = req.get_response(self.app)
        self.assertEqual(resp.status_int, 503)

    def _test_PUT_with_footers(self, test_body=b''):
        # verify that when footers are required the PUT body is multipart
        # and the footers are appended
        footers_callback = make_footers_callback(test_body)
        env = {'swift.callback.update_footers': footers_callback}
        req = swift.common.swob.Request.blank('/v1/a/c/o', method='PUT',
                                              environ=env)
        req.body = test_body
        # send bogus Etag header to differentiate from footer value
        req.headers['Etag'] = 'header_etag'
        codes = [201] * self.replicas()

        put_requests = defaultdict(
            lambda: {'headers': None, 'chunks': [], 'connection': None})

        def capture_body(conn, chunk):
            put_requests[conn.connection_id]['chunks'].append(chunk)
            put_requests[conn.connection_id]['connection'] = conn

        def capture_headers(ip, port, device, part, method, path, headers,
                            **kwargs):
            conn_id = kwargs['connection_id']
            put_requests[conn_id]['headers'] = headers

        resp_headers = {
            'Etag': '"resp_etag"',
            # NB: ignored!
            'Some-Header': 'Four',
        }
        with set_http_connect(*codes, expect_headers=self.expect_headers,
                              give_send=capture_body,
                              give_connect=capture_headers,
                              headers=resp_headers):
            resp = req.get_response(self.app)

        self.assertEqual(resp.status_int, 201)
        timestamps = {captured_req['headers']['x-timestamp']
                      for captured_req in put_requests.values()}
        self.assertEqual(1, len(timestamps), timestamps)
        self.assertEqual(dict(resp.headers), {
            'Content-Type': 'text/html; charset=UTF-8',
            'Content-Length': '0',
            'Etag': 'resp_etag',
            'Last-Modified': time.strftime(
                "%a, %d %b %Y %H:%M:%S GMT",
                time.gmtime(math.ceil(float(timestamps.pop())))),
        })
        for connection_id, info in put_requests.items():
            body = unchunk_body(b''.join(info['chunks']))
            headers = info['headers']
            boundary = headers['X-Backend-Obj-Multipart-Mime-Boundary']
            self.assertTrue(boundary is not None,
                            "didn't get boundary for conn %r" % (
                                connection_id,))
            self.assertEqual('chunked', headers['Transfer-Encoding'])
            self.assertEqual('100-continue', headers['Expect'])
            self.assertEqual('yes', headers['X-Backend-Obj-Metadata-Footer'])
            self.assertNotIn('X-Backend-Obj-Multiphase-Commit', headers)
            self.assertEqual('header_etag', headers['Etag'])

            # email.parser.FeedParser doesn't know how to take a multipart
            # message and boundary together and parse it; it only knows how
            # to take a string, parse the headers, and figure out the
            # boundary on its own.
            parser = EmailFeedParser()
            parser.feed(
                ("Content-Type: multipart/nobodycares; boundary=%s\r\n\r\n" %
                 boundary).encode('ascii'))
            parser.feed(body)
            message = parser.close()

            self.assertTrue(message.is_multipart())  # sanity check
            mime_parts = message.get_payload()
            # notice, no commit confirmation
            self.assertEqual(len(mime_parts), 2)
            obj_part, footer_part = mime_parts

            self.assertEqual(obj_part['X-Document'], 'object body')
            self.assertEqual(test_body, obj_part.get_payload(decode=True))

            # validate footer metadata
            self.assertEqual(footer_part['X-Document'], 'object metadata')
            footer_metadata = json.loads(footer_part.get_payload())
            self.assertTrue(footer_metadata)
            expected = {}
            footers_callback(expected)
            self.assertDictEqual(expected, footer_metadata)

            self.assertTrue(info['connection'].closed)

    def test_PUT_with_body_and_footers(self):
        self._test_PUT_with_footers(test_body=b'asdf')

    def test_PUT_with_no_body_and_footers(self):
        self._test_PUT_with_footers()


@contextmanager
def capture_http_requests(get_response):

    class FakeConn(object):

        def __init__(self, req):
            self.req = req
            self.resp = None
            self.path = "/"
            self.closed = False

        def getresponse(self):
            self.resp = get_response(self.req)
            return self.resp

        def putrequest(self, method, path, **kwargs):
            pass

        def putheader(self, k, v):
            pass

        def endheaders(self):
            pass

        def close(self):
            self.closed = True

    class ConnectionLog(object):

        def __init__(self):
            self.connections = []

        def __len__(self):
            return len(self.connections)

        def __getitem__(self, i):
            return self.connections[i]

        def __iter__(self):
            return iter(self.connections)

        def __call__(self, ip, port, method, path, headers, qs, ssl):
            req = {
                'ip': ip,
                'port': port,
                'method': method,
                'path': path,
                'headers': headers,
                'qs': qs,
                'ssl': ssl,
            }
            conn = FakeConn(req)
            self.connections.append(conn)
            return conn

    fake_conn = ConnectionLog()

    with mock.patch('swift.common.bufferedhttp.http_connect_raw',
                    new=fake_conn):
        yield fake_conn


class ECObjectControllerMixin(CommonObjectControllerMixin):
    # Add a few helper methods for EC tests.
    def _make_ec_archive_bodies(self, test_body, policy=None):
        policy = policy or self.policy
        return encode_frag_archive_bodies(policy, test_body)

    def _make_ec_object_stub(self, pattern='test', policy=None,
                             timestamp=None):
        policy = policy or self.policy
        if isinstance(pattern, six.text_type):
            pattern = pattern.encode('utf-8')
        test_body = pattern * policy.ec_segment_size
        test_body = test_body[:-random.randint(1, 1000)]
        return make_ec_object_stub(test_body, policy, timestamp)

    def _fake_ec_node_response(self, node_frags):
        return fake_ec_node_response(node_frags, self.policy)

    def test_GET_with_duplicate_but_sufficient_frag_indexes(self):
        obj1 = self._make_ec_object_stub()
        # proxy should ignore duplicated frag indexes and continue search for
        # a set of unique indexes, finding last one on a handoff
        node_frags = [
            {'obj': obj1, 'frag': 0},
            {'obj': obj1, 'frag': 0},  # duplicate frag
            {'obj': obj1, 'frag': 1},
            {'obj': obj1, 'frag': 1},  # duplicate frag
            {'obj': obj1, 'frag': 2},
            {'obj': obj1, 'frag': 2},  # duplicate frag
            {'obj': obj1, 'frag': 3},
            {'obj': obj1, 'frag': 3},  # duplicate frag
            {'obj': obj1, 'frag': 4},
            {'obj': obj1, 'frag': 4},  # duplicate frag
            {'obj': obj1, 'frag': 10},
            {'obj': obj1, 'frag': 11},
            {'obj': obj1, 'frag': 12},
            {'obj': obj1, 'frag': 13},
        ] * self.policy.ec_duplication_factor
        node_frags.append({'obj': obj1, 'frag': 5})  # first handoff

        fake_response = self._fake_ec_node_response(node_frags)

        req = swob.Request.blank('/v1/a/c/o')
        with capture_http_requests(fake_response) as log:
            resp = req.get_response(self.app)

        self.assertEqual(resp.status_int, 200)
        self.assertEqual(resp.headers['etag'], obj1['etag'])
        self.assertEqual(md5(
            resp.body, usedforsecurity=False).hexdigest(), obj1['etag'])

        # expect a request to all primaries plus one handoff
        self.assertEqual(self.replicas() + 1, len(log))
        collected_indexes = defaultdict(list)
        for conn in log:
            fi = conn.resp.headers.get('X-Object-Sysmeta-Ec-Frag-Index')
            if fi is not None:
                collected_indexes[fi].append(conn)
        self.assertEqual(len(collected_indexes), self.policy.ec_ndata)

    def test_GET_with_duplicate_but_insufficient_frag_indexes(self):
        obj1 = self._make_ec_object_stub()
        # proxy should ignore duplicated frag indexes and continue search for
        # a set of unique indexes, but fails to find one
        node_frags = [
            {'obj': obj1, 'frag': 0},
            {'obj': obj1, 'frag': 0},  # duplicate frag
            {'obj': obj1, 'frag': 1},
            {'obj': obj1, 'frag': 1},  # duplicate frag
            {'obj': obj1, 'frag': 2},
            {'obj': obj1, 'frag': 2},  # duplicate frag
            {'obj': obj1, 'frag': 3},
            {'obj': obj1, 'frag': 3},  # duplicate frag
            {'obj': obj1, 'frag': 4},
            {'obj': obj1, 'frag': 4},  # duplicate frag
            {'obj': obj1, 'frag': 10},
            {'obj': obj1, 'frag': 11},
            {'obj': obj1, 'frag': 12},
            {'obj': obj1, 'frag': 13},
        ]

        # ... and the rest are 404s which is limited by request_count
        # (2 * replicas in default) rather than max_extra_requests limitation
        # because the retries will be in ResumingGetter if the responses
        # are 404s
        node_frags += [[]] * (self.replicas() * 2 - len(node_frags))
        fake_response = self._fake_ec_node_response(node_frags)

        req = swob.Request.blank('/v1/a/c/o')
        with capture_http_requests(fake_response) as log:
            resp = req.get_response(self.app)

        self.assertEqual(resp.status_int, 503)

        # expect a request to all nodes
        self.assertEqual(2 * self.replicas(), len(log))
        collected_indexes = defaultdict(list)
        for conn in log:
            fi = conn.resp.headers.get('X-Object-Sysmeta-Ec-Frag-Index')
            if fi is not None:
                collected_indexes[fi].append(conn)
        self.assertEqual(len(collected_indexes), self.policy.ec_ndata - 1)


@patch_policies(with_ec_default=True)
class TestECObjController(ECObjectControllerMixin, unittest.TestCase):
    container_info = {
        'status': 200,
        'read_acl': None,
        'write_acl': None,
        'sync_key': None,
        'versions': None,
        'storage_policy': '0',
    }

    controller_cls = obj.ECObjectController

    def _add_frag_index(self, index, headers):
        # helper method to add a frag index header to an existing header dict
        hdr_name = 'X-Object-Sysmeta-Ec-Frag-Index'
        return dict(list(headers.items()) + [(hdr_name, index)])

    def test_determine_chunk_destinations(self):
        class FakePutter(object):
            def __init__(self, index):
                self.node_index = index

        controller = self.controller_cls(
            self.app, 'a', 'c', 'o')

        # create a dummy list of putters, check no handoffs
        putters = []
        expected = {}
        for index in range(self.policy.object_ring.replica_count):
            p = FakePutter(index)
            putters.append(p)
            expected[p] = self.policy.get_backend_index(index)
        got = controller._determine_chunk_destinations(putters, self.policy)
        self.assertEqual(got, expected)

        def _test_one_handoff(index):
            with mock.patch.object(putters[index], 'node_index', None):
                got = controller._determine_chunk_destinations(
                    putters, self.policy)
                self.assertEqual(got, expected)
                # Check that we don't mutate the putter
                self.assertEqual([p.node_index for p in putters],
                                 [None if i == index else i
                                  for i, _ in enumerate(putters)])

        # now lets make a handoff at the end
        _test_one_handoff(self.policy.object_ring.replica_count - 1)
        # now lets make a handoff at the start
        _test_one_handoff(0)
        # now lets make a handoff in the middle
        _test_one_handoff(2)

        # now lets make all of them handoffs
        for index in range(self.policy.object_ring.replica_count):
            putters[index].node_index = None
        got = controller._determine_chunk_destinations(putters, self.policy)
        self.assertEqual(sorted(got, key=lambda p: id(p)),
                         sorted(expected, key=lambda p: id(p)))

    def test_GET_simple(self):
        req = swift.common.swob.Request.blank('/v1/a/c/o')
        get_statuses = [200] * self.policy.ec_ndata
        get_hdrs = [{
            'Connection': 'close',
            'X-Object-Sysmeta-Ec-Scheme': self.policy.ec_scheme_description,
        }] * self.policy.ec_ndata
        with set_http_connect(*get_statuses, headers=get_hdrs):
            resp = req.get_response(self.app)
        self.assertEqual(resp.status_int, 200)
        self.assertIn('Accept-Ranges', resp.headers)
        self.assertNotIn('Connection', resp.headers)
        self.assertFalse([h for h in resp.headers
                          if h.lower().startswith('x-object-sysmeta-ec-')])

    def test_GET_disconnect(self):
        self.app.recoverable_node_timeout = 0.01
        self.app.client_timeout = 0.1
        segment_size = self.policy.ec_segment_size
        test_data = (b'test' * segment_size)[:-743]
        etag = md5(test_data, usedforsecurity=False).hexdigest()
        ec_archive_bodies = self._make_ec_archive_bodies(test_data)
        headers = {
            'X-Object-Sysmeta-Ec-Etag': etag,
            'X-Object-Sysmeta-Ec-Content-Length': len(test_data),
            'X-Timestamp': Timestamp(self.ts()).normal,
        }
        num_slow = 4
        responses = [
            (200, SlowBody(body, 0.1 if i < num_slow else 0.0),
             self._add_frag_index(i, headers))
            for i, body in enumerate(ec_archive_bodies)
        ] * self.policy.ec_duplication_factor

        status_codes, body_iter, headers = zip(*responses)
        req = swift.common.swob.Request.blank('/v1/a/c/o')
        with mocked_http_conn(*status_codes, body_iter=body_iter,
                              headers=headers) as log:
            resp = req.get_response(self.app)
            self.assertEqual(resp.status_int, 200)
            resp.app_iter.close()
        self.assertEqual(len(log.requests),
                         self.policy.ec_ndata + num_slow)

        def make_key(r):
            r['device'] = r['path'].split('/')[1]
            return '%(ip)s:%(port)s/%(device)s' % r
        # the first four slow nodes get errors incr'd
        expected_error_limiting = {
            make_key(r): {
                'errors': 1,
                'last_error': mock.ANY,
            }
            for r in log.requests[:4]
        }
        actual = {}
        for n in self.app.get_object_ring(int(self.policy)).devs:
            node_key = self.app.error_limiter.node_key(n)
            stats = self.app.error_limiter.stats.get(node_key) or {}
            if stats:
                actual[self.app.error_limiter.node_key(n)] = stats
        self.assertEqual(actual, expected_error_limiting)

    def test_GET_not_found_when_404_newer(self):
        # if proxy receives a 404, it keeps waiting for other connections until
        # max number of nodes in hopes of finding an object, but if 404 is
        # more recent than a 200, then it should ignore 200 and return 404
        req = swift.common.swob.Request.blank('/v1/a/c/o')
        rest = 2 * self.policy.object_ring.replica_count - 2
        codes = [200, 404] + [200] * rest
        ts_iter = iter([1, 2] + [1] * rest)
        with set_http_connect(*codes, timestamps=ts_iter):
            resp = req.get_response(self.app)
        self.assertEqual(resp.status_int, 404)

    def test_GET_primaries_error_during_rebalance(self):
        req = swift.common.swob.Request.blank('/v1/a/c/o')
        codes = [404] * (2 * self.policy.object_ring.replica_count)
        with mocked_http_conn(*codes):
            resp = req.get_response(self.app)
        self.assertEqual(resp.status_int, 404)
        for i in range(self.policy.object_ring.replica_count - 2):
            codes[i] = Timeout()
            with mocked_http_conn(*codes):
                resp = req.get_response(self.app)
            self.assertEqual(resp.status_int, 404)
            self.app.error_limiter.stats.clear()  # Reset error limiting

        # one more timeout is past the tipping point
        codes[self.policy.object_ring.replica_count - 2] = Timeout()
        with mocked_http_conn(*codes):
            resp = req.get_response(self.app)
        self.assertEqual(resp.status_int, 503)
        self.app.error_limiter.stats.clear()  # Reset error limiting

        # unless we have tombstones
        with mocked_http_conn(*codes, headers={'X-Backend-Timestamp': '1'}):
            resp = req.get_response(self.app)
        self.assertEqual(resp.status_int, 404)

    def _test_if_match(self, method):
        num_responses = self.policy.ec_ndata if method == 'GET' else 1

        def _do_test(match_value, backend_status,
                     etag_is_at='X-Object-Sysmeta-Does-Not-Exist'):
            req = swift.common.swob.Request.blank(
                '/v1/a/c/o', method=method,
                headers={'If-Match': match_value,
                         'X-Backend-Etag-Is-At': etag_is_at})
            get_resp = [backend_status] * num_responses
            resp_headers = {'Etag': 'frag_etag',
                            'X-Object-Sysmeta-Ec-Etag': 'data_etag',
                            'X-Object-Sysmeta-Alternate-Etag': 'alt_etag'}
            with set_http_connect(*get_resp, headers=resp_headers):
                resp = req.get_response(self.app)
            self.assertEqual('data_etag', resp.headers['Etag'])
            return resp

        # wildcard
        resp = _do_test('*', 200)
        self.assertEqual(resp.status_int, 200)

        # match
        resp = _do_test('"data_etag"', 200)
        self.assertEqual(resp.status_int, 200)

        # no match
        resp = _do_test('"frag_etag"', 412)
        self.assertEqual(resp.status_int, 412)

        # match wildcard against an alternate etag
        resp = _do_test('*', 200,
                        etag_is_at='X-Object-Sysmeta-Alternate-Etag')
        self.assertEqual(resp.status_int, 200)

        # match against an alternate etag
        resp = _do_test('"alt_etag"', 200,
                        etag_is_at='X-Object-Sysmeta-Alternate-Etag')
        self.assertEqual(resp.status_int, 200)

        # no match against an alternate etag
        resp = _do_test('"data_etag"', 412,
                        etag_is_at='X-Object-Sysmeta-Alternate-Etag')
        self.assertEqual(resp.status_int, 412)

    def test_GET_if_match(self):
        self._test_if_match('GET')

    def test_HEAD_if_match(self):
        self._test_if_match('HEAD')

    def _test_if_none_match(self, method):
        num_responses = self.policy.ec_ndata if method == 'GET' else 1

        def _do_test(match_value, backend_status,
                     etag_is_at='X-Object-Sysmeta-Does-Not-Exist'):
            req = swift.common.swob.Request.blank(
                '/v1/a/c/o', method=method,
                headers={'If-None-Match': match_value,
                         'X-Backend-Etag-Is-At': etag_is_at})
            get_resp = [backend_status] * num_responses
            resp_headers = {'Etag': 'frag_etag',
                            'X-Object-Sysmeta-Ec-Etag': 'data_etag',
                            'X-Object-Sysmeta-Alternate-Etag': 'alt_etag'}
            with set_http_connect(*get_resp, headers=resp_headers):
                resp = req.get_response(self.app)
            self.assertEqual('data_etag', resp.headers['Etag'])
            return resp

        # wildcard
        resp = _do_test('*', 304)
        self.assertEqual(resp.status_int, 304)

        # match
        resp = _do_test('"data_etag"', 304)
        self.assertEqual(resp.status_int, 304)

        # no match
        resp = _do_test('"frag_etag"', 200)
        self.assertEqual(resp.status_int, 200)

        # match wildcard against an alternate etag
        resp = _do_test('*', 304,
                        etag_is_at='X-Object-Sysmeta-Alternate-Etag')
        self.assertEqual(resp.status_int, 304)

        # match against an alternate etag
        resp = _do_test('"alt_etag"', 304,
                        etag_is_at='X-Object-Sysmeta-Alternate-Etag')
        self.assertEqual(resp.status_int, 304)

        # no match against an alternate etag
        resp = _do_test('"data_etag"', 200,
                        etag_is_at='X-Object-Sysmeta-Alternate-Etag')
        self.assertEqual(resp.status_int, 200)

    def test_GET_if_none_match(self):
        self._test_if_none_match('GET')

    def test_HEAD_if_none_match(self):
        self._test_if_none_match('HEAD')

    def test_GET_simple_x_newest(self):
        req = swift.common.swob.Request.blank('/v1/a/c/o',
                                              headers={'X-Newest': 'true'})
        codes = [200] * self.policy.ec_ndata
        with set_http_connect(*codes):
            resp = req.get_response(self.app)
        self.assertEqual(resp.status_int, 200)

    def test_GET_error(self):
        req = swift.common.swob.Request.blank('/v1/a/c/o')
        get_resp = [503] + [200] * self.policy.ec_ndata
        with set_http_connect(*get_resp):
            resp = req.get_response(self.app)
        self.assertEqual(resp.status_int, 200)

    def test_GET_no_response_error(self):
        req = swift.common.swob.Request.blank('/v1/a/c/o')
        with set_http_connect():
            resp = req.get_response(self.app)
        self.assertEqual(resp.status_int, 503)

    def test_feed_remaining_primaries(self):
        controller = self.controller_cls(
            self.app, 'a', 'c', 'o')
        safe_iter = utils.GreenthreadSafeIterator(self.app.iter_nodes(
            self.policy.object_ring, 0, self.logger, policy=self.policy,
            request=Request.blank('')))
        controller._fragment_GET_request = lambda *a, **k: next(safe_iter)
        pile = utils.GreenAsyncPile(self.policy.ec_ndata)
        for i in range(self.policy.ec_ndata):
            pile.spawn(controller._fragment_GET_request)
        req = swob.Request.blank('/v1/a/c/o')

        feeder_q = mock.MagicMock()

        def feeder_timeout(*a, **kw):
            # simulate trampoline
            sleep()
            # timeout immediately
            raise Empty
        feeder_q.get.side_effect = feeder_timeout
        controller.feed_remaining_primaries(
            safe_iter, pile, req, 0, self.policy,
            mock.MagicMock(), feeder_q, mock.MagicMock())
        expected_timeout = self.app.get_policy_options(
            self.policy).concurrency_timeout
        expected_call = mock.call(timeout=expected_timeout)
        expected_num_calls = self.policy.ec_nparity + 1
        self.assertEqual(feeder_q.get.call_args_list,
                         [expected_call] * expected_num_calls)

    def test_GET_timeout(self):
        req = swift.common.swob.Request.blank('/v1/a/c/o')
        self.app.recoverable_node_timeout = 0.01
        codes = [FakeStatus(404, response_sleep=1.0)] * 2 + \
            [200] * (self.policy.ec_ndata)
        with mocked_http_conn(*codes) as log:
            resp = req.get_response(self.app)
        self.assertEqual(resp.status_int, 200)
        self.assertEqual(self.policy.ec_ndata + 2, len(log.requests))
        self.assertEqual(
            len(self.logger.logger.records['ERROR']), 2,
            'Expected 2 ERROR lines, got %r' % (
                self.logger.logger.records['ERROR'], ))
        for retry_line in self.logger.logger.records['ERROR']:
            self.assertIn('ERROR with Object server', retry_line)
            self.assertIn('Trying to GET', retry_line)
            self.assertIn('Timeout (0.01s)', retry_line)
            self.assertIn(req.headers['x-trans-id'], retry_line)

    def test_GET_with_slow_primaries(self):
        segment_size = self.policy.ec_segment_size
        test_data = (b'test' * segment_size)[:-743]
        etag = md5(test_data, usedforsecurity=False).hexdigest()
        ec_archive_bodies = self._make_ec_archive_bodies(test_data)
        ts = self.ts()
        headers = []
        for i, body in enumerate(ec_archive_bodies):
            headers.append({
                'X-Object-Sysmeta-Ec-Etag': etag,
                'X-Object-Sysmeta-Ec-Content-Length': len(body),
                'X-Object-Sysmeta-Ec-Frag-Index':
                    self.policy.get_backend_index(i),
                'X-Backend-Timestamp': ts.internal,
                'X-Timestamp': ts.normal,
                'X-Backend-Durable-Timestamp': ts.internal,
                'X-Backend-Data-Timestamp': ts.internal,
            })

        req = swift.common.swob.Request.blank('/v1/a/c/o')

        policy_opts = self.app.get_policy_options(self.policy)
        policy_opts.concurrent_gets = True
        policy_opts.concurrency_timeout = 0.1

        status_codes = ([
            FakeStatus(200, response_sleep=2.0),
        ] * self.policy.ec_nparity) + ([
            FakeStatus(200),
        ] * self.policy.ec_ndata)
        self.assertEqual(len(status_codes), len(ec_archive_bodies))
        with mocked_http_conn(*status_codes, body_iter=ec_archive_bodies,
                              headers=headers) as log:
            resp = req.get_response(self.app)
        self.assertEqual(resp.status_int, 200)
        self.assertEqual(len(log.requests),
                         self.policy.ec_n_unique_fragments)

    def test_GET_with_some_slow_primaries(self):
        segment_size = self.policy.ec_segment_size
        test_data = (b'test' * segment_size)[:-289]
        etag = md5(test_data, usedforsecurity=False).hexdigest()
        ec_archive_bodies = self._make_ec_archive_bodies(test_data)
        ts = self.ts()
        headers = []
        for i, body in enumerate(ec_archive_bodies):
            headers.append({
                'X-Object-Sysmeta-Ec-Etag': etag,
                'X-Object-Sysmeta-Ec-Content-Length': len(body),
                'X-Object-Sysmeta-Ec-Frag-Index':
                    self.policy.get_backend_index(i),
                'X-Backend-Timestamp': ts.internal,
                'X-Timestamp': ts.normal,
                'X-Backend-Durable-Timestamp': ts.internal,
                'X-Backend-Data-Timestamp': ts.internal,
            })

        req = swift.common.swob.Request.blank('/v1/a/c/o')

        policy_opts = self.app.get_policy_options(self.policy)
        policy_opts.concurrent_gets = True
        policy_opts.concurrency_timeout = 0.1

        slow_count = self.policy.ec_nparity
        status_codes = ([
            FakeStatus(200, response_sleep=2.0),
        ] * slow_count) + ([
            FakeStatus(200),
        ] * (self.policy.ec_ndata - slow_count))
        random.shuffle(status_codes)
        status_codes.extend([
            FakeStatus(200),
        ] * slow_count)
        self.assertEqual(len(status_codes), len(ec_archive_bodies))
        with mocked_http_conn(*status_codes, body_iter=ec_archive_bodies,
                              headers=headers) as log:
            resp = req.get_response(self.app)
        self.assertEqual(resp.status_int, 200)
        self.assertEqual(len(log.requests),
                         self.policy.ec_n_unique_fragments)

    def test_ec_concurrent_GET_with_slow_leaders(self):
        segment_size = self.policy.ec_segment_size
        test_data = (b'test' * segment_size)[:-289]
        etag = md5(test_data).hexdigest()
        ec_archive_bodies = self._make_ec_archive_bodies(test_data)
        ts = self.ts()
        headers = []
        for i, body in enumerate(ec_archive_bodies):
            headers.append({
                'X-Object-Sysmeta-Ec-Etag': etag,
                'X-Object-Sysmeta-Ec-Content-Length': len(body),
                'X-Object-Sysmeta-Ec-Frag-Index':
                    self.policy.get_backend_index(i),
                'X-Backend-Timestamp': ts.internal,
                'X-Timestamp': ts.normal,
                'X-Backend-Durable-Timestamp': ts.internal,
                'X-Backend-Data-Timestamp': ts.internal,
            })

        req = swift.common.swob.Request.blank('/v1/a/c/o')

        policy_opts = self.app.get_policy_options(self.policy)
        policy_opts.concurrent_gets = True
        policy_opts.concurrency_timeout = 0.0

        slow_count = 4
        status_codes = ([
            FakeStatus(200, response_sleep=0.2),
        ] * slow_count) + ([
            FakeStatus(200, response_sleep=0.1),
        ] * (self.policy.ec_n_unique_fragments - slow_count))
        for i in range(slow_count):
            # poison the super slow requests
            ec_archive_bodies[i] = ''
        with mocked_http_conn(*status_codes, body_iter=ec_archive_bodies,
                              headers=headers) as log:
            resp = req.get_response(self.app)
            self.assertEqual(resp.status_int, 200)
            self.assertEqual(resp.body, test_data, '%r != %r' % (
                resp.body if len(resp.body) < 60 else '%s...' % resp.body[:60],
                test_data if len(test_data) < 60 else '%s...' % test_data[:60],
            ))
        self.assertEqual(len(log.requests), self.policy.ec_n_unique_fragments)

    def test_GET_with_slow_nodes_and_failures(self):
        segment_size = self.policy.ec_segment_size
        test_data = (b'test' * segment_size)[:-289]
        etag = md5(test_data, usedforsecurity=False).hexdigest()
        ec_archive_bodies = self._make_ec_archive_bodies(test_data)
        ts = self.ts()
        headers = []
        for i, body in enumerate(ec_archive_bodies):
            headers.append({
                'X-Object-Sysmeta-Ec-Etag': etag,
                'X-Object-Sysmeta-Ec-Content-Length': len(body),
                'X-Object-Sysmeta-Ec-Frag-Index':
                    self.policy.get_backend_index(i),
                'X-Backend-Timestamp': ts.internal,
                'X-Timestamp': ts.normal,
                'X-Backend-Durable-Timestamp': ts.internal,
                'X-Backend-Data-Timestamp': ts.internal,
            })

        req = swift.common.swob.Request.blank('/v1/a/c/o')

        policy_opts = self.app.get_policy_options(self.policy)
        policy_opts.concurrent_gets = True
        policy_opts.concurrency_timeout = 0.1

        unused_resp = [
            FakeStatus(200, response_sleep=2.0),
            FakeStatus(200, response_sleep=2.0),
            500,
            416,
        ]
        self.assertEqual(len(unused_resp), self.policy.ec_nparity)
        status_codes = (
            [200] * (self.policy.ec_ndata - 4)) + unused_resp
        self.assertEqual(len(status_codes), self.policy.ec_ndata)
        # random.shuffle(status_codes)
        # make up for the failures
        status_codes.extend([200] * self.policy.ec_nparity)
        self.assertEqual(len(status_codes), len(ec_archive_bodies))
        bodies_with_errors = []
        for code, body in zip(status_codes, ec_archive_bodies):
            if code == 500:
                bodies_with_errors.append('Kaboom')
            elif code == 416:
                bodies_with_errors.append('That Range is no.')
            else:
                bodies_with_errors.append(body)
        with mocked_http_conn(*status_codes, body_iter=bodies_with_errors,
                              headers=headers) as log:
            resp = req.get_response(self.app)
        self.assertEqual(resp.status_int, 200)
        self.assertEqual(len(log.requests),
                         self.policy.ec_n_unique_fragments)

    def test_GET_with_one_slow_frag_lane(self):
        segment_size = self.policy.ec_segment_size
        test_data = (b'test' * segment_size)[:-454]
        etag = md5(test_data, usedforsecurity=False).hexdigest()
        ec_archive_bodies = self._make_ec_archive_bodies(test_data)
        ts = self.ts()
        headers = []
        for i, body in enumerate(ec_archive_bodies):
            headers.append({
                'X-Object-Sysmeta-Ec-Etag': etag,
                'X-Object-Sysmeta-Ec-Content-Length': len(body),
                'X-Object-Sysmeta-Ec-Frag-Index':
                    self.policy.get_backend_index(i),
                'X-Backend-Timestamp': ts.internal,
                'X-Timestamp': ts.normal,
                'X-Backend-Durable-Timestamp': ts.internal,
                'X-Backend-Data-Timestamp': ts.internal,
            })

        req = swift.common.swob.Request.blank('/v1/a/c/o')

        policy_opts = self.app.get_policy_options(self.policy)
        policy_opts.concurrent_gets = True
        policy_opts.concurrency_timeout = 0.1

        status_codes = [
            FakeStatus(200, response_sleep=2.0),
        ] + ([
            FakeStatus(200),
        ] * (self.policy.ec_ndata - 1))
        random.shuffle(status_codes)
        status_codes.extend([
            FakeStatus(200, response_sleep=2.0),
            FakeStatus(200, response_sleep=2.0),
            FakeStatus(200, response_sleep=2.0),
            FakeStatus(200),
        ])
        self.assertEqual(len(status_codes), len(ec_archive_bodies))
        with mocked_http_conn(*status_codes, body_iter=ec_archive_bodies,
                              headers=headers) as log:
            resp = req.get_response(self.app)
        self.assertEqual(resp.status_int, 200)
        self.assertEqual(len(log.requests),
                         self.policy.ec_n_unique_fragments)

    def test_GET_with_concurrent_ec_extra_requests(self):
        segment_size = self.policy.ec_segment_size
        test_data = (b'test' * segment_size)[:-454]
        etag = md5(test_data, usedforsecurity=False).hexdigest()
        ec_archive_bodies = self._make_ec_archive_bodies(test_data)
        ts = self.ts()
        headers = []
        for i, body in enumerate(ec_archive_bodies):
            headers.append({
                'X-Object-Sysmeta-Ec-Etag': etag,
                'X-Object-Sysmeta-Ec-Content-Length': len(body),
                'X-Object-Sysmeta-Ec-Frag-Index':
                    self.policy.get_backend_index(i),
                'X-Backend-Timestamp': ts.internal,
                'X-Timestamp': ts.normal,
                'X-Backend-Durable-Timestamp': ts.internal,
                'X-Backend-Data-Timestamp': ts.internal,
            })
        policy_opts = self.app.get_policy_options(self.policy)
        policy_opts.concurrent_ec_extra_requests = self.policy.ec_nparity - 1
        req = swift.common.swob.Request.blank('/v1/a/c/o')
        # w/o concurrent_gets ec_extra_requests has no effect
        status_codes = [200] * self.policy.ec_ndata
        with mocked_http_conn(*status_codes, body_iter=ec_archive_bodies,
                              headers=headers) as log:
            resp = req.get_response(self.app)
        self.assertEqual(resp.status_int, 200)
        self.assertEqual(len(log.requests), self.policy.ec_ndata)
        self.assertEqual(resp.body, test_data)

        policy_opts.concurrent_gets = True
        status_codes = [200] * (self.policy.object_ring.replicas - 1)
        with mocked_http_conn(*status_codes, body_iter=ec_archive_bodies,
                              headers=headers) as log:
            resp = req.get_response(self.app)
        self.assertEqual(resp.status_int, 200)
        self.assertEqual(len(log.requests),
                         self.policy.object_ring.replicas - 1)
        self.assertEqual(resp.body, test_data)

    def test_GET_with_body(self):
        req = swift.common.swob.Request.blank('/v1/a/c/o')
        # turn a real body into fragments
        segment_size = self.policy.ec_segment_size
        real_body = (b'asdf' * segment_size)[:-10]
        # split it up into chunks
        chunks = [real_body[x:x + segment_size]
                  for x in range(0, len(real_body), segment_size)]
        fragment_payloads = []
        for chunk in chunks:
            fragments = self.policy.pyeclib_driver.encode(chunk)
            if not fragments:
                break
            fragment_payloads.append(
                fragments * self.policy.ec_duplication_factor)
        # sanity
        sanity_body = b''
        for fragment_payload in fragment_payloads:
            sanity_body += self.policy.pyeclib_driver.decode(
                fragment_payload)
        self.assertEqual(len(real_body), len(sanity_body))
        self.assertEqual(real_body, sanity_body)

        # list(zip(...)) for py3 compatibility (zip is lazy there)
        node_fragments = list(zip(*fragment_payloads))
        self.assertEqual(len(node_fragments), self.replicas())  # sanity
        headers = {'X-Object-Sysmeta-Ec-Content-Length': str(len(real_body))}
        responses = [(200, b''.join(node_fragments[i]), headers)
                     for i in range(POLICIES.default.ec_ndata)]
        status_codes, body_iter, headers = zip(*responses)
        with set_http_connect(*status_codes, body_iter=body_iter,
                              headers=headers):
            resp = req.get_response(self.app)
        self.assertEqual(resp.status_int, 200)
        self.assertEqual(len(real_body), len(resp.body))
        self.assertEqual(real_body, resp.body)

    def test_GET_with_frags_swapped_around(self):
        segment_size = self.policy.ec_segment_size
        test_data = (b'test' * segment_size)[:-657]
        etag = md5(test_data, usedforsecurity=False).hexdigest()
        ec_archive_bodies = self._make_ec_archive_bodies(test_data)

        _part, primary_nodes = self.obj_ring.get_nodes('a', 'c', 'o')

        node_key = lambda n: (n['ip'], n['port'])
        backend_index = self.policy.get_backend_index
        ts = self.ts()

        response_map = {
            node_key(n): StubResponse(
                200, ec_archive_bodies[backend_index(i)], {
                    'X-Object-Sysmeta-Ec-Content-Length': len(test_data),
                    'X-Object-Sysmeta-Ec-Etag': etag,
                    'X-Object-Sysmeta-Ec-Frag-Index': backend_index(i),
                    'X-Timestamp': ts.normal,
                    'X-Backend-Timestamp': ts.internal
                }) for i, n in enumerate(primary_nodes)
        }

        # swap a parity response into a data node
        data_node = random.choice(primary_nodes[:self.policy.ec_ndata])
        parity_node = random.choice(
            primary_nodes[
                self.policy.ec_ndata:self.policy.ec_n_unique_fragments])
        (response_map[node_key(data_node)],
         response_map[node_key(parity_node)]) = \
            (response_map[node_key(parity_node)],
             response_map[node_key(data_node)])

        def get_response(req):
            req_key = (req['ip'], req['port'])
            return response_map.pop(req_key)

        req = swob.Request.blank('/v1/a/c/o')
        with capture_http_requests(get_response) as log:
            resp = req.get_response(self.app)

        self.assertEqual(resp.status_int, 200)
        self.assertEqual(len(log), self.policy.ec_ndata)
        self.assertEqual(len(response_map),
                         len(primary_nodes) - self.policy.ec_ndata)

    def test_GET_with_no_success(self):
        node_frags = [[]] * 28  # no frags on any node

        fake_response = self._fake_ec_node_response(node_frags)

        req = swob.Request.blank('/v1/a/c/o')
        with capture_http_requests(fake_response) as log:
            resp = req.get_response(self.app)

        self.assertEqual(resp.status_int, 404)
        self.assertEqual(len(log), 2 * self.replicas())

    def test_GET_with_only_handoffs(self):
        obj1 = self._make_ec_object_stub()

        node_frags = [[]] * self.replicas()  # all primaries missing
        node_frags = node_frags + [  # handoffs
            {'obj': obj1, 'frag': 0},
            {'obj': obj1, 'frag': 1},
            {'obj': obj1, 'frag': 2},
            {'obj': obj1, 'frag': 3},
            {'obj': obj1, 'frag': 4},
            {'obj': obj1, 'frag': 5},
            {'obj': obj1, 'frag': 6},
            {'obj': obj1, 'frag': 7},
            {'obj': obj1, 'frag': 8},
            {'obj': obj1, 'frag': 9},
            {'obj': obj1, 'frag': 10},  # parity
            {'obj': obj1, 'frag': 11},  # parity
            {'obj': obj1, 'frag': 12},  # parity
            {'obj': obj1, 'frag': 13},  # parity
        ]

        fake_response = self._fake_ec_node_response(node_frags)

        req = swob.Request.blank('/v1/a/c/o')
        with capture_http_requests(fake_response) as log:
            resp = req.get_response(self.app)

        self.assertEqual(resp.status_int, 200)
        self.assertEqual(resp.headers['etag'], obj1['etag'])
        self.assertEqual(md5(
            resp.body, usedforsecurity=False).hexdigest(), obj1['etag'])

        collected_responses = defaultdict(list)
        for conn in log:
            etag = conn.resp.headers['X-Object-Sysmeta-Ec-Etag']
            index = conn.resp.headers['X-Object-Sysmeta-Ec-Frag-Index']
            collected_responses[etag].append(index)

        # GETS would be required to all primaries and then ndata handoffs
        self.assertEqual(len(log), self.replicas() + self.policy.ec_ndata)
        self.assertEqual(2, len(collected_responses))
        # 404s
        self.assertEqual(self.replicas(), len(collected_responses[None]))
        self.assertEqual(self.policy.ec_ndata,
                         len(collected_responses[obj1['etag']]))

    def test_GET_with_single_missed_overwrite_does_not_need_handoff(self):
        obj1 = self._make_ec_object_stub(pattern='obj1')
        obj2 = self._make_ec_object_stub(pattern='obj2')

        node_frags = [
            {'obj': obj2, 'frag': 0},
            {'obj': obj2, 'frag': 1},
            {'obj': obj1, 'frag': 2},  # missed over write
            {'obj': obj2, 'frag': 3},
            {'obj': obj2, 'frag': 4},
            {'obj': obj2, 'frag': 5},
            {'obj': obj2, 'frag': 6},
            {'obj': obj2, 'frag': 7},
            {'obj': obj2, 'frag': 8},
            {'obj': obj2, 'frag': 9},
            {'obj': obj2, 'frag': 10},  # parity
            {'obj': obj2, 'frag': 11},  # parity
            {'obj': obj2, 'frag': 12},  # parity
            {'obj': obj2, 'frag': 13},  # parity
            # {'obj': obj2, 'frag': 2},  # handoff (not used in this test)
        ]

        fake_response = self._fake_ec_node_response(node_frags)

        req = swob.Request.blank('/v1/a/c/o')
        with mock.patch('swift.proxy.server.shuffle', lambda n: n), \
                capture_http_requests(fake_response) as log:
            resp = req.get_response(self.app)

        self.assertEqual(resp.status_int, 200)
        self.assertEqual(resp.headers['etag'], obj2['etag'])
        closed_conn = defaultdict(set)
        for conn in log:
            etag = conn.resp.headers['X-Object-Sysmeta-Ec-Etag']
            closed_conn[etag].add(conn.closed)
        self.assertEqual({
            obj1['etag']: {True},
            obj2['etag']: {False},
        }, closed_conn)
        self.assertEqual(md5(
            resp.body, usedforsecurity=False).hexdigest(), obj2['etag'])
        self.assertEqual({True}, {conn.closed for conn in log})

        collected_responses = defaultdict(set)
        for conn in log:
            etag = conn.resp.headers['X-Object-Sysmeta-Ec-Etag']
            index = conn.resp.headers['X-Object-Sysmeta-Ec-Frag-Index']
            collected_responses[etag].add(index)

        self.assertEqual(len(log), self.policy.ec_ndata + 1)
        expected = {
            obj1['etag']: 1,
            obj2['etag']: self.policy.ec_ndata,
        }
        self.assertEqual(expected, {
            e: len(f) for e, f in collected_responses.items()})

    def test_GET_with_many_missed_overwrite_will_need_handoff(self):
        obj1 = self._make_ec_object_stub(pattern='obj1')
        obj2 = self._make_ec_object_stub(pattern='obj2')

        node_frags = [
            {'obj': obj2, 'frag': 0},
            {'obj': obj2, 'frag': 1},
            {'obj': obj1, 'frag': 2},  # missed
            {'obj': obj2, 'frag': 3},
            {'obj': obj2, 'frag': 4},
            {'obj': obj2, 'frag': 5},
            {'obj': obj1, 'frag': 6},  # missed
            {'obj': obj2, 'frag': 7},
            {'obj': obj2, 'frag': 8},
            {'obj': obj1, 'frag': 9},  # missed
            {'obj': obj1, 'frag': 10},  # missed
            {'obj': obj1, 'frag': 11},  # missed
            {'obj': obj2, 'frag': 12},
            {'obj': obj2, 'frag': 13},
            {'obj': obj2, 'frag': 6},  # handoff
        ]

        fake_response = self._fake_ec_node_response(node_frags)

        req = swob.Request.blank('/v1/a/c/o')
        with capture_http_requests(fake_response) as log:
            resp = req.get_response(self.app)

        self.assertEqual(resp.status_int, 200)
        self.assertEqual(resp.headers['etag'], obj2['etag'])
        self.assertEqual(md5(
            resp.body, usedforsecurity=False).hexdigest(), obj2['etag'])

        collected_responses = defaultdict(set)
        for conn in log:
            etag = conn.resp.headers['X-Object-Sysmeta-Ec-Etag']
            index = conn.resp.headers['X-Object-Sysmeta-Ec-Frag-Index']
            collected_responses[etag].add(index)

        # there's not enough of the obj2 etag on the primaries, we would
        # have collected responses for both etags, and would have made
        # one more request to the handoff node
        self.assertEqual(len(log), self.replicas() + 1)
        self.assertEqual(len(collected_responses), 2)

        # ... regardless we should never need to fetch more than ec_ndata
        # frags for any given etag
        for etag, frags in collected_responses.items():
            self.assertLessEqual(len(frags), self.policy.ec_ndata,
                                 'collected %s frags for etag %s' % (
                                     len(frags), etag))

    def test_GET_with_missing_and_mixed_frags_will_dig_deep_but_succeed(self):
        obj1 = self._make_ec_object_stub(pattern='obj1', timestamp=self.ts())
        obj2 = self._make_ec_object_stub(pattern='obj2', timestamp=self.ts())

        node_frags = [
            {'obj': obj1, 'frag': 0},
            {'obj': obj2, 'frag': 0},
            [],
            {'obj': obj1, 'frag': 1},
            {'obj': obj2, 'frag': 1},
            [],
            {'obj': obj1, 'frag': 2},
            {'obj': obj2, 'frag': 2},
            [],
            {'obj': obj1, 'frag': 3},
            {'obj': obj2, 'frag': 3},
            [],
            {'obj': obj1, 'frag': 4},
            {'obj': obj2, 'frag': 4},
            [],
            {'obj': obj1, 'frag': 5},
            {'obj': obj2, 'frag': 5},
            [],
            {'obj': obj1, 'frag': 6},
            {'obj': obj2, 'frag': 6},
            [],
            {'obj': obj1, 'frag': 7},
            {'obj': obj2, 'frag': 7},
            [],
            {'obj': obj1, 'frag': 8},
            {'obj': obj2, 'frag': 8},
            [],
            {'obj': obj2, 'frag': 9},
        ]

        fake_response = self._fake_ec_node_response(node_frags)

        req = swob.Request.blank('/v1/a/c/o')
        with capture_http_requests(fake_response) as log:
            resp = req.get_response(self.app)

        self.assertEqual(resp.status_int, 200)
        self.assertEqual(resp.headers['etag'], obj2['etag'])
        self.assertEqual(md5(
            resp.body, usedforsecurity=False).hexdigest(), obj2['etag'])

        collected_responses = defaultdict(set)
        for conn in log:
            etag = conn.resp.headers['X-Object-Sysmeta-Ec-Etag']
            index = conn.resp.headers['X-Object-Sysmeta-Ec-Frag-Index']
            collected_responses[etag].add(index)

        # we go exactly as long as we have to, finding two different
        # etags and some 404's (i.e. collected_responses[None])
        self.assertEqual(len(log), len(node_frags))
        self.assertEqual(len(collected_responses), 3)

        # ... regardless we should never need to fetch more than ec_ndata
        # frags for any given etag
        for etag, frags in collected_responses.items():
            self.assertLessEqual(len(frags), self.policy.ec_ndata,
                                 'collected %s frags for etag %s' % (
                                     len(frags), etag))

    def test_GET_with_missing_and_mixed_frags_will_dig_deep_but_stop(self):
        obj1 = self._make_ec_object_stub(pattern='obj1')
        obj2 = self._make_ec_object_stub(pattern='obj2')

        node_frags = [
            {'obj': obj1, 'frag': 0},
            {'obj': obj2, 'frag': 0},
            [],
            {'obj': obj1, 'frag': 1},
            {'obj': obj2, 'frag': 1},
            [],
            {'obj': obj1, 'frag': 2},
            {'obj': obj2, 'frag': 2},
            [],
            {'obj': obj1, 'frag': 3},
            {'obj': obj2, 'frag': 3},
            [],
            {'obj': obj1, 'frag': 4},
            {'obj': obj2, 'frag': 4},
            [],
            {'obj': obj1, 'frag': 5},
            {'obj': obj2, 'frag': 5},
            [],
            {'obj': obj1, 'frag': 6},
            {'obj': obj2, 'frag': 6},
            [],
            {'obj': obj1, 'frag': 7},
            {'obj': obj2, 'frag': 7},
            [],
            {'obj': obj1, 'frag': 8},
            {'obj': obj2, 'frag': 8},
            [],
            # handoffs are iter'd in order so proxy will see 404 from this
            # final handoff
            [],
        ]

        fake_response = self._fake_ec_node_response(node_frags)

        req = swob.Request.blank('/v1/a/c/o')
        with capture_http_requests(fake_response) as log:
            resp = req.get_response(self.app)

        closed_conn = defaultdict(set)
        for conn in log:
            etag = conn.resp.headers.get('X-Object-Sysmeta-Ec-Etag')
            closed_conn[etag].add(conn.closed)
        self.assertEqual({
            obj1['etag']: {True},
            obj2['etag']: {True},
            None: {True},
        }, dict(closed_conn))
        self.assertEqual(resp.status_int, 503)

        collected_responses = defaultdict(set)
        for conn in log:
            etag = conn.resp.headers['X-Object-Sysmeta-Ec-Etag']
            index = conn.resp.headers['X-Object-Sysmeta-Ec-Frag-Index']
            collected_responses[etag].add(index)

        # default node_iter will exhaust at 2 * replicas
        self.assertEqual(len(log), 2 * self.replicas())
        self.assertEqual(len(collected_responses), 3)

        # ... regardless we should never need to fetch more than ec_ndata
        # frags for any given etag
        for etag, frags in collected_responses.items():
            self.assertLessEqual(len(frags), self.policy.ec_ndata,
                                 'collected %s frags for etag %s' % (
                                     len(frags), etag))

    def test_GET_with_duplicate_and_hidden_frag_indexes(self):
        obj1 = self._make_ec_object_stub()
        # proxy should ignore duplicated frag indexes and continue search for
        # a set of unique indexes, finding last one on a handoff
        node_frags = [
            [{'obj': obj1, 'frag': 0}, {'obj': obj1, 'frag': 5}],
            {'obj': obj1, 'frag': 0},  # duplicate frag
            {'obj': obj1, 'frag': 1},
            {'obj': obj1, 'frag': 1},  # duplicate frag
            {'obj': obj1, 'frag': 2},
            {'obj': obj1, 'frag': 2},  # duplicate frag
            {'obj': obj1, 'frag': 3},
            {'obj': obj1, 'frag': 3},  # duplicate frag
            {'obj': obj1, 'frag': 4},
            {'obj': obj1, 'frag': 4},  # duplicate frag
            {'obj': obj1, 'frag': 10},
            {'obj': obj1, 'frag': 11},
            {'obj': obj1, 'frag': 12},
            {'obj': obj1, 'frag': 13},
        ]

        fake_response = self._fake_ec_node_response(node_frags)

        req = swob.Request.blank('/v1/a/c/o')
        with capture_http_requests(fake_response) as log:
            resp = req.get_response(self.app)

        self.assertEqual(resp.status_int, 200)
        self.assertEqual(resp.headers['etag'], obj1['etag'])
        self.assertEqual(md5(
            resp.body, usedforsecurity=False).hexdigest(), obj1['etag'])

        # Expect a maximum of one request to each primary plus one extra
        # request to node 1. Actual value could be less if the extra request
        # occurs and quorum is reached before requests to nodes with a
        # duplicate frag.
        self.assertLessEqual(len(log), self.replicas() + 1)
        collected_indexes = defaultdict(list)
        for conn in log:
            fi = conn.resp.headers.get('X-Object-Sysmeta-Ec-Frag-Index')
            if fi is not None:
                collected_indexes[fi].append(conn)
        self.assertEqual(len(collected_indexes), self.policy.ec_ndata)

    def test_GET_with_missing_and_mixed_frags_may_503(self):
        obj1 = self._make_ec_object_stub(pattern='obj1')
        obj2 = self._make_ec_object_stub(pattern='obj2')
        # we get a 503 when all the handoffs return 200
        node_frags = [[]] * self.replicas()  # primaries have no frags
        node_frags = node_frags + [  # handoffs all have frags
            {'obj': obj1, 'frag': 0},
            {'obj': obj2, 'frag': 0},
            {'obj': obj1, 'frag': 1},
            {'obj': obj2, 'frag': 1},
            {'obj': obj1, 'frag': 2},
            {'obj': obj2, 'frag': 2},
            {'obj': obj1, 'frag': 3},
            {'obj': obj2, 'frag': 3},
            {'obj': obj1, 'frag': 4},
            {'obj': obj2, 'frag': 4},
            {'obj': obj1, 'frag': 5},
            {'obj': obj2, 'frag': 5},
            {'obj': obj1, 'frag': 6},
            {'obj': obj2, 'frag': 6},
        ]
        fake_response = self._fake_ec_node_response(node_frags)

        req = swob.Request.blank('/v1/a/c/o')
        with capture_http_requests(fake_response) as log:
            resp = req.get_response(self.app)

        self.assertEqual(resp.status_int, 503)
        # never get a quorum so all nodes are searched
        self.assertEqual(len(log), 2 * self.replicas())
        collected_indexes = defaultdict(list)
        for conn in log:
            fi = conn.resp.headers.get('X-Object-Sysmeta-Ec-Frag-Index')
            if fi is not None:
                collected_indexes[fi].append(conn)
        self.assertEqual(len(collected_indexes), 7)

    def test_GET_with_mixed_nondurable_frags_and_will_404(self):
        # all nodes have a frag but there is no one set that reaches quorum,
        # which means there is no backend 404 response, but proxy should still
        # return 404 rather than 503
        obj1 = self._make_ec_object_stub(pattern='obj1')
        obj2 = self._make_ec_object_stub(pattern='obj2')
        obj3 = self._make_ec_object_stub(pattern='obj3')
        obj4 = self._make_ec_object_stub(pattern='obj4')

        node_frags = [
            {'obj': obj1, 'frag': 0, 'durable': False},
            {'obj': obj2, 'frag': 0, 'durable': False},
            {'obj': obj3, 'frag': 0, 'durable': False},
            {'obj': obj1, 'frag': 1, 'durable': False},
            {'obj': obj2, 'frag': 1, 'durable': False},
            {'obj': obj3, 'frag': 1, 'durable': False},
            {'obj': obj1, 'frag': 2, 'durable': False},
            {'obj': obj2, 'frag': 2, 'durable': False},
            {'obj': obj3, 'frag': 2, 'durable': False},
            {'obj': obj1, 'frag': 3, 'durable': False},
            {'obj': obj2, 'frag': 3, 'durable': False},
            {'obj': obj3, 'frag': 3, 'durable': False},
            {'obj': obj1, 'frag': 4, 'durable': False},
            {'obj': obj2, 'frag': 4, 'durable': False},
            {'obj': obj3, 'frag': 4, 'durable': False},
            {'obj': obj1, 'frag': 5, 'durable': False},
            {'obj': obj2, 'frag': 5, 'durable': False},
            {'obj': obj3, 'frag': 5, 'durable': False},
            {'obj': obj1, 'frag': 6, 'durable': False},
            {'obj': obj2, 'frag': 6, 'durable': False},
            {'obj': obj3, 'frag': 6, 'durable': False},
            {'obj': obj1, 'frag': 7, 'durable': False},
            {'obj': obj2, 'frag': 7, 'durable': False},
            {'obj': obj3, 'frag': 7, 'durable': False},
            {'obj': obj1, 'frag': 8, 'durable': False},
            {'obj': obj2, 'frag': 8, 'durable': False},
            {'obj': obj3, 'frag': 8, 'durable': False},
            {'obj': obj4, 'frag': 8, 'durable': False},
        ]

        fake_response = self._fake_ec_node_response(node_frags)

        req = swob.Request.blank('/v1/a/c/o')
        with capture_http_requests(fake_response) as log:
            resp = req.get_response(self.app)

        self.assertEqual(resp.status_int, 404)

        collected_etags = set()
        collected_status = set()
        closed_conn = defaultdict(set)
        for conn in log:
            etag = conn.resp.headers['X-Object-Sysmeta-Ec-Etag']
            collected_etags.add(etag)
            collected_status.add(conn.resp.status)
            closed_conn[etag].add(conn.closed)

        # default node_iter will exhaust at 2 * replicas
        self.assertEqual(len(log), 2 * self.replicas())
        self.assertEqual(
            {obj1['etag'], obj2['etag'], obj3['etag'], obj4['etag']},
            collected_etags)
        self.assertEqual({200}, collected_status)
        self.assertEqual({
            obj1['etag']: {True},
            obj2['etag']: {True},
            obj3['etag']: {True},
            obj4['etag']: {True},
        }, closed_conn)

    def test_GET_with_mixed_durable_and_nondurable_frags_will_503(self):
        # all nodes have a frag but there is no one set that reaches quorum,
        # but since one is marked durable we *should* be able to reconstruct,
        # so proxy should 503
        obj1 = self._make_ec_object_stub(pattern='obj1')
        obj2 = self._make_ec_object_stub(pattern='obj2')
        obj3 = self._make_ec_object_stub(pattern='obj3')
        obj4 = self._make_ec_object_stub(pattern='obj4')

        node_frags = [
            {'obj': obj1, 'frag': 0, 'durable': False},
            {'obj': obj2, 'frag': 0, 'durable': False},
            {'obj': obj3, 'frag': 0, 'durable': False},
            {'obj': obj1, 'frag': 1, 'durable': False},
            {'obj': obj2, 'frag': 1, 'durable': False},
            {'obj': obj3, 'frag': 1, 'durable': False},
            {'obj': obj1, 'frag': 2, 'durable': False},
            {'obj': obj2, 'frag': 2, 'durable': False},
            {'obj': obj3, 'frag': 2, 'durable': False},
            {'obj': obj1, 'frag': 3, 'durable': False},
            {'obj': obj2, 'frag': 3, 'durable': False},
            {'obj': obj3, 'frag': 3, 'durable': False},
            {'obj': obj1, 'frag': 4, 'durable': False},
            {'obj': obj2, 'frag': 4, 'durable': False},
            {'obj': obj3, 'frag': 4, 'durable': False},
            {'obj': obj1, 'frag': 5, 'durable': False},
            {'obj': obj2, 'frag': 5, 'durable': False},
            {'obj': obj3, 'frag': 5, 'durable': False},
            {'obj': obj1, 'frag': 6, 'durable': False},
            {'obj': obj2, 'frag': 6, 'durable': False},
            {'obj': obj3, 'frag': 6, 'durable': False},
            {'obj': obj1, 'frag': 7, 'durable': False},
            {'obj': obj2, 'frag': 7, 'durable': False},
            {'obj': obj3, 'frag': 7},
            {'obj': obj1, 'frag': 8, 'durable': False},
            {'obj': obj2, 'frag': 8, 'durable': False},
            {'obj': obj3, 'frag': 8, 'durable': False},
            {'obj': obj4, 'frag': 8, 'durable': False},
        ]

        fake_response = self._fake_ec_node_response(node_frags)

        req = swob.Request.blank('/v1/a/c/o')
        with capture_http_requests(fake_response) as log:
            resp = req.get_response(self.app)

        self.assertEqual(resp.status_int, 503)

        closed_conn = defaultdict(set)
        collected_etags = set()
        collected_status = set()
        for conn in log:
            etag = conn.resp.headers['X-Object-Sysmeta-Ec-Etag']
            collected_etags.add(etag)
            collected_status.add(conn.resp.status)
            closed_conn[etag].add(conn.closed)

        # default node_iter will exhaust at 2 * replicas
        self.assertEqual(len(log), 2 * self.replicas())
        self.assertEqual(
            {obj1['etag'], obj2['etag'], obj3['etag'], obj4['etag']},
            collected_etags)
        self.assertEqual({200}, collected_status)
        self.assertEqual({
            obj1['etag']: {True},
            obj2['etag']: {True},
            obj3['etag']: {True},
            obj4['etag']: {True},
        }, closed_conn)

    def test_GET_with_mixed_durable_frags_and_no_quorum_will_503(self):
        # all nodes have a frag but there is no one set that reaches quorum,
        # and since at least one is marked durable we *should* be able to
        # reconstruct, so proxy will 503
        obj1 = self._make_ec_object_stub(pattern='obj1')
        obj2 = self._make_ec_object_stub(pattern='obj2')
        obj3 = self._make_ec_object_stub(pattern='obj3')
        obj4 = self._make_ec_object_stub(pattern='obj4')

        node_frags = [
            {'obj': obj1, 'frag': 0},
            {'obj': obj2, 'frag': 0},
            {'obj': obj3, 'frag': 0},
            {'obj': obj1, 'frag': 1},
            {'obj': obj2, 'frag': 1},
            {'obj': obj3, 'frag': 1},
            {'obj': obj1, 'frag': 2},
            {'obj': obj2, 'frag': 2},
            {'obj': obj3, 'frag': 2},
            {'obj': obj1, 'frag': 3},
            {'obj': obj2, 'frag': 3},
            {'obj': obj3, 'frag': 3},
            {'obj': obj1, 'frag': 4},
            {'obj': obj2, 'frag': 4},
            {'obj': obj3, 'frag': 4},
            {'obj': obj1, 'frag': 5},
            {'obj': obj2, 'frag': 5},
            {'obj': obj3, 'frag': 5},
            {'obj': obj1, 'frag': 6},
            {'obj': obj2, 'frag': 6},
            {'obj': obj3, 'frag': 6},
            {'obj': obj1, 'frag': 7},
            {'obj': obj2, 'frag': 7},
            {'obj': obj3, 'frag': 7},
            {'obj': obj1, 'frag': 8},
            {'obj': obj2, 'frag': 8},
            {'obj': obj3, 'frag': 8},
            {'obj': obj4, 'frag': 8},
        ]

        fake_response = self._fake_ec_node_response(node_frags)

        req = swob.Request.blank('/v1/a/c/o')
        with capture_http_requests(fake_response) as log:
            resp = req.get_response(self.app)

        self.assertEqual(resp.status_int, 503)

        for conn in log:
            etag = conn.resp.headers.get('X-Object-Sysmeta-Ec-Etag')

        collected_etags = set()
        collected_status = set()
        closed_conn = defaultdict(set)
        for conn in log:
            etag = conn.resp.headers['X-Object-Sysmeta-Ec-Etag']
            collected_etags.add(etag)
            collected_status.add(conn.resp.status)
            closed_conn[etag].add(conn.closed)

        # default node_iter will exhaust at 2 * replicas
        self.assertEqual(len(log), 2 * self.replicas())
        self.assertEqual(
            {obj1['etag'], obj2['etag'], obj3['etag'], obj4['etag']},
            collected_etags)
        self.assertEqual({200}, collected_status)
        self.assertEqual({
            obj1['etag']: {True},
            obj2['etag']: {True},
            obj3['etag']: {True},
            obj4['etag']: {True},
        }, closed_conn)

    def test_GET_with_quorum_durable_files(self):
        # verify that only (ec_nparity + 1) nodes need to be durable for a GET
        # to be completed with ec_ndata requests.
        obj1 = self._make_ec_object_stub()

        node_frags = [
            {'obj': obj1, 'frag': 0, 'durable': True},  # durable
            {'obj': obj1, 'frag': 1, 'durable': True},  # durable
            {'obj': obj1, 'frag': 2, 'durable': True},  # durable
            {'obj': obj1, 'frag': 3, 'durable': True},  # durable
            {'obj': obj1, 'frag': 4, 'durable': True},  # durable
            {'obj': obj1, 'frag': 5, 'durable': False},
            {'obj': obj1, 'frag': 6, 'durable': False},
            {'obj': obj1, 'frag': 7, 'durable': False},
            {'obj': obj1, 'frag': 8, 'durable': False},
            {'obj': obj1, 'frag': 9, 'durable': False},
            {'obj': obj1, 'frag': 10, 'durable': False},  # parity
            {'obj': obj1, 'frag': 11, 'durable': False},  # parity
            {'obj': obj1, 'frag': 12, 'durable': False},  # parity
            {'obj': obj1, 'frag': 13, 'durable': False},  # parity
        ] + [[]] * self.replicas()  # handoffs all 404

        fake_response = self._fake_ec_node_response(list(node_frags))

        req = swob.Request.blank('/v1/a/c/o')
        with capture_http_requests(fake_response) as log:
            resp = req.get_response(self.app)

        self.assertEqual(resp.status_int, 200)
        self.assertEqual(resp.headers['etag'], obj1['etag'])
        self.assertEqual(md5(
            resp.body, usedforsecurity=False).hexdigest(), obj1['etag'])

        self.assertGreaterEqual(len(log), self.policy.ec_ndata)
        collected_durables = []
        for conn in log:
            if not conn.resp.headers.get('X-Backend-Data-Timestamp'):
                continue
            if (conn.resp.headers.get('X-Backend-Durable-Timestamp')
                    == conn.resp.headers.get('X-Backend-Data-Timestamp')):
                collected_durables.append(conn)
        # because nodes are shuffled we can't be sure how many durables are
        # returned but it must be at least 1 and cannot exceed 5
        self.assertLessEqual(len(collected_durables), 5)
        self.assertGreaterEqual(len(collected_durables), 1)

    def test_GET_with_single_durable_file(self):
        # verify that a single durable is sufficient for a GET
        # to be completed with ec_ndata requests.
        obj1 = self._make_ec_object_stub()

        node_frags = [
            {'obj': obj1, 'frag': 0, 'durable': True},  # durable
            {'obj': obj1, 'frag': 1, 'durable': False},
            {'obj': obj1, 'frag': 2, 'durable': False},
            {'obj': obj1, 'frag': 3, 'durable': False},
            {'obj': obj1, 'frag': 4, 'durable': False},
            {'obj': obj1, 'frag': 5, 'durable': False},
            {'obj': obj1, 'frag': 6, 'durable': False},
            {'obj': obj1, 'frag': 7, 'durable': False},
            {'obj': obj1, 'frag': 8, 'durable': False},
            {'obj': obj1, 'frag': 9, 'durable': False},
            {'obj': obj1, 'frag': 10, 'durable': False},  # parity
            {'obj': obj1, 'frag': 11, 'durable': False},  # parity
            {'obj': obj1, 'frag': 12, 'durable': False},  # parity
            {'obj': obj1, 'frag': 13, 'durable': False},  # parity
        ] + [[]] * self.replicas()  # handoffs all 404

        fake_response = self._fake_ec_node_response(list(node_frags))

        req = swob.Request.blank('/v1/a/c/o')
        with capture_http_requests(fake_response) as log:
            resp = req.get_response(self.app)

        self.assertEqual(resp.status_int, 200)
        self.assertEqual(resp.headers['etag'], obj1['etag'])
        self.assertEqual(md5(
            resp.body, usedforsecurity=False).hexdigest(), obj1['etag'])

        collected_durables = []
        for conn in log:
            if not conn.resp.headers.get('X-Backend-Data-Timestamp'):
                continue
            if (conn.resp.headers.get('X-Backend-Durable-Timestamp')
                    == conn.resp.headers.get('X-Backend-Data-Timestamp')):
                collected_durables.append(conn)
        # because nodes are shuffled we can't be sure how many non-durables
        # are returned before the durable, but we do expect a single durable
        self.assertEqual(1, len(collected_durables))

    def test_GET_with_no_durable_files(self):
        # verify that at least one durable is necessary for a successful GET
        obj1 = self._make_ec_object_stub()
        node_frags = [
            {'obj': obj1, 'frag': 0, 'durable': False},
            {'obj': obj1, 'frag': 1, 'durable': False},
            {'obj': obj1, 'frag': 2, 'durable': False},
            {'obj': obj1, 'frag': 3, 'durable': False},
            {'obj': obj1, 'frag': 4, 'durable': False},
            {'obj': obj1, 'frag': 5, 'durable': False},
            {'obj': obj1, 'frag': 6, 'durable': False},
            {'obj': obj1, 'frag': 7, 'durable': False},
            {'obj': obj1, 'frag': 8, 'durable': False},
            {'obj': obj1, 'frag': 9, 'durable': False},
            {'obj': obj1, 'frag': 10, 'durable': False},  # parity
            {'obj': obj1, 'frag': 11, 'durable': False},  # parity
            {'obj': obj1, 'frag': 12, 'durable': False},  # parity
            {'obj': obj1, 'frag': 13, 'durable': False},  # parity
        ] + [[]] * self.replicas()  # handoffs

        fake_response = self._fake_ec_node_response(list(node_frags))

        req = swob.Request.blank('/v1/a/c/o')
        with capture_http_requests(fake_response) as log:
            resp = req.get_response(self.app)

        self.assertEqual(resp.status_int, 404)
        # all 28 nodes tried with an optimistic get, none are durable and none
        # report having a durable timestamp
        self.assertEqual(28, len(log))

    def test_GET_with_missing_durable_files_and_mixed_etags(self):
        obj1 = self._make_ec_object_stub(pattern='obj1')
        obj2 = self._make_ec_object_stub(pattern='obj2')

        # non-quorate durables for another object won't stop us finding the
        # quorate object
        node_frags = [
            # ec_ndata - 1 frags of obj2 are available and durable
            {'obj': obj2, 'frag': 0, 'durable': True},
            {'obj': obj2, 'frag': 1, 'durable': True},
            {'obj': obj2, 'frag': 2, 'durable': True},
            {'obj': obj2, 'frag': 3, 'durable': True},
            {'obj': obj2, 'frag': 4, 'durable': True},
            {'obj': obj2, 'frag': 5, 'durable': True},
            {'obj': obj2, 'frag': 6, 'durable': True},
            {'obj': obj2, 'frag': 7, 'durable': True},
            {'obj': obj2, 'frag': 8, 'durable': True},
            # ec_ndata frags of obj1 are available and one is durable
            {'obj': obj1, 'frag': 0, 'durable': False},
            {'obj': obj1, 'frag': 1, 'durable': False},
            {'obj': obj1, 'frag': 2, 'durable': False},
            {'obj': obj1, 'frag': 3, 'durable': False},
            {'obj': obj1, 'frag': 4, 'durable': False},
            {'obj': obj1, 'frag': 5, 'durable': False},
            {'obj': obj1, 'frag': 6, 'durable': False},
            {'obj': obj1, 'frag': 7, 'durable': False},
            {'obj': obj1, 'frag': 8, 'durable': False},
            {'obj': obj1, 'frag': 9, 'durable': True},
        ]

        fake_response = self._fake_ec_node_response(list(node_frags))

        req = swob.Request.blank('/v1/a/c/o')
        with capture_http_requests(fake_response) as log:
            resp = req.get_response(self.app)

        closed_conn = defaultdict(set)
        for conn in log:
            etag = conn.resp.headers.get('X-Object-Sysmeta-Ec-Etag')
            closed_conn[etag].add(conn.closed)
        self.assertEqual({
            obj1['etag']: {False},
            obj2['etag']: {True},
        }, closed_conn)

        self.assertEqual(resp.status_int, 200)
        self.assertEqual(resp.headers['etag'], obj1['etag'])
        self.assertEqual(md5(
            resp.body, usedforsecurity=False).hexdigest(), obj1['etag'])

        # Quorum of non-durables for a different object won't
        # prevent us hunting down the durable object
        node_frags = [
            # primaries
            {'obj': obj2, 'frag': 0, 'durable': False},
            {'obj': obj2, 'frag': 1, 'durable': False},
            {'obj': obj2, 'frag': 2, 'durable': False},
            {'obj': obj2, 'frag': 3, 'durable': False},
            {'obj': obj2, 'frag': 4, 'durable': False},
            {'obj': obj2, 'frag': 5, 'durable': False},
            {'obj': obj2, 'frag': 6, 'durable': False},
            {'obj': obj2, 'frag': 7, 'durable': False},
            {'obj': obj2, 'frag': 8, 'durable': False},
            {'obj': obj2, 'frag': 9, 'durable': False},
            {'obj': obj2, 'frag': 10, 'durable': False},
            {'obj': obj2, 'frag': 11, 'durable': False},
            {'obj': obj2, 'frag': 12, 'durable': False},
            {'obj': obj2, 'frag': 13, 'durable': False},
            # handoffs
            {'obj': obj1, 'frag': 0, 'durable': False},
            {'obj': obj1, 'frag': 1, 'durable': False},
            {'obj': obj1, 'frag': 2, 'durable': False},
            {'obj': obj1, 'frag': 3, 'durable': False},
            {'obj': obj1, 'frag': 4, 'durable': False},
            {'obj': obj1, 'frag': 5, 'durable': False},
            {'obj': obj1, 'frag': 6, 'durable': False},
            {'obj': obj1, 'frag': 7, 'durable': False},
            {'obj': obj1, 'frag': 8, 'durable': False},
            {'obj': obj1, 'frag': 9, 'durable': False},
            {'obj': obj1, 'frag': 10, 'durable': False},  # parity
            {'obj': obj1, 'frag': 11, 'durable': False},  # parity
            {'obj': obj1, 'frag': 12, 'durable': False},  # parity
            {'obj': obj1, 'frag': 13, 'durable': True},  # parity
        ]

        fake_response = self._fake_ec_node_response(list(node_frags))

        req = swob.Request.blank('/v1/a/c/o')
        with capture_http_requests(fake_response):
            resp = req.get_response(self.app)

        self.assertEqual(resp.status_int, 200)
        self.assertEqual(resp.headers['etag'], obj1['etag'])
        self.assertEqual(md5(
            resp.body, usedforsecurity=False).hexdigest(), obj1['etag'])

    def test_GET_with_missing_durables_and_older_durables(self):
        # scenario: non-durable frags of newer obj1 obscure all durable frags
        # of older obj2, so first 14 requests result in a non-durable set.
        # At that point (or before) the proxy knows that a durable set of
        # frags for obj2 exists so will fetch them, requiring another 10
        # directed requests.
        obj2 = self._make_ec_object_stub(pattern='obj2', timestamp=self.ts())
        obj1 = self._make_ec_object_stub(pattern='obj1', timestamp=self.ts())

        node_frags = [
            [{'obj': obj1, 'frag': 0, 'durable': False}],  # obj2 missing
            [{'obj': obj1, 'frag': 1, 'durable': False},
             {'obj': obj2, 'frag': 1, 'durable': True}],
            [{'obj': obj1, 'frag': 2, 'durable': False}],  # obj2 missing
            [{'obj': obj1, 'frag': 3, 'durable': False},
             {'obj': obj2, 'frag': 3, 'durable': True}],
            [{'obj': obj1, 'frag': 4, 'durable': False},
             {'obj': obj2, 'frag': 4, 'durable': True}],
            [{'obj': obj1, 'frag': 5, 'durable': False},
             {'obj': obj2, 'frag': 5, 'durable': True}],
            [{'obj': obj1, 'frag': 6, 'durable': False},
             {'obj': obj2, 'frag': 6, 'durable': True}],
            [{'obj': obj1, 'frag': 7, 'durable': False},
             {'obj': obj2, 'frag': 7, 'durable': True}],
            [{'obj': obj1, 'frag': 8, 'durable': False},
             {'obj': obj2, 'frag': 8, 'durable': True}],
            [{'obj': obj1, 'frag': 9, 'durable': False}],  # obj2 missing
            [{'obj': obj1, 'frag': 10, 'durable': False},
             {'obj': obj2, 'frag': 10, 'durable': True}],
            [{'obj': obj1, 'frag': 11, 'durable': False},
             {'obj': obj2, 'frag': 11, 'durable': True}],
            [{'obj': obj1, 'frag': 12, 'durable': False}],  # obj2 missing
            [{'obj': obj1, 'frag': 13, 'durable': False},
             {'obj': obj2, 'frag': 13, 'durable': True}],
        ]

        fake_response = self._fake_ec_node_response(list(node_frags))

        req = swob.Request.blank('/v1/a/c/o')
        with capture_http_requests(fake_response) as log:
            resp = req.get_response(self.app)

        closed_conn = defaultdict(set)
        for conn in log:
            etag = conn.resp.headers.get('X-Object-Sysmeta-Ec-Etag')
            closed_conn[etag].add(conn.closed)
        self.assertEqual({
            obj1['etag']: {True},
            obj2['etag']: {False},
        }, closed_conn)

        self.assertEqual(resp.status_int, 200)
        self.assertEqual(resp.headers['etag'], obj2['etag'])
        self.assertEqual(md5(
            resp.body, usedforsecurity=False).hexdigest(), obj2['etag'])
        # max: proxy will GET all non-durable obj1 frags and then 10 obj frags
        self.assertLessEqual(len(log), self.replicas() + self.policy.ec_ndata)
        # min: proxy will GET 10 non-durable obj1 frags and then 10 obj frags
        self.assertGreaterEqual(len(log), 2 * self.policy.ec_ndata)

    def test_GET_with_missing_durables_and_older_obscured_durables(self):
        # scenario: obj3 has 14 frags but only 2 are durable and these are
        # obscured by two non-durable frags of obj1. There is also a single
        # non-durable frag of obj2. The proxy will need to do at least 10
        # GETs to see all the obj3 frags plus 1 more to GET a durable frag.
        # The proxy may also do one more GET if the obj2 frag is found.
        # i.e. 10 + 1 durable for obj3, 2 for obj1 and 1 more if obj2 found
        obj2 = self._make_ec_object_stub(pattern='obj2', timestamp=self.ts())
        obj3 = self._make_ec_object_stub(pattern='obj3', timestamp=self.ts())
        obj1 = self._make_ec_object_stub(pattern='obj1', timestamp=self.ts())

        node_frags = [
            [{'obj': obj1, 'frag': 0, 'durable': False},  # obj1 frag
             {'obj': obj3, 'frag': 0, 'durable': True}],
            [{'obj': obj1, 'frag': 1, 'durable': False},  # obj1 frag
             {'obj': obj3, 'frag': 1, 'durable': True}],
            [{'obj': obj2, 'frag': 2, 'durable': False},  # obj2 frag
             {'obj': obj3, 'frag': 2, 'durable': False}],
            [{'obj': obj3, 'frag': 3, 'durable': False}],
            [{'obj': obj3, 'frag': 4, 'durable': False}],
            [{'obj': obj3, 'frag': 5, 'durable': False}],
            [{'obj': obj3, 'frag': 6, 'durable': False}],
            [{'obj': obj3, 'frag': 7, 'durable': False}],
            [{'obj': obj3, 'frag': 8, 'durable': False}],
            [{'obj': obj3, 'frag': 9, 'durable': False}],
            [{'obj': obj3, 'frag': 10, 'durable': False}],
            [{'obj': obj3, 'frag': 11, 'durable': False}],
            [{'obj': obj3, 'frag': 12, 'durable': False}],
            [{'obj': obj3, 'frag': 13, 'durable': False}],
        ] + [[]] * self.replicas()  # handoffs 404

        fake_response = self._fake_ec_node_response(list(node_frags))

        req = swob.Request.blank('/v1/a/c/o')
        with capture_http_requests(fake_response) as log:
            resp = req.get_response(self.app)

        self.assertEqual(resp.status_int, 200)
        self.assertEqual(resp.headers['etag'], obj3['etag'])
        self.assertEqual(md5(
            resp.body, usedforsecurity=False).hexdigest(), obj3['etag'])
        self.assertGreaterEqual(len(log), self.policy.ec_ndata + 1)
        self.assertLessEqual(len(log), (self.policy.ec_ndata * 2) + 1)

    def test_GET_with_missing_durables_and_older_non_durables(self):
        # scenario: non-durable frags of newer obj1 obscure all frags
        # of older obj2, so first 28 requests result in a non-durable set.
        # There are only 10 frags for obj2 and one is not durable.
        obj2 = self._make_ec_object_stub(pattern='obj2', timestamp=self.ts())
        obj1 = self._make_ec_object_stub(pattern='obj1', timestamp=self.ts())

        node_frags = [
            [{'obj': obj1, 'frag': 0, 'durable': False}],  # obj2 missing
            [{'obj': obj1, 'frag': 1, 'durable': False},
             {'obj': obj2, 'frag': 1, 'durable': False}],  # obj2 non-durable
            [{'obj': obj1, 'frag': 2, 'durable': False}],  # obj2 missing
            [{'obj': obj1, 'frag': 3, 'durable': False},
             {'obj': obj2, 'frag': 3, 'durable': True}],
            [{'obj': obj1, 'frag': 4, 'durable': False},
             {'obj': obj2, 'frag': 4, 'durable': True}],
            [{'obj': obj1, 'frag': 5, 'durable': False},
             {'obj': obj2, 'frag': 5, 'durable': True}],
            [{'obj': obj1, 'frag': 6, 'durable': False},
             {'obj': obj2, 'frag': 6, 'durable': True}],
            [{'obj': obj1, 'frag': 7, 'durable': False},
             {'obj': obj2, 'frag': 7, 'durable': True}],
            [{'obj': obj1, 'frag': 8, 'durable': False},
             {'obj': obj2, 'frag': 8, 'durable': True}],
            [{'obj': obj1, 'frag': 9, 'durable': False}],  # obj2 missing
            [{'obj': obj1, 'frag': 10, 'durable': False},
             {'obj': obj2, 'frag': 10, 'durable': True}],
            [{'obj': obj1, 'frag': 11, 'durable': False},
             {'obj': obj2, 'frag': 11, 'durable': True}],
            [{'obj': obj1, 'frag': 12, 'durable': False}],  # obj2 missing
            [{'obj': obj1, 'frag': 13, 'durable': False},
             {'obj': obj2, 'frag': 13, 'durable': True}],
            [],                                             # 1 empty primary
        ]

        fake_response = self._fake_ec_node_response(list(node_frags))

        req = swob.Request.blank('/v1/a/c/o')
        with capture_http_requests(fake_response) as log:
            resp = req.get_response(self.app)

        self.assertEqual(resp.status_int, 200)
        self.assertEqual(resp.headers['etag'], obj2['etag'])
        self.assertEqual(md5(
            resp.body, usedforsecurity=False).hexdigest(), obj2['etag'])
        # max: proxy will GET all non-durable obj1 frags and then 10 obj2 frags
        self.assertLessEqual(len(log), self.replicas() + self.policy.ec_ndata)
        # min: proxy will GET 10 non-durable obj1 frags and then 10 obj2 frags
        self.assertGreaterEqual(len(log), 2 * self.policy.ec_ndata)

    def test_GET_with_mixed_etags_at_same_timestamp(self):
        # this scenario should never occur but if there are somehow
        # fragments for different content at the same timestamp then the
        # object controller should handle it gracefully
        ts = self.ts()  # force equal timestamps for two objects
        obj1 = self._make_ec_object_stub(timestamp=ts, pattern='obj1')
        obj2 = self._make_ec_object_stub(timestamp=ts, pattern='obj2')
        self.assertNotEqual(obj1['etag'], obj2['etag'])  # sanity

        node_frags = [
            # 7 frags of obj2 are available and durable
            {'obj': obj2, 'frag': 0, 'durable': True},
            {'obj': obj2, 'frag': 1, 'durable': True},
            {'obj': obj2, 'frag': 2, 'durable': True},
            {'obj': obj2, 'frag': 3, 'durable': True},
            {'obj': obj2, 'frag': 4, 'durable': True},
            {'obj': obj2, 'frag': 5, 'durable': True},
            {'obj': obj2, 'frag': 6, 'durable': True},
            # 7 frags of obj1 are available and durable
            {'obj': obj1, 'frag': 7, 'durable': True},
            {'obj': obj1, 'frag': 8, 'durable': True},
            {'obj': obj1, 'frag': 9, 'durable': True},
            {'obj': obj1, 'frag': 10, 'durable': True},
            {'obj': obj1, 'frag': 11, 'durable': True},
            {'obj': obj1, 'frag': 12, 'durable': True},
            {'obj': obj1, 'frag': 13, 'durable': True},
        ] + [[]] * self.replicas()  # handoffs

        fake_response = self._fake_ec_node_response(list(node_frags))

        req = swob.Request.blank('/v1/a/c/o')
        with capture_http_requests(fake_response) as log:
            resp = req.get_response(self.app)
        # read body to provoke any EC decode errors
        self.assertTrue(resp.body)

        self.assertEqual(resp.status_int, 503)
        self.assertEqual(len(log), self.replicas() * 2)
        collected_etags = set()
        for conn in log:
            etag = conn.resp.headers['X-Object-Sysmeta-Ec-Etag']
            collected_etags.add(etag)  # will be None from handoffs
        self.assertEqual({obj1['etag'], obj2['etag'], None}, collected_etags)
        log_lines = self.app.logger.get_lines_for_level('error')
        self.assertEqual(log_lines,
                         ['Problem with fragment response: ETag mismatch'] * 7
                         + ['Object returning 503 for []'])
        # Note the empty list above -- that log line comes out of
        # best_response but we've already thrown out the "good" responses :-/

    def test_GET_mixed_success_with_range(self):
        fragment_size = self.policy.fragment_size

        ec_stub = self._make_ec_object_stub()
        frag_archives = ec_stub['frags']
        frag_archive_size = len(ec_stub['frags'][0])

        headers = {
            'Content-Type': 'text/plain',
            'Content-Length': fragment_size,
            'Content-Range': 'bytes 0-%s/%s' % (fragment_size - 1,
                                                frag_archive_size),
            'X-Object-Sysmeta-Ec-Content-Length': len(ec_stub['body']),
            'X-Object-Sysmeta-Ec-Etag': ec_stub['etag'],
            'X-Timestamp': Timestamp(self.ts()).normal,
        }
        responses = [
            StubResponse(206, frag_archives[0][:fragment_size], headers, 0),
            StubResponse(206, frag_archives[1][:fragment_size], headers, 1),
            StubResponse(206, frag_archives[2][:fragment_size], headers, 2),
            StubResponse(206, frag_archives[3][:fragment_size], headers, 3),
            StubResponse(206, frag_archives[4][:fragment_size], headers, 4),
            # data nodes with old frag
            StubResponse(416, frag_index=5),
            StubResponse(416, frag_index=6),
            StubResponse(206, frag_archives[7][:fragment_size], headers, 7),
            StubResponse(206, frag_archives[8][:fragment_size], headers, 8),
            StubResponse(206, frag_archives[9][:fragment_size], headers, 9),
            # hopefully we ask for two more
            StubResponse(206, frag_archives[10][:fragment_size], headers, 10),
            StubResponse(206, frag_archives[11][:fragment_size], headers, 11),
        ]

        def get_response(req):
            return responses.pop(0) if responses else StubResponse(404)

        req = swob.Request.blank('/v1/a/c/o', headers={'Range': 'bytes=0-3'})
        with capture_http_requests(get_response) as log:
            resp = req.get_response(self.app)

        self.assertEqual(resp.status_int, 206)
        self.assertEqual(resp.body, b'test')
        self.assertEqual(len(log), self.policy.ec_ndata + 2)

        # verify that even when last responses to be collected are 416's
        # the shortfall of 2xx responses still triggers extra spawned requests
        responses = [
            StubResponse(206, frag_archives[0][:fragment_size], headers, 0),
            StubResponse(206, frag_archives[1][:fragment_size], headers, 1),
            StubResponse(206, frag_archives[2][:fragment_size], headers, 2),
            StubResponse(206, frag_archives[3][:fragment_size], headers, 3),
            StubResponse(206, frag_archives[4][:fragment_size], headers, 4),
            StubResponse(206, frag_archives[7][:fragment_size], headers, 7),
            StubResponse(206, frag_archives[8][:fragment_size], headers, 8),
            StubResponse(206, frag_archives[9][:fragment_size], headers, 9),
            StubResponse(206, frag_archives[10][:fragment_size], headers, 10),
            # data nodes with old frag
            StubResponse(416, frag_index=5),
            # hopefully we ask for one more
            StubResponse(416, frag_index=6),
            # and hopefully we ask for another
            StubResponse(206, frag_archives[11][:fragment_size], headers, 11),
        ]

        req = swob.Request.blank('/v1/a/c/o', headers={'Range': 'bytes=0-3'})
        with capture_http_requests(get_response) as log:
            resp = req.get_response(self.app)

        self.assertEqual(resp.status_int, 206)
        self.assertEqual(resp.body, b'test')
        self.assertEqual(len(log), self.policy.ec_ndata + 2)

    def test_GET_with_range_unsatisfiable_mixed_success(self):
        responses = [
            StubResponse(416, frag_index=0),
            StubResponse(416, frag_index=1),
            StubResponse(416, frag_index=2),
            StubResponse(416, frag_index=3),
            StubResponse(416, frag_index=4),
            StubResponse(416, frag_index=5),
            StubResponse(416, frag_index=6),
            # sneak a couple bogus extra responses
            StubResponse(404),
            StubResponse(206, frag_index=8),
            # and then just "enough" more 416's
            StubResponse(416, frag_index=9),
            StubResponse(416, frag_index=10),
            StubResponse(416, frag_index=11),
        ]

        def get_response(req):
            return responses.pop(0) if responses else StubResponse(404)

        req = swob.Request.blank('/v1/a/c/o', headers={
            'Range': 'bytes=%s-' % 100000000000000})
        with capture_http_requests(get_response) as log:
            resp = req.get_response(self.app)

        self.assertEqual(resp.status_int, 416)
        # we're going to engage ndata primaries, plus the bogus extra
        # self.assertEqual(len(log), self.policy.ec_ndata + 2)
        self.assertEqual([c.resp.status for c in log],
                         ([416] * 7) + [404, 206] + ([416] * 3))

    def test_GET_with_missing_and_range_unsatisifiable(self):
        responses = [  # not quite ec_ndata frags on primaries
            StubResponse(416, frag_index=0),
            StubResponse(416, frag_index=1),
            StubResponse(416, frag_index=2),
            StubResponse(416, frag_index=3),
            StubResponse(416, frag_index=4),
            StubResponse(416, frag_index=5),
            StubResponse(416, frag_index=6),
            StubResponse(416, frag_index=7),
            StubResponse(416, frag_index=8),
        ]

        def get_response(req):
            return responses.pop(0) if responses else StubResponse(404)

        req = swob.Request.blank('/v1/a/c/o', headers={
            'Range': 'bytes=%s-' % 100000000000000})
        with capture_http_requests(get_response) as log:
            resp = req.get_response(self.app)

        # TODO: does 416 make sense without a quorum, or should this be a 404?
        # a non-range GET of same object would return 404
        self.assertEqual(resp.status_int, 416)
        self.assertEqual(len(log), 2 * self.replicas())

    @patch_policies(
        [ECStoragePolicy(0, name='ec', is_default=True,
                         ec_type=DEFAULT_TEST_EC_TYPE, ec_ndata=4,
                         ec_nparity=4, ec_segment_size=4096)],
        fake_ring_args=[{'replicas': 8}]
    )
    def test_GET_ndata_equals_nparity_with_missing_and_errors(self):
        # when ec_ndata == ec_nparity it is possible for the shortfall of a bad
        # bucket (412's) to equal ec_ndata; verify that the 412 bucket is still
        # chosen ahead of the initial 'dummy' bad bucket
        POLICIES.default.object_ring.max_more_nodes = 8
        responses = [
            StubResponse(412, frag_index=0),
            StubResponse(412, frag_index=1),
        ]

        def get_response(req):
            return responses.pop(0) if responses else StubResponse(404)

        req = swob.Request.blank('/v1/a/c/o', headers={
            'Range': 'bytes=%s-' % 100000000000000})
        with capture_http_requests(get_response) as log:
            resp = req.get_response(self.app)

        self.assertEqual(resp.status_int, 412)
        self.assertEqual(len(log), 2 * 8)

    def test_GET_with_multirange(self):
        self.app.object_chunk_size = 256
        test_body = b'test' * self.policy.ec_segment_size
        ec_stub = make_ec_object_stub(test_body, self.policy, None)
        frag_archives = ec_stub['frags']
        self.assertEqual(len(frag_archives[0]), 1960)
        boundary = b'81eb9c110b32ced5fe'

        def make_mime_body(frag_archive):
            return b'\r\n'.join([
                b'--' + boundary,
                b'Content-Type: application/octet-stream',
                b'Content-Range: bytes 0-489/1960',
                b'',
                frag_archive[0:490],
                b'--' + boundary,
                b'Content-Type: application/octet-stream',
                b'Content-Range: bytes 1470-1959/1960',
                b'',
                frag_archive[1470:],
                b'--' + boundary + b'--',
            ])

        obj_resp_bodies = [make_mime_body(fa) for fa
                           in ec_stub['frags'][:self.policy.ec_ndata]]

        headers = {
            'Content-Type': b'multipart/byteranges;boundary=' + boundary,
            'Content-Length': len(obj_resp_bodies[0]),
            'X-Object-Sysmeta-Ec-Content-Length': len(ec_stub['body']),
            'X-Object-Sysmeta-Ec-Etag': ec_stub['etag'],
            'X-Timestamp': Timestamp(self.ts()).normal,
        }

        responses = [
            StubResponse(206, body, headers, i)
            for i, body in enumerate(obj_resp_bodies)
        ]

        def get_response(req):
            # there's some math going on here I don't quite understand, the
            # fragment_size is 490 and there's like 4 of them because ec_body
            # is 'test' * segment_size
            self.assertEqual(req['headers']['Range'], 'bytes=0-489,1470-1959')
            return responses.pop(0) if responses else StubResponse(404)

        req = swob.Request.blank('/v1/a/c/o', headers={
            'Range': 'bytes=1000-2000,14000-15000'})
        with capture_http_requests(get_response) as log:
            resp = req.get_response(self.app)
        self.assertEqual(resp.status_int, 206)
        self.assertEqual(len(log), self.policy.ec_ndata)
        resp_boundary = resp.headers['content-type'].rsplit('=', 1)[1].encode()
        expected = b'\r\n'.join([
            b'--' + resp_boundary,
            b'Content-Type: application/octet-stream',
            b'Content-Range: bytes 1000-2000/16384',
            b'',
            ec_stub['body'][1000:2001],
            b'--' + resp_boundary,
            b'Content-Type: application/octet-stream',
            b'Content-Range: bytes 14000-15000/16384',
            b'',
            ec_stub['body'][14000:15001],
            b'--' + resp_boundary + b'--',
        ])
        self.assertEqual(resp.body, expected)

    def test_GET_with_multirange_slow_body(self):
        self.app.object_chunk_size = 256
        self.app.recoverable_node_timeout = 0.01
        test_body = b'test' * self.policy.ec_segment_size
        ec_stub = make_ec_object_stub(test_body, self.policy, None)
        frag_archives = ec_stub['frags']
        self.assertEqual(len(frag_archives[0]), 1960)
        boundary = b'81eb9c110b32ced5fe'

        def make_mime_body(frag_archive):
            return b'\r\n'.join([
                b'--' + boundary,
                b'Content-Type: application/octet-stream',
                b'Content-Range: bytes 0-489/1960',
                b'',
                frag_archive[0:490],
                b'--' + boundary,
                b'Content-Type: application/octet-stream',
                b'Content-Range: bytes 1470-1959/1960',
                b'',
                frag_archive[1470:],
                b'--' + boundary + b'--',
            ])

        obj_resp_bodies = [make_mime_body(fa) for fa
                           in ec_stub['frags'][:self.policy.ec_ndata + 1]]

        headers = {
            'Content-Type': b'multipart/byteranges;boundary=' + boundary,
            'Content-Length': len(obj_resp_bodies[0]),
            'X-Object-Sysmeta-Ec-Content-Length': len(ec_stub['body']),
            'X-Object-Sysmeta-Ec-Etag': ec_stub['etag'],
            'X-Timestamp': Timestamp(self.ts()).normal,
        }

        responses = [
            StubResponse(206, body, headers, i,
                         # make the first one slow
                         slowdown=0.1 if i == 0 else None)
            for i, body in enumerate(obj_resp_bodies)
        ]

        def get_response(req):
            # there's some math going on here I don't quite understand, the
            # fragment_size is 490 and there's like 4 of them because ec_body
            # is 'test' * segment_size
            self.assertEqual(req['headers']['Range'], 'bytes=0-489,1470-1959')
            return responses.pop(0) if responses else StubResponse(404)

        req = swob.Request.blank('/v1/a/c/o', headers={
            'Range': 'bytes=1000-2000,14000-15000'})
        with capture_http_requests(get_response) as log:
            resp = req.get_response(self.app)
        self.assertEqual(resp.status_int, 206)
        self.assertEqual(len(log), self.policy.ec_ndata + 1)
        resp_boundary = resp.headers['content-type'].rsplit('=', 1)[1].encode()
        expected = b'\r\n'.join([
            b'--' + resp_boundary,
            b'Content-Type: application/octet-stream',
            b'Content-Range: bytes 1000-2000/16384',
            b'',
            ec_stub['body'][1000:2001],
            b'--' + resp_boundary,
            b'Content-Type: application/octet-stream',
            b'Content-Range: bytes 14000-15000/16384',
            b'',
            ec_stub['body'][14000:15001],
            b'--' + resp_boundary + b'--',
        ])
        self.assertEqual(resp.body, expected)

    def test_GET_with_multirange_unable_to_resume(self):
        self.app.object_chunk_size = 256
        self.app.recoverable_node_timeout = 0.01
        test_body = b'test' * self.policy.ec_segment_size
        ec_stub = make_ec_object_stub(test_body, self.policy, None)
        frag_archives = ec_stub['frags']
        self.assertEqual(len(frag_archives[0]), 1960)
        boundary = b'81eb9c110b32ced5fe'

        def make_mime_body(frag_archive):
            return b'\r\n'.join([
                b'--' + boundary,
                b'Content-Type: application/octet-stream',
                b'Content-Range: bytes 0-489/1960',
                b'',
                frag_archive[0:490],
                b'--' + boundary,
                b'Content-Type: application/octet-stream',
                b'Content-Range: bytes 1470-1959/1960',
                b'',
                frag_archive[1470:],
                b'--' + boundary + b'--',
            ])

        obj_resp_bodies = [make_mime_body(fa) for fa
                           # no extra good responses
                           in ec_stub['frags'][:self.policy.ec_ndata]]

        headers = {
            'Content-Type': b'multipart/byteranges;boundary=' + boundary,
            'Content-Length': len(obj_resp_bodies[0]),
            'X-Object-Sysmeta-Ec-Content-Length': len(ec_stub['body']),
            'X-Object-Sysmeta-Ec-Etag': ec_stub['etag'],
            'X-Timestamp': Timestamp(self.ts()).normal,
        }

        responses = [
            StubResponse(206, body, headers, i,
                         # make the first one slow
                         slowdown=0.1 if i == 0 else None)
            for i, body in enumerate(obj_resp_bodies)
        ]

        def get_response(req):
            # there's some math going on here I don't quite understand, the
            # fragment_size is 490 and there's like 4 of them because ec_body
            # is 'test' * segment_size
            self.assertEqual(req['headers']['Range'], 'bytes=0-489,1470-1959')
            return responses.pop(0) if responses else StubResponse(404)

        req = swob.Request.blank('/v1/a/c/o', headers={
            'Range': 'bytes=1000-2000,14000-15000'})
        with capture_http_requests(get_response) as log:
            resp = req.get_response(self.app)
        self.assertEqual(resp.status_int, 500)
        self.assertEqual(len(log), self.policy.ec_n_unique_fragments * 2)
        log_lines = self.app.logger.get_lines_for_level('error')
        # not the most graceful ending
        self.assertIn('Unhandled exception', log_lines[-1])

    def test_GET_with_multirange_short_resume_body(self):
        self.app.object_chunk_size = 256
        self.app.recoverable_node_timeout = 0.01
        test_body = b'test' * self.policy.ec_segment_size
        ec_stub = make_ec_object_stub(test_body, self.policy, None)
        frag_archives = ec_stub['frags']
        self.assertEqual(len(frag_archives[0]), 1960)
        boundary = b'81eb9c110b32ced5fe'

        def make_mime_body(frag_archive):
            return b'\r\n'.join([
                b'--' + boundary,
                b'Content-Type: application/octet-stream',
                b'Content-Range: bytes 0-489/1960',
                b'',
                frag_archive[0:490],
                b'--' + boundary,
                b'Content-Type: application/octet-stream',
                b'Content-Range: bytes 1470-1959/1960',
                b'',
                frag_archive[1470:],
                b'--' + boundary + b'--',
            ])

        obj_resp_bodies = [make_mime_body(fa) for fa
                           # no extra good responses
                           in ec_stub['frags'][:self.policy.ec_ndata]]

        headers = {
            'Content-Type': b'multipart/byteranges;boundary=' + boundary,
            'Content-Length': len(obj_resp_bodies[0]),
            'X-Object-Sysmeta-Ec-Content-Length': len(ec_stub['body']),
            'X-Object-Sysmeta-Ec-Etag': ec_stub['etag'],
            'X-Timestamp': Timestamp(self.ts()).normal,
        }

        responses = [
            StubResponse(206, body, headers, i,
                         # make the first one slow
                         slowdown=0.1 if i == 0 else None)
            for i, body in enumerate(obj_resp_bodies)
        ]
        # add a short read response for the resume
        short_body = obj_resp_bodies[0][:512]
        responses.append(StubResponse(206, short_body, headers, 0))

        def get_response(req):
            # there's some math going on here I don't quite understand, the
            # fragment_size is 490 and there's like 4 of them because ec_body
            # is 'test' * segment_size
            self.assertEqual(req['headers']['Range'], 'bytes=0-489,1470-1959')
            return responses.pop(0) if responses else StubResponse(404)

        req = swob.Request.blank('/v1/a/c/o', headers={
            'Range': 'bytes=1000-2000,14000-15000'})
        with capture_http_requests(get_response) as log:
            resp = req.get_response(self.app)
            resp_boundary = resp.headers['content-type'].rsplit(
                '=', 1)[1].encode()
            expected = b'\r\n'.join([
                b'--' + resp_boundary,
                b'Content-Type: application/octet-stream',
                b'Content-Range: bytes 1000-2000/16384',
                b'',
                b'',
                b'--' + resp_boundary + b'--',
            ])
            self.assertEqual(expected, resp.body)
        self.assertEqual(resp.status_int, 206)
        self.assertEqual(len(log), self.policy.ec_n_unique_fragments * 2)
        log_lines = self.app.logger.get_lines_for_level('error')
        self.assertIn("Trying to read next part of EC multi-part "
                      "GET (retrying)", log_lines[0])
        # not the most graceful ending
        self.assertIn("Exception fetching fragments for '/a/c/o'",
                      log_lines[-1])

    def test_GET_with_success_and_507_will_503(self):
        responses = [  # only 9 good nodes
            StubResponse(200),
            StubResponse(200),
            StubResponse(200),
            StubResponse(200),
            StubResponse(200),
            StubResponse(200),
            StubResponse(200),
            StubResponse(200),
            StubResponse(200),
        ]

        def get_response(req):
            # bad disk on all other nodes
            return responses.pop(0) if responses else StubResponse(507)

        req = swob.Request.blank('/v1/a/c/o')
        with capture_http_requests(get_response) as log:
            resp = req.get_response(self.app)

        self.assertEqual(resp.status_int, 503)
        self.assertEqual(len(log), 2 * self.replicas())

    def test_GET_with_success_and_404_will_404(self):
        responses = [  # only 9 good nodes
            StubResponse(200),
            StubResponse(200),
            StubResponse(200),
            StubResponse(200),
            StubResponse(200),
            StubResponse(200),
            StubResponse(200),
            StubResponse(200),
            StubResponse(200),
        ]

        def get_response(req):
            # no frags on other nodes
            return responses.pop(0) if responses else StubResponse(404)

        req = swob.Request.blank('/v1/a/c/o')
        with capture_http_requests(get_response) as log:
            resp = req.get_response(self.app)

        self.assertEqual(resp.status_int, 404)
        self.assertEqual(len(log), 2 * self.replicas())

    def test_ranged_get(self):
        self.app.object_chunk_size = 256
        segment_size = self.policy.ec_segment_size
        frag_size = self.policy.fragment_size
        data = (b'test' * segment_size)[:-492]
        etag = md5(data).hexdigest()
        archives = self._make_ec_archive_bodies(data)
        frag_archive_size = len(archives[0])
        range_size = frag_size * 2
        headers = {
            'Content-Type': 'text/plain',
            'Content-Length': range_size,
            'Content-Range': 'bytes 0-%s/%s' % (range_size - 1,
                                                frag_archive_size),
            'X-Object-Sysmeta-Ec-Content-Length': len(data),
            'X-Object-Sysmeta-Ec-Etag': etag,
            'X-Backend-Timestamp': Timestamp(self.ts()).internal
        }
        responses = [
            StubResponse(206, body[:range_size], headers, i)
            for i, body in enumerate(archives[:self.policy.ec_ndata])
        ]

        obj_req_ranges = set()

        def get_response(req):
            obj_req_ranges.add(req['headers']['Range'])
            return responses.pop(0) if responses else StubResponse(404)

        req = swob.Request.blank('/v1/a/c/o', headers={
            'Range': 'bytes=3000-5000'})
        with capture_http_requests(get_response) as log:
            resp = req.get_response(self.app)
        self.assertEqual(obj_req_ranges, {'bytes=0-%s' % (range_size - 1)})
        self.assertEqual(resp.status_int, 206)
        self.assertEqual(resp.headers['Content-Range'],
                         'bytes 3000-5000/%s' % len(data))
        self.assertEqual(resp.body, data[3000:5001])
        self.assertEqual(len(log), self.policy.ec_ndata)

    def test_ranged_get_with_slow_resp(self):
        self.app.object_chunk_size = 256
        self.app.recoverable_node_timeout = 0.01
        segment_size = self.policy.ec_segment_size
        frag_size = self.policy.fragment_size
        data = (b'test' * segment_size)[:-492]
        etag = md5(data).hexdigest()
        archives = self._make_ec_archive_bodies(data)
        frag_archive_size = len(archives[0])
        range_size = frag_size * 2
        headers = {
            'Content-Type': 'text/plain',
            'Content-Length': range_size,
            'Content-Range': 'bytes 0-%s/%s' % (range_size - 1,
                                                frag_archive_size),
            'X-Object-Sysmeta-Ec-Content-Length': len(data),
            'X-Object-Sysmeta-Ec-Etag': etag,
            'X-Backend-Timestamp': Timestamp(self.ts()).internal
        }
        responses = [
            StubResponse(206, body[:range_size], headers, i,
                         # the first body comes up slow
                         slowdown=0.1 if i == 0 else None)
            for i, body in enumerate(archives[:self.policy.ec_ndata])
        ]
        responses.append(StubResponse(
            206, archives[self.policy.ec_ndata][:range_size],
            headers, self.policy.ec_ndata))

        obj_req_ranges = set()

        def get_response(req):
            obj_req_ranges.add(req['headers']['Range'])
            return responses.pop(0) if responses else StubResponse(404)

        req = swob.Request.blank('/v1/a/c/o', headers={
            'Range': 'bytes=3000-5000'})
        with capture_http_requests(get_response) as log:
            resp = req.get_response(self.app)
            self.assertEqual(resp.body, data[3000:5001])
        self.assertEqual(resp.status_int, 206)
        self.assertEqual(obj_req_ranges, {'bytes=0-%s' % (range_size - 1)})
        self.assertEqual(resp.headers['Content-Range'],
                         'bytes 3000-5000/%s' % len(data))
        self.assertEqual(len(log), self.policy.ec_ndata + 1)

    def test_ranged_get_with_short_resp(self):
        self.app.object_chunk_size = 256
        segment_size = self.policy.ec_segment_size
        frag_size = self.policy.fragment_size
        data = (b'test' * segment_size)[:-492]
        etag = md5(data).hexdigest()
        archives = self._make_ec_archive_bodies(data)
        frag_archive_size = len(archives[0])
        range_size = frag_size * 2
        headers = {
            'Content-Type': 'text/plain',
            'Content-Length': range_size,
            'Content-Range': 'bytes 0-%s/%s' % (range_size - 1,
                                                frag_archive_size),
            'X-Object-Sysmeta-Ec-Content-Length': len(data),
            'X-Object-Sysmeta-Ec-Etag': etag,
            'X-Backend-Timestamp': Timestamp(self.ts()).internal
        }
        responses = [
            StubResponse(
                206,
                # the first body comes up short
                body[:frag_size] if i == 0 else body[:range_size],
                headers, i)
            for i, body in enumerate(archives[:self.policy.ec_ndata])
        ]
        responses.append(StubResponse(
            206, archives[self.policy.ec_ndata][frag_size:range_size], {
                'Content-Type': 'text/plain',
                'Content-Length': frag_size,
                'Content-Range': 'bytes %s-%s/%s' % (
                    frag_size, range_size - 1, frag_archive_size),
                'X-Object-Sysmeta-Ec-Content-Length': len(data),
                'X-Object-Sysmeta-Ec-Etag': etag,
                'X-Backend-Timestamp': Timestamp(self.ts()).internal,
            }, self.policy.ec_ndata))

        obj_req_ranges = []

        def get_response(req):
            obj_req_ranges.append(req['headers']['Range'])
            return responses.pop(0) if responses else StubResponse(404)

        req = swob.Request.blank('/v1/a/c/o', headers={
            'Range': 'bytes=3000-5000'})
        with capture_http_requests(get_response) as log:
            resp = req.get_response(self.app)
            self.assertEqual(resp.body, data[3000:5001])
        self.assertEqual(resp.status_int, 206)
        self.assertEqual(obj_req_ranges,
                         ['bytes=0-%s' % (range_size - 1)] *
                         self.policy.ec_ndata +
                         ['bytes=%s-%s' % (frag_size, range_size - 1)])
        self.assertEqual(resp.headers['Content-Range'],
                         'bytes 3000-5000/%s' % len(data))
        self.assertEqual(len(log), self.policy.ec_ndata + 1)

    def test_ranged_get_with_short_resp_timeout(self):
        self.app.object_chunk_size = 256
        self.app.recoverable_node_timeout = 0.01
        segment_size = self.policy.ec_segment_size
        frag_size = self.policy.fragment_size
        data = (b'test' * segment_size)[:-492]
        etag = md5(data).hexdigest()
        archives = self._make_ec_archive_bodies(data)
        frag_archive_size = len(archives[0])
        range_size = frag_size * 2
        headers = {
            'Content-Type': 'text/plain',
            'Content-Length': range_size,
            'Content-Range': 'bytes 0-%s/%s' % (range_size - 1,
                                                frag_archive_size),
            'X-Object-Sysmeta-Ec-Content-Length': len(data),
            'X-Object-Sysmeta-Ec-Etag': etag,
            'X-Backend-Timestamp': Timestamp(self.ts()).internal
        }
        responses = [
            StubResponse(
                206, body[:range_size], headers, i,
                # the first body slows down after awhile
                slowdown=[None] * 3 + [0.1] if i == 0 else None)
            for i, body in enumerate(archives[:self.policy.ec_ndata])
        ]
        responses.append(StubResponse(
            206, archives[self.policy.ec_ndata][frag_size:range_size], {
                'Content-Type': 'text/plain',
                'Content-Length': frag_size,
                'Content-Range': 'bytes %s-%s/%s' % (
                    frag_size, range_size - 1, frag_archive_size),
                'X-Object-Sysmeta-Ec-Content-Length': len(data),
                'X-Object-Sysmeta-Ec-Etag': etag,
                'X-Backend-Timestamp': Timestamp(self.ts()).internal,
            }, self.policy.ec_ndata))

        obj_req_ranges = []

        def get_response(req):
            obj_req_ranges.append(req['headers']['Range'])
            return responses.pop(0) if responses else StubResponse(404)

        req = swob.Request.blank('/v1/a/c/o', headers={
            'Range': 'bytes=3000-5000'})
        with capture_http_requests(get_response) as log:
            resp = req.get_response(self.app)
            self.assertEqual(resp.body, data[3000:5001])
        self.assertEqual(resp.status_int, 206)
        self.assertEqual(['bytes=0-%s' % (range_size - 1)] *
                         self.policy.ec_ndata +
                         ['bytes=%s-%s' % (frag_size, range_size - 1)],
                         obj_req_ranges)
        self.assertEqual(resp.headers['Content-Range'],
                         'bytes 3000-5000/%s' % len(data))
        self.assertEqual(len(log), self.policy.ec_ndata + 1)

    def test_GET_mixed_ranged_responses_success(self):
        segment_size = self.policy.ec_segment_size
        frag_size = self.policy.fragment_size
        new_data = (b'test' * segment_size)[:-492]
        new_etag = md5(new_data, usedforsecurity=False).hexdigest()
        new_archives = self._make_ec_archive_bodies(new_data)
        old_data = (b'junk' * segment_size)[:-492]
        old_etag = md5(old_data, usedforsecurity=False).hexdigest()
        old_archives = self._make_ec_archive_bodies(old_data)
        frag_archive_size = len(new_archives[0])

        # here we deliberately omit X-Backend-Data-Timestamp to check that
        # proxy will tolerate responses from object server that have not been
        # upgraded to send that header
        old_headers = {
            'Content-Type': 'text/plain',
            'Content-Length': frag_size,
            'Content-Range': 'bytes 0-%s/%s' % (frag_size - 1,
                                                frag_archive_size),
            'X-Object-Sysmeta-Ec-Content-Length': len(old_data),
            'X-Object-Sysmeta-Ec-Etag': old_etag,
            'X-Backend-Timestamp': Timestamp(self.ts()).internal
        }
        new_headers = {
            'Content-Type': 'text/plain',
            'Content-Length': frag_size,
            'Content-Range': 'bytes 0-%s/%s' % (frag_size - 1,
                                                frag_archive_size),
            'X-Object-Sysmeta-Ec-Content-Length': len(new_data),
            'X-Object-Sysmeta-Ec-Etag': new_etag,
            'X-Backend-Timestamp': Timestamp(self.ts()).internal
        }
        # 7 primaries with stale frags, 3 handoffs failed to get new frags
        responses = [
            StubResponse(206, old_archives[0][:frag_size], old_headers, 0),
            StubResponse(206, new_archives[1][:frag_size], new_headers, 1),
            StubResponse(206, old_archives[2][:frag_size], old_headers, 2),
            StubResponse(206, new_archives[3][:frag_size], new_headers, 3),
            StubResponse(206, old_archives[4][:frag_size], old_headers, 4),
            StubResponse(206, new_archives[5][:frag_size], new_headers, 5),
            StubResponse(206, old_archives[6][:frag_size], old_headers, 6),
            StubResponse(206, new_archives[7][:frag_size], new_headers, 7),
            StubResponse(206, old_archives[8][:frag_size], old_headers, 8),
            StubResponse(206, new_archives[9][:frag_size], new_headers, 9),
            StubResponse(206, old_archives[10][:frag_size], old_headers, 10),
            StubResponse(206, new_archives[11][:frag_size], new_headers, 11),
            StubResponse(206, old_archives[12][:frag_size], old_headers, 12),
            StubResponse(206, new_archives[13][:frag_size], new_headers, 13),
            StubResponse(206, new_archives[0][:frag_size], new_headers, 0),
            StubResponse(404),
            StubResponse(404),
            StubResponse(206, new_archives[6][:frag_size], new_headers, 6),
            StubResponse(404),
            StubResponse(206, new_archives[10][:frag_size], new_headers, 10),
            StubResponse(206, new_archives[12][:frag_size], new_headers, 12),
        ]

        def get_response(req):
            return responses.pop(0) if responses else StubResponse(404)

        req = swob.Request.blank('/v1/a/c/o')
        with capture_http_requests(get_response) as log:
            resp = req.get_response(self.app)

        closed_conn = defaultdict(set)
        for conn in log:
            etag = conn.resp.headers.get('X-Object-Sysmeta-Ec-Etag')
            closed_conn[etag].add(conn.closed)
        self.assertEqual({
            old_etag: {True},
            new_etag: {False},
            None: {True},
        }, dict(closed_conn))

        self.assertEqual(resp.status_int, 200)
        self.assertEqual(resp.body, new_data[:segment_size])
        self.assertEqual(len(log), self.policy.ec_ndata + 10)

    def test_GET_mismatched_fragment_archives(self):
        segment_size = self.policy.ec_segment_size
        test_data1 = (b'test' * segment_size)[:-333]
        # N.B. the object data *length* here is different
        test_data2 = (b'blah1' * segment_size)[:-333]

        etag1 = md5(test_data1, usedforsecurity=False).hexdigest()
        etag2 = md5(test_data2, usedforsecurity=False).hexdigest()

        ec_archive_bodies1 = self._make_ec_archive_bodies(test_data1)
        ec_archive_bodies2 = self._make_ec_archive_bodies(test_data2)

        headers1 = {'X-Object-Sysmeta-Ec-Etag': etag1,
                    'X-Object-Sysmeta-Ec-Content-Length': '333'}
        # here we're going to *lie* and say the etag here matches
        headers2 = {'X-Object-Sysmeta-Ec-Etag': etag1,
                    'X-Object-Sysmeta-Ec-Content-Length': '333'}

        responses1 = [(200, body, self._add_frag_index(fi, headers1))
                      for fi, body in enumerate(ec_archive_bodies1)]
        responses2 = [(200, body, self._add_frag_index(fi, headers2))
                      for fi, body in enumerate(ec_archive_bodies2)]

        req = swob.Request.blank('/v1/a/c/o')

        orig_decode = self.policy.pyeclib_driver.decode
        captured_fragments = []

        def mock_decode(fragments):
            captured_fragments.append(fragments)
            return orig_decode(fragments)

        # sanity check responses1 and capture frag lengths
        responses = responses1[:self.policy.ec_ndata]
        status_codes, body_iter, headers = zip(*responses)
        with set_http_connect(*status_codes, body_iter=body_iter,
                              headers=headers):
            with mock.patch.object(
                    self.policy.pyeclib_driver, 'decode', mock_decode):
                resp = req.get_response(self.app)
                self.assertEqual(resp.status_int, 200)
                # read body while decode is mocked
                self.assertEqual(
                    md5(resp.body, usedforsecurity=False).hexdigest(),
                    etag1)
        fragment_lengths1 = [[len(frag) for frag in frags]
                             for frags in captured_fragments]
        self.assertEqual(  # sanity check
            len(ec_archive_bodies1[0]),
            sum([length for length in [lengths[0]
                                       for lengths in fragment_lengths1]]))

        # sanity check responses2 and capture frag lengths
        captured_fragments = []
        responses = responses2[:self.policy.ec_ndata]
        status_codes, body_iter, headers = zip(*responses)
        with set_http_connect(*status_codes, body_iter=body_iter,
                              headers=headers):
            with mock.patch.object(
                    self.policy.pyeclib_driver, 'decode', mock_decode):
                resp = req.get_response(self.app)
                self.assertEqual(resp.status_int, 200)
                # read body while decode is mocked
                self.assertEqual(
                    md5(resp.body, usedforsecurity=False).hexdigest(),
                    etag2)
        fragment_lengths2 = [[len(frag) for frag in frags]
                             for frags in captured_fragments]
        self.assertEqual(  # sanity check
            len(ec_archive_bodies2[0]),
            sum([length for length in [lengths[0]
                                       for lengths in fragment_lengths2]]))

        # now mix the responses a bit
        mix_index = random.randint(0, self.policy.ec_ndata - 1)
        mixed_responses = responses1[:self.policy.ec_ndata]
        mixed_responses[mix_index] = responses2[mix_index]
        # TODO(mattoliverau): find out how to get these numbers dynamically
        #  cause who know's they may vary based on arch or even python
        #  verions :shrug:
        mixed_lengths = ["458" for _ in responses1[:self.policy.ec_ndata]]
        mixed_lengths[mix_index] = '490'

        num_segments = len(fragment_lengths1)
        mixed_lengths = fragment_lengths1[num_segments - 1]
        mixed_lengths[mix_index] = fragment_lengths2[
            num_segments - 1][mix_index]

        status_codes, body_iter, headers = zip(*mixed_responses)
        with set_http_connect(*status_codes, body_iter=body_iter,
                              headers=headers):
            resp = req.get_response(self.app)
        self.assertEqual(resp.status_int, 200)
        try:
            resp.body
        except ECDriverError:
            resp._app_iter.close()
        else:
            self.fail('invalid ec fragment response body did not blow up!')
        error_lines = self.logger.get_lines_for_level('error')
        self.assertEqual(1, len(error_lines))
        msg = error_lines[0]
        self.assertIn('Error decoding fragments', msg)
        self.assertIn('/a/c/o', msg)
        self.assertIn('Segments decoded: %d' % (num_segments - 1), msg)
        self.assertIn(
            "[%s]" % ", ".join([str(length) for length in mixed_lengths]), msg)
        self.assertIn("Invalid fragment payload in ECPyECLibDriver.decode",
                      msg)

    def test_GET_read_timeout(self):
        # verify EC GET behavior when initial batch of nodes time out then
        # remaining primary nodes also time out and handoffs return 404
        segment_size = self.policy.ec_segment_size
        test_data = (b'test' * segment_size)[:-333]
        etag = md5(test_data, usedforsecurity=False).hexdigest()
        ec_archive_bodies = self._make_ec_archive_bodies(test_data)
        headers = {'X-Object-Sysmeta-Ec-Etag': etag}
        self.app.recoverable_node_timeout = 0.01
        responses = [
            (200, SlowBody(body, 0.1), self._add_frag_index(i, headers))
            for i, body in enumerate(ec_archive_bodies)
        ] * self.policy.ec_duplication_factor

        req = swob.Request.blank('/v1/a/c/o')

        status_codes, body_iter, headers = zip(*responses + [
            (404, [b''], {}) for i in range(
                self.policy.object_ring.max_more_nodes)])
        with mocked_http_conn(*status_codes, body_iter=body_iter,
                              headers=headers):
            resp = req.get_response(self.app)
            self.assertEqual(resp.status_int, 200)
            # do this inside the fake http context manager, it'll try to
            # resume but won't be able to give us all the right bytes
            self.assertNotEqual(
                md5(resp.body, usedforsecurity=False).hexdigest(),
                etag)
        error_lines = self.logger.get_lines_for_level('error')
        nparity = self.policy.ec_nparity
        self.assertGreater(len(error_lines), nparity)
        for line in error_lines[:nparity]:
            self.assertIn('retrying', line)
        for line in error_lines[nparity:]:
            self.assertIn('ChunkReadTimeout (0.01s)', line)
        for line in self.logger.logger.records['ERROR']:
            self.assertIn(req.headers['x-trans-id'], line)

    def test_GET_write_timeout(self):
        # verify EC GET behavior when there's a timeout sending decoded frags
        # via the queue.
        segment_size = self.policy.ec_segment_size
        test_data = (b'test' * segment_size)[:-333]
        etag = md5(test_data, usedforsecurity=False).hexdigest()
        ec_archive_bodies = self._make_ec_archive_bodies(test_data)
        headers = {'X-Object-Sysmeta-Ec-Etag': etag,
                   'X-Object-Sysmeta-Ec-Content-Length': '333'}
        ndata = self.policy.ec_ndata
        responses = [
            (200, body, self._add_frag_index(i, headers))
            for i, body in enumerate(ec_archive_bodies[:ndata])
        ] * self.policy.ec_duplication_factor

        req = swob.Request.blank('/v1/a/c/o')

        status_codes, body_iter, headers = zip(*responses)
        self.app.client_timeout = 0.01
        with mocked_http_conn(*status_codes, body_iter=body_iter,
                              headers=headers):
            resp = req.get_response(self.app)
            self.assertEqual(resp.status_int, 200)
            resp_body = next(resp.app_iter)
            sleep(0.5)  # lazy client
            # remaining resp truncated
            resp_body += b''.join(resp.app_iter)
        # we log errors
        log_lines = self.app.logger.get_lines_for_level('error')
        for line in log_lines:
            self.assertIn('ChunkWriteTimeout fetching fragments', line)
        # client gets a short read
        self.assertEqual(16051, len(test_data))
        self.assertEqual(8192, len(resp_body))
        self.assertNotEqual(
            md5(resp_body, usedforsecurity=False).hexdigest(),
            etag)

    def test_GET_read_timeout_retrying_but_no_more_useful_nodes(self):
        # verify EC GET behavior when initial batch of nodes time out then
        # remaining nodes either return 404 or return data for different etag
        segment_size = self.policy.ec_segment_size
        test_data = (b'test' * segment_size)[:-333]
        etag = md5(test_data).hexdigest()
        ec_archive_bodies = self._make_ec_archive_bodies(test_data)
        headers = {'X-Object-Sysmeta-Ec-Etag': etag}
        self.app.recoverable_node_timeout = 0.01
        ndata = self.policy.ec_ndata
        # only ndata responses, all of which have SlowBody
        responses = [
            (200, SlowBody(body, 0.1), self._add_frag_index(i, headers))
            for i, body in enumerate(ec_archive_bodies[:ndata])
        ] * self.policy.ec_duplication_factor
        # 2 primaries return 404
        responses += [
            (404, '', {}), (404, '', {})
        ] * self.policy.ec_duplication_factor
        # 2 primaries return different etag
        headers2 = {'X-Object-Sysmeta-Ec-Etag': 'other_etag'}
        responses += [
            (200, body, self._add_frag_index(i, headers2))
            for i, body in enumerate(ec_archive_bodies[ndata + 2:])
        ] * self.policy.ec_duplication_factor

        req = swob.Request.blank('/v1/a/c/o')

        # all other (handoff) responses are 404
        status_codes, body_iter, headers = zip(*responses + [
            (404, [b''], {}) for i in range(
                self.policy.object_ring.max_more_nodes)])
        with mocked_http_conn(*status_codes, body_iter=body_iter,
                              headers=headers):
            resp = req.get_response(self.app)
            self.assertEqual(resp.status_int, 200)
            # do this inside the fake http context manager, it'll try to
            # resume but won't be able to give us all the right bytes
            self.assertNotEqual(md5(resp.body).hexdigest(), etag)
        error_lines = self.logger.get_lines_for_level('error')
        self.assertEqual(ndata, len(error_lines))
        for line in error_lines:
            self.assertIn('ChunkReadTimeout (0.01s)', line)
        for line in self.logger.logger.records['ERROR']:
            self.assertIn(req.headers['x-trans-id'], line)

        debug_lines = self.logger.get_lines_for_level('debug')
        nparity = self.policy.ec_nparity
        nhandoffs = self.policy.object_ring.max_more_nodes
        ignore_404 = ignore_404_handoff = 0
        for line in debug_lines:
            if 'Ignoring 404 from primary' in line:
                ignore_404 += 1
            if 'Ignoring 404 from handoff' in line:
                ignore_404_handoff += 1
        self.assertEqual(nparity - 2, ignore_404, debug_lines)
        self.assertEqual(nhandoffs, ignore_404_handoff, debug_lines)
        self.assertEqual(len(debug_lines), ignore_404_handoff + ignore_404)
        self.assertEqual(self.logger.get_lines_for_level('warning'), [
            'Skipping source (etag mismatch: got other_etag, '
            'expected %s)' % etag] * 2)

    def test_GET_read_timeout_resume(self):
        segment_size = self.policy.ec_segment_size
        test_data = (b'test' * segment_size)[:-333]
        etag = md5(test_data, usedforsecurity=False).hexdigest()
        ec_archive_bodies = self._make_ec_archive_bodies(test_data)
        headers = {
            'X-Object-Sysmeta-Ec-Etag': etag,
            'X-Object-Sysmeta-Ec-Content-Length': len(test_data),
        }
        self.app.recoverable_node_timeout = 0.05
        # first one is slow
        responses = [(200, SlowBody(ec_archive_bodies[0], 0.1),
                      self._add_frag_index(0, headers))]
        # ... the rest are fine
        responses += [(200, body, self._add_frag_index(i, headers))
                      for i, body in enumerate(ec_archive_bodies[1:], start=1)]

        req = swob.Request.blank('/v1/a/c/o')

        status_codes, body_iter, headers = zip(
            *responses[:self.policy.ec_ndata + 1])
        with set_http_connect(*status_codes, body_iter=body_iter,
                              headers=headers):
            resp = req.get_response(self.app)
            self.assertEqual(resp.status_int, 200)
            self.assertEqual(
                md5(resp.body, usedforsecurity=False).hexdigest(),
                etag)
        error_lines = self.logger.get_lines_for_level('error')
        self.assertEqual(1, len(error_lines))
        self.assertIn('retrying', error_lines[0])
        for line in self.logger.logger.records['ERROR']:
            self.assertIn(req.headers['x-trans-id'], line)

    def test_GET_read_timeout_fails(self):
        segment_size = self.policy.ec_segment_size
        test_data = (b'test' * segment_size)[:-333]
        etag = md5(test_data).hexdigest()
        ec_archive_bodies = self._make_ec_archive_bodies(test_data)
        headers = {
            'X-Object-Sysmeta-Ec-Etag': etag,
            'X-Object-Sysmeta-Ec-Content-Length': len(test_data),
        }
        self.app.recoverable_node_timeout = 0.05
        # first one is slow
        responses = [(200, SlowBody(ec_archive_bodies[0], 0.1),
                      self._add_frag_index(0, headers))]
        # ... the rest are fine
        responses += [(200, body, self._add_frag_index(i, headers))
                      for i, body in enumerate(ec_archive_bodies[1:], start=1)]

        req = swob.Request.blank('/v1/a/c/o')

        status_codes, body_iter, headers = zip(
            *responses[:self.policy.ec_ndata])
        # I don't know why fast_forward would blow up, but if it does we
        # re-raise the ChunkReadTimeout and still want a txn-id
        with set_http_connect(*status_codes, body_iter=body_iter,
                              headers=headers), \
                mock.patch(
                    'swift.proxy.controllers.obj.ECFragGetter.fast_forward',
                    side_effect=ValueError()):
            resp = req.get_response(self.app)
            self.assertEqual(resp.status_int, 200)
            self.assertNotEqual(md5(resp.body).hexdigest(), etag)
        error_lines = self.logger.get_lines_for_level('error')
        self.assertEqual(2, len(error_lines))
        self.assertIn('Unable to fast forward', error_lines[0])
        self.assertIn('Timeout fetching', error_lines[1])
        warning_lines = self.logger.get_lines_for_level('warning')
        self.assertEqual(1, len(warning_lines))
        self.assertIn(
            'Un-recoverable fragment rebuild. Only received 9/10 fragments',
            warning_lines[0])
        for line in self.logger.logger.records['ERROR'] + \
                self.logger.logger.records['WARNING']:
            self.assertIn(req.headers['x-trans-id'], line)

    def test_GET_one_short_fragment_archive(self):
        # verify that a warning is logged when one fragment archive returns
        # less whole fragments than others
        segment_size = self.policy.ec_segment_size
        test_data = (b'test' * segment_size)[:-333]
        etag = md5(test_data).hexdigest()
        ec_archive_bodies = self._make_ec_archive_bodies(test_data)

        def do_test(missing_length):
            self.logger.clear()
            headers = {
                'X-Object-Sysmeta-Ec-Etag': etag,
                'X-Object-Sysmeta-Ec-Content-Length': len(test_data),
            }
            responses = [(200, ec_archive_bodies[0][:(-1 * missing_length)],
                          self._add_frag_index(0, headers))]
            # ... the rest are fine
            responses += [
                (200, body, self._add_frag_index(i, headers))
                for i, body in enumerate(ec_archive_bodies[1:], start=1)]

            req = swob.Request.blank('/v1/a/c/o')

            status_codes, body_iter, headers = zip(
                *responses[:self.policy.ec_ndata])
            with set_http_connect(*status_codes, body_iter=body_iter,
                                  headers=headers):
                resp = req.get_response(self.app)
                self.assertEqual(resp.status_int, 200)
                self.assertNotEqual(md5(resp.body).hexdigest(), etag)
            error_lines = self.logger.get_lines_for_level('error')
            self.assertEqual([], error_lines)
            warning_lines = self.logger.get_lines_for_level('warning')
            self.assertEqual(1, len(warning_lines))
            self.assertIn(
                'Un-recoverable fragment rebuild. '
                'Only received 9/10 fragments', warning_lines[0])

        # each fragment archive has 4 fragments of sizes [490, 490, 490, 458];
        # try dropping whole fragment(s) from one archive
        do_test(458)
        do_test(490 + 458)
        do_test(490 + 490 + 458)
        do_test(490 + 490 + 490 + 458)

    def test_GET_trigger_ec_metadata_check_failure(self):
        # verify that a warning is logged when there are only k - 1 fragment
        segment_size = self.policy.ec_segment_size
        test_data = (b'test' * segment_size)[:-333]
        etag = md5(test_data).hexdigest()
        ec_archive_bodies = self._make_ec_archive_bodies(test_data)
        bad_bodies = [b'd' * segment_size] * (self.policy.ec_nparity + 1)
        ec_archive_bodies = \
            ec_archive_bodies[:self.policy.ec_ndata - 1] + bad_bodies

        self.logger.clear()
        headers = {
            'X-Object-Sysmeta-Ec-Etag': etag,
            'X-Object-Sysmeta-Ec-Content-Length': len(test_data),
        }
        responses = [
            (200, body, self._add_frag_index(i, headers))
            for i, body in enumerate(ec_archive_bodies)]

        req = swob.Request.blank('/v1/a/c/o')

        status_codes, body_iter, headers = zip(
            *responses[:self.policy.ec_ndata])
        with set_http_connect(*status_codes, body_iter=body_iter,
                              headers=headers):
            resp = req.get_response(self.app)
            self.assertEqual(resp.status_int, 500)
            self.assertNotEqual(md5(resp.body).hexdigest(), etag)
        error_lines = self.logger.get_lines_for_level('error')
        expected_log_line = (
            "Error decoding fragments for '/a/c/o'. "
            "Segments decoded: 0, Lengths: "
            "[490, 490, 490, 490, 490, 490, 490, 490, 490, 490]: "
            "pyeclib_c_decode ERROR: Fragment integrity check failed. "
            "Please inspect syslog for liberasurecode error report.")
        self.assertEqual(expected_log_line, error_lines[0])

    def test_GET_read_timeout_resume_mixed_etag(self):
        segment_size = self.policy.ec_segment_size
        test_data2 = (b'blah1' * segment_size)[:-333]
        test_data1 = (b'test' * segment_size)[:-333]
        etag2 = md5(test_data2, usedforsecurity=False).hexdigest()
        etag1 = md5(test_data1, usedforsecurity=False).hexdigest()
        ec_archive_bodies2 = self._make_ec_archive_bodies(test_data2)
        ec_archive_bodies1 = self._make_ec_archive_bodies(test_data1)
        headers2 = {'X-Object-Sysmeta-Ec-Etag': etag2,
                    'X-Object-Sysmeta-Ec-Content-Length': len(test_data2),
                    'X-Backend-Timestamp': self.ts().internal}
        headers1 = {'X-Object-Sysmeta-Ec-Etag': etag1,
                    'X-Object-Sysmeta-Ec-Content-Length': len(test_data1),
                    'X-Backend-Timestamp': self.ts().internal}
        responses = [
            # 404
            (404, [b''], {}),
            # etag1
            (200, ec_archive_bodies1[1], self._add_frag_index(1, headers1)),
            # 404
            (404, [b''], {}),
            # etag1
            (200, SlowBody(ec_archive_bodies1[3], 0.1), self._add_frag_index(
                3, headers1)),
            # etag2
            (200, ec_archive_bodies2[4], self._add_frag_index(4, headers2)),
            # etag1
            (200, ec_archive_bodies1[5], self._add_frag_index(5, headers1)),
            # etag2
            (200, ec_archive_bodies2[6], self._add_frag_index(6, headers2)),
            # etag1
            (200, ec_archive_bodies1[7], self._add_frag_index(7, headers1)),
            # etag2
            (200, ec_archive_bodies2[8], self._add_frag_index(8, headers2)),
            # etag1
            (200, SlowBody(ec_archive_bodies1[9], 0.1), self._add_frag_index(
                9, headers1)),
            # etag2
            (200, ec_archive_bodies2[10], self._add_frag_index(10, headers2)),
            # etag1
            (200, ec_archive_bodies1[11], self._add_frag_index(11, headers1)),
            # etag2
            (200, ec_archive_bodies2[12], self._add_frag_index(12, headers2)),
            # 404
            (404, [b''], {}),
            # handoffs start here
            # etag2
            (200, ec_archive_bodies2[0], self._add_frag_index(0, headers2)),
            # 404
            (404, [b''], {}),
            # etag1
            (200, ec_archive_bodies1[2], self._add_frag_index(2, headers1)),
            # 404
            (404, [b''], {}),
            # etag1
            (200, ec_archive_bodies1[4], self._add_frag_index(4, headers1)),
            # etag2
            (200, ec_archive_bodies2[1], self._add_frag_index(1, headers2)),
            # etag1
            (200, ec_archive_bodies1[6], self._add_frag_index(6, headers1)),
            # etag2
            (200, ec_archive_bodies2[7], self._add_frag_index(7, headers2)),
            # etag1
            (200, ec_archive_bodies1[8], self._add_frag_index(8, headers1)),
            # resume requests start here
            # 404
            (404, [b''], {}),
            # etag2
            (200, ec_archive_bodies2[3], self._add_frag_index(3, headers2)),
            # 404
            (404, [b''], {}),
            # etag1
            (200, ec_archive_bodies1[10], self._add_frag_index(10, headers1)),
            # etag1
            (200, ec_archive_bodies1[12], self._add_frag_index(12, headers1)),
        ]
        self.app.recoverable_node_timeout = 0.01
        req = swob.Request.blank('/v1/a/c/o')
        status_codes, body_iter, headers = zip(*responses)
        with mocked_http_conn(*status_codes, body_iter=body_iter,
                              headers=headers) as log:
            resp = req.get_response(self.app)
            self.assertEqual(resp.status_int, 200)
            self.assertEqual(
                md5(resp.body, usedforsecurity=False).hexdigest(),
                etag1)
        error_lines = self.logger.get_lines_for_level('error')
        self.assertEqual(2, len(error_lines))
        for line in error_lines:
            self.assertIn('retrying', line)
        for line in self.logger.logger.records['ERROR']:
            self.assertIn(req.headers['x-trans-id'], line)
        etag2_conns = []
        for conn in log.responses:
            if conn.headers.get('X-Object-Sysmeta-Ec-Etag') == etag2:
                etag2_conns.append(conn)
        self.assertEqual(
            ([True] * 8) + [False],  # the resumed etag2 doesn't get closed
            [conn.closed for conn in etag2_conns])

    def test_fix_response_HEAD(self):
        headers = {'X-Object-Sysmeta-Ec-Content-Length': '10',
                   'X-Object-Sysmeta-Ec-Etag': 'foo'}

        # sucsessful HEAD
        responses = [(200, b'', headers)]
        status_codes, body_iter, headers = zip(*responses)
        req = swift.common.swob.Request.blank('/v1/a/c/o', method='HEAD')
        with set_http_connect(*status_codes, body_iter=body_iter,
                              headers=headers):
            resp = req.get_response(self.app)
        self.assertEqual(resp.status_int, 200)
        self.assertEqual(resp.body, b'')
        # 200OK shows original object content length
        self.assertEqual(resp.headers['Content-Length'], '10')
        self.assertEqual(resp.headers['Etag'], 'foo')

        # not found HEAD
        responses = [(404, b'', {})] * self.replicas() * 2
        status_codes, body_iter, headers = zip(*responses)
        req = swift.common.swob.Request.blank('/v1/a/c/o', method='HEAD')
        with set_http_connect(*status_codes, body_iter=body_iter,
                              headers=headers):
            resp = req.get_response(self.app)
        self.assertEqual(resp.status_int, 404)
        # 404 shows actual response body size (i.e. 0 for HEAD)
        self.assertEqual(resp.headers['Content-Length'], '0')

    def test_GET_with_invalid_ranges(self):
        # real body size is segment_size - 10 (just 1 segment)
        segment_size = self.policy.ec_segment_size
        real_body = (b'a' * segment_size)[:-10]

        # range is out of real body but in segment size
        self._test_invalid_ranges('GET', real_body,
                                  segment_size, '%s-' % (segment_size - 10))
        # range is out of both real body and segment size
        self._test_invalid_ranges('GET', real_body,
                                  segment_size, '%s-' % (segment_size + 10))

    def _test_invalid_ranges(self, method, real_body, segment_size, req_range):
        # make a request with range starts from more than real size.
        body_etag = md5(real_body, usedforsecurity=False).hexdigest()
        req = swift.common.swob.Request.blank(
            '/v1/a/c/o', method=method,
            headers={'Destination': 'c1/o',
                     'Range': 'bytes=%s' % (req_range)})

        fragments = self.policy.pyeclib_driver.encode(real_body)
        fragment_payloads = [fragments * self.policy.ec_duplication_factor]

        node_fragments = list(zip(*fragment_payloads))
        self.assertEqual(len(node_fragments), self.replicas())  # sanity
        headers = {'X-Object-Sysmeta-Ec-Content-Length': str(len(real_body)),
                   'X-Object-Sysmeta-Ec-Etag': body_etag}
        start = int(req_range.split('-')[0])
        self.assertGreaterEqual(start, 0)  # sanity
        title, exp = swob.RESPONSE_REASONS[416]
        range_not_satisfiable_body = \
            '<html><h1>%s</h1><p>%s</p></html>' % (title, exp)
        range_not_satisfiable_body = range_not_satisfiable_body.encode('utf-8')
        if start >= segment_size:
            responses = [(416, range_not_satisfiable_body,
                          self._add_frag_index(i, headers))
                         for i in range(POLICIES.default.ec_ndata)]
        else:
            responses = [(200, b''.join(node_fragments[i]),
                          self._add_frag_index(i, headers))
                         for i in range(POLICIES.default.ec_ndata)]
        status_codes, body_iter, headers = zip(*responses)
        expect_headers = {
            'X-Obj-Metadata-Footer': 'yes',
            'X-Obj-Multiphase-Commit': 'yes'
        }
        with set_http_connect(*status_codes, body_iter=body_iter,
                              headers=headers, expect_headers=expect_headers):
            resp = req.get_response(self.app)
        self.assertEqual(resp.status_int, 416)
        self.assertEqual(resp.content_length, len(range_not_satisfiable_body))
        self.assertEqual(resp.body, range_not_satisfiable_body)
        self.assertEqual(resp.etag, body_etag)
        self.assertEqual(resp.headers['Accept-Ranges'], 'bytes')

    def test_non_durable_ec_response_bucket(self):
        ts = self.ts()
        bucket = obj.ECGetResponseBucket(self.policy, ts)
        self.assertEqual(bucket.shortfall, self.policy.ec_ndata)
        for i in range(1, self.policy.ec_ndata - self.policy.ec_nparity + 1):
            stub_getter = mock.MagicMock(last_status=200, last_headers={
                'X-Backend-Timestamp': ts.internal,
                'X-Object-Sysmeta-Ec-Etag': 'the-etag',
                'X-Object-Sysmeta-Ec-Frag-Index': str(i),
            })
            bucket.add_response(stub_getter, None)
            self.assertEqual(bucket.shortfall, self.policy.ec_ndata - i)
        self.assertEqual(bucket.shortfall, self.policy.ec_nparity)
        self.assertFalse(bucket.durable)
        expectations = (
            4,  # 7
            4,  # 8
            4,  # 9
            4,  # 10
            3,  # 11
            2,  # 12
            1,  # 13
            1,  # 14
        )
        for i, expected in zip(range(
                self.policy.ec_ndata - self.policy.ec_nparity + 1,
                self.policy.object_ring.replica_count + 1), expectations):
            stub_getter = mock.MagicMock(last_status=200, last_headers={
                'X-Backend-Timestamp': ts.internal,
                'X-Object-Sysmeta-Ec-Etag': 'the-etag',
                'X-Object-Sysmeta-Ec-Frag-Index': str(i),
            })
            bucket.add_response(stub_getter, None)
            msg = 'With %r resp, expected shortfall %s != %s' % (
                bucket.gets.keys(), expected, bucket.shortfall)
            self.assertEqual(bucket.shortfall, expected, msg)


class TestECFunctions(unittest.TestCase):
    def test_chunk_transformer(self):
        def do_test(dup_factor, segments):
            segment_size = 1024
            orig_chunks = []
            for i in range(segments):
                orig_chunks.append(
                    chr(i + 97).encode('latin-1') * segment_size)
            policy = ECStoragePolicy(0, 'ec8-2', ec_type=DEFAULT_TEST_EC_TYPE,
                                     ec_ndata=8, ec_nparity=2,
                                     object_ring=FakeRing(
                                         replicas=10 * dup_factor),
                                     ec_segment_size=segment_size,
                                     ec_duplication_factor=dup_factor)
            encoded_chunks = [[] for _ in range(policy.ec_n_unique_fragments)]
            for orig_chunk in orig_chunks:
                # each segment produces a set of frags
                frag_set = policy.pyeclib_driver.encode(orig_chunk)
                for frag_index, frag_data in enumerate(frag_set):
                    encoded_chunks[frag_index].append(frag_data)
            # chunk_transformer buffers and concatenates multiple frags
            expected = [b''.join(frags) for frags in encoded_chunks]

            transform = obj.chunk_transformer(policy)
            transform.send(None)
            backend_chunks = transform.send(b''.join(orig_chunks))
            self.assertIsNotNone(backend_chunks)  # sanity
            self.assertEqual(
                len(backend_chunks), policy.ec_n_unique_fragments)
            self.assertEqual(expected, backend_chunks)

            # flush out last chunk buffer
            backend_chunks = transform.send(b'')
            self.assertEqual(
                len(backend_chunks), policy.ec_n_unique_fragments)
            self.assertEqual([b''] * policy.ec_n_unique_fragments,
                             backend_chunks)

        do_test(dup_factor=1, segments=1)
        do_test(dup_factor=2, segments=1)
        do_test(dup_factor=3, segments=1)
        do_test(dup_factor=1, segments=2)
        do_test(dup_factor=2, segments=2)
        do_test(dup_factor=3, segments=2)

    def test_chunk_transformer_non_aligned_last_chunk(self):
        last_chunk = b'a' * 128

        def do_test(dup):
            policy = ECStoragePolicy(0, 'ec8-2', ec_type=DEFAULT_TEST_EC_TYPE,
                                     ec_ndata=8, ec_nparity=2,
                                     object_ring=FakeRing(replicas=10 * dup),
                                     ec_segment_size=1024,
                                     ec_duplication_factor=dup)
            expected = policy.pyeclib_driver.encode(last_chunk)
            transform = obj.chunk_transformer(policy)
            transform.send(None)

            transform.send(last_chunk)
            # flush out last chunk buffer
            backend_chunks = transform.send(b'')

            self.assertEqual(
                len(backend_chunks), policy.ec_n_unique_fragments)
            self.assertEqual(expected, backend_chunks)

        do_test(1)
        do_test(2)

    def test_client_range_to_segment_range(self):
        actual = obj.client_range_to_segment_range(100, 700, 512)
        self.assertEqual(actual, (0, 1023))
        self.assertEqual([type(x) for x in actual], [int, int])

        actual = obj.client_range_to_segment_range(100, 700, 256)
        self.assertEqual(actual, (0, 767))
        self.assertEqual([type(x) for x in actual], [int, int])

        actual = obj.client_range_to_segment_range(300, None, 256)
        self.assertEqual(actual, (256, None))
        self.assertEqual([type(x) for x in actual], [int, type(None)])

    def test_segment_range_to_fragment_range(self):
        actual = obj.segment_range_to_fragment_range(0, 1023, 512, 300)
        self.assertEqual(actual, (0, 599))
        self.assertEqual([type(x) for x in actual], [int, int])

        actual = obj.segment_range_to_fragment_range(0, 767, 256, 100)
        self.assertEqual(actual, (0, 299))
        self.assertEqual([type(x) for x in actual], [int, int])

        actual = obj.segment_range_to_fragment_range(256, None, 256, 100)
        self.assertEqual(actual, (100, None))
        self.assertEqual([type(x) for x in actual], [int, type(None)])


@patch_policies([ECStoragePolicy(0, name='ec', is_default=True,
                                 ec_type=DEFAULT_TEST_EC_TYPE, ec_ndata=10,
                                 ec_nparity=4, ec_segment_size=4096,
                                 ec_duplication_factor=2),
                 StoragePolicy(1, name='unu')],
                fake_ring_args=[{'replicas': 28}, {}])
class TestECDuplicationObjController(
        ECObjectControllerMixin, unittest.TestCase):
    container_info = {
        'status': 200,
        'read_acl': None,
        'write_acl': None,
        'sync_key': None,
        'versions': None,
        'storage_policy': '0',
    }

    controller_cls = obj.ECObjectController

    def _test_GET_with_duplication_factor(self, node_frags, obj):
        # This is basic tests in the healthy backends status
        fake_response = self._fake_ec_node_response(node_frags)

        req = swob.Request.blank('/v1/a/c/o')
        with capture_http_requests(fake_response) as log:
            resp = req.get_response(self.app)

        self.assertEqual(resp.status_int, 200)
        self.assertEqual(resp.headers['etag'], obj['etag'])
        self.assertEqual(
            md5(resp.body, usedforsecurity=False).hexdigest(),
            obj['etag'])

        collected_responses = defaultdict(set)
        for conn in log:
            etag = conn.resp.headers['X-Object-Sysmeta-Ec-Etag']
            index = conn.resp.headers['X-Object-Sysmeta-Ec-Frag-Index']
            collected_responses[etag].add(index)

        # the backend requests should be >= num_data_fragments
        self.assertGreaterEqual(len(log), self.policy.ec_ndata)
        # but <= # of replicas
        self.assertLessEqual(len(log), self.replicas())
        self.assertEqual(len(collected_responses), 1)

        etag, frags = list(collected_responses.items())[0]
        # the backend requests will stop at enough ec_ndata responses
        self.assertEqual(
            len(frags), self.policy.ec_ndata,
            'collected %s frags (expected %s) for etag %s' % (
                len(frags), self.policy.ec_ndata, etag))

    # TODO: actually "frags" in node_frags is meaning "node_index" right now
    # in following tests. Reconsidering the name and semantics change needed.
    # Or, just mapping to be correct as frag_index is enough?.
    def test_GET_with_duplication_factor(self):
        obj = self._make_ec_object_stub()
        node_frags = [
            {'obj': obj, 'frag': 0},
            {'obj': obj, 'frag': 1},
            {'obj': obj, 'frag': 2},
            {'obj': obj, 'frag': 3},
            {'obj': obj, 'frag': 4},
            {'obj': obj, 'frag': 5},
            {'obj': obj, 'frag': 6},
            {'obj': obj, 'frag': 7},
            {'obj': obj, 'frag': 8},
            {'obj': obj, 'frag': 9},
            {'obj': obj, 'frag': 10},
            {'obj': obj, 'frag': 11},
            {'obj': obj, 'frag': 12},
            {'obj': obj, 'frag': 13},
        ] * 2  # duplicated!
        self._test_GET_with_duplication_factor(node_frags, obj)

    def test_GET_with_duplication_factor_almost_duplicate_dispersion(self):
        obj = self._make_ec_object_stub()
        node_frags = [
            # first half of # of replicas are 0, 1, 2, 3, 4, 5, 6
            {'obj': obj, 'frag': 0},
            {'obj': obj, 'frag': 0},
            {'obj': obj, 'frag': 1},
            {'obj': obj, 'frag': 1},
            {'obj': obj, 'frag': 2},
            {'obj': obj, 'frag': 2},
            {'obj': obj, 'frag': 3},
            {'obj': obj, 'frag': 3},
            {'obj': obj, 'frag': 4},
            {'obj': obj, 'frag': 4},
            {'obj': obj, 'frag': 5},
            {'obj': obj, 'frag': 5},
            {'obj': obj, 'frag': 6},
            {'obj': obj, 'frag': 6},
            # second half of # of replicas are 7, 8, 9, 10, 11, 12, 13
            {'obj': obj, 'frag': 7},
            {'obj': obj, 'frag': 7},
            {'obj': obj, 'frag': 8},
            {'obj': obj, 'frag': 8},
            {'obj': obj, 'frag': 9},
            {'obj': obj, 'frag': 9},
            {'obj': obj, 'frag': 10},
            {'obj': obj, 'frag': 10},
            {'obj': obj, 'frag': 11},
            {'obj': obj, 'frag': 11},
            {'obj': obj, 'frag': 12},
            {'obj': obj, 'frag': 12},
            {'obj': obj, 'frag': 13},
            {'obj': obj, 'frag': 13},
        ]
        # ...but it still works!
        self._test_GET_with_duplication_factor(node_frags, obj)

    def test_GET_with_missing_and_mixed_frags_will_dig_deep_but_stop(self):
        obj1 = self._make_ec_object_stub(pattern='obj1')
        obj2 = self._make_ec_object_stub(pattern='obj2')

        # both of obj1 and obj2 has only 9 frags which is not able to decode
        node_frags = [
            {'obj': obj1, 'frag': 0},
            {'obj': obj2, 'frag': 0},
            {'obj': obj1, 'frag': 1},
            {'obj': obj2, 'frag': 1},
            {'obj': obj1, 'frag': 2},
            {'obj': obj2, 'frag': 2},
            {'obj': obj1, 'frag': 3},
            {'obj': obj2, 'frag': 3},
            {'obj': obj1, 'frag': 4},
            {'obj': obj2, 'frag': 4},
            {'obj': obj1, 'frag': 5},
            {'obj': obj2, 'frag': 5},
            {'obj': obj1, 'frag': 6},
            {'obj': obj2, 'frag': 6},
            {'obj': obj1, 'frag': 7},
            {'obj': obj2, 'frag': 7},
            {'obj': obj1, 'frag': 8},
            {'obj': obj2, 'frag': 8},
        ]
        # ... and the rest are 404s which is limited by request_count
        # (2 * replicas in default) rather than max_extra_requests limitation
        # because the retries will be in ResumingGetter if the responses
        # are 404s
        node_frags += [[]] * (self.replicas() * 2 - len(node_frags))
        fake_response = self._fake_ec_node_response(node_frags)

        req = swob.Request.blank('/v1/a/c/o')
        with capture_http_requests(fake_response) as log:
            resp = req.get_response(self.app)

        self.assertEqual(resp.status_int, 503)

        collected_responses = defaultdict(set)
        for conn in log:
            etag = conn.resp.headers['X-Object-Sysmeta-Ec-Etag']
            index = conn.resp.headers['X-Object-Sysmeta-Ec-Frag-Index']
            collected_responses[etag].add(index)

        # default node_iter will exhaust to the last of handoffs
        self.assertEqual(len(log), self.replicas() * 2)
        # we have obj1, obj2, and 404 NotFound in collected_responses
        self.assertEqual(len(list(collected_responses.keys())), 3)
        self.assertIn(obj1['etag'], collected_responses)
        self.assertIn(obj2['etag'], collected_responses)
        self.assertIn(None, collected_responses)

        # ... regardless we should never need to fetch more than ec_ndata
        # frags for any given etag
        for etag, frags in collected_responses.items():
            self.assertLessEqual(len(frags), self.policy.ec_ndata,
                                 'collected %s frags for etag %s' % (
                                     len(frags), etag))

    def test_GET_with_many_missed_overwrite_will_need_handoff(self):
        obj1 = self._make_ec_object_stub(pattern='obj1')
        obj2 = self._make_ec_object_stub(pattern='obj2')
        # primaries
        node_frags = [
            {'obj': obj2, 'frag': 0},
            {'obj': obj2, 'frag': 1},
            {'obj': obj1, 'frag': 2},  # missed
            {'obj': obj2, 'frag': 3},
            {'obj': obj2, 'frag': 4},
            {'obj': obj2, 'frag': 5},
            {'obj': obj1, 'frag': 6},  # missed
            {'obj': obj2, 'frag': 7},
            {'obj': obj2, 'frag': 8},
            {'obj': obj1, 'frag': 9},  # missed
            {'obj': obj1, 'frag': 10},  # missed
            {'obj': obj1, 'frag': 11},  # missed
            {'obj': obj2, 'frag': 12},
            {'obj': obj2, 'frag': 13},
        ]

        node_frags = node_frags * 2  # 2 duplication

        # so the primaries have indexes 0, 1, 3, 4, 5, 7, 8, 12, 13
        # (9 indexes) for obj2 and then a handoff has index 6
        node_frags += [
            {'obj': obj2, 'frag': 6},  # handoff
        ]
        fake_response = self._fake_ec_node_response(node_frags)

        req = swob.Request.blank('/v1/a/c/o')
        with capture_http_requests(fake_response) as log:
            resp = req.get_response(self.app)

        self.assertEqual(resp.status_int, 200)
        self.assertEqual(resp.headers['etag'], obj2['etag'])
        self.assertEqual(
            md5(resp.body, usedforsecurity=False).hexdigest(),
            obj2['etag'])

        collected_responses = defaultdict(set)
        for conn in log:
            etag = conn.resp.headers['X-Object-Sysmeta-Ec-Etag']
            index = conn.resp.headers['X-Object-Sysmeta-Ec-Frag-Index']
            collected_responses[etag].add(index)

        # there's not enough of the obj2 etag on the primaries, we would
        # have collected responses for both etags, and would have made
        # one more request to the handoff node
        self.assertEqual(len(log), self.replicas() + 1)
        self.assertEqual(len(collected_responses), 2)

        # ... regardless we should never need to fetch more than ec_ndata
        # frags for any given etag
        for etag, frags in collected_responses.items():
            self.assertLessEqual(len(frags), self.policy.ec_ndata,
                                 'collected %s frags for etag %s' % (
                                 len(frags), etag))

    def test_GET_with_missing_and_mixed_frags_will_dig_deep_but_succeed(self):
        obj1 = self._make_ec_object_stub(pattern='obj1',
                                         timestamp=self.ts())
        obj2 = self._make_ec_object_stub(pattern='obj2',
                                         timestamp=self.ts())

        # 28 nodes are here
        node_frags = [
            {'obj': obj1, 'frag': 0},
            {'obj': obj2, 'frag': 0},
            [],
            {'obj': obj1, 'frag': 1},
            {'obj': obj2, 'frag': 1},
            [],
            {'obj': obj1, 'frag': 2},
            {'obj': obj2, 'frag': 2},
            [],
            {'obj': obj1, 'frag': 3},
            {'obj': obj2, 'frag': 3},
            [],
            {'obj': obj1, 'frag': 4},
            {'obj': obj2, 'frag': 4},
            [],
            {'obj': obj1, 'frag': 5},
            {'obj': obj2, 'frag': 5},
            [],
            {'obj': obj1, 'frag': 6},
            {'obj': obj2, 'frag': 6},
            [],
            {'obj': obj1, 'frag': 7},
            {'obj': obj2, 'frag': 7},
            [],
            {'obj': obj1, 'frag': 8},
            {'obj': obj2, 'frag': 8},
            [],
            [],
        ]

        node_frags += [[]] * 13  # Plus 13 nodes in handoff

        # finally 10th fragment for obj2 found
        node_frags += [[{'obj': obj2, 'frag': 9}]]

        fake_response = self._fake_ec_node_response(node_frags)

        req = swob.Request.blank('/v1/a/c/o')
        with capture_http_requests(fake_response) as log:
            resp = req.get_response(self.app)

        self.assertEqual(resp.status_int, 200)
        self.assertEqual(resp.headers['etag'], obj2['etag'])
        self.assertEqual(
            md5(resp.body, usedforsecurity=False).hexdigest(),
            obj2['etag'])

        collected_responses = defaultdict(set)
        for conn in log:
            etag = conn.resp.headers['X-Object-Sysmeta-Ec-Etag']
            index = conn.resp.headers['X-Object-Sysmeta-Ec-Frag-Index']
            collected_responses[etag].add(index)

        # we go exactly as long as we have to, finding two different
        # etags and some 404's (i.e. collected_responses[None])
        self.assertEqual(len(log), len(node_frags))
        self.assertEqual(len(collected_responses), 3)

        # ... regardless we should never need to fetch more than ec_ndata
        # frags for any given etag
        for etag, frags in collected_responses.items():
            self.assertLessEqual(len(frags), self.policy.ec_ndata,
                                 'collected %s frags for etag %s' % (
                                 len(frags), etag))

    def test_GET_with_mixed_frags_and_no_quorum_will_503(self):
        # all nodes have a frag but there is no one set that reaches quorum,
        # which means there is no backend 404 response, but proxy should still
        # return 404 rather than 503
        stub_objects = [
            self._make_ec_object_stub(pattern='obj1'),
            self._make_ec_object_stub(pattern='obj2'),
            self._make_ec_object_stub(pattern='obj3'),
            self._make_ec_object_stub(pattern='obj4'),
            self._make_ec_object_stub(pattern='obj5'),
            self._make_ec_object_stub(pattern='obj6'),
            self._make_ec_object_stub(pattern='obj7'),
        ]
        etags = collections.Counter(stub['etag'] for stub in stub_objects)
        self.assertEqual(len(etags), 7, etags)  # sanity

        # primaries and handoffs for required nodes
        # this is 10-4 * 2 case so that 56 requests (2 * replicas) required
        # to give up. we prepares 7 different objects above so responses
        # will have 8 fragments for each object
        required_nodes = self.replicas() * 2
        # fill them out to the primary and handoff nodes
        node_frags = []
        for frag in range(8):
            for stub_obj in stub_objects:
                if len(node_frags) >= required_nodes:
                    # we already have enough responses
                    break
                node_frags.append({'obj': stub_obj, 'frag': frag})

        # sanity
        self.assertEqual(required_nodes, len(node_frags))

        fake_response = self._fake_ec_node_response(node_frags)

        req = swob.Request.blank('/v1/a/c/o')
        with capture_http_requests(fake_response) as log:
            resp = req.get_response(self.app)

        self.assertEqual(resp.status_int, 503)

        collected_etags = set()
        collected_status = set()
        for conn in log:
            etag = conn.resp.headers['X-Object-Sysmeta-Ec-Etag']
            collected_etags.add(etag)
            collected_status.add(conn.resp.status)

        self.assertEqual(required_nodes, len(log))
        self.assertEqual(len(collected_etags), 7)
        self.assertEqual({200}, collected_status)

    def test_GET_with_no_durable_files(self):
        # verify that at least one durable is necessary for a successful GET
        obj1 = self._make_ec_object_stub()
        node_frags = [
            {'obj': obj1, 'frag': 0, 'durable': False},
            {'obj': obj1, 'frag': 1, 'durable': False},
            {'obj': obj1, 'frag': 2, 'durable': False},
            {'obj': obj1, 'frag': 3, 'durable': False},
            {'obj': obj1, 'frag': 4, 'durable': False},
            {'obj': obj1, 'frag': 5, 'durable': False},
            {'obj': obj1, 'frag': 6, 'durable': False},
            {'obj': obj1, 'frag': 7, 'durable': False},
            {'obj': obj1, 'frag': 8, 'durable': False},
            {'obj': obj1, 'frag': 9, 'durable': False},
            {'obj': obj1, 'frag': 10, 'durable': False},  # parity
            {'obj': obj1, 'frag': 11, 'durable': False},  # parity
            {'obj': obj1, 'frag': 12, 'durable': False},  # parity
            {'obj': obj1, 'frag': 13, 'durable': False},  # parity
        ]

        node_frags = node_frags * 2  # 2 duplications

        node_frags += [[]] * self.replicas()  # handoffs

        fake_response = self._fake_ec_node_response(list(node_frags))

        req = swob.Request.blank('/v1/a/c/o')
        with capture_http_requests(fake_response) as log:
            resp = req.get_response(self.app)

        self.assertEqual(resp.status_int, 404)
        # all 28 nodes tried with an optimistic get, none are durable and none
        # report having a durable timestamp
        self.assertEqual(self.replicas() * 2, len(log))

    def test_GET_with_missing_and_mixed_frags_may_503(self):
        obj1 = self._make_ec_object_stub(pattern='obj1')
        obj2 = self._make_ec_object_stub(pattern='obj2')
        obj3 = self._make_ec_object_stub(pattern='obj3')
        obj4 = self._make_ec_object_stub(pattern='obj4')
        # we get a 503 when all the handoffs return 200
        node_frags = [[]] * self.replicas()  # primaries have no frags
        # plus, 4 different objects and 7 indexes will b 28 node responses
        # here for handoffs
        node_frags = node_frags + [  # handoffs all have frags
            {'obj': obj1, 'frag': 0},
            {'obj': obj2, 'frag': 0},
            {'obj': obj3, 'frag': 0},
            {'obj': obj4, 'frag': 0},
            {'obj': obj1, 'frag': 1},
            {'obj': obj2, 'frag': 1},
            {'obj': obj3, 'frag': 1},
            {'obj': obj4, 'frag': 1},
            {'obj': obj1, 'frag': 2},
            {'obj': obj2, 'frag': 2},
            {'obj': obj3, 'frag': 2},
            {'obj': obj4, 'frag': 2},
            {'obj': obj1, 'frag': 3},
            {'obj': obj2, 'frag': 3},
            {'obj': obj3, 'frag': 3},
            {'obj': obj4, 'frag': 3},
            {'obj': obj1, 'frag': 4},
            {'obj': obj2, 'frag': 4},
            {'obj': obj3, 'frag': 4},
            {'obj': obj4, 'frag': 4},
            {'obj': obj1, 'frag': 5},
            {'obj': obj2, 'frag': 5},
            {'obj': obj3, 'frag': 5},
            {'obj': obj4, 'frag': 5},
            {'obj': obj1, 'frag': 6},
            {'obj': obj2, 'frag': 6},
            {'obj': obj3, 'frag': 6},
            {'obj': obj4, 'frag': 6},
        ]

        fake_response = self._fake_ec_node_response(node_frags)

        req = swob.Request.blank('/v1/a/c/o')
        with capture_http_requests(fake_response) as log:
            resp = req.get_response(self.app)

        self.assertEqual(resp.status_int, 503)
        # never get a quorum so all nodes are searched
        self.assertEqual(len(log), 2 * self.replicas())
        collected_indexes = defaultdict(list)
        for conn in log:
            fi = conn.resp.headers.get('X-Object-Sysmeta-Ec-Frag-Index')
            if fi is not None:
                collected_indexes[fi].append(conn)
        self.assertEqual(len(collected_indexes), 7)

    def test_GET_with_mixed_etags_at_same_timestamp(self):
        # the difference from parent class is only handoff stub length

        ts = self.ts()  # force equal timestamps for two objects
        obj1 = self._make_ec_object_stub(timestamp=ts, pattern='obj1')
        obj2 = self._make_ec_object_stub(timestamp=ts, pattern='obj2')
        self.assertNotEqual(obj1['etag'], obj2['etag'])  # sanity

        node_frags = [
            # 7 frags of obj2 are available and durable
            {'obj': obj2, 'frag': 0, 'durable': True},
            {'obj': obj2, 'frag': 1, 'durable': True},
            {'obj': obj2, 'frag': 2, 'durable': True},
            {'obj': obj2, 'frag': 3, 'durable': True},
            {'obj': obj2, 'frag': 4, 'durable': True},
            {'obj': obj2, 'frag': 5, 'durable': True},
            {'obj': obj2, 'frag': 6, 'durable': True},
            # 7 frags of obj1 are available and durable
            {'obj': obj1, 'frag': 7, 'durable': True},
            {'obj': obj1, 'frag': 8, 'durable': True},
            {'obj': obj1, 'frag': 9, 'durable': True},
            {'obj': obj1, 'frag': 10, 'durable': True},
            {'obj': obj1, 'frag': 11, 'durable': True},
            {'obj': obj1, 'frag': 12, 'durable': True},
            {'obj': obj1, 'frag': 13, 'durable': True},
            # handoffs
        ]

        node_frags += [[]] * (self.replicas() * 2 - len(node_frags))

        fake_response = self._fake_ec_node_response(list(node_frags))

        req = swob.Request.blank('/v1/a/c/o')
        with capture_http_requests(fake_response) as log:
            resp = req.get_response(self.app)
        # read body to provoke any EC decode errors
        self.assertTrue(resp.body)

        self.assertEqual(resp.status_int, 503)
        self.assertEqual(len(log), self.replicas() * 2)
        collected_etags = set()
        for conn in log:
            etag = conn.resp.headers['X-Object-Sysmeta-Ec-Etag']
            collected_etags.add(etag)  # will be None from handoffs
        self.assertEqual({obj1['etag'], obj2['etag'], None}, collected_etags)
        log_lines = self.app.logger.get_lines_for_level('error')
        self.assertEqual(log_lines,
                         ['Problem with fragment response: ETag mismatch'] * 7
                         + ['Object returning 503 for []'])

    def _test_determine_chunk_destinations_prioritize(
            self, missing_two, missing_one):
        # This scenario is only likely for ec_duplication_factor >= 2. If we
        # have multiple failures such that the putters collection is missing
        # two primary nodes for frag index 'missing_two' and missing one
        # primary node for frag index 'missing_one', then we should prioritize
        # finding a handoff for frag index 'missing_two'.

        class FakePutter(object):
            def __init__(self, index):
                self.node_index = index

        controller = self.controller_cls(self.app, 'a', 'c', 'o')

        # sanity, caller must set missing_two < than ec_num_unique_fragments
        self.assertLess(missing_two, self.policy.ec_n_unique_fragments)

        # create a dummy list of putters, check no handoffs
        putters = []
        for index in range(self.policy.object_ring.replica_count):
            putters.append(FakePutter(index))

        # sanity - all putters have primary nodes
        got = controller._determine_chunk_destinations(putters, self.policy)
        expected = {}
        for i, p in enumerate(putters):
            expected[p] = self.policy.get_backend_index(i)
        self.assertEqual(got, expected)

        # now, for fragment index that is missing two copies, lets make one
        # putter be a handoff
        handoff_putter = putters[missing_two]
        handoff_putter.node_index = None

        # and then pop another putter for a copy of same fragment index
        putters.pop(missing_two + self.policy.ec_n_unique_fragments)

        # also pop one copy of a different fragment to make one missing hole
        putters.pop(missing_one)

        # then determine chunk destinations: we have 26 putters here;
        # missing_two frag index is missing two copies;  missing_one frag index
        # is missing one copy, therefore the handoff node should be assigned to
        # missing_two frag index
        got = controller._determine_chunk_destinations(putters, self.policy)
        # N.B. len(putters) is now len(expected - 2) due to pop twice
        self.assertEqual(len(putters), len(got))
        # sanity, no node index - for handoff putter
        self.assertIsNone(handoff_putter.node_index)
        self.assertEqual(got[handoff_putter], missing_two)
        # sanity, other nodes except handoff_putter have node_index
        self.assertTrue(all(
            [putter.node_index is not None for putter in got if
             putter != handoff_putter]))

    def test_determine_chunk_destinations_prioritize_more_missing(self):
        # drop node_index 0, 14 and 1 should work
        self._test_determine_chunk_destinations_prioritize(0, 1)
        # drop node_index 1, 15 and 0 should work, too
        self._test_determine_chunk_destinations_prioritize(1, 0)


class ECCommonPutterMixin(object):
    # EC PUT tests common to both Mime and PUT+POST protocols
    expect_headers = {}

    def test_PUT_ec_error_during_transfer_data(self):
        class FakeReader(object):
            def read(self, size):
                raise IOError('error message')

        req = swob.Request.blank('/v1/a/c/o.jpg', method='PUT',
                                 body=b'test body')

        req.environ['wsgi.input'] = FakeReader()
        req.headers['content-length'] = '6'
        codes = [201] * self.replicas()
        with set_http_connect(*codes, expect_headers=self.expect_headers):
            resp = req.get_response(self.app)

        self.assertEqual(resp.status_int, 499)

    def test_PUT_ec_chunkreadtimeout_during_transfer_data(self):
        class FakeReader(object):
            def read(self, size):
                raise exceptions.ChunkReadTimeout()

        req = swob.Request.blank('/v1/a/c/o.jpg', method='PUT',
                                 body=b'test body')

        req.environ['wsgi.input'] = FakeReader()
        req.headers['content-length'] = '6'
        codes = [201] * self.replicas()
        with set_http_connect(*codes, expect_headers=self.expect_headers):
            resp = req.get_response(self.app)

        self.assertEqual(resp.status_int, 408)

    def test_PUT_ec_timeout_during_transfer_data(self):
        class FakeReader(object):
            def read(self, size):
                raise exceptions.Timeout()

        req = swob.Request.blank('/v1/a/c/o.jpg', method='PUT',
                                 body=b'test body')

        req.environ['wsgi.input'] = FakeReader()
        req.headers['content-length'] = '6'
        codes = [201] * self.replicas()
        with set_http_connect(*codes, expect_headers=self.expect_headers):
            resp = req.get_response(self.app)

        self.assertEqual(resp.status_int, 499)

    def test_PUT_ec_exception_during_transfer_data(self):
        class FakeReader(object):
            def read(self, size):
                raise Exception('exception message')

        req = swob.Request.blank('/v1/a/c/o.jpg', method='PUT',
                                 body=b'test body')

        req.environ['wsgi.input'] = FakeReader()
        req.headers['content-length'] = '6'
        codes = [201] * self.replicas()
        with set_http_connect(*codes, expect_headers=self.expect_headers):
            resp = req.get_response(self.app)

        self.assertEqual(resp.status_int, 500)


# This is how CommonObjectControllerMixin is supposed to be used:
# @patch_policies(with_ec_default=True)
# class TestECObjControllerDoublePutter(BaseObjectControllerMixin,
#                                       ECCommonPutterMixin,
#                                       unittest.TestCase):
#     # tests specific to the PUT+POST protocol
#
#     def setUp(self):
#         super(TestECObjControllerDoublePutter, self).setUp()
#         # force use of the DoublePutter class
#         self.app.use_put_v1 = True


@patch_policies(with_ec_default=True)
class TestECObjControllerMimePutter(BaseObjectControllerMixin,
                                    ECCommonPutterMixin,
                                    unittest.TestCase):
    # tests specific to the older PUT protocol using a MimePutter
    expect_headers = {
        'X-Obj-Metadata-Footer': 'yes',
        'X-Obj-Multiphase-Commit': 'yes'
    }

    def setUp(self):
        super(TestECObjControllerMimePutter, self).setUp()
        # force use of the MimePutter class
        self.app.use_put_v1 = False

    def test_PUT_simple(self):
        req = swift.common.swob.Request.blank('/v1/a/c/o', method='PUT',
                                              body=b'')
        codes = [201] * self.replicas()
        with set_http_connect(*codes, expect_headers=self.expect_headers):
            resp = req.get_response(self.app)
        self.assertEqual(resp.status_int, 201)

    def test_PUT_with_body_and_bad_etag(self):
        segment_size = self.policy.ec_segment_size
        test_body = (b'asdf' * segment_size)[:-10]
        codes = [201] * self.replicas()
        conns = []

        def capture_expect(conn):
            # stash the backend connection so we can verify that it is closed
            # (no data will be sent)
            conns.append(conn)

        # send a bad etag in the request headers
        headers = {'Etag': 'bad etag'}
        req = swift.common.swob.Request.blank(
            '/v1/a/c/o', method='PUT', headers=headers, body=test_body)
        with set_http_connect(*codes, expect_headers=self.expect_headers,
                              give_expect=capture_expect):
            resp = req.get_response(self.app)
        self.assertEqual(422, resp.status_int)
        self.assertEqual(self.replicas(), len(conns))
        for conn in conns:
            self.assertTrue(conn.closed)

        # make the footers callback send the correct etag
        footers_callback = make_footers_callback(test_body)
        env = {'swift.callback.update_footers': footers_callback}
        headers = {'Etag': 'bad etag'}
        req = swift.common.swob.Request.blank(
            '/v1/a/c/o', method='PUT', headers=headers, environ=env,
            body=test_body)
        with set_http_connect(*codes, expect_headers=self.expect_headers):
            resp = req.get_response(self.app)
        self.assertEqual(201, resp.status_int)

        # make the footers callback send a bad Etag footer
        footers_callback = make_footers_callback(b'not the test body')
        env = {'swift.callback.update_footers': footers_callback}
        req = swift.common.swob.Request.blank(
            '/v1/a/c/o', method='PUT', environ=env, body=test_body)
        with set_http_connect(*codes, expect_headers=self.expect_headers):
            resp = req.get_response(self.app)
        self.assertEqual(422, resp.status_int)

    def test_txn_id_logging_ECPUT(self):
        req = swift.common.swob.Request.blank('/v1/a/c/o', method='PUT',
                                              body=b'')
        self.app.logger.txn_id = req.environ['swift.trans_id'] = 'test-txn-id'
        codes = [(100, Timeout(), 503, 503)] * self.replicas()
        stdout = StringIO()
        with set_http_connect(*codes, expect_headers=self.expect_headers), \
                mock.patch('sys.stdout', stdout):
            resp = req.get_response(self.app)
        self.assertEqual(resp.status_int, 503)
        for line in stdout.getvalue().splitlines():
            self.assertIn('test-txn-id', line)
        self.assertIn('Trying to get ', stdout.getvalue())

    def test_PUT_with_explicit_commit_status(self):
        req = swift.common.swob.Request.blank('/v1/a/c/o', method='PUT',
                                              body=b'')
        codes = [(100, 100, 201)] * self.replicas()
        with set_http_connect(*codes, expect_headers=self.expect_headers):
            resp = req.get_response(self.app)
        self.assertEqual(resp.status_int, 201)

    def test_PUT_mostly_success(self):
        req = swift.common.swob.Request.blank('/v1/a/c/o', method='PUT',
                                              body=b'')
        codes = [201] * self.quorum()
        codes += [503] * (self.replicas() - len(codes))
        random.shuffle(codes)
        with set_http_connect(*codes, expect_headers=self.expect_headers):
            resp = req.get_response(self.app)
        self.assertEqual(resp.status_int, 201)

    def test_PUT_error_commit(self):
        req = swift.common.swob.Request.blank('/v1/a/c/o', method='PUT',
                                              body=b'')
        codes = [(100, 503, Exception('not used'))] * self.replicas()
        with set_http_connect(*codes, expect_headers=self.expect_headers):
            resp = req.get_response(self.app)
        self.assertEqual(resp.status_int, 503)

    def test_PUT_mostly_success_commit(self):
        req = swift.common.swob.Request.blank('/v1/a/c/o', method='PUT',
                                              body=b'')
        codes = [201] * self.quorum()
        codes += [(100, 503, Exception('not used'))] * (
            self.replicas() - len(codes))
        random.shuffle(codes)
        with set_http_connect(*codes, expect_headers=self.expect_headers):
            resp = req.get_response(self.app)
        self.assertEqual(resp.status_int, 201)

    def test_PUT_mostly_error_commit(self):
        req = swift.common.swob.Request.blank('/v1/a/c/o', method='PUT',
                                              body=b'')
        codes = [(100, 503, Exception('not used'))] * self.quorum()
        if isinstance(self.policy, ECStoragePolicy):
            codes *= self.policy.ec_duplication_factor
        codes += [201] * (self.replicas() - len(codes))
        random.shuffle(codes)
        with set_http_connect(*codes, expect_headers=self.expect_headers):
            resp = req.get_response(self.app)
        self.assertEqual(resp.status_int, 503)

    def test_PUT_commit_timeout(self):
        req = swift.common.swob.Request.blank('/v1/a/c/o', method='PUT',
                                              body=b'')
        codes = [201] * (self.replicas() - 1)
        codes.append((100, Timeout(), Exception('not used')))
        with set_http_connect(*codes, expect_headers=self.expect_headers):
            resp = req.get_response(self.app)
        self.assertEqual(resp.status_int, 201)

    def test_PUT_commit_exception(self):
        req = swift.common.swob.Request.blank('/v1/a/c/o', method='PUT',
                                              body=b'')
        codes = [201] * (self.replicas() - 1)
        codes.append((100, Exception('kaboom!'), Exception('not used')))
        with set_http_connect(*codes, expect_headers=self.expect_headers):
            resp = req.get_response(self.app)
        self.assertEqual(resp.status_int, 201)

    def test_PUT_with_body(self):
        self._test_PUT_with_body()

    def test_PUT_with_chunked_body(self):
        self._test_PUT_with_body(chunked=True, content_length=False)

    def test_PUT_with_both_body(self):
        self._test_PUT_with_body(chunked=True, content_length=True)

    def _test_PUT_with_body(self, chunked=False, content_length=True):
        segment_size = self.policy.ec_segment_size
        test_body = (b'asdf' * segment_size)[:-10]
        # make the footers callback not include Etag footer so that we can
        # verify that the correct EC-calculated Etag is included in footers
        # sent to backend
        footers_callback = make_footers_callback()
        env = {'swift.callback.update_footers': footers_callback}
        req = swift.common.swob.Request.blank(
            '/v1/a/c/o', method='PUT', environ=env)
        etag = md5(test_body, usedforsecurity=False).hexdigest()
        size = len(test_body)
        req.body = test_body
        if chunked:
            req.headers['Transfer-Encoding'] = 'chunked'
        if not content_length:
            del req.headers['Content-Length']
        codes = [201] * self.replicas()
        resp_headers = {
            'Some-Other-Header': 'Four',
            'Etag': 'ignored',
        }

        put_requests = defaultdict(lambda: {'boundary': None, 'chunks': []})

        def capture_body(conn, chunk):
            put_requests[conn.connection_id]['chunks'].append(chunk)

        def capture_headers(ip, port, device, part, method, path, headers,
                            **kwargs):
            conn_id = kwargs['connection_id']
            put_requests[conn_id]['boundary'] = headers[
                'X-Backend-Obj-Multipart-Mime-Boundary']
            put_requests[conn_id]['backend-content-length'] = headers.get(
                'X-Backend-Obj-Content-Length')
            put_requests[conn_id]['x-timestamp'] = headers[
                'X-Timestamp']

        with set_http_connect(*codes, expect_headers=self.expect_headers,
                              give_send=capture_body,
                              give_connect=capture_headers,
                              headers=resp_headers):
            resp = req.get_response(self.app)

        self.assertEqual(resp.status_int, 201)
        timestamps = {captured_req['x-timestamp']
                      for captured_req in put_requests.values()}
        self.assertEqual(1, len(timestamps), timestamps)
        self.assertEqual(dict(resp.headers), {
            'Content-Type': 'text/html; charset=UTF-8',
            'Content-Length': '0',
            'Last-Modified': time.strftime(
                "%a, %d %b %Y %H:%M:%S GMT",
                time.gmtime(math.ceil(float(timestamps.pop())))),
            'Etag': etag,
        })
        frag_archives = []
        for connection_id, info in put_requests.items():
            body = unchunk_body(b''.join(info['chunks']))
            self.assertIsNotNone(info['boundary'],
                                 "didn't get boundary for conn %r" % (
                                     connection_id,))

            # email.parser.FeedParser doesn't know how to take a multipart
            # message and boundary together and parse it; it only knows how
            # to take a string, parse the headers, and figure out the
            # boundary on its own.
            parser = EmailFeedParser()
            parser.feed(
                ("Content-Type: multipart/nobodycares; boundary=%s\r\n\r\n" %
                 info['boundary']).encode('ascii'))
            parser.feed(body)
            message = parser.close()

            self.assertTrue(message.is_multipart())  # sanity check
            mime_parts = message.get_payload()
            self.assertEqual(len(mime_parts), 3)
            obj_part, footer_part, commit_part = mime_parts

            # attach the body to frag_archives list
            self.assertEqual(obj_part['X-Document'], 'object body')
            obj_payload = obj_part.get_payload(decode=True)
            frag_archives.append(obj_payload)

            if chunked:
                self.assertIsNone(info['backend-content-length'])
            else:
                self.assertTrue(
                    size > int(info['backend-content-length']) > 0,
                    "invalid backend-content-length for conn %r" % (
                        connection_id,))
                # assert length was correct for this connection
                self.assertEqual(int(info['backend-content-length']),
                                 len(frag_archives[-1]))
                # assert length was the same for all connections
                self.assertEqual(int(info['backend-content-length']),
                                 len(frag_archives[0]))

            # validate some footer metadata
            self.assertEqual(footer_part['X-Document'], 'object metadata')
            footer_metadata = json.loads(footer_part.get_payload())
            self.assertTrue(footer_metadata)
            expected = {}
            # update expected with footers from the callback...
            footers_callback(expected)
            expected.update({
                'X-Object-Sysmeta-Ec-Content-Length': str(size),
                'X-Backend-Container-Update-Override-Size': str(size),
                'X-Object-Sysmeta-Ec-Etag': etag,
                'X-Backend-Container-Update-Override-Etag': etag,
                'X-Object-Sysmeta-Ec-Segment-Size': str(segment_size),
                'Etag': md5(obj_payload, usedforsecurity=False).hexdigest()})
            for header, value in expected.items():
                self.assertEqual(footer_metadata[header], value)

            # sanity on commit message
            self.assertEqual(commit_part['X-Document'], 'put commit')

        self.assertEqual(len(frag_archives), self.replicas())
        fragment_size = self.policy.fragment_size
        node_payloads = []
        for fa in frag_archives:
            payload = [fa[x:x + fragment_size]
                       for x in range(0, len(fa), fragment_size)]
            node_payloads.append(payload)
        fragment_payloads = zip(*node_payloads)

        expected_body = b''
        for fragment_payload in fragment_payloads:
            self.assertEqual(len(fragment_payload), self.replicas())
            if True:
                fragment_payload = list(fragment_payload)
            expected_body += self.policy.pyeclib_driver.decode(
                fragment_payload)

        self.assertEqual(len(test_body), len(expected_body))
        self.assertEqual(test_body, expected_body)

    def test_PUT_with_footers(self):
        # verify footers supplied by a footers callback being added to
        # trailing metadata
        segment_size = self.policy.ec_segment_size
        test_body = (b'asdf' * segment_size)[:-10]
        etag = md5(test_body, usedforsecurity=False).hexdigest()
        size = len(test_body)
        codes = [201] * self.replicas()
        resp_headers = {
            'Some-Other-Header': 'Four',
            'Etag': 'ignored',
        }

        def do_test(footers_to_add, expect_added):
            put_requests = defaultdict(
                lambda: {'boundary': None, 'chunks': []})

            def capture_body(conn, chunk):
                put_requests[conn.connection_id]['chunks'].append(chunk)

            def capture_headers(ip, port, device, part, method, path, headers,
                                **kwargs):
                conn_id = kwargs['connection_id']
                put_requests[conn_id]['boundary'] = headers[
                    'X-Backend-Obj-Multipart-Mime-Boundary']
                put_requests[conn_id]['x-timestamp'] = headers[
                    'X-Timestamp']

            def footers_callback(footers):
                footers.update(footers_to_add)
            env = {'swift.callback.update_footers': footers_callback}
            req = swift.common.swob.Request.blank(
                '/v1/a/c/o', method='PUT', environ=env, body=test_body)

            with set_http_connect(*codes, expect_headers=self.expect_headers,
                                  give_send=capture_body,
                                  give_connect=capture_headers,
                                  headers=resp_headers):
                resp = req.get_response(self.app)

            self.assertEqual(resp.status_int, 201)
            timestamps = {captured_req['x-timestamp']
                          for captured_req in put_requests.values()}
            self.assertEqual(1, len(timestamps), timestamps)
            self.assertEqual(dict(resp.headers), {
                'Content-Type': 'text/html; charset=UTF-8',
                'Content-Length': '0',
                'Last-Modified': time.strftime(
                    "%a, %d %b %Y %H:%M:%S GMT",
                    time.gmtime(math.ceil(float(timestamps.pop())))),
                'Etag': etag,
            })
            for connection_id, info in put_requests.items():
                body = unchunk_body(b''.join(info['chunks']))
                # email.parser.FeedParser doesn't know how to take a multipart
                # message and boundary together and parse it; it only knows how
                # to take a string, parse the headers, and figure out the
                # boundary on its own.
                parser = EmailFeedParser()
                parser.feed(
                    ("Content-Type: multipart/nobodycares; boundary=%s\r\n\r\n"
                     % info['boundary']).encode('ascii'))
                parser.feed(body)
                message = parser.close()

                self.assertTrue(message.is_multipart())  # sanity check
                mime_parts = message.get_payload()
                self.assertEqual(len(mime_parts), 3)
                obj_part, footer_part, commit_part = mime_parts

                # validate EC footer metadata - should always be present
                self.assertEqual(footer_part['X-Document'], 'object metadata')
                footer_metadata = json.loads(footer_part.get_payload())
                self.assertIsNotNone(
                    footer_metadata.pop('X-Object-Sysmeta-Ec-Frag-Index'))
                expected = {
                    'X-Object-Sysmeta-Ec-Scheme':
                        self.policy.ec_scheme_description,
                    'X-Object-Sysmeta-Ec-Content-Length': str(size),
                    'X-Object-Sysmeta-Ec-Etag': etag,
                    'X-Object-Sysmeta-Ec-Segment-Size': str(segment_size),
                    'Etag': md5(
                        obj_part.get_payload(decode=True),
                        usedforsecurity=False).hexdigest()}
                expected.update(expect_added)
                for header, value in expected.items():
                    self.assertIn(header, footer_metadata)
                    self.assertEqual(value, footer_metadata[header])
                    footer_metadata.pop(header)
                self.assertFalse(footer_metadata)

        # sanity check - middleware sets no footer, expect EC overrides
        footers_to_add = {}
        expect_added = {
            'X-Backend-Container-Update-Override-Size': str(size),
            'X-Backend-Container-Update-Override-Etag': etag}
        do_test(footers_to_add, expect_added)

        # middleware cannot overwrite any EC sysmeta
        footers_to_add = {
            'X-Object-Sysmeta-Ec-Content-Length': str(size + 1),
            'X-Object-Sysmeta-Ec-Etag': 'other etag',
            'X-Object-Sysmeta-Ec-Segment-Size': str(segment_size + 1),
            'X-Object-Sysmeta-Ec-Unused-But-Reserved': 'ignored'}
        do_test(footers_to_add, expect_added)

        # middleware can add x-object-sysmeta- headers including
        # x-object-sysmeta-container-update-override headers
        footers_to_add = {
            'X-Object-Sysmeta-Foo': 'bar',
            'X-Object-Sysmeta-Container-Update-Override-Size':
                str(size + 1),
            'X-Object-Sysmeta-Container-Update-Override-Etag': 'other etag',
            'X-Object-Sysmeta-Container-Update-Override-Ping': 'pong'
        }
        expect_added.update(footers_to_add)
        do_test(footers_to_add, expect_added)

        # middleware can also overwrite x-backend-container-update-override
        # headers
        override_footers = {
            'X-Backend-Container-Update-Override-Wham': 'bam',
            'X-Backend-Container-Update-Override-Size': str(size + 2),
            'X-Backend-Container-Update-Override-Etag': 'another etag'}
        footers_to_add.update(override_footers)
        expect_added.update(override_footers)
        do_test(footers_to_add, expect_added)

    def test_PUT_old_obj_server(self):
        req = swift.common.swob.Request.blank('/v1/a/c/o', method='PUT',
                                              body=b'')
        responses = [
            # one server will response 100-continue but not include the
            # needful expect headers and the connection will be dropped
            ((100, Exception('not used')), {}),
        ] + [
            # and pleanty of successful responses too
            (201, {
                'X-Obj-Metadata-Footer': 'yes',
                'X-Obj-Multiphase-Commit': 'yes',
            }),
        ] * self.replicas()
        random.shuffle(responses)
        if responses[-1][0] != 201:
            # whoops, stupid random
            responses = responses[1:] + [responses[0]]
        codes, expect_headers = zip(*responses)
        with set_http_connect(*codes, expect_headers=expect_headers):
            resp = req.get_response(self.app)
        self.assertEqual(resp.status_int, 201)

    def test_PUT_with_slow_commits(self):
        # It's important that this timeout be much less than the delay in
        # the slow commit responses so that the slow commits are not waited
        # for.
        self.app.post_quorum_timeout = 0.01
        req = swift.common.swob.Request.blank('/v1/a/c/o', method='PUT',
                                              body=b'')
        # plenty of slow commits
        response_sleep = 5.0
        codes = [FakeStatus(201, response_sleep=response_sleep)
                 for i in range(self.replicas())]
        # swap out some with regular fast responses
        number_of_fast_responses_needed_to_be_quick_enough = \
            self.policy.quorum
        fast_indexes = random.sample(
            range(self.replicas()),
            number_of_fast_responses_needed_to_be_quick_enough)
        for i in fast_indexes:
            codes[i] = 201
        with set_http_connect(*codes, expect_headers=self.expect_headers):
            start = time.time()
            resp = req.get_response(self.app)
            response_time = time.time() - start
        self.assertEqual(resp.status_int, 201)
        self.assertLess(response_time, response_sleep)

    def test_PUT_with_just_enough_durable_responses(self):
        req = swift.common.swob.Request.blank('/v1/a/c/o', method='PUT',
                                              body=b'')

        codes = [201] * (self.policy.ec_ndata + 1)
        codes += [503] * (self.policy.ec_nparity - 1)
        self.assertEqual(len(codes), self.policy.ec_n_unique_fragments)
        random.shuffle(codes)
        with set_http_connect(*codes, expect_headers=self.expect_headers):
            resp = req.get_response(self.app)
        self.assertEqual(resp.status_int, 201)

    def test_PUT_with_less_durable_responses(self):
        req = swift.common.swob.Request.blank('/v1/a/c/o', method='PUT',
                                              body=b'')

        codes = [201] * (self.policy.ec_ndata)
        codes += [503] * (self.policy.ec_nparity)
        self.assertEqual(len(codes), self.policy.ec_n_unique_fragments)
        random.shuffle(codes)
        with set_http_connect(*codes, expect_headers=self.expect_headers):
            resp = req.get_response(self.app)
        self.assertEqual(resp.status_int, 503)


class TestNumContainerUpdates(unittest.TestCase):
    def test_it(self):
        test_cases = [
            # (container replicas, object replicas, object quorum, expected)
            (3, 17, 13, 6),  # EC 12+5
            (3, 9, 4, 7),    # EC 3+6
            (3, 14, 11, 5),  # EC 10+4
            (5, 14, 11, 6),  # EC 10+4, 5 container replicas
            (7, 14, 11, 7),  # EC 10+4, 7 container replicas
            (3, 19, 16, 5),  # EC 15+4
            (5, 19, 16, 6),  # EC 15+4, 5 container replicas
            (3, 28, 22, 8),  # EC (10+4)x2
            (5, 28, 22, 9),  # EC (10+4)x2, 5 container replicas
            (3, 1, 1, 3),    # 1 object replica
            (3, 2, 1, 3),    # 2 object replicas
            (3, 3, 2, 3),    # 3 object replicas
            (3, 4, 2, 4),    # 4 object replicas
            (3, 5, 3, 4),    # 5 object replicas
            (3, 6, 3, 5),    # 6 object replicas
            (3, 7, 4, 5),    # 7 object replicas
        ]

        for c_replica, o_replica, o_quorum, exp in test_cases:
            c_quorum = utils.quorum_size(c_replica)
            got = obj.num_container_updates(c_replica, c_quorum,
                                            o_replica, o_quorum)
            self.assertEqual(
                exp, got,
                "Failed for c_replica=%d, o_replica=%d, o_quorum=%d" % (
                    c_replica, o_replica, o_quorum))


if __name__ == '__main__':
    unittest.main()<|MERGE_RESOLUTION|>--- conflicted
+++ resolved
@@ -737,28 +737,16 @@
         self.assertEqual(resp.status_int, 400)
         self.assertEqual(b'X-Delete-At in past', resp.body)
 
-<<<<<<< HEAD
-    def _test_x_open_expired(self, method, headers=None):
-        req = swift.common.swob.Request.blank(
-            '/v1/a/c/o', method=method, headers=headers)
-        codes = [404] * (self.obj_ring.replicas +
-                         self.obj_ring.max_more_nodes)
-=======
     def _test_x_open_expired(self, method, num_reqs, headers=None):
         req = swift.common.swob.Request.blank(
             '/v1/a/c/o', method=method, headers=headers)
         codes = [404] * num_reqs
->>>>>>> aba93c41
         with mocked_http_conn(*codes) as fake_conn:
             resp = req.get_response(self.app)
         self.assertEqual(resp.status_int, 404)
         return fake_conn.requests
 
     def test_x_open_expired(self):
-<<<<<<< HEAD
-        for method in ('GET', 'HEAD'):
-            requests = self._test_x_open_expired(method)
-=======
         for method, num_reqs in (
                 ('GET',
                  self.obj_ring.replicas + self.obj_ring.max_more_nodes),
@@ -766,28 +754,19 @@
                  self.obj_ring.replicas + self.obj_ring.max_more_nodes),
                 ('POST', self.obj_ring.replicas)):
             requests = self._test_x_open_expired(method, num_reqs)
->>>>>>> aba93c41
             for r in requests:
                 self.assertNotIn('X-Open-Expired', r['headers'])
                 self.assertNotIn('X-Backend-Open-Expired', r['headers'])
 
             requests = self._test_x_open_expired(
-<<<<<<< HEAD
-                method, headers={'X-Open-Expired': 'true'})
-=======
                 method, num_reqs, headers={'X-Open-Expired': 'true'})
->>>>>>> aba93c41
             for r in requests:
                 self.assertEqual(r['headers']['X-Open-Expired'], 'true')
                 self.assertEqual(r['headers']['X-Backend-Open-Expired'],
                                  'true')
 
             requests = self._test_x_open_expired(
-<<<<<<< HEAD
-                method, headers={'X-Open-Expired': 'false'})
-=======
                 method, num_reqs, headers={'X-Open-Expired': 'false'})
->>>>>>> aba93c41
             for r in requests:
                 self.assertEqual(r['headers']['X-Open-Expired'], 'false')
                 self.assertNotIn('X-Backend-Open-Expired', r['headers'])
@@ -810,20 +789,6 @@
             self.assertEqual(r['headers']['X-Open-Expired'], 'true')
             self.assertNotIn('X-Backend-Open-Expired', r['headers'])
 
-<<<<<<< HEAD
-        # we don't support x-open-expired on POST (yet?)
-        req = swift.common.swob.Request.blank(
-            '/v1/a/c/o', method='POST', headers={'X-Open-Expired': 'true'})
-        codes = [202] * self.obj_ring.replicas
-        with mocked_http_conn(*codes) as fake_conn:
-            resp = req.get_response(self.app)
-        self.assertEqual(resp.status_int, 202)
-        for r in fake_conn.requests:
-            self.assertEqual(r['headers']['X-Open-Expired'], 'true')
-            self.assertNotIn('X-Backend-Open-Expired', r['headers'])
-
-=======
->>>>>>> aba93c41
     def test_HEAD_simple(self):
         req = swift.common.swob.Request.blank('/v1/a/c/o', method='HEAD')
         with set_http_connect(200):

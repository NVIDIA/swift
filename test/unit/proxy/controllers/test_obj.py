#!/usr/bin/env python
# Copyright (c) 2010-2012 OpenStack Foundation
#
# Licensed under the Apache License, Version 2.0 (the "License");
# you may not use this file except in compliance with the License.
# You may obtain a copy of the License at
#
#    http://www.apache.org/licenses/LICENSE-2.0
#
# Unless required by applicable law or agreed to in writing, software
# distributed under the License is distributed on an "AS IS" BASIS,
# WITHOUT WARRANTIES OR CONDITIONS OF ANY KIND, either express or
# implied.
# See the License for the specific language governing permissions and
# limitations under the License.

import collections
import itertools
import math
import random
import time
import unittest
import argparse
from collections import defaultdict
from contextlib import contextmanager
import json

import mock
from eventlet import Timeout, sleep
from eventlet.queue import Empty

import six
from six import StringIO
from six.moves import range
from six.moves.urllib.parse import quote

from swift.proxy.controllers.obj import ECGetResponseCollection

if six.PY2:
    from email.parser import FeedParser as EmailFeedParser
else:
    from email.parser import BytesFeedParser as EmailFeedParser

import swift
from swift.common import utils, swob, exceptions
from swift.common.exceptions import ChunkWriteTimeout, ShortReadError, \
    ChunkReadTimeout, RangeAlreadyComplete
from swift.common.utils import Timestamp, list_from_csv, md5, FileLikeIter, \
    ShardRange, Namespace, NamespaceBoundList
from swift.proxy import server as proxy_server
from swift.proxy.controllers import obj
from swift.proxy.controllers.base import \
    get_container_info as _real_get_container_info, GetterSource, \
    NodeIter
from swift.common.storage_policy import POLICIES, ECDriverError, \
    StoragePolicy, ECStoragePolicy
from swift.common.swob import Request, wsgi_to_str
from test.debug_logger import debug_logger
from test.unit import (
    FakeRing, fake_http_connect, patch_policies, SlowBody, FakeStatus,
    DEFAULT_TEST_EC_TYPE, encode_frag_archive_bodies, make_ec_object_stub,
    fake_ec_node_response, StubResponse, mocked_http_conn,
    quiet_eventlet_exceptions, FakeSource, make_timestamp_iter, FakeMemcache,
    node_error_count, node_error_counts)


def unchunk_body(chunked_body):
    body = b''
    remaining = chunked_body
    while remaining:
        hex_length, remaining = remaining.split(b'\r\n', 1)
        length = int(hex_length, 16)
        body += remaining[:length]
        remaining = remaining[length + 2:]
    return body


@contextmanager
def set_http_connect(*args, **kwargs):
    old_connect = swift.proxy.controllers.base.http_connect
    new_connect = fake_http_connect(*args, **kwargs)
    try:
        swift.proxy.controllers.base.http_connect = new_connect
        swift.proxy.controllers.obj.http_connect = new_connect
        swift.proxy.controllers.account.http_connect = new_connect
        swift.proxy.controllers.container.http_connect = new_connect
        yield new_connect
        left_over_status = list(new_connect.code_iter)
        if left_over_status:
            raise AssertionError('left over status %r' % left_over_status)
    finally:
        swift.proxy.controllers.base.http_connect = old_connect
        swift.proxy.controllers.obj.http_connect = old_connect
        swift.proxy.controllers.account.http_connect = old_connect
        swift.proxy.controllers.container.http_connect = old_connect


class PatchedObjControllerApp(proxy_server.Application):
    """
    This patch is just a hook over the proxy server's __call__ to ensure
    that calls to get_container_info will return the stubbed value for
    container_info if it's a container info call.
    """

    container_info = {}
    per_container_info = {}

    def __call__(self, *args, **kwargs):

        def _fake_get_container_info(env, app, swift_source=None):
            _vrs, account, container, _junk = utils.split_path(
                swob.wsgi_to_str(env['PATH_INFO']), 3, 4)

            # Seed the cache with our container info so that the real
            # get_container_info finds it.
            ic = env.setdefault('swift.infocache', {})
            cache_key = "container/%s/%s" % (account, container)

            old_value = ic.get(cache_key)

            # Copy the container info so we don't hand out a reference to a
            # mutable thing that's set up only once at compile time. Nothing
            # *should* mutate it, but it's better to be paranoid than wrong.
            if container in self.per_container_info:
                ic[cache_key] = self.per_container_info[container].copy()
            else:
                ic[cache_key] = self.container_info.copy()

            real_info = _real_get_container_info(env, app, swift_source)

            if old_value is None:
                del ic[cache_key]
            else:
                ic[cache_key] = old_value

            return real_info

        with mock.patch('swift.proxy.server.get_container_info',
                        new=_fake_get_container_info), \
                mock.patch('swift.proxy.controllers.base.get_container_info',
                           new=_fake_get_container_info):
            return super(
                PatchedObjControllerApp, self).__call__(*args, **kwargs)


def make_footers_callback(body=None):
    # helper method to create a footers callback that will generate some fake
    # footer metadata
    cont_etag = 'container update etag may differ'
    crypto_etag = '20242af0cd21dd7195a10483eb7472c9'
    etag_crypto_meta = \
        '{"cipher": "AES_CTR_256", "iv": "sD+PSw/DfqYwpsVGSo0GEw=="}'
    etag = md5(body,
               usedforsecurity=False).hexdigest() if body is not None else None
    footers_to_add = {
        'X-Object-Sysmeta-Container-Update-Override-Etag': cont_etag,
        'X-Object-Sysmeta-Crypto-Etag': crypto_etag,
        'X-Object-Sysmeta-Crypto-Meta-Etag': etag_crypto_meta,
        'X-I-Feel-Lucky': 'Not blocked',
        'Etag': etag}

    def footers_callback(footers):
        footers.update(footers_to_add)

    return footers_callback


class BaseObjectControllerMixin(object):
    def fake_container_info(self, extra_info=None):
        container_info = {
            'status': 200,
            'read_acl': None,
            'write_acl': None,
            'sync_key': None,
            'versions': None,
            'storage_policy': '0',
            'partition': 50,
            'nodes': [],
            'sharding_state': 'unsharded',
        }

        if extra_info:
            container_info.update(extra_info)
        return container_info

    # this needs to be set on the test case
    controller_cls = None

    def setUp(self):
        # setup fake rings with handoffs
        for policy in POLICIES:
            policy.object_ring.max_more_nodes = policy.object_ring.replicas

        self.logger = debug_logger('proxy-server')
        self.logger.thread_locals = ('txn1', '127.0.0.2')
        # increase connection timeout to avoid intermittent failures
        conf = {'conn_timeout': 1.0}
        self.app = PatchedObjControllerApp(
            conf, account_ring=FakeRing(),
            container_ring=FakeRing(), logger=self.logger)
        self.logger.clear()  # startup/loading debug msgs not helpful

        # you can over-ride the container_info just by setting it on the app
        # (see PatchedObjControllerApp for details)
        self.app.container_info = dict(self.fake_container_info())

        # default policy and ring references
        self.policy = POLICIES.default
        self.obj_ring = self.policy.object_ring
        self._ts_iter = (utils.Timestamp(t) for t in
                         itertools.count(int(time.time())))

    def ts(self):
        return next(self._ts_iter)

    def replicas(self, policy=None):
        policy = policy or POLICIES.default
        return policy.object_ring.replicas

    def quorum(self, policy=None):
        policy = policy or POLICIES.default
        return policy.quorum


class CommonObjectControllerMixin(BaseObjectControllerMixin):
    # defines tests that are common to all storage policy types

    def test_GET_all_primaries_error_limited(self):
        req = swift.common.swob.Request.blank('/v1/a/c/o')
        obj_ring = self.app.get_object_ring(int(self.policy))
        _part, primary_nodes = obj_ring.get_nodes('a', 'c', 'o')
        for dev in primary_nodes:
            self.app.error_limiter.limit(dev)

        num_handoff = (
            2 * self.policy.object_ring.replica_count) - len(primary_nodes)
        codes = [404] * num_handoff
        with mocked_http_conn(*codes):
            resp = req.get_response(self.app)
        self.assertEqual(resp.status_int, 503)

    def test_iter_nodes_local_first_noops_when_no_affinity(self):
        # this test needs a stable node order - most don't
        self.app.sort_nodes = lambda l, *args, **kwargs: l
        controller = self.controller_cls(
            self.app, 'a', 'c', 'o')
        policy = self.policy
        self.app.get_policy_options(policy).write_affinity_is_local_fn = None
        object_ring = policy.object_ring
        all_nodes = object_ring.get_part_nodes(1)
        all_nodes.extend(object_ring.get_more_nodes(1))

        for node in all_nodes:
            node['use_replication'] = False
        local_first_nodes = list(controller.iter_nodes_local_first(
            object_ring, 1, Request.blank('')))

        self.maxDiff = None

        self.assertEqual(all_nodes, local_first_nodes)

    def test_iter_nodes_local_first_moves_locals_first(self):
        controller = self.controller_cls(
            self.app, 'a', 'c', 'o')
        policy_conf = self.app.get_policy_options(self.policy)
        policy_conf.write_affinity_is_local_fn = (
            lambda node: node['region'] == 1)
        # we'll write to one more than replica count local nodes
        policy_conf.write_affinity_node_count_fn = lambda r: r + 1

        object_ring = self.policy.object_ring
        # make our fake ring have plenty of nodes, and not get limited
        # artificially by the proxy max request node count
        object_ring.max_more_nodes = 100000
        # nothing magic about * 2 + 3, just a way to make it bigger
        self.app.request_node_count = lambda r: r * 2 + 3

        all_nodes = object_ring.get_part_nodes(1)
        all_nodes.extend(object_ring.get_more_nodes(1))
        for node in all_nodes:
            node['use_replication'] = False

        # limit to the number we're going to look at in this request
        nodes_requested = self.app.request_node_count(object_ring.replicas)
        all_nodes = all_nodes[:nodes_requested]

        # make sure we have enough local nodes (sanity)
        all_local_nodes = [n for n in all_nodes if
                           policy_conf.write_affinity_is_local_fn(n)]
        self.assertGreaterEqual(len(all_local_nodes), self.replicas() + 1)

        # finally, create the local_first_nodes iter and flatten it out
        local_first_nodes = list(controller.iter_nodes_local_first(
            object_ring, 1, Request.blank('')))

        # the local nodes move up in the ordering
        self.assertEqual([1] * (self.replicas() + 1), [
            node['region'] for node in local_first_nodes[
                :self.replicas() + 1]])
        # we don't skip any nodes
        self.assertEqual(len(all_nodes), len(local_first_nodes))
        self.assertEqual(sorted(all_nodes, key=lambda dev: dev['id']),
                         sorted(local_first_nodes, key=lambda dev: dev['id']))

        for node in all_nodes:
            node['use_replication'] = True

        req = Request.blank(
            '/v1/a/c', headers={'x-backend-use-replication-network': 'yes'})
        local_first_nodes = list(controller.iter_nodes_local_first(
            object_ring, 1, request=req))
        self.assertEqual([1] * (self.replicas() + 1), [
            node['region'] for node in local_first_nodes[
                :self.replicas() + 1]])
        # we don't skip any nodes
        self.assertEqual(len(all_nodes), len(local_first_nodes))
        self.assertEqual(sorted(all_nodes, key=lambda dev: dev['id']),
                         sorted(local_first_nodes, key=lambda dev: dev['id']))

    def test_iter_nodes_local_first_best_effort(self):
        controller = self.controller_cls(
            self.app, 'a', 'c', 'o')
        policy_conf = self.app.get_policy_options(self.policy)
        policy_conf.write_affinity_is_local_fn = (
            lambda node: node['region'] == 1)

        object_ring = self.policy.object_ring
        all_nodes = object_ring.get_part_nodes(1)
        all_nodes.extend(object_ring.get_more_nodes(1))
        for node in all_nodes:
            node['use_replication'] = False

        local_first_nodes = list(controller.iter_nodes_local_first(
            object_ring, 1, request=Request.blank('')))

        # we won't have quite enough local nodes...
        self.assertEqual(len(all_nodes), self.replicas() +
                         POLICIES.default.object_ring.max_more_nodes)
        all_local_nodes = [n for n in all_nodes if
                           policy_conf.write_affinity_is_local_fn(n)]
        self.assertEqual(len(all_local_nodes), self.replicas())
        # but the local nodes we do have are at the front of the local iter
        first_n_local_first_nodes = local_first_nodes[:len(all_local_nodes)]
        self.assertEqual(sorted(all_local_nodes, key=lambda dev: dev['id']),
                         sorted(first_n_local_first_nodes,
                                key=lambda dev: dev['id']))
        # but we *still* don't *skip* any nodes
        self.assertEqual(len(all_nodes), len(local_first_nodes))
        self.assertEqual(sorted(all_nodes, key=lambda dev: dev['id']),
                         sorted(local_first_nodes, key=lambda dev: dev['id']))

    def test_iter_nodes_local_handoff_first_noops_when_no_affinity(self):
        # this test needs a stable node order - most don't
        self.app.sort_nodes = lambda l, *args, **kwargs: l
        controller = self.controller_cls(
            self.app, 'a', 'c', 'o')
        policy = self.policy
        self.app.get_policy_options(policy).write_affinity_is_local_fn = None
        object_ring = policy.object_ring
        all_nodes = object_ring.get_part_nodes(1)
        all_nodes.extend(object_ring.get_more_nodes(1))
        for node in all_nodes:
            node['use_replication'] = False

        local_first_nodes = list(controller.iter_nodes_local_first(
            object_ring, 1, local_handoffs_first=True,
            request=Request.blank('')))

        self.maxDiff = None

        self.assertEqual(all_nodes, local_first_nodes)

    def test_iter_nodes_handoff_local_first_default(self):
        controller = self.controller_cls(
            self.app, 'a', 'c', 'o')
        policy_conf = self.app.get_policy_options(self.policy)
        policy_conf.write_affinity_is_local_fn = (
            lambda node: node['region'] == 1)

        object_ring = self.policy.object_ring
        primary_nodes = object_ring.get_part_nodes(1)
        handoff_nodes_iter = object_ring.get_more_nodes(1)
        all_nodes = primary_nodes + list(handoff_nodes_iter)
        for node in all_nodes:
            node['use_replication'] = False
        handoff_nodes_iter = object_ring.get_more_nodes(1)
        local_handoffs = [n for n in handoff_nodes_iter if
                          policy_conf.write_affinity_is_local_fn(n)]

        prefered_nodes = list(controller.iter_nodes_local_first(
            object_ring, 1, local_handoffs_first=True,
            request=Request.blank('')))

        self.assertEqual(len(all_nodes), self.replicas() +
                         POLICIES.default.object_ring.max_more_nodes)

        first_primary_nodes = prefered_nodes[:len(primary_nodes)]
        self.assertEqual(sorted(primary_nodes, key=lambda dev: dev['id']),
                         sorted(first_primary_nodes,
                                key=lambda dev: dev['id']))

        handoff_count = self.replicas() - len(primary_nodes)
        first_handoffs = prefered_nodes[len(primary_nodes):][:handoff_count]
        self.assertEqual(first_handoffs, local_handoffs[:handoff_count])

    def test_iter_nodes_handoff_local_first_non_default(self):
        # Obviously this test doesn't work if we're testing 1 replica.
        # In that case, we don't have any failovers to check.
        if self.replicas() == 1:
            return

        controller = self.controller_cls(
            self.app, 'a', 'c', 'o')
        policy_conf = self.app.get_policy_options(self.policy)
        policy_conf.write_affinity_is_local_fn = (
            lambda node: node['region'] == 1)
        policy_conf.write_affinity_handoff_delete_count = 1

        object_ring = self.policy.object_ring
        primary_nodes = object_ring.get_part_nodes(1)
        handoff_nodes_iter = object_ring.get_more_nodes(1)
        all_nodes = primary_nodes + list(handoff_nodes_iter)
        for node in all_nodes:
            node['use_replication'] = False
        handoff_nodes_iter = object_ring.get_more_nodes(1)
        local_handoffs = [n for n in handoff_nodes_iter if
                          policy_conf.write_affinity_is_local_fn(n)]
        for node in local_handoffs:
            node['use_replication'] = False

        prefered_nodes = list(controller.iter_nodes_local_first(
            object_ring, 1, local_handoffs_first=True,
            request=Request.blank('')))

        self.assertEqual(len(all_nodes), self.replicas() +
                         POLICIES.default.object_ring.max_more_nodes)

        first_primary_nodes = prefered_nodes[:len(primary_nodes)]
        self.assertEqual(sorted(primary_nodes, key=lambda dev: dev['id']),
                         sorted(first_primary_nodes,
                                key=lambda dev: dev['id']))

        handoff_count = policy_conf.write_affinity_handoff_delete_count
        first_handoffs = prefered_nodes[len(primary_nodes):][:handoff_count]
        self.assertEqual(first_handoffs, local_handoffs[:handoff_count])

    def test_connect_put_node_timeout(self):
        controller = self.controller_cls(
            self.app, 'a', 'c', 'o')
        req = swift.common.swob.Request.blank('/v1/a/c/o')
        self.app.conn_timeout = 0.05
        with set_http_connect(slow_connect=True):
            nodes = [dict(ip='', port='', device='')]
            res = controller._connect_put_node(nodes, '', req, {}, ('', ''))
        self.assertIsNone(res)

    def test_DELETE_simple(self):
        req = swift.common.swob.Request.blank('/v1/a/c/o', method='DELETE')
        codes = [204] * self.replicas()
        with set_http_connect(*codes):
            resp = req.get_response(self.app)
        self.assertEqual(resp.status_int, 204)

    def test_object_DELETE_backend_update_container_ip_default(self):
        self.policy.object_ring = FakeRing(separate_replication=True)
        self.app.container_ring = FakeRing(separate_replication=True)
        # sanity, devs have different ip & replication_ip
        for ring in (self.policy.object_ring, self.app.container_ring):
            for dev in ring.devs:
                self.assertNotEqual(dev['ip'], dev['replication_ip'])
        req = swift.common.swob.Request.blank('/v1/a/c/o', method='DELETE')
        codes = [204] * self.replicas()
        with mocked_http_conn(*codes) as log:
            resp = req.get_response(self.app)
        self.assertEqual(resp.status_int, 204)

        # sanity, object hosts use node ip/port
        object_hosts = {'%(ip)s:%(port)s' % req for req in log.requests}
        object_ring = self.app.get_object_ring(int(self.policy))
        part, object_nodes = object_ring.get_nodes('a', 'c', 'o')
        expected_object_hosts = {'%(ip)s:%(port)s' % n for n in object_nodes}
        self.assertEqual(object_hosts, expected_object_hosts)

        # container hosts use node ip/port
        container_hosts = {req['headers']['x-container-host']
                           for req in log.requests}
        part, container_nodes = self.app.container_ring.get_nodes('a', 'c')
        expected_container_hosts = {'%(ip)s:%(port)s' % n
                                    for n in container_nodes}
        self.assertEqual(container_hosts, expected_container_hosts)

    def test_repl_object_DELETE_backend_update_container_repl_ip(self):
        self.policy.object_ring = FakeRing(separate_replication=True)
        self.app.container_ring = FakeRing(separate_replication=True)
        # sanity, devs have different ip & replication_ip
        for ring in (self.policy.object_ring, self.app.container_ring):
            for dev in ring.devs:
                self.assertNotEqual(dev['ip'], dev['replication_ip'])
        req = swift.common.swob.Request.blank(
            '/v1/a/c/o', method='DELETE', headers={
                'x-backend-use-replication-network': 'true'})
        codes = [204] * self.replicas()
        with mocked_http_conn(*codes) as log:
            resp = req.get_response(self.app)
        self.assertEqual(resp.status_int, 204)

        # sanity, object hosts use node replication ip/port
        object_hosts = {'%(ip)s:%(port)s' % req for req in log.requests}
        object_ring = self.app.get_object_ring(int(self.policy))
        part, object_nodes = object_ring.get_nodes('a', 'c', 'o')
        expected_object_hosts = {
            '%(replication_ip)s:%(replication_port)s' % n
            for n in object_nodes}
        self.assertEqual(object_hosts, expected_object_hosts)

        # container hosts use node replication ip/port
        container_hosts = {req['headers']['x-container-host']
                           for req in log.requests}
        part, container_nodes = self.app.container_ring.get_nodes('a', 'c')
        expected_container_hosts = {
            '%(replication_ip)s:%(replication_port)s' % n
            for n in container_nodes}
        self.assertEqual(container_hosts, expected_container_hosts)

    def test_DELETE_missing_one(self):
        # Obviously this test doesn't work if we're testing 1 replica.
        # In that case, we don't have any failovers to check.
        if self.replicas() == 1:
            return
        req = swift.common.swob.Request.blank('/v1/a/c/o', method='DELETE')
        codes = [404] + [204] * (self.replicas() - 1)
        random.shuffle(codes)
        with set_http_connect(*codes):
            resp = req.get_response(self.app)
        self.assertEqual(resp.status_int, 204)

    def test_DELETE_not_found(self):
        # Obviously this test doesn't work if we're testing 1 replica.
        # In that case, we don't have any failovers to check.
        if self.replicas() == 1:
            return
        req = swift.common.swob.Request.blank('/v1/a/c/o', method='DELETE')
        codes = [404] * (self.replicas() - 1) + [204]
        with set_http_connect(*codes):
            resp = req.get_response(self.app)
        self.assertEqual(resp.status_int, 404)

    def test_DELETE_mostly_found(self):
        req = swift.common.swob.Request.blank('/v1/a/c/o', method='DELETE')
        mostly_204s = [204] * self.quorum()
        codes = mostly_204s + [404] * (self.replicas() - len(mostly_204s))
        self.assertEqual(len(codes), self.replicas())
        with set_http_connect(*codes):
            resp = req.get_response(self.app)
        self.assertEqual(resp.status_int, 204)

    def test_DELETE_mostly_not_found(self):
        req = swift.common.swob.Request.blank('/v1/a/c/o', method='DELETE')
        mostly_404s = [404] * self.quorum()
        codes = mostly_404s + [204] * (self.replicas() - len(mostly_404s))
        self.assertEqual(len(codes), self.replicas())
        with set_http_connect(*codes):
            resp = req.get_response(self.app)
        self.assertEqual(resp.status_int, 404)

    def test_DELETE_half_not_found_statuses(self):
        self.obj_ring.set_replicas(4)

        req = swift.common.swob.Request.blank('/v1/a/c/o', method='DELETE')
        with set_http_connect(404, 204, 404, 204):
            resp = req.get_response(self.app)
        self.assertEqual(resp.status_int, 204)

    def test_DELETE_half_not_found_headers_and_body(self):
        # Transformed responses have bogus bodies and headers, so make sure we
        # send the client headers and body from a real node's response.
        self.obj_ring.set_replicas(4)

        status_codes = (404, 404, 204, 204)
        bodies = (b'not found', b'not found', b'', b'')
        headers = [{}, {}, {'Pick-Me': 'yes'}, {'Pick-Me': 'yes'}]

        req = swift.common.swob.Request.blank('/v1/a/c/o', method='DELETE')
        with set_http_connect(*status_codes, body_iter=bodies,
                              headers=headers):
            resp = req.get_response(self.app)
        self.assertEqual(resp.status_int, 204)
        self.assertEqual(resp.headers.get('Pick-Me'), 'yes')
        self.assertEqual(resp.body, b'')

    def test_DELETE_handoff(self):
        req = swift.common.swob.Request.blank('/v1/a/c/o', method='DELETE')
        codes = [204] * self.replicas()
        with set_http_connect(507, *codes):
            resp = req.get_response(self.app)
        self.assertEqual(resp.status_int, 204)

    def test_DELETE_limits_expirer_queue_updates(self):
        req = swift.common.swob.Request.blank('/v1/a/c/o', method='DELETE')
        codes = [204] * self.replicas()
        captured_headers = []

        def capture_headers(ip, port, device, part, method, path,
                            headers=None, **kwargs):
            captured_headers.append(headers)

        with set_http_connect(*codes, give_connect=capture_headers):
            resp = req.get_response(self.app)
        self.assertEqual(resp.status_int, 204)  # sanity check

        counts = {True: 0, False: 0, None: 0}
        for headers in captured_headers:
            v = headers.get('X-Backend-Clean-Expiring-Object-Queue')
            norm_v = None if v is None else utils.config_true_value(v)
            counts[norm_v] += 1

        max_queue_updates = 2
        o_replicas = self.replicas()
        self.assertEqual(counts, {
            True: min(max_queue_updates, o_replicas),
            False: max(o_replicas - max_queue_updates, 0),
            None: 0,
        })

    def test_expirer_DELETE_suppresses_expirer_queue_updates(self):
        req = swift.common.swob.Request.blank(
            '/v1/a/c/o', method='DELETE', headers={
                'X-Backend-Clean-Expiring-Object-Queue': 'no'})
        codes = [204] * self.replicas()
        captured_headers = []

        def capture_headers(ip, port, device, part, method, path,
                            headers=None, **kwargs):
            captured_headers.append(headers)

        with set_http_connect(*codes, give_connect=capture_headers):
            resp = req.get_response(self.app)
        self.assertEqual(resp.status_int, 204)  # sanity check

        counts = {True: 0, False: 0, None: 0}
        for headers in captured_headers:
            v = headers.get('X-Backend-Clean-Expiring-Object-Queue')
            norm_v = None if v is None else utils.config_true_value(v)
            counts[norm_v] += 1

        o_replicas = self.replicas()
        self.assertEqual(counts, {
            True: 0,
            False: o_replicas,
            None: 0,
        })

        # Make sure we're not sending any expirer-queue update headers here.
        # Since we're not updating the expirer queue, these headers would be
        # superfluous.
        for headers in captured_headers:
            self.assertNotIn('X-Delete-At-Container', headers)
            self.assertNotIn('X-Delete-At-Partition', headers)
            self.assertNotIn('X-Delete-At-Host', headers)
            self.assertNotIn('X-Delete-At-Device', headers)

    def test_DELETE_write_affinity_after_replication(self):
        policy_conf = self.app.get_policy_options(self.policy)
        policy_conf.write_affinity_handoff_delete_count = self.replicas() // 2
        policy_conf.write_affinity_is_local_fn = (
            lambda node: node['region'] == 1)
        handoff_count = policy_conf.write_affinity_handoff_delete_count

        req = swift.common.swob.Request.blank('/v1/a/c/o', method='DELETE')
        codes = [204] * self.replicas() + [404] * handoff_count
        with set_http_connect(*codes):
            resp = req.get_response(self.app)

        self.assertEqual(resp.status_int, 204)

    def test_DELETE_write_affinity_before_replication(self):
        policy_conf = self.app.get_policy_options(self.policy)
        policy_conf.write_affinity_handoff_delete_count = self.replicas() // 2
        policy_conf.write_affinity_is_local_fn = (
            lambda node: node['region'] == 1)
        handoff_count = policy_conf.write_affinity_handoff_delete_count

        req = swift.common.swob.Request.blank('/v1/a/c/o', method='DELETE')
        codes = ([204] * (self.replicas() - handoff_count) +
                 [404] * handoff_count +
                 [204] * handoff_count)
        with set_http_connect(*codes):
            resp = req.get_response(self.app)

        self.assertEqual(resp.status_int, 204)

    def test_PUT_limits_expirer_queue_deletes(self):
        req = swift.common.swob.Request.blank(
            '/v1/a/c/o', method='PUT', body=b'',
            headers={'Content-Type': 'application/octet-stream'})
        codes = [201] * self.replicas()
        captured_headers = []

        def capture_headers(ip, port, device, part, method, path,
                            headers=None, **kwargs):
            captured_headers.append(headers)

        expect_headers = {
            'X-Obj-Metadata-Footer': 'yes',
            'X-Obj-Multiphase-Commit': 'yes'
        }
        with set_http_connect(*codes, give_connect=capture_headers,
                              expect_headers=expect_headers):
            # this req may or may not succeed depending on the Putter type used
            # but that's ok because we're only interested in verifying the
            # headers that were sent
            req.get_response(self.app)

        counts = {True: 0, False: 0, None: 0}
        for headers in captured_headers:
            v = headers.get('X-Backend-Clean-Expiring-Object-Queue')
            norm_v = None if v is None else utils.config_true_value(v)
            counts[norm_v] += 1

        max_queue_updates = 2
        o_replicas = self.replicas()
        self.assertEqual(counts, {
            True: min(max_queue_updates, o_replicas),
            False: max(o_replicas - max_queue_updates, 0),
            None: 0,
        })

    def test_POST_limits_expirer_queue_deletes(self):
        req = swift.common.swob.Request.blank(
            '/v1/a/c/o', method='POST', body=b'',
            headers={'Content-Type': 'application/octet-stream'})
        codes = [201] * self.replicas()
        captured_headers = []

        def capture_headers(ip, port, device, part, method, path,
                            headers=None, **kwargs):
            captured_headers.append(headers)

        with set_http_connect(*codes, give_connect=capture_headers):
            resp = req.get_response(self.app)
        self.assertEqual(resp.status_int, 201)  # sanity check

        counts = {True: 0, False: 0, None: 0}
        for headers in captured_headers:
            v = headers.get('X-Backend-Clean-Expiring-Object-Queue')
            norm_v = None if v is None else utils.config_true_value(v)
            counts[norm_v] += 1

        max_queue_updates = 2
        o_replicas = self.replicas()
        self.assertEqual(counts, {
            True: min(max_queue_updates, o_replicas),
            False: max(o_replicas - max_queue_updates, 0),
            None: 0,
        })

    def test_POST_non_int_delete_after(self):
        t = str(int(time.time() + 100)) + '.1'
        req = swob.Request.blank('/v1/a/c/o', method='POST',
                                 headers={'Content-Type': 'foo/bar',
                                          'X-Delete-After': t})
        resp = req.get_response(self.app)
        self.assertEqual(resp.status_int, 400)
        self.assertEqual(b'Non-integer X-Delete-After', resp.body)

    def test_PUT_non_int_delete_after(self):
        t = str(int(time.time() + 100)) + '.1'
        req = swob.Request.blank('/v1/a/c/o', method='PUT', body=b'',
                                 headers={'Content-Type': 'foo/bar',
                                          'X-Delete-After': t})
        with set_http_connect():
            resp = req.get_response(self.app)
        self.assertEqual(resp.status_int, 400)
        self.assertEqual(b'Non-integer X-Delete-After', resp.body)

    def test_POST_negative_delete_after(self):
        req = swob.Request.blank('/v1/a/c/o', method='POST',
                                 headers={'Content-Type': 'foo/bar',
                                          'X-Delete-After': '-60'})
        resp = req.get_response(self.app)
        self.assertEqual(resp.status_int, 400)
        self.assertEqual(b'X-Delete-After in past', resp.body)

    def test_PUT_negative_delete_after(self):
        req = swob.Request.blank('/v1/a/c/o', method='PUT', body=b'',
                                 headers={'Content-Type': 'foo/bar',
                                          'X-Delete-After': '-60'})
        with set_http_connect():
            resp = req.get_response(self.app)
        self.assertEqual(resp.status_int, 400)
        self.assertEqual(b'X-Delete-After in past', resp.body)

    def test_POST_delete_at_non_integer(self):
        t = str(int(time.time() + 100)) + '.1'
        req = swob.Request.blank('/v1/a/c/o', method='POST',
                                 headers={'Content-Type': 'foo/bar',
                                          'X-Delete-At': t})
        resp = req.get_response(self.app)
        self.assertEqual(resp.status_int, 400)
        self.assertEqual(b'Non-integer X-Delete-At', resp.body)

    def test_PUT_delete_at_non_integer(self):
        t = str(int(time.time() - 100)) + '.1'
        req = swob.Request.blank('/v1/a/c/o', method='PUT', body=b'',
                                 headers={'Content-Type': 'foo/bar',
                                          'X-Delete-At': t})
        with set_http_connect():
            resp = req.get_response(self.app)
        self.assertEqual(resp.status_int, 400)
        self.assertEqual(b'Non-integer X-Delete-At', resp.body)

    def test_POST_delete_at_in_past(self):
        t = str(int(time.time() - 100))
        req = swob.Request.blank('/v1/a/c/o', method='POST',
                                 headers={'Content-Type': 'foo/bar',
                                          'X-Delete-At': t})
        resp = req.get_response(self.app)
        self.assertEqual(resp.status_int, 400)
        self.assertEqual(b'X-Delete-At in past', resp.body)

    def test_PUT_delete_at_in_past(self):
        t = str(int(time.time() - 100))
        req = swob.Request.blank('/v1/a/c/o', method='PUT', body=b'',
                                 headers={'Content-Type': 'foo/bar',
                                          'X-Delete-At': t})
        with set_http_connect():
            resp = req.get_response(self.app)
        self.assertEqual(resp.status_int, 400)
        self.assertEqual(b'X-Delete-At in past', resp.body)

    def _test_x_open_expired(self, method, num_reqs, headers=None):
        req = swift.common.swob.Request.blank(
            '/v1/a/c/o', method=method, headers=headers)
        codes = [404] * num_reqs
        with mocked_http_conn(*codes) as fake_conn:
            resp = req.get_response(self.app)
        self.assertEqual(resp.status_int, 404)
        return fake_conn.requests

    def test_x_open_expired_default_config(self):
        for method, num_reqs in (
                ('GET',
                 self.obj_ring.replicas + self.obj_ring.max_more_nodes),
                ('HEAD',
                 self.obj_ring.replicas + self.obj_ring.max_more_nodes),
                ('POST', self.obj_ring.replicas)):
            requests = self._test_x_open_expired(method, num_reqs)
            for r in requests:
                self.assertNotIn('X-Open-Expired', r['headers'])
                self.assertNotIn('X-Backend-Open-Expired', r['headers'])

            requests = self._test_x_open_expired(
                method, num_reqs, headers={'X-Open-Expired': 'true'})
            for r in requests:
                self.assertEqual(r['headers']['X-Open-Expired'], 'true')
                self.assertNotIn('X-Backend-Open-Expired', r['headers'])

            requests = self._test_x_open_expired(
                method, num_reqs, headers={'X-Open-Expired': 'false'})
            for r in requests:
                self.assertEqual(r['headers']['X-Open-Expired'], 'false')
                self.assertNotIn('X-Backend-Open-Expired', r['headers'])

    def test_x_open_expired_custom_config(self):
        # helper to check that PUT is not supported in all cases
        def test_put_unsupported():
            req = swift.common.swob.Request.blank(
                '/v1/a/c/o', method='PUT', headers={
                    'Content-Length': '0',
                    'X-Open-Expired': 'true'})
            codes = [201] * self.obj_ring.replicas
            expect_headers = {
                'X-Obj-Metadata-Footer': 'yes',
                'X-Obj-Multiphase-Commit': 'yes'
            }
            with mocked_http_conn(
                    *codes, expect_headers=expect_headers) as fake_conn:
                resp = req.get_response(self.app)
            self.assertEqual(resp.status_int, 201)
            for r in fake_conn.requests:
                self.assertEqual(r['headers']['X-Open-Expired'], 'true')
                self.assertNotIn('X-Backend-Open-Expired', r['headers'])

<<<<<<< HEAD
        # Enable open expired
        # Override app configuration
        conf = {'enable_open_expired': 'true'}
=======
        # Allow open expired
        # Override app configuration
        conf = {'allow_open_expired': 'true'}
>>>>>>> 6bd40bdd
        # Create a new proxy instance for test with config
        self.app = PatchedObjControllerApp(
            conf, account_ring=FakeRing(),
            container_ring=FakeRing(), logger=None)
        # Use the same container info as the app used in other tests
<<<<<<< HEAD
        self.app.container_info = dict(self.container_info)
=======
        self.app.container_info = dict(self.fake_container_info())
>>>>>>> 6bd40bdd
        self.obj_ring = self.app.get_object_ring(int(self.policy))

        for method, num_reqs in (
                ('GET',
                 self.obj_ring.replicas + self.obj_ring.max_more_nodes),
                ('HEAD',
                 self.obj_ring.replicas + self.obj_ring.max_more_nodes),
                ('POST', self.obj_ring.replicas)):
            requests = self._test_x_open_expired(
                method, num_reqs, headers={'X-Open-Expired': 'true'})
            for r in requests:
<<<<<<< HEAD
                # If the proxy server config is has enable_open_expired set
=======
                # If the proxy server config is has allow_open_expired set
>>>>>>> 6bd40bdd
                # to true, then we set x-backend-open-expired to true
                self.assertEqual(r['headers']['X-Open-Expired'], 'true')
                self.assertEqual(r['headers']['X-Backend-Open-Expired'],
                                 'true')

        for method, num_reqs in (
                ('GET',
                 self.obj_ring.replicas + self.obj_ring.max_more_nodes),
                ('HEAD',
                 self.obj_ring.replicas + self.obj_ring.max_more_nodes),
                ('POST', self.obj_ring.replicas)):
            requests = self._test_x_open_expired(
                method, num_reqs, headers={'X-Open-Expired': 'false'})
            for r in requests:
<<<<<<< HEAD
                # If the proxy server config has enable_open_expired set
=======
                # If the proxy server config has allow_open_expired set
>>>>>>> 6bd40bdd
                # to false, then we set x-backend-open-expired to false
                self.assertEqual(r['headers']['X-Open-Expired'], 'false')
                self.assertNotIn('X-Backend-Open-Expired', r['headers'])

<<<<<<< HEAD
        # we don't support x-open-expired on PUT when enable_open_expired
        test_put_unsupported()

        # Disable open expired
        conf = {'enable_open_expired': 'false'}
=======
        # we don't support x-open-expired on PUT when allow_open_expired
        test_put_unsupported()

        # Disallow open expired
        conf = {'allow_open_expired': 'false'}
>>>>>>> 6bd40bdd
        # Create a new proxy instance for test with config
        self.app = PatchedObjControllerApp(
            conf, account_ring=FakeRing(),
            container_ring=FakeRing(), logger=None)
        # Use the same container info as the app used in other tests
<<<<<<< HEAD
        self.app.container_info = dict(self.container_info)
=======
        self.app.container_info = dict(self.fake_container_info())
>>>>>>> 6bd40bdd
        self.obj_ring = self.app.get_object_ring(int(self.policy))

        for method, num_reqs in (
                ('GET',
                 self.obj_ring.replicas + self.obj_ring.max_more_nodes),
                ('HEAD',
                 self.obj_ring.replicas + self.obj_ring.max_more_nodes),
                ('POST', self.obj_ring.replicas)):
            # This case is different: we never add the 'X-Backend-Open-Expired'
            # header if the proxy server config disables this feature
            requests = self._test_x_open_expired(
                method, num_reqs, headers={'X-Open-Expired': 'true'})
            for r in requests:
                self.assertEqual(r['headers']['X-Open-Expired'], 'true')
                self.assertNotIn('X-Backend-Open-Expired', r['headers'])

<<<<<<< HEAD
        # we don't support x-open-expired on PUT when not enable_open_expired
=======
        # we don't support x-open-expired on PUT when not allow_open_expired
>>>>>>> 6bd40bdd
        test_put_unsupported()

    def test_HEAD_simple(self):
        req = swift.common.swob.Request.blank('/v1/a/c/o', method='HEAD')
        with set_http_connect(200):
            resp = req.get_response(self.app)
        self.assertEqual(resp.status_int, 200)
        self.assertIn('Accept-Ranges', resp.headers)

    def test_HEAD_x_newest(self):
        req = swift.common.swob.Request.blank('/v1/a/c/o', method='HEAD',
                                              headers={'X-Newest': 'true'})
        with set_http_connect(*([200] * self.replicas())):
            resp = req.get_response(self.app)
        self.assertEqual(resp.status_int, 200)

    def test_HEAD_x_newest_different_timestamps(self):
        req = swob.Request.blank('/v1/a/c/o', method='HEAD',
                                 headers={'X-Newest': 'true'})
        ts = (utils.Timestamp(t) for t in itertools.count(int(time.time())))
        timestamps = [next(ts) for i in range(self.replicas())]
        newest_timestamp = timestamps[-1]
        random.shuffle(timestamps)
        backend_response_headers = [{
            'X-Backend-Timestamp': t.internal,
            'X-Timestamp': t.normal
        } for t in timestamps]
        with set_http_connect(*([200] * self.replicas()),
                              headers=backend_response_headers):
            resp = req.get_response(self.app)
        self.assertEqual(resp.status_int, 200)
        self.assertEqual(resp.headers['x-timestamp'], newest_timestamp.normal)

    def test_HEAD_x_newest_with_two_vector_timestamps(self):
        req = swob.Request.blank('/v1/a/c/o', method='HEAD',
                                 headers={'X-Newest': 'true'})
        ts = (utils.Timestamp.now(offset=offset)
              for offset in itertools.count())
        timestamps = [next(ts) for i in range(self.replicas())]
        newest_timestamp = timestamps[-1]
        random.shuffle(timestamps)
        backend_response_headers = [{
            'X-Backend-Timestamp': t.internal,
            'X-Timestamp': t.normal
        } for t in timestamps]
        with set_http_connect(*([200] * self.replicas()),
                              headers=backend_response_headers):
            resp = req.get_response(self.app)
        self.assertEqual(resp.status_int, 200)
        self.assertEqual(resp.headers['x-backend-timestamp'],
                         newest_timestamp.internal)

    def test_HEAD_x_newest_with_some_missing(self):
        req = swob.Request.blank('/v1/a/c/o', method='HEAD',
                                 headers={'X-Newest': 'true'})
        ts = (utils.Timestamp(t) for t in itertools.count(int(time.time())))
        request_count = self.app.request_node_count(self.obj_ring.replicas)
        backend_response_headers = [{
            'x-timestamp': next(ts).normal,
        } for i in range(request_count)]
        responses = [404] * (request_count - 1)
        responses.append(200)
        request_log = []

        def capture_requests(ip, port, device, part, method, path,
                             headers=None, **kwargs):
            req = {
                'ip': ip,
                'port': port,
                'device': device,
                'part': part,
                'method': method,
                'path': path,
                'headers': headers,
            }
            request_log.append(req)
        with set_http_connect(*responses,
                              headers=backend_response_headers,
                              give_connect=capture_requests):
            resp = req.get_response(self.app)
        self.assertEqual(resp.status_int, 200)
        for req in request_log:
            self.assertEqual(req['method'], 'HEAD')
            self.assertEqual(req['path'], '/a/c/o')

    def test_some_404s_and_507s(self):
        self.policy.object_ring.max_more_nodes = (3 * self.replicas())
        req = swob.Request.blank('/v1/a/c/o', method='HEAD')
        responses = [StubResponse(
            404, headers={'X-Backend-Timestamp': '2'})] * self.replicas()
        responses += [StubResponse(507, headers={})] * (
            self.policy.object_ring.max_more_nodes - self.replicas())
        self.assertEqual(len(responses), 3 * self.replicas())  # sanity

        def get_response(req):
            return responses.pop(0)

        with capture_http_requests(get_response):
            resp = req.get_response(self.app)
        self.assertEqual(resp.status_int, 404)
        self.assertEqual(resp.headers['X-Backend-Timestamp'], '2')

    def test_container_sync_delete(self):
        ts = (utils.Timestamp(t) for t in itertools.count(int(time.time())))
        test_indexes = [None] + [int(p) for p in POLICIES]
        for policy_index in test_indexes:
            req = swob.Request.blank(
                '/v1/a/c/o', method='DELETE', headers={
                    'X-Timestamp': next(ts).internal})
            codes = [409] * self.obj_ring.replicas
            ts_iter = itertools.repeat(next(ts).internal)
            with set_http_connect(*codes, timestamps=ts_iter):
                resp = req.get_response(self.app)
            self.assertEqual(resp.status_int, 409)

    def test_PUT_requires_length(self):
        req = swift.common.swob.Request.blank('/v1/a/c/o', method='PUT')
        resp = req.get_response(self.app)
        self.assertEqual(resp.status_int, 411)

    def test_container_update_backend_requests(self):
        for policy in POLICIES:
            req = swift.common.swob.Request.blank(
                '/v1/a/c/o', method='PUT',
                headers={'Content-Length': '0',
                         'X-Backend-Storage-Policy-Index': int(policy)})
            controller = self.controller_cls(self.app, 'a', 'c', 'o')

            # This is the number of container updates we're doing, simulating
            # 1 to 15 container replicas.
            for num_containers in range(1, 16):
                containers = [{'ip': '1.0.0.%s' % i,
                               'port': '60%s' % str(i).zfill(2),
                               'device': 'sdb'} for i in range(num_containers)]

                container_info = self.fake_container_info(
                    {'nodes': containers})
                backend_headers = controller._backend_requests(
                    req, self.replicas(policy), container_info)

                # how many of the backend headers have a container update
                n_container_updates = len(
                    [headers for headers in backend_headers
                     if 'X-Container-Partition' in headers])

                # how many object-server PUTs can fail and still let the
                # client PUT succeed
                n_can_fail = self.replicas(policy) - self.quorum(policy)
                n_expected_updates = (
                    n_can_fail + utils.quorum_size(num_containers))

                # you get at least one update per container no matter what
                n_expected_updates = max(
                    n_expected_updates, num_containers)

                # you can't have more object requests with updates than you
                # have object requests (the container stuff gets doubled up,
                # but that's not important for purposes of durability)
                n_expected_updates = min(
                    n_expected_updates, self.replicas(policy))
                self.assertEqual(n_expected_updates, n_container_updates)

    def test_delete_at_backend_requests(self):
        t = str(int(time.time() + 100))
        for policy in POLICIES:
            req = swift.common.swob.Request.blank(
                '/v1/a/c/o', method='PUT',
                headers={'Content-Length': '0',
                         'X-Backend-Storage-Policy-Index': int(policy),
                         'X-Delete-At': t})
            controller = self.controller_cls(self.app, 'a', 'c', 'o')

            for num_del_at_nodes in range(1, 16):
                containers = [
                    {'ip': '2.0.0.%s' % i, 'port': '70%s' % str(i).zfill(2),
                     'device': 'sdc'} for i in range(num_del_at_nodes)]
                del_at_nodes = [
                    {'ip': '1.0.0.%s' % i, 'port': '60%s' % str(i).zfill(2),
                     'device': 'sdb'} for i in range(num_del_at_nodes)]

                container_info = self.fake_container_info(
                    {'nodes': containers})

                backend_headers = controller._backend_requests(
                    req, self.replicas(policy), container_info,
                    delete_at_container='dac', delete_at_partition=2,
                    delete_at_nodes=del_at_nodes)

                devices = []
                hosts = []
                part = ctr = 0
                for given_headers in backend_headers:
                    self.assertEqual(given_headers.get('X-Delete-At'), t)
                    if 'X-Delete-At-Partition' in given_headers:
                        self.assertEqual(
                            given_headers.get('X-Delete-At-Partition'), '2')
                        part += 1
                    if 'X-Delete-At-Container' in given_headers:
                        self.assertEqual(
                            given_headers.get('X-Delete-At-Container'), 'dac')
                        ctr += 1
                    devices += (
                        list_from_csv(given_headers.get('X-Delete-At-Device')))
                    hosts += (
                        list_from_csv(given_headers.get('X-Delete-At-Host')))

                # same as in test_container_update_backend_requests
                n_can_fail = self.replicas(policy) - self.quorum(policy)
                n_expected_updates = (
                    n_can_fail + utils.quorum_size(num_del_at_nodes))

                n_expected_hosts = max(
                    n_expected_updates, num_del_at_nodes)

                self.assertEqual(len(hosts), n_expected_hosts)
                self.assertEqual(len(devices), n_expected_hosts)

                # parts don't get doubled up, maximum is count of obj requests
                n_expected_parts = min(
                    n_expected_hosts, self.replicas(policy))
                self.assertEqual(part, n_expected_parts)
                self.assertEqual(ctr, n_expected_parts)

                # check that hosts are correct
                self.assertEqual(
                    set(hosts),
                    set('%s:%s' % (h['ip'], h['port']) for h in del_at_nodes))
                self.assertEqual(set(devices), set(('sdb',)))

    def test_smooth_distributed_backend_requests(self):
        t = str(int(time.time() + 100))
        for policy in POLICIES:
            req = swift.common.swob.Request.blank(
                '/v1/a/c/o', method='PUT',
                headers={'Content-Length': '0',
                         'X-Backend-Storage-Policy-Index': int(policy),
                         'X-Delete-At': t})
            controller = self.controller_cls(self.app, 'a', 'c', 'o')

            for num_containers in range(1, 16):
                containers = [
                    {'ip': '2.0.0.%s' % i, 'port': '70%s' % str(i).zfill(2),
                     'device': 'sdc'} for i in range(num_containers)]
                del_at_nodes = [
                    {'ip': '1.0.0.%s' % i, 'port': '60%s' % str(i).zfill(2),
                     'device': 'sdb'} for i in range(num_containers)]

                container_info = self.fake_container_info(
                    {'nodes': containers})

                backend_headers = controller._backend_requests(
                    req, self.replicas(policy), container_info,
                    delete_at_container='dac', delete_at_partition=2,
                    delete_at_nodes=del_at_nodes)

                # caculate no of expected updates, see
                # test_container_update_backend_requests for explanation
                n_expected_updates = min(max(
                    self.replicas(policy) - self.quorum(policy) +
                    utils.quorum_size(num_containers), num_containers),
                    self.replicas(policy))

                # the first n_expected_updates servers should have received
                # a container update
                self.assertTrue(
                    all([h.get('X-Container-Partition')
                         for h in backend_headers[:n_expected_updates]]))
                # the last n_expected_updates servers should have received
                # the x-delete-at* headers
                self.assertTrue(
                    all([h.get('X-Delete-At-Container')
                         for h in backend_headers[-n_expected_updates:]]))

    def _check_write_affinity(
            self, conf, policy_conf, policy, affinity_regions, affinity_count):
        conf['policy_config'] = policy_conf
        app = PatchedObjControllerApp(
            conf, account_ring=FakeRing(),
            container_ring=FakeRing(), logger=self.logger)

        controller = self.controller_cls(app, 'a', 'c', 'o')

        object_ring = app.get_object_ring(int(policy))
        # make our fake ring have plenty of nodes, and not get limited
        # artificially by the proxy max request node count
        object_ring.max_more_nodes = 100

        all_nodes = object_ring.get_part_nodes(1)
        all_nodes.extend(object_ring.get_more_nodes(1))

        # make sure we have enough local nodes (sanity)
        all_local_nodes = [n for n in all_nodes if
                           n['region'] in affinity_regions]
        self.assertGreaterEqual(len(all_local_nodes), affinity_count)

        # finally, create the local_first_nodes iter and flatten it out
        local_first_nodes = list(controller.iter_nodes_local_first(
            object_ring, 1, Request.blank(''), policy))

        # check that the required number of local nodes were moved up the order
        node_regions = [node['region'] for node in local_first_nodes]
        self.assertTrue(
            all(r in affinity_regions for r in node_regions[:affinity_count]),
            'Unexpected region found in local nodes, expected %s but got %s' %
            (affinity_regions, node_regions))
        return app

    def test_write_affinity_not_configured(self):
        # default is no write affinity so expect both regions 0 and 1
        self._check_write_affinity({}, {}, POLICIES[0], [0, 1],
                                   2 * self.replicas(POLICIES[0]))
        self._check_write_affinity({}, {}, POLICIES[1], [0, 1],
                                   2 * self.replicas(POLICIES[1]))

    def test_write_affinity_proxy_server_config(self):
        # without overrides policies use proxy-server config section options
        conf = {'write_affinity_node_count': '1 * replicas',
                'write_affinity': 'r0'}
        self._check_write_affinity(conf, {}, POLICIES[0], [0],
                                   self.replicas(POLICIES[0]))
        self._check_write_affinity(conf, {}, POLICIES[1], [0],
                                   self.replicas(POLICIES[1]))

    def test_write_affinity_per_policy_config(self):
        # check only per-policy configuration is sufficient
        conf = {}
        policy_conf = {'0': {'write_affinity_node_count': '1 * replicas',
                             'write_affinity': 'r1'},
                       '1': {'write_affinity_node_count': '5',
                             'write_affinity': 'r0'}}
        self._check_write_affinity(conf, policy_conf, POLICIES[0], [1],
                                   self.replicas(POLICIES[0]))
        self._check_write_affinity(conf, policy_conf, POLICIES[1], [0], 5)

    def test_write_affinity_per_policy_config_overrides_and_inherits(self):
        # check per-policy config is preferred over proxy-server section config
        conf = {'write_affinity_node_count': '1 * replicas',
                'write_affinity': 'r0'}
        policy_conf = {'0': {'write_affinity': 'r1'},
                       '1': {'write_affinity_node_count': '3 * replicas'}}
        # policy 0 inherits default node count, override affinity to r1
        self._check_write_affinity(conf, policy_conf, POLICIES[0], [1],
                                   self.replicas(POLICIES[0]))
        # policy 1 inherits default affinity to r0, overrides node count
        self._check_write_affinity(conf, policy_conf, POLICIES[1], [0],
                                   3 * self.replicas(POLICIES[1]))

# end of CommonObjectControllerMixin


@patch_policies()
class TestReplicatedObjController(CommonObjectControllerMixin,
                                  unittest.TestCase):

    controller_cls = obj.ReplicatedObjectController

    def test_PUT_simple(self):
        req = swift.common.swob.Request.blank('/v1/a/c/o', method='PUT')
        req.headers['content-length'] = '0'
        with set_http_connect(201, 201, 201):
            resp = req.get_response(self.app)
        self.assertEqual(resp.status_int, 201)

    def test_PUT_error_with_footers(self):
        footers_callback = make_footers_callback(b'')
        env = {'swift.callback.update_footers': footers_callback}
        req = swift.common.swob.Request.blank('/v1/a/c/o', method='PUT',
                                              environ=env)
        req.headers['content-length'] = '0'
        codes = [503] * self.replicas()
        expect_headers = {
            'X-Obj-Metadata-Footer': 'yes'
        }

        with set_http_connect(*codes, expect_headers=expect_headers):
            resp = req.get_response(self.app)
        self.assertEqual(resp.status_int, 503)

    def _test_PUT_with_no_footers(self, test_body=b'', chunked=False):
        # verify that when no footers are required then the PUT uses a regular
        # single part body
        req = swift.common.swob.Request.blank('/v1/a/c/o', method='PUT',
                                              body=test_body)
        if chunked:
            req.headers['Transfer-Encoding'] = 'chunked'
        etag = md5(test_body, usedforsecurity=False).hexdigest()
        req.headers['Etag'] = etag

        put_requests = defaultdict(
            lambda: {'headers': None, 'chunks': [], 'connection': None})

        def capture_body(conn, chunk):
            put_requests[conn.connection_id]['chunks'].append(chunk)
            put_requests[conn.connection_id]['connection'] = conn

        def capture_headers(ip, port, device, part, method, path, headers,
                            **kwargs):
            conn_id = kwargs['connection_id']
            put_requests[conn_id]['headers'] = headers

        codes = [201] * self.replicas()
        expect_headers = {'X-Obj-Metadata-Footer': 'yes'}
        resp_headers = {
            'Some-Header': 'Four',
            'Etag': '"%s"' % etag,
        }
        with set_http_connect(*codes, expect_headers=expect_headers,
                              give_send=capture_body,
                              give_connect=capture_headers,
                              headers=resp_headers):
            resp = req.get_response(self.app)

        self.assertEqual(resp.status_int, 201)
        timestamps = {captured_req['headers']['x-timestamp']
                      for captured_req in put_requests.values()}
        self.assertEqual(1, len(timestamps), timestamps)
        self.assertEqual(dict(resp.headers), {
            'Content-Type': 'text/html; charset=UTF-8',
            'Content-Length': '0',
            'Etag': etag,
            'Last-Modified': time.strftime(
                "%a, %d %b %Y %H:%M:%S GMT",
                time.gmtime(math.ceil(float(timestamps.pop())))),
        })
        for connection_id, info in put_requests.items():
            body = b''.join(info['chunks'])
            headers = info['headers']
            if chunked or not test_body:
                body = unchunk_body(body)
                self.assertEqual('100-continue', headers['Expect'])
                self.assertEqual('chunked', headers['Transfer-Encoding'])
                self.assertNotIn('Content-Length', headers)
            else:
                self.assertNotIn('Transfer-Encoding', headers)
            if body or not test_body:
                self.assertEqual('100-continue', headers['Expect'])
            else:
                self.assertNotIn('Expect', headers)
            self.assertNotIn('X-Backend-Obj-Multipart-Mime-Boundary', headers)
            self.assertNotIn('X-Backend-Obj-Metadata-Footer', headers)
            self.assertNotIn('X-Backend-Obj-Multiphase-Commit', headers)
            self.assertEqual(etag, headers['Etag'])

            self.assertEqual(test_body, body)
            self.assertTrue(info['connection'].closed)

    def test_PUT_with_chunked_body_and_no_footers(self):
        self._test_PUT_with_no_footers(test_body=b'asdf', chunked=True)

    def test_PUT_with_body_and_no_footers(self):
        self._test_PUT_with_no_footers(test_body=b'asdf', chunked=False)

    def test_PUT_with_no_body_and_no_footers(self):
        self._test_PUT_with_no_footers(test_body=b'', chunked=False)

    def test_txn_id_logging_on_PUT(self):
        req = swift.common.swob.Request.blank('/v1/a/c/o', method='PUT')
        self.app.logger.txn_id = req.environ['swift.trans_id'] = 'test-txn-id'
        req.headers['content-length'] = '0'
        # we capture stdout since the debug log formatter prints the formatted
        # message to stdout
        stdout = StringIO()
        with set_http_connect((100, Timeout()), 503, 503), \
                mock.patch('sys.stdout', stdout):
            resp = req.get_response(self.app)
        self.assertEqual(resp.status_int, 503)
        for line in stdout.getvalue().splitlines():
            self.assertIn('test-txn-id', line)
        self.assertIn('Trying to get final status of PUT to',
                      stdout.getvalue())

    def test_PUT_empty_bad_etag(self):
        req = swift.common.swob.Request.blank('/v1/a/c/o', method='PUT')
        req.headers['Content-Length'] = '0'
        req.headers['Etag'] = '"catbus"'

        # The 2-tuple here makes getexpect() return 422, not 100. For objects
        # that are >0 bytes, you get a 100 Continue and then a 422
        # Unprocessable Entity after sending the body. For zero-byte objects,
        # though, you get the 422 right away because no Expect header is sent
        # with zero-byte PUT. The second status in the tuple should not be
        # consumed, it's just there to make the FakeStatus treat the first as
        # an expect status, but we'll make it something other than a 422 so
        # that if it is consumed then the test should fail.
        codes = [FakeStatus((422, 200))
                 for _junk in range(self.replicas())]

        with set_http_connect(*codes):
            resp = req.get_response(self.app)
        self.assertEqual(resp.status_int, 422)

    def test_PUT_if_none_match(self):
        req = swift.common.swob.Request.blank('/v1/a/c/o', method='PUT')
        req.headers['if-none-match'] = '*'
        req.headers['content-length'] = '0'
        with set_http_connect(201, 201, 201):
            resp = req.get_response(self.app)
        self.assertEqual(resp.status_int, 201)

    def test_PUT_if_none_match_denied(self):
        req = swift.common.swob.Request.blank('/v1/a/c/o', method='PUT')
        req.headers['if-none-match'] = '*'
        req.headers['content-length'] = '0'
        with set_http_connect(201, 412, 201):
            resp = req.get_response(self.app)
        self.assertEqual(resp.status_int, 412)

    def test_PUT_if_none_match_not_star(self):
        req = swift.common.swob.Request.blank('/v1/a/c/o', method='PUT')
        req.headers['if-none-match'] = 'somethingelse'
        req.headers['content-length'] = '0'
        with set_http_connect():
            resp = req.get_response(self.app)
        self.assertEqual(resp.status_int, 400)

    def test_PUT_connect_exceptions(self):
        object_ring = self.app.get_object_ring(None)
        self.app.sort_nodes = lambda n, *args, **kwargs: n  # disable shuffle

        def test_status_map(statuses, expected):
            self.app.error_limiter.stats.clear()
            req = swob.Request.blank('/v1/a/c/o.jpg', method='PUT',
                                     body=b'test body')
            with set_http_connect(*statuses):
                resp = req.get_response(self.app)
            self.assertEqual(resp.status_int, expected)

        base_status = [201] * 3
        # test happy path
        test_status_map(list(base_status), 201)
        for i in range(3):
            self.assertEqual(node_error_count(
                self.app, object_ring.devs[i]), 0)
        # single node errors and test isolation
        for i in range(3):
            status_list = list(base_status)
            status_list[i] = 503
            test_status_map(status_list, 201)
            for j in range(3):
                self.assertEqual(node_error_count(
                    self.app, object_ring.devs[j]), 1 if j == i else 0)
        # connect errors
        test_status_map((201, Timeout(), 201, 201), 201)
        self.assertEqual(node_error_count(
            self.app, object_ring.devs[1]), 1)
        test_status_map((Exception('kaboom!'), 201, 201, 201), 201)
        self.assertEqual(node_error_count(
            self.app, object_ring.devs[0]), 1)
        # expect errors
        test_status_map((201, 201, (503, None), 201), 201)
        self.assertEqual(node_error_count(
            self.app, object_ring.devs[2]), 1)
        test_status_map(((507, None), 201, 201, 201), 201)
        self.assertEqual(
            node_error_count(self.app, object_ring.devs[0]),
            self.app.error_limiter.suppression_limit + 1)
        # response errors
        test_status_map(((100, Timeout()), 201, 201), 201)
        self.assertEqual(
            node_error_count(self.app, object_ring.devs[0]), 1)
        test_status_map((201, 201, (100, Exception())), 201)
        self.assertEqual(
            node_error_count(self.app, object_ring.devs[2]), 1)
        test_status_map((201, (100, 507), 201), 201)
        self.assertEqual(
            node_error_count(self.app, object_ring.devs[1]),
            self.app.error_limiter.suppression_limit + 1)

    def test_PUT_connect_exception_with_unicode_path(self):
        expected = 201
        statuses = (
            Exception('Connection refused: Please insert ten dollars'),
            201, 201, 201)

        req = swob.Request.blank('/v1/AUTH_kilroy/%ED%88%8E/%E9%90%89',
                                 method='PUT',
                                 body=b'life is utf-gr8')
        self.app.logger.clear()
        with set_http_connect(*statuses):
            resp = req.get_response(self.app)

        self.assertEqual(resp.status_int, expected)
        log_lines = self.app.logger.get_lines_for_level('error')
        self.assertFalse(log_lines[1:])
        self.assertIn('ERROR with Object server', log_lines[0])
        self.assertIn(quote(req.swift_entity_path), log_lines[0])
        self.assertIn('re: Expect: 100-continue', log_lines[0])

    def test_PUT_get_expect_errors_with_unicode_path(self):
        def do_test(statuses):
            req = swob.Request.blank('/v1/AUTH_kilroy/%ED%88%8E/%E9%90%89',
                                     method='PUT',
                                     body=b'life is utf-gr8')
            self.app.logger.clear()
            with set_http_connect(*statuses):
                resp = req.get_response(self.app)

            self.assertEqual(resp.status_int, 201)
            log_lines = self.app.logger.get_lines_for_level('error')
            self.assertFalse(log_lines[1:])
            return log_lines

        log_lines = do_test((201, (507, None), 201, 201))
        self.assertIn('ERROR Insufficient Storage', log_lines[0])

        log_lines = do_test((201, (503, None), 201, 201))
        self.assertIn('ERROR 503 Expect: 100-continue From Object Server',
                      log_lines[0])

    def test_PUT_send_exception_with_unicode_path(self):
        def do_test(exc):
            conns = set()

            def capture_send(conn, data):
                conns.add(conn)
                if len(conns) == 2:
                    raise exc

            req = swob.Request.blank('/v1/AUTH_kilroy/%ED%88%8E/%E9%90%89',
                                     method='PUT',
                                     body=b'life is utf-gr8')
            self.app.logger.clear()
            with set_http_connect(201, 201, 201, give_send=capture_send):
                resp = req.get_response(self.app)

            self.assertEqual(resp.status_int, 201)
            log_lines = self.app.logger.get_lines_for_level('error')
            self.assertFalse(log_lines[1:])
            self.assertIn('ERROR with Object server', log_lines[0])
            self.assertIn(quote(req.swift_entity_path), log_lines[0])
            self.assertIn('Trying to write to', log_lines[0])

        do_test(Exception('Exception while sending data on connection'))
        do_test(ChunkWriteTimeout())

    def test_PUT_final_response_errors_with_unicode_path(self):
        def do_test(statuses):
            req = swob.Request.blank('/v1/AUTH_kilroy/%ED%88%8E/%E9%90%89',
                                     method='PUT',
                                     body=b'life is utf-gr8')
            self.app.logger.clear()
            with set_http_connect(*statuses):
                resp = req.get_response(self.app)

            self.assertEqual(resp.status_int, 201)
            log_lines = self.app.logger.get_lines_for_level('error')
            self.assertFalse(log_lines[1:])
            return req, log_lines

        req, log_lines = do_test((201, (100, Exception('boom')), 201))
        self.assertIn('ERROR with Object server', log_lines[0])
        if six.PY3:
            self.assertIn(req.path, log_lines[0])
        else:
            self.assertIn(req.path.decode('utf-8'), log_lines[0])
        self.assertIn('Trying to get final status of PUT', log_lines[0])

        req, log_lines = do_test((201, (100, Timeout()), 201))
        self.assertIn('ERROR with Object server', log_lines[0])
        if six.PY3:
            self.assertIn(req.path, log_lines[0])
        else:
            self.assertIn(req.path.decode('utf-8'), log_lines[0])
        self.assertIn('Trying to get final status of PUT', log_lines[0])

        req, log_lines = do_test((201, (100, 507), 201))
        self.assertIn('ERROR Insufficient Storage', log_lines[0])

        req, log_lines = do_test((201, (100, 500), 201))
        if six.PY3:
            # We allow the b'' in logs because we want to see bad characters.
            self.assertIn(
                "ERROR 500 b'' Trying to PUT /v1/AUTH_kilroy/%ED%88%8E/"
                "%E9%90%89 From Object Server", log_lines[0])
            self.assertIn(req.path, log_lines[0])
        else:
            self.assertIn(
                'ERROR 500  Trying to PUT /v1/AUTH_kilroy/%ED%88%8E/%E9%90%89 '
                'From Object Server', log_lines[0])
            self.assertIn(req.path.decode('utf-8'), log_lines[0])

    def test_DELETE_errors(self):
        # verify logged errors with and without non-ascii characters in path
        def do_test(path, statuses):

            req = swob.Request.blank('/v1' + path,
                                     method='DELETE',
                                     body=b'life is utf-gr8')
            self.app.logger.clear()
            with set_http_connect(*statuses):
                resp = req.get_response(self.app)

            self.assertEqual(resp.status_int, 201)
            log_lines = self.app.logger.get_lines_for_level('error')
            self.assertFalse(log_lines[1:])
            return req, log_lines

        req, log_lines = do_test('/AUTH_kilroy/ascii/ascii',
                                 (201, 500, 201, 201))
        self.assertIn('Trying to DELETE', log_lines[0])
        if six.PY3:
            self.assertIn(req.swift_entity_path, log_lines[0])
        else:
            self.assertIn(req.swift_entity_path.decode('utf-8'), log_lines[0])
        self.assertIn(' From Object Server', log_lines[0])

        req, log_lines = do_test('/AUTH_kilroy/%ED%88%8E/%E9%90%89',
                                 (201, 500, 201, 201))
        self.assertIn('Trying to DELETE', log_lines[0])
        if six.PY3:
            self.assertIn(req.swift_entity_path, log_lines[0])
        else:
            self.assertIn(req.swift_entity_path.decode('utf-8'), log_lines[0])
        self.assertIn(' From Object Server', log_lines[0])

        req, log_lines = do_test('/AUTH_kilroy/ascii/ascii',
                                 (201, 507, 201, 201))
        self.assertIn('ERROR Insufficient Storage', log_lines[0])

        req, log_lines = do_test('/AUTH_kilroy/%ED%88%8E/%E9%90%89',
                                 (201, 507, 201, 201))
        self.assertIn('ERROR Insufficient Storage', log_lines[0])

        req, log_lines = do_test('/AUTH_kilroy/ascii/ascii',
                                 (201, Exception(), 201, 201))
        self.assertIn('Trying to DELETE', log_lines[0])
        if six.PY3:
            self.assertIn(req.swift_entity_path, log_lines[0])
        else:
            self.assertIn(req.swift_entity_path.decode('utf-8'), log_lines[0])
        self.assertIn('ERROR with Object server', log_lines[0])

        req, log_lines = do_test('/AUTH_kilroy/%ED%88%8E/%E9%90%89',
                                 (201, Exception(), 201, 201))
        self.assertIn('Trying to DELETE', log_lines[0])
        if six.PY3:
            self.assertIn(req.swift_entity_path, log_lines[0])
        else:
            self.assertIn(req.swift_entity_path.decode('utf-8'), log_lines[0])
        self.assertIn('ERROR with Object server', log_lines[0])

    def test_DELETE_with_write_affinity(self):
        policy_conf = self.app.get_policy_options(self.policy)
        policy_conf.write_affinity_handoff_delete_count = self.replicas() // 2
        policy_conf.write_affinity_is_local_fn = (
            lambda node: node['region'] == 1)

        req = swift.common.swob.Request.blank('/v1/a/c/o', method='DELETE')

        codes = [204, 204, 404, 204]
        with mocked_http_conn(*codes):
            resp = req.get_response(self.app)
        self.assertEqual(resp.status_int, 204)

        codes = [204, 404, 404, 204]
        with mocked_http_conn(*codes):
            resp = req.get_response(self.app)
        self.assertEqual(resp.status_int, 204)

        policy_conf.write_affinity_handoff_delete_count = 2

        codes = [204, 204, 404, 204, 404]
        with mocked_http_conn(*codes):
            resp = req.get_response(self.app)
        self.assertEqual(resp.status_int, 204)

        codes = [204, 404, 404, 204, 204]
        with mocked_http_conn(*codes):
            resp = req.get_response(self.app)
        self.assertEqual(resp.status_int, 204)

    def test_PUT_error_during_transfer_data(self):
        class FakeReader(object):
            def read(self, size):
                raise IOError('error message')

        req = swob.Request.blank('/v1/a/c/o.jpg', method='PUT',
                                 body=b'test body')

        req.environ['wsgi.input'] = FakeReader()
        req.headers['content-length'] = '6'
        with set_http_connect(201, 201, 201):
            resp = req.get_response(self.app)

        self.assertEqual(resp.status_int, 499)

    def test_PUT_chunkreadtimeout_during_transfer_data(self):
        class FakeReader(object):
            def read(self, size):
                raise exceptions.ChunkReadTimeout()

        req = swob.Request.blank('/v1/a/c/o.jpg', method='PUT',
                                 body=b'test body')

        req.environ['wsgi.input'] = FakeReader()
        req.headers['content-length'] = '6'
        with set_http_connect(201, 201, 201):
            resp = req.get_response(self.app)

        self.assertEqual(resp.status_int, 408)

    def test_PUT_timeout_during_transfer_data(self):
        class FakeReader(object):
            def read(self, size):
                raise Timeout()
        conns = []

        def capture_expect(conn):
            # stash connections so that we can verify they all get closed
            conns.append(conn)

        req = swob.Request.blank('/v1/a/c/o.jpg', method='PUT',
                                 body=b'test body')

        req.environ['wsgi.input'] = FakeReader()
        req.headers['content-length'] = '6'
        with set_http_connect(201, 201, 201, give_expect=capture_expect):
            resp = req.get_response(self.app)

        self.assertEqual(resp.status_int, 499)
        self.assertEqual(self.replicas(), len(conns))
        for conn in conns:
            self.assertTrue(conn.closed)

    def test_PUT_insufficient_data_from_client(self):
        class FakeReader(object):
            def read(self, size):
                raise Timeout()
        conns = []

        def capture_expect(conn):
            # stash connections so that we can verify they all get closed
            conns.append(conn)

        req = swob.Request.blank('/v1/a/c/o.jpg', method='PUT',
                                 body='7 bytes')
        req.headers['content-length'] = '99'
        with set_http_connect(201, 201, 201, give_expect=capture_expect):
            resp = req.get_response(self.app)

        self.assertEqual(resp.status_int, 499)
        warning_lines = self.app.logger.get_lines_for_level('warning')
        self.assertEqual(1, len(warning_lines))
        self.assertIn('Client disconnected without sending enough data',
                      warning_lines[0])
        self.assertEqual(self.replicas(), len(conns))
        for conn in conns:
            self.assertTrue(conn.closed)

    def test_PUT_exception_during_transfer_data(self):
        class FakeReader(object):
            def read(self, size):
                raise Exception('exception message')

        req = swob.Request.blank('/v1/a/c/o.jpg', method='PUT',
                                 body=b'test body')

        req.environ['wsgi.input'] = FakeReader()
        req.headers['content-length'] = '6'
        with set_http_connect(201, 201, 201):
            resp = req.get_response(self.app)

        self.assertEqual(resp.status_int, 500)

    def test_GET_simple(self):
        req = swift.common.swob.Request.blank('/v1/a/c/o')
        with set_http_connect(200, headers={'Connection': 'close'}):
            resp = req.get_response(self.app)
        self.assertEqual(resp.status_int, 200)
        self.assertIn('Accept-Ranges', resp.headers)
        self.assertNotIn('Connection', resp.headers)

    def test_GET_slow_read(self):
        self.app.recoverable_node_timeout = 0.01
        self.app.client_timeout = 0.1
        self.app.object_chunk_size = 10
        body = b'test'
        etag = md5(body, usedforsecurity=False).hexdigest()
        headers = {
            'Etag': etag,
            'Content-Length': len(body),
            'X-Timestamp': Timestamp(self.ts()).normal,
        }
        responses = [(200, body, headers)] * 2
        status_codes, body_iter, headers = zip(*responses)
        req = swift.common.swob.Request.blank('/v1/a/c/o')
        # make the first response slow...
        read_sleeps = [0.1, 0]
        with mocked_http_conn(*status_codes, body_iter=body_iter,
                              headers=headers, slow=read_sleeps) as log:
            resp = req.get_response(self.app)
            self.assertEqual(resp.status_int, 200)
            body = resp.body
        self.assertEqual(b'test', body)
        self.assertEqual(len(log.requests), 2)

        def make_key(r):
            r['device'] = r['path'].split('/')[1]
            return '%(ip)s:%(port)s/%(device)s' % r
        # the first node got errors incr'd
        expected_error_limiting = {
            make_key(log.requests[0]): {
                'errors': 1,
                'last_error': mock.ANY,
            }
        }
        actual = {}
        for n in self.app.get_object_ring(int(self.policy)).devs:
            node_key = self.app.error_limiter.node_key(n)
            stats = self.app.error_limiter.stats.get(node_key) or {}
            if stats:
                actual[self.app.error_limiter.node_key(n)] = stats
        self.assertEqual(actual, expected_error_limiting)
        for read_line in self.app.logger.get_lines_for_level('error'):
            self.assertIn("Trying to read object during GET (retrying)",
                          read_line)
        self.assertEqual(
            len(self.logger.logger.records['ERROR']), 1,
            'Expected 1 ERROR lines, got %r' % (
                self.logger.logger.records['ERROR'], ))

    def _do_test_GET_with_multirange_slow_body_resumes(
            self, slowdown_after=0, resume_bytes=0):
        self.app.logger.clear()
        self.app.recoverable_node_timeout = 0.01
        self.app.object_chunk_size = 10
        obj_data = b''.join([b'testing%03d' % i for i in range(100)])
        etag = md5(obj_data, usedforsecurity=False).hexdigest()
        boundary1 = b'81eb9c110b32ced5fe'
        resp_body1 = b'\r\n'.join([
            b'--' + boundary1,
            b'Content-Type: application/octet-stream',
            b'Content-Range: bytes 0-49/700',
            b'',
            obj_data[0:50],
            b'--' + boundary1,
            b'Content-Type: application/octet-stream',
            b'Content-Range: bytes 100-104/700',
            b'',
            obj_data[100:105],
            b'--' + boundary1 + b'--',
        ])
        boundary2 = b'aaeb9c110b32ced5fe'
        resp_body2 = b'\r\n'.join([
            b'--' + boundary2,
            b'Content-Type: application/octet-stream',
            b'Content-Range: bytes %d-49/700' % resume_bytes,
            b'',
            obj_data[resume_bytes:50],
            b'--' + boundary2,
            b'Content-Type: application/octet-stream',
            b'Content-Range: bytes 100-104/700',
            b'',
            obj_data[100:105],
            b'--' + boundary2 + b'--',
        ])

        headers1 = {
            'Etag': etag,
            'Content-Type': b'multipart/byteranges;boundary=' + boundary1,
            'Content-Length': len(resp_body1),
            'X-Timestamp': Timestamp(self.ts()).normal,
        }
        headers2 = {
            'Etag': etag,
            'Content-Type': b'multipart/byteranges;boundary=' + boundary2,
            'Content-Length': len(resp_body2),
            'X-Timestamp': Timestamp(self.ts()).normal,
        }
        responses = [
            StubResponse(206, resp_body1, headers1, slowdown=0.1,
                         slowdown_after=slowdown_after),
            StubResponse(206, resp_body2, headers2)
        ]
        req_range_hdrs = []

        def get_response(req):
            req_range_hdrs.append(req['headers'].get('Range'))
            return responses.pop(0) if responses else StubResponse(404)

        req = swob.Request.blank('/v1/a/c/o', headers={
            'Range': 'bytes=0-49,100-104'})
        with capture_http_requests(get_response) as captured_requests:
            resp = req.get_response(self.app)
            self.assertEqual(resp.status_int, 206)
            actual_body = resp.body

        self.assertEqual(resp.status_int, 206)
        self.assertEqual(2, len(captured_requests))
        self.assertEqual([1] + [0] * (self.replicas() - 1),
                         node_error_counts(self.app, self.obj_ring.devs))
        # note: client response uses boundary from first backend response
        self.assertEqual(resp_body1, actual_body)
        return req_range_hdrs

    def test_GET_with_multirange_slow_body_resumes(self):
        req_range_hdrs = self._do_test_GET_with_multirange_slow_body_resumes(
            slowdown_after=0)
        self.assertEqual(['bytes=0-49,100-104'] * 2, req_range_hdrs)
        error_lines = self.app.logger.get_lines_for_level('error')
        self.assertEqual(1, len(error_lines))
        self.assertIn('Trying to read next part of object multi-part GET '
                      '(retrying)', error_lines[0])

    def test_GET_with_multirange_slow_body_resumes_before_body_started(self):
        # First response times out while first part boundary/headers are being
        # read. No part body has been yielded to the client so range header is
        # not adjusted for the second backend request.
        req_range_hdrs = self._do_test_GET_with_multirange_slow_body_resumes(
            slowdown_after=40, resume_bytes=0)
        self.assertEqual(['bytes=0-49,100-104'] * 2, req_range_hdrs)
        error_lines = self.app.logger.get_lines_for_level('error')
        self.assertEqual(1, len(error_lines))
        self.assertIn('Trying to read next part of object multi-part GET '
                      '(retrying)', error_lines[0])

    def test_GET_with_multirange_slow_body_resumes_after_body_started(self):
        # First response times out after first part boundary/headers have been
        # read. Some part body has been yielded to the client so range header
        # is adjusted for the second backend request.
        # 140 bytes before timeout is sufficient for the part boundary, headers
        # and approx 50 body bytes to be read, but _MultipartMimeFileLikeObject
        # buffers bytes from the backend response such that only 20 bytes are
        # actually yielded to the client.
        req_range_hdrs = self._do_test_GET_with_multirange_slow_body_resumes(
            slowdown_after=140, resume_bytes=20)
        self.assertEqual(['bytes=0-49,100-104', 'bytes=20-49,100-104'],
                         req_range_hdrs)
        error_lines = self.app.logger.get_lines_for_level('error')
        self.assertEqual(1, len(error_lines))
        self.assertIn('Trying to read object during GET (retrying) ',
                      error_lines[0])

    def test_GET_with_multirange_slow_body_unable_to_resume(self):
        self.app.recoverable_node_timeout = 0.01
        obj_data = b'testing' * 100
        etag = md5(obj_data, usedforsecurity=False).hexdigest()
        boundary = b'81eb9c110b32ced5fe'

        resp_body = b'\r\n'.join([
            b'--' + boundary,
            b'Content-Type: application/octet-stream',
            b'Content-Range: bytes 0-49/700',
            b'',
            obj_data[0:50],
            b'--' + boundary,
            b'Content-Type: application/octet-stream',
            b'Content-Range: bytes 100-104/700',
            b'',
            obj_data[100:105],
            b'--' + boundary + b'--',
        ])

        headers = {
            'Etag': etag,
            'Content-Type': b'multipart/byteranges;boundary=' + boundary,
            'Content-Length': len(resp_body),
            'X-Timestamp': Timestamp(self.ts()).normal,
        }
        responses = [
            StubResponse(206, resp_body, headers, slowdown=0.1),
            StubResponse(206, resp_body, headers, slowdown=0.1),
            StubResponse(206, resp_body, headers, slowdown=0.1),
        ]

        def get_response(req):
            return responses.pop(0) if responses else StubResponse(404)

        req = swob.Request.blank('/v1/a/c/o', headers={
            'Range': 'bytes=0-49,100-104'})
        response_chunks = []
        with capture_http_requests(get_response) as log:
            resp = req.get_response(self.app)
            with self.assertRaises(ChunkReadTimeout):
                # note: the error is raised while the resp_iter is read...
                for chunk in resp.app_iter:
                    response_chunks.append(chunk)
        self.assertEqual(response_chunks, [])
        self.assertEqual(resp.status_int, 206)
        self.assertEqual([1, 1, 1],
                         node_error_counts(self.app, self.obj_ring.devs))
        self.assertEqual(6, len(log))
        error_lines = self.app.logger.get_lines_for_level('error')
        self.assertEqual(3, len(error_lines))
        for line in error_lines:
            self.assertIn('Trying to read next part of object multi-part GET '
                          '(retrying)', line)

    def test_GET_unable_to_resume(self):
        self.app.recoverable_node_timeout = 0.01
        self.app.client_timeout = 0.1
        self.app.object_chunk_size = 10
        resp_body = b'length 8'
        etag = md5(resp_body, usedforsecurity=False).hexdigest()
        headers = {
            'Etag': etag,
            'Content-Type': b'plain/text',
            'Content-Length': len(resp_body),
            'X-Timestamp': Timestamp(self.ts()).normal,
        }

        # make all responses slow...
        responses = [
            StubResponse(200, resp_body, headers, slowdown=0.1),
            StubResponse(200, resp_body, headers, slowdown=0.1),
            StubResponse(200, resp_body, headers, slowdown=0.1),
        ]

        def get_response(req):
            return responses.pop(0) if responses else StubResponse(404)

        req = swob.Request.blank('/v1/a/c/o')
        with capture_http_requests(get_response):
            resp = req.get_response(self.app)
            with self.assertRaises(ChunkReadTimeout):
                _ = resp.body
        self.assertEqual(resp.status_int, 200)
        self.assertEqual(etag, resp.headers.get('ETag'))
        self.assertEqual([1] * self.replicas(),
                         node_error_counts(self.app, self.obj_ring.devs))

        error_lines = self.app.logger.get_lines_for_level('error')
        self.assertEqual(3, len(error_lines))
        for line in error_lines[:3]:
            self.assertIn('Trying to read object during GET', line)

    def test_GET_newest_will_not_resume(self):
        # verify that request with x-newest use node_timeout and don't resume
        self.app.node_timeout = 0.01
        # set recoverable_node_timeout crazy high to verify that this is not
        # the timeout value that is used
        self.app.recoverable_node_timeout = 1000
        self.app.client_timeout = 0.1
        self.app.object_chunk_size = 10
        resp_body = b'length 8'
        etag = md5(resp_body, usedforsecurity=False).hexdigest()
        headers = {
            'Etag': etag,
            'Content-Type': b'plain/text',
            'Content-Length': len(resp_body),
            'X-Timestamp': Timestamp(self.ts()).normal,
        }

        # make all responses slow...
        responses = [
            StubResponse(200, resp_body, headers, slowdown=0.1),
        ]

        def get_response(req):
            return responses.pop(0) if responses else StubResponse(404)

        req = swob.Request.blank('/v1/a/c/o', headers={'X-Newest': 'true'})
        with capture_http_requests(get_response):
            resp = req.get_response(self.app)
            with self.assertRaises(ChunkReadTimeout):
                _ = resp.body
        self.assertEqual(resp.status_int, 200)
        self.assertEqual(etag, resp.headers.get('ETag'))
        error_lines = self.app.logger.get_lines_for_level('error')
        self.assertEqual(0, len(error_lines))

    def test_GET_resuming_ignores_416(self):
        # verify that a resuming getter will not try to use the content of a
        # 416 response (because it's etag will mismatch that from the first
        # response)
        self.app.recoverable_node_timeout = 0.01
        self.app.client_timeout = 0.1
        self.app.object_chunk_size = 10
        body = b'length 8'
        body_short = b'four'
        body_416 = b'<html><h1>Requested Range Not Satisfiable</h1>' \
                   b'<p>The Range requested is not available.</p></html>'
        etag = md5(body, usedforsecurity=False).hexdigest()
        etag_short = md5(body_short, usedforsecurity=False).hexdigest()
        headers_206 = {
            'Etag': etag,
            'Content-Length': len(body),
            'X-Timestamp': Timestamp(self.ts()).normal,
            'Content-Range': 'bytes 7-8/8'
        }
        headers_416 = {
            # note: 416 when applying the same range implies different object
            # length and therefore different etag
            'Etag': etag_short,
            'Content-Length': len(body_416),
            'X-Timestamp': Timestamp(self.ts()).normal,
            'Content-Range': 'bytes */4'
        }
        req = swift.common.swob.Request.blank(
            '/v1/a/c/o', headers={'Range': 'bytes=7-8'})
        # make the first response slow...
        read_sleeps = [0.1, 0]
        with mocked_http_conn(206, 416, 206, body_iter=[body, body_416, body],
                              headers=[headers_206, headers_416, headers_206],
                              slow=read_sleeps) as log:
            resp = req.get_response(self.app)
            self.assertEqual(resp.status_int, 206)
            resp_body = resp.body
        self.assertEqual(b'length 8', resp_body)
        self.assertEqual(len(log.requests), 3)
        self.assertEqual('bytes=7-8', log.requests[0]['headers']['Range'])
        self.assertEqual('bytes=7-8', log.requests[1]['headers']['Range'])
        self.assertEqual('bytes=7-8', log.requests[2]['headers']['Range'])

    def test_GET_resuming(self):
        self.app.recoverable_node_timeout = 0.01
        self.app.client_timeout = 0.1
        self.app.object_chunk_size = 10
        body = b'length 8'
        etag = md5(body, usedforsecurity=False).hexdigest()
        headers_200 = {
            'Etag': etag,
            'Content-Length': len(body),
            'X-Timestamp': Timestamp(self.ts()).normal,
        }
        headers_206 = {
            # note: use of 'X-Backend-Ignore-Range-If-Metadata-Present' in
            # request means that 200 response did not evaluate the Range and
            # the proxy modifies requested backend range accordingly
            'Etag': etag,
            'Content-Length': len(body),
            'X-Timestamp': Timestamp(self.ts()).normal,
            'Content-Range': 'bytes 0-7/8'
        }
        req = swift.common.swob.Request.blank(
            '/v1/a/c/o',
            headers={'Range': 'bytes=9-10, 20-30',
                     'X-Backend-Ignore-Range-If-Metadata-Present':
                         'X-Static-Large-Object'})
        # make the first 2 responses slow...
        read_sleeps = [0.1, 0.1, 0]
        with mocked_http_conn(200, 206, 206, body_iter=[body, body, body],
                              headers=[headers_200, headers_206, headers_206],
                              slow=read_sleeps) as log:
            resp = req.get_response(self.app)
            self.assertEqual(resp.status_int, 200)
            resp_body = resp.body
        self.assertEqual(b'length 8', resp_body)
        self.assertEqual(len(log.requests), 3)
        # NB: original range is not satisfiable but is ignored
        self.assertEqual('bytes=9-10, 20-30',
                         log.requests[0]['headers']['Range'])
        self.assertIn('X-Backend-Ignore-Range-If-Metadata-Present',
                      log.requests[0]['headers'])
        # backend Range is updated to something that is satisfiable
        self.assertEqual('bytes=0-7,20-30',
                         log.requests[1]['headers']['Range'])
        self.assertNotIn('X-Backend-Ignore-Range-If-Metadata-Present',
                         log.requests[1]['headers'])
        self.assertEqual('bytes=0-7,20-30',
                         log.requests[2]['headers']['Range'])
        self.assertNotIn('X-Backend-Ignore-Range-If-Metadata-Present',
                         log.requests[2]['headers'])
        self.assertEqual([1, 1] + [0] * (self.replicas() - 2),
                         node_error_counts(self.app, self.obj_ring.devs))

    def test_GET_transfer_encoding_chunked(self):
        req = swift.common.swob.Request.blank('/v1/a/c/o')
        with set_http_connect(200, headers={'transfer-encoding': 'chunked'}):
            resp = req.get_response(self.app)
        self.assertEqual(resp.status_int, 200)
        self.assertEqual(resp.headers['Transfer-Encoding'], 'chunked')

    def _test_removes_swift_bytes(self, method):
        req = swift.common.swob.Request.blank('/v1/a/c/o', method=method)
        with set_http_connect(
                200, headers={'content-type': 'image/jpeg; swift_bytes=99'}):
            resp = req.get_response(self.app)
        self.assertEqual(resp.status_int, 200)
        self.assertEqual(resp.headers['Content-Type'], 'image/jpeg')

    def test_GET_removes_swift_bytes(self):
        self._test_removes_swift_bytes('GET')

    def test_HEAD_removes_swift_bytes(self):
        self._test_removes_swift_bytes('HEAD')

    def test_GET_error(self):
        req = swift.common.swob.Request.blank('/v1/a/c/o')
        self.app.logger.txn_id = req.environ['swift.trans_id'] = 'my-txn-id'
        stdout = StringIO()
        with set_http_connect(503, 200), \
                mock.patch('sys.stdout', stdout):
            resp = req.get_response(self.app)
        self.assertEqual(resp.status_int, 200)
        for line in stdout.getvalue().splitlines():
            self.assertIn('my-txn-id', line)
        self.assertIn('From Object Server', stdout.getvalue())

    def test_GET_handoff(self):
        req = swift.common.swob.Request.blank('/v1/a/c/o')
        codes = [503] * self.obj_ring.replicas + [200]
        with set_http_connect(*codes):
            resp = req.get_response(self.app)
        self.assertEqual(resp.status_int, 200)

    def test_GET_not_found(self):
        req = swift.common.swob.Request.blank('/v1/a/c/o')
        codes = [404] * (self.obj_ring.replicas +
                         self.obj_ring.max_more_nodes)
        with set_http_connect(*codes):
            resp = req.get_response(self.app)
        self.assertEqual(resp.status_int, 404)

    def test_GET_primaries_explode(self):
        req = swift.common.swob.Request.blank('/v1/a/c/o')
        codes = [Exception('kaboom!')] * self.obj_ring.replicas + (
            [404] * self.obj_ring.max_more_nodes)
        with set_http_connect(*codes):
            resp = req.get_response(self.app)
        self.assertEqual(resp.status_int, 503)

    def test_GET_primaries_timeout(self):
        req = swift.common.swob.Request.blank('/v1/a/c/o')
        codes = [Timeout()] * self.obj_ring.replicas + (
            [404] * self.obj_ring.max_more_nodes)
        with set_http_connect(*codes):
            resp = req.get_response(self.app)
        self.assertEqual(resp.status_int, 503)
        self.assertEqual([1] * self.replicas(),
                         node_error_counts(self.app, self.obj_ring.devs))

    def test_HEAD_error_limit_supression_count(self):
        def do_test(primary_codes, expected, clear_stats=True):
            if clear_stats:
                self.app.error_limiter.stats.clear()
            random.shuffle(primary_codes)
            handoff_codes = [404] * self.obj_ring.max_more_nodes
            with set_http_connect(*primary_codes + handoff_codes):
                req = swift.common.swob.Request.blank(
                    '/v1/a/c/o', method='HEAD')
                resp = req.get_response(self.app)
            self.assertEqual(resp.status_int, expected)

        policy_opts = self.app.get_policy_options(None)
        policy_opts.rebalance_missing_suppression_count = 1
        # even with disks unmounted you can run with suppression_count = 1
        do_test([507, 404, 404], 404)
        # error limiting can make things wonky
        do_test([404, 404], 404, clear_stats=False)
        # and it gets a little dicy rebooting nodes
        do_test([Timeout(), 404], 503, clear_stats=False)
        do_test([507, Timeout(), 404], 503)
        # unless you turn it off
        policy_opts.rebalance_missing_suppression_count = 0
        do_test([507, Timeout(), 404], 404)

    def test_GET_primaries_error_during_rebalance(self):
        def do_test(primary_codes, expected, include_timestamp=False):
            random.shuffle(primary_codes)
            handoff_codes = [404] * self.obj_ring.max_more_nodes
            headers = None
            if include_timestamp:
                headers = [{'X-Backend-Timestamp': '123.456'}] * 3
                headers.extend({} for _ in handoff_codes)
            with set_http_connect(*primary_codes + handoff_codes,
                                  headers=headers):
                req = swift.common.swob.Request.blank('/v1/a/c/o')
                resp = req.get_response(self.app)
            self.assertEqual(resp.status_int, expected)

        # with two of out three backend errors a client should retry
        do_test([Timeout(), Exception('kaboom!'), 404], 503)
        # unless there's a timestamp associated
        do_test([Timeout(), Exception('kaboom!'), 404], 404,
                include_timestamp=True)
        # when there's more 404s, we trust it more
        do_test([Timeout(), 404, 404], 404)
        # unless we explicitly *don't* want to trust it
        policy_opts = self.app.get_policy_options(None)
        policy_opts.rebalance_missing_suppression_count = 2
        do_test([Timeout(), 404, 404], 503)

        # overloaded primary after double rebalance
        # ... opts should increase rebalance_missing_suppression_count
        policy_opts.rebalance_missing_suppression_count = 2
        do_test([Timeout(), 404, 404], 503)

        # two primaries out, but no rebalance
        # ... default is fine for tombstones
        policy_opts.rebalance_missing_suppression_count = 1
        do_test([Timeout(), Exception('kaboom!'), 404], 404,
                include_timestamp=True)
        # ... but maybe not ideal for missing names
        # (N.B. 503 isn't really a BAD response here)
        do_test([Timeout(), Exception('kaboom!'), 404], 503)
        # still ... ops might think they should tune it down
        policy_opts.rebalance_missing_suppression_count = 0
        do_test([Timeout(), Exception('kaboom!'), 404], 404)
        # and we could maybe leave it like this for the next rebalance
        do_test([Timeout(), 404, 404], 404)
        # ... but it gets bad when faced with timeouts, b/c we can't trust a
        # single primary 404 response during rebalance
        do_test([Timeout(), Timeout(), 404], 404)
        # ops needs to fix configs to get the 503
        policy_opts.rebalance_missing_suppression_count = 1
        do_test([Timeout(), Timeout(), 404], 503)

    def test_GET_primaries_mixed_explode_and_timeout(self):
        req = swift.common.swob.Request.blank('/v1/a/c/o')
        primaries = []
        for i in range(self.obj_ring.replicas):
            if i % 2:
                primaries.append(Timeout())
            else:
                primaries.append(Exception('kaboom!'))
        codes = primaries + [404] * self.obj_ring.max_more_nodes
        with set_http_connect(*codes):
            resp = req.get_response(self.app)
        self.assertEqual(resp.status_int, 503)

    def test_primary_returns_some_nonsense_timestamp(self):
        req = swift.common.swob.Request.blank('/v1/a/c/o')
        # an un-handled ValueError in _make_node_request should just continue
        # to the next node rather than hang the request
        headers = [{'X-Backend-Timestamp': 'not-a-timestamp'}, {}]
        codes = [200, 200]
        with quiet_eventlet_exceptions(), set_http_connect(
                *codes, headers=headers):
            resp = req.get_response(self.app)
        self.assertEqual(resp.status_int, 200)

    def test_GET_not_found_when_404_newer(self):
        # if proxy receives a 404, it keeps waiting for other connections until
        # max number of nodes in hopes of finding an object, but if 404 is
        # more recent than a 200, then it should ignore 200 and return 404
        req = swift.common.swob.Request.blank('/v1/a/c/o')
        codes = [404] * self.obj_ring.replicas + \
                [200] * self.obj_ring.max_more_nodes
        ts_iter = iter([2] * self.obj_ring.replicas +
                       [1] * self.obj_ring.max_more_nodes)
        with set_http_connect(*codes, timestamps=ts_iter):
            resp = req.get_response(self.app)
        self.assertEqual(resp.status_int, 404)

    def test_GET_x_newest_not_found_when_404_newer(self):
        # if proxy receives a 404, it keeps waiting for other connections until
        # max number of nodes in hopes of finding an object, but if 404 is
        # more recent than a 200, then it should ignore 200 and return 404
        req = swift.common.swob.Request.blank('/v1/a/c/o',
                                              headers={'X-Newest': 'true'})
        codes = ([200] +
                 [404] * self.obj_ring.replicas +
                 [200] * (self.obj_ring.max_more_nodes - 1))
        ts_iter = iter([1] +
                       [2] * self.obj_ring.replicas +
                       [1] * (self.obj_ring.max_more_nodes - 1))
        with set_http_connect(*codes, timestamps=ts_iter):
            resp = req.get_response(self.app)
        self.assertEqual(resp.status_int, 404)

    def test_PUT_delete_at(self):
        t = str(int(time.time() + 100))
        req = swob.Request.blank('/v1/a/c/o', method='PUT', body=b'',
                                 headers={'Content-Type': 'foo/bar',
                                          'X-Delete-At': t})
        put_headers = []

        def capture_headers(ip, port, device, part, method, path, headers,
                            **kwargs):
            if method == 'PUT':
                put_headers.append(headers)
        codes = [201] * self.obj_ring.replicas
        with set_http_connect(*codes, give_connect=capture_headers):
            resp = req.get_response(self.app)
        self.assertEqual(resp.status_int, 201)
        for given_headers in put_headers:
            self.assertEqual(given_headers.get('X-Delete-At'), t)
            self.assertIn('X-Delete-At-Host', given_headers)
            self.assertIn('X-Delete-At-Device', given_headers)
            self.assertIn('X-Delete-At-Partition', given_headers)
            self.assertIn('X-Delete-At-Container', given_headers)

    def test_POST_delete_at_with_x_open_expired(self):
        t_delete = str(int(time.time() + 30))

        def capture_headers(ip, port, device, part, method, path, headers,
                            **kwargs):
            if method == 'POST':
                post_headers.append(headers)

        def do_post(extra_headers):
            headers = {'Content-Type': 'foo/bar',
                       'X-Delete-At': t_delete}
            headers.update(extra_headers)
            req_post = swob.Request.blank('/v1/a/c/o', method='POST', body=b'',
                                          headers=headers)

            post_codes = [202] * self.obj_ring.replicas
            with set_http_connect(*post_codes, give_connect=capture_headers):
                resp = req_post.get_response(self.app)
            self.assertEqual(resp.status_int, 202)
            self.assertEqual(len(post_headers), self.obj_ring.replicas)
            for given_headers in post_headers:
                self.assertEqual(given_headers.get('X-Delete-At'), t_delete)
                self.assertIn('X-Delete-At-Host', given_headers)
                self.assertIn('X-Delete-At-Device', given_headers)
                self.assertIn('X-Delete-At-Partition', given_headers)
                self.assertIn('X-Delete-At-Container', given_headers)

<<<<<<< HEAD
        # Check when enable_open_expired config is set to true
        conf = {'enable_open_expired': 'true'}
        self.app = PatchedObjControllerApp(
            conf, account_ring=FakeRing(),
            container_ring=FakeRing(), logger=None)
        self.app.container_info = dict(self.container_info)
=======
        # Check when allow_open_expired config is set to true
        conf = {'allow_open_expired': 'true'}
        self.app = PatchedObjControllerApp(
            conf, account_ring=FakeRing(),
            container_ring=FakeRing(), logger=None)
        self.app.container_info = dict(self.fake_container_info())
>>>>>>> 6bd40bdd
        self.obj_ring = self.app.get_object_ring(int(self.policy))

        post_headers = []
        do_post({})
        for given_headers in post_headers:
            self.assertNotIn('X-Backend-Open-Expired', given_headers)

        post_headers = []
        do_post({'X-Open-Expired': 'false'})
        for given_headers in post_headers:
            self.assertNotIn('X-Backend-Open-Expired', given_headers)

        post_headers = []
        do_post({'X-Open-Expired': 'true'})
        for given_headers in post_headers:
            self.assertEqual(given_headers.get('X-Backend-Open-Expired'),
                             'true')

<<<<<<< HEAD
        # Check when enable_open_expired config is set to false
        conf = {'enable_open_expired': 'false'}
        self.app = PatchedObjControllerApp(
            conf, account_ring=FakeRing(),
            container_ring=FakeRing(), logger=None)
        self.app.container_info = dict(self.container_info)
=======
        # Check when allow_open_expired config is set to false
        conf = {'allow_open_expired': 'false'}
        self.app = PatchedObjControllerApp(
            conf, account_ring=FakeRing(),
            container_ring=FakeRing(), logger=None)
        self.app.container_info = dict(self.fake_container_info())
>>>>>>> 6bd40bdd
        self.obj_ring = self.app.get_object_ring(int(self.policy))

        post_headers = []
        do_post({})
        for given_headers in post_headers:
            self.assertNotIn('X-Backend-Open-Expired', given_headers)

        post_headers = []
        do_post({'X-Open-Expired': 'false'})
        for given_headers in post_headers:
            self.assertNotIn('X-Backend-Open-Expired', given_headers)

        post_headers = []
        do_post({'X-Open-Expired': 'true'})
        for given_headers in post_headers:
            self.assertNotIn('X-Backend-Open-Expired', given_headers)

    def test_PUT_converts_delete_after_to_delete_at(self):
        req = swob.Request.blank('/v1/a/c/o', method='PUT', body=b'',
                                 headers={'Content-Type': 'foo/bar',
                                          'X-Delete-After': '60'})
        put_headers = []

        def capture_headers(ip, port, device, part, method, path, headers,
                            **kwargs):
            if method == 'PUT':
                put_headers.append(headers)
        codes = [201] * self.obj_ring.replicas
        t = time.time()
        with set_http_connect(*codes, give_connect=capture_headers):
            with mock.patch('time.time', lambda: t):
                resp = req.get_response(self.app)
        self.assertEqual(resp.status_int, 201)
        expected_delete_at = str(int(t) + 60)
        for given_headers in put_headers:
            self.assertEqual(given_headers.get('X-Delete-At'),
                             expected_delete_at)
            self.assertIn('X-Delete-At-Host', given_headers)
            self.assertIn('X-Delete-At-Device', given_headers)
            self.assertIn('X-Delete-At-Partition', given_headers)
            self.assertIn('X-Delete-At-Container', given_headers)

    def test_container_sync_put_x_timestamp_not_found(self):
        test_indexes = [None] + [int(p) for p in POLICIES]
        for policy_index in test_indexes:
            self.app.container_info['storage_policy'] = policy_index
            put_timestamp = utils.Timestamp.now().normal
            req = swob.Request.blank(
                '/v1/a/c/o', method='PUT', headers={
                    'Content-Length': 0,
                    'X-Timestamp': put_timestamp})
            codes = [201] * self.obj_ring.replicas
            with set_http_connect(*codes):
                resp = req.get_response(self.app)
            self.assertEqual(resp.status_int, 201)

    def test_container_sync_put_x_timestamp_match(self):
        test_indexes = [None] + [int(p) for p in POLICIES]
        for policy_index in test_indexes:
            self.app.container_info['storage_policy'] = policy_index
            put_timestamp = utils.Timestamp.now().normal
            req = swob.Request.blank(
                '/v1/a/c/o', method='PUT', headers={
                    'Content-Length': 0,
                    'X-Timestamp': put_timestamp})
            ts_iter = itertools.repeat(put_timestamp)
            codes = [409] * self.obj_ring.replicas
            with set_http_connect(*codes, timestamps=ts_iter):
                resp = req.get_response(self.app)
            self.assertEqual(resp.status_int, 202)

    def test_container_sync_put_x_timestamp_older(self):
        ts = (utils.Timestamp(t) for t in itertools.count(int(time.time())))
        test_indexes = [None] + [int(p) for p in POLICIES]
        for policy_index in test_indexes:
            self.app.container_info['storage_policy'] = policy_index
            req = swob.Request.blank(
                '/v1/a/c/o', method='PUT', headers={
                    'Content-Length': 0,
                    'X-Timestamp': next(ts).internal})
            ts_iter = itertools.repeat(next(ts).internal)
            codes = [409] * self.obj_ring.replicas
            with set_http_connect(*codes, timestamps=ts_iter):
                resp = req.get_response(self.app)
            self.assertEqual(resp.status_int, 202)

    def test_container_sync_put_x_timestamp_newer(self):
        ts = (utils.Timestamp(t) for t in itertools.count(int(time.time())))
        test_indexes = [None] + [int(p) for p in POLICIES]
        for policy_index in test_indexes:
            orig_timestamp = next(ts).internal
            req = swob.Request.blank(
                '/v1/a/c/o', method='PUT', headers={
                    'Content-Length': 0,
                    'X-Timestamp': next(ts).internal})
            ts_iter = itertools.repeat(orig_timestamp)
            codes = [201] * self.obj_ring.replicas
            with set_http_connect(*codes, timestamps=ts_iter):
                resp = req.get_response(self.app)
            self.assertEqual(resp.status_int, 201)

    def test_put_x_timestamp_conflict(self):
        ts = (utils.Timestamp(t) for t in itertools.count(int(time.time())))
        req = swob.Request.blank(
            '/v1/a/c/o', method='PUT', headers={
                'Content-Length': 0,
                'X-Timestamp': next(ts).internal})
        ts_iter = iter([next(ts).internal, None, None])
        codes = [409] + [201] * (self.obj_ring.replicas - 1)
        with set_http_connect(*codes, timestamps=ts_iter):
            resp = req.get_response(self.app)
        self.assertEqual(resp.status_int, 202)

    def test_put_x_timestamp_conflict_with_missing_backend_timestamp(self):
        ts = (utils.Timestamp(t) for t in itertools.count(int(time.time())))
        req = swob.Request.blank(
            '/v1/a/c/o', method='PUT', headers={
                'Content-Length': 0,
                'X-Timestamp': next(ts).internal})
        ts_iter = iter([None, None, None])
        codes = [409] * self.obj_ring.replicas
        with set_http_connect(*codes, timestamps=ts_iter):
            resp = req.get_response(self.app)
        self.assertEqual(resp.status_int, 202)

    def test_put_x_timestamp_conflict_with_other_weird_success_response(self):
        ts = (utils.Timestamp(t) for t in itertools.count(int(time.time())))
        req = swob.Request.blank(
            '/v1/a/c/o', method='PUT', headers={
                'Content-Length': 0,
                'X-Timestamp': next(ts).internal})
        ts_iter = iter([next(ts).internal, None, None])
        codes = [409] + [(201, 'notused')] * (self.obj_ring.replicas - 1)
        with set_http_connect(*codes, timestamps=ts_iter):
            resp = req.get_response(self.app)
        self.assertEqual(resp.status_int, 202)

    def test_put_x_timestamp_conflict_with_if_none_match(self):
        ts = (utils.Timestamp(t) for t in itertools.count(int(time.time())))
        req = swob.Request.blank(
            '/v1/a/c/o', method='PUT', headers={
                'Content-Length': 0,
                'If-None-Match': '*',
                'X-Timestamp': next(ts).internal})
        ts_iter = iter([next(ts).internal, None, None])
        codes = [409] + [(412, 'notused')] * (self.obj_ring.replicas - 1)
        with set_http_connect(*codes, timestamps=ts_iter):
            resp = req.get_response(self.app)
        self.assertEqual(resp.status_int, 412)

    def test_container_sync_put_x_timestamp_race(self):
        ts = (utils.Timestamp(t) for t in itertools.count(int(time.time())))
        test_indexes = [None] + [int(p) for p in POLICIES]
        for policy_index in test_indexes:
            put_timestamp = next(ts).internal
            req = swob.Request.blank(
                '/v1/a/c/o', method='PUT', headers={
                    'Content-Length': 0,
                    'X-Timestamp': put_timestamp})

            # object nodes they respond 409 because another in-flight request
            # finished and now the on disk timestamp is equal to the request.
            put_ts = [put_timestamp] * self.obj_ring.replicas
            codes = [409] * self.obj_ring.replicas

            ts_iter = iter(put_ts)
            with set_http_connect(*codes, timestamps=ts_iter):
                resp = req.get_response(self.app)
            self.assertEqual(resp.status_int, 202)

    def test_container_sync_put_x_timestamp_unsynced_race(self):
        ts = (utils.Timestamp(t) for t in itertools.count(int(time.time())))
        test_indexes = [None] + [int(p) for p in POLICIES]
        for policy_index in test_indexes:
            put_timestamp = next(ts).internal
            req = swob.Request.blank(
                '/v1/a/c/o', method='PUT', headers={
                    'Content-Length': 0,
                    'X-Timestamp': put_timestamp})

            # only one in-flight request finished
            put_ts = [None] * (self.obj_ring.replicas - 1)
            put_resp = [201] * (self.obj_ring.replicas - 1)
            put_ts += [put_timestamp]
            put_resp += [409]

            ts_iter = iter(put_ts)
            codes = put_resp
            with set_http_connect(*codes, timestamps=ts_iter):
                resp = req.get_response(self.app)
            self.assertEqual(resp.status_int, 202)

    def test_x_timestamp_not_overridden(self):
        def do_test(method, base_headers, resp_code):
            # no given x-timestamp
            req = swob.Request.blank(
                '/v1/a/c/o', method=method, headers=base_headers)
            codes = [resp_code] * self.replicas()
            with mocked_http_conn(*codes) as fake_conn:
                resp = req.get_response(self.app)
            self.assertEqual(resp.status_int, resp_code)
            self.assertEqual(self.replicas(), len(fake_conn.requests))
            for req in fake_conn.requests:
                self.assertIn('X-Timestamp', req['headers'])
                # check value can be parsed as valid timestamp
                Timestamp(req['headers']['X-Timestamp'])

            # given x-timestamp is retained
            def do_check(ts):
                headers = dict(base_headers)
                headers['X-Timestamp'] = ts.internal
                req = swob.Request.blank(
                    '/v1/a/c/o', method=method, headers=headers)
                codes = [resp_code] * self.replicas()
                with mocked_http_conn(*codes) as fake_conn:
                    resp = req.get_response(self.app)
                self.assertEqual(resp.status_int, resp_code)
                self.assertEqual(self.replicas(), len(fake_conn.requests))
                for req in fake_conn.requests:
                    self.assertEqual(ts.internal,
                                     req['headers']['X-Timestamp'])

            do_check(Timestamp.now())
            do_check(Timestamp.now(offset=123))

            # given x-timestamp gets sanity checked
            headers = dict(base_headers)
            headers['X-Timestamp'] = 'bad timestamp'
            req = swob.Request.blank(
                '/v1/a/c/o', method=method, headers=headers)
            with mocked_http_conn() as fake_conn:
                resp = req.get_response(self.app)
            self.assertEqual(resp.status_int, 400)
            self.assertIn(b'X-Timestamp should be a UNIX timestamp ',
                          resp.body)

        do_test('PUT', {'Content-Length': 0}, 200)
        do_test('DELETE', {}, 204)


@patch_policies(
    [StoragePolicy(0, '1-replica', True),
     StoragePolicy(1, '4-replica', False),
     StoragePolicy(2, '8-replica', False),
     StoragePolicy(3, '15-replica', False)],
    fake_ring_args=[
        {'replicas': 1}, {'replicas': 4}, {'replicas': 8}, {'replicas': 15}])
class TestReplicatedObjControllerVariousReplicas(CommonObjectControllerMixin,
                                                 unittest.TestCase):
    controller_cls = obj.ReplicatedObjectController

    def test_DELETE_with_write_affinity(self):
        policy_index = 1
        self.policy = POLICIES[policy_index]
        policy_conf = self.app.get_policy_options(self.policy)
        self.app.container_info['storage_policy'] = policy_index
        policy_conf.write_affinity_handoff_delete_count = \
            self.replicas(self.policy) // 2
        policy_conf.write_affinity_is_local_fn = (
            lambda node: node['region'] == 1)

        req = swift.common.swob.Request.blank('/v1/a/c/o', method='DELETE')

        codes = [204, 204, 404, 404, 204, 204]
        with mocked_http_conn(*codes):
            resp = req.get_response(self.app)
        self.assertEqual(resp.status_int, 204)

        policy_conf.write_affinity_handoff_delete_count = 1

        codes = [204, 204, 404, 404, 204]
        with mocked_http_conn(*codes):
            resp = req.get_response(self.app)
        self.assertEqual(resp.status_int, 204)


@patch_policies()
class TestReplicatedObjControllerMimePutter(BaseObjectControllerMixin,
                                            unittest.TestCase):
    # tests specific to PUTs using a MimePutter
    expect_headers = {
        'X-Obj-Metadata-Footer': 'yes'
    }

    def setUp(self):
        super(TestReplicatedObjControllerMimePutter, self).setUp()
        # force use of a MimePutter
        self.app.use_put_v1 = False

    def test_PUT_error(self):
        req = swift.common.swob.Request.blank('/v1/a/c/o', method='PUT',
                                              body=b'')
        codes = [503] * self.replicas()
        with set_http_connect(*codes, expect_headers=self.expect_headers):
            resp = req.get_response(self.app)
        self.assertEqual(resp.status_int, 503)

    def _test_PUT_with_footers(self, test_body=b''):
        # verify that when footers are required the PUT body is multipart
        # and the footers are appended
        footers_callback = make_footers_callback(test_body)
        env = {'swift.callback.update_footers': footers_callback}
        req = swift.common.swob.Request.blank('/v1/a/c/o', method='PUT',
                                              environ=env)
        req.body = test_body
        # send bogus Etag header to differentiate from footer value
        req.headers['Etag'] = 'header_etag'
        codes = [201] * self.replicas()

        put_requests = defaultdict(
            lambda: {'headers': None, 'chunks': [], 'connection': None})

        def capture_body(conn, chunk):
            put_requests[conn.connection_id]['chunks'].append(chunk)
            put_requests[conn.connection_id]['connection'] = conn

        def capture_headers(ip, port, device, part, method, path, headers,
                            **kwargs):
            conn_id = kwargs['connection_id']
            put_requests[conn_id]['headers'] = headers

        resp_headers = {
            'Etag': '"resp_etag"',
            # NB: ignored!
            'Some-Header': 'Four',
        }
        with set_http_connect(*codes, expect_headers=self.expect_headers,
                              give_send=capture_body,
                              give_connect=capture_headers,
                              headers=resp_headers):
            resp = req.get_response(self.app)

        self.assertEqual(resp.status_int, 201)
        timestamps = {captured_req['headers']['x-timestamp']
                      for captured_req in put_requests.values()}
        self.assertEqual(1, len(timestamps), timestamps)
        self.assertEqual(dict(resp.headers), {
            'Content-Type': 'text/html; charset=UTF-8',
            'Content-Length': '0',
            'Etag': 'resp_etag',
            'Last-Modified': time.strftime(
                "%a, %d %b %Y %H:%M:%S GMT",
                time.gmtime(math.ceil(float(timestamps.pop())))),
        })
        for connection_id, info in put_requests.items():
            body = unchunk_body(b''.join(info['chunks']))
            headers = info['headers']
            boundary = headers['X-Backend-Obj-Multipart-Mime-Boundary']
            self.assertTrue(boundary is not None,
                            "didn't get boundary for conn %r" % (
                                connection_id,))
            self.assertEqual('chunked', headers['Transfer-Encoding'])
            self.assertEqual('100-continue', headers['Expect'])
            self.assertEqual('yes', headers['X-Backend-Obj-Metadata-Footer'])
            self.assertNotIn('X-Backend-Obj-Multiphase-Commit', headers)
            self.assertEqual('header_etag', headers['Etag'])

            # email.parser.FeedParser doesn't know how to take a multipart
            # message and boundary together and parse it; it only knows how
            # to take a string, parse the headers, and figure out the
            # boundary on its own.
            parser = EmailFeedParser()
            parser.feed(
                ("Content-Type: multipart/nobodycares; boundary=%s\r\n\r\n" %
                 boundary).encode('ascii'))
            parser.feed(body)
            message = parser.close()

            self.assertTrue(message.is_multipart())  # sanity check
            mime_parts = message.get_payload()
            # notice, no commit confirmation
            self.assertEqual(len(mime_parts), 2)
            obj_part, footer_part = mime_parts

            self.assertEqual(obj_part['X-Document'], 'object body')
            self.assertEqual(test_body, obj_part.get_payload(decode=True))

            # validate footer metadata
            self.assertEqual(footer_part['X-Document'], 'object metadata')
            footer_metadata = json.loads(footer_part.get_payload())
            self.assertTrue(footer_metadata)
            expected = {}
            footers_callback(expected)
            self.assertDictEqual(expected, footer_metadata)

            self.assertTrue(info['connection'].closed)

    def test_PUT_with_body_and_footers(self):
        self._test_PUT_with_footers(test_body=b'asdf')

    def test_PUT_with_no_body_and_footers(self):
        self._test_PUT_with_footers()


@contextmanager
def capture_http_requests(get_response):

    class FakeConn(object):

        def __init__(self, req):
            self.req = req
            self.resp = None
            self.path = "/"
            self.closed = False

        def getresponse(self):
            self.resp = get_response(self.req)
            return self.resp

        def putrequest(self, method, path, **kwargs):
            pass

        def putheader(self, k, v):
            pass

        def endheaders(self):
            pass

        def close(self):
            self.closed = True

    class ConnectionLog(object):

        def __init__(self):
            self.connections = []

        def __len__(self):
            return len(self.connections)

        def __getitem__(self, i):
            return self.connections[i]

        def __iter__(self):
            return iter(self.connections)

        def __call__(self, ip, port, method, path, headers, qs, ssl):
            req = {
                'ip': ip,
                'port': port,
                'method': method,
                'path': path,
                'headers': headers,
                'qs': qs,
                'ssl': ssl,
            }
            conn = FakeConn(req)
            self.connections.append(conn)
            return conn

    fake_conn = ConnectionLog()

    with mock.patch('swift.common.bufferedhttp.http_connect_raw',
                    new=fake_conn):
        yield fake_conn


class ECObjectControllerMixin(CommonObjectControllerMixin):
    # Add a few helper methods for EC tests.
    def _make_ec_archive_bodies(self, test_body, policy=None):
        policy = policy or self.policy
        return encode_frag_archive_bodies(policy, test_body)

    def _make_ec_object_stub(self, pattern='test', policy=None,
                             timestamp=None):
        policy = policy or self.policy
        if isinstance(pattern, six.text_type):
            pattern = pattern.encode('utf-8')
        test_body = pattern * policy.ec_segment_size
        test_body = test_body[:-random.randint(1, 1000)]
        return make_ec_object_stub(test_body, policy, timestamp)

    def _fake_ec_node_response(self, node_frags):
        return fake_ec_node_response(node_frags, self.policy)

    def test_GET_with_duplicate_but_sufficient_frag_indexes(self):
        obj1 = self._make_ec_object_stub()
        # proxy should ignore duplicated frag indexes and continue search for
        # a set of unique indexes, finding last one on a handoff
        node_frags = [
            {'obj': obj1, 'frag': 0},
            {'obj': obj1, 'frag': 0},  # duplicate frag
            {'obj': obj1, 'frag': 1},
            {'obj': obj1, 'frag': 1},  # duplicate frag
            {'obj': obj1, 'frag': 2},
            {'obj': obj1, 'frag': 2},  # duplicate frag
            {'obj': obj1, 'frag': 3},
            {'obj': obj1, 'frag': 3},  # duplicate frag
            {'obj': obj1, 'frag': 4},
            {'obj': obj1, 'frag': 4},  # duplicate frag
            {'obj': obj1, 'frag': 10},
            {'obj': obj1, 'frag': 11},
            {'obj': obj1, 'frag': 12},
            {'obj': obj1, 'frag': 13},
        ] * self.policy.ec_duplication_factor
        node_frags.append({'obj': obj1, 'frag': 5})  # first handoff

        fake_response = self._fake_ec_node_response(node_frags)

        req = swob.Request.blank('/v1/a/c/o')
        with capture_http_requests(fake_response) as log:
            resp = req.get_response(self.app)

        self.assertEqual(resp.status_int, 200)
        self.assertEqual(resp.headers['etag'], obj1['etag'])
        self.assertEqual(md5(
            resp.body, usedforsecurity=False).hexdigest(), obj1['etag'])

        # expect a request to all primaries plus one handoff
        self.assertEqual(self.replicas() + 1, len(log))
        collected_indexes = defaultdict(list)
        for conn in log:
            fi = conn.resp.headers.get('X-Object-Sysmeta-Ec-Frag-Index')
            if fi is not None:
                collected_indexes[fi].append(conn)
        self.assertEqual(len(collected_indexes), self.policy.ec_ndata)

    def test_GET_with_duplicate_but_insufficient_frag_indexes(self):
        obj1 = self._make_ec_object_stub()
        # proxy should ignore duplicated frag indexes and continue search for
        # a set of unique indexes, but fails to find one
        node_frags = [
            {'obj': obj1, 'frag': 0},
            {'obj': obj1, 'frag': 0},  # duplicate frag
            {'obj': obj1, 'frag': 1},
            {'obj': obj1, 'frag': 1},  # duplicate frag
            {'obj': obj1, 'frag': 2},
            {'obj': obj1, 'frag': 2},  # duplicate frag
            {'obj': obj1, 'frag': 3},
            {'obj': obj1, 'frag': 3},  # duplicate frag
            {'obj': obj1, 'frag': 4},
            {'obj': obj1, 'frag': 4},  # duplicate frag
            {'obj': obj1, 'frag': 10},
            {'obj': obj1, 'frag': 11},
            {'obj': obj1, 'frag': 12},
            {'obj': obj1, 'frag': 13},
        ]

        # ... and the rest are 404s which is limited by request_count
        # (2 * replicas in default) rather than max_extra_requests limitation
        # because the retries will be in ResumingGetter if the responses
        # are 404s
        node_frags += [[]] * (self.replicas() * 2 - len(node_frags))
        fake_response = self._fake_ec_node_response(node_frags)

        req = swob.Request.blank('/v1/a/c/o')
        with capture_http_requests(fake_response) as log:
            resp = req.get_response(self.app)

        self.assertEqual(resp.status_int, 503)

        # expect a request to all nodes
        self.assertEqual(2 * self.replicas(), len(log))
        collected_indexes = defaultdict(list)
        for conn in log:
            fi = conn.resp.headers.get('X-Object-Sysmeta-Ec-Frag-Index')
            if fi is not None:
                collected_indexes[fi].append(conn)
        self.assertEqual(len(collected_indexes), self.policy.ec_ndata - 1)


@patch_policies(with_ec_default=True)
class TestECObjController(ECObjectControllerMixin, unittest.TestCase):
    container_info = {
        'status': 200,
        'read_acl': None,
        'write_acl': None,
        'sync_key': None,
        'versions': None,
        'storage_policy': '0',
    }

    controller_cls = obj.ECObjectController

    def _add_frag_index(self, index, headers):
        # helper method to add a frag index header to an existing header dict
        hdr_name = 'X-Object-Sysmeta-Ec-Frag-Index'
        return dict(list(headers.items()) + [(hdr_name, index)])

    def test_determine_chunk_destinations(self):
        class FakePutter(object):
            def __init__(self, index):
                self.node_index = index

        controller = self.controller_cls(
            self.app, 'a', 'c', 'o')

        # create a dummy list of putters, check no handoffs
        putters = []
        expected = {}
        for index in range(self.policy.object_ring.replica_count):
            p = FakePutter(index)
            putters.append(p)
            expected[p] = self.policy.get_backend_index(index)
        got = controller._determine_chunk_destinations(putters, self.policy)
        self.assertEqual(got, expected)

        def _test_one_handoff(index):
            with mock.patch.object(putters[index], 'node_index', None):
                got = controller._determine_chunk_destinations(
                    putters, self.policy)
                self.assertEqual(got, expected)
                # Check that we don't mutate the putter
                self.assertEqual([p.node_index for p in putters],
                                 [None if i == index else i
                                  for i, _ in enumerate(putters)])

        # now lets make a handoff at the end
        _test_one_handoff(self.policy.object_ring.replica_count - 1)
        # now lets make a handoff at the start
        _test_one_handoff(0)
        # now lets make a handoff in the middle
        _test_one_handoff(2)

        # now lets make all of them handoffs
        for index in range(self.policy.object_ring.replica_count):
            putters[index].node_index = None
        got = controller._determine_chunk_destinations(putters, self.policy)
        self.assertEqual(sorted(got, key=lambda p: id(p)),
                         sorted(expected, key=lambda p: id(p)))

    def test_GET_simple(self):
        req = swift.common.swob.Request.blank('/v1/a/c/o')
        get_statuses = [200] * self.policy.ec_ndata
        get_hdrs = [{
            'Connection': 'close',
            'X-Object-Sysmeta-Ec-Scheme': self.policy.ec_scheme_description,
        }] * self.policy.ec_ndata
        with set_http_connect(*get_statuses, headers=get_hdrs):
            resp = req.get_response(self.app)
        self.assertEqual(resp.status_int, 200)
        self.assertIn('Accept-Ranges', resp.headers)
        self.assertNotIn('Connection', resp.headers)
        self.assertFalse([h for h in resp.headers
                          if h.lower().startswith('x-object-sysmeta-ec-')])

    def test_GET_disconnect(self):
        self.app.recoverable_node_timeout = 0.01
        self.app.client_timeout = 0.1
        # Before, we used the default 64k chunk size, so the entire ~16k test
        # data would come in the first chunk, and the generator should
        # cleanly exit by the time we reiterate() the response.
        self.app.object_chunk_size = 10
        segment_size = self.policy.ec_segment_size
        test_data = (b'test' * segment_size)[:-743]
        etag = md5(test_data, usedforsecurity=False).hexdigest()
        ec_archive_bodies = self._make_ec_archive_bodies(test_data)
        headers = {
            'X-Object-Sysmeta-Ec-Etag': etag,
            'X-Object-Sysmeta-Ec-Content-Length': len(test_data),
            'X-Timestamp': Timestamp(self.ts()).normal,
        }
        num_slow = 4
        responses = [
            (200, SlowBody(body, 0.1 if i < num_slow else 0.0),
             self._add_frag_index(i, headers))
            for i, body in enumerate(ec_archive_bodies)
        ] * self.policy.ec_duplication_factor

        status_codes, body_iter, headers = zip(*responses)
        req = swift.common.swob.Request.blank('/v1/a/c/o')
        with mocked_http_conn(*status_codes, body_iter=body_iter,
                              headers=headers) as log:
            resp = req.get_response(self.app)
            self.assertEqual(resp.status_int, 200)
            resp.app_iter.close()
        self.assertEqual(len(log.requests),
                         self.policy.ec_ndata + num_slow)

        def make_key(r):
            r['device'] = r['path'].split('/')[1]
            return '%(ip)s:%(port)s/%(device)s' % r
        # the first four slow nodes get errors incr'd
        expected_error_limiting = {
            make_key(r): {
                'errors': 1,
                'last_error': mock.ANY,
            }
            for r in log.requests[:4]
        }
        actual = {}
        for n in self.app.get_object_ring(int(self.policy)).devs:
            node_key = self.app.error_limiter.node_key(n)
            stats = self.app.error_limiter.stats.get(node_key) or {}
            if stats:
                actual[self.app.error_limiter.node_key(n)] = stats
        self.assertEqual(actual, expected_error_limiting)
        expected = ["Client disconnected on read of EC frag '/a/c/o'"] * 10
        self.assertEqual(
            self.app.logger.get_lines_for_level('warning'),
            expected)
        for read_line in self.app.logger.get_lines_for_level('error'):
            self.assertIn("Trying to read EC fragment during GET (retrying)",
                          read_line)
        self.assertEqual(
            len(self.logger.logger.records['ERROR']), 4,
            'Expected 4 ERROR lines, got %r' % (
                self.logger.logger.records['ERROR'], ))

    def test_GET_not_found_when_404_newer(self):
        # if proxy receives a 404, it keeps waiting for other connections until
        # max number of nodes in hopes of finding an object, but if 404 is
        # more recent than a 200, then it should ignore 200 and return 404
        req = swift.common.swob.Request.blank('/v1/a/c/o')
        rest = 2 * self.policy.object_ring.replica_count - 2
        codes = [200, 404] + [200] * rest
        ts_iter = iter([1, 2] + [1] * rest)
        with set_http_connect(*codes, timestamps=ts_iter):
            resp = req.get_response(self.app)
        self.assertEqual(resp.status_int, 404)

    def test_GET_primaries_error_during_rebalance(self):
        req = swift.common.swob.Request.blank('/v1/a/c/o')
        codes = [404] * (2 * self.policy.object_ring.replica_count)
        with mocked_http_conn(*codes):
            resp = req.get_response(self.app)
        self.assertEqual(resp.status_int, 404)
        for i in range(self.policy.object_ring.replica_count - 2):
            codes[i] = Timeout()
            with mocked_http_conn(*codes):
                resp = req.get_response(self.app)
            self.assertEqual(resp.status_int, 404)
            self.app.error_limiter.stats.clear()  # Reset error limiting

        # one more timeout is past the tipping point
        codes[self.policy.object_ring.replica_count - 2] = Timeout()
        with mocked_http_conn(*codes):
            resp = req.get_response(self.app)
        self.assertEqual(resp.status_int, 503)
        self.app.error_limiter.stats.clear()  # Reset error limiting

        # unless we have tombstones
        with mocked_http_conn(*codes, headers={'X-Backend-Timestamp': '1'}):
            resp = req.get_response(self.app)
        self.assertEqual(resp.status_int, 404)

    def _test_if_match(self, method):
        num_responses = self.policy.ec_ndata if method == 'GET' else 1

        def _do_test(match_value, backend_status,
                     etag_is_at='X-Object-Sysmeta-Does-Not-Exist'):
            req = swift.common.swob.Request.blank(
                '/v1/a/c/o', method=method,
                headers={'If-Match': match_value,
                         'X-Backend-Etag-Is-At': etag_is_at})
            get_resp = [backend_status] * num_responses
            resp_headers = {'Etag': 'frag_etag',
                            'X-Object-Sysmeta-Ec-Etag': 'data_etag',
                            'X-Object-Sysmeta-Alternate-Etag': 'alt_etag'}
            with set_http_connect(*get_resp, headers=resp_headers):
                resp = req.get_response(self.app)
            self.assertEqual('data_etag', resp.headers['Etag'])
            return resp

        # wildcard
        resp = _do_test('*', 200)
        self.assertEqual(resp.status_int, 200)

        # match
        resp = _do_test('"data_etag"', 200)
        self.assertEqual(resp.status_int, 200)

        # no match
        resp = _do_test('"frag_etag"', 412)
        self.assertEqual(resp.status_int, 412)

        # match wildcard against an alternate etag
        resp = _do_test('*', 200,
                        etag_is_at='X-Object-Sysmeta-Alternate-Etag')
        self.assertEqual(resp.status_int, 200)

        # match against an alternate etag
        resp = _do_test('"alt_etag"', 200,
                        etag_is_at='X-Object-Sysmeta-Alternate-Etag')
        self.assertEqual(resp.status_int, 200)

        # no match against an alternate etag
        resp = _do_test('"data_etag"', 412,
                        etag_is_at='X-Object-Sysmeta-Alternate-Etag')
        self.assertEqual(resp.status_int, 412)

    def test_GET_if_match(self):
        self._test_if_match('GET')

    def test_HEAD_if_match(self):
        self._test_if_match('HEAD')

    def _test_if_none_match(self, method):
        num_responses = self.policy.ec_ndata if method == 'GET' else 1

        def _do_test(match_value, backend_status,
                     etag_is_at='X-Object-Sysmeta-Does-Not-Exist'):
            req = swift.common.swob.Request.blank(
                '/v1/a/c/o', method=method,
                headers={'If-None-Match': match_value,
                         'X-Backend-Etag-Is-At': etag_is_at})
            get_resp = [backend_status] * num_responses
            resp_headers = {'Etag': 'frag_etag',
                            'X-Object-Sysmeta-Ec-Etag': 'data_etag',
                            'X-Object-Sysmeta-Alternate-Etag': 'alt_etag'}
            with set_http_connect(*get_resp, headers=resp_headers):
                resp = req.get_response(self.app)
            self.assertEqual('data_etag', resp.headers['Etag'])
            return resp

        # wildcard
        resp = _do_test('*', 304)
        self.assertEqual(resp.status_int, 304)

        # match
        resp = _do_test('"data_etag"', 304)
        self.assertEqual(resp.status_int, 304)

        # no match
        resp = _do_test('"frag_etag"', 200)
        self.assertEqual(resp.status_int, 200)

        # match wildcard against an alternate etag
        resp = _do_test('*', 304,
                        etag_is_at='X-Object-Sysmeta-Alternate-Etag')
        self.assertEqual(resp.status_int, 304)

        # match against an alternate etag
        resp = _do_test('"alt_etag"', 304,
                        etag_is_at='X-Object-Sysmeta-Alternate-Etag')
        self.assertEqual(resp.status_int, 304)

        # no match against an alternate etag
        resp = _do_test('"data_etag"', 200,
                        etag_is_at='X-Object-Sysmeta-Alternate-Etag')
        self.assertEqual(resp.status_int, 200)

    def test_GET_if_none_match(self):
        self._test_if_none_match('GET')

    def test_HEAD_if_none_match(self):
        self._test_if_none_match('HEAD')

    def test_GET_simple_x_newest(self):
        req = swift.common.swob.Request.blank('/v1/a/c/o',
                                              headers={'X-Newest': 'true'})
        codes = [200] * self.policy.ec_ndata
        with set_http_connect(*codes):
            resp = req.get_response(self.app)
        self.assertEqual(resp.status_int, 200)

    def test_GET_error(self):
        req = swift.common.swob.Request.blank('/v1/a/c/o')
        get_resp = [503] + [200] * self.policy.ec_ndata
        with set_http_connect(*get_resp):
            resp = req.get_response(self.app)
        self.assertEqual(resp.status_int, 200)

    def test_GET_no_response_error(self):
        req = swift.common.swob.Request.blank('/v1/a/c/o')
        with set_http_connect():
            resp = req.get_response(self.app)
        self.assertEqual(resp.status_int, 503)

    def test_GET_best_bucket_status_is_none(self):
        req = swift.common.swob.Request.blank('/v1/a/c/o')
        orig_choose_best_bucket = ECGetResponseCollection.choose_best_bucket

        def fake_choose_best_bucket(inst):
            # we don't yet understand the scenario in which a bucket would be
            # chosen with status == None so just pretend it happened
            bucket = orig_choose_best_bucket(inst)
            bucket.status = None
            return bucket

        with set_http_connect():
            with mock.patch(
                    'swift.proxy.controllers.obj.ECGetResponseCollection.'
                    'choose_best_bucket', fake_choose_best_bucket):
                resp = req.get_response(self.app)
        self.assertEqual(resp.status_int, 503)
        lines = self.logger.get_lines_for_level('error')
        self.assertTrue(lines)
        self.assertIn('best_bucket.status is None??', lines[-2])
        self.assertIn('status: None', lines[-2])
        self.assertIn('Object returning 503 for []', lines[-1])

    def test_feed_remaining_primaries(self):
        controller = self.controller_cls(
            self.app, 'a', 'c', 'o')
        safe_iter = utils.GreenthreadSafeIterator(NodeIter(
            'object', self.app, self.policy.object_ring, 0, self.logger,
            policy=self.policy, request=Request.blank('')))
        controller._fragment_GET_request = lambda *a, **k: next(safe_iter)
        pile = utils.GreenAsyncPile(self.policy.ec_ndata)
        for i in range(self.policy.ec_ndata):
            pile.spawn(controller._fragment_GET_request)
        req = swob.Request.blank('/v1/a/c/o')

        feeder_q = mock.MagicMock()

        def feeder_timeout(*a, **kw):
            # simulate trampoline
            sleep()
            # timeout immediately
            raise Empty
        feeder_q.get.side_effect = feeder_timeout
        controller.feed_remaining_primaries(
            safe_iter, pile, req, 0, self.policy,
            mock.MagicMock(), feeder_q, mock.MagicMock())
        expected_timeout = self.app.get_policy_options(
            self.policy).concurrency_timeout
        expected_call = mock.call(timeout=expected_timeout)
        expected_num_calls = self.policy.ec_nparity + 1
        self.assertEqual(feeder_q.get.call_args_list,
                         [expected_call] * expected_num_calls)

    def test_GET_timeout(self):
        req = swift.common.swob.Request.blank('/v1/a/c/o')
        self.app.recoverable_node_timeout = 0.01
        codes = [FakeStatus(404, response_sleep=1.0)] * 2 + \
            [200] * (self.policy.ec_ndata)
        with mocked_http_conn(*codes) as log:
            resp = req.get_response(self.app)
        self.assertEqual(resp.status_int, 200)
        self.assertEqual(self.policy.ec_ndata + 2, len(log.requests))
        self.assertEqual(
            len(self.logger.logger.records['ERROR']), 2,
            'Expected 2 ERROR lines, got %r' % (
                self.logger.logger.records['ERROR'], ))
        for retry_line in self.logger.logger.records['ERROR']:
            self.assertIn('ERROR with Object server', retry_line)
            self.assertIn('Trying to GET', retry_line)
            self.assertIn('Timeout (0.01s)', retry_line)
            self.assertIn(req.headers['x-trans-id'], retry_line)

    def test_GET_with_slow_primaries(self):
        segment_size = self.policy.ec_segment_size
        test_data = (b'test' * segment_size)[:-743]
        etag = md5(test_data, usedforsecurity=False).hexdigest()
        ec_archive_bodies = self._make_ec_archive_bodies(test_data)
        ts = self.ts()
        headers = []
        for i, body in enumerate(ec_archive_bodies):
            headers.append({
                'X-Object-Sysmeta-Ec-Etag': etag,
                'X-Object-Sysmeta-Ec-Content-Length': len(body),
                'X-Object-Sysmeta-Ec-Frag-Index':
                    self.policy.get_backend_index(i),
                'X-Backend-Timestamp': ts.internal,
                'X-Timestamp': ts.normal,
                'X-Backend-Durable-Timestamp': ts.internal,
                'X-Backend-Data-Timestamp': ts.internal,
            })

        req = swift.common.swob.Request.blank('/v1/a/c/o')

        policy_opts = self.app.get_policy_options(self.policy)
        policy_opts.concurrent_gets = True
        policy_opts.concurrency_timeout = 0.1

        status_codes = ([
            FakeStatus(200, response_sleep=2.0),
        ] * self.policy.ec_nparity) + ([
            FakeStatus(200),
        ] * self.policy.ec_ndata)
        self.assertEqual(len(status_codes), len(ec_archive_bodies))
        with mocked_http_conn(*status_codes, body_iter=ec_archive_bodies,
                              headers=headers) as log:
            resp = req.get_response(self.app)
        self.assertEqual(resp.status_int, 200)
        self.assertEqual(len(log.requests),
                         self.policy.ec_n_unique_fragments)

    def test_GET_with_some_slow_primaries(self):
        segment_size = self.policy.ec_segment_size
        test_data = (b'test' * segment_size)[:-289]
        etag = md5(test_data, usedforsecurity=False).hexdigest()
        ec_archive_bodies = self._make_ec_archive_bodies(test_data)
        ts = self.ts()
        headers = []
        for i, body in enumerate(ec_archive_bodies):
            headers.append({
                'X-Object-Sysmeta-Ec-Etag': etag,
                'X-Object-Sysmeta-Ec-Content-Length': len(body),
                'X-Object-Sysmeta-Ec-Frag-Index':
                    self.policy.get_backend_index(i),
                'X-Backend-Timestamp': ts.internal,
                'X-Timestamp': ts.normal,
                'X-Backend-Durable-Timestamp': ts.internal,
                'X-Backend-Data-Timestamp': ts.internal,
            })

        req = swift.common.swob.Request.blank('/v1/a/c/o')

        policy_opts = self.app.get_policy_options(self.policy)
        policy_opts.concurrent_gets = True
        policy_opts.concurrency_timeout = 0.1

        slow_count = self.policy.ec_nparity
        status_codes = ([
            FakeStatus(200, response_sleep=2.0),
        ] * slow_count) + ([
            FakeStatus(200),
        ] * (self.policy.ec_ndata - slow_count))
        random.shuffle(status_codes)
        status_codes.extend([
            FakeStatus(200),
        ] * slow_count)
        self.assertEqual(len(status_codes), len(ec_archive_bodies))
        with mocked_http_conn(*status_codes, body_iter=ec_archive_bodies,
                              headers=headers) as log:
            resp = req.get_response(self.app)
        self.assertEqual(resp.status_int, 200)
        self.assertEqual(len(log.requests),
                         self.policy.ec_n_unique_fragments)

    def test_ec_concurrent_GET_with_slow_leaders(self):
        segment_size = self.policy.ec_segment_size
        test_data = (b'test' * segment_size)[:-289]
        etag = md5(test_data).hexdigest()
        ec_archive_bodies = self._make_ec_archive_bodies(test_data)
        ts = self.ts()
        headers = []
        for i, body in enumerate(ec_archive_bodies):
            headers.append({
                'X-Object-Sysmeta-Ec-Etag': etag,
                'X-Object-Sysmeta-Ec-Content-Length': len(body),
                'X-Object-Sysmeta-Ec-Frag-Index':
                    self.policy.get_backend_index(i),
                'X-Backend-Timestamp': ts.internal,
                'X-Timestamp': ts.normal,
                'X-Backend-Durable-Timestamp': ts.internal,
                'X-Backend-Data-Timestamp': ts.internal,
            })

        req = swift.common.swob.Request.blank('/v1/a/c/o')

        policy_opts = self.app.get_policy_options(self.policy)
        policy_opts.concurrent_gets = True
        policy_opts.concurrency_timeout = 0.0

        slow_count = 4
        status_codes = ([
            FakeStatus(200, response_sleep=0.2),
        ] * slow_count) + ([
            FakeStatus(200, response_sleep=0.1),
        ] * (self.policy.ec_n_unique_fragments - slow_count))
        for i in range(slow_count):
            # poison the super slow requests
            ec_archive_bodies[i] = ''
        with mocked_http_conn(*status_codes, body_iter=ec_archive_bodies,
                              headers=headers) as log:
            resp = req.get_response(self.app)
            self.assertEqual(resp.status_int, 200)
            self.assertEqual(resp.body, test_data, '%r != %r' % (
                resp.body if len(resp.body) < 60 else '%s...' % resp.body[:60],
                test_data if len(test_data) < 60 else '%s...' % test_data[:60],
            ))
        self.assertEqual(len(log.requests), self.policy.ec_n_unique_fragments)

    def test_GET_with_slow_nodes_and_failures(self):
        segment_size = self.policy.ec_segment_size
        test_data = (b'test' * segment_size)[:-289]
        etag = md5(test_data, usedforsecurity=False).hexdigest()
        ec_archive_bodies = self._make_ec_archive_bodies(test_data)
        ts = self.ts()
        headers = []
        for i, body in enumerate(ec_archive_bodies):
            headers.append({
                'X-Object-Sysmeta-Ec-Etag': etag,
                'X-Object-Sysmeta-Ec-Content-Length': len(body),
                'X-Object-Sysmeta-Ec-Frag-Index':
                    self.policy.get_backend_index(i),
                'X-Backend-Timestamp': ts.internal,
                'X-Timestamp': ts.normal,
                'X-Backend-Durable-Timestamp': ts.internal,
                'X-Backend-Data-Timestamp': ts.internal,
            })

        req = swift.common.swob.Request.blank('/v1/a/c/o')

        policy_opts = self.app.get_policy_options(self.policy)
        policy_opts.concurrent_gets = True
        policy_opts.concurrency_timeout = 0.1

        unused_resp = [
            FakeStatus(200, response_sleep=2.0),
            FakeStatus(200, response_sleep=2.0),
            500,
            416,
        ]
        self.assertEqual(len(unused_resp), self.policy.ec_nparity)
        status_codes = (
            [200] * (self.policy.ec_ndata - 4)) + unused_resp
        self.assertEqual(len(status_codes), self.policy.ec_ndata)
        # random.shuffle(status_codes)
        # make up for the failures
        status_codes.extend([200] * self.policy.ec_nparity)
        self.assertEqual(len(status_codes), len(ec_archive_bodies))
        bodies_with_errors = []
        for code, body in zip(status_codes, ec_archive_bodies):
            if code == 500:
                bodies_with_errors.append('Kaboom')
            elif code == 416:
                bodies_with_errors.append('That Range is no.')
            else:
                bodies_with_errors.append(body)
        with mocked_http_conn(*status_codes, body_iter=bodies_with_errors,
                              headers=headers) as log:
            resp = req.get_response(self.app)
        self.assertEqual(resp.status_int, 200)
        self.assertEqual(len(log.requests),
                         self.policy.ec_n_unique_fragments)

    def test_GET_with_one_slow_frag_lane(self):
        segment_size = self.policy.ec_segment_size
        test_data = (b'test' * segment_size)[:-454]
        etag = md5(test_data, usedforsecurity=False).hexdigest()
        ec_archive_bodies = self._make_ec_archive_bodies(test_data)
        ts = self.ts()
        headers = []
        for i, body in enumerate(ec_archive_bodies):
            headers.append({
                'X-Object-Sysmeta-Ec-Etag': etag,
                'X-Object-Sysmeta-Ec-Content-Length': len(body),
                'X-Object-Sysmeta-Ec-Frag-Index':
                    self.policy.get_backend_index(i),
                'X-Backend-Timestamp': ts.internal,
                'X-Timestamp': ts.normal,
                'X-Backend-Durable-Timestamp': ts.internal,
                'X-Backend-Data-Timestamp': ts.internal,
            })

        req = swift.common.swob.Request.blank('/v1/a/c/o')

        policy_opts = self.app.get_policy_options(self.policy)
        policy_opts.concurrent_gets = True
        policy_opts.concurrency_timeout = 0.1

        status_codes = [
            FakeStatus(200, response_sleep=2.0),
        ] + ([
            FakeStatus(200),
        ] * (self.policy.ec_ndata - 1))
        random.shuffle(status_codes)
        status_codes.extend([
            FakeStatus(200, response_sleep=2.0),
            FakeStatus(200, response_sleep=2.0),
            FakeStatus(200, response_sleep=2.0),
            FakeStatus(200),
        ])
        self.assertEqual(len(status_codes), len(ec_archive_bodies))
        with mocked_http_conn(*status_codes, body_iter=ec_archive_bodies,
                              headers=headers) as log:
            resp = req.get_response(self.app)
        self.assertEqual(resp.status_int, 200)
        self.assertEqual(len(log.requests),
                         self.policy.ec_n_unique_fragments)

    def test_GET_with_concurrent_ec_extra_requests(self):
        segment_size = self.policy.ec_segment_size
        test_data = (b'test' * segment_size)[:-454]
        etag = md5(test_data, usedforsecurity=False).hexdigest()
        ec_archive_bodies = self._make_ec_archive_bodies(test_data)
        ts = self.ts()
        headers = []
        for i, body in enumerate(ec_archive_bodies):
            headers.append({
                'X-Object-Sysmeta-Ec-Etag': etag,
                'X-Object-Sysmeta-Ec-Content-Length': len(body),
                'X-Object-Sysmeta-Ec-Frag-Index':
                    self.policy.get_backend_index(i),
                'X-Backend-Timestamp': ts.internal,
                'X-Timestamp': ts.normal,
                'X-Backend-Durable-Timestamp': ts.internal,
                'X-Backend-Data-Timestamp': ts.internal,
            })
        policy_opts = self.app.get_policy_options(self.policy)
        policy_opts.concurrent_ec_extra_requests = self.policy.ec_nparity - 1
        req = swift.common.swob.Request.blank('/v1/a/c/o')
        # w/o concurrent_gets ec_extra_requests has no effect
        status_codes = [200] * self.policy.ec_ndata
        with mocked_http_conn(*status_codes, body_iter=ec_archive_bodies,
                              headers=headers) as log:
            resp = req.get_response(self.app)
        self.assertEqual(resp.status_int, 200)
        self.assertEqual(len(log.requests), self.policy.ec_ndata)
        self.assertEqual(resp.body, test_data)

        policy_opts.concurrent_gets = True
        status_codes = [200] * (self.policy.object_ring.replicas - 1)
        with mocked_http_conn(*status_codes, body_iter=ec_archive_bodies,
                              headers=headers) as log:
            resp = req.get_response(self.app)
        self.assertEqual(resp.status_int, 200)
        self.assertEqual(len(log.requests),
                         self.policy.object_ring.replicas - 1)
        self.assertEqual(resp.body, test_data)

    def test_GET_with_body(self):
        req = swift.common.swob.Request.blank('/v1/a/c/o')
        # turn a real body into fragments
        segment_size = self.policy.ec_segment_size
        real_body = (b'asdf' * segment_size)[:-10]
        # split it up into chunks
        chunks = [real_body[x:x + segment_size]
                  for x in range(0, len(real_body), segment_size)]
        fragment_payloads = []
        for chunk in chunks:
            fragments = self.policy.pyeclib_driver.encode(chunk)
            if not fragments:
                break
            fragment_payloads.append(
                fragments * self.policy.ec_duplication_factor)
        # sanity
        sanity_body = b''
        for fragment_payload in fragment_payloads:
            sanity_body += self.policy.pyeclib_driver.decode(
                fragment_payload)
        self.assertEqual(len(real_body), len(sanity_body))
        self.assertEqual(real_body, sanity_body)

        # list(zip(...)) for py3 compatibility (zip is lazy there)
        node_fragments = list(zip(*fragment_payloads))
        self.assertEqual(len(node_fragments), self.replicas())  # sanity
        headers = {'X-Object-Sysmeta-Ec-Content-Length': str(len(real_body))}
        responses = [(200, b''.join(node_fragments[i]), headers)
                     for i in range(POLICIES.default.ec_ndata)]
        status_codes, body_iter, headers = zip(*responses)
        with set_http_connect(*status_codes, body_iter=body_iter,
                              headers=headers):
            resp = req.get_response(self.app)
        self.assertEqual(resp.status_int, 200)
        self.assertEqual(len(real_body), len(resp.body))
        self.assertEqual(real_body, resp.body)

    def test_GET_with_frags_swapped_around(self):
        segment_size = self.policy.ec_segment_size
        test_data = (b'test' * segment_size)[:-657]
        etag = md5(test_data, usedforsecurity=False).hexdigest()
        ec_archive_bodies = self._make_ec_archive_bodies(test_data)

        _part, primary_nodes = self.obj_ring.get_nodes('a', 'c', 'o')

        node_key = lambda n: (n['ip'], n['port'])
        backend_index = self.policy.get_backend_index
        ts = self.ts()

        response_map = {
            node_key(n): StubResponse(
                200, ec_archive_bodies[backend_index(i)], {
                    'X-Object-Sysmeta-Ec-Content-Length': len(test_data),
                    'X-Object-Sysmeta-Ec-Etag': etag,
                    'X-Object-Sysmeta-Ec-Frag-Index': backend_index(i),
                    'X-Timestamp': ts.normal,
                    'X-Backend-Timestamp': ts.internal
                }) for i, n in enumerate(primary_nodes)
        }

        # swap a parity response into a data node
        data_node = random.choice(primary_nodes[:self.policy.ec_ndata])
        parity_node = random.choice(
            primary_nodes[
                self.policy.ec_ndata:self.policy.ec_n_unique_fragments])
        (response_map[node_key(data_node)],
         response_map[node_key(parity_node)]) = \
            (response_map[node_key(parity_node)],
             response_map[node_key(data_node)])

        def get_response(req):
            req_key = (req['ip'], req['port'])
            return response_map.pop(req_key)

        req = swob.Request.blank('/v1/a/c/o')
        with capture_http_requests(get_response) as log:
            resp = req.get_response(self.app)

        self.assertEqual(resp.status_int, 200)
        self.assertEqual(len(log), self.policy.ec_ndata)
        self.assertEqual(len(response_map),
                         len(primary_nodes) - self.policy.ec_ndata)

    def test_GET_with_no_success(self):
        node_frags = [[]] * 28  # no frags on any node

        fake_response = self._fake_ec_node_response(node_frags)

        req = swob.Request.blank('/v1/a/c/o')
        with capture_http_requests(fake_response) as log:
            resp = req.get_response(self.app)

        self.assertEqual(resp.status_int, 404)
        self.assertEqual(len(log), 2 * self.replicas())

    def test_GET_with_only_handoffs(self):
        obj1 = self._make_ec_object_stub()

        node_frags = [[]] * self.replicas()  # all primaries missing
        node_frags = node_frags + [  # handoffs
            {'obj': obj1, 'frag': 0},
            {'obj': obj1, 'frag': 1},
            {'obj': obj1, 'frag': 2},
            {'obj': obj1, 'frag': 3},
            {'obj': obj1, 'frag': 4},
            {'obj': obj1, 'frag': 5},
            {'obj': obj1, 'frag': 6},
            {'obj': obj1, 'frag': 7},
            {'obj': obj1, 'frag': 8},
            {'obj': obj1, 'frag': 9},
            {'obj': obj1, 'frag': 10},  # parity
            {'obj': obj1, 'frag': 11},  # parity
            {'obj': obj1, 'frag': 12},  # parity
            {'obj': obj1, 'frag': 13},  # parity
        ]

        fake_response = self._fake_ec_node_response(node_frags)

        req = swob.Request.blank('/v1/a/c/o')
        with capture_http_requests(fake_response) as log:
            resp = req.get_response(self.app)

        self.assertEqual(resp.status_int, 200)
        self.assertEqual(resp.headers['etag'], obj1['etag'])
        self.assertEqual(md5(
            resp.body, usedforsecurity=False).hexdigest(), obj1['etag'])

        collected_responses = defaultdict(list)
        for conn in log:
            etag = conn.resp.headers['X-Object-Sysmeta-Ec-Etag']
            index = conn.resp.headers['X-Object-Sysmeta-Ec-Frag-Index']
            collected_responses[etag].append(index)

        # GETS would be required to all primaries and then ndata handoffs
        self.assertEqual(len(log), self.replicas() + self.policy.ec_ndata)
        self.assertEqual(2, len(collected_responses))
        # 404s
        self.assertEqual(self.replicas(), len(collected_responses[None]))
        self.assertEqual(self.policy.ec_ndata,
                         len(collected_responses[obj1['etag']]))

    def test_GET_with_single_missed_overwrite_does_not_need_handoff(self):
        obj1 = self._make_ec_object_stub(pattern='obj1')
        obj2 = self._make_ec_object_stub(pattern='obj2')

        node_frags = [
            {'obj': obj2, 'frag': 0},
            {'obj': obj2, 'frag': 1},
            {'obj': obj1, 'frag': 2},  # missed over write
            {'obj': obj2, 'frag': 3},
            {'obj': obj2, 'frag': 4},
            {'obj': obj2, 'frag': 5},
            {'obj': obj2, 'frag': 6},
            {'obj': obj2, 'frag': 7},
            {'obj': obj2, 'frag': 8},
            {'obj': obj2, 'frag': 9},
            {'obj': obj2, 'frag': 10},  # parity
            {'obj': obj2, 'frag': 11},  # parity
            {'obj': obj2, 'frag': 12},  # parity
            {'obj': obj2, 'frag': 13},  # parity
            # {'obj': obj2, 'frag': 2},  # handoff (not used in this test)
        ]

        fake_response = self._fake_ec_node_response(node_frags)

        req = swob.Request.blank('/v1/a/c/o')
        with mock.patch('swift.proxy.server.shuffle', lambda n: n), \
                capture_http_requests(fake_response) as log:
            resp = req.get_response(self.app)

        self.assertEqual(resp.status_int, 200)
        self.assertEqual(resp.headers['etag'], obj2['etag'])
        closed_conn = defaultdict(set)
        for conn in log:
            etag = conn.resp.headers['X-Object-Sysmeta-Ec-Etag']
            closed_conn[etag].add(conn.closed)
        self.assertEqual({
            obj1['etag']: {True},
            obj2['etag']: {False},
        }, closed_conn)
        self.assertEqual(md5(
            resp.body, usedforsecurity=False).hexdigest(), obj2['etag'])
        self.assertEqual({True}, {conn.closed for conn in log})

        collected_responses = defaultdict(set)
        for conn in log:
            etag = conn.resp.headers['X-Object-Sysmeta-Ec-Etag']
            index = conn.resp.headers['X-Object-Sysmeta-Ec-Frag-Index']
            collected_responses[etag].add(index)

        self.assertEqual(len(log), self.policy.ec_ndata + 1)
        expected = {
            obj1['etag']: 1,
            obj2['etag']: self.policy.ec_ndata,
        }
        self.assertEqual(expected, {
            e: len(f) for e, f in collected_responses.items()})

    def test_GET_with_many_missed_overwrite_will_need_handoff(self):
        obj1 = self._make_ec_object_stub(pattern='obj1')
        obj2 = self._make_ec_object_stub(pattern='obj2')

        node_frags = [
            {'obj': obj2, 'frag': 0},
            {'obj': obj2, 'frag': 1},
            {'obj': obj1, 'frag': 2},  # missed
            {'obj': obj2, 'frag': 3},
            {'obj': obj2, 'frag': 4},
            {'obj': obj2, 'frag': 5},
            {'obj': obj1, 'frag': 6},  # missed
            {'obj': obj2, 'frag': 7},
            {'obj': obj2, 'frag': 8},
            {'obj': obj1, 'frag': 9},  # missed
            {'obj': obj1, 'frag': 10},  # missed
            {'obj': obj1, 'frag': 11},  # missed
            {'obj': obj2, 'frag': 12},
            {'obj': obj2, 'frag': 13},
            {'obj': obj2, 'frag': 6},  # handoff
        ]

        fake_response = self._fake_ec_node_response(node_frags)

        req = swob.Request.blank('/v1/a/c/o')
        with capture_http_requests(fake_response) as log:
            resp = req.get_response(self.app)

        self.assertEqual(resp.status_int, 200)
        self.assertEqual(resp.headers['etag'], obj2['etag'])
        self.assertEqual(md5(
            resp.body, usedforsecurity=False).hexdigest(), obj2['etag'])

        collected_responses = defaultdict(set)
        for conn in log:
            etag = conn.resp.headers['X-Object-Sysmeta-Ec-Etag']
            index = conn.resp.headers['X-Object-Sysmeta-Ec-Frag-Index']
            collected_responses[etag].add(index)

        # there's not enough of the obj2 etag on the primaries, we would
        # have collected responses for both etags, and would have made
        # one more request to the handoff node
        self.assertEqual(len(log), self.replicas() + 1)
        self.assertEqual(len(collected_responses), 2)

        # ... regardless we should never need to fetch more than ec_ndata
        # frags for any given etag
        for etag, frags in collected_responses.items():
            self.assertLessEqual(len(frags), self.policy.ec_ndata,
                                 'collected %s frags for etag %s' % (
                                     len(frags), etag))

    def test_GET_with_missing_and_mixed_frags_will_dig_deep_but_succeed(self):
        obj1 = self._make_ec_object_stub(pattern='obj1', timestamp=self.ts())
        obj2 = self._make_ec_object_stub(pattern='obj2', timestamp=self.ts())

        node_frags = [
            {'obj': obj1, 'frag': 0},
            {'obj': obj2, 'frag': 0},
            [],
            {'obj': obj1, 'frag': 1},
            {'obj': obj2, 'frag': 1},
            [],
            {'obj': obj1, 'frag': 2},
            {'obj': obj2, 'frag': 2},
            [],
            {'obj': obj1, 'frag': 3},
            {'obj': obj2, 'frag': 3},
            [],
            {'obj': obj1, 'frag': 4},
            {'obj': obj2, 'frag': 4},
            [],
            {'obj': obj1, 'frag': 5},
            {'obj': obj2, 'frag': 5},
            [],
            {'obj': obj1, 'frag': 6},
            {'obj': obj2, 'frag': 6},
            [],
            {'obj': obj1, 'frag': 7},
            {'obj': obj2, 'frag': 7},
            [],
            {'obj': obj1, 'frag': 8},
            {'obj': obj2, 'frag': 8},
            [],
            {'obj': obj2, 'frag': 9},
        ]

        fake_response = self._fake_ec_node_response(node_frags)

        req = swob.Request.blank('/v1/a/c/o')
        with capture_http_requests(fake_response) as log:
            resp = req.get_response(self.app)

        self.assertEqual(resp.status_int, 200)
        self.assertEqual(resp.headers['etag'], obj2['etag'])
        self.assertEqual(md5(
            resp.body, usedforsecurity=False).hexdigest(), obj2['etag'])

        collected_responses = defaultdict(set)
        for conn in log:
            etag = conn.resp.headers['X-Object-Sysmeta-Ec-Etag']
            index = conn.resp.headers['X-Object-Sysmeta-Ec-Frag-Index']
            collected_responses[etag].add(index)

        # we go exactly as long as we have to, finding two different
        # etags and some 404's (i.e. collected_responses[None])
        self.assertEqual(len(log), len(node_frags))
        self.assertEqual(len(collected_responses), 3)

        # ... regardless we should never need to fetch more than ec_ndata
        # frags for any given etag
        for etag, frags in collected_responses.items():
            self.assertLessEqual(len(frags), self.policy.ec_ndata,
                                 'collected %s frags for etag %s' % (
                                     len(frags), etag))

    def test_GET_with_missing_and_mixed_frags_will_dig_deep_but_stop(self):
        obj1 = self._make_ec_object_stub(pattern='obj1')
        obj2 = self._make_ec_object_stub(pattern='obj2')

        node_frags = [
            {'obj': obj1, 'frag': 0},
            {'obj': obj2, 'frag': 0},
            [],
            {'obj': obj1, 'frag': 1},
            {'obj': obj2, 'frag': 1},
            [],
            {'obj': obj1, 'frag': 2},
            {'obj': obj2, 'frag': 2},
            [],
            {'obj': obj1, 'frag': 3},
            {'obj': obj2, 'frag': 3},
            [],
            {'obj': obj1, 'frag': 4},
            {'obj': obj2, 'frag': 4},
            [],
            {'obj': obj1, 'frag': 5},
            {'obj': obj2, 'frag': 5},
            [],
            {'obj': obj1, 'frag': 6},
            {'obj': obj2, 'frag': 6},
            [],
            {'obj': obj1, 'frag': 7},
            {'obj': obj2, 'frag': 7},
            [],
            {'obj': obj1, 'frag': 8},
            {'obj': obj2, 'frag': 8},
            [],
            # handoffs are iter'd in order so proxy will see 404 from this
            # final handoff
            [],
        ]

        fake_response = self._fake_ec_node_response(node_frags)

        req = swob.Request.blank('/v1/a/c/o')
        with capture_http_requests(fake_response) as log:
            resp = req.get_response(self.app)

        closed_conn = defaultdict(set)
        for conn in log:
            etag = conn.resp.headers.get('X-Object-Sysmeta-Ec-Etag')
            closed_conn[etag].add(conn.closed)
        self.assertEqual({
            obj1['etag']: {True},
            obj2['etag']: {True},
            None: {True},
        }, dict(closed_conn))
        self.assertEqual(resp.status_int, 503)

        collected_responses = defaultdict(set)
        for conn in log:
            etag = conn.resp.headers['X-Object-Sysmeta-Ec-Etag']
            index = conn.resp.headers['X-Object-Sysmeta-Ec-Frag-Index']
            collected_responses[etag].add(index)

        # default node_iter will exhaust at 2 * replicas
        self.assertEqual(len(log), 2 * self.replicas())
        self.assertEqual(len(collected_responses), 3)

        # ... regardless we should never need to fetch more than ec_ndata
        # frags for any given etag
        for etag, frags in collected_responses.items():
            self.assertLessEqual(len(frags), self.policy.ec_ndata,
                                 'collected %s frags for etag %s' % (
                                     len(frags), etag))

    def test_GET_with_duplicate_and_hidden_frag_indexes(self):
        obj1 = self._make_ec_object_stub()
        # proxy should ignore duplicated frag indexes and continue search for
        # a set of unique indexes, finding last one on a handoff
        node_frags = [
            [{'obj': obj1, 'frag': 0}, {'obj': obj1, 'frag': 5}],
            {'obj': obj1, 'frag': 0},  # duplicate frag
            {'obj': obj1, 'frag': 1},
            {'obj': obj1, 'frag': 1},  # duplicate frag
            {'obj': obj1, 'frag': 2},
            {'obj': obj1, 'frag': 2},  # duplicate frag
            {'obj': obj1, 'frag': 3},
            {'obj': obj1, 'frag': 3},  # duplicate frag
            {'obj': obj1, 'frag': 4},
            {'obj': obj1, 'frag': 4},  # duplicate frag
            {'obj': obj1, 'frag': 10},
            {'obj': obj1, 'frag': 11},
            {'obj': obj1, 'frag': 12},
            {'obj': obj1, 'frag': 13},
        ]

        fake_response = self._fake_ec_node_response(node_frags)

        req = swob.Request.blank('/v1/a/c/o')
        with capture_http_requests(fake_response) as log:
            resp = req.get_response(self.app)

        self.assertEqual(resp.status_int, 200)
        self.assertEqual(resp.headers['etag'], obj1['etag'])
        self.assertEqual(md5(
            resp.body, usedforsecurity=False).hexdigest(), obj1['etag'])

        # Expect a maximum of one request to each primary plus one extra
        # request to node 1. Actual value could be less if the extra request
        # occurs and quorum is reached before requests to nodes with a
        # duplicate frag.
        self.assertLessEqual(len(log), self.replicas() + 1)
        collected_indexes = defaultdict(list)
        for conn in log:
            fi = conn.resp.headers.get('X-Object-Sysmeta-Ec-Frag-Index')
            if fi is not None:
                collected_indexes[fi].append(conn)
        self.assertEqual(len(collected_indexes), self.policy.ec_ndata)

    def test_GET_with_missing_and_mixed_frags_may_503(self):
        obj1 = self._make_ec_object_stub(pattern='obj1')
        obj2 = self._make_ec_object_stub(pattern='obj2')
        # we get a 503 when all the handoffs return 200
        node_frags = [[]] * self.replicas()  # primaries have no frags
        node_frags = node_frags + [  # handoffs all have frags
            {'obj': obj1, 'frag': 0},
            {'obj': obj2, 'frag': 0},
            {'obj': obj1, 'frag': 1},
            {'obj': obj2, 'frag': 1},
            {'obj': obj1, 'frag': 2},
            {'obj': obj2, 'frag': 2},
            {'obj': obj1, 'frag': 3},
            {'obj': obj2, 'frag': 3},
            {'obj': obj1, 'frag': 4},
            {'obj': obj2, 'frag': 4},
            {'obj': obj1, 'frag': 5},
            {'obj': obj2, 'frag': 5},
            {'obj': obj1, 'frag': 6},
            {'obj': obj2, 'frag': 6},
        ]
        fake_response = self._fake_ec_node_response(node_frags)

        req = swob.Request.blank('/v1/a/c/o')
        with capture_http_requests(fake_response) as log:
            resp = req.get_response(self.app)

        self.assertEqual(resp.status_int, 503)
        # never get a quorum so all nodes are searched
        self.assertEqual(len(log), 2 * self.replicas())
        collected_indexes = defaultdict(list)
        for conn in log:
            fi = conn.resp.headers.get('X-Object-Sysmeta-Ec-Frag-Index')
            if fi is not None:
                collected_indexes[fi].append(conn)
        self.assertEqual(len(collected_indexes), 7)

    def test_GET_with_mixed_nondurable_frags_and_will_404(self):
        # all nodes have a frag but there is no one set that reaches quorum,
        # which means there is no backend 404 response, but proxy should still
        # return 404 rather than 503
        obj1 = self._make_ec_object_stub(pattern='obj1')
        obj2 = self._make_ec_object_stub(pattern='obj2')
        obj3 = self._make_ec_object_stub(pattern='obj3')
        obj4 = self._make_ec_object_stub(pattern='obj4')

        node_frags = [
            {'obj': obj1, 'frag': 0, 'durable': False},
            {'obj': obj2, 'frag': 0, 'durable': False},
            {'obj': obj3, 'frag': 0, 'durable': False},
            {'obj': obj1, 'frag': 1, 'durable': False},
            {'obj': obj2, 'frag': 1, 'durable': False},
            {'obj': obj3, 'frag': 1, 'durable': False},
            {'obj': obj1, 'frag': 2, 'durable': False},
            {'obj': obj2, 'frag': 2, 'durable': False},
            {'obj': obj3, 'frag': 2, 'durable': False},
            {'obj': obj1, 'frag': 3, 'durable': False},
            {'obj': obj2, 'frag': 3, 'durable': False},
            {'obj': obj3, 'frag': 3, 'durable': False},
            {'obj': obj1, 'frag': 4, 'durable': False},
            {'obj': obj2, 'frag': 4, 'durable': False},
            {'obj': obj3, 'frag': 4, 'durable': False},
            {'obj': obj1, 'frag': 5, 'durable': False},
            {'obj': obj2, 'frag': 5, 'durable': False},
            {'obj': obj3, 'frag': 5, 'durable': False},
            {'obj': obj1, 'frag': 6, 'durable': False},
            {'obj': obj2, 'frag': 6, 'durable': False},
            {'obj': obj3, 'frag': 6, 'durable': False},
            {'obj': obj1, 'frag': 7, 'durable': False},
            {'obj': obj2, 'frag': 7, 'durable': False},
            {'obj': obj3, 'frag': 7, 'durable': False},
            {'obj': obj1, 'frag': 8, 'durable': False},
            {'obj': obj2, 'frag': 8, 'durable': False},
            {'obj': obj3, 'frag': 8, 'durable': False},
            {'obj': obj4, 'frag': 8, 'durable': False},
        ]

        fake_response = self._fake_ec_node_response(node_frags)

        req = swob.Request.blank('/v1/a/c/o')
        with capture_http_requests(fake_response) as log:
            resp = req.get_response(self.app)

        self.assertEqual(resp.status_int, 404)

        collected_etags = set()
        collected_status = set()
        closed_conn = defaultdict(set)
        for conn in log:
            etag = conn.resp.headers['X-Object-Sysmeta-Ec-Etag']
            collected_etags.add(etag)
            collected_status.add(conn.resp.status)
            closed_conn[etag].add(conn.closed)

        # default node_iter will exhaust at 2 * replicas
        self.assertEqual(len(log), 2 * self.replicas())
        self.assertEqual(
            {obj1['etag'], obj2['etag'], obj3['etag'], obj4['etag']},
            collected_etags)
        self.assertEqual({200}, collected_status)
        self.assertEqual({
            obj1['etag']: {True},
            obj2['etag']: {True},
            obj3['etag']: {True},
            obj4['etag']: {True},
        }, closed_conn)

    def test_GET_with_mixed_durable_and_nondurable_frags_will_503(self):
        # all nodes have a frag but there is no one set that reaches quorum,
        # but since one is marked durable we *should* be able to reconstruct,
        # so proxy should 503
        obj1 = self._make_ec_object_stub(pattern='obj1')
        obj2 = self._make_ec_object_stub(pattern='obj2')
        obj3 = self._make_ec_object_stub(pattern='obj3')
        obj4 = self._make_ec_object_stub(pattern='obj4')

        node_frags = [
            {'obj': obj1, 'frag': 0, 'durable': False},
            {'obj': obj2, 'frag': 0, 'durable': False},
            {'obj': obj3, 'frag': 0, 'durable': False},
            {'obj': obj1, 'frag': 1, 'durable': False},
            {'obj': obj2, 'frag': 1, 'durable': False},
            {'obj': obj3, 'frag': 1, 'durable': False},
            {'obj': obj1, 'frag': 2, 'durable': False},
            {'obj': obj2, 'frag': 2, 'durable': False},
            {'obj': obj3, 'frag': 2, 'durable': False},
            {'obj': obj1, 'frag': 3, 'durable': False},
            {'obj': obj2, 'frag': 3, 'durable': False},
            {'obj': obj3, 'frag': 3, 'durable': False},
            {'obj': obj1, 'frag': 4, 'durable': False},
            {'obj': obj2, 'frag': 4, 'durable': False},
            {'obj': obj3, 'frag': 4, 'durable': False},
            {'obj': obj1, 'frag': 5, 'durable': False},
            {'obj': obj2, 'frag': 5, 'durable': False},
            {'obj': obj3, 'frag': 5, 'durable': False},
            {'obj': obj1, 'frag': 6, 'durable': False},
            {'obj': obj2, 'frag': 6, 'durable': False},
            {'obj': obj3, 'frag': 6, 'durable': False},
            {'obj': obj1, 'frag': 7, 'durable': False},
            {'obj': obj2, 'frag': 7, 'durable': False},
            {'obj': obj3, 'frag': 7},
            {'obj': obj1, 'frag': 8, 'durable': False},
            {'obj': obj2, 'frag': 8, 'durable': False},
            {'obj': obj3, 'frag': 8, 'durable': False},
            {'obj': obj4, 'frag': 8, 'durable': False},
        ]

        fake_response = self._fake_ec_node_response(node_frags)

        req = swob.Request.blank('/v1/a/c/o')
        with capture_http_requests(fake_response) as log:
            resp = req.get_response(self.app)

        self.assertEqual(resp.status_int, 503)

        closed_conn = defaultdict(set)
        collected_etags = set()
        collected_status = set()
        for conn in log:
            etag = conn.resp.headers['X-Object-Sysmeta-Ec-Etag']
            collected_etags.add(etag)
            collected_status.add(conn.resp.status)
            closed_conn[etag].add(conn.closed)

        # default node_iter will exhaust at 2 * replicas
        self.assertEqual(len(log), 2 * self.replicas())
        self.assertEqual(
            {obj1['etag'], obj2['etag'], obj3['etag'], obj4['etag']},
            collected_etags)
        self.assertEqual({200}, collected_status)
        self.assertEqual({
            obj1['etag']: {True},
            obj2['etag']: {True},
            obj3['etag']: {True},
            obj4['etag']: {True},
        }, closed_conn)

    def test_GET_with_mixed_durable_frags_and_no_quorum_will_503(self):
        # all nodes have a frag but there is no one set that reaches quorum,
        # and since at least one is marked durable we *should* be able to
        # reconstruct, so proxy will 503
        obj1 = self._make_ec_object_stub(pattern='obj1')
        obj2 = self._make_ec_object_stub(pattern='obj2')
        obj3 = self._make_ec_object_stub(pattern='obj3')
        obj4 = self._make_ec_object_stub(pattern='obj4')

        node_frags = [
            {'obj': obj1, 'frag': 0},
            {'obj': obj2, 'frag': 0},
            {'obj': obj3, 'frag': 0},
            {'obj': obj1, 'frag': 1},
            {'obj': obj2, 'frag': 1},
            {'obj': obj3, 'frag': 1},
            {'obj': obj1, 'frag': 2},
            {'obj': obj2, 'frag': 2},
            {'obj': obj3, 'frag': 2},
            {'obj': obj1, 'frag': 3},
            {'obj': obj2, 'frag': 3},
            {'obj': obj3, 'frag': 3},
            {'obj': obj1, 'frag': 4},
            {'obj': obj2, 'frag': 4},
            {'obj': obj3, 'frag': 4},
            {'obj': obj1, 'frag': 5},
            {'obj': obj2, 'frag': 5},
            {'obj': obj3, 'frag': 5},
            {'obj': obj1, 'frag': 6},
            {'obj': obj2, 'frag': 6},
            {'obj': obj3, 'frag': 6},
            {'obj': obj1, 'frag': 7},
            {'obj': obj2, 'frag': 7},
            {'obj': obj3, 'frag': 7},
            {'obj': obj1, 'frag': 8},
            {'obj': obj2, 'frag': 8},
            {'obj': obj3, 'frag': 8},
            {'obj': obj4, 'frag': 8},
        ]

        fake_response = self._fake_ec_node_response(node_frags)

        req = swob.Request.blank('/v1/a/c/o')
        with capture_http_requests(fake_response) as log:
            resp = req.get_response(self.app)

        self.assertEqual(resp.status_int, 503)

        for conn in log:
            etag = conn.resp.headers.get('X-Object-Sysmeta-Ec-Etag')

        collected_etags = set()
        collected_status = set()
        closed_conn = defaultdict(set)
        for conn in log:
            etag = conn.resp.headers['X-Object-Sysmeta-Ec-Etag']
            collected_etags.add(etag)
            collected_status.add(conn.resp.status)
            closed_conn[etag].add(conn.closed)

        # default node_iter will exhaust at 2 * replicas
        self.assertEqual(len(log), 2 * self.replicas())
        self.assertEqual(
            {obj1['etag'], obj2['etag'], obj3['etag'], obj4['etag']},
            collected_etags)
        self.assertEqual({200}, collected_status)
        self.assertEqual({
            obj1['etag']: {True},
            obj2['etag']: {True},
            obj3['etag']: {True},
            obj4['etag']: {True},
        }, closed_conn)

    def test_GET_with_quorum_durable_files(self):
        # verify that only (ec_nparity + 1) nodes need to be durable for a GET
        # to be completed with ec_ndata requests.
        obj1 = self._make_ec_object_stub()

        node_frags = [
            {'obj': obj1, 'frag': 0, 'durable': True},  # durable
            {'obj': obj1, 'frag': 1, 'durable': True},  # durable
            {'obj': obj1, 'frag': 2, 'durable': True},  # durable
            {'obj': obj1, 'frag': 3, 'durable': True},  # durable
            {'obj': obj1, 'frag': 4, 'durable': True},  # durable
            {'obj': obj1, 'frag': 5, 'durable': False},
            {'obj': obj1, 'frag': 6, 'durable': False},
            {'obj': obj1, 'frag': 7, 'durable': False},
            {'obj': obj1, 'frag': 8, 'durable': False},
            {'obj': obj1, 'frag': 9, 'durable': False},
            {'obj': obj1, 'frag': 10, 'durable': False},  # parity
            {'obj': obj1, 'frag': 11, 'durable': False},  # parity
            {'obj': obj1, 'frag': 12, 'durable': False},  # parity
            {'obj': obj1, 'frag': 13, 'durable': False},  # parity
        ] + [[]] * self.replicas()  # handoffs all 404

        fake_response = self._fake_ec_node_response(list(node_frags))

        req = swob.Request.blank('/v1/a/c/o')
        with capture_http_requests(fake_response) as log:
            resp = req.get_response(self.app)

        self.assertEqual(resp.status_int, 200)
        self.assertEqual(resp.headers['etag'], obj1['etag'])
        self.assertEqual(md5(
            resp.body, usedforsecurity=False).hexdigest(), obj1['etag'])

        self.assertGreaterEqual(len(log), self.policy.ec_ndata)
        collected_durables = []
        for conn in log:
            if not conn.resp.headers.get('X-Backend-Data-Timestamp'):
                continue
            if (conn.resp.headers.get('X-Backend-Durable-Timestamp')
                    == conn.resp.headers.get('X-Backend-Data-Timestamp')):
                collected_durables.append(conn)
        # because nodes are shuffled we can't be sure how many durables are
        # returned but it must be at least 1 and cannot exceed 5
        self.assertLessEqual(len(collected_durables), 5)
        self.assertGreaterEqual(len(collected_durables), 1)

    def test_GET_with_single_durable_file(self):
        # verify that a single durable is sufficient for a GET
        # to be completed with ec_ndata requests.
        obj1 = self._make_ec_object_stub()

        node_frags = [
            {'obj': obj1, 'frag': 0, 'durable': True},  # durable
            {'obj': obj1, 'frag': 1, 'durable': False},
            {'obj': obj1, 'frag': 2, 'durable': False},
            {'obj': obj1, 'frag': 3, 'durable': False},
            {'obj': obj1, 'frag': 4, 'durable': False},
            {'obj': obj1, 'frag': 5, 'durable': False},
            {'obj': obj1, 'frag': 6, 'durable': False},
            {'obj': obj1, 'frag': 7, 'durable': False},
            {'obj': obj1, 'frag': 8, 'durable': False},
            {'obj': obj1, 'frag': 9, 'durable': False},
            {'obj': obj1, 'frag': 10, 'durable': False},  # parity
            {'obj': obj1, 'frag': 11, 'durable': False},  # parity
            {'obj': obj1, 'frag': 12, 'durable': False},  # parity
            {'obj': obj1, 'frag': 13, 'durable': False},  # parity
        ] + [[]] * self.replicas()  # handoffs all 404

        fake_response = self._fake_ec_node_response(list(node_frags))

        req = swob.Request.blank('/v1/a/c/o')
        with capture_http_requests(fake_response) as log:
            resp = req.get_response(self.app)

        self.assertEqual(resp.status_int, 200)
        self.assertEqual(resp.headers['etag'], obj1['etag'])
        self.assertEqual(md5(
            resp.body, usedforsecurity=False).hexdigest(), obj1['etag'])

        collected_durables = []
        for conn in log:
            if not conn.resp.headers.get('X-Backend-Data-Timestamp'):
                continue
            if (conn.resp.headers.get('X-Backend-Durable-Timestamp')
                    == conn.resp.headers.get('X-Backend-Data-Timestamp')):
                collected_durables.append(conn)
        # because nodes are shuffled we can't be sure how many non-durables
        # are returned before the durable, but we do expect a single durable
        self.assertEqual(1, len(collected_durables))

    def test_GET_with_no_durable_files(self):
        # verify that at least one durable is necessary for a successful GET
        obj1 = self._make_ec_object_stub()
        node_frags = [
            {'obj': obj1, 'frag': 0, 'durable': False},
            {'obj': obj1, 'frag': 1, 'durable': False},
            {'obj': obj1, 'frag': 2, 'durable': False},
            {'obj': obj1, 'frag': 3, 'durable': False},
            {'obj': obj1, 'frag': 4, 'durable': False},
            {'obj': obj1, 'frag': 5, 'durable': False},
            {'obj': obj1, 'frag': 6, 'durable': False},
            {'obj': obj1, 'frag': 7, 'durable': False},
            {'obj': obj1, 'frag': 8, 'durable': False},
            {'obj': obj1, 'frag': 9, 'durable': False},
            {'obj': obj1, 'frag': 10, 'durable': False},  # parity
            {'obj': obj1, 'frag': 11, 'durable': False},  # parity
            {'obj': obj1, 'frag': 12, 'durable': False},  # parity
            {'obj': obj1, 'frag': 13, 'durable': False},  # parity
        ] + [[]] * self.replicas()  # handoffs

        fake_response = self._fake_ec_node_response(list(node_frags))

        req = swob.Request.blank('/v1/a/c/o')
        with capture_http_requests(fake_response) as log:
            resp = req.get_response(self.app)

        self.assertEqual(resp.status_int, 404)
        # all 28 nodes tried with an optimistic get, none are durable and none
        # report having a durable timestamp
        self.assertEqual(28, len(log))
        self.assertEqual([], self.app.logger.get_lines_for_level('error'))

    def test_GET_nondurable_when_node_iter_runs_out_of_nodes(self):
        policy_opts = self.app.get_policy_options(self.policy)
        policy_opts.concurrent_gets = True
        policy_opts.concurrent_ec_extra_requests = 1
        policy_opts.concurrency_timeout = 0.1

        obj1 = self._make_ec_object_stub(pattern='obj1')
        node_frags = [
            {'obj': obj1, 'frag': i, 'durable': False}
            for i in range(self.policy.ec_ndata + 1)
        ]
        fake_response = self._fake_ec_node_response(node_frags)
        # limit remaining nodes
        obj_ring = self.app.get_object_ring(int(self.policy))
        part, nodes = obj_ring.get_nodes('a', 'c', 'o')
        nodes.extend(list(obj_ring.get_more_nodes(part)))
        for dev in nodes[self.policy.ec_ndata + 1:]:
            self.app.error_limiter.limit(dev)

        req = swob.Request.blank('/v1/a/c/o')
        with capture_http_requests(fake_response) as log:
            resp = req.get_response(self.app)

        # non-durable responds 404
        self.assertEqual(resp.status_int, 404)
        self.assertEqual(len(log), self.policy.ec_ndata + 1)
        self.assertEqual([], self.app.logger.get_lines_for_level('error'))

    def test_GET_with_missing_durable_files_and_mixed_etags(self):
        obj1 = self._make_ec_object_stub(pattern='obj1')
        obj2 = self._make_ec_object_stub(pattern='obj2')

        # non-quorate durables for another object won't stop us finding the
        # quorate object
        node_frags = [
            # ec_ndata - 1 frags of obj2 are available and durable
            {'obj': obj2, 'frag': 0, 'durable': True},
            {'obj': obj2, 'frag': 1, 'durable': True},
            {'obj': obj2, 'frag': 2, 'durable': True},
            {'obj': obj2, 'frag': 3, 'durable': True},
            {'obj': obj2, 'frag': 4, 'durable': True},
            {'obj': obj2, 'frag': 5, 'durable': True},
            {'obj': obj2, 'frag': 6, 'durable': True},
            {'obj': obj2, 'frag': 7, 'durable': True},
            {'obj': obj2, 'frag': 8, 'durable': True},
            # ec_ndata frags of obj1 are available and one is durable
            {'obj': obj1, 'frag': 0, 'durable': False},
            {'obj': obj1, 'frag': 1, 'durable': False},
            {'obj': obj1, 'frag': 2, 'durable': False},
            {'obj': obj1, 'frag': 3, 'durable': False},
            {'obj': obj1, 'frag': 4, 'durable': False},
            {'obj': obj1, 'frag': 5, 'durable': False},
            {'obj': obj1, 'frag': 6, 'durable': False},
            {'obj': obj1, 'frag': 7, 'durable': False},
            {'obj': obj1, 'frag': 8, 'durable': False},
            {'obj': obj1, 'frag': 9, 'durable': True},
        ]

        fake_response = self._fake_ec_node_response(list(node_frags))

        req = swob.Request.blank('/v1/a/c/o')
        with capture_http_requests(fake_response) as log:
            resp = req.get_response(self.app)

        closed_conn = defaultdict(set)
        for conn in log:
            etag = conn.resp.headers.get('X-Object-Sysmeta-Ec-Etag')
            closed_conn[etag].add(conn.closed)
        self.assertEqual({
            obj1['etag']: {False},
            obj2['etag']: {True},
        }, closed_conn)

        self.assertEqual(resp.status_int, 200)
        self.assertEqual(resp.headers['etag'], obj1['etag'])
        self.assertEqual(md5(
            resp.body, usedforsecurity=False).hexdigest(), obj1['etag'])

        # Quorum of non-durables for a different object won't
        # prevent us hunting down the durable object
        node_frags = [
            # primaries
            {'obj': obj2, 'frag': 0, 'durable': False},
            {'obj': obj2, 'frag': 1, 'durable': False},
            {'obj': obj2, 'frag': 2, 'durable': False},
            {'obj': obj2, 'frag': 3, 'durable': False},
            {'obj': obj2, 'frag': 4, 'durable': False},
            {'obj': obj2, 'frag': 5, 'durable': False},
            {'obj': obj2, 'frag': 6, 'durable': False},
            {'obj': obj2, 'frag': 7, 'durable': False},
            {'obj': obj2, 'frag': 8, 'durable': False},
            {'obj': obj2, 'frag': 9, 'durable': False},
            {'obj': obj2, 'frag': 10, 'durable': False},
            {'obj': obj2, 'frag': 11, 'durable': False},
            {'obj': obj2, 'frag': 12, 'durable': False},
            {'obj': obj2, 'frag': 13, 'durable': False},
            # handoffs
            {'obj': obj1, 'frag': 0, 'durable': False},
            {'obj': obj1, 'frag': 1, 'durable': False},
            {'obj': obj1, 'frag': 2, 'durable': False},
            {'obj': obj1, 'frag': 3, 'durable': False},
            {'obj': obj1, 'frag': 4, 'durable': False},
            {'obj': obj1, 'frag': 5, 'durable': False},
            {'obj': obj1, 'frag': 6, 'durable': False},
            {'obj': obj1, 'frag': 7, 'durable': False},
            {'obj': obj1, 'frag': 8, 'durable': False},
            {'obj': obj1, 'frag': 9, 'durable': False},
            {'obj': obj1, 'frag': 10, 'durable': False},  # parity
            {'obj': obj1, 'frag': 11, 'durable': False},  # parity
            {'obj': obj1, 'frag': 12, 'durable': False},  # parity
            {'obj': obj1, 'frag': 13, 'durable': True},  # parity
        ]

        fake_response = self._fake_ec_node_response(list(node_frags))

        req = swob.Request.blank('/v1/a/c/o')
        with capture_http_requests(fake_response):
            resp = req.get_response(self.app)

        self.assertEqual(resp.status_int, 200)
        self.assertEqual(resp.headers['etag'], obj1['etag'])
        self.assertEqual(md5(
            resp.body, usedforsecurity=False).hexdigest(), obj1['etag'])

    def test_GET_with_missing_durables_and_older_durables(self):
        # scenario: non-durable frags of newer obj1 obscure all durable frags
        # of older obj2, so first 14 requests result in a non-durable set.
        # At that point (or before) the proxy knows that a durable set of
        # frags for obj2 exists so will fetch them, requiring another 10
        # directed requests.
        obj2 = self._make_ec_object_stub(pattern='obj2', timestamp=self.ts())
        obj1 = self._make_ec_object_stub(pattern='obj1', timestamp=self.ts())

        node_frags = [
            [{'obj': obj1, 'frag': 0, 'durable': False}],  # obj2 missing
            [{'obj': obj1, 'frag': 1, 'durable': False},
             {'obj': obj2, 'frag': 1, 'durable': True}],
            [{'obj': obj1, 'frag': 2, 'durable': False}],  # obj2 missing
            [{'obj': obj1, 'frag': 3, 'durable': False},
             {'obj': obj2, 'frag': 3, 'durable': True}],
            [{'obj': obj1, 'frag': 4, 'durable': False},
             {'obj': obj2, 'frag': 4, 'durable': True}],
            [{'obj': obj1, 'frag': 5, 'durable': False},
             {'obj': obj2, 'frag': 5, 'durable': True}],
            [{'obj': obj1, 'frag': 6, 'durable': False},
             {'obj': obj2, 'frag': 6, 'durable': True}],
            [{'obj': obj1, 'frag': 7, 'durable': False},
             {'obj': obj2, 'frag': 7, 'durable': True}],
            [{'obj': obj1, 'frag': 8, 'durable': False},
             {'obj': obj2, 'frag': 8, 'durable': True}],
            [{'obj': obj1, 'frag': 9, 'durable': False}],  # obj2 missing
            [{'obj': obj1, 'frag': 10, 'durable': False},
             {'obj': obj2, 'frag': 10, 'durable': True}],
            [{'obj': obj1, 'frag': 11, 'durable': False},
             {'obj': obj2, 'frag': 11, 'durable': True}],
            [{'obj': obj1, 'frag': 12, 'durable': False}],  # obj2 missing
            [{'obj': obj1, 'frag': 13, 'durable': False},
             {'obj': obj2, 'frag': 13, 'durable': True}],
        ]

        fake_response = self._fake_ec_node_response(list(node_frags))

        req = swob.Request.blank('/v1/a/c/o')
        with capture_http_requests(fake_response) as log:
            resp = req.get_response(self.app)

        closed_conn = defaultdict(set)
        for conn in log:
            etag = conn.resp.headers.get('X-Object-Sysmeta-Ec-Etag')
            closed_conn[etag].add(conn.closed)
        self.assertEqual({
            obj1['etag']: {True},
            obj2['etag']: {False},
        }, closed_conn)

        self.assertEqual(resp.status_int, 200)
        self.assertEqual(resp.headers['etag'], obj2['etag'])
        self.assertEqual(md5(
            resp.body, usedforsecurity=False).hexdigest(), obj2['etag'])
        # max: proxy will GET all non-durable obj1 frags and then 10 obj frags
        self.assertLessEqual(len(log), self.replicas() + self.policy.ec_ndata)
        # min: proxy will GET 10 non-durable obj1 frags and then 10 obj frags
        self.assertGreaterEqual(len(log), 2 * self.policy.ec_ndata)

    def test_GET_with_missing_durables_and_older_obscured_durables(self):
        # scenario: obj3 has 14 frags but only 2 are durable and these are
        # obscured by two non-durable frags of obj1. There is also a single
        # non-durable frag of obj2. The proxy will need to do at least 10
        # GETs to see all the obj3 frags plus 1 more to GET a durable frag.
        # The proxy may also do one more GET if the obj2 frag is found.
        # i.e. 10 + 1 durable for obj3, 2 for obj1 and 1 more if obj2 found
        obj2 = self._make_ec_object_stub(pattern='obj2', timestamp=self.ts())
        obj3 = self._make_ec_object_stub(pattern='obj3', timestamp=self.ts())
        obj1 = self._make_ec_object_stub(pattern='obj1', timestamp=self.ts())

        node_frags = [
            [{'obj': obj1, 'frag': 0, 'durable': False},  # obj1 frag
             {'obj': obj3, 'frag': 0, 'durable': True}],
            [{'obj': obj1, 'frag': 1, 'durable': False},  # obj1 frag
             {'obj': obj3, 'frag': 1, 'durable': True}],
            [{'obj': obj2, 'frag': 2, 'durable': False},  # obj2 frag
             {'obj': obj3, 'frag': 2, 'durable': False}],
            [{'obj': obj3, 'frag': 3, 'durable': False}],
            [{'obj': obj3, 'frag': 4, 'durable': False}],
            [{'obj': obj3, 'frag': 5, 'durable': False}],
            [{'obj': obj3, 'frag': 6, 'durable': False}],
            [{'obj': obj3, 'frag': 7, 'durable': False}],
            [{'obj': obj3, 'frag': 8, 'durable': False}],
            [{'obj': obj3, 'frag': 9, 'durable': False}],
            [{'obj': obj3, 'frag': 10, 'durable': False}],
            [{'obj': obj3, 'frag': 11, 'durable': False}],
            [{'obj': obj3, 'frag': 12, 'durable': False}],
            [{'obj': obj3, 'frag': 13, 'durable': False}],
        ] + [[]] * self.replicas()  # handoffs 404

        fake_response = self._fake_ec_node_response(list(node_frags))

        req = swob.Request.blank('/v1/a/c/o')
        with capture_http_requests(fake_response) as log:
            resp = req.get_response(self.app)

        self.assertEqual(resp.status_int, 200)
        self.assertEqual(resp.headers['etag'], obj3['etag'])
        self.assertEqual(md5(
            resp.body, usedforsecurity=False).hexdigest(), obj3['etag'])
        self.assertGreaterEqual(len(log), self.policy.ec_ndata + 1)
        self.assertLessEqual(len(log), (self.policy.ec_ndata * 2) + 1)

    def test_GET_with_missing_durables_and_older_non_durables(self):
        # scenario: non-durable frags of newer obj1 obscure all frags
        # of older obj2, so first 28 requests result in a non-durable set.
        # There are only 10 frags for obj2 and one is not durable.
        obj2 = self._make_ec_object_stub(pattern='obj2', timestamp=self.ts())
        obj1 = self._make_ec_object_stub(pattern='obj1', timestamp=self.ts())

        node_frags = [
            [{'obj': obj1, 'frag': 0, 'durable': False}],  # obj2 missing
            [{'obj': obj1, 'frag': 1, 'durable': False},
             {'obj': obj2, 'frag': 1, 'durable': False}],  # obj2 non-durable
            [{'obj': obj1, 'frag': 2, 'durable': False}],  # obj2 missing
            [{'obj': obj1, 'frag': 3, 'durable': False},
             {'obj': obj2, 'frag': 3, 'durable': True}],
            [{'obj': obj1, 'frag': 4, 'durable': False},
             {'obj': obj2, 'frag': 4, 'durable': True}],
            [{'obj': obj1, 'frag': 5, 'durable': False},
             {'obj': obj2, 'frag': 5, 'durable': True}],
            [{'obj': obj1, 'frag': 6, 'durable': False},
             {'obj': obj2, 'frag': 6, 'durable': True}],
            [{'obj': obj1, 'frag': 7, 'durable': False},
             {'obj': obj2, 'frag': 7, 'durable': True}],
            [{'obj': obj1, 'frag': 8, 'durable': False},
             {'obj': obj2, 'frag': 8, 'durable': True}],
            [{'obj': obj1, 'frag': 9, 'durable': False}],  # obj2 missing
            [{'obj': obj1, 'frag': 10, 'durable': False},
             {'obj': obj2, 'frag': 10, 'durable': True}],
            [{'obj': obj1, 'frag': 11, 'durable': False},
             {'obj': obj2, 'frag': 11, 'durable': True}],
            [{'obj': obj1, 'frag': 12, 'durable': False}],  # obj2 missing
            [{'obj': obj1, 'frag': 13, 'durable': False},
             {'obj': obj2, 'frag': 13, 'durable': True}],
            [],                                             # 1 empty primary
        ]

        fake_response = self._fake_ec_node_response(list(node_frags))

        req = swob.Request.blank('/v1/a/c/o')
        with capture_http_requests(fake_response) as log:
            resp = req.get_response(self.app)

        self.assertEqual(resp.status_int, 200)
        self.assertEqual(resp.headers['etag'], obj2['etag'])
        self.assertEqual(md5(
            resp.body, usedforsecurity=False).hexdigest(), obj2['etag'])
        # max: proxy will GET all non-durable obj1 frags and then 10 obj2 frags
        self.assertLessEqual(len(log), self.replicas() + self.policy.ec_ndata)
        # min: proxy will GET 10 non-durable obj1 frags and then 10 obj2 frags
        self.assertGreaterEqual(len(log), 2 * self.policy.ec_ndata)

    def test_GET_with_mixed_etags_at_same_timestamp(self):
        # this scenario should never occur but if there are somehow
        # fragments for different content at the same timestamp then the
        # object controller should handle it gracefully
        ts = self.ts()  # force equal timestamps for two objects
        obj1 = self._make_ec_object_stub(timestamp=ts, pattern='obj1')
        obj2 = self._make_ec_object_stub(timestamp=ts, pattern='obj2')
        self.assertNotEqual(obj1['etag'], obj2['etag'])  # sanity

        node_frags = [
            # 7 frags of obj2 are available and durable
            {'obj': obj2, 'frag': 0, 'durable': True},
            {'obj': obj2, 'frag': 1, 'durable': True},
            {'obj': obj2, 'frag': 2, 'durable': True},
            {'obj': obj2, 'frag': 3, 'durable': True},
            {'obj': obj2, 'frag': 4, 'durable': True},
            {'obj': obj2, 'frag': 5, 'durable': True},
            {'obj': obj2, 'frag': 6, 'durable': True},
            # 7 frags of obj1 are available and durable
            {'obj': obj1, 'frag': 7, 'durable': True},
            {'obj': obj1, 'frag': 8, 'durable': True},
            {'obj': obj1, 'frag': 9, 'durable': True},
            {'obj': obj1, 'frag': 10, 'durable': True},
            {'obj': obj1, 'frag': 11, 'durable': True},
            {'obj': obj1, 'frag': 12, 'durable': True},
            {'obj': obj1, 'frag': 13, 'durable': True},
        ] + [[]] * self.replicas()  # handoffs

        fake_response = self._fake_ec_node_response(list(node_frags))

        req = swob.Request.blank('/v1/a/c/o')
        with capture_http_requests(fake_response) as log:
            resp = req.get_response(self.app)
        # read body to provoke any EC decode errors
        self.assertTrue(resp.body)

        self.assertEqual(resp.status_int, 503)
        self.assertEqual(len(log), self.replicas() * 2)
        collected_etags = set()
        for conn in log:
            etag = conn.resp.headers['X-Object-Sysmeta-Ec-Etag']
            collected_etags.add(etag)  # will be None from handoffs
        self.assertEqual({obj1['etag'], obj2['etag'], None}, collected_etags)
        log_lines = self.app.logger.get_lines_for_level('error')
        self.assertEqual(log_lines,
                         ['Problem with fragment response: ETag mismatch'] * 7
                         + ['Object returning 503 for []'])
        # Note the empty list above -- that log line comes out of
        # best_response but we've already thrown out the "good" responses :-/

    def test_GET_mixed_success_with_range(self):
        fragment_size = self.policy.fragment_size

        ec_stub = self._make_ec_object_stub()
        frag_archives = ec_stub['frags']
        frag_archive_size = len(ec_stub['frags'][0])

        headers = {
            'Content-Type': 'text/plain',
            'Content-Length': fragment_size,
            'Content-Range': 'bytes 0-%s/%s' % (fragment_size - 1,
                                                frag_archive_size),
            'X-Object-Sysmeta-Ec-Content-Length': len(ec_stub['body']),
            'X-Object-Sysmeta-Ec-Etag': ec_stub['etag'],
            'X-Timestamp': Timestamp(self.ts()).normal,
        }
        responses = [
            StubResponse(206, frag_archives[0][:fragment_size], headers, 0),
            StubResponse(206, frag_archives[1][:fragment_size], headers, 1),
            StubResponse(206, frag_archives[2][:fragment_size], headers, 2),
            StubResponse(206, frag_archives[3][:fragment_size], headers, 3),
            StubResponse(206, frag_archives[4][:fragment_size], headers, 4),
            # data nodes with old frag
            StubResponse(416, frag_index=5),
            StubResponse(416, frag_index=6),
            StubResponse(206, frag_archives[7][:fragment_size], headers, 7),
            StubResponse(206, frag_archives[8][:fragment_size], headers, 8),
            StubResponse(206, frag_archives[9][:fragment_size], headers, 9),
            # hopefully we ask for two more
            StubResponse(206, frag_archives[10][:fragment_size], headers, 10),
            StubResponse(206, frag_archives[11][:fragment_size], headers, 11),
        ]

        def get_response(req):
            return responses.pop(0) if responses else StubResponse(404)

        req = swob.Request.blank('/v1/a/c/o', headers={'Range': 'bytes=0-3'})
        with capture_http_requests(get_response) as log:
            resp = req.get_response(self.app)

        self.assertEqual(resp.status_int, 206)
        self.assertEqual(resp.body, b'test')
        self.assertEqual(len(log), self.policy.ec_ndata + 2)

        # verify that even when last responses to be collected are 416's
        # the shortfall of 2xx responses still triggers extra spawned requests
        responses = [
            StubResponse(206, frag_archives[0][:fragment_size], headers, 0),
            StubResponse(206, frag_archives[1][:fragment_size], headers, 1),
            StubResponse(206, frag_archives[2][:fragment_size], headers, 2),
            StubResponse(206, frag_archives[3][:fragment_size], headers, 3),
            StubResponse(206, frag_archives[4][:fragment_size], headers, 4),
            StubResponse(206, frag_archives[7][:fragment_size], headers, 7),
            StubResponse(206, frag_archives[8][:fragment_size], headers, 8),
            StubResponse(206, frag_archives[9][:fragment_size], headers, 9),
            StubResponse(206, frag_archives[10][:fragment_size], headers, 10),
            # data nodes with old frag
            StubResponse(416, frag_index=5),
            # hopefully we ask for one more
            StubResponse(416, frag_index=6),
            # and hopefully we ask for another
            StubResponse(206, frag_archives[11][:fragment_size], headers, 11),
        ]

        req = swob.Request.blank('/v1/a/c/o', headers={'Range': 'bytes=0-3'})
        with capture_http_requests(get_response) as log:
            resp = req.get_response(self.app)

        self.assertEqual(resp.status_int, 206)
        self.assertEqual(resp.body, b'test')
        self.assertEqual(len(log), self.policy.ec_ndata + 2)

    def test_GET_with_range_unsatisfiable_mixed_success(self):
        responses = [
            StubResponse(416, frag_index=0),
            StubResponse(416, frag_index=1),
            StubResponse(416, frag_index=2),
            StubResponse(416, frag_index=3),
            StubResponse(416, frag_index=4),
            StubResponse(416, frag_index=5),
            StubResponse(416, frag_index=6),
            # sneak a couple bogus extra responses
            StubResponse(404),
            StubResponse(206, frag_index=8),
            # and then just "enough" more 416's
            StubResponse(416, frag_index=9),
            StubResponse(416, frag_index=10),
            StubResponse(416, frag_index=11),
        ]

        def get_response(req):
            return responses.pop(0) if responses else StubResponse(404)

        req = swob.Request.blank('/v1/a/c/o', headers={
            'Range': 'bytes=%s-' % 100000000000000})
        with capture_http_requests(get_response) as log:
            resp = req.get_response(self.app)

        self.assertEqual(resp.status_int, 416)
        # we're going to engage ndata primaries, plus the bogus extra
        # self.assertEqual(len(log), self.policy.ec_ndata + 2)
        self.assertEqual([c.resp.status for c in log],
                         ([416] * 7) + [404, 206] + ([416] * 3))

    def test_GET_with_missing_and_range_unsatisifiable(self):
        responses = [  # not quite ec_ndata frags on primaries
            StubResponse(416, frag_index=0),
            StubResponse(416, frag_index=1),
            StubResponse(416, frag_index=2),
            StubResponse(416, frag_index=3),
            StubResponse(416, frag_index=4),
            StubResponse(416, frag_index=5),
            StubResponse(416, frag_index=6),
            StubResponse(416, frag_index=7),
            StubResponse(416, frag_index=8),
        ]

        def get_response(req):
            return responses.pop(0) if responses else StubResponse(404)

        req = swob.Request.blank('/v1/a/c/o', headers={
            'Range': 'bytes=%s-' % 100000000000000})
        with capture_http_requests(get_response) as log:
            resp = req.get_response(self.app)

        # TODO: does 416 make sense without a quorum, or should this be a 404?
        # a non-range GET of same object would return 404
        self.assertEqual(resp.status_int, 416)
        self.assertEqual(len(log), 2 * self.replicas())

    @patch_policies(
        [ECStoragePolicy(0, name='ec', is_default=True,
                         ec_type=DEFAULT_TEST_EC_TYPE, ec_ndata=4,
                         ec_nparity=4, ec_segment_size=4096)],
        fake_ring_args=[{'replicas': 8}]
    )
    def test_GET_ndata_equals_nparity_with_missing_and_errors(self):
        # when ec_ndata == ec_nparity it is possible for the shortfall of a bad
        # bucket (412's) to equal ec_ndata; verify that the 412 bucket is still
        # chosen ahead of the initial 'dummy' bad bucket
        POLICIES.default.object_ring.max_more_nodes = 8
        responses = [
            StubResponse(412, frag_index=0),
            StubResponse(412, frag_index=1),
        ]

        def get_response(req):
            return responses.pop(0) if responses else StubResponse(404)

        req = swob.Request.blank('/v1/a/c/o', headers={
            'Range': 'bytes=%s-' % 100000000000000})
        with capture_http_requests(get_response) as log:
            resp = req.get_response(self.app)

        self.assertEqual(resp.status_int, 412)
        self.assertEqual(len(log), 2 * 8)

    def test_GET_with_multirange(self):
        self.app.object_chunk_size = 256
        test_body = b'test' * self.policy.ec_segment_size
        ec_stub = make_ec_object_stub(test_body, self.policy, None)
        frag_archives = ec_stub['frags']
        self.assertEqual(len(frag_archives[0]), 1960)
        boundary = b'81eb9c110b32ced5fe'

        def make_mime_body(frag_archive):
            return b'\r\n'.join([
                b'--' + boundary,
                b'Content-Type: application/octet-stream',
                b'Content-Range: bytes 0-489/1960',
                b'',
                frag_archive[0:490],
                b'--' + boundary,
                b'Content-Type: application/octet-stream',
                b'Content-Range: bytes 1470-1959/1960',
                b'',
                frag_archive[1470:],
                b'--' + boundary + b'--',
            ])

        obj_resp_bodies = [make_mime_body(fa) for fa
                           in ec_stub['frags'][:self.policy.ec_ndata]]

        headers = {
            'Content-Type': b'multipart/byteranges;boundary=' + boundary,
            'Content-Length': len(obj_resp_bodies[0]),
            'X-Object-Sysmeta-Ec-Content-Length': len(ec_stub['body']),
            'X-Object-Sysmeta-Ec-Etag': ec_stub['etag'],
            'X-Timestamp': Timestamp(self.ts()).normal,
        }

        responses = [
            StubResponse(206, body, headers, i)
            for i, body in enumerate(obj_resp_bodies)
        ]

        def get_response(req):
            # there's some math going on here I don't quite understand, the
            # fragment_size is 490 and there's like 4 of them because ec_body
            # is 'test' * segment_size
            self.assertEqual(req['headers']['Range'], 'bytes=0-489,1470-1959')
            return responses.pop(0) if responses else StubResponse(404)

        req = swob.Request.blank('/v1/a/c/o', headers={
            'Range': 'bytes=1000-2000,14000-15000'})
        with capture_http_requests(get_response) as log:
            resp = req.get_response(self.app)
        self.assertEqual(resp.status_int, 206)
        self.assertEqual(len(log), self.policy.ec_ndata)
        resp_boundary = resp.headers['content-type'].rsplit('=', 1)[1].encode()
        expected = b'\r\n'.join([
            b'--' + resp_boundary,
            b'Content-Type: application/octet-stream',
            b'Content-Range: bytes 1000-2000/16384',
            b'',
            ec_stub['body'][1000:2001],
            b'--' + resp_boundary,
            b'Content-Type: application/octet-stream',
            b'Content-Range: bytes 14000-15000/16384',
            b'',
            ec_stub['body'][14000:15001],
            b'--' + resp_boundary + b'--',
        ])
        self.assertEqual(resp.body, expected)

    def test_GET_with_multirange_slow_body(self):
        self.app.object_chunk_size = 256
        self.app.recoverable_node_timeout = 0.01
        test_body = b'test' * self.policy.ec_segment_size
        ec_stub = make_ec_object_stub(test_body, self.policy, None)
        frag_archives = ec_stub['frags']
        self.assertEqual(len(frag_archives[0]), 1960)
        boundary = b'81eb9c110b32ced5fe'

        def make_mime_body(frag_archive):
            return b'\r\n'.join([
                b'--' + boundary,
                b'Content-Type: application/octet-stream',
                b'Content-Range: bytes 0-489/1960',
                b'',
                frag_archive[0:490],
                b'--' + boundary,
                b'Content-Type: application/octet-stream',
                b'Content-Range: bytes 1470-1959/1960',
                b'',
                frag_archive[1470:],
                b'--' + boundary + b'--',
            ])

        obj_resp_bodies = [make_mime_body(fa) for fa
                           in ec_stub['frags'][:self.policy.ec_ndata + 1]]

        headers = {
            'Content-Type': b'multipart/byteranges;boundary=' + boundary,
            'Content-Length': len(obj_resp_bodies[0]),
            'X-Object-Sysmeta-Ec-Content-Length': len(ec_stub['body']),
            'X-Object-Sysmeta-Ec-Etag': ec_stub['etag'],
            'X-Timestamp': Timestamp(self.ts()).normal,
        }

        responses = [
            StubResponse(206, body, headers, i,
                         # make the first one slow
                         slowdown=0.1 if i == 0 else None)
            for i, body in enumerate(obj_resp_bodies)
        ]

        def get_response(req):
            # there's some math going on here I don't quite understand, the
            # fragment_size is 490 and there's like 4 of them because ec_body
            # is 'test' * segment_size
            self.assertEqual(req['headers']['Range'], 'bytes=0-489,1470-1959')
            return responses.pop(0) if responses else StubResponse(404)

        req = swob.Request.blank('/v1/a/c/o', headers={
            'Range': 'bytes=1000-2000,14000-15000'})
        with capture_http_requests(get_response) as log:
            resp = req.get_response(self.app)
        self.assertEqual(resp.status_int, 206)
        self.assertEqual(len(log), self.policy.ec_ndata + 1)
        resp_boundary = resp.headers['content-type'].rsplit('=', 1)[1].encode()
        expected = b'\r\n'.join([
            b'--' + resp_boundary,
            b'Content-Type: application/octet-stream',
            b'Content-Range: bytes 1000-2000/16384',
            b'',
            ec_stub['body'][1000:2001],
            b'--' + resp_boundary,
            b'Content-Type: application/octet-stream',
            b'Content-Range: bytes 14000-15000/16384',
            b'',
            ec_stub['body'][14000:15001],
            b'--' + resp_boundary + b'--',
        ])
        self.assertEqual(resp.body, expected)

    def test_GET_with_multirange_unable_to_resume(self):
        self.app.object_chunk_size = 256
        self.app.recoverable_node_timeout = 0.01
        test_body = b'test' * self.policy.ec_segment_size
        ec_stub = make_ec_object_stub(test_body, self.policy, None)
        frag_archives = ec_stub['frags']
        self.assertEqual(len(frag_archives[0]), 1960)
        boundary = b'81eb9c110b32ced5fe'

        def make_mime_body(frag_archive):
            return b'\r\n'.join([
                b'--' + boundary,
                b'Content-Type: application/octet-stream',
                b'Content-Range: bytes 0-489/1960',
                b'',
                frag_archive[0:490],
                b'--' + boundary,
                b'Content-Type: application/octet-stream',
                b'Content-Range: bytes 1470-1959/1960',
                b'',
                frag_archive[1470:],
                b'--' + boundary + b'--',
            ])

        obj_resp_bodies = [make_mime_body(fa) for fa
                           # no extra good responses
                           in ec_stub['frags'][:self.policy.ec_ndata]]

        headers = {
            'Content-Type': b'multipart/byteranges;boundary=' + boundary,
            'Content-Length': len(obj_resp_bodies[0]),
            'X-Object-Sysmeta-Ec-Content-Length': len(ec_stub['body']),
            'X-Object-Sysmeta-Ec-Etag': ec_stub['etag'],
            'X-Timestamp': Timestamp(self.ts()).normal,
        }

        responses = [
            StubResponse(206, body, headers, i,
                         # make the first one slow
                         slowdown=0.1 if i == 0 else None)
            for i, body in enumerate(obj_resp_bodies)
        ]

        def get_response(req):
            # there's some math going on here I don't quite understand, the
            # fragment_size is 490 and there's like 4 of them because ec_body
            # is 'test' * segment_size
            self.assertEqual(req['headers']['Range'], 'bytes=0-489,1470-1959')
            return responses.pop(0) if responses else StubResponse(404)

        req = swob.Request.blank('/v1/a/c/o', headers={
            'Range': 'bytes=1000-2000,14000-15000'})
        with capture_http_requests(get_response) as log:
            resp = req.get_response(self.app)
            # note: the error is raised before the resp_iter is read
            self.assertIn(b'Internal Error', resp.body)
        self.assertEqual(resp.status_int, 500)
        self.assertEqual(len(log), self.policy.ec_n_unique_fragments * 2)
        log_lines = self.app.logger.get_lines_for_level('error')
        self.assertEqual(3, len(log_lines), log_lines)
        self.assertIn('Trying to read next part of EC fragment multi-part GET',
                      log_lines[0])
        self.assertIn('Trying to read during GET: ChunkReadTimeout',
                      log_lines[1])
        # not the most graceful ending
        self.assertIn('Unhandled exception in request: ChunkReadTimeout',
                      log_lines[2])

    def test_GET_with_multirange_unable_to_resume_body_started(self):
        self.app.object_chunk_size = 256
        self.app.recoverable_node_timeout = 0.01
        test_body = b'test' * self.policy.ec_segment_size
        ec_stub = make_ec_object_stub(test_body, self.policy, None)
        frag_archives = ec_stub['frags']
        self.assertEqual(len(frag_archives[0]), 1960)
        boundary = b'81eb9c110b32ced5fe'

        def make_mime_body(frag_archive):
            return b'\r\n'.join([
                b'--' + boundary,
                b'Content-Type: application/octet-stream',
                b'Content-Range: bytes 0-489/1960',
                b'',
                frag_archive[0:490],
                b'--' + boundary,
                b'Content-Type: application/octet-stream',
                b'Content-Range: bytes 1470-1959/1960',
                b'',
                frag_archive[1470:],
                b'--' + boundary + b'--',
            ])

        obj_resp_bodies = [make_mime_body(fa) for fa
                           # no extra good responses
                           in ec_stub['frags'][:self.policy.ec_ndata]]

        headers = {
            'Content-Type': b'multipart/byteranges;boundary=' + boundary,
            'Content-Length': len(obj_resp_bodies[0]),
            'X-Object-Sysmeta-Ec-Content-Length': len(ec_stub['body']),
            'X-Object-Sysmeta-Ec-Etag': ec_stub['etag'],
            'X-Timestamp': Timestamp(self.ts()).normal,
        }

        responses = [
            StubResponse(206, body, headers, i,
                         # make the first one slow
                         slowdown=0.1 if i == 0 else None)
            for i, body in enumerate(obj_resp_bodies)
        ]
        # the first response serves some bytes before slowing down
        responses[0].slowdown_after = 1000

        def get_response(req):
            return responses.pop(0) if responses else StubResponse(404)

        req = swob.Request.blank('/v1/a/c/o', headers={
            'Range': 'bytes=1000-2000,14000-15000'})
        response_chunks = []
        with capture_http_requests(get_response) as log:
            resp = req.get_response(self.app)
            with self.assertRaises(ChunkReadTimeout):
                # note: the error is raised while the resp_iter is read
                for chunk in resp.app_iter:
                    response_chunks.append(chunk)
        boundary = resp.headers['Content-Type'].split('=', 1)[1]
        self.assertEqual(response_chunks, [
            b'\r\n'.join([
                b'--' + boundary.encode('ascii'),
                b'Content-Type: application/octet-stream',
                b'Content-Range: bytes 1000-2000/16384',
                b'',
                b'',
            ]),
            test_body[0:1001],
            b'\r\n',
        ])
        self.assertEqual(resp.status_int, 206)
        self.assertEqual(len(log), self.policy.ec_n_unique_fragments * 2)
        log_lines = self.app.logger.get_lines_for_level('error')
        self.assertEqual(2, len(log_lines), log_lines)
        self.assertIn('Trying to read next part of EC fragment multi-part GET',
                      log_lines[0])
        self.assertIn('Trying to read during GET: ChunkReadTimeout',
                      log_lines[1])

    def test_GET_with_multirange_short_resume_body(self):
        self.app.object_chunk_size = 256
        self.app.recoverable_node_timeout = 0.01
        test_body = b'test' * self.policy.ec_segment_size
        ec_stub = make_ec_object_stub(test_body, self.policy, None)
        frag_archives = ec_stub['frags']
        self.assertEqual(len(frag_archives[0]), 1960)
        boundary = b'81eb9c110b32ced5fe'

        def make_mime_body(frag_archive):
            return b'\r\n'.join([
                b'--' + boundary,
                b'Content-Type: application/octet-stream',
                b'Content-Range: bytes 0-489/1960',
                b'',
                frag_archive[0:490],
                b'--' + boundary,
                b'Content-Type: application/octet-stream',
                b'Content-Range: bytes 1470-1959/1960',
                b'',
                frag_archive[1470:],
                b'--' + boundary + b'--',
            ])

        obj_resp_bodies = [make_mime_body(fa) for fa
                           # no extra good responses
                           in ec_stub['frags'][:self.policy.ec_ndata]]

        headers = {
            'Content-Type': b'multipart/byteranges;boundary=' + boundary,
            'Content-Length': len(obj_resp_bodies[0]),
            'X-Object-Sysmeta-Ec-Content-Length': len(ec_stub['body']),
            'X-Object-Sysmeta-Ec-Etag': ec_stub['etag'],
            'X-Timestamp': Timestamp(self.ts()).normal,
        }

        responses = [
            StubResponse(206, body, headers, i,
                         # make the first one slow
                         slowdown=0.1 if i == 0 else None)
            for i, body in enumerate(obj_resp_bodies)
        ]
        # add a short read response for the resume
        short_body = obj_resp_bodies[0][:512]
        responses.append(StubResponse(206, short_body, headers, 0))

        def get_response(req):
            # there's some math going on here I don't quite understand, the
            # fragment_size is 490 and there's like 4 of them because ec_body
            # is 'test' * segment_size
            self.assertEqual(req['headers']['Range'], 'bytes=0-489,1470-1959')
            return responses.pop(0) if responses else StubResponse(404)

        req = swob.Request.blank('/v1/a/c/o', headers={
            'Range': 'bytes=1000-2000,14000-15000'})
        with capture_http_requests(get_response) as log:
            resp = req.get_response(self.app)
            resp_boundary = resp.headers['content-type'].rsplit(
                '=', 1)[1].encode()
            expected = b'\r\n'.join([
                b'--' + resp_boundary,
                b'Content-Type: application/octet-stream',
                b'Content-Range: bytes 1000-2000/16384',
                b'',
                b'',
                b'--' + resp_boundary + b'--',
            ])
            self.assertEqual(expected, resp.body)
        self.assertEqual(resp.status_int, 206)
        self.assertEqual(len(log), self.policy.ec_n_unique_fragments * 2)
        log_lines = self.app.logger.get_lines_for_level('error')
        self.assertIn("Trying to read next part of EC fragment multi-part "
                      "GET (retrying)", log_lines[0])
        # not the most graceful ending
        self.assertIn("Exception fetching fragments for '/a/c/o'",
                      log_lines[-1])

    def test_GET_with_success_and_507_will_503(self):
        responses = [  # only 9 good nodes
            StubResponse(200),
            StubResponse(200),
            StubResponse(200),
            StubResponse(200),
            StubResponse(200),
            StubResponse(200),
            StubResponse(200),
            StubResponse(200),
            StubResponse(200),
        ]

        def get_response(req):
            # bad disk on all other nodes
            return responses.pop(0) if responses else StubResponse(507)

        req = swob.Request.blank('/v1/a/c/o')
        with capture_http_requests(get_response) as log:
            resp = req.get_response(self.app)

        self.assertEqual(resp.status_int, 503)
        self.assertEqual(len(log), 2 * self.replicas())

    def test_GET_with_success_and_404_will_404(self):
        responses = [  # only 9 good nodes
            StubResponse(200),
            StubResponse(200),
            StubResponse(200),
            StubResponse(200),
            StubResponse(200),
            StubResponse(200),
            StubResponse(200),
            StubResponse(200),
            StubResponse(200),
        ]

        def get_response(req):
            # no frags on other nodes
            return responses.pop(0) if responses else StubResponse(404)

        req = swob.Request.blank('/v1/a/c/o')
        with capture_http_requests(get_response) as log:
            resp = req.get_response(self.app)

        self.assertEqual(resp.status_int, 404)
        self.assertEqual(len(log), 2 * self.replicas())

    def test_ranged_get(self):
        self.app.object_chunk_size = 256
        segment_size = self.policy.ec_segment_size
        frag_size = self.policy.fragment_size
        data = (b'test' * segment_size)[:-492]
        etag = md5(data).hexdigest()
        archives = self._make_ec_archive_bodies(data)
        frag_archive_size = len(archives[0])
        range_size = frag_size * 2
        headers = {
            'Content-Type': 'text/plain',
            'Content-Length': range_size,
            'Content-Range': 'bytes 0-%s/%s' % (range_size - 1,
                                                frag_archive_size),
            'X-Object-Sysmeta-Ec-Content-Length': len(data),
            'X-Object-Sysmeta-Ec-Etag': etag,
            'X-Backend-Timestamp': Timestamp(self.ts()).internal
        }
        responses = [
            StubResponse(206, body[:range_size], headers, i)
            for i, body in enumerate(archives[:self.policy.ec_ndata])
        ]

        obj_req_ranges = set()

        def get_response(req):
            obj_req_ranges.add(req['headers']['Range'])
            return responses.pop(0) if responses else StubResponse(404)

        req = swob.Request.blank('/v1/a/c/o', headers={
            'Range': 'bytes=3000-5000'})
        with capture_http_requests(get_response) as log:
            resp = req.get_response(self.app)
        self.assertEqual(obj_req_ranges, {'bytes=0-%s' % (range_size - 1)})
        self.assertEqual(resp.status_int, 206)
        self.assertEqual(resp.headers['Content-Range'],
                         'bytes 3000-5000/%s' % len(data))
        self.assertEqual(resp.body, data[3000:5001])
        self.assertEqual(len(log), self.policy.ec_ndata)

    def test_ranged_get_with_slow_resp(self):
        self.app.object_chunk_size = 256
        self.app.recoverable_node_timeout = 0.01
        segment_size = self.policy.ec_segment_size
        frag_size = self.policy.fragment_size
        data = (b'test' * segment_size)[:-492]
        etag = md5(data).hexdigest()
        archives = self._make_ec_archive_bodies(data)
        frag_archive_size = len(archives[0])
        range_size = frag_size * 2
        headers = {
            'Content-Type': 'text/plain',
            'Content-Length': range_size,
            'Content-Range': 'bytes 0-%s/%s' % (range_size - 1,
                                                frag_archive_size),
            'X-Object-Sysmeta-Ec-Content-Length': len(data),
            'X-Object-Sysmeta-Ec-Etag': etag,
            'X-Backend-Timestamp': Timestamp(self.ts()).internal
        }
        responses = [
            StubResponse(206, body[:range_size], headers, i,
                         # the first body comes up slow
                         slowdown=0.1 if i == 0 else None)
            for i, body in enumerate(archives[:self.policy.ec_ndata])
        ]
        responses.append(StubResponse(
            206, archives[self.policy.ec_ndata][:range_size],
            headers, self.policy.ec_ndata))

        obj_req_ranges = set()

        def get_response(req):
            obj_req_ranges.add(req['headers']['Range'])
            return responses.pop(0) if responses else StubResponse(404)

        req = swob.Request.blank('/v1/a/c/o', headers={
            'Range': 'bytes=3000-5000'})
        with capture_http_requests(get_response) as log:
            resp = req.get_response(self.app)
            self.assertEqual(resp.body, data[3000:5001])
        self.assertEqual(resp.status_int, 206)
        self.assertEqual(obj_req_ranges, {'bytes=0-%s' % (range_size - 1)})
        self.assertEqual(resp.headers['Content-Range'],
                         'bytes 3000-5000/%s' % len(data))
        self.assertEqual(len(log), self.policy.ec_ndata + 1)

    def test_ranged_get_with_short_resp(self):
        self.app.object_chunk_size = 256
        segment_size = self.policy.ec_segment_size
        frag_size = self.policy.fragment_size
        data = (b'test' * segment_size)[:-492]
        etag = md5(data).hexdigest()
        archives = self._make_ec_archive_bodies(data)
        frag_archive_size = len(archives[0])
        range_size = frag_size * 2
        headers = {
            'Content-Type': 'text/plain',
            'Content-Length': range_size,
            'Content-Range': 'bytes 0-%s/%s' % (range_size - 1,
                                                frag_archive_size),
            'X-Object-Sysmeta-Ec-Content-Length': len(data),
            'X-Object-Sysmeta-Ec-Etag': etag,
            'X-Backend-Timestamp': Timestamp(self.ts()).internal
        }
        responses = [
            StubResponse(
                206,
                # the first body comes up short
                body[:frag_size] if i == 0 else body[:range_size],
                headers, i)
            for i, body in enumerate(archives[:self.policy.ec_ndata])
        ]
        responses.append(StubResponse(
            206, archives[self.policy.ec_ndata][frag_size:range_size], {
                'Content-Type': 'text/plain',
                'Content-Length': frag_size,
                'Content-Range': 'bytes %s-%s/%s' % (
                    frag_size, range_size - 1, frag_archive_size),
                'X-Object-Sysmeta-Ec-Content-Length': len(data),
                'X-Object-Sysmeta-Ec-Etag': etag,
                'X-Backend-Timestamp': Timestamp(self.ts()).internal,
            }, self.policy.ec_ndata))

        obj_req_ranges = []

        def get_response(req):
            obj_req_ranges.append(req['headers']['Range'])
            return responses.pop(0) if responses else StubResponse(404)

        req = swob.Request.blank('/v1/a/c/o', headers={
            'Range': 'bytes=3000-5000'})
        with capture_http_requests(get_response) as log:
            resp = req.get_response(self.app)
            self.assertEqual(resp.body, data[3000:5001])
        self.assertEqual(resp.status_int, 206)
        self.assertEqual(obj_req_ranges,
                         ['bytes=0-%s' % (range_size - 1)] *
                         self.policy.ec_ndata +
                         ['bytes=%s-%s' % (frag_size, range_size - 1)])
        self.assertEqual(resp.headers['Content-Range'],
                         'bytes 3000-5000/%s' % len(data))
        self.assertEqual(len(log), self.policy.ec_ndata + 1)

    def test_ranged_get_with_short_resp_timeout(self):
        self.app.object_chunk_size = 256
        self.app.recoverable_node_timeout = 0.01
        segment_size = self.policy.ec_segment_size
        frag_size = self.policy.fragment_size
        data = (b'test' * segment_size)[:-492]
        etag = md5(data).hexdigest()
        archives = self._make_ec_archive_bodies(data)
        frag_archive_size = len(archives[0])
        range_size = frag_size * 2
        headers = {
            'Content-Type': 'text/plain',
            'Content-Length': range_size,
            'Content-Range': 'bytes 0-%s/%s' % (range_size - 1,
                                                frag_archive_size),
            'X-Object-Sysmeta-Ec-Content-Length': len(data),
            'X-Object-Sysmeta-Ec-Etag': etag,
            'X-Backend-Timestamp': Timestamp(self.ts()).internal
        }
        responses = [
            StubResponse(
                206, body[:range_size], headers, i,
                # the first body slows down after awhile
                slowdown=[None] * 3 + [0.1] if i == 0 else None)
            for i, body in enumerate(archives[:self.policy.ec_ndata])
        ]
        responses.append(StubResponse(
            206, archives[self.policy.ec_ndata][frag_size:range_size], {
                'Content-Type': 'text/plain',
                'Content-Length': frag_size,
                'Content-Range': 'bytes %s-%s/%s' % (
                    frag_size, range_size - 1, frag_archive_size),
                'X-Object-Sysmeta-Ec-Content-Length': len(data),
                'X-Object-Sysmeta-Ec-Etag': etag,
                'X-Backend-Timestamp': Timestamp(self.ts()).internal,
            }, self.policy.ec_ndata))

        obj_req_ranges = []

        def get_response(req):
            obj_req_ranges.append(req['headers']['Range'])
            return responses.pop(0) if responses else StubResponse(404)

        req = swob.Request.blank('/v1/a/c/o', headers={
            'Range': 'bytes=3000-5000'})
        with capture_http_requests(get_response) as log:
            resp = req.get_response(self.app)
            self.assertEqual(resp.body, data[3000:5001])
        self.assertEqual(resp.status_int, 206)
        self.assertEqual(['bytes=0-%s' % (range_size - 1)] *
                         self.policy.ec_ndata +
                         ['bytes=%s-%s' % (frag_size, range_size - 1)],
                         obj_req_ranges)
        self.assertEqual(resp.headers['Content-Range'],
                         'bytes 3000-5000/%s' % len(data))
        self.assertEqual(len(log), self.policy.ec_ndata + 1)

    def test_GET_mixed_ranged_responses_success(self):
        segment_size = self.policy.ec_segment_size
        frag_size = self.policy.fragment_size
        new_data = (b'test' * segment_size)[:-492]
        new_etag = md5(new_data, usedforsecurity=False).hexdigest()
        new_archives = self._make_ec_archive_bodies(new_data)
        old_data = (b'junk' * segment_size)[:-492]
        old_etag = md5(old_data, usedforsecurity=False).hexdigest()
        old_archives = self._make_ec_archive_bodies(old_data)
        frag_archive_size = len(new_archives[0])

        # here we deliberately omit X-Backend-Data-Timestamp to check that
        # proxy will tolerate responses from object server that have not been
        # upgraded to send that header
        old_headers = {
            'Content-Type': 'text/plain',
            'Content-Length': frag_size,
            'Content-Range': 'bytes 0-%s/%s' % (frag_size - 1,
                                                frag_archive_size),
            'X-Object-Sysmeta-Ec-Content-Length': len(old_data),
            'X-Object-Sysmeta-Ec-Etag': old_etag,
            'X-Backend-Timestamp': Timestamp(self.ts()).internal
        }
        new_headers = {
            'Content-Type': 'text/plain',
            'Content-Length': frag_size,
            'Content-Range': 'bytes 0-%s/%s' % (frag_size - 1,
                                                frag_archive_size),
            'X-Object-Sysmeta-Ec-Content-Length': len(new_data),
            'X-Object-Sysmeta-Ec-Etag': new_etag,
            'X-Backend-Timestamp': Timestamp(self.ts()).internal
        }
        # 7 primaries with stale frags, 3 handoffs failed to get new frags
        responses = [
            StubResponse(206, old_archives[0][:frag_size], old_headers, 0),
            StubResponse(206, new_archives[1][:frag_size], new_headers, 1),
            StubResponse(206, old_archives[2][:frag_size], old_headers, 2),
            StubResponse(206, new_archives[3][:frag_size], new_headers, 3),
            StubResponse(206, old_archives[4][:frag_size], old_headers, 4),
            StubResponse(206, new_archives[5][:frag_size], new_headers, 5),
            StubResponse(206, old_archives[6][:frag_size], old_headers, 6),
            StubResponse(206, new_archives[7][:frag_size], new_headers, 7),
            StubResponse(206, old_archives[8][:frag_size], old_headers, 8),
            StubResponse(206, new_archives[9][:frag_size], new_headers, 9),
            StubResponse(206, old_archives[10][:frag_size], old_headers, 10),
            StubResponse(206, new_archives[11][:frag_size], new_headers, 11),
            StubResponse(206, old_archives[12][:frag_size], old_headers, 12),
            StubResponse(206, new_archives[13][:frag_size], new_headers, 13),
            StubResponse(206, new_archives[0][:frag_size], new_headers, 0),
            StubResponse(404),
            StubResponse(404),
            StubResponse(206, new_archives[6][:frag_size], new_headers, 6),
            StubResponse(404),
            StubResponse(206, new_archives[10][:frag_size], new_headers, 10),
            StubResponse(206, new_archives[12][:frag_size], new_headers, 12),
        ]

        def get_response(req):
            return responses.pop(0) if responses else StubResponse(404)

        req = swob.Request.blank('/v1/a/c/o')
        with capture_http_requests(get_response) as log:
            resp = req.get_response(self.app)

        closed_conn = defaultdict(set)
        for conn in log:
            etag = conn.resp.headers.get('X-Object-Sysmeta-Ec-Etag')
            closed_conn[etag].add(conn.closed)
        self.assertEqual({
            old_etag: {True},
            new_etag: {False},
            None: {True},
        }, dict(closed_conn))

        self.assertEqual(resp.status_int, 200)
        self.assertEqual(resp.body, new_data[:segment_size])
        self.assertEqual(len(log), self.policy.ec_ndata + 10)

    def test_GET_mismatched_fragment_archives(self):
        segment_size = self.policy.ec_segment_size
        test_data1 = (b'test' * segment_size)[:-333]
        # N.B. the object data *length* here is different
        test_data2 = (b'blah1' * segment_size)[:-333]

        etag1 = md5(test_data1, usedforsecurity=False).hexdigest()
        etag2 = md5(test_data2, usedforsecurity=False).hexdigest()

        ec_archive_bodies1 = self._make_ec_archive_bodies(test_data1)
        ec_archive_bodies2 = self._make_ec_archive_bodies(test_data2)

        headers1 = {'X-Object-Sysmeta-Ec-Etag': etag1,
                    'X-Object-Sysmeta-Ec-Content-Length': '333'}
        # here we're going to *lie* and say the etag here matches
        headers2 = {'X-Object-Sysmeta-Ec-Etag': etag1,
                    'X-Object-Sysmeta-Ec-Content-Length': '333'}

        responses1 = [(200, body, self._add_frag_index(fi, headers1))
                      for fi, body in enumerate(ec_archive_bodies1)]
        responses2 = [(200, body, self._add_frag_index(fi, headers2))
                      for fi, body in enumerate(ec_archive_bodies2)]

        req = swob.Request.blank('/v1/a/c/o')

        orig_decode = self.policy.pyeclib_driver.decode
        captured_fragments = []

        def mock_decode(fragments):
            captured_fragments.append(fragments)
            return orig_decode(fragments)

        # sanity check responses1 and capture frag lengths
        responses = responses1[:self.policy.ec_ndata]
        status_codes, body_iter, headers = zip(*responses)
        with set_http_connect(*status_codes, body_iter=body_iter,
                              headers=headers):
            with mock.patch.object(
                    self.policy.pyeclib_driver, 'decode', mock_decode):
                resp = req.get_response(self.app)
                self.assertEqual(resp.status_int, 200)
                # read body while decode is mocked
                self.assertEqual(
                    md5(resp.body, usedforsecurity=False).hexdigest(),
                    etag1)
        fragment_lengths1 = [[len(frag) for frag in frags]
                             for frags in captured_fragments]
        self.assertEqual(  # sanity check
            len(ec_archive_bodies1[0]),
            sum([length for length in [lengths[0]
                                       for lengths in fragment_lengths1]]))

        # sanity check responses2 and capture frag lengths
        captured_fragments = []
        responses = responses2[:self.policy.ec_ndata]
        status_codes, body_iter, headers = zip(*responses)
        with set_http_connect(*status_codes, body_iter=body_iter,
                              headers=headers):
            with mock.patch.object(
                    self.policy.pyeclib_driver, 'decode', mock_decode):
                resp = req.get_response(self.app)
                self.assertEqual(resp.status_int, 200)
                # read body while decode is mocked
                self.assertEqual(
                    md5(resp.body, usedforsecurity=False).hexdigest(),
                    etag2)
        fragment_lengths2 = [[len(frag) for frag in frags]
                             for frags in captured_fragments]
        self.assertEqual(  # sanity check
            len(ec_archive_bodies2[0]),
            sum([length for length in [lengths[0]
                                       for lengths in fragment_lengths2]]))

        # now mix the responses a bit
        mix_index = random.randint(0, self.policy.ec_ndata - 1)
        mixed_responses = responses1[:self.policy.ec_ndata]
        mixed_responses[mix_index] = responses2[mix_index]
        # TODO(mattoliverau): find out how to get these numbers dynamically
        #  cause who know's they may vary based on arch or even python
        #  verions :shrug:
        mixed_lengths = ["458" for _ in responses1[:self.policy.ec_ndata]]
        mixed_lengths[mix_index] = '490'

        num_segments = len(fragment_lengths1)
        mixed_lengths = fragment_lengths1[num_segments - 1]
        mixed_lengths[mix_index] = fragment_lengths2[
            num_segments - 1][mix_index]

        status_codes, body_iter, headers = zip(*mixed_responses)
        with set_http_connect(*status_codes, body_iter=body_iter,
                              headers=headers):
            resp = req.get_response(self.app)
        self.assertEqual(resp.status_int, 200)
        try:
            resp.body
        except ECDriverError:
            resp._app_iter.close()
        else:
            self.fail('invalid ec fragment response body did not blow up!')
        error_lines = self.logger.get_lines_for_level('error')
        self.assertEqual(1, len(error_lines))
        msg = error_lines[0]
        self.assertIn('Error decoding fragments', msg)
        self.assertIn('/a/c/o', msg)
        self.assertIn('Segments decoded: %d' % (num_segments - 1), msg)
        self.assertIn(
            "[%s]" % ", ".join([str(length) for length in mixed_lengths]), msg)
        self.assertIn("Invalid fragment payload in ECPyECLibDriver.decode",
                      msg)

    def test_GET_read_timeout(self):
        # verify EC GET behavior when initial batch of nodes time out then
        # remaining primary nodes also time out and handoffs return 404
        segment_size = self.policy.ec_segment_size
        test_data = (b'test' * segment_size)[:-333]
        etag = md5(test_data, usedforsecurity=False).hexdigest()
        ec_archive_bodies = self._make_ec_archive_bodies(test_data)
        headers = {'X-Object-Sysmeta-Ec-Etag': etag}
        self.app.recoverable_node_timeout = 0.01
        responses = [
            (200, SlowBody(body, 0.1), self._add_frag_index(i, headers))
            for i, body in enumerate(ec_archive_bodies)
        ] * self.policy.ec_duplication_factor

        req = swob.Request.blank('/v1/a/c/o')

        status_codes, body_iter, headers = zip(*responses + [
            (404, [b''], {}) for i in range(
                self.policy.object_ring.max_more_nodes)])
        with mocked_http_conn(*status_codes, body_iter=body_iter,
                              headers=headers):
            resp = req.get_response(self.app)
            self.assertEqual(resp.status_int, 200)
            # do this inside the fake http context manager, it'll try to
            # resume but won't be able to give us all the right bytes
            self.assertNotEqual(
                md5(resp.body, usedforsecurity=False).hexdigest(),
                etag)
        error_lines = self.logger.get_lines_for_level('error')
        # all primaries timeout and get error limited
        error_limit_lines = [
            line for line in error_lines
            if 'Trying to read EC fragment during GET (retrying)' in line]
        self.assertEqual(self.policy.ec_n_unique_fragments,
                         len(error_limit_lines))
        # all ec_ndata frag getters eventually get a read timeout
        read_timeout_lines = [
            line for line in error_lines if 'ChunkReadTimeout (0.01s' in line]
        self.assertEqual(self.policy.ec_ndata,
                         len(read_timeout_lines))
        for line in self.logger.logger.records['ERROR']:
            self.assertIn(req.headers['x-trans-id'], line)

    def test_GET_write_timeout(self):
        # verify EC GET behavior when there's a timeout sending decoded frags
        # via the queue.
        segment_size = self.policy.ec_segment_size
        test_data = (b'test' * segment_size)[:-333]
        etag = md5(test_data, usedforsecurity=False).hexdigest()
        ec_archive_bodies = self._make_ec_archive_bodies(test_data)
        headers = {'X-Object-Sysmeta-Ec-Etag': etag,
                   'X-Object-Sysmeta-Ec-Content-Length': '333'}
        ndata = self.policy.ec_ndata
        responses = [
            (200, body, self._add_frag_index(i, headers))
            for i, body in enumerate(ec_archive_bodies[:ndata])
        ] * self.policy.ec_duplication_factor

        req = swob.Request.blank('/v1/a/c/o')

        status_codes, body_iter, headers = zip(*responses)
        self.app.client_timeout = 0.01
        with mocked_http_conn(*status_codes, body_iter=body_iter,
                              headers=headers):
            resp = req.get_response(self.app)
            self.assertEqual(resp.status_int, 200)
            resp_body = next(resp.app_iter)
            sleep(0.5)  # lazy client
            # remaining resp truncated
            resp_body += b''.join(resp.app_iter)
        # we log errors
        log_lines = self.app.logger.get_lines_for_level('error')
        self.assertTrue(log_lines)
        for line in log_lines:
            self.assertIn('ChunkWriteTimeout feeding fragments', line)
        # client gets a short read
        self.assertEqual(16051, len(test_data))
        self.assertEqual(8192, len(resp_body))
        self.assertNotEqual(
            md5(resp_body, usedforsecurity=False).hexdigest(),
            etag)

    def test_GET_read_timeout_retrying_but_no_more_useful_nodes(self):
        # verify EC GET behavior when initial batch of nodes time out then
        # remaining nodes either return 404 or return data for different etag
        segment_size = self.policy.ec_segment_size
        test_data = (b'test' * segment_size)[:-333]
        etag = md5(test_data).hexdigest()
        ec_archive_bodies = self._make_ec_archive_bodies(test_data)
        headers = {'X-Object-Sysmeta-Ec-Etag': etag}
        self.app.recoverable_node_timeout = 0.01
        ndata = self.policy.ec_ndata
        # only ndata responses, all of which have SlowBody
        responses = [
            (200, SlowBody(body, 0.1), self._add_frag_index(i, headers))
            for i, body in enumerate(ec_archive_bodies[:ndata])
        ] * self.policy.ec_duplication_factor
        # 2 primaries return 404
        responses += [
            (404, '', {}), (404, '', {})
        ] * self.policy.ec_duplication_factor
        # 2 primaries return different etag
        headers2 = {'X-Object-Sysmeta-Ec-Etag': 'other_etag'}
        responses += [
            (200, body, self._add_frag_index(i, headers2))
            for i, body in enumerate(ec_archive_bodies[ndata + 2:])
        ] * self.policy.ec_duplication_factor

        req = swob.Request.blank('/v1/a/c/o')

        # all other (handoff) responses are 404
        status_codes, body_iter, headers = zip(*responses + [
            (404, [b''], {}) for i in range(
                self.policy.object_ring.max_more_nodes)])
        with mocked_http_conn(*status_codes, body_iter=body_iter,
                              headers=headers):
            resp = req.get_response(self.app)
            self.assertEqual(resp.status_int, 200)
            # do this inside the fake http context manager, it'll try to
            # resume but won't be able to give us all the right bytes
            self.assertNotEqual(md5(resp.body).hexdigest(), etag)
        error_lines = self.logger.get_lines_for_level('error')
        # only ec_ndata primaries that timeout get error limited (404 or
        # different etag primaries do not get error limited)
        error_limit_lines = [
            line for line in error_lines
            if 'Trying to read EC fragment during GET (retrying)' in line]
        self.assertEqual(self.policy.ec_ndata, len(error_limit_lines))
        # all ec_ndata frag getters eventually get a read timeout
        read_timeout_lines = [
            line for line in error_lines if 'ChunkReadTimeout (0.01s' in line]
        self.assertEqual(self.policy.ec_ndata,
                         len(read_timeout_lines))

        debug_lines = self.logger.get_lines_for_level('debug')
        nparity = self.policy.ec_nparity
        nhandoffs = self.policy.object_ring.max_more_nodes
        ignore_404 = ignore_404_handoff = 0
        for line in debug_lines:
            if 'Ignoring 404 from primary' in line:
                ignore_404 += 1
            if 'Ignoring 404 from handoff' in line:
                ignore_404_handoff += 1
        self.assertEqual(nparity - 2, ignore_404, debug_lines)
        self.assertEqual(nhandoffs, ignore_404_handoff, debug_lines)
        self.assertEqual(len(debug_lines), ignore_404_handoff + ignore_404)
        self.assertEqual(self.logger.get_lines_for_level('warning'), [
            'Skipping source (etag mismatch: got other_etag, '
            'expected %s)' % etag] * 2)

    def test_GET_read_timeout_resume(self):
        segment_size = self.policy.ec_segment_size
        test_data = (b'test' * segment_size)[:-333]
        etag = md5(test_data, usedforsecurity=False).hexdigest()
        ec_archive_bodies = self._make_ec_archive_bodies(test_data)
        headers = {
            'X-Object-Sysmeta-Ec-Etag': etag,
            'X-Object-Sysmeta-Ec-Content-Length': len(test_data),
        }
        self.app.recoverable_node_timeout = 0.05
        # first one is slow
        responses = [(200, SlowBody(ec_archive_bodies[0], 0.1),
                      self._add_frag_index(0, headers))]
        # ... the rest are fine
        responses += [(200, body, self._add_frag_index(i, headers))
                      for i, body in enumerate(ec_archive_bodies[1:], start=1)]

        req = swob.Request.blank('/v1/a/c/o')

        status_codes, body_iter, headers = zip(
            *responses[:self.policy.ec_ndata + 1])
        with set_http_connect(*status_codes, body_iter=body_iter,
                              headers=headers):
            resp = req.get_response(self.app)
            self.assertEqual(resp.status_int, 200)
            self.assertEqual(
                md5(resp.body, usedforsecurity=False).hexdigest(),
                etag)
        error_lines = self.logger.get_lines_for_level('error')
        self.assertEqual(1, len(error_lines))
        self.assertIn('retrying', error_lines[0])
        for line in self.logger.logger.records['ERROR']:
            self.assertIn(req.headers['x-trans-id'], line)

    def _do_test_GET_read_timeout_fast_forward_fails(self, error):
        segment_size = self.policy.ec_segment_size
        test_data = (b'test' * segment_size)[:-333]
        etag = md5(test_data).hexdigest()
        ec_archive_bodies = self._make_ec_archive_bodies(test_data)
        headers = {
            'X-Object-Sysmeta-Ec-Etag': etag,
            'X-Object-Sysmeta-Ec-Content-Length': len(test_data),
        }
        self.app.recoverable_node_timeout = 0.05
        # first one is slow
        responses = [(200, SlowBody(ec_archive_bodies[0], 0.1),
                      self._add_frag_index(0, headers))]
        # ... the rest are fine
        responses += [(200, body, self._add_frag_index(i, headers))
                      for i, body in enumerate(ec_archive_bodies[1:], start=1)]

        req = swob.Request.blank('/v1/a/c/o')

        status_codes, body_iter, headers = zip(
            *responses[:self.policy.ec_ndata])
        # I don't know why fast_forward would blow up, but if it does we
        # re-raise the ChunkReadTimeout and still want a txn-id
        with set_http_connect(*status_codes, body_iter=body_iter,
                              headers=headers), \
                mock.patch(
                    'swift.proxy.controllers.obj.ECFragGetter.fast_forward',
                    side_effect=error):
            resp = req.get_response(self.app)
            self.assertEqual(resp.status_int, 200)
            self.assertNotEqual(md5(resp.body).hexdigest(), etag)

        for line in self.logger.logger.records['ERROR'] + \
                self.logger.logger.records['WARNING']:
            self.assertIn(req.headers['x-trans-id'], line)

    def test_GET_read_timeout_fast_forward_fails(self):
        self._do_test_GET_read_timeout_fast_forward_fails(ValueError())

        error_lines = self.logger.get_lines_for_level('error')
        self.assertEqual(2, len(error_lines))
        self.assertIn('Unable to fast forward', error_lines[0])
        self.assertIn('Timeout fetching', error_lines[1])
        warning_lines = self.logger.get_lines_for_level('warning')
        self.assertEqual(1, len(warning_lines))
        self.assertIn(
            'Un-recoverable fragment rebuild. Only received 9/10 fragments',
            warning_lines[0])

    def test_GET_read_timeout_fast_forward_range_complete(self):
        self._do_test_GET_read_timeout_fast_forward_fails(
            RangeAlreadyComplete())

        error_lines = self.logger.get_lines_for_level('error')
        self.assertEqual(0, len(error_lines))
        # the test is a little bogus - presumably if the range was complete
        # then the fragment would be ok to rebuild. But the test pretends range
        # was complete without actually feeding the bytes to the getter...
        warning_lines = self.logger.get_lines_for_level('warning')
        self.assertEqual(1, len(warning_lines))
        self.assertIn(
            'Un-recoverable fragment rebuild. Only received 9/10 fragments',
            warning_lines[0])

    def test_GET_one_short_fragment_archive(self):
        # verify that a warning is logged when one fragment archive returns
        # less whole fragments than others
        segment_size = self.policy.ec_segment_size
        test_data = (b'test' * segment_size)[:-333]
        etag = md5(test_data).hexdigest()
        ec_archive_bodies = self._make_ec_archive_bodies(test_data)

        def do_test(missing_length):
            self.logger.clear()
            headers = {
                'X-Object-Sysmeta-Ec-Etag': etag,
                'X-Object-Sysmeta-Ec-Content-Length': len(test_data),
            }
            responses = [(200, ec_archive_bodies[0][:(-1 * missing_length)],
                          self._add_frag_index(0, headers))]
            # ... the rest are fine
            responses += [
                (200, body, self._add_frag_index(i, headers))
                for i, body in enumerate(ec_archive_bodies[1:], start=1)]

            req = swob.Request.blank('/v1/a/c/o')

            status_codes, body_iter, headers = zip(
                *responses[:self.policy.ec_ndata])
            with set_http_connect(*status_codes, body_iter=body_iter,
                                  headers=headers):
                resp = req.get_response(self.app)
                self.assertEqual(resp.status_int, 200)
                self.assertNotEqual(md5(resp.body).hexdigest(), etag)
            error_lines = self.logger.get_lines_for_level('error')
            self.assertEqual([], error_lines)
            warning_lines = self.logger.get_lines_for_level('warning')
            self.assertEqual(1, len(warning_lines))
            self.assertIn(
                'Un-recoverable fragment rebuild. '
                'Only received 9/10 fragments', warning_lines[0])

        # each fragment archive has 4 fragments of sizes [490, 490, 490, 458];
        # try dropping whole fragment(s) from one archive
        do_test(458)
        do_test(490 + 458)
        do_test(490 + 490 + 458)
        do_test(490 + 490 + 490 + 458)

    def test_GET_trigger_ec_metadata_check_failure(self):
        # verify that a warning is logged when there are only k - 1 fragment
        segment_size = self.policy.ec_segment_size
        test_data = (b'test' * segment_size)[:-333]
        etag = md5(test_data).hexdigest()
        ec_archive_bodies = self._make_ec_archive_bodies(test_data)
        bad_bodies = [b'd' * segment_size] * (self.policy.ec_nparity + 1)
        ec_archive_bodies = \
            ec_archive_bodies[:self.policy.ec_ndata - 1] + bad_bodies

        self.logger.clear()
        headers = {
            'X-Object-Sysmeta-Ec-Etag': etag,
            'X-Object-Sysmeta-Ec-Content-Length': len(test_data),
        }
        responses = [
            (200, body, self._add_frag_index(i, headers))
            for i, body in enumerate(ec_archive_bodies)]

        req = swob.Request.blank('/v1/a/c/o')

        status_codes, body_iter, headers = zip(
            *responses[:self.policy.ec_ndata])
        with set_http_connect(*status_codes, body_iter=body_iter,
                              headers=headers):
            resp = req.get_response(self.app)
            self.assertEqual(resp.status_int, 500)
            self.assertNotEqual(md5(resp.body).hexdigest(), etag)
        error_lines = self.logger.get_lines_for_level('error')
        expected_log_line = (
            "Error decoding fragments for '/a/c/o'. "
            "Segments decoded: 0, Lengths: "
            "[490, 490, 490, 490, 490, 490, 490, 490, 490, 490]: "
            "pyeclib_c_decode ERROR: Fragment integrity check failed. "
            "Please inspect syslog for liberasurecode error report.")
        self.assertEqual(expected_log_line, error_lines[0])

    def test_GET_read_timeout_resume_mixed_etag(self):
        segment_size = self.policy.ec_segment_size
        test_data2 = (b'blah1' * segment_size)[:-333]
        test_data1 = (b'test' * segment_size)[:-333]
        etag2 = md5(test_data2, usedforsecurity=False).hexdigest()
        etag1 = md5(test_data1, usedforsecurity=False).hexdigest()
        ec_archive_bodies2 = self._make_ec_archive_bodies(test_data2)
        ec_archive_bodies1 = self._make_ec_archive_bodies(test_data1)
        headers2 = {'X-Object-Sysmeta-Ec-Etag': etag2,
                    'X-Object-Sysmeta-Ec-Content-Length': len(test_data2),
                    'X-Backend-Timestamp': self.ts().internal}
        headers1 = {'X-Object-Sysmeta-Ec-Etag': etag1,
                    'X-Object-Sysmeta-Ec-Content-Length': len(test_data1),
                    'X-Backend-Timestamp': self.ts().internal}
        responses = [
            # 404
            (404, [b''], {}),
            # etag1
            (200, ec_archive_bodies1[1], self._add_frag_index(1, headers1)),
            # 404
            (404, [b''], {}),
            # etag1
            (200, SlowBody(ec_archive_bodies1[3], 0.1), self._add_frag_index(
                3, headers1)),
            # etag2
            (200, ec_archive_bodies2[4], self._add_frag_index(4, headers2)),
            # etag1
            (200, ec_archive_bodies1[5], self._add_frag_index(5, headers1)),
            # etag2
            (200, ec_archive_bodies2[6], self._add_frag_index(6, headers2)),
            # etag1
            (200, ec_archive_bodies1[7], self._add_frag_index(7, headers1)),
            # etag2
            (200, ec_archive_bodies2[8], self._add_frag_index(8, headers2)),
            # etag1
            (200, SlowBody(ec_archive_bodies1[9], 0.1), self._add_frag_index(
                9, headers1)),
            # etag2
            (200, ec_archive_bodies2[10], self._add_frag_index(10, headers2)),
            # etag1
            (200, ec_archive_bodies1[11], self._add_frag_index(11, headers1)),
            # etag2
            (200, ec_archive_bodies2[12], self._add_frag_index(12, headers2)),
            # 404
            (404, [b''], {}),
            # handoffs start here
            # etag2
            (200, ec_archive_bodies2[0], self._add_frag_index(0, headers2)),
            # 404
            (404, [b''], {}),
            # etag1
            (200, ec_archive_bodies1[2], self._add_frag_index(2, headers1)),
            # 404
            (404, [b''], {}),
            # etag1
            (200, ec_archive_bodies1[4], self._add_frag_index(4, headers1)),
            # etag2
            (200, ec_archive_bodies2[1], self._add_frag_index(1, headers2)),
            # etag1
            (200, ec_archive_bodies1[6], self._add_frag_index(6, headers1)),
            # etag2
            (200, ec_archive_bodies2[7], self._add_frag_index(7, headers2)),
            # etag1
            (200, ec_archive_bodies1[8], self._add_frag_index(8, headers1)),
            # resume requests start here
            # 404
            (404, [b''], {}),
            # etag2
            (200, ec_archive_bodies2[3], self._add_frag_index(3, headers2)),
            # 404
            (404, [b''], {}),
            # etag1
            (200, ec_archive_bodies1[10], self._add_frag_index(10, headers1)),
            # etag1
            (200, ec_archive_bodies1[12], self._add_frag_index(12, headers1)),
        ]
        self.app.recoverable_node_timeout = 0.01
        req = swob.Request.blank('/v1/a/c/o')
        status_codes, body_iter, headers = zip(*responses)
        with mocked_http_conn(*status_codes, body_iter=body_iter,
                              headers=headers) as log:
            resp = req.get_response(self.app)
            self.assertEqual(resp.status_int, 200)
            self.assertEqual(
                md5(resp.body, usedforsecurity=False).hexdigest(),
                etag1)
        error_lines = self.logger.get_lines_for_level('error')
        self.assertEqual(2, len(error_lines))
        for line in error_lines:
            self.assertIn('retrying', line)
        for line in self.logger.logger.records['ERROR']:
            self.assertIn(req.headers['x-trans-id'], line)
        etag2_conns = []
        for conn in log.responses:
            if conn.headers.get('X-Object-Sysmeta-Ec-Etag') == etag2:
                etag2_conns.append(conn)
        self.assertEqual(
            ([True] * 8) + [False],  # the resumed etag2 doesn't get closed
            [conn.closed for conn in etag2_conns])

    def test_fix_response_HEAD(self):
        headers = {'X-Object-Sysmeta-Ec-Content-Length': '10',
                   'X-Object-Sysmeta-Ec-Etag': 'foo'}

        # sucsessful HEAD
        responses = [(200, b'', headers)]
        status_codes, body_iter, headers = zip(*responses)
        req = swift.common.swob.Request.blank('/v1/a/c/o', method='HEAD')
        with set_http_connect(*status_codes, body_iter=body_iter,
                              headers=headers):
            resp = req.get_response(self.app)
        self.assertEqual(resp.status_int, 200)
        self.assertEqual(resp.body, b'')
        # 200OK shows original object content length
        self.assertEqual(resp.headers['Content-Length'], '10')
        self.assertEqual(resp.headers['Etag'], 'foo')

        # not found HEAD
        responses = [(404, b'', {})] * self.replicas() * 2
        status_codes, body_iter, headers = zip(*responses)
        req = swift.common.swob.Request.blank('/v1/a/c/o', method='HEAD')
        with set_http_connect(*status_codes, body_iter=body_iter,
                              headers=headers):
            resp = req.get_response(self.app)
        self.assertEqual(resp.status_int, 404)
        # 404 shows actual response body size (i.e. 0 for HEAD)
        self.assertEqual(resp.headers['Content-Length'], '0')

    def test_GET_with_invalid_ranges(self):
        # real body size is segment_size - 10 (just 1 segment)
        segment_size = self.policy.ec_segment_size
        real_body = (b'a' * segment_size)[:-10]

        # range is out of real body but in segment size
        self._test_invalid_ranges('GET', real_body,
                                  segment_size, '%s-' % (segment_size - 10))
        # range is out of both real body and segment size
        self._test_invalid_ranges('GET', real_body,
                                  segment_size, '%s-' % (segment_size + 10))

    def _test_invalid_ranges(self, method, real_body, segment_size, req_range):
        # make a request with range starts from more than real size.
        body_etag = md5(real_body, usedforsecurity=False).hexdigest()
        req = swift.common.swob.Request.blank(
            '/v1/a/c/o', method=method,
            headers={'Destination': 'c1/o',
                     'Range': 'bytes=%s' % (req_range)})

        fragments = self.policy.pyeclib_driver.encode(real_body)
        fragment_payloads = [fragments * self.policy.ec_duplication_factor]

        node_fragments = list(zip(*fragment_payloads))
        self.assertEqual(len(node_fragments), self.replicas())  # sanity
        headers = {'X-Object-Sysmeta-Ec-Content-Length': str(len(real_body)),
                   'X-Object-Sysmeta-Ec-Etag': body_etag}
        start = int(req_range.split('-')[0])
        self.assertGreaterEqual(start, 0)  # sanity
        title, exp = swob.RESPONSE_REASONS[416]
        range_not_satisfiable_body = \
            '<html><h1>%s</h1><p>%s</p></html>' % (title, exp)
        range_not_satisfiable_body = range_not_satisfiable_body.encode('utf-8')
        if start >= segment_size:
            responses = [(416, range_not_satisfiable_body,
                          self._add_frag_index(i, headers))
                         for i in range(POLICIES.default.ec_ndata)]
        else:
            responses = [(200, b''.join(node_fragments[i]),
                          self._add_frag_index(i, headers))
                         for i in range(POLICIES.default.ec_ndata)]
        status_codes, body_iter, headers = zip(*responses)
        expect_headers = {
            'X-Obj-Metadata-Footer': 'yes',
            'X-Obj-Multiphase-Commit': 'yes'
        }
        with set_http_connect(*status_codes, body_iter=body_iter,
                              headers=headers, expect_headers=expect_headers):
            resp = req.get_response(self.app)
        self.assertEqual(resp.status_int, 416)
        self.assertEqual(resp.content_length, len(range_not_satisfiable_body))
        self.assertEqual(resp.body, range_not_satisfiable_body)
        self.assertEqual(resp.etag, body_etag)
        self.assertEqual(resp.headers['Accept-Ranges'], 'bytes')

    def test_non_durable_ec_response_bucket(self):
        ts = self.ts()
        bucket = obj.ECGetResponseBucket(self.policy, ts)
        self.assertEqual(bucket.shortfall, self.policy.ec_ndata)
        for i in range(1, self.policy.ec_ndata - self.policy.ec_nparity + 1):
            stub_getter = mock.MagicMock(last_status=200, last_headers={
                'X-Backend-Timestamp': ts.internal,
                'X-Object-Sysmeta-Ec-Etag': 'the-etag',
                'X-Object-Sysmeta-Ec-Frag-Index': str(i),
            })
            bucket.add_response(stub_getter, None)
            self.assertEqual(bucket.shortfall, self.policy.ec_ndata - i)
        self.assertEqual(bucket.shortfall, self.policy.ec_nparity)
        self.assertFalse(bucket.durable)
        expectations = (
            4,  # 7
            4,  # 8
            4,  # 9
            4,  # 10
            3,  # 11
            2,  # 12
            1,  # 13
            1,  # 14
        )
        for i, expected in zip(range(
                self.policy.ec_ndata - self.policy.ec_nparity + 1,
                self.policy.object_ring.replica_count + 1), expectations):
            stub_getter = mock.MagicMock(last_status=200, last_headers={
                'X-Backend-Timestamp': ts.internal,
                'X-Object-Sysmeta-Ec-Etag': 'the-etag',
                'X-Object-Sysmeta-Ec-Frag-Index': str(i),
            })
            bucket.add_response(stub_getter, None)
            msg = 'With %r resp, expected shortfall %s != %s' % (
                bucket.gets.keys(), expected, bucket.shortfall)
            self.assertEqual(bucket.shortfall, expected, msg)


class TestECFunctions(unittest.TestCase):
    def test_chunk_transformer(self):
        def do_test(dup_factor, segments):
            segment_size = 1024
            orig_chunks = []
            for i in range(segments):
                orig_chunks.append(
                    chr(i + 97).encode('latin-1') * segment_size)
            policy = ECStoragePolicy(0, 'ec8-2', ec_type=DEFAULT_TEST_EC_TYPE,
                                     ec_ndata=8, ec_nparity=2,
                                     object_ring=FakeRing(
                                         replicas=10 * dup_factor),
                                     ec_segment_size=segment_size,
                                     ec_duplication_factor=dup_factor)
            encoded_chunks = [[] for _ in range(policy.ec_n_unique_fragments)]
            for orig_chunk in orig_chunks:
                # each segment produces a set of frags
                frag_set = policy.pyeclib_driver.encode(orig_chunk)
                for frag_index, frag_data in enumerate(frag_set):
                    encoded_chunks[frag_index].append(frag_data)
            # chunk_transformer buffers and concatenates multiple frags
            expected = [b''.join(frags) for frags in encoded_chunks]

            transform = obj.chunk_transformer(policy)
            transform.send(None)
            backend_chunks = transform.send(b''.join(orig_chunks))
            self.assertIsNotNone(backend_chunks)  # sanity
            self.assertEqual(
                len(backend_chunks), policy.ec_n_unique_fragments)
            self.assertEqual(expected, backend_chunks)

            # flush out last chunk buffer
            backend_chunks = transform.send(b'')
            self.assertEqual(
                len(backend_chunks), policy.ec_n_unique_fragments)
            self.assertEqual([b''] * policy.ec_n_unique_fragments,
                             backend_chunks)

        do_test(dup_factor=1, segments=1)
        do_test(dup_factor=2, segments=1)
        do_test(dup_factor=3, segments=1)
        do_test(dup_factor=1, segments=2)
        do_test(dup_factor=2, segments=2)
        do_test(dup_factor=3, segments=2)

    def test_chunk_transformer_non_aligned_last_chunk(self):
        last_chunk = b'a' * 128

        def do_test(dup):
            policy = ECStoragePolicy(0, 'ec8-2', ec_type=DEFAULT_TEST_EC_TYPE,
                                     ec_ndata=8, ec_nparity=2,
                                     object_ring=FakeRing(replicas=10 * dup),
                                     ec_segment_size=1024,
                                     ec_duplication_factor=dup)
            expected = policy.pyeclib_driver.encode(last_chunk)
            transform = obj.chunk_transformer(policy)
            transform.send(None)

            transform.send(last_chunk)
            # flush out last chunk buffer
            backend_chunks = transform.send(b'')

            self.assertEqual(
                len(backend_chunks), policy.ec_n_unique_fragments)
            self.assertEqual(expected, backend_chunks)

        do_test(1)
        do_test(2)

    def test_client_range_to_segment_range(self):
        actual = obj.client_range_to_segment_range(100, 700, 512)
        self.assertEqual(actual, (0, 1023))
        self.assertEqual([type(x) for x in actual], [int, int])

        actual = obj.client_range_to_segment_range(100, 700, 256)
        self.assertEqual(actual, (0, 767))
        self.assertEqual([type(x) for x in actual], [int, int])

        actual = obj.client_range_to_segment_range(300, None, 256)
        self.assertEqual(actual, (256, None))
        self.assertEqual([type(x) for x in actual], [int, type(None)])

    def test_segment_range_to_fragment_range(self):
        actual = obj.segment_range_to_fragment_range(0, 1023, 512, 300)
        self.assertEqual(actual, (0, 599))
        self.assertEqual([type(x) for x in actual], [int, int])

        actual = obj.segment_range_to_fragment_range(0, 767, 256, 100)
        self.assertEqual(actual, (0, 299))
        self.assertEqual([type(x) for x in actual], [int, int])

        actual = obj.segment_range_to_fragment_range(256, None, 256, 100)
        self.assertEqual(actual, (100, None))
        self.assertEqual([type(x) for x in actual], [int, type(None)])


@patch_policies([ECStoragePolicy(0, name='ec', is_default=True,
                                 ec_type=DEFAULT_TEST_EC_TYPE, ec_ndata=10,
                                 ec_nparity=4, ec_segment_size=4096,
                                 ec_duplication_factor=2),
                 StoragePolicy(1, name='unu')],
                fake_ring_args=[{'replicas': 28}, {}])
class TestECDuplicationObjController(
        ECObjectControllerMixin, unittest.TestCase):
    container_info = {
        'status': 200,
        'read_acl': None,
        'write_acl': None,
        'sync_key': None,
        'versions': None,
        'storage_policy': '0',
    }

    controller_cls = obj.ECObjectController

    def _test_GET_with_duplication_factor(self, node_frags, obj):
        # This is basic tests in the healthy backends status
        fake_response = self._fake_ec_node_response(node_frags)

        req = swob.Request.blank('/v1/a/c/o')
        with capture_http_requests(fake_response) as log:
            resp = req.get_response(self.app)

        self.assertEqual(resp.status_int, 200)
        self.assertEqual(resp.headers['etag'], obj['etag'])
        self.assertEqual(
            md5(resp.body, usedforsecurity=False).hexdigest(),
            obj['etag'])

        collected_responses = defaultdict(set)
        for conn in log:
            etag = conn.resp.headers['X-Object-Sysmeta-Ec-Etag']
            index = conn.resp.headers['X-Object-Sysmeta-Ec-Frag-Index']
            collected_responses[etag].add(index)

        # the backend requests should be >= num_data_fragments
        self.assertGreaterEqual(len(log), self.policy.ec_ndata)
        # but <= # of replicas
        self.assertLessEqual(len(log), self.replicas())
        self.assertEqual(len(collected_responses), 1)

        etag, frags = list(collected_responses.items())[0]
        # the backend requests will stop at enough ec_ndata responses
        self.assertEqual(
            len(frags), self.policy.ec_ndata,
            'collected %s frags (expected %s) for etag %s' % (
                len(frags), self.policy.ec_ndata, etag))

    # TODO: actually "frags" in node_frags is meaning "node_index" right now
    # in following tests. Reconsidering the name and semantics change needed.
    # Or, just mapping to be correct as frag_index is enough?.
    def test_GET_with_duplication_factor(self):
        obj = self._make_ec_object_stub()
        node_frags = [
            {'obj': obj, 'frag': 0},
            {'obj': obj, 'frag': 1},
            {'obj': obj, 'frag': 2},
            {'obj': obj, 'frag': 3},
            {'obj': obj, 'frag': 4},
            {'obj': obj, 'frag': 5},
            {'obj': obj, 'frag': 6},
            {'obj': obj, 'frag': 7},
            {'obj': obj, 'frag': 8},
            {'obj': obj, 'frag': 9},
            {'obj': obj, 'frag': 10},
            {'obj': obj, 'frag': 11},
            {'obj': obj, 'frag': 12},
            {'obj': obj, 'frag': 13},
        ] * 2  # duplicated!
        self._test_GET_with_duplication_factor(node_frags, obj)

    def test_GET_with_duplication_factor_almost_duplicate_dispersion(self):
        obj = self._make_ec_object_stub()
        node_frags = [
            # first half of # of replicas are 0, 1, 2, 3, 4, 5, 6
            {'obj': obj, 'frag': 0},
            {'obj': obj, 'frag': 0},
            {'obj': obj, 'frag': 1},
            {'obj': obj, 'frag': 1},
            {'obj': obj, 'frag': 2},
            {'obj': obj, 'frag': 2},
            {'obj': obj, 'frag': 3},
            {'obj': obj, 'frag': 3},
            {'obj': obj, 'frag': 4},
            {'obj': obj, 'frag': 4},
            {'obj': obj, 'frag': 5},
            {'obj': obj, 'frag': 5},
            {'obj': obj, 'frag': 6},
            {'obj': obj, 'frag': 6},
            # second half of # of replicas are 7, 8, 9, 10, 11, 12, 13
            {'obj': obj, 'frag': 7},
            {'obj': obj, 'frag': 7},
            {'obj': obj, 'frag': 8},
            {'obj': obj, 'frag': 8},
            {'obj': obj, 'frag': 9},
            {'obj': obj, 'frag': 9},
            {'obj': obj, 'frag': 10},
            {'obj': obj, 'frag': 10},
            {'obj': obj, 'frag': 11},
            {'obj': obj, 'frag': 11},
            {'obj': obj, 'frag': 12},
            {'obj': obj, 'frag': 12},
            {'obj': obj, 'frag': 13},
            {'obj': obj, 'frag': 13},
        ]
        # ...but it still works!
        self._test_GET_with_duplication_factor(node_frags, obj)

    def test_GET_with_missing_and_mixed_frags_will_dig_deep_but_stop(self):
        obj1 = self._make_ec_object_stub(pattern='obj1')
        obj2 = self._make_ec_object_stub(pattern='obj2')

        # both of obj1 and obj2 has only 9 frags which is not able to decode
        node_frags = [
            {'obj': obj1, 'frag': 0},
            {'obj': obj2, 'frag': 0},
            {'obj': obj1, 'frag': 1},
            {'obj': obj2, 'frag': 1},
            {'obj': obj1, 'frag': 2},
            {'obj': obj2, 'frag': 2},
            {'obj': obj1, 'frag': 3},
            {'obj': obj2, 'frag': 3},
            {'obj': obj1, 'frag': 4},
            {'obj': obj2, 'frag': 4},
            {'obj': obj1, 'frag': 5},
            {'obj': obj2, 'frag': 5},
            {'obj': obj1, 'frag': 6},
            {'obj': obj2, 'frag': 6},
            {'obj': obj1, 'frag': 7},
            {'obj': obj2, 'frag': 7},
            {'obj': obj1, 'frag': 8},
            {'obj': obj2, 'frag': 8},
        ]
        # ... and the rest are 404s which is limited by request_count
        # (2 * replicas in default) rather than max_extra_requests limitation
        # because the retries will be in ResumingGetter if the responses
        # are 404s
        node_frags += [[]] * (self.replicas() * 2 - len(node_frags))
        fake_response = self._fake_ec_node_response(node_frags)

        req = swob.Request.blank('/v1/a/c/o')
        with capture_http_requests(fake_response) as log:
            resp = req.get_response(self.app)

        self.assertEqual(resp.status_int, 503)

        collected_responses = defaultdict(set)
        for conn in log:
            etag = conn.resp.headers['X-Object-Sysmeta-Ec-Etag']
            index = conn.resp.headers['X-Object-Sysmeta-Ec-Frag-Index']
            collected_responses[etag].add(index)

        # default node_iter will exhaust to the last of handoffs
        self.assertEqual(len(log), self.replicas() * 2)
        # we have obj1, obj2, and 404 NotFound in collected_responses
        self.assertEqual(len(list(collected_responses.keys())), 3)
        self.assertIn(obj1['etag'], collected_responses)
        self.assertIn(obj2['etag'], collected_responses)
        self.assertIn(None, collected_responses)

        # ... regardless we should never need to fetch more than ec_ndata
        # frags for any given etag
        for etag, frags in collected_responses.items():
            self.assertLessEqual(len(frags), self.policy.ec_ndata,
                                 'collected %s frags for etag %s' % (
                                     len(frags), etag))

    def test_GET_with_many_missed_overwrite_will_need_handoff(self):
        obj1 = self._make_ec_object_stub(pattern='obj1')
        obj2 = self._make_ec_object_stub(pattern='obj2')
        # primaries
        node_frags = [
            {'obj': obj2, 'frag': 0},
            {'obj': obj2, 'frag': 1},
            {'obj': obj1, 'frag': 2},  # missed
            {'obj': obj2, 'frag': 3},
            {'obj': obj2, 'frag': 4},
            {'obj': obj2, 'frag': 5},
            {'obj': obj1, 'frag': 6},  # missed
            {'obj': obj2, 'frag': 7},
            {'obj': obj2, 'frag': 8},
            {'obj': obj1, 'frag': 9},  # missed
            {'obj': obj1, 'frag': 10},  # missed
            {'obj': obj1, 'frag': 11},  # missed
            {'obj': obj2, 'frag': 12},
            {'obj': obj2, 'frag': 13},
        ]

        node_frags = node_frags * 2  # 2 duplication

        # so the primaries have indexes 0, 1, 3, 4, 5, 7, 8, 12, 13
        # (9 indexes) for obj2 and then a handoff has index 6
        node_frags += [
            {'obj': obj2, 'frag': 6},  # handoff
        ]
        fake_response = self._fake_ec_node_response(node_frags)

        req = swob.Request.blank('/v1/a/c/o')
        with capture_http_requests(fake_response) as log:
            resp = req.get_response(self.app)

        self.assertEqual(resp.status_int, 200)
        self.assertEqual(resp.headers['etag'], obj2['etag'])
        self.assertEqual(
            md5(resp.body, usedforsecurity=False).hexdigest(),
            obj2['etag'])

        collected_responses = defaultdict(set)
        for conn in log:
            etag = conn.resp.headers['X-Object-Sysmeta-Ec-Etag']
            index = conn.resp.headers['X-Object-Sysmeta-Ec-Frag-Index']
            collected_responses[etag].add(index)

        # there's not enough of the obj2 etag on the primaries, we would
        # have collected responses for both etags, and would have made
        # one more request to the handoff node
        self.assertEqual(len(log), self.replicas() + 1)
        self.assertEqual(len(collected_responses), 2)

        # ... regardless we should never need to fetch more than ec_ndata
        # frags for any given etag
        for etag, frags in collected_responses.items():
            self.assertLessEqual(len(frags), self.policy.ec_ndata,
                                 'collected %s frags for etag %s' % (
                                 len(frags), etag))

    def test_GET_with_missing_and_mixed_frags_will_dig_deep_but_succeed(self):
        obj1 = self._make_ec_object_stub(pattern='obj1',
                                         timestamp=self.ts())
        obj2 = self._make_ec_object_stub(pattern='obj2',
                                         timestamp=self.ts())

        # 28 nodes are here
        node_frags = [
            {'obj': obj1, 'frag': 0},
            {'obj': obj2, 'frag': 0},
            [],
            {'obj': obj1, 'frag': 1},
            {'obj': obj2, 'frag': 1},
            [],
            {'obj': obj1, 'frag': 2},
            {'obj': obj2, 'frag': 2},
            [],
            {'obj': obj1, 'frag': 3},
            {'obj': obj2, 'frag': 3},
            [],
            {'obj': obj1, 'frag': 4},
            {'obj': obj2, 'frag': 4},
            [],
            {'obj': obj1, 'frag': 5},
            {'obj': obj2, 'frag': 5},
            [],
            {'obj': obj1, 'frag': 6},
            {'obj': obj2, 'frag': 6},
            [],
            {'obj': obj1, 'frag': 7},
            {'obj': obj2, 'frag': 7},
            [],
            {'obj': obj1, 'frag': 8},
            {'obj': obj2, 'frag': 8},
            [],
            [],
        ]

        node_frags += [[]] * 13  # Plus 13 nodes in handoff

        # finally 10th fragment for obj2 found
        node_frags += [[{'obj': obj2, 'frag': 9}]]

        fake_response = self._fake_ec_node_response(node_frags)

        req = swob.Request.blank('/v1/a/c/o')
        with capture_http_requests(fake_response) as log:
            resp = req.get_response(self.app)

        self.assertEqual(resp.status_int, 200)
        self.assertEqual(resp.headers['etag'], obj2['etag'])
        self.assertEqual(
            md5(resp.body, usedforsecurity=False).hexdigest(),
            obj2['etag'])

        collected_responses = defaultdict(set)
        for conn in log:
            etag = conn.resp.headers['X-Object-Sysmeta-Ec-Etag']
            index = conn.resp.headers['X-Object-Sysmeta-Ec-Frag-Index']
            collected_responses[etag].add(index)

        # we go exactly as long as we have to, finding two different
        # etags and some 404's (i.e. collected_responses[None])
        self.assertEqual(len(log), len(node_frags))
        self.assertEqual(len(collected_responses), 3)

        # ... regardless we should never need to fetch more than ec_ndata
        # frags for any given etag
        for etag, frags in collected_responses.items():
            self.assertLessEqual(len(frags), self.policy.ec_ndata,
                                 'collected %s frags for etag %s' % (
                                 len(frags), etag))

    def test_GET_with_mixed_frags_and_no_quorum_will_503(self):
        # all nodes have a frag but there is no one set that reaches quorum,
        # which means there is no backend 404 response, but proxy should still
        # return 404 rather than 503
        stub_objects = [
            self._make_ec_object_stub(pattern='obj1'),
            self._make_ec_object_stub(pattern='obj2'),
            self._make_ec_object_stub(pattern='obj3'),
            self._make_ec_object_stub(pattern='obj4'),
            self._make_ec_object_stub(pattern='obj5'),
            self._make_ec_object_stub(pattern='obj6'),
            self._make_ec_object_stub(pattern='obj7'),
        ]
        etags = collections.Counter(stub['etag'] for stub in stub_objects)
        self.assertEqual(len(etags), 7, etags)  # sanity

        # primaries and handoffs for required nodes
        # this is 10-4 * 2 case so that 56 requests (2 * replicas) required
        # to give up. we prepares 7 different objects above so responses
        # will have 8 fragments for each object
        required_nodes = self.replicas() * 2
        # fill them out to the primary and handoff nodes
        node_frags = []
        for frag in range(8):
            for stub_obj in stub_objects:
                if len(node_frags) >= required_nodes:
                    # we already have enough responses
                    break
                node_frags.append({'obj': stub_obj, 'frag': frag})

        # sanity
        self.assertEqual(required_nodes, len(node_frags))

        fake_response = self._fake_ec_node_response(node_frags)

        req = swob.Request.blank('/v1/a/c/o')
        with capture_http_requests(fake_response) as log:
            resp = req.get_response(self.app)

        self.assertEqual(resp.status_int, 503)

        collected_etags = set()
        collected_status = set()
        for conn in log:
            etag = conn.resp.headers['X-Object-Sysmeta-Ec-Etag']
            collected_etags.add(etag)
            collected_status.add(conn.resp.status)

        self.assertEqual(required_nodes, len(log))
        self.assertEqual(len(collected_etags), 7)
        self.assertEqual({200}, collected_status)

    def test_GET_with_no_durable_files(self):
        # verify that at least one durable is necessary for a successful GET
        obj1 = self._make_ec_object_stub()
        node_frags = [
            {'obj': obj1, 'frag': 0, 'durable': False},
            {'obj': obj1, 'frag': 1, 'durable': False},
            {'obj': obj1, 'frag': 2, 'durable': False},
            {'obj': obj1, 'frag': 3, 'durable': False},
            {'obj': obj1, 'frag': 4, 'durable': False},
            {'obj': obj1, 'frag': 5, 'durable': False},
            {'obj': obj1, 'frag': 6, 'durable': False},
            {'obj': obj1, 'frag': 7, 'durable': False},
            {'obj': obj1, 'frag': 8, 'durable': False},
            {'obj': obj1, 'frag': 9, 'durable': False},
            {'obj': obj1, 'frag': 10, 'durable': False},  # parity
            {'obj': obj1, 'frag': 11, 'durable': False},  # parity
            {'obj': obj1, 'frag': 12, 'durable': False},  # parity
            {'obj': obj1, 'frag': 13, 'durable': False},  # parity
        ]

        node_frags = node_frags * 2  # 2 duplications

        node_frags += [[]] * self.replicas()  # handoffs

        fake_response = self._fake_ec_node_response(list(node_frags))

        req = swob.Request.blank('/v1/a/c/o')
        with capture_http_requests(fake_response) as log:
            resp = req.get_response(self.app)

        self.assertEqual(resp.status_int, 404)
        # all 28 nodes tried with an optimistic get, none are durable and none
        # report having a durable timestamp
        self.assertEqual(self.replicas() * 2, len(log))

    def test_GET_with_missing_and_mixed_frags_may_503(self):
        obj1 = self._make_ec_object_stub(pattern='obj1')
        obj2 = self._make_ec_object_stub(pattern='obj2')
        obj3 = self._make_ec_object_stub(pattern='obj3')
        obj4 = self._make_ec_object_stub(pattern='obj4')
        # we get a 503 when all the handoffs return 200
        node_frags = [[]] * self.replicas()  # primaries have no frags
        # plus, 4 different objects and 7 indexes will b 28 node responses
        # here for handoffs
        node_frags = node_frags + [  # handoffs all have frags
            {'obj': obj1, 'frag': 0},
            {'obj': obj2, 'frag': 0},
            {'obj': obj3, 'frag': 0},
            {'obj': obj4, 'frag': 0},
            {'obj': obj1, 'frag': 1},
            {'obj': obj2, 'frag': 1},
            {'obj': obj3, 'frag': 1},
            {'obj': obj4, 'frag': 1},
            {'obj': obj1, 'frag': 2},
            {'obj': obj2, 'frag': 2},
            {'obj': obj3, 'frag': 2},
            {'obj': obj4, 'frag': 2},
            {'obj': obj1, 'frag': 3},
            {'obj': obj2, 'frag': 3},
            {'obj': obj3, 'frag': 3},
            {'obj': obj4, 'frag': 3},
            {'obj': obj1, 'frag': 4},
            {'obj': obj2, 'frag': 4},
            {'obj': obj3, 'frag': 4},
            {'obj': obj4, 'frag': 4},
            {'obj': obj1, 'frag': 5},
            {'obj': obj2, 'frag': 5},
            {'obj': obj3, 'frag': 5},
            {'obj': obj4, 'frag': 5},
            {'obj': obj1, 'frag': 6},
            {'obj': obj2, 'frag': 6},
            {'obj': obj3, 'frag': 6},
            {'obj': obj4, 'frag': 6},
        ]

        fake_response = self._fake_ec_node_response(node_frags)

        req = swob.Request.blank('/v1/a/c/o')
        with capture_http_requests(fake_response) as log:
            resp = req.get_response(self.app)

        self.assertEqual(resp.status_int, 503)
        # never get a quorum so all nodes are searched
        self.assertEqual(len(log), 2 * self.replicas())
        collected_indexes = defaultdict(list)
        for conn in log:
            fi = conn.resp.headers.get('X-Object-Sysmeta-Ec-Frag-Index')
            if fi is not None:
                collected_indexes[fi].append(conn)
        self.assertEqual(len(collected_indexes), 7)

    def test_GET_with_mixed_etags_at_same_timestamp(self):
        # the difference from parent class is only handoff stub length

        ts = self.ts()  # force equal timestamps for two objects
        obj1 = self._make_ec_object_stub(timestamp=ts, pattern='obj1')
        obj2 = self._make_ec_object_stub(timestamp=ts, pattern='obj2')
        self.assertNotEqual(obj1['etag'], obj2['etag'])  # sanity

        node_frags = [
            # 7 frags of obj2 are available and durable
            {'obj': obj2, 'frag': 0, 'durable': True},
            {'obj': obj2, 'frag': 1, 'durable': True},
            {'obj': obj2, 'frag': 2, 'durable': True},
            {'obj': obj2, 'frag': 3, 'durable': True},
            {'obj': obj2, 'frag': 4, 'durable': True},
            {'obj': obj2, 'frag': 5, 'durable': True},
            {'obj': obj2, 'frag': 6, 'durable': True},
            # 7 frags of obj1 are available and durable
            {'obj': obj1, 'frag': 7, 'durable': True},
            {'obj': obj1, 'frag': 8, 'durable': True},
            {'obj': obj1, 'frag': 9, 'durable': True},
            {'obj': obj1, 'frag': 10, 'durable': True},
            {'obj': obj1, 'frag': 11, 'durable': True},
            {'obj': obj1, 'frag': 12, 'durable': True},
            {'obj': obj1, 'frag': 13, 'durable': True},
            # handoffs
        ]

        node_frags += [[]] * (self.replicas() * 2 - len(node_frags))

        fake_response = self._fake_ec_node_response(list(node_frags))

        req = swob.Request.blank('/v1/a/c/o')
        with capture_http_requests(fake_response) as log:
            resp = req.get_response(self.app)
        # read body to provoke any EC decode errors
        self.assertTrue(resp.body)

        self.assertEqual(resp.status_int, 503)
        self.assertEqual(len(log), self.replicas() * 2)
        collected_etags = set()
        for conn in log:
            etag = conn.resp.headers['X-Object-Sysmeta-Ec-Etag']
            collected_etags.add(etag)  # will be None from handoffs
        self.assertEqual({obj1['etag'], obj2['etag'], None}, collected_etags)
        log_lines = self.app.logger.get_lines_for_level('error')
        self.assertEqual(log_lines,
                         ['Problem with fragment response: ETag mismatch'] * 7
                         + ['Object returning 503 for []'])

    def _test_determine_chunk_destinations_prioritize(
            self, missing_two, missing_one):
        # This scenario is only likely for ec_duplication_factor >= 2. If we
        # have multiple failures such that the putters collection is missing
        # two primary nodes for frag index 'missing_two' and missing one
        # primary node for frag index 'missing_one', then we should prioritize
        # finding a handoff for frag index 'missing_two'.

        class FakePutter(object):
            def __init__(self, index):
                self.node_index = index

        controller = self.controller_cls(self.app, 'a', 'c', 'o')

        # sanity, caller must set missing_two < than ec_num_unique_fragments
        self.assertLess(missing_two, self.policy.ec_n_unique_fragments)

        # create a dummy list of putters, check no handoffs
        putters = []
        for index in range(self.policy.object_ring.replica_count):
            putters.append(FakePutter(index))

        # sanity - all putters have primary nodes
        got = controller._determine_chunk_destinations(putters, self.policy)
        expected = {}
        for i, p in enumerate(putters):
            expected[p] = self.policy.get_backend_index(i)
        self.assertEqual(got, expected)

        # now, for fragment index that is missing two copies, lets make one
        # putter be a handoff
        handoff_putter = putters[missing_two]
        handoff_putter.node_index = None

        # and then pop another putter for a copy of same fragment index
        putters.pop(missing_two + self.policy.ec_n_unique_fragments)

        # also pop one copy of a different fragment to make one missing hole
        putters.pop(missing_one)

        # then determine chunk destinations: we have 26 putters here;
        # missing_two frag index is missing two copies;  missing_one frag index
        # is missing one copy, therefore the handoff node should be assigned to
        # missing_two frag index
        got = controller._determine_chunk_destinations(putters, self.policy)
        # N.B. len(putters) is now len(expected - 2) due to pop twice
        self.assertEqual(len(putters), len(got))
        # sanity, no node index - for handoff putter
        self.assertIsNone(handoff_putter.node_index)
        self.assertEqual(got[handoff_putter], missing_two)
        # sanity, other nodes except handoff_putter have node_index
        self.assertTrue(all(
            [putter.node_index is not None for putter in got if
             putter != handoff_putter]))

    def test_determine_chunk_destinations_prioritize_more_missing(self):
        # drop node_index 0, 14 and 1 should work
        self._test_determine_chunk_destinations_prioritize(0, 1)
        # drop node_index 1, 15 and 0 should work, too
        self._test_determine_chunk_destinations_prioritize(1, 0)


class ECCommonPutterMixin(object):
    # EC PUT tests common to both Mime and PUT+POST protocols
    expect_headers = {}

    def test_PUT_ec_error_during_transfer_data(self):
        class FakeReader(object):
            def read(self, size):
                raise IOError('error message')

        req = swob.Request.blank('/v1/a/c/o.jpg', method='PUT',
                                 body=b'test body')

        req.environ['wsgi.input'] = FakeReader()
        req.headers['content-length'] = '6'
        codes = [201] * self.replicas()
        with set_http_connect(*codes, expect_headers=self.expect_headers):
            resp = req.get_response(self.app)

        self.assertEqual(resp.status_int, 499)

    def test_PUT_ec_chunkreadtimeout_during_transfer_data(self):
        class FakeReader(object):
            def read(self, size):
                raise exceptions.ChunkReadTimeout()

        req = swob.Request.blank('/v1/a/c/o.jpg', method='PUT',
                                 body=b'test body')

        req.environ['wsgi.input'] = FakeReader()
        req.headers['content-length'] = '6'
        codes = [201] * self.replicas()
        with set_http_connect(*codes, expect_headers=self.expect_headers):
            resp = req.get_response(self.app)

        self.assertEqual(resp.status_int, 408)

    def test_PUT_ec_timeout_during_transfer_data(self):
        class FakeReader(object):
            def read(self, size):
                raise exceptions.Timeout()

        req = swob.Request.blank('/v1/a/c/o.jpg', method='PUT',
                                 body=b'test body')

        req.environ['wsgi.input'] = FakeReader()
        req.headers['content-length'] = '6'
        codes = [201] * self.replicas()
        with set_http_connect(*codes, expect_headers=self.expect_headers):
            resp = req.get_response(self.app)

        self.assertEqual(resp.status_int, 499)

    def test_PUT_ec_exception_during_transfer_data(self):
        class FakeReader(object):
            def read(self, size):
                raise Exception('exception message')

        req = swob.Request.blank('/v1/a/c/o.jpg', method='PUT',
                                 body=b'test body')

        req.environ['wsgi.input'] = FakeReader()
        req.headers['content-length'] = '6'
        codes = [201] * self.replicas()
        with set_http_connect(*codes, expect_headers=self.expect_headers):
            resp = req.get_response(self.app)

        self.assertEqual(resp.status_int, 500)


# This is how CommonObjectControllerMixin is supposed to be used:
# @patch_policies(with_ec_default=True)
# class TestECObjControllerDoublePutter(BaseObjectControllerMixin,
#                                       ECCommonPutterMixin,
#                                       unittest.TestCase):
#     # tests specific to the PUT+POST protocol
#
#     def setUp(self):
#         super(TestECObjControllerDoublePutter, self).setUp()
#         # force use of the DoublePutter class
#         self.app.use_put_v1 = True


@patch_policies(with_ec_default=True)
class TestECObjControllerMimePutter(BaseObjectControllerMixin,
                                    ECCommonPutterMixin,
                                    unittest.TestCase):
    # tests specific to the older PUT protocol using a MimePutter
    expect_headers = {
        'X-Obj-Metadata-Footer': 'yes',
        'X-Obj-Multiphase-Commit': 'yes'
    }

    def setUp(self):
        super(TestECObjControllerMimePutter, self).setUp()
        # force use of the MimePutter class
        self.app.use_put_v1 = False

    def test_PUT_simple(self):
        req = swift.common.swob.Request.blank('/v1/a/c/o', method='PUT',
                                              body=b'')
        codes = [201] * self.replicas()
        with set_http_connect(*codes, expect_headers=self.expect_headers):
            resp = req.get_response(self.app)
        self.assertEqual(resp.status_int, 201)

    def test_PUT_with_body_and_bad_etag(self):
        segment_size = self.policy.ec_segment_size
        test_body = (b'asdf' * segment_size)[:-10]
        codes = [201] * self.replicas()
        conns = []

        def capture_expect(conn):
            # stash the backend connection so we can verify that it is closed
            # (no data will be sent)
            conns.append(conn)

        # send a bad etag in the request headers
        headers = {'Etag': 'bad etag'}
        req = swift.common.swob.Request.blank(
            '/v1/a/c/o', method='PUT', headers=headers, body=test_body)
        with set_http_connect(*codes, expect_headers=self.expect_headers,
                              give_expect=capture_expect):
            resp = req.get_response(self.app)
        self.assertEqual(422, resp.status_int)
        self.assertEqual(self.replicas(), len(conns))
        for conn in conns:
            self.assertTrue(conn.closed)

        # make the footers callback send the correct etag
        footers_callback = make_footers_callback(test_body)
        env = {'swift.callback.update_footers': footers_callback}
        headers = {'Etag': 'bad etag'}
        req = swift.common.swob.Request.blank(
            '/v1/a/c/o', method='PUT', headers=headers, environ=env,
            body=test_body)
        with set_http_connect(*codes, expect_headers=self.expect_headers):
            resp = req.get_response(self.app)
        self.assertEqual(201, resp.status_int)

        # make the footers callback send a bad Etag footer
        footers_callback = make_footers_callback(b'not the test body')
        env = {'swift.callback.update_footers': footers_callback}
        req = swift.common.swob.Request.blank(
            '/v1/a/c/o', method='PUT', environ=env, body=test_body)
        with set_http_connect(*codes, expect_headers=self.expect_headers):
            resp = req.get_response(self.app)
        self.assertEqual(422, resp.status_int)

    def test_txn_id_logging_ECPUT(self):
        req = swift.common.swob.Request.blank('/v1/a/c/o', method='PUT',
                                              body=b'')
        self.app.logger.txn_id = req.environ['swift.trans_id'] = 'test-txn-id'
        codes = [(100, Timeout(), 503, 503)] * self.replicas()
        stdout = StringIO()
        with set_http_connect(*codes, expect_headers=self.expect_headers), \
                mock.patch('sys.stdout', stdout):
            resp = req.get_response(self.app)
        self.assertEqual(resp.status_int, 503)
        for line in stdout.getvalue().splitlines():
            self.assertIn('test-txn-id', line)
        self.assertIn('Trying to get ', stdout.getvalue())

    def test_PUT_with_explicit_commit_status(self):
        req = swift.common.swob.Request.blank('/v1/a/c/o', method='PUT',
                                              body=b'')
        codes = [(100, 100, 201)] * self.replicas()
        with set_http_connect(*codes, expect_headers=self.expect_headers):
            resp = req.get_response(self.app)
        self.assertEqual(resp.status_int, 201)

    def test_PUT_mostly_success(self):
        req = swift.common.swob.Request.blank('/v1/a/c/o', method='PUT',
                                              body=b'')
        codes = [201] * self.quorum()
        codes += [503] * (self.replicas() - len(codes))
        random.shuffle(codes)
        with set_http_connect(*codes, expect_headers=self.expect_headers):
            resp = req.get_response(self.app)
        self.assertEqual(resp.status_int, 201)

    def test_PUT_error_commit(self):
        req = swift.common.swob.Request.blank('/v1/a/c/o', method='PUT',
                                              body=b'')
        codes = [(100, 503, Exception('not used'))] * self.replicas()
        with set_http_connect(*codes, expect_headers=self.expect_headers):
            resp = req.get_response(self.app)
        self.assertEqual(resp.status_int, 503)

    def test_PUT_mostly_success_commit(self):
        req = swift.common.swob.Request.blank('/v1/a/c/o', method='PUT',
                                              body=b'')
        codes = [201] * self.quorum()
        codes += [(100, 503, Exception('not used'))] * (
            self.replicas() - len(codes))
        random.shuffle(codes)
        with set_http_connect(*codes, expect_headers=self.expect_headers):
            resp = req.get_response(self.app)
        self.assertEqual(resp.status_int, 201)

    def test_PUT_mostly_error_commit(self):
        req = swift.common.swob.Request.blank('/v1/a/c/o', method='PUT',
                                              body=b'')
        codes = [(100, 503, Exception('not used'))] * self.quorum()
        if isinstance(self.policy, ECStoragePolicy):
            codes *= self.policy.ec_duplication_factor
        codes += [201] * (self.replicas() - len(codes))
        random.shuffle(codes)
        with set_http_connect(*codes, expect_headers=self.expect_headers):
            resp = req.get_response(self.app)
        self.assertEqual(resp.status_int, 503)

    def test_PUT_commit_timeout(self):
        req = swift.common.swob.Request.blank('/v1/a/c/o', method='PUT',
                                              body=b'')
        codes = [201] * (self.replicas() - 1)
        codes.append((100, Timeout(), Exception('not used')))
        with set_http_connect(*codes, expect_headers=self.expect_headers):
            resp = req.get_response(self.app)
        self.assertEqual(resp.status_int, 201)

    def test_PUT_commit_exception(self):
        req = swift.common.swob.Request.blank('/v1/a/c/o', method='PUT',
                                              body=b'')
        codes = [201] * (self.replicas() - 1)
        codes.append((100, Exception('kaboom!'), Exception('not used')))
        with set_http_connect(*codes, expect_headers=self.expect_headers):
            resp = req.get_response(self.app)
        self.assertEqual(resp.status_int, 201)

    def test_PUT_with_body(self):
        self._test_PUT_with_body()

    def test_PUT_with_chunked_body(self):
        self._test_PUT_with_body(chunked=True, content_length=False)

    def test_PUT_with_both_body(self):
        self._test_PUT_with_body(chunked=True, content_length=True)

    def _test_PUT_with_body(self, chunked=False, content_length=True):
        segment_size = self.policy.ec_segment_size
        test_body = (b'asdf' * segment_size)[:-10]
        # make the footers callback not include Etag footer so that we can
        # verify that the correct EC-calculated Etag is included in footers
        # sent to backend
        footers_callback = make_footers_callback()
        env = {'swift.callback.update_footers': footers_callback}
        req = swift.common.swob.Request.blank(
            '/v1/a/c/o', method='PUT', environ=env)
        etag = md5(test_body, usedforsecurity=False).hexdigest()
        size = len(test_body)
        req.body = test_body
        if chunked:
            req.headers['Transfer-Encoding'] = 'chunked'
        if not content_length:
            del req.headers['Content-Length']
        codes = [201] * self.replicas()
        resp_headers = {
            'Some-Other-Header': 'Four',
            'Etag': 'ignored',
        }

        put_requests = defaultdict(lambda: {'boundary': None, 'chunks': []})

        def capture_body(conn, chunk):
            put_requests[conn.connection_id]['chunks'].append(chunk)

        def capture_headers(ip, port, device, part, method, path, headers,
                            **kwargs):
            conn_id = kwargs['connection_id']
            put_requests[conn_id]['boundary'] = headers[
                'X-Backend-Obj-Multipart-Mime-Boundary']
            put_requests[conn_id]['backend-content-length'] = headers.get(
                'X-Backend-Obj-Content-Length')
            put_requests[conn_id]['x-timestamp'] = headers[
                'X-Timestamp']

        with set_http_connect(*codes, expect_headers=self.expect_headers,
                              give_send=capture_body,
                              give_connect=capture_headers,
                              headers=resp_headers):
            resp = req.get_response(self.app)

        self.assertEqual(resp.status_int, 201)
        timestamps = {captured_req['x-timestamp']
                      for captured_req in put_requests.values()}
        self.assertEqual(1, len(timestamps), timestamps)
        self.assertEqual(dict(resp.headers), {
            'Content-Type': 'text/html; charset=UTF-8',
            'Content-Length': '0',
            'Last-Modified': time.strftime(
                "%a, %d %b %Y %H:%M:%S GMT",
                time.gmtime(math.ceil(float(timestamps.pop())))),
            'Etag': etag,
        })
        frag_archives = []
        for connection_id, info in put_requests.items():
            body = unchunk_body(b''.join(info['chunks']))
            self.assertIsNotNone(info['boundary'],
                                 "didn't get boundary for conn %r" % (
                                     connection_id,))

            # email.parser.FeedParser doesn't know how to take a multipart
            # message and boundary together and parse it; it only knows how
            # to take a string, parse the headers, and figure out the
            # boundary on its own.
            parser = EmailFeedParser()
            parser.feed(
                ("Content-Type: multipart/nobodycares; boundary=%s\r\n\r\n" %
                 info['boundary']).encode('ascii'))
            parser.feed(body)
            message = parser.close()

            self.assertTrue(message.is_multipart())  # sanity check
            mime_parts = message.get_payload()
            self.assertEqual(len(mime_parts), 3)
            obj_part, footer_part, commit_part = mime_parts

            # attach the body to frag_archives list
            self.assertEqual(obj_part['X-Document'], 'object body')
            obj_payload = obj_part.get_payload(decode=True)
            frag_archives.append(obj_payload)

            if chunked:
                self.assertIsNone(info['backend-content-length'])
            else:
                self.assertTrue(
                    size > int(info['backend-content-length']) > 0,
                    "invalid backend-content-length for conn %r" % (
                        connection_id,))
                # assert length was correct for this connection
                self.assertEqual(int(info['backend-content-length']),
                                 len(frag_archives[-1]))
                # assert length was the same for all connections
                self.assertEqual(int(info['backend-content-length']),
                                 len(frag_archives[0]))

            # validate some footer metadata
            self.assertEqual(footer_part['X-Document'], 'object metadata')
            footer_metadata = json.loads(footer_part.get_payload())
            self.assertTrue(footer_metadata)
            expected = {}
            # update expected with footers from the callback...
            footers_callback(expected)
            expected.update({
                'X-Object-Sysmeta-Ec-Content-Length': str(size),
                'X-Backend-Container-Update-Override-Size': str(size),
                'X-Object-Sysmeta-Ec-Etag': etag,
                'X-Backend-Container-Update-Override-Etag': etag,
                'X-Object-Sysmeta-Ec-Segment-Size': str(segment_size),
                'Etag': md5(obj_payload, usedforsecurity=False).hexdigest()})
            for header, value in expected.items():
                self.assertEqual(footer_metadata[header], value)

            # sanity on commit message
            self.assertEqual(commit_part['X-Document'], 'put commit')

        self.assertEqual(len(frag_archives), self.replicas())
        fragment_size = self.policy.fragment_size
        node_payloads = []
        for fa in frag_archives:
            payload = [fa[x:x + fragment_size]
                       for x in range(0, len(fa), fragment_size)]
            node_payloads.append(payload)
        fragment_payloads = zip(*node_payloads)

        expected_body = b''
        for fragment_payload in fragment_payloads:
            self.assertEqual(len(fragment_payload), self.replicas())
            if True:
                fragment_payload = list(fragment_payload)
            expected_body += self.policy.pyeclib_driver.decode(
                fragment_payload)

        self.assertEqual(len(test_body), len(expected_body))
        self.assertEqual(test_body, expected_body)

    def test_PUT_with_footers(self):
        # verify footers supplied by a footers callback being added to
        # trailing metadata
        segment_size = self.policy.ec_segment_size
        test_body = (b'asdf' * segment_size)[:-10]
        etag = md5(test_body, usedforsecurity=False).hexdigest()
        size = len(test_body)
        codes = [201] * self.replicas()
        resp_headers = {
            'Some-Other-Header': 'Four',
            'Etag': 'ignored',
        }

        def do_test(footers_to_add, expect_added):
            put_requests = defaultdict(
                lambda: {'boundary': None, 'chunks': []})

            def capture_body(conn, chunk):
                put_requests[conn.connection_id]['chunks'].append(chunk)

            def capture_headers(ip, port, device, part, method, path, headers,
                                **kwargs):
                conn_id = kwargs['connection_id']
                put_requests[conn_id]['boundary'] = headers[
                    'X-Backend-Obj-Multipart-Mime-Boundary']
                put_requests[conn_id]['x-timestamp'] = headers[
                    'X-Timestamp']

            def footers_callback(footers):
                footers.update(footers_to_add)
            env = {'swift.callback.update_footers': footers_callback}
            req = swift.common.swob.Request.blank(
                '/v1/a/c/o', method='PUT', environ=env, body=test_body)

            with set_http_connect(*codes, expect_headers=self.expect_headers,
                                  give_send=capture_body,
                                  give_connect=capture_headers,
                                  headers=resp_headers):
                resp = req.get_response(self.app)

            self.assertEqual(resp.status_int, 201)
            timestamps = {captured_req['x-timestamp']
                          for captured_req in put_requests.values()}
            self.assertEqual(1, len(timestamps), timestamps)
            self.assertEqual(dict(resp.headers), {
                'Content-Type': 'text/html; charset=UTF-8',
                'Content-Length': '0',
                'Last-Modified': time.strftime(
                    "%a, %d %b %Y %H:%M:%S GMT",
                    time.gmtime(math.ceil(float(timestamps.pop())))),
                'Etag': etag,
            })
            for connection_id, info in put_requests.items():
                body = unchunk_body(b''.join(info['chunks']))
                # email.parser.FeedParser doesn't know how to take a multipart
                # message and boundary together and parse it; it only knows how
                # to take a string, parse the headers, and figure out the
                # boundary on its own.
                parser = EmailFeedParser()
                parser.feed(
                    ("Content-Type: multipart/nobodycares; boundary=%s\r\n\r\n"
                     % info['boundary']).encode('ascii'))
                parser.feed(body)
                message = parser.close()

                self.assertTrue(message.is_multipart())  # sanity check
                mime_parts = message.get_payload()
                self.assertEqual(len(mime_parts), 3)
                obj_part, footer_part, commit_part = mime_parts

                # validate EC footer metadata - should always be present
                self.assertEqual(footer_part['X-Document'], 'object metadata')
                footer_metadata = json.loads(footer_part.get_payload())
                self.assertIsNotNone(
                    footer_metadata.pop('X-Object-Sysmeta-Ec-Frag-Index'))
                expected = {
                    'X-Object-Sysmeta-Ec-Scheme':
                        self.policy.ec_scheme_description,
                    'X-Object-Sysmeta-Ec-Content-Length': str(size),
                    'X-Object-Sysmeta-Ec-Etag': etag,
                    'X-Object-Sysmeta-Ec-Segment-Size': str(segment_size),
                    'Etag': md5(
                        obj_part.get_payload(decode=True),
                        usedforsecurity=False).hexdigest()}
                expected.update(expect_added)
                for header, value in expected.items():
                    self.assertIn(header, footer_metadata)
                    self.assertEqual(value, footer_metadata[header])
                    footer_metadata.pop(header)
                self.assertFalse(footer_metadata)

        # sanity check - middleware sets no footer, expect EC overrides
        footers_to_add = {}
        expect_added = {
            'X-Backend-Container-Update-Override-Size': str(size),
            'X-Backend-Container-Update-Override-Etag': etag}
        do_test(footers_to_add, expect_added)

        # middleware cannot overwrite any EC sysmeta
        footers_to_add = {
            'X-Object-Sysmeta-Ec-Content-Length': str(size + 1),
            'X-Object-Sysmeta-Ec-Etag': 'other etag',
            'X-Object-Sysmeta-Ec-Segment-Size': str(segment_size + 1),
            'X-Object-Sysmeta-Ec-Unused-But-Reserved': 'ignored'}
        do_test(footers_to_add, expect_added)

        # middleware can add x-object-sysmeta- headers including
        # x-object-sysmeta-container-update-override headers
        footers_to_add = {
            'X-Object-Sysmeta-Foo': 'bar',
            'X-Object-Sysmeta-Container-Update-Override-Size':
                str(size + 1),
            'X-Object-Sysmeta-Container-Update-Override-Etag': 'other etag',
            'X-Object-Sysmeta-Container-Update-Override-Ping': 'pong'
        }
        expect_added.update(footers_to_add)
        do_test(footers_to_add, expect_added)

        # middleware can also overwrite x-backend-container-update-override
        # headers
        override_footers = {
            'X-Backend-Container-Update-Override-Wham': 'bam',
            'X-Backend-Container-Update-Override-Size': str(size + 2),
            'X-Backend-Container-Update-Override-Etag': 'another etag'}
        footers_to_add.update(override_footers)
        expect_added.update(override_footers)
        do_test(footers_to_add, expect_added)

    def test_PUT_old_obj_server(self):
        req = swift.common.swob.Request.blank('/v1/a/c/o', method='PUT',
                                              body=b'')
        responses = [
            # one server will response 100-continue but not include the
            # needful expect headers and the connection will be dropped
            ((100, Exception('not used')), {}),
        ] + [
            # and pleanty of successful responses too
            (201, {
                'X-Obj-Metadata-Footer': 'yes',
                'X-Obj-Multiphase-Commit': 'yes',
            }),
        ] * self.replicas()
        random.shuffle(responses)
        if responses[-1][0] != 201:
            # whoops, stupid random
            responses = responses[1:] + [responses[0]]
        codes, expect_headers = zip(*responses)
        with set_http_connect(*codes, expect_headers=expect_headers):
            resp = req.get_response(self.app)
        self.assertEqual(resp.status_int, 201)

    def test_PUT_with_slow_commits(self):
        # It's important that this timeout be much less than the delay in
        # the slow commit responses so that the slow commits are not waited
        # for.
        self.app.post_quorum_timeout = 0.01
        req = swift.common.swob.Request.blank('/v1/a/c/o', method='PUT',
                                              body=b'')
        # plenty of slow commits
        response_sleep = 5.0
        codes = [FakeStatus(201, response_sleep=response_sleep)
                 for i in range(self.replicas())]
        # swap out some with regular fast responses
        number_of_fast_responses_needed_to_be_quick_enough = \
            self.policy.quorum
        fast_indexes = random.sample(
            range(self.replicas()),
            number_of_fast_responses_needed_to_be_quick_enough)
        for i in fast_indexes:
            codes[i] = 201
        with set_http_connect(*codes, expect_headers=self.expect_headers):
            start = time.time()
            resp = req.get_response(self.app)
            response_time = time.time() - start
        self.assertEqual(resp.status_int, 201)
        self.assertLess(response_time, response_sleep)

    def test_PUT_with_just_enough_durable_responses(self):
        req = swift.common.swob.Request.blank('/v1/a/c/o', method='PUT',
                                              body=b'')

        codes = [201] * (self.policy.ec_ndata + 1)
        codes += [503] * (self.policy.ec_nparity - 1)
        self.assertEqual(len(codes), self.policy.ec_n_unique_fragments)
        random.shuffle(codes)
        with set_http_connect(*codes, expect_headers=self.expect_headers):
            resp = req.get_response(self.app)
        self.assertEqual(resp.status_int, 201)

    def test_PUT_with_less_durable_responses(self):
        req = swift.common.swob.Request.blank('/v1/a/c/o', method='PUT',
                                              body=b'')

        codes = [201] * (self.policy.ec_ndata)
        codes += [503] * (self.policy.ec_nparity)
        self.assertEqual(len(codes), self.policy.ec_n_unique_fragments)
        random.shuffle(codes)
        with set_http_connect(*codes, expect_headers=self.expect_headers):
            resp = req.get_response(self.app)
        self.assertEqual(resp.status_int, 503)


class TestNumContainerUpdates(unittest.TestCase):
    def test_it(self):
        test_cases = [
            # (container replicas, object replicas, object quorum, expected)
            (3, 17, 13, 6),  # EC 12+5
            (3, 9, 4, 7),    # EC 3+6
            (3, 14, 11, 5),  # EC 10+4
            (5, 14, 11, 6),  # EC 10+4, 5 container replicas
            (7, 14, 11, 7),  # EC 10+4, 7 container replicas
            (3, 19, 16, 5),  # EC 15+4
            (5, 19, 16, 6),  # EC 15+4, 5 container replicas
            (3, 28, 22, 8),  # EC (10+4)x2
            (5, 28, 22, 9),  # EC (10+4)x2, 5 container replicas
            (3, 1, 1, 3),    # 1 object replica
            (3, 2, 1, 3),    # 2 object replicas
            (3, 3, 2, 3),    # 3 object replicas
            (3, 4, 2, 4),    # 4 object replicas
            (3, 5, 3, 4),    # 5 object replicas
            (3, 6, 3, 5),    # 6 object replicas
            (3, 7, 4, 5),    # 7 object replicas
        ]

        for c_replica, o_replica, o_quorum, exp in test_cases:
            c_quorum = utils.quorum_size(c_replica)
            got = obj.num_container_updates(c_replica, c_quorum,
                                            o_replica, o_quorum)
            self.assertEqual(
                exp, got,
                "Failed for c_replica=%d, o_replica=%d, o_quorum=%d" % (
                    c_replica, o_replica, o_quorum))


@patch_policies(with_ec_default=True)
class TestECFragGetter(BaseObjectControllerMixin, unittest.TestCase):
    def setUp(self):
        super(TestECFragGetter, self).setUp()
        req = Request.blank(path='/v1/a/c/o')
        self.getter = obj.ECFragGetter(
            self.app, req, None, None, self.policy, 'a/c/o',
            {}, None, self.logger.thread_locals,
            self.logger)

    def test_init_node_timeout(self):
        app = argparse.Namespace(node_timeout=2, recoverable_node_timeout=3)
        getter = obj.ECFragGetter(
            app, None, None, None, self.policy, 'a/c/o',
            {}, None, None, self.logger)
        self.assertEqual(3, getter.node_timeout)

    def test_iter_bytes_from_response_part(self):
        part = FileLikeIter([b'some', b'thing'])
        it = self.getter._iter_bytes_from_response_part(part, nbytes=None)
        self.assertEqual(b'something', b''.join(it))

    def test_iter_bytes_from_response_part_insufficient_bytes(self):
        part = FileLikeIter([b'some', b'thing'])
        it = self.getter._iter_bytes_from_response_part(part, nbytes=100)
        with mock.patch.object(self.getter, '_find_source',
                               return_value=False):
            with self.assertRaises(ShortReadError) as cm:
                b''.join(it)
        self.assertEqual('Too few bytes; read 9, expecting 100',
                         str(cm.exception))

    def test_iter_bytes_from_response_part_read_timeout(self):
        part = FileLikeIter([b'some', b'thing'])
        it = self.getter._iter_bytes_from_response_part(part, nbytes=9)
        exc = ChunkReadTimeout()
        # set this after __init__ to keep it off the eventlet scheduler
        exc.seconds = 9
        with mock.patch.object(self.getter, '_find_source',
                               return_value=False):
            with mock.patch.object(part, 'read', side_effect=[b'some', exc]):
                with self.assertRaises(ChunkReadTimeout) as cm:
                    b''.join(it)
        self.assertEqual('9 seconds', str(cm.exception))

    def test_iter_bytes_from_response_part_small_fragment_size(self):
        self.getter.fragment_size = 4
        part = FileLikeIter([b'some', b'thing', b''])
        it = self.getter._iter_bytes_from_response_part(part, nbytes=None)
        self.assertEqual([b'some', b'thin', b'g'], [ch for ch in it])
        self.getter.fragment_size = 1
        part = FileLikeIter([b'some', b'thing', b''])
        it = self.getter._iter_bytes_from_response_part(part, nbytes=None)
        self.assertEqual([c.encode() for c in 'something'], [ch for ch in it])

    def test_fragment_size(self):
        source = FakeSource((
            b'abcd', b'1234', b'abc', b'd1', b'234abcd1234abcd1', b'2'))

        def mock_source_gen():
            yield GetterSource(self.app, source, {})

        self.getter.fragment_size = 8
        with mock.patch.object(self.getter, '_source_gen', mock_source_gen):
            it = self.getter.response_parts_iter()
            fragments = list(next(it)['part_iter'])

        self.assertEqual(fragments, [
            b'abcd1234', b'abcd1234', b'abcd1234', b'abcd12'])

    def test_fragment_size_resuming(self):
        node = {'ip': '1.2.3.4', 'port': 6200, 'device': 'sda'}

        source1 = FakeSource([b'abcd', b'1234', None,
                              b'efgh', b'5678', b'lots', b'more', b'data'])
        # incomplete reads of fragment_size will be re-fetched
        source2 = FakeSource([b'efgh', b'5678', b'lots', None])
        source3 = FakeSource([b'lots', b'more', b'data'])
        range_headers = []
        sources = [GetterSource(self.app, src, node)
                   for src in (source1, source2, source3)]

        def mock_source_gen():
            for source in sources:
                range_headers.append(self.getter.backend_headers.get('Range'))
                yield source

        self.getter.fragment_size = 8
        with mock.patch.object(self.getter, '_source_gen',
                               mock_source_gen):
            it = self.getter.response_parts_iter()
            fragments = list(next(it)['part_iter'])

        self.assertEqual(fragments, [
            b'abcd1234', b'efgh5678', b'lotsmore', b'data'])
        self.assertEqual(range_headers, [None, 'bytes=8-27', 'bytes=16-27'])

    def test_fragment_size_resuming_chunked(self):
        node = {'ip': '1.2.3.4', 'port': 6200, 'device': 'sda'}
        headers = {'transfer-encoding': 'chunked',
                   'content-type': 'text/plain'}
        source1 = FakeSource([b'abcd', b'1234', b'abc', None], headers=headers)
        source2 = FakeSource([b'efgh5678'], headers=headers)
        range_headers = []
        sources = [GetterSource(self.app, src, node)
                   for src in (source1, source2)]

        def mock_source_gen():
            for source in sources:
                range_headers.append(self.getter.backend_headers.get('Range'))
                yield source

        self.getter.fragment_size = 8
        with mock.patch.object(self.getter, '_source_gen',
                               mock_source_gen):
            it = self.getter.response_parts_iter()
            fragments = list(next(it)['part_iter'])
        self.assertEqual(fragments, [b'abcd1234', b'efgh5678'])
        self.assertEqual(range_headers, [None, 'bytes=8-'])


@patch_policies()
class TestGetUpdateShard(BaseObjectControllerMixin, unittest.TestCase):
    bound_prefix = 'x'
    item = 'x1_test'

    def setUp(self):
        super(TestGetUpdateShard, self).setUp()
        self.ctrl = obj.BaseObjectController(self.app, 'a', 'c', 'o')
        self.memcache = FakeMemcache()
        ts_iter = make_timestamp_iter()
        # NB: these shard ranges have gaps
        self.shard_ranges = [ShardRange(
            '.sharded_a/sr%d' % i, next(ts_iter),
            self.bound_prefix + u'%d_lower' % i,
            self.bound_prefix + u'%d_upper' % i,
            object_count=i, bytes_used=1024 * i,
            meta_timestamp=next(ts_iter))
            for i in range(3)]

    def _create_response_data(self, shards, includes=None):
        resp_headers = {'X-Backend-Record-Type': 'shard',
                        'X-Backend-Record-Shard-Format': 'namespace'}
        namespaces = [Namespace(sr.name, sr.lower, sr.upper)
                      for sr in shards]
        if includes is not None:
            namespaces = [ns for ns in namespaces if includes in ns]
        body = json.dumps([dict(ns) for ns in namespaces]).encode('ascii')
        return body, resp_headers

    def test_get_update_shard_cache_writing(self):
        # verify case when complete set of shards is returned
        req = Request.blank('/v1/a/c/o', method='PUT',
                            environ={'swift.cache': self.memcache})
        body, resp_headers = self._create_response_data(self.shard_ranges)
        with mocked_http_conn(
                200, 200, body_iter=iter([b'', body]),
                headers=resp_headers) as fake_conn:
            actual = self.ctrl._get_update_shard(req, 'a', 'c', self.item)

        # account info
        captured = fake_conn.requests
        self.assertEqual('HEAD', captured[0]['method'])
        self.assertEqual('a', captured[0]['path'][7:])
        # container GET
        self.assertEqual('GET', captured[1]['method'])
        self.assertEqual('a/c', captured[1]['path'][7:])
        params = sorted(captured[1]['qs'].split('&'))
        self.assertEqual(
            ['format=json', 'states=updating'], params)
        captured_hdrs = captured[1]['headers']
        self.assertEqual('shard', captured_hdrs.get('X-Backend-Record-Type'))
        self.assertEqual('namespace',
                         captured_hdrs.get('X-Backend-Record-Shard-Format'))
        exp_bounds = NamespaceBoundList.parse(self.shard_ranges).bounds
        self.assertEqual(json.loads(json.dumps(exp_bounds)),
                         self.memcache.get('shard-updating-v2/a/c'))
        exp_ns = Namespace(self.shard_ranges[1].name,
                           self.shard_ranges[1].lower,
                           self.shard_ranges[2].lower)
        self.assertEqual(exp_ns, actual)
        self.assertFalse(self.app.logger.get_lines_for_level('error'))

    def test_get_update_shard_cache_reading(self):
        # verify case when complete set of shards is in cache
        cached_bounds = NamespaceBoundList.parse(self.shard_ranges).bounds
        self.memcache.set('shard-updating-v2/a/c', cached_bounds)
        req = Request.blank('/v1/a/c/o', method='PUT',
                            environ={'swift.cache': self.memcache})

        actual = self.ctrl._get_update_shard(req, 'a', 'c', self.item)

        self.assertEqual(json.loads(json.dumps(cached_bounds)),
                         self.memcache.get('shard-updating-v2/a/c'))
        exp_ns = Namespace(self.shard_ranges[1].name,
                           self.shard_ranges[1].lower,
                           self.shard_ranges[2].lower)
        self.assertEqual(exp_ns, actual)
        self.assertFalse(self.app.logger.get_lines_for_level('error'))

    def test_get_update_shard_cache_recheck_time_zero(self):
        # verify case when shard caching is disabled
        req = Request.blank('/v1/a/c/o', method='PUT',
                            environ={'swift.cache': self.memcache})
        body, resp_headers = self._create_response_data(
            self.shard_ranges, self.item)
        with mock.patch.object(self.app, 'recheck_updating_shard_ranges', 0):
            with mocked_http_conn(
                    200, 200, body_iter=iter([b'', body]),
                    headers=resp_headers) as fake_conn:
                actual = self.ctrl._get_update_shard(req, 'a', 'c', self.item)

        # account info
        captured = fake_conn.requests
        self.assertEqual('HEAD', captured[0]['method'])
        self.assertEqual('a', captured[0]['path'][7:])
        # container GET
        self.assertEqual('GET', captured[1]['method'])
        self.assertEqual('a/c', captured[1]['path'][7:])
        params = sorted(captured[1]['qs'].split('&'))
        self.assertEqual(
            ['format=json', 'includes=' + quote(self.item), 'states=updating'],
            params)
        captured_hdrs = captured[1]['headers']
        self.assertEqual('shard', captured_hdrs.get('X-Backend-Record-Type'))
        self.assertEqual('namespace',
                         captured_hdrs.get('X-Backend-Record-Shard-Format'))
        self.assertIsNone(self.memcache.get('shard-updating-v2/a/c'))
        exp_ns = Namespace(self.shard_ranges[1].name,
                           self.shard_ranges[1].lower,
                           self.shard_ranges[1].upper)
        self.assertEqual(exp_ns, actual)
        self.assertFalse(self.app.logger.get_lines_for_level('error'))

    def test_get_update_shard_cache_not_available(self):
        # verify case when memcache is not available
        req = Request.blank('/v1/a/c/o', method='PUT')
        body, resp_headers = self._create_response_data(self.shard_ranges)
        with mocked_http_conn(
                200, 200, body_iter=iter([b'', body]),
                headers=resp_headers) as fake_conn:
            actual = self.ctrl._get_update_shard(req, 'a', 'c', self.item)

        # account info
        captured = fake_conn.requests
        self.assertEqual('HEAD', captured[0]['method'])
        self.assertEqual('a', captured[0]['path'][7:])
        # container GET
        self.assertEqual('GET', captured[1]['method'])
        self.assertEqual('a/c', captured[1]['path'][7:])
        params = sorted(captured[1]['qs'].split('&'))
        self.assertEqual(
            ['format=json', 'states=updating'], params)
        captured_hdrs = captured[1]['headers']
        self.assertEqual('shard', captured_hdrs.get('X-Backend-Record-Type'))
        self.assertEqual('namespace',
                         captured_hdrs.get('X-Backend-Record-Shard-Format'))
        self.assertIsNone(self.memcache.get('shard-updating-v2/a/c'))
        exp_ns = Namespace(self.shard_ranges[1].name,
                           self.shard_ranges[1].lower,
                           self.shard_ranges[2].lower)
        self.assertEqual(exp_ns, actual)
        self.assertFalse(self.app.logger.get_lines_for_level('error'))

    def test_get_update_shard_empty_body(self):
        # verify case when no shards are returned
        req = Request.blank('/v1/a/c/o', method='PUT',
                            environ={'swift.cache': self.memcache})

        body, resp_headers = self._create_response_data(self.shard_ranges)
        with mocked_http_conn(
                200, 200, body_iter=[b'', b''],
                headers=resp_headers) as fake_conn:
            actual = self.ctrl._get_update_shard(req, 'a', 'c', self.item)

        # account info
        captured = fake_conn.requests
        self.assertEqual('HEAD', captured[0]['method'])
        self.assertEqual('a', captured[0]['path'][7:])
        # container GET
        self.assertEqual('GET', captured[1]['method'])
        self.assertEqual('a/c', captured[1]['path'][7:])
        params = sorted(captured[1]['qs'].split('&'))
        self.assertEqual(
            ['format=json', 'states=updating'], params)
        captured_hdrs = captured[1]['headers']
        self.assertEqual('shard', captured_hdrs.get('X-Backend-Record-Type'))
        self.assertEqual('namespace',
                         captured_hdrs.get('X-Backend-Record-Shard-Format'))
        self.assertIsNone(self.memcache.get('shard-updating-v2/a/c'))
        self.assertIsNone(actual)
        lines = self.app.logger.get_lines_for_level('error')
        self.assertEqual(1, len(lines))
        self.assertIn('Problem with listing response from /v1/a/c/o', lines[0])


class TestGetUpdateShardUTF8(TestGetUpdateShard):
    bound_prefix = u'\u1234'
    item = wsgi_to_str('\xe1\x88\xb41_test')


class TestGetUpdateShardLegacy(TestGetUpdateShard):
    def _create_response_data(self, shards, includes=None):
        # older container servers never return the shorter 'namespace' format
        # nor the 'X-Backend-Record-Shard-Format' header
        resp_headers = {'X-Backend-Record-Type': 'shard'}
        if includes is not None:
            shards = [sr for sr in shards if includes in sr]
        body = json.dumps([dict(sr) for sr in shards]).encode('ascii')
        return body, resp_headers


class TestGetUpdateShardLegacyUTF8(TestGetUpdateShard):
    bound_prefix = u'\u1234'
    item = wsgi_to_str('\xe1\x88\xb41_test')


@patch_policies()
class TestGetUpdatingNamespacesErrors(BaseObjectControllerMixin,
                                      unittest.TestCase):
    def setUp(self):
        super(TestGetUpdatingNamespacesErrors, self).setUp()
        self.ctrl = obj.BaseObjectController(self.app, 'a', 'c', 'o')

    def _check_get_namespaces_bad_data(self, body):
        req = Request.blank('/v1/a/c/o', method='PUT')
        # empty response
        resp_headers = {'X-Backend-Record-Type': 'shard'}
        with mocked_http_conn(200, 200, body_iter=iter([b'', body]),
                              headers=resp_headers):
            actual, resp = self.ctrl._do_get_updating_namespaces(
                req, 'a', 'c', '1_test')
        self.assertEqual(200, resp.status_int)
        self.assertIsNone(actual)
        lines = self.app.logger.get_lines_for_level('error')
        return lines

    def test_get_namespaces_empty_body(self):
        error_lines = self._check_get_namespaces_bad_data(b'')
        self.assertIn('Problem with listing response', error_lines[0])
        if six.PY2:
            self.assertIn('No JSON', error_lines[0])
        else:
            self.assertIn('JSONDecodeError', error_lines[0])
        self.assertFalse(error_lines[1:])

    def test_get_namespaces_not_a_list(self):
        body = json.dumps({}).encode('ascii')
        error_lines = self._check_get_namespaces_bad_data(body)
        self.assertIn('Problem with listing response', error_lines[0])
        self.assertIn('not a list', error_lines[0])
        self.assertFalse(error_lines[1:])

    def test_get_namespaces_key_missing(self):
        body = json.dumps([{}]).encode('ascii')
        error_lines = self._check_get_namespaces_bad_data(body)
        self.assertIn('Failed to get namespaces', error_lines[0])
        self.assertIn('KeyError', error_lines[0])
        self.assertFalse(error_lines[1:])

    def test_get_namespaces_invalid_shard_range(self):
        # lower > upper !
        bad_ns_data = {'name': 'name', 'lower': 'z', 'upper': 'a'}
        body = json.dumps([bad_ns_data]).encode('ascii')
        error_lines = self._check_get_namespaces_bad_data(body)
        self.assertIn('Failed to get namespaces', error_lines[0])
        self.assertIn('ValueError', error_lines[0])
        self.assertFalse(error_lines[1:])

    def test_get_namespaces_missing_record_type(self):
        req = Request.blank('/v1/a/c/o', method='PUT')
        sr = utils.Namespace('a/c', 'l', 'u')
        body = json.dumps([dict(sr)]).encode('ascii')
        with mocked_http_conn(
                200, 200, body_iter=iter([b'', body])):
            actual, resp = self.ctrl._do_get_updating_namespaces(
                req, 'a', 'c', '1_test')
        self.assertEqual(200, resp.status_int)
        self.assertIsNone(actual)
        error_lines = self.app.logger.get_lines_for_level('error')
        self.assertIn('Failed to get shard ranges', error_lines[0])
        self.assertIn('unexpected record type', error_lines[0])
        self.assertIn('/a/c', error_lines[0])
        self.assertFalse(error_lines[1:])

    def test_get_namespaces_wrong_record_type(self):
        req = Request.blank('/v1/a/c/o', method='PUT')
        sr = utils.Namespace('a/c', 'l', 'u')
        body = json.dumps([dict(sr)]).encode('ascii')
        headers = {'X-Backend-Record-Type': 'object'}
        with mocked_http_conn(
                200, 200, body_iter=iter([b'', body]),
                headers=headers):
            actual, resp = self.ctrl._do_get_updating_namespaces(
                req, 'a', 'c', '1_test')
        self.assertEqual(200, resp.status_int)
        self.assertIsNone(actual)
        error_lines = self.app.logger.get_lines_for_level('error')
        self.assertIn('Failed to get shard ranges', error_lines[0])
        self.assertIn('unexpected record type', error_lines[0])
        self.assertIn('/a/c', error_lines[0])
        self.assertFalse(error_lines[1:])

    def test_get_namespaces_request_failed(self):
        req = Request.blank('/v1/a/c/o', method='PUT')
        with mocked_http_conn(200, 404, 404, 404):
            actual, resp = self.ctrl._do_get_updating_namespaces(
                req, 'a', 'c', '1_test')
        self.assertEqual(404, resp.status_int)
        self.assertIsNone(actual)
        self.assertFalse(self.app.logger.get_lines_for_level('error'))
        warning_lines = self.app.logger.get_lines_for_level('warning')
        self.assertIn('Failed to get container listing', warning_lines[0])
        self.assertIn('/a/c', warning_lines[0])
        self.assertFalse(warning_lines[1:])


if __name__ == '__main__':
    unittest.main()<|MERGE_RESOLUTION|>--- conflicted
+++ resolved
@@ -881,25 +881,15 @@
                 self.assertEqual(r['headers']['X-Open-Expired'], 'true')
                 self.assertNotIn('X-Backend-Open-Expired', r['headers'])
 
-<<<<<<< HEAD
-        # Enable open expired
-        # Override app configuration
-        conf = {'enable_open_expired': 'true'}
-=======
         # Allow open expired
         # Override app configuration
         conf = {'allow_open_expired': 'true'}
->>>>>>> 6bd40bdd
         # Create a new proxy instance for test with config
         self.app = PatchedObjControllerApp(
             conf, account_ring=FakeRing(),
             container_ring=FakeRing(), logger=None)
         # Use the same container info as the app used in other tests
-<<<<<<< HEAD
-        self.app.container_info = dict(self.container_info)
-=======
         self.app.container_info = dict(self.fake_container_info())
->>>>>>> 6bd40bdd
         self.obj_ring = self.app.get_object_ring(int(self.policy))
 
         for method, num_reqs in (
@@ -911,11 +901,7 @@
             requests = self._test_x_open_expired(
                 method, num_reqs, headers={'X-Open-Expired': 'true'})
             for r in requests:
-<<<<<<< HEAD
-                # If the proxy server config is has enable_open_expired set
-=======
                 # If the proxy server config is has allow_open_expired set
->>>>>>> 6bd40bdd
                 # to true, then we set x-backend-open-expired to true
                 self.assertEqual(r['headers']['X-Open-Expired'], 'true')
                 self.assertEqual(r['headers']['X-Backend-Open-Expired'],
@@ -930,38 +916,22 @@
             requests = self._test_x_open_expired(
                 method, num_reqs, headers={'X-Open-Expired': 'false'})
             for r in requests:
-<<<<<<< HEAD
-                # If the proxy server config has enable_open_expired set
-=======
                 # If the proxy server config has allow_open_expired set
->>>>>>> 6bd40bdd
                 # to false, then we set x-backend-open-expired to false
                 self.assertEqual(r['headers']['X-Open-Expired'], 'false')
                 self.assertNotIn('X-Backend-Open-Expired', r['headers'])
 
-<<<<<<< HEAD
-        # we don't support x-open-expired on PUT when enable_open_expired
-        test_put_unsupported()
-
-        # Disable open expired
-        conf = {'enable_open_expired': 'false'}
-=======
         # we don't support x-open-expired on PUT when allow_open_expired
         test_put_unsupported()
 
         # Disallow open expired
         conf = {'allow_open_expired': 'false'}
->>>>>>> 6bd40bdd
         # Create a new proxy instance for test with config
         self.app = PatchedObjControllerApp(
             conf, account_ring=FakeRing(),
             container_ring=FakeRing(), logger=None)
         # Use the same container info as the app used in other tests
-<<<<<<< HEAD
-        self.app.container_info = dict(self.container_info)
-=======
         self.app.container_info = dict(self.fake_container_info())
->>>>>>> 6bd40bdd
         self.obj_ring = self.app.get_object_ring(int(self.policy))
 
         for method, num_reqs in (
@@ -978,11 +948,7 @@
                 self.assertEqual(r['headers']['X-Open-Expired'], 'true')
                 self.assertNotIn('X-Backend-Open-Expired', r['headers'])
 
-<<<<<<< HEAD
-        # we don't support x-open-expired on PUT when not enable_open_expired
-=======
         # we don't support x-open-expired on PUT when not allow_open_expired
->>>>>>> 6bd40bdd
         test_put_unsupported()
 
     def test_HEAD_simple(self):
@@ -2483,21 +2449,12 @@
                 self.assertIn('X-Delete-At-Partition', given_headers)
                 self.assertIn('X-Delete-At-Container', given_headers)
 
-<<<<<<< HEAD
-        # Check when enable_open_expired config is set to true
-        conf = {'enable_open_expired': 'true'}
-        self.app = PatchedObjControllerApp(
-            conf, account_ring=FakeRing(),
-            container_ring=FakeRing(), logger=None)
-        self.app.container_info = dict(self.container_info)
-=======
         # Check when allow_open_expired config is set to true
         conf = {'allow_open_expired': 'true'}
         self.app = PatchedObjControllerApp(
             conf, account_ring=FakeRing(),
             container_ring=FakeRing(), logger=None)
         self.app.container_info = dict(self.fake_container_info())
->>>>>>> 6bd40bdd
         self.obj_ring = self.app.get_object_ring(int(self.policy))
 
         post_headers = []
@@ -2516,21 +2473,12 @@
             self.assertEqual(given_headers.get('X-Backend-Open-Expired'),
                              'true')
 
-<<<<<<< HEAD
-        # Check when enable_open_expired config is set to false
-        conf = {'enable_open_expired': 'false'}
-        self.app = PatchedObjControllerApp(
-            conf, account_ring=FakeRing(),
-            container_ring=FakeRing(), logger=None)
-        self.app.container_info = dict(self.container_info)
-=======
         # Check when allow_open_expired config is set to false
         conf = {'allow_open_expired': 'false'}
         self.app = PatchedObjControllerApp(
             conf, account_ring=FakeRing(),
             container_ring=FakeRing(), logger=None)
         self.app.container_info = dict(self.fake_container_info())
->>>>>>> 6bd40bdd
         self.obj_ring = self.app.get_object_ring(int(self.policy))
 
         post_headers = []

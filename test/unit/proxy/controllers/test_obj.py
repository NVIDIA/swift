--- conflicted
+++ resolved
@@ -223,11 +223,7 @@
         for node in all_nodes:
             node['use_replication'] = False
         local_first_nodes = list(controller.iter_nodes_local_first(
-<<<<<<< HEAD
-            object_ring, 1, request=None))
-=======
             object_ring, 1, Request.blank('')))
->>>>>>> 7afc1d64
 
         self.maxDiff = None
 
@@ -362,12 +358,8 @@
                           policy_conf.write_affinity_is_local_fn(n)]
 
         prefered_nodes = list(controller.iter_nodes_local_first(
-<<<<<<< HEAD
-            object_ring, 1, local_handoffs_first=True, request=None))
-=======
             object_ring, 1, local_handoffs_first=True,
             request=Request.blank('')))
->>>>>>> 7afc1d64
 
         self.assertEqual(len(all_nodes), self.replicas() +
                          POLICIES.default.object_ring.max_more_nodes)
@@ -407,12 +399,8 @@
             node['use_replication'] = False
 
         prefered_nodes = list(controller.iter_nodes_local_first(
-<<<<<<< HEAD
-            object_ring, 1, local_handoffs_first=True, request=None))
-=======
             object_ring, 1, local_handoffs_first=True,
             request=Request.blank('')))
->>>>>>> 7afc1d64
 
         self.assertEqual(len(all_nodes), self.replicas() +
                          POLICIES.default.object_ring.max_more_nodes)
@@ -1036,11 +1024,7 @@
 
         # finally, create the local_first_nodes iter and flatten it out
         local_first_nodes = list(controller.iter_nodes_local_first(
-<<<<<<< HEAD
-            object_ring, 1, policy, request=None))
-=======
             object_ring, 1, Request.blank(''), policy))
->>>>>>> 7afc1d64
 
         # check that the required number of local nodes were moved up the order
         node_regions = [node['region'] for node in local_first_nodes]
@@ -2636,11 +2620,7 @@
             self.app, 'a', 'c', 'o')
         safe_iter = utils.GreenthreadSafeIterator(self.app.iter_nodes(
             self.policy.object_ring, 0, self.logger, policy=self.policy,
-<<<<<<< HEAD
-            request=None))
-=======
             request=Request.blank('')))
->>>>>>> 7afc1d64
         controller._fragment_GET_request = lambda *a, **k: next(safe_iter)
         pile = utils.GreenAsyncPile(self.policy.ec_ndata)
         for i in range(self.policy.ec_ndata):

#!/usr/bin/env python
# Copyright (c) 2010-2012 OpenStack Foundation
#
# Licensed under the Apache License, Version 2.0 (the "License");
# you may not use this file except in compliance with the License.
# You may obtain a copy of the License at
#
#    http://www.apache.org/licenses/LICENSE-2.0
#
# Unless required by applicable law or agreed to in writing, software
# distributed under the License is distributed on an "AS IS" BASIS,
# WITHOUT WARRANTIES OR CONDITIONS OF ANY KIND, either express or
# implied.
# See the License for the specific language governing permissions and
# limitations under the License.

import collections
import itertools
import math
import random
import time
import unittest
import argparse
from collections import defaultdict
from contextlib import contextmanager
import json

from unittest import mock
import eventlet
from eventlet import Timeout, sleep
from eventlet.queue import Empty

from io import StringIO
from urllib.parse import quote, parse_qsl
from email.parser import BytesFeedParser as EmailFeedParser

import swift
from swift.common import utils, swob, exceptions
from swift.common.exceptions import ChunkWriteTimeout, ShortReadError, \
    ChunkReadTimeout, RangeAlreadyComplete
from swift.common.utils import Timestamp, list_from_csv, md5, FileLikeIter, \
    ShardRange, Namespace, NamespaceBoundList, quorum_size
from swift.proxy import server as proxy_server
from swift.proxy.controllers import obj
from swift.proxy.controllers.base import \
    get_container_info as _real_get_container_info, GetterSource, \
    NodeIter
from swift.common.storage_policy import POLICIES, ECDriverError, \
    StoragePolicy, ECStoragePolicy
from swift.common.swob import Request, Response, wsgi_to_str
<<<<<<< HEAD
from test.debug_logger import debug_logger
=======
from test.debug_logger import debug_logger, debug_labeled_statsd_client
>>>>>>> 7ad10c64
from test.unit import (
    FakeRing, fake_http_connect, patch_policies, SlowBody, FakeStatus,
    DEFAULT_TEST_EC_TYPE, encode_frag_archive_bodies, make_ec_object_stub,
    fake_ec_node_response, StubResponse, mocked_http_conn,
    quiet_eventlet_exceptions, FakeSource, make_timestamp_iter, FakeMemcache,
    node_error_count, node_error_counts)


def unchunk_body(chunked_body):
    body = b''
    remaining = chunked_body
    while remaining:
        hex_length, remaining = remaining.split(b'\r\n', 1)
        length = int(hex_length, 16)
        body += remaining[:length]
        remaining = remaining[length + 2:]
    return body


@contextmanager
def set_http_connect(*args, **kwargs):
    old_connect = swift.proxy.controllers.base.http_connect
    new_connect = fake_http_connect(*args, **kwargs)
    try:
        swift.proxy.controllers.base.http_connect = new_connect
        swift.proxy.controllers.obj.http_connect = new_connect
        swift.proxy.controllers.account.http_connect = new_connect
        swift.proxy.controllers.container.http_connect = new_connect
        yield new_connect
        left_over_status = list(new_connect.code_iter)
        if left_over_status:
            raise AssertionError('%d left over statuses %r'
                                 % (len(left_over_status), left_over_status))
        if new_connect.unexpected_requests:
            raise AssertionError(' %d unexpected requests'
                                 % len(new_connect.unexpected_requests))

    finally:
        swift.proxy.controllers.base.http_connect = old_connect
        swift.proxy.controllers.obj.http_connect = old_connect
        swift.proxy.controllers.account.http_connect = old_connect
        swift.proxy.controllers.container.http_connect = old_connect


class PatchedObjControllerApp(proxy_server.Application):
    """
    This patch is just a hook over the proxy server's __call__ to ensure
    that calls to get_container_info will return the stubbed value for
    container_info if it's a container info call.
    """

    container_info = {}
    per_container_info = {}

    def __call__(self, *args, **kwargs):

        def _fake_get_container_info(env, app, swift_source=None):
            _vrs, account, container, _junk = utils.split_path(
                swob.wsgi_to_str(env['PATH_INFO']), 3, 4)

            # Seed the cache with our container info so that the real
            # get_container_info finds it.
            ic = env.setdefault('swift.infocache', {})
            cache_key = "container/%s/%s" % (account, container)

            old_value = ic.get(cache_key)

            # Copy the container info so we don't hand out a reference to a
            # mutable thing that's set up only once at compile time. Nothing
            # *should* mutate it, but it's better to be paranoid than wrong.
            if container in self.per_container_info:
                ic[cache_key] = self.per_container_info[container].copy()
            else:
                ic[cache_key] = self.container_info.copy()

            real_info = _real_get_container_info(env, app, swift_source)

            if old_value is None:
                del ic[cache_key]
            else:
                ic[cache_key] = old_value

            return real_info

        with mock.patch('swift.proxy.server.get_container_info',
                        new=_fake_get_container_info), \
                mock.patch('swift.proxy.controllers.base.get_container_info',
                           new=_fake_get_container_info):
            return super(
                PatchedObjControllerApp, self).__call__(*args, **kwargs)


def make_footers_callback(body=None):
    # helper method to create a footers callback that will generate some fake
    # footer metadata
    cont_etag = 'container update etag may differ'
    crypto_etag = '20242af0cd21dd7195a10483eb7472c9'
    etag_crypto_meta = \
        '{"cipher": "AES_CTR_256", "iv": "sD+PSw/DfqYwpsVGSo0GEw=="}'
    etag = md5(body,
               usedforsecurity=False).hexdigest() if body is not None else None
    footers_to_add = {
        'X-Object-Sysmeta-Container-Update-Override-Etag': cont_etag,
        'X-Object-Sysmeta-Crypto-Etag': crypto_etag,
        'X-Object-Sysmeta-Crypto-Meta-Etag': etag_crypto_meta,
        'X-I-Feel-Lucky': 'Not blocked',
        'Etag': etag}

    def footers_callback(footers):
        footers.update(footers_to_add)

    return footers_callback


class BaseObjectControllerMixin(object):
    def fake_container_info(self, extra_info=None):
        container_info = {
            'status': 200,
            'read_acl': None,
            'write_acl': None,
            'sync_key': None,
            'versions': None,
            'storage_policy': '0',
            'partition': 50,
            'nodes': [],
            'sharding_state': 'unsharded',
        }

        if extra_info:
            container_info.update(extra_info)
        return container_info

    # this needs to be set on the test case
    controller_cls = None

    def setUp(self):
        # setup fake rings with handoffs
        for policy in POLICIES:
            policy.object_ring.max_more_nodes = policy.object_ring.replicas

        self.logger = debug_logger('proxy-server')
        self.logger.thread_locals = ('txn1', '127.0.0.2')
        # increase connection timeout to avoid intermittent failures
        self.conf = {'conn_timeout': 1.0}
        self._make_app()

        # default policy and ring references
        self.policy = POLICIES.default
        self.is_ec = isinstance(self.policy, ECStoragePolicy)
        self.obj_ring = self.policy.object_ring
        self._ts_iter = (utils.Timestamp(t) for t in
                         itertools.count(int(time.time())))

    def _make_app(self):
        self.app = PatchedObjControllerApp(
            self.conf, account_ring=FakeRing(),
            container_ring=FakeRing(), logger=self.logger)
        self.logger.clear()  # startup/loading debug msgs not helpful

        # you can over-ride the container_info just by setting it on the app
        # (see PatchedObjControllerApp for details)
        self.app.container_info = dict(self.fake_container_info())

    def ts(self):
        return next(self._ts_iter)

    def replicas(self, policy=None):
        policy = policy or POLICIES.default
        return policy.object_ring.replicas

    def quorum(self, policy=None):
        policy = policy or POLICIES.default
        return policy.quorum


class CommonObjectControllerMixin(BaseObjectControllerMixin):
    # defines tests that are common to all storage policy types

    def test_GET_all_primaries_error_limited(self):
        req = swift.common.swob.Request.blank('/v1/a/c/o')
        obj_ring = self.app.get_object_ring(int(self.policy))
        _part, primary_nodes = obj_ring.get_nodes('a', 'c', 'o')
        for dev in primary_nodes:
            self.app.error_limiter.limit(dev)

        num_handoff = (
            2 * self.policy.object_ring.replica_count) - len(primary_nodes)
        codes = [404] * num_handoff
        with mocked_http_conn(*codes):
            resp = req.get_response(self.app)
        self.assertEqual(resp.status_int, 503)

    def test_iter_nodes_local_first_noops_when_no_affinity(self):
        # this test needs a stable node order - most don't
        self.app.sort_nodes = lambda l, *args, **kwargs: l
        controller = self.controller_cls(
            self.app, 'a', 'c', 'o')
        policy = self.policy
        self.app.get_policy_options(policy).write_affinity_is_local_fn = None
        object_ring = policy.object_ring
        all_nodes = object_ring.get_part_nodes(1)
        all_nodes.extend(object_ring.get_more_nodes(1))

        for node in all_nodes:
            node['use_replication'] = False
        local_first_nodes = list(controller.iter_nodes_local_first(
            object_ring, 1, Request.blank('')))

        self.maxDiff = None

        self.assertEqual(all_nodes, local_first_nodes)

    def test_iter_nodes_local_first_moves_locals_first(self):
        controller = self.controller_cls(
            self.app, 'a', 'c', 'o')
        policy_conf = self.app.get_policy_options(self.policy)
        policy_conf.write_affinity_is_local_fn = (
            lambda node: node['region'] == 1)
        # we'll write to one more than replica count local nodes
        policy_conf.write_affinity_node_count_fn = lambda r: r + 1

        object_ring = self.policy.object_ring
        # make our fake ring have plenty of nodes, and not get limited
        # artificially by the proxy max request node count
        object_ring.max_more_nodes = 100000
        # nothing magic about * 2 + 3, just a way to make it bigger
        self.app.request_node_count_fn = lambda r: r * 2 + 3

        all_nodes = object_ring.get_part_nodes(1)
        all_nodes.extend(object_ring.get_more_nodes(1))
        for node in all_nodes:
            node['use_replication'] = False

        # limit to the number we're going to look at in this request
        nodes_requested = self.app.request_node_count_fn(object_ring.replicas)
        all_nodes = all_nodes[:nodes_requested]

        # make sure we have enough local nodes (sanity)
        all_local_nodes = [n for n in all_nodes if
                           policy_conf.write_affinity_is_local_fn(n)]
        self.assertGreaterEqual(len(all_local_nodes), self.replicas() + 1)

        # finally, create the local_first_nodes iter and flatten it out
        local_first_nodes = list(controller.iter_nodes_local_first(
            object_ring, 1, Request.blank('')))

        # the local nodes move up in the ordering
        self.assertEqual([1] * (self.replicas() + 1), [
            node['region'] for node in local_first_nodes[
                :self.replicas() + 1]])
        # we don't skip any nodes
        self.assertEqual(len(all_nodes), len(local_first_nodes))
        self.assertEqual(sorted(all_nodes, key=lambda dev: dev['id']),
                         sorted(local_first_nodes, key=lambda dev: dev['id']))

        for node in all_nodes:
            node['use_replication'] = True

        req = Request.blank(
            '/v1/a/c', headers={'x-backend-use-replication-network': 'yes'})
        local_first_nodes = list(controller.iter_nodes_local_first(
            object_ring, 1, request=req))
        self.assertEqual([1] * (self.replicas() + 1), [
            node['region'] for node in local_first_nodes[
                :self.replicas() + 1]])
        # we don't skip any nodes
        self.assertEqual(len(all_nodes), len(local_first_nodes))
        self.assertEqual(sorted(all_nodes, key=lambda dev: dev['id']),
                         sorted(local_first_nodes, key=lambda dev: dev['id']))

    def test_iter_nodes_local_first_best_effort(self):
        controller = self.controller_cls(
            self.app, 'a', 'c', 'o')
        policy_conf = self.app.get_policy_options(self.policy)
        policy_conf.write_affinity_is_local_fn = (
            lambda node: node['region'] == 1)

        object_ring = self.policy.object_ring
        all_nodes = object_ring.get_part_nodes(1)
        all_nodes.extend(object_ring.get_more_nodes(1))
        for node in all_nodes:
            node['use_replication'] = False

        local_first_nodes = list(controller.iter_nodes_local_first(
            object_ring, 1, request=Request.blank('')))

        # we won't have quite enough local nodes...
        self.assertEqual(len(all_nodes), self.replicas() +
                         POLICIES.default.object_ring.max_more_nodes)
        all_local_nodes = [n for n in all_nodes if
                           policy_conf.write_affinity_is_local_fn(n)]
        self.assertEqual(len(all_local_nodes), self.replicas())
        # but the local nodes we do have are at the front of the local iter
        first_n_local_first_nodes = local_first_nodes[:len(all_local_nodes)]
        self.assertEqual(sorted(all_local_nodes, key=lambda dev: dev['id']),
                         sorted(first_n_local_first_nodes,
                                key=lambda dev: dev['id']))
        # but we *still* don't *skip* any nodes
        self.assertEqual(len(all_nodes), len(local_first_nodes))
        self.assertEqual(sorted(all_nodes, key=lambda dev: dev['id']),
                         sorted(local_first_nodes, key=lambda dev: dev['id']))

    def test_iter_nodes_local_handoff_first_noops_when_no_affinity(self):
        # this test needs a stable node order - most don't
        self.app.sort_nodes = lambda l, *args, **kwargs: l
        controller = self.controller_cls(
            self.app, 'a', 'c', 'o')
        policy = self.policy
        self.app.get_policy_options(policy).write_affinity_is_local_fn = None
        object_ring = policy.object_ring
        all_nodes = object_ring.get_part_nodes(1)
        all_nodes.extend(object_ring.get_more_nodes(1))
        for node in all_nodes:
            node['use_replication'] = False

        local_first_nodes = list(controller.iter_nodes_local_first(
            object_ring, 1, local_handoffs_first=True,
            request=Request.blank('')))

        self.maxDiff = None

        self.assertEqual(all_nodes, local_first_nodes)

    def test_iter_nodes_handoff_local_first_default(self):
        controller = self.controller_cls(
            self.app, 'a', 'c', 'o')
        policy_conf = self.app.get_policy_options(self.policy)
        policy_conf.write_affinity_is_local_fn = (
            lambda node: node['region'] == 1)

        object_ring = self.policy.object_ring
        primary_nodes = object_ring.get_part_nodes(1)
        handoff_nodes_iter = object_ring.get_more_nodes(1)
        all_nodes = primary_nodes + list(handoff_nodes_iter)
        for node in all_nodes:
            node['use_replication'] = False
        handoff_nodes_iter = object_ring.get_more_nodes(1)
        local_handoffs = [n for n in handoff_nodes_iter if
                          policy_conf.write_affinity_is_local_fn(n)]

        prefered_nodes = list(controller.iter_nodes_local_first(
            object_ring, 1, local_handoffs_first=True,
            request=Request.blank('')))

        self.assertEqual(len(all_nodes), self.replicas() +
                         POLICIES.default.object_ring.max_more_nodes)

        first_primary_nodes = prefered_nodes[:len(primary_nodes)]
        self.assertEqual(sorted(primary_nodes, key=lambda dev: dev['id']),
                         sorted(first_primary_nodes,
                                key=lambda dev: dev['id']))

        handoff_count = self.replicas() - len(primary_nodes)
        first_handoffs = prefered_nodes[len(primary_nodes):][:handoff_count]
        self.assertEqual(first_handoffs, local_handoffs[:handoff_count])

    def test_iter_nodes_handoff_local_first_non_default(self):
        # Obviously this test doesn't work if we're testing 1 replica.
        # In that case, we don't have any failovers to check.
        if self.replicas() == 1:
            return

        controller = self.controller_cls(
            self.app, 'a', 'c', 'o')
        policy_conf = self.app.get_policy_options(self.policy)
        policy_conf.write_affinity_is_local_fn = (
            lambda node: node['region'] == 1)
        policy_conf.write_affinity_handoff_delete_count = 1

        object_ring = self.policy.object_ring
        primary_nodes = object_ring.get_part_nodes(1)
        handoff_nodes_iter = object_ring.get_more_nodes(1)
        all_nodes = primary_nodes + list(handoff_nodes_iter)
        for node in all_nodes:
            node['use_replication'] = False
        handoff_nodes_iter = object_ring.get_more_nodes(1)
        local_handoffs = [n for n in handoff_nodes_iter if
                          policy_conf.write_affinity_is_local_fn(n)]
        for node in local_handoffs:
            node['use_replication'] = False

        prefered_nodes = list(controller.iter_nodes_local_first(
            object_ring, 1, local_handoffs_first=True,
            request=Request.blank('')))

        self.assertEqual(len(all_nodes), self.replicas() +
                         POLICIES.default.object_ring.max_more_nodes)

        first_primary_nodes = prefered_nodes[:len(primary_nodes)]
        self.assertEqual(sorted(primary_nodes, key=lambda dev: dev['id']),
                         sorted(first_primary_nodes,
                                key=lambda dev: dev['id']))

        handoff_count = policy_conf.write_affinity_handoff_delete_count
        first_handoffs = prefered_nodes[len(primary_nodes):][:handoff_count]
        self.assertEqual(first_handoffs, local_handoffs[:handoff_count])

    def test_connect_put_node_timeout(self):
        controller = self.controller_cls(
            self.app, 'a', 'c', 'o')
        req = swift.common.swob.Request.blank('/v1/a/c/o')
        self.app.conn_timeout = 0.05
        with set_http_connect(slow_connect=True):
            nodes = [dict(ip='', port='', device='')]
            res = controller._connect_put_node(nodes, '', req, {}, ('', ''))
        self.assertIsNone(res)

    def test_DELETE_simple(self):
        req = swift.common.swob.Request.blank('/v1/a/c/o', method='DELETE')
        codes = [204] * self.replicas()
        with set_http_connect(*codes):
            resp = req.get_response(self.app)
        self.assertEqual(resp.status_int, 204)

    def test_object_DELETE_backend_update_container_ip_default(self):
        self.policy.object_ring = FakeRing(separate_replication=True)
        self.app.container_ring = FakeRing(separate_replication=True)
        # sanity, devs have different ip & replication_ip
        for ring in (self.policy.object_ring, self.app.container_ring):
            for dev in ring.devs:
                self.assertNotEqual(dev['ip'], dev['replication_ip'])
        req = swift.common.swob.Request.blank('/v1/a/c/o', method='DELETE')
        codes = [204] * self.replicas()
        with mocked_http_conn(*codes) as log:
            resp = req.get_response(self.app)
        self.assertEqual(resp.status_int, 204)

        # sanity, object hosts use node ip/port
        object_hosts = {'%(ip)s:%(port)s' % req for req in log.requests}
        object_ring = self.app.get_object_ring(int(self.policy))
        part, object_nodes = object_ring.get_nodes('a', 'c', 'o')
        expected_object_hosts = {'%(ip)s:%(port)s' % n for n in object_nodes}
        self.assertEqual(object_hosts, expected_object_hosts)

        # container hosts use node ip/port
        container_hosts = {req['headers']['x-container-host']
                           for req in log.requests}
        part, container_nodes = self.app.container_ring.get_nodes('a', 'c')
        expected_container_hosts = {'%(ip)s:%(port)s' % n
                                    for n in container_nodes}
        self.assertEqual(container_hosts, expected_container_hosts)

    def test_repl_object_DELETE_backend_update_container_repl_ip(self):
        self.policy.object_ring = FakeRing(separate_replication=True)
        self.app.container_ring = FakeRing(separate_replication=True)
        # sanity, devs have different ip & replication_ip
        for ring in (self.policy.object_ring, self.app.container_ring):
            for dev in ring.devs:
                self.assertNotEqual(dev['ip'], dev['replication_ip'])
        req = swift.common.swob.Request.blank(
            '/v1/a/c/o', method='DELETE', headers={
                'x-backend-use-replication-network': 'true'})
        codes = [204] * self.replicas()
        with mocked_http_conn(*codes) as log:
            resp = req.get_response(self.app)
        self.assertEqual(resp.status_int, 204)

        # sanity, object hosts use node replication ip/port
        object_hosts = {'%(ip)s:%(port)s' % req for req in log.requests}
        object_ring = self.app.get_object_ring(int(self.policy))
        part, object_nodes = object_ring.get_nodes('a', 'c', 'o')
        expected_object_hosts = {
            '%(replication_ip)s:%(replication_port)s' % n
            for n in object_nodes}
        self.assertEqual(object_hosts, expected_object_hosts)

        # container hosts use node replication ip/port
        container_hosts = {req['headers']['x-container-host']
                           for req in log.requests}
        part, container_nodes = self.app.container_ring.get_nodes('a', 'c')
        expected_container_hosts = {
            '%(replication_ip)s:%(replication_port)s' % n
            for n in container_nodes}
        self.assertEqual(container_hosts, expected_container_hosts)

    def test_DELETE_all_found(self):
        req = swift.common.swob.Request.blank('/v1/a/c/o', method='DELETE')
        codes = [204] * self.replicas()
        headers = []
        ts = self.ts()
        for _ in codes:
            headers.append({'x-backend-timestamp': ts.internal})
        with mocked_http_conn(*codes, headers=headers):
            resp = req.get_response(self.app)
        self.assertEqual(resp.status_int, 204)
        self.assertEqual(ts.internal, resp.headers.get('X-Backend-Timestamp'))

    def test_DELETE_none_found(self):
        req = swift.common.swob.Request.blank('/v1/a/c/o', method='DELETE')
        codes = [404] * self.replicas()
        headers = []
        ts = self.ts()
        for _ in codes:
            headers.append({'x-backend-timestamp': ts.internal})
        with mocked_http_conn(*codes, headers=headers):
            resp = req.get_response(self.app)
        self.assertEqual(resp.status_int, 404)
        self.assertEqual(ts.internal, resp.headers.get('X-Backend-Timestamp'))

    def test_DELETE_missing_one(self):
        # Obviously this test doesn't work if we're testing 1 replica.
        # In that case, we don't have any failovers to check.
        if self.replicas() == 1:
            return
        req = swift.common.swob.Request.blank('/v1/a/c/o', method='DELETE')
        codes = [404] + [204] * (self.replicas() - 1)
        random.shuffle(codes)
        with set_http_connect(*codes):
            resp = req.get_response(self.app)
        self.assertEqual(resp.status_int, 204)

    def test_DELETE_one_found(self):
        # Obviously this test doesn't work if we're testing 1 replica.
        # In that case, we don't have any failovers to check.
        if self.replicas() == 1:
            return
        req = swift.common.swob.Request.blank('/v1/a/c/o', method='DELETE')
        codes = [404] * (self.replicas() - 1) + [204]
        with set_http_connect(*codes):
            resp = req.get_response(self.app)
        self.assertEqual(resp.status_int, 404)

    def test_DELETE_mostly_found(self):
        req = swift.common.swob.Request.blank('/v1/a/c/o', method='DELETE')
        mostly_204s = [204] * self.quorum()
        codes = mostly_204s + [404] * (self.replicas() - len(mostly_204s))
        self.assertEqual(len(codes), self.replicas())
        with set_http_connect(*codes):
            resp = req.get_response(self.app)
        self.assertEqual(resp.status_int, 204)

    def test_DELETE_mostly_not_found(self):
        req = swift.common.swob.Request.blank('/v1/a/c/o', method='DELETE')
        mostly_404s = [404] * self.quorum()
        codes = mostly_404s + [204] * (self.replicas() - len(mostly_404s))
        self.assertEqual(len(codes), self.replicas())
        with set_http_connect(*codes):
            resp = req.get_response(self.app)
        self.assertEqual(resp.status_int, 404)

    def test_DELETE_insufficient_found_plus_404_507(self):
        # one less 204 than a quorum...
        primary_success = quorum_size(self.replicas()) - 1
        primary_failure = self.replicas() - primary_success - 1
        primary_codes = [204] * primary_success + [404] + \
                        [507] * primary_failure
        handoff_codes = [404] * primary_failure
        ts = self.ts()
        headers = []
        for status in primary_codes + handoff_codes:
            if status in (204, 404):
                headers.append({'x-backend-timestamp': ts.internal})
            else:
                headers.append({})
        req = swift.common.swob.Request.blank('/v1/a/c/o', method='DELETE')
        with mocked_http_conn(*(primary_codes + handoff_codes),
                              headers=headers):
            resp = req.get_response(self.app)
        # primary and handoff 404s form a quorum...
        self.assertEqual(resp.status_int, 404,
                         'replicas = %s' % self.replicas())
        self.assertEqual(ts.internal, resp.headers.get('X-Backend-Timestamp'))

    def test_DELETE_insufficient_found_plus_timeouts(self):
        req = swift.common.swob.Request.blank('/v1/a/c/o')
        req.method = 'DELETE'
        primary_success = quorum_size(self.replicas()) - 1
        primary_failure = self.replicas() - primary_success
        primary_codes = [204] * primary_success + [Timeout()] * primary_failure
        handoff_codes = [404] * primary_failure
        ts = self.ts()
        headers = []
        for status in primary_codes + handoff_codes:
            if status in (204, 404):
                headers.append({'x-backend-timestamp': ts.internal})
            else:
                headers.append({})
        with mocked_http_conn(*(primary_codes + handoff_codes),
                              headers=headers):
            resp = req.get_response(self.app)
        # handoff 404s form a quorum...
        self.assertEqual(404, resp.status_int,
                         'replicas = %s' % self.replicas())
        self.assertEqual(ts.internal, resp.headers.get('X-Backend-Timestamp'))

    def test_DELETE_insufficient_found_plus_404_507_and_handoffs_fail(self):
        if self.replicas() < 3:
            return
        primary_success = quorum_size(self.replicas()) - 1
        primary_failure = self.replicas() - primary_success - 1
        primary_codes = [204] * primary_success + [404] + \
                        [507] * primary_failure
        handoff_codes = [507] * self.replicas()
        req = swift.common.swob.Request.blank('/v1/a/c/o', method='DELETE')
        ts = self.ts()
        headers = []
        for status in primary_codes + handoff_codes:
            if status in (204, 404):
                headers.append({'x-backend-timestamp': ts.internal})
            else:
                headers.append({})
        with mocked_http_conn(*(primary_codes + handoff_codes),
                              headers=headers):
            resp = req.get_response(self.app)
        # overrides convert the 404 to a 204 so a quorum is formed...
        self.assertEqual(resp.status_int, 204,
                         'replicas = %s' % self.replicas())

    def test_DELETE_insufficient_found_plus_507_and_handoffs_fail(self):
        primary_success = quorum_size(self.replicas()) - 1
        primary_failure = self.replicas() - primary_success
        primary_codes = [204] * primary_success + [507] * primary_failure
        handoff_codes = [507] * self.replicas()
        req = swift.common.swob.Request.blank('/v1/a/c/o', method='DELETE')
        ts = self.ts()
        headers = []
        for status in primary_codes + handoff_codes:
            if status in (204, 404):
                headers.append({'x-backend-timestamp': ts.internal})
            else:
                headers.append({})
        with mocked_http_conn(*(primary_codes + handoff_codes),
                              headers=headers):
            resp = req.get_response(self.app)
        # no quorum...
        self.assertEqual(resp.status_int, 503,
                         'replicas = %s' % self.replicas())

    def test_DELETE_half_not_found_statuses(self):
        self.obj_ring.set_replicas(4)

        req = swift.common.swob.Request.blank('/v1/a/c/o', method='DELETE')
        with set_http_connect(404, 204, 404, 204):
            resp = req.get_response(self.app)
        self.assertEqual(resp.status_int, 204)

    def test_DELETE_half_not_found_headers_and_body(self):
        # Transformed responses have bogus bodies and headers, so make sure we
        # send the client headers and body from a real node's response.
        self.obj_ring.set_replicas(4)

        status_codes = (404, 404, 204, 204)
        bodies = (b'not found', b'not found', b'', b'')
        headers = [{}, {}, {'Pick-Me': 'yes'}, {'Pick-Me': 'yes'}]

        req = swift.common.swob.Request.blank('/v1/a/c/o', method='DELETE')
        with set_http_connect(*status_codes, body_iter=bodies,
                              headers=headers):
            resp = req.get_response(self.app)
        self.assertEqual(resp.status_int, 204)
        self.assertEqual(resp.headers.get('Pick-Me'), 'yes')
        self.assertEqual(resp.body, b'')

    def test_DELETE_handoff(self):
        req = swift.common.swob.Request.blank('/v1/a/c/o', method='DELETE')
        codes = [204] * self.replicas()
        with set_http_connect(507, *codes):
            resp = req.get_response(self.app)
        self.assertEqual(resp.status_int, 204)

    def test_DELETE_limits_expirer_queue_updates(self):
        req = swift.common.swob.Request.blank('/v1/a/c/o', method='DELETE')
        codes = [204] * self.replicas()
        captured_headers = []

        def capture_headers(ip, port, device, part, method, path,
                            headers=None, **kwargs):
            captured_headers.append(headers)

        with set_http_connect(*codes, give_connect=capture_headers):
            resp = req.get_response(self.app)
        self.assertEqual(resp.status_int, 204)  # sanity check

        counts = {True: 0, False: 0, None: 0}
        for headers in captured_headers:
            v = headers.get('X-Backend-Clean-Expiring-Object-Queue')
            norm_v = None if v is None else utils.config_true_value(v)
            counts[norm_v] += 1

        max_queue_updates = 2
        o_replicas = self.replicas()
        self.assertEqual(counts, {
            True: min(max_queue_updates, o_replicas),
            False: max(o_replicas - max_queue_updates, 0),
            None: 0,
        })

    def test_expirer_DELETE_suppresses_expirer_queue_updates(self):
        req = swift.common.swob.Request.blank(
            '/v1/a/c/o', method='DELETE', headers={
                'X-Backend-Clean-Expiring-Object-Queue': 'no'})
        codes = [204] * self.replicas()
        captured_headers = []

        def capture_headers(ip, port, device, part, method, path,
                            headers=None, **kwargs):
            captured_headers.append(headers)

        with set_http_connect(*codes, give_connect=capture_headers):
            resp = req.get_response(self.app)
        self.assertEqual(resp.status_int, 204)  # sanity check

        counts = {True: 0, False: 0, None: 0}
        for headers in captured_headers:
            v = headers.get('X-Backend-Clean-Expiring-Object-Queue')
            norm_v = None if v is None else utils.config_true_value(v)
            counts[norm_v] += 1

        o_replicas = self.replicas()
        self.assertEqual(counts, {
            True: 0,
            False: o_replicas,
            None: 0,
        })

        # Make sure we're not sending any expirer-queue update headers here.
        # Since we're not updating the expirer queue, these headers would be
        # superfluous.
        for headers in captured_headers:
            self.assertNotIn('X-Delete-At-Container', headers)
            self.assertNotIn('X-Delete-At-Partition', headers)
            self.assertNotIn('X-Delete-At-Host', headers)
            self.assertNotIn('X-Delete-At-Device', headers)

    def test_DELETE_write_affinity_after_replication(self):
        policy_conf = self.app.get_policy_options(self.policy)
        policy_conf.write_affinity_handoff_delete_count = self.replicas() // 2
        policy_conf.write_affinity_is_local_fn = (
            lambda node: node['region'] == 1)
        handoff_count = policy_conf.write_affinity_handoff_delete_count

        req = swift.common.swob.Request.blank('/v1/a/c/o', method='DELETE')
        codes = [204] * self.replicas() + [404] * handoff_count
        with set_http_connect(*codes):
            resp = req.get_response(self.app)

        self.assertEqual(resp.status_int, 204)

    def test_DELETE_write_affinity_before_replication(self):
        policy_conf = self.app.get_policy_options(self.policy)
        policy_conf.write_affinity_handoff_delete_count = self.replicas() // 2
        policy_conf.write_affinity_is_local_fn = (
            lambda node: node['region'] == 1)
        handoff_count = policy_conf.write_affinity_handoff_delete_count

        req = swift.common.swob.Request.blank('/v1/a/c/o', method='DELETE')
        codes = ([204] * (self.replicas() - handoff_count) +
                 [404] * handoff_count +
                 [204] * handoff_count)
        with set_http_connect(*codes):
            resp = req.get_response(self.app)

        self.assertEqual(resp.status_int, 204)

    def test_PUT_limits_expirer_queue_deletes(self):
        req = swift.common.swob.Request.blank(
            '/v1/a/c/o', method='PUT', body=b'',
            headers={'Content-Type': 'application/octet-stream'})
        codes = [201] * self.replicas()
        captured_headers = []

        def capture_headers(ip, port, device, part, method, path,
                            headers=None, **kwargs):
            captured_headers.append(headers)

        expect_headers = {
            'X-Obj-Metadata-Footer': 'yes',
            'X-Obj-Multiphase-Commit': 'yes'
        }
        with set_http_connect(*codes, give_connect=capture_headers,
                              expect_headers=expect_headers):
            # this req may or may not succeed depending on the Putter type used
            # but that's ok because we're only interested in verifying the
            # headers that were sent
            req.get_response(self.app)

        counts = {True: 0, False: 0, None: 0}
        for headers in captured_headers:
            v = headers.get('X-Backend-Clean-Expiring-Object-Queue')
            norm_v = None if v is None else utils.config_true_value(v)
            counts[norm_v] += 1

        max_queue_updates = 2
        o_replicas = self.replicas()
        self.assertEqual(counts, {
            True: min(max_queue_updates, o_replicas),
            False: max(o_replicas - max_queue_updates, 0),
            None: 0,
        })

    def test_POST_limits_expirer_queue_deletes(self):
        req = swift.common.swob.Request.blank(
            '/v1/a/c/o', method='POST', body=b'',
            headers={'Content-Type': 'application/octet-stream'})
        codes = [201] * self.replicas()
        captured_headers = []

        def capture_headers(ip, port, device, part, method, path,
                            headers=None, **kwargs):
            captured_headers.append(headers)

        with set_http_connect(*codes, give_connect=capture_headers):
            resp = req.get_response(self.app)
        self.assertEqual(resp.status_int, 201)  # sanity check

        counts = {True: 0, False: 0, None: 0}
        for headers in captured_headers:
            v = headers.get('X-Backend-Clean-Expiring-Object-Queue')
            norm_v = None if v is None else utils.config_true_value(v)
            counts[norm_v] += 1

        max_queue_updates = 2
        o_replicas = self.replicas()
        self.assertEqual(counts, {
            True: min(max_queue_updates, o_replicas),
            False: max(o_replicas - max_queue_updates, 0),
            None: 0,
        })

    def test_POST_non_int_delete_after(self):
        t = str(int(time.time() + 100)) + '.1'
        req = swob.Request.blank('/v1/a/c/o', method='POST',
                                 headers={'Content-Type': 'foo/bar',
                                          'X-Delete-After': t})
        resp = req.get_response(self.app)
        self.assertEqual(resp.status_int, 400)
        self.assertEqual(b'Non-integer X-Delete-After', resp.body)

    def test_PUT_non_int_delete_after(self):
        t = str(int(time.time() + 100)) + '.1'
        req = swob.Request.blank('/v1/a/c/o', method='PUT', body=b'',
                                 headers={'Content-Type': 'foo/bar',
                                          'X-Delete-After': t})
        with set_http_connect():
            resp = req.get_response(self.app)
        self.assertEqual(resp.status_int, 400)
        self.assertEqual(b'Non-integer X-Delete-After', resp.body)

    def test_POST_negative_delete_after(self):
        req = swob.Request.blank('/v1/a/c/o', method='POST',
                                 headers={'Content-Type': 'foo/bar',
                                          'X-Delete-After': '-60'})
        resp = req.get_response(self.app)
        self.assertEqual(resp.status_int, 400)
        self.assertEqual(b'X-Delete-After in past', resp.body)

    def test_PUT_negative_delete_after(self):
        req = swob.Request.blank('/v1/a/c/o', method='PUT', body=b'',
                                 headers={'Content-Type': 'foo/bar',
                                          'X-Delete-After': '-60'})
        with set_http_connect():
            resp = req.get_response(self.app)
        self.assertEqual(resp.status_int, 400)
        self.assertEqual(b'X-Delete-After in past', resp.body)

    def test_POST_delete_at_non_integer(self):
        t = str(int(time.time() + 100)) + '.1'
        req = swob.Request.blank('/v1/a/c/o', method='POST',
                                 headers={'Content-Type': 'foo/bar',
                                          'X-Delete-At': t})
        resp = req.get_response(self.app)
        self.assertEqual(resp.status_int, 400)
        self.assertEqual(b'Non-integer X-Delete-At', resp.body)

    def test_PUT_delete_at_non_integer(self):
        t = str(int(time.time() - 100)) + '.1'
        req = swob.Request.blank('/v1/a/c/o', method='PUT', body=b'',
                                 headers={'Content-Type': 'foo/bar',
                                          'X-Delete-At': t})
        with set_http_connect():
            resp = req.get_response(self.app)
        self.assertEqual(resp.status_int, 400)
        self.assertEqual(b'Non-integer X-Delete-At', resp.body)

    def test_POST_delete_at_in_past(self):
        t = str(int(time.time() - 100))
        req = swob.Request.blank('/v1/a/c/o', method='POST',
                                 headers={'Content-Type': 'foo/bar',
                                          'X-Delete-At': t})
        resp = req.get_response(self.app)
        self.assertEqual(resp.status_int, 400)
        self.assertEqual(b'X-Delete-At in past', resp.body)

    def test_PUT_delete_at_in_past(self):
        t = str(int(time.time() - 100))
        req = swob.Request.blank('/v1/a/c/o', method='PUT', body=b'',
                                 headers={'Content-Type': 'foo/bar',
                                          'X-Delete-At': t})
        with set_http_connect():
            resp = req.get_response(self.app)
        self.assertEqual(resp.status_int, 400)
        self.assertEqual(b'X-Delete-At in past', resp.body)

    def _test_x_open_expired(self, method, num_reqs, headers=None):
        req = swift.common.swob.Request.blank(
            '/v1/a/c/o', method=method, headers=headers)
        codes = [404] * num_reqs
        with mocked_http_conn(*codes) as fake_conn:
            resp = req.get_response(self.app)
        self.assertEqual(resp.status_int, 404)
        return fake_conn.requests

    def test_x_open_expired_default_config(self):
        if self.is_ec:
            head_num_reqs = self.obj_ring.replicas
        else:
            head_num_reqs = \
                self.obj_ring.replicas + self.obj_ring.max_more_nodes
        for method, num_reqs in (
                ('GET',
                 self.obj_ring.replicas + self.obj_ring.max_more_nodes),
                ('HEAD',
                 head_num_reqs),
                ('POST', self.obj_ring.replicas)):
            requests = self._test_x_open_expired(method, num_reqs)
            for r in requests:
                self.assertNotIn('X-Open-Expired', r['headers'])
                self.assertNotIn('X-Backend-Open-Expired', r['headers'])

            requests = self._test_x_open_expired(
                method, num_reqs, headers={'X-Open-Expired': 'true'})
            for r in requests:
                self.assertEqual(r['headers']['X-Open-Expired'], 'true')
                self.assertNotIn('X-Backend-Open-Expired', r['headers'])

            requests = self._test_x_open_expired(
                method, num_reqs, headers={'X-Open-Expired': 'false'})
            for r in requests:
                self.assertEqual(r['headers']['X-Open-Expired'], 'false')
                self.assertNotIn('X-Backend-Open-Expired', r['headers'])

    def test_x_open_expired_custom_config(self):
        if self.is_ec:
            head_num_reqs = self.obj_ring.replicas
        else:
            head_num_reqs = \
                self.obj_ring.replicas + self.obj_ring.max_more_nodes

        # helper to check that PUT is not supported in all cases
        def test_put_unsupported():
            req = swift.common.swob.Request.blank(
                '/v1/a/c/o', method='PUT', headers={
                    'Content-Length': '0',
                    'X-Open-Expired': 'true'})
            codes = [201] * self.obj_ring.replicas
            expect_headers = {
                'X-Obj-Metadata-Footer': 'yes',
                'X-Obj-Multiphase-Commit': 'yes'
            }
            with mocked_http_conn(
                    *codes, expect_headers=expect_headers) as fake_conn:
                resp = req.get_response(self.app)
            self.assertEqual(resp.status_int, 201)
            for r in fake_conn.requests:
                self.assertEqual(r['headers']['X-Open-Expired'], 'true')
                self.assertNotIn('X-Backend-Open-Expired', r['headers'])

        # Allow open expired
        # Override app configuration
        conf = {'allow_open_expired': 'true'}
        # Create a new proxy instance for test with config
        self.app = PatchedObjControllerApp(
            conf, account_ring=FakeRing(),
            container_ring=FakeRing(), logger=None)
        # Use the same container info as the app used in other tests
        self.app.container_info = dict(self.fake_container_info())
        self.obj_ring = self.app.get_object_ring(int(self.policy))

        for method, num_reqs in (
                ('GET',
                 self.obj_ring.replicas + self.obj_ring.max_more_nodes),
                ('HEAD',
                 head_num_reqs),
                ('POST', self.obj_ring.replicas)):
            requests = self._test_x_open_expired(
                method, num_reqs, headers={'X-Open-Expired': 'true'})
            for r in requests:
                # If the proxy server config is has allow_open_expired set
                # to true, then we set x-backend-open-expired to true
                self.assertEqual(r['headers']['X-Open-Expired'], 'true')
                self.assertEqual(r['headers']['X-Backend-Open-Expired'],
                                 'true')

        for method, num_reqs in (
                ('GET',
                 self.obj_ring.replicas + self.obj_ring.max_more_nodes),
                ('HEAD',
                 head_num_reqs),
                ('POST', self.obj_ring.replicas)):
            requests = self._test_x_open_expired(
                method, num_reqs, headers={'X-Open-Expired': 'false'})
            for r in requests:
                # If the proxy server config has allow_open_expired set
                # to false, then we set x-backend-open-expired to false
                self.assertEqual(r['headers']['X-Open-Expired'], 'false')
                self.assertNotIn('X-Backend-Open-Expired', r['headers'])

        # we don't support x-open-expired on PUT when allow_open_expired
        test_put_unsupported()

        # Disallow open expired
        conf = {'allow_open_expired': 'false'}
        # Create a new proxy instance for test with config
        self.app = PatchedObjControllerApp(
            conf, account_ring=FakeRing(),
            container_ring=FakeRing(), logger=None)
        # Use the same container info as the app used in other tests
        self.app.container_info = dict(self.fake_container_info())
        self.obj_ring = self.app.get_object_ring(int(self.policy))

        for method, num_reqs in (
                ('GET',
                 self.obj_ring.replicas + self.obj_ring.max_more_nodes),
                ('HEAD',
                 head_num_reqs),
                ('POST', self.obj_ring.replicas)):
            # This case is different: we never add the 'X-Backend-Open-Expired'
            # header if the proxy server config disables this feature
            requests = self._test_x_open_expired(
                method, num_reqs, headers={'X-Open-Expired': 'true'})
            for r in requests:
                self.assertEqual(r['headers']['X-Open-Expired'], 'true')
                self.assertNotIn('X-Backend-Open-Expired', r['headers'])

        # we don't support x-open-expired on PUT when not allow_open_expired
        test_put_unsupported()

    def test_HEAD_simple(self):
        req = swift.common.swob.Request.blank('/v1/a/c/o', method='HEAD')
        with set_http_connect(200):
            resp = req.get_response(self.app)
        self.assertEqual(resp.status_int, 200)
        self.assertIn('Accept-Ranges', resp.headers)

    def test_HEAD_x_newest(self):
        if self.is_ec:
            head_num_reqs = self.replicas()
        else:
            head_num_reqs = 2 * self.replicas()
        req = swift.common.swob.Request.blank('/v1/a/c/o', method='HEAD',
                                              headers={'X-Newest': 'true'})
        with set_http_connect(*([200] * head_num_reqs)):
            resp = req.get_response(self.app)
        self.assertEqual(resp.status_int, 200)

    def test_HEAD_x_newest_different_timestamps(self):
        req = swob.Request.blank('/v1/a/c/o', method='HEAD',
                                 headers={'X-Newest': 'true'})
        ts = (utils.Timestamp(t) for t in itertools.count(int(time.time())))
        if self.is_ec:
            num_expected_requests = self.replicas()
        else:
            num_expected_requests = 2 * self.replicas()
        timestamps = [next(ts) for i in range(num_expected_requests)]
        newest_timestamp = timestamps[-1]
        random.shuffle(timestamps)
        backend_response_headers = [{
            'X-Backend-Timestamp': t.internal,
            'X-Timestamp': t.normal
        } for t in timestamps]
        with set_http_connect(*([200] * num_expected_requests),
                              headers=backend_response_headers):
            resp = req.get_response(self.app)
        self.assertEqual(resp.status_int, 200)
        self.assertEqual(resp.headers['x-timestamp'], newest_timestamp.normal)

    def test_HEAD_x_newest_with_two_vector_timestamps(self):
        req = swob.Request.blank('/v1/a/c/o', method='HEAD',
                                 headers={'X-Newest': 'true'})
        ts = (utils.Timestamp.now(offset=offset)
              for offset in itertools.count())
        if self.is_ec:
            num_expected_requests = self.replicas()
        else:
            num_expected_requests = 2 * self.replicas()
        timestamps = [next(ts) for i in range(num_expected_requests)]
        newest_timestamp = timestamps[-1]
        random.shuffle(timestamps)
        backend_response_headers = [{
            'X-Backend-Timestamp': t.internal,
            'X-Timestamp': t.normal
        } for t in timestamps]
        with set_http_connect(*([200] * num_expected_requests),
                              headers=backend_response_headers):
            resp = req.get_response(self.app)
        self.assertEqual(resp.status_int, 200)
        self.assertEqual(resp.headers['x-backend-timestamp'],
                         newest_timestamp.internal)

    def test_HEAD_x_newest_with_some_missing(self):
        req = swob.Request.blank('/v1/a/c/o', method='HEAD',
                                 headers={'X-Newest': 'true'})
        ts = (utils.Timestamp(t) for t in itertools.count(int(time.time())))
        if self.is_ec:
            request_count = self.replicas()
        else:
            request_count = self.app.request_node_count(self.obj_ring.replicas)
        backend_response_headers = [{
            'x-timestamp': next(ts).normal,
        } for i in range(request_count)]
        responses = [404] * (request_count - 1)
        responses.append(200)
        request_log = []

        def capture_requests(ip, port, device, part, method, path,
                             headers=None, **kwargs):
            req = {
                'ip': ip,
                'port': port,
                'device': device,
                'part': part,
                'method': method,
                'path': path,
                'headers': headers,
            }
            request_log.append(req)
        with set_http_connect(*responses,
                              headers=backend_response_headers,
                              give_connect=capture_requests):
            resp = req.get_response(self.app)
        self.assertEqual(resp.status_int, 200)
        for req in request_log:
            self.assertEqual(req['method'], 'HEAD')
            self.assertEqual(req['path'], '/a/c/o')

    def test_some_404s_and_507s(self):
        self.policy.object_ring.max_more_nodes = (3 * self.replicas())
        req = swob.Request.blank('/v1/a/c/o', method='HEAD')
        responses = [StubResponse(
            404, headers={'X-Backend-Timestamp': '2'})] * self.replicas()
        responses += [StubResponse(507, headers={})] * (
            self.policy.object_ring.max_more_nodes - self.replicas())
        self.assertEqual(len(responses), 3 * self.replicas())  # sanity

        def get_response(req):
            return responses.pop(0)

        with capture_http_requests(get_response):
            resp = req.get_response(self.app)
        self.assertEqual(resp.status_int, 404)
        self.assertEqual(resp.headers['X-Backend-Timestamp'], '2')

    def test_container_sync_delete(self):
        ts = (utils.Timestamp(t) for t in itertools.count(int(time.time())))
        test_indexes = [None] + [int(p) for p in POLICIES]
        for policy_index in test_indexes:
            req = swob.Request.blank(
                '/v1/a/c/o', method='DELETE', headers={
                    'X-Timestamp': next(ts).internal})
            codes = [409] * self.obj_ring.replicas
            ts_iter = itertools.repeat(next(ts).internal)
            with set_http_connect(*codes, timestamps=ts_iter):
                resp = req.get_response(self.app)
            self.assertEqual(resp.status_int, 409)

    def test_PUT_requires_length(self):
        req = swift.common.swob.Request.blank('/v1/a/c/o', method='PUT')
        resp = req.get_response(self.app)
        self.assertEqual(resp.status_int, 411)

    def test_container_update_backend_requests(self):
        for policy in POLICIES:
            req = swift.common.swob.Request.blank(
                '/v1/a/c/o', method='PUT',
                headers={'Content-Length': '0',
                         'X-Backend-Storage-Policy-Index': int(policy)})
            controller = self.controller_cls(self.app, 'a', 'c', 'o')

            # This is the number of container updates we're doing, simulating
            # 1 to 15 container replicas.
            for num_containers in range(1, 16):
                containers = [{'ip': '1.0.0.%s' % i,
                               'port': '60%s' % str(i).zfill(2),
                               'device': 'sdb'} for i in range(num_containers)]

                container_info = self.fake_container_info(
                    {'nodes': containers})
                backend_headers = controller._backend_requests(
                    req, self.replicas(policy), container_info)

                # how many of the backend headers have a container update
                n_container_updates = len(
                    [headers for headers in backend_headers
                     if 'X-Container-Partition' in headers])

                # how many object-server PUTs can fail and still let the
                # client PUT succeed
                n_can_fail = self.replicas(policy) - self.quorum(policy)
                n_expected_updates = (
                    n_can_fail + utils.quorum_size(num_containers))

                # you get at least one update per container no matter what
                n_expected_updates = max(
                    n_expected_updates, num_containers)

                # you can't have more object requests with updates than you
                # have object requests (the container stuff gets doubled up,
                # but that's not important for purposes of durability)
                n_expected_updates = min(
                    n_expected_updates, self.replicas(policy))
                self.assertEqual(n_expected_updates, n_container_updates)

    def test_delete_at_backend_requests(self):
        t = str(int(time.time() + 100))
        for policy in POLICIES:
            req = swift.common.swob.Request.blank(
                '/v1/a/c/o', method='PUT',
                headers={'Content-Length': '0',
                         'X-Backend-Storage-Policy-Index': int(policy),
                         'X-Delete-At': t})
            controller = self.controller_cls(self.app, 'a', 'c', 'o')

            for num_del_at_nodes in range(1, 16):
                containers = [
                    {'ip': '2.0.0.%s' % i, 'port': '70%s' % str(i).zfill(2),
                     'device': 'sdc'} for i in range(num_del_at_nodes)]
                del_at_nodes = [
                    {'ip': '1.0.0.%s' % i, 'port': '60%s' % str(i).zfill(2),
                     'device': 'sdb'} for i in range(num_del_at_nodes)]

                container_info = self.fake_container_info(
                    {'nodes': containers})

                backend_headers = controller._backend_requests(
                    req, self.replicas(policy), container_info,
                    delete_at_container='dac', delete_at_partition=2,
                    delete_at_nodes=del_at_nodes)

                devices = []
                hosts = []
                part = ctr = 0
                for given_headers in backend_headers:
                    self.assertEqual(given_headers.get('X-Delete-At'), t)
                    if 'X-Delete-At-Partition' in given_headers:
                        self.assertEqual(
                            given_headers.get('X-Delete-At-Partition'), '2')
                        part += 1
                    if 'X-Delete-At-Container' in given_headers:
                        self.assertEqual(
                            given_headers.get('X-Delete-At-Container'), 'dac')
                        ctr += 1
                    devices += (
                        list_from_csv(given_headers.get('X-Delete-At-Device')))
                    hosts += (
                        list_from_csv(given_headers.get('X-Delete-At-Host')))

                # same as in test_container_update_backend_requests
                n_can_fail = self.replicas(policy) - self.quorum(policy)
                n_expected_updates = (
                    n_can_fail + utils.quorum_size(num_del_at_nodes))

                n_expected_hosts = max(
                    n_expected_updates, num_del_at_nodes)

                self.assertEqual(len(hosts), n_expected_hosts)
                self.assertEqual(len(devices), n_expected_hosts)

                # parts don't get doubled up, maximum is count of obj requests
                n_expected_parts = min(
                    n_expected_hosts, self.replicas(policy))
                self.assertEqual(part, n_expected_parts)
                self.assertEqual(ctr, n_expected_parts)

                # check that hosts are correct
                self.assertEqual(
                    set(hosts),
                    set('%s:%s' % (h['ip'], h['port']) for h in del_at_nodes))
                self.assertEqual(set(devices), set(('sdb',)))

    def test_smooth_distributed_backend_requests(self):
        t = str(int(time.time() + 100))
        for policy in POLICIES:
            req = swift.common.swob.Request.blank(
                '/v1/a/c/o', method='PUT',
                headers={'Content-Length': '0',
                         'X-Backend-Storage-Policy-Index': int(policy),
                         'X-Delete-At': t})
            controller = self.controller_cls(self.app, 'a', 'c', 'o')

            for num_containers in range(1, 16):
                containers = [
                    {'ip': '2.0.0.%s' % i, 'port': '70%s' % str(i).zfill(2),
                     'device': 'sdc'} for i in range(num_containers)]
                del_at_nodes = [
                    {'ip': '1.0.0.%s' % i, 'port': '60%s' % str(i).zfill(2),
                     'device': 'sdb'} for i in range(num_containers)]

                container_info = self.fake_container_info(
                    {'nodes': containers})

                backend_headers = controller._backend_requests(
                    req, self.replicas(policy), container_info,
                    delete_at_container='dac', delete_at_partition=2,
                    delete_at_nodes=del_at_nodes)

                # caculate no of expected updates, see
                # test_container_update_backend_requests for explanation
                n_expected_updates = min(max(
                    self.replicas(policy) - self.quorum(policy) +
                    utils.quorum_size(num_containers), num_containers),
                    self.replicas(policy))

                # the first n_expected_updates servers should have received
                # a container update
                self.assertTrue(
                    all([h.get('X-Container-Partition')
                         for h in backend_headers[:n_expected_updates]]))
                # the last n_expected_updates servers should have received
                # the x-delete-at* headers
                self.assertTrue(
                    all([h.get('X-Delete-At-Container')
                         for h in backend_headers[-n_expected_updates:]]))

    def _check_write_affinity(
            self, conf, policy_conf, policy, affinity_regions, affinity_count):
        conf['policy_config'] = policy_conf
        app = PatchedObjControllerApp(
            conf, account_ring=FakeRing(),
            container_ring=FakeRing(), logger=self.logger)

        controller = self.controller_cls(app, 'a', 'c', 'o')

        object_ring = app.get_object_ring(int(policy))
        # make our fake ring have plenty of nodes, and not get limited
        # artificially by the proxy max request node count
        object_ring.max_more_nodes = 100

        all_nodes = object_ring.get_part_nodes(1)
        all_nodes.extend(object_ring.get_more_nodes(1))

        # make sure we have enough local nodes (sanity)
        all_local_nodes = [n for n in all_nodes if
                           n['region'] in affinity_regions]
        self.assertGreaterEqual(len(all_local_nodes), affinity_count)

        # finally, create the local_first_nodes iter and flatten it out
        local_first_nodes = list(controller.iter_nodes_local_first(
            object_ring, 1, Request.blank(''), policy))

        # check that the required number of local nodes were moved up the order
        node_regions = [node['region'] for node in local_first_nodes]
        self.assertTrue(
            all(r in affinity_regions for r in node_regions[:affinity_count]),
            'Unexpected region found in local nodes, expected %s but got %s' %
            (affinity_regions, node_regions))
        return app

    def test_write_affinity_not_configured(self):
        # default is no write affinity so expect both regions 0 and 1
        self._check_write_affinity({}, {}, POLICIES[0], [0, 1],
                                   2 * self.replicas(POLICIES[0]))
        self._check_write_affinity({}, {}, POLICIES[1], [0, 1],
                                   2 * self.replicas(POLICIES[1]))

    def test_write_affinity_proxy_server_config(self):
        # without overrides policies use proxy-server config section options
        conf = {'write_affinity_node_count': '1 * replicas',
                'write_affinity': 'r0'}
        self._check_write_affinity(conf, {}, POLICIES[0], [0],
                                   self.replicas(POLICIES[0]))
        self._check_write_affinity(conf, {}, POLICIES[1], [0],
                                   self.replicas(POLICIES[1]))

    def test_write_affinity_per_policy_config(self):
        # check only per-policy configuration is sufficient
        conf = {}
        policy_conf = {'0': {'write_affinity_node_count': '1 * replicas',
                             'write_affinity': 'r1'},
                       '1': {'write_affinity_node_count': '5',
                             'write_affinity': 'r0'}}
        self._check_write_affinity(conf, policy_conf, POLICIES[0], [1],
                                   self.replicas(POLICIES[0]))
        self._check_write_affinity(conf, policy_conf, POLICIES[1], [0], 5)

    def test_write_affinity_per_policy_config_overrides_and_inherits(self):
        # check per-policy config is preferred over proxy-server section config
        conf = {'write_affinity_node_count': '1 * replicas',
                'write_affinity': 'r0'}
        policy_conf = {'0': {'write_affinity': 'r1'},
                       '1': {'write_affinity_node_count': '3 * replicas'}}
        # policy 0 inherits default node count, override affinity to r1
        self._check_write_affinity(conf, policy_conf, POLICIES[0], [1],
                                   self.replicas(POLICIES[0]))
        # policy 1 inherits default affinity to r0, overrides node count
        self._check_write_affinity(conf, policy_conf, POLICIES[1], [0],
                                   3 * self.replicas(POLICIES[1]))

    def test_POST_all_primaries_succeed(self):
        req = swift.common.swob.Request.blank('/v1/a/c/o', method='POST')
        primary_codes = [202] * self.replicas()
        with mocked_http_conn(*primary_codes):
            resp = req.get_response(self.app)
        self.assertEqual(202, resp.status_int,
                         'replicas = %s' % self.replicas())

    def test_POST_sufficient_primaries_succeed_others_404(self):
        req = swift.common.swob.Request.blank('/v1/a/c/o', method='POST')
        # NB: for POST to EC object quorum_size is sufficient for success
        # rather than policy.quorum
        primary_success = quorum_size(self.replicas())
        primary_failure = self.replicas() - primary_success
        primary_codes = [202] * primary_success + [404] * primary_failure
        with mocked_http_conn(*primary_codes):
            resp = req.get_response(self.app)
        self.assertEqual(202, resp.status_int,
                         'replicas = %s' % self.replicas())

    def test_POST_sufficient_primaries_succeed_others_fail(self):
        req = swift.common.swob.Request.blank('/v1/a/c/o', method='POST')
        # NB: for POST to EC object quorum_size is sufficient for success
        # rather than policy.quorum
        primary_success = quorum_size(self.replicas())
        primary_failure = self.replicas() - primary_success
        primary_codes = [202] * primary_success + [Timeout()] * primary_failure
        handoff_codes = [404] * primary_failure
        with mocked_http_conn(*(primary_codes + handoff_codes)):
            resp = req.get_response(self.app)
        self.assertEqual(202, resp.status_int,
                         'replicas = %s' % self.replicas())

    def test_POST_insufficient_primaries_succeed_others_404(self):
        req = swift.common.swob.Request.blank('/v1/a/c/o', method='POST')
        primary_success = quorum_size(self.replicas()) - 1
        primary_failure = self.replicas() - primary_success
        primary_codes = [404] * primary_failure + [202] * primary_success
        with mocked_http_conn(*primary_codes):
            resp = req.get_response(self.app)
        # TODO: should this be a 503?
        self.assertEqual(404, resp.status_int,
                         'replicas = %s' % self.replicas())

    def test_POST_insufficient_primaries_others_fail_handoffs_404(self):
        req = swift.common.swob.Request.blank('/v1/a/c/o', method='POST')
        primary_success = quorum_size(self.replicas()) - 1
        primary_failure = self.replicas() - primary_success
        primary_codes = [Timeout()] * primary_failure + [202] * primary_success
        handoff_codes = [404] * primary_failure
        # note: by default fake_http_connect will return an x-backend-timestamp
        # header; we need to override that for handoffs by setting to None
        with mocked_http_conn(
                *(primary_codes + handoff_codes),
                headers=[{}] * len(primary_codes) +
                        [{'x-backend-timestamp': None}] * len(handoff_codes)):
            resp = req.get_response(self.app)
        self.assertEqual(503, resp.status_int,
                         'replicas = %s' % self.replicas())

    def test_POST_insufficient_primaries_others_fail_handoffs_fail(self):
        req = swift.common.swob.Request.blank('/v1/a/c/o', method='POST')
        primary_success = quorum_size(self.replicas()) - 1
        primary_failure = self.replicas() - primary_success
        primary_codes = [Timeout()] * primary_failure + [202] * primary_success
        handoff_codes = [507] * self.replicas()
        with mocked_http_conn(*(primary_codes + handoff_codes)):
            resp = req.get_response(self.app)
        self.assertEqual(503, resp.status_int,
                         'replicas = %s' % self.replicas())

    def test_POST_all_primaries_fail_insufficient_handoff_succeeds(self):
        req = swift.common.swob.Request.blank('/v1/a/c/o', method='POST')
        handoff_success = quorum_size(self.replicas()) - 1
        handoff_not_found = self.replicas() - handoff_success
        primary_codes = [Timeout()] * self.replicas()
        handoff_codes = [202] * handoff_success + [404] * handoff_not_found
        # note: by default fake_http_connect will return an x-backend-timestamp
        # header; we need to override that for handoffs by setting to None
        with mocked_http_conn(
                *(primary_codes + handoff_codes),
                headers=[{}] * len(primary_codes) +
                        [{'x-backend-timestamp': None}] * len(handoff_codes)):
            resp = req.get_response(self.app)
        self.assertEqual(503, resp.status_int,
                         'replicas = %s' % self.replicas())

    def test_POST_all_primaries_fail_sufficient_handoff_succeeds(self):
        req = swift.common.swob.Request.blank('/v1/a/c/o', method='POST')
        handoff_success = quorum_size(self.replicas())
        handoff_not_found = self.replicas() - handoff_success
        primary_codes = [Timeout()] * self.replicas()
        handoff_codes = [202] * handoff_success + [404] * handoff_not_found
        with mocked_http_conn(*(primary_codes + handoff_codes)):
            resp = req.get_response(self.app)
        self.assertEqual(202, resp.status_int,
                         'replicas = %s' % self.replicas())

# end of CommonObjectControllerMixin


@patch_policies()
class TestReplicatedObjController(CommonObjectControllerMixin,
                                  unittest.TestCase):

    controller_cls = obj.ReplicatedObjectController

    def test_PUT_simple(self):
        req = swift.common.swob.Request.blank('/v1/a/c/o', method='PUT')
        req.headers['content-length'] = '0'
        with set_http_connect(201, 201, 201):
            resp = req.get_response(self.app)
        self.assertEqual(resp.status_int, 201)

    def test_PUT_error_with_footers(self):
        footers_callback = make_footers_callback(b'')
        env = {'swift.callback.update_footers': footers_callback}
        req = swift.common.swob.Request.blank('/v1/a/c/o', method='PUT',
                                              environ=env)
        req.headers['content-length'] = '0'
        codes = [503] * self.replicas()
        expect_headers = {
            'X-Obj-Metadata-Footer': 'yes'
        }

        with set_http_connect(*codes, expect_headers=expect_headers):
            resp = req.get_response(self.app)
        self.assertEqual(resp.status_int, 503)

    def _test_PUT_with_no_footers(self, test_body=b'', chunked=False):
        # verify that when no footers are required then the PUT uses a regular
        # single part body
        req = swift.common.swob.Request.blank('/v1/a/c/o', method='PUT',
                                              body=test_body)
        if chunked:
            req.headers['Transfer-Encoding'] = 'chunked'
        etag = md5(test_body, usedforsecurity=False).hexdigest()
        req.headers['Etag'] = etag

        put_requests = defaultdict(
            lambda: {'headers': None, 'chunks': [], 'connection': None})

        def capture_body(conn, chunk):
            put_requests[conn.connection_id]['chunks'].append(chunk)
            put_requests[conn.connection_id]['connection'] = conn

        def capture_headers(ip, port, device, part, method, path, headers,
                            **kwargs):
            conn_id = kwargs['connection_id']
            put_requests[conn_id]['headers'] = headers

        codes = [201] * self.replicas()
        expect_headers = {'X-Obj-Metadata-Footer': 'yes'}
        resp_headers = {
            'Some-Header': 'Four',
            'Etag': '"%s"' % etag,
        }
        with set_http_connect(*codes, expect_headers=expect_headers,
                              give_send=capture_body,
                              give_connect=capture_headers,
                              headers=resp_headers):
            resp = req.get_response(self.app)

        self.assertEqual(resp.status_int, 201)
        timestamps = {captured_req['headers']['x-timestamp']
                      for captured_req in put_requests.values()}
        self.assertEqual(1, len(timestamps), timestamps)
        self.assertEqual(dict(resp.headers), {
            'Content-Type': 'text/html; charset=UTF-8',
            'Content-Length': '0',
            'Etag': etag,
            'Last-Modified': time.strftime(
                "%a, %d %b %Y %H:%M:%S GMT",
                time.gmtime(math.ceil(float(timestamps.pop())))),
        })
        for connection_id, info in put_requests.items():
            body = b''.join(info['chunks'])
            headers = info['headers']
            if chunked or not test_body:
                body = unchunk_body(body)
                self.assertEqual('100-continue', headers['Expect'])
                self.assertEqual('chunked', headers['Transfer-Encoding'])
                self.assertNotIn('Content-Length', headers)
            else:
                self.assertNotIn('Transfer-Encoding', headers)
            if body or not test_body:
                self.assertEqual('100-continue', headers['Expect'])
            else:
                self.assertNotIn('Expect', headers)
            self.assertNotIn('X-Backend-Obj-Multipart-Mime-Boundary', headers)
            self.assertNotIn('X-Backend-Obj-Metadata-Footer', headers)
            self.assertNotIn('X-Backend-Obj-Multiphase-Commit', headers)
            self.assertEqual(etag, headers['Etag'])

            self.assertEqual(test_body, body)
            self.assertTrue(info['connection'].closed)

    def test_PUT_with_chunked_body_and_no_footers(self):
        self._test_PUT_with_no_footers(test_body=b'asdf', chunked=True)

    def test_PUT_with_body_and_no_footers(self):
        self._test_PUT_with_no_footers(test_body=b'asdf', chunked=False)

    def test_PUT_with_no_body_and_no_footers(self):
        self._test_PUT_with_no_footers(test_body=b'', chunked=False)

    def test_txn_id_logging_on_PUT(self):
        req = swift.common.swob.Request.blank('/v1/a/c/o', method='PUT')
        self.app.logger.txn_id = req.environ['swift.trans_id'] = 'test-txn-id'
        req.headers['content-length'] = '0'
        # we capture stdout since the debug log formatter prints the formatted
        # message to stdout
        stdout = StringIO()
        with set_http_connect((100, Timeout()), 503, 503), \
                mock.patch('sys.stdout', stdout):
            resp = req.get_response(self.app)
        self.assertEqual(resp.status_int, 503)
        for line in stdout.getvalue().splitlines():
            self.assertIn('test-txn-id', line)
        self.assertIn('Trying to get final status of PUT to',
                      stdout.getvalue())

    def test_PUT_empty_bad_etag(self):
        req = swift.common.swob.Request.blank('/v1/a/c/o', method='PUT')
        req.headers['Content-Length'] = '0'
        req.headers['Etag'] = '"catbus"'

        # The 2-tuple here makes getexpect() return 422, not 100. For objects
        # that are >0 bytes, you get a 100 Continue and then a 422
        # Unprocessable Entity after sending the body. For zero-byte objects,
        # though, you get the 422 right away because no Expect header is sent
        # with zero-byte PUT. The second status in the tuple should not be
        # consumed, it's just there to make the FakeStatus treat the first as
        # an expect status, but we'll make it something other than a 422 so
        # that if it is consumed then the test should fail.
        codes = [FakeStatus((422, 200))
                 for _junk in range(self.replicas())]

        with set_http_connect(*codes):
            resp = req.get_response(self.app)
        self.assertEqual(resp.status_int, 422)

    def test_PUT_if_none_match(self):
        req = swift.common.swob.Request.blank('/v1/a/c/o', method='PUT')
        req.headers['if-none-match'] = '*'
        req.headers['content-length'] = '0'
        with set_http_connect(201, 201, 201):
            resp = req.get_response(self.app)
        self.assertEqual(resp.status_int, 201)

    def test_PUT_if_none_match_denied(self):
        req = swift.common.swob.Request.blank('/v1/a/c/o', method='PUT')
        req.headers['if-none-match'] = '*'
        req.headers['content-length'] = '0'
        with set_http_connect(201, 412, 201):
            resp = req.get_response(self.app)
        self.assertEqual(resp.status_int, 412)

    def test_PUT_if_none_match_not_star(self):
        req = swift.common.swob.Request.blank('/v1/a/c/o', method='PUT')
        req.headers['if-none-match'] = 'somethingelse'
        req.headers['content-length'] = '0'
        with set_http_connect():
            resp = req.get_response(self.app)
        self.assertEqual(resp.status_int, 400)

    def test_PUT_connect_exceptions(self):
        object_ring = self.app.get_object_ring(None)
        self.app.sort_nodes = lambda n, *args, **kwargs: n  # disable shuffle

        def test_status_map(statuses, expected):
            self.app.error_limiter.stats.clear()
            req = swob.Request.blank('/v1/a/c/o.jpg', method='PUT',
                                     body=b'test body')
            with set_http_connect(*statuses):
                resp = req.get_response(self.app)
            self.assertEqual(resp.status_int, expected)

        base_status = [201] * 3
        # test happy path
        test_status_map(list(base_status), 201)
        for i in range(3):
            self.assertEqual(node_error_count(
                self.app, object_ring.devs[i]), 0)
        # single node errors and test isolation
        for i in range(3):
            status_list = list(base_status)
            status_list[i] = 503
            test_status_map(status_list, 201)
            for j in range(3):
                self.assertEqual(node_error_count(
                    self.app, object_ring.devs[j]), 1 if j == i else 0)
        # connect errors
        test_status_map((201, Timeout(), 201, 201), 201)
        self.assertEqual(node_error_count(
            self.app, object_ring.devs[1]), 1)
        test_status_map((Exception('kaboom!'), 201, 201, 201), 201)
        self.assertEqual(node_error_count(
            self.app, object_ring.devs[0]), 1)
        # expect errors
        test_status_map((201, 201, (503, None), 201), 201)
        self.assertEqual(node_error_count(
            self.app, object_ring.devs[2]), 1)
        test_status_map(((507, None), 201, 201, 201), 201)
        self.assertEqual(
            node_error_count(self.app, object_ring.devs[0]),
            self.app.error_limiter.suppression_limit + 1)
        # response errors
        test_status_map(((100, Timeout()), 201, 201), 201)
        self.assertEqual(
            node_error_count(self.app, object_ring.devs[0]), 1)
        test_status_map((201, 201, (100, Exception())), 201)
        self.assertEqual(
            node_error_count(self.app, object_ring.devs[2]), 1)
        test_status_map((201, (100, 507), 201), 201)
        self.assertEqual(
            node_error_count(self.app, object_ring.devs[1]),
            self.app.error_limiter.suppression_limit + 1)

    def test_PUT_connect_exception_with_unicode_path(self):
        expected = 201
        statuses = (
            Exception('Connection refused: Please insert ten dollars'),
            201, 201, 201)

        req = swob.Request.blank('/v1/AUTH_kilroy/%ED%88%8E/%E9%90%89',
                                 method='PUT',
                                 body=b'life is utf-gr8')
        self.app.logger.clear()
        with set_http_connect(*statuses):
            resp = req.get_response(self.app)

        self.assertEqual(resp.status_int, expected)
        log_lines = self.app.logger.get_lines_for_level('error')
        self.assertFalse(log_lines[1:])
        self.assertIn('ERROR with Object server', log_lines[0])
        self.assertIn(quote(req.swift_entity_path), log_lines[0])
        self.assertIn('re: Expect: 100-continue', log_lines[0])

    def test_PUT_get_expect_errors_with_unicode_path(self):
        def do_test(statuses):
            req = swob.Request.blank('/v1/AUTH_kilroy/%ED%88%8E/%E9%90%89',
                                     method='PUT',
                                     body=b'life is utf-gr8')
            self.app.logger.clear()
            with set_http_connect(*statuses):
                resp = req.get_response(self.app)

            self.assertEqual(resp.status_int, 201)
            log_lines = self.app.logger.get_lines_for_level('error')
            self.assertFalse(log_lines[1:])
            return log_lines

        log_lines = do_test((201, (507, None), 201, 201))
        self.assertIn('ERROR Insufficient Storage', log_lines[0])

        log_lines = do_test((201, (503, None), 201, 201))
        self.assertIn('ERROR 503 Expect: 100-continue From Object Server',
                      log_lines[0])

    def test_PUT_send_exception_with_unicode_path(self):
        def do_test(exc):
            conns = set()

            def capture_send(conn, data):
                conns.add(conn)
                if len(conns) == 2:
                    raise exc

            req = swob.Request.blank('/v1/AUTH_kilroy/%ED%88%8E/%E9%90%89',
                                     method='PUT',
                                     body=b'life is utf-gr8')
            self.app.logger.clear()
            with set_http_connect(201, 201, 201, give_send=capture_send):
                resp = req.get_response(self.app)

            self.assertEqual(resp.status_int, 201)
            log_lines = self.app.logger.get_lines_for_level('error')
            self.assertFalse(log_lines[1:])
            self.assertIn('ERROR with Object server', log_lines[0])
            self.assertIn(quote(req.swift_entity_path), log_lines[0])
            self.assertIn('Trying to write to', log_lines[0])

        do_test(Exception('Exception while sending data on connection'))
        do_test(ChunkWriteTimeout())

    def test_PUT_final_response_errors_with_unicode_path(self):
        def do_test(statuses):
            req = swob.Request.blank('/v1/AUTH_kilroy/%ED%88%8E/%E9%90%89',
                                     method='PUT',
                                     body=b'life is utf-gr8')
            self.app.logger.clear()
            with set_http_connect(*statuses):
                resp = req.get_response(self.app)

            self.assertEqual(resp.status_int, 201)
            log_lines = self.app.logger.get_lines_for_level('error')
            self.assertFalse(log_lines[1:])
            return req, log_lines

        req, log_lines = do_test((201, (100, Exception('boom')), 201))
        self.assertIn('ERROR with Object server', log_lines[0])
        self.assertIn(req.path, log_lines[0])
        self.assertIn('Trying to get final status of PUT', log_lines[0])

        req, log_lines = do_test((201, (100, Timeout()), 201))
        self.assertIn('ERROR with Object server', log_lines[0])
        self.assertIn(req.path, log_lines[0])
        self.assertIn('Trying to get final status of PUT', log_lines[0])

        req, log_lines = do_test((201, (100, 507), 201))
        self.assertIn('ERROR Insufficient Storage', log_lines[0])

        req, log_lines = do_test((201, (100, 500), 201))
        # We allow the b'' in logs because we want to see bad characters.
        self.assertIn(
            "ERROR 500 b'' Trying to PUT /v1/AUTH_kilroy/%ED%88%8E/"
            "%E9%90%89 From Object Server", log_lines[0])
        self.assertIn(req.path, log_lines[0])

    def test_DELETE_errors(self):
        # verify logged errors with and without non-ascii characters in path
        def do_test(path, statuses):

            req = swob.Request.blank('/v1' + path,
                                     method='DELETE',
                                     body=b'life is utf-gr8')
            self.app.logger.clear()
            with set_http_connect(*statuses):
                resp = req.get_response(self.app)

            self.assertEqual(resp.status_int, 201)
            log_lines = self.app.logger.get_lines_for_level('error')
            self.assertFalse(log_lines[1:])
            return req, log_lines

        req, log_lines = do_test('/AUTH_kilroy/ascii/ascii',
                                 (201, 500, 201, 201))
        self.assertIn('Trying to DELETE', log_lines[0])
        self.assertIn(req.swift_entity_path, log_lines[0])
        self.assertIn(' From Object Server', log_lines[0])

        req, log_lines = do_test('/AUTH_kilroy/%ED%88%8E/%E9%90%89',
                                 (201, 500, 201, 201))
        self.assertIn('Trying to DELETE', log_lines[0])
        self.assertIn(req.swift_entity_path, log_lines[0])
        self.assertIn(' From Object Server', log_lines[0])

        req, log_lines = do_test('/AUTH_kilroy/ascii/ascii',
                                 (201, 507, 201, 201))
        self.assertIn('ERROR Insufficient Storage', log_lines[0])

        req, log_lines = do_test('/AUTH_kilroy/%ED%88%8E/%E9%90%89',
                                 (201, 507, 201, 201))
        self.assertIn('ERROR Insufficient Storage', log_lines[0])

        req, log_lines = do_test('/AUTH_kilroy/ascii/ascii',
                                 (201, Exception(), 201, 201))
        self.assertIn('Trying to DELETE', log_lines[0])
        self.assertIn(req.swift_entity_path, log_lines[0])
        self.assertIn('ERROR with Object server', log_lines[0])

        req, log_lines = do_test('/AUTH_kilroy/%ED%88%8E/%E9%90%89',
                                 (201, Exception(), 201, 201))
        self.assertIn('Trying to DELETE', log_lines[0])
        self.assertIn(req.swift_entity_path, log_lines[0])
        self.assertIn('ERROR with Object server', log_lines[0])

    def test_DELETE_with_write_affinity(self):
        policy_conf = self.app.get_policy_options(self.policy)
        policy_conf.write_affinity_handoff_delete_count = self.replicas() // 2
        policy_conf.write_affinity_is_local_fn = (
            lambda node: node['region'] == 1)

        req = swift.common.swob.Request.blank('/v1/a/c/o', method='DELETE')

        codes = [204, 204, 404, 204]
        with mocked_http_conn(*codes):
            resp = req.get_response(self.app)
        self.assertEqual(resp.status_int, 204)

        codes = [204, 404, 404, 204]
        with mocked_http_conn(*codes):
            resp = req.get_response(self.app)
        self.assertEqual(resp.status_int, 204)

        policy_conf.write_affinity_handoff_delete_count = 2

        codes = [204, 204, 404, 204, 404]
        with mocked_http_conn(*codes):
            resp = req.get_response(self.app)
        self.assertEqual(resp.status_int, 204)

        codes = [204, 404, 404, 204, 204]
        with mocked_http_conn(*codes):
            resp = req.get_response(self.app)
        self.assertEqual(resp.status_int, 204)

    def test_PUT_error_during_transfer_data(self):
        class FakeReader(object):
            def read(self, size):
                raise IOError('error message')

        req = swob.Request.blank('/v1/a/c/o.jpg', method='PUT',
                                 body=b'test body')

        req.environ['wsgi.input'] = FakeReader()
        req.headers['content-length'] = '6'
        with set_http_connect(201, 201, 201):
            resp = req.get_response(self.app)

        self.assertEqual(resp.status_int, 499)

    def test_PUT_chunkreadtimeout_during_transfer_data(self):
        class FakeReader(object):
            def read(self, size):
                raise exceptions.ChunkReadTimeout()

        req = swob.Request.blank('/v1/a/c/o.jpg', method='PUT',
                                 body=b'test body')

        req.environ['wsgi.input'] = FakeReader()
        req.headers['content-length'] = '6'
        with set_http_connect(201, 201, 201):
            resp = req.get_response(self.app)

        self.assertEqual(resp.status_int, 408)

    def test_PUT_timeout_during_transfer_data(self):
        class FakeReader(object):
            def read(self, size):
                raise Timeout()
        conns = []

        def capture_expect(conn):
            # stash connections so that we can verify they all get closed
            conns.append(conn)

        req = swob.Request.blank('/v1/a/c/o.jpg', method='PUT',
                                 body=b'test body')

        req.environ['wsgi.input'] = FakeReader()
        req.headers['content-length'] = '6'
        with set_http_connect(201, 201, 201, give_expect=capture_expect):
            resp = req.get_response(self.app)

        self.assertEqual(resp.status_int, 499)
        self.assertEqual(self.replicas(), len(conns))
        for conn in conns:
            self.assertTrue(conn.closed)

    def test_PUT_insufficient_data_from_client(self):
        class FakeReader(object):
            def read(self, size):
                raise Timeout()
        conns = []

        def capture_expect(conn):
            # stash connections so that we can verify they all get closed
            conns.append(conn)

        req = swob.Request.blank('/v1/a/c/o.jpg', method='PUT',
                                 body='7 bytes')
        req.headers['content-length'] = '99'
        with set_http_connect(201, 201, 201, give_expect=capture_expect):
            resp = req.get_response(self.app)

        self.assertEqual(resp.status_int, 499)
        warning_lines = self.app.logger.get_lines_for_level('warning')
        self.assertEqual(1, len(warning_lines))
        self.assertIn('Client disconnected without sending enough data',
                      warning_lines[0])
        self.assertEqual(self.replicas(), len(conns))
        for conn in conns:
            self.assertTrue(conn.closed)

    def test_PUT_exception_during_transfer_data(self):
        class FakeReader(object):
            def read(self, size):
                raise Exception('exception message')

        req = swob.Request.blank('/v1/a/c/o.jpg', method='PUT',
                                 body=b'test body')

        req.environ['wsgi.input'] = FakeReader()
        req.headers['content-length'] = '6'
        with set_http_connect(201, 201, 201):
            resp = req.get_response(self.app)

        self.assertEqual(resp.status_int, 500)

    def test_GET_simple(self):
        req = swift.common.swob.Request.blank('/v1/a/c/o')
        with set_http_connect(200, headers={'Connection': 'close'}):
            resp = req.get_response(self.app)
        self.assertEqual(resp.status_int, 200)
        self.assertIn('Accept-Ranges', resp.headers)
        self.assertNotIn('Connection', resp.headers)

    def test_GET_slow_read(self):
        self.app.recoverable_node_timeout = 0.01
        self.app.client_timeout = 0.1
        self.app.object_chunk_size = 10
        body = b'test'
        etag = md5(body, usedforsecurity=False).hexdigest()
        headers = {
            'Etag': etag,
            'Content-Length': len(body),
            'X-Timestamp': Timestamp(self.ts()).normal,
        }
        responses = [(200, body, headers)] * 2
        status_codes, body_iter, headers = zip(*responses)
        req = swift.common.swob.Request.blank('/v1/a/c/o')
        # make the first response slow...
        read_sleeps = [0.1, 0]
        with mocked_http_conn(*status_codes, body_iter=body_iter,
                              headers=headers, slow=read_sleeps) as log:
            resp = req.get_response(self.app)
            self.assertEqual(resp.status_int, 200)
            body = resp.body
        self.assertEqual(b'test', body)
        self.assertEqual(len(log.requests), 2)

        def make_key(r):
            r['device'] = r['path'].split('/')[1]
            return '%(ip)s:%(port)s/%(device)s' % r
        # the first node got errors incr'd
        expected_error_limiting = {
            make_key(log.requests[0]): {
                'errors': 1,
                'last_error': mock.ANY,
            }
        }
        actual = {}
        for n in self.app.get_object_ring(int(self.policy)).devs:
            node_key = self.app.error_limiter.node_key(n)
            stats = self.app.error_limiter.stats.get(node_key) or {}
            if stats:
                actual[self.app.error_limiter.node_key(n)] = stats
        self.assertEqual(actual, expected_error_limiting)
        for read_line in self.app.logger.get_lines_for_level('error'):
            self.assertIn("Trying to read object during GET (retrying)",
                          read_line)
        self.assertEqual(
            len(self.logger.logger.records['ERROR']), 1,
            'Expected 1 ERROR lines, got %r' % (
                self.logger.logger.records['ERROR'], ))

    def _do_test_GET_with_multirange_slow_body_resumes(
            self, slowdown_after=0, resume_bytes=0):
        self.app.logger.clear()
        self.app.recoverable_node_timeout = 0.01
        self.app.object_chunk_size = 10
        obj_data = b''.join([b'testing%03d' % i for i in range(100)])
        etag = md5(obj_data, usedforsecurity=False).hexdigest()
        boundary1 = b'81eb9c110b32ced5fe'
        resp_body1 = b'\r\n'.join([
            b'--' + boundary1,
            b'Content-Type: application/octet-stream',
            b'Content-Range: bytes 0-49/700',
            b'',
            obj_data[0:50],
            b'--' + boundary1,
            b'Content-Type: application/octet-stream',
            b'Content-Range: bytes 100-104/700',
            b'',
            obj_data[100:105],
            b'--' + boundary1 + b'--',
        ])
        boundary2 = b'aaeb9c110b32ced5fe'
        resp_body2 = b'\r\n'.join([
            b'--' + boundary2,
            b'Content-Type: application/octet-stream',
            b'Content-Range: bytes %d-49/700' % resume_bytes,
            b'',
            obj_data[resume_bytes:50],
            b'--' + boundary2,
            b'Content-Type: application/octet-stream',
            b'Content-Range: bytes 100-104/700',
            b'',
            obj_data[100:105],
            b'--' + boundary2 + b'--',
        ])

        headers1 = {
            'Etag': etag,
            'Content-Type': b'multipart/byteranges;boundary=' + boundary1,
            'Content-Length': len(resp_body1),
            'X-Timestamp': Timestamp(self.ts()).normal,
        }
        headers2 = {
            'Etag': etag,
            'Content-Type': b'multipart/byteranges;boundary=' + boundary2,
            'Content-Length': len(resp_body2),
            'X-Timestamp': Timestamp(self.ts()).normal,
        }
        responses = [
            StubResponse(206, resp_body1, headers1, slowdown=0.1,
                         slowdown_after=slowdown_after),
            StubResponse(206, resp_body2, headers2)
        ]
        req_range_hdrs = []

        def get_response(req):
            req_range_hdrs.append(req['headers'].get('Range'))
            return responses.pop(0) if responses else StubResponse(404)

        req = swob.Request.blank('/v1/a/c/o', headers={
            'Range': 'bytes=0-49,100-104'})
        with capture_http_requests(get_response) as captured_requests:
            resp = req.get_response(self.app)
            self.assertEqual(resp.status_int, 206)
            actual_body = resp.body

        self.assertEqual(resp.status_int, 206)
        self.assertEqual(2, len(captured_requests))
        self.assertEqual([1] + [0] * (self.replicas() - 1),
                         node_error_counts(self.app, self.obj_ring.devs))
        # note: client response uses boundary from first backend response
        self.assertEqual(resp_body1, actual_body)
        return req_range_hdrs

    def test_GET_with_multirange_slow_body_resumes(self):
        req_range_hdrs = self._do_test_GET_with_multirange_slow_body_resumes(
            slowdown_after=0)
        self.assertEqual(['bytes=0-49,100-104'] * 2, req_range_hdrs)
        error_lines = self.app.logger.get_lines_for_level('error')
        self.assertEqual(1, len(error_lines))
        self.assertIn('Trying to read next part of object multi-part GET '
                      '(retrying)', error_lines[0])

    def test_GET_with_multirange_slow_body_resumes_before_body_started(self):
        # First response times out while first part boundary/headers are being
        # read. No part body has been yielded to the client so range header is
        # not adjusted for the second backend request.
        req_range_hdrs = self._do_test_GET_with_multirange_slow_body_resumes(
            slowdown_after=40, resume_bytes=0)
        self.assertEqual(['bytes=0-49,100-104'] * 2, req_range_hdrs)
        error_lines = self.app.logger.get_lines_for_level('error')
        self.assertEqual(1, len(error_lines))
        self.assertIn('Trying to read next part of object multi-part GET '
                      '(retrying)', error_lines[0])

    def test_GET_with_multirange_slow_body_resumes_after_body_started(self):
        # First response times out after first part boundary/headers have been
        # read. Some part body has been yielded to the client so range header
        # is adjusted for the second backend request.
        # 140 bytes before timeout is sufficient for the part boundary, headers
        # and approx 50 body bytes to be read, but _MultipartMimeFileLikeObject
        # buffers bytes from the backend response such that only 20 bytes are
        # actually yielded to the client.
        req_range_hdrs = self._do_test_GET_with_multirange_slow_body_resumes(
            slowdown_after=140, resume_bytes=20)
        self.assertEqual(['bytes=0-49,100-104', 'bytes=20-49,100-104'],
                         req_range_hdrs)
        error_lines = self.app.logger.get_lines_for_level('error')
        self.assertEqual(1, len(error_lines))
        self.assertIn('Trying to read object during GET (retrying) ',
                      error_lines[0])

    def test_GET_with_multirange_slow_body_unable_to_resume(self):
        self.app.recoverable_node_timeout = 0.01
        obj_data = b'testing' * 100
        etag = md5(obj_data, usedforsecurity=False).hexdigest()
        boundary = b'81eb9c110b32ced5fe'

        resp_body = b'\r\n'.join([
            b'--' + boundary,
            b'Content-Type: application/octet-stream',
            b'Content-Range: bytes 0-49/700',
            b'',
            obj_data[0:50],
            b'--' + boundary,
            b'Content-Type: application/octet-stream',
            b'Content-Range: bytes 100-104/700',
            b'',
            obj_data[100:105],
            b'--' + boundary + b'--',
        ])

        headers = {
            'Etag': etag,
            'Content-Type': b'multipart/byteranges;boundary=' + boundary,
            'Content-Length': len(resp_body),
            'X-Timestamp': Timestamp(self.ts()).normal,
        }
        responses = [
            StubResponse(206, resp_body, headers, slowdown=0.1),
            StubResponse(206, resp_body, headers, slowdown=0.1),
            StubResponse(206, resp_body, headers, slowdown=0.1),
        ]

        def get_response(req):
            return responses.pop(0) if responses else StubResponse(404)

        req = swob.Request.blank('/v1/a/c/o', headers={
            'Range': 'bytes=0-49,100-104'})
        response_chunks = []
        with capture_http_requests(get_response) as log:
            resp = req.get_response(self.app)
            with self.assertRaises(ChunkReadTimeout):
                # note: the error is raised while the resp_iter is read...
                for chunk in resp.app_iter:
                    response_chunks.append(chunk)
        self.assertEqual(response_chunks, [])
        self.assertEqual(resp.status_int, 206)
        self.assertEqual([1, 1, 1],
                         node_error_counts(self.app, self.obj_ring.devs))
        self.assertEqual(6, len(log))
        error_lines = self.app.logger.get_lines_for_level('error')
        self.assertEqual(3, len(error_lines))
        for line in error_lines:
            self.assertIn('Trying to read next part of object multi-part GET '
                          '(retrying)', line)

    def test_GET_unable_to_resume(self):
        self.app.recoverable_node_timeout = 0.01
        self.app.client_timeout = 0.1
        self.app.object_chunk_size = 10
        resp_body = b'length 8'
        etag = md5(resp_body, usedforsecurity=False).hexdigest()
        headers = {
            'Etag': etag,
            'Content-Type': b'plain/text',
            'Content-Length': len(resp_body),
            'X-Timestamp': Timestamp(self.ts()).normal,
        }

        # make all responses slow...
        responses = [
            StubResponse(200, resp_body, headers, slowdown=0.1),
            StubResponse(200, resp_body, headers, slowdown=0.1),
            StubResponse(200, resp_body, headers, slowdown=0.1),
        ]

        def get_response(req):
            return responses.pop(0) if responses else StubResponse(404)

        req = swob.Request.blank('/v1/a/c/o')
        with capture_http_requests(get_response):
            resp = req.get_response(self.app)
            with self.assertRaises(ChunkReadTimeout):
                _ = resp.body
        self.assertEqual(resp.status_int, 200)
        self.assertEqual(etag, resp.headers.get('ETag'))
        self.assertEqual([1] * self.replicas(),
                         node_error_counts(self.app, self.obj_ring.devs))

        error_lines = self.app.logger.get_lines_for_level('error')
        self.assertEqual(3, len(error_lines))
        for line in error_lines[:3]:
            self.assertIn('Trying to read object during GET', line)

    def test_GET_newest_will_not_resume(self):
        # verify that request with x-newest use node_timeout and don't resume
        self.app.node_timeout = 0.01
        # set recoverable_node_timeout crazy high to verify that this is not
        # the timeout value that is used
        self.app.recoverable_node_timeout = 1000
        self.app.client_timeout = 0.1
        self.app.object_chunk_size = 10
        resp_body = b'length 8'
        etag = md5(resp_body, usedforsecurity=False).hexdigest()
        headers = {
            'Etag': etag,
            'Content-Type': b'plain/text',
            'Content-Length': len(resp_body),
            'X-Timestamp': Timestamp(self.ts()).normal,
        }

        # make all responses slow...
        responses = [
            StubResponse(200, resp_body, headers, slowdown=0.1),
        ]

        def get_response(req):
            return responses.pop(0) if responses else StubResponse(404)

        req = swob.Request.blank('/v1/a/c/o', headers={'X-Newest': 'true'})
        with capture_http_requests(get_response):
            resp = req.get_response(self.app)
            with self.assertRaises(ChunkReadTimeout):
                _ = resp.body
        self.assertEqual(resp.status_int, 200)
        self.assertEqual(etag, resp.headers.get('ETag'))
        error_lines = self.app.logger.get_lines_for_level('error')
        self.assertEqual(0, len(error_lines))

    def test_GET_resuming_ignores_416(self):
        # verify that a resuming getter will not try to use the content of a
        # 416 response (because it's etag will mismatch that from the first
        # response)
        self.app.recoverable_node_timeout = 0.01
        self.app.client_timeout = 0.1
        self.app.object_chunk_size = 10
        body = b'length 8'
        body_short = b'four'
        body_416 = b'<html><h1>Requested Range Not Satisfiable</h1>' \
                   b'<p>The Range requested is not available.</p></html>'
        etag = md5(body, usedforsecurity=False).hexdigest()
        etag_short = md5(body_short, usedforsecurity=False).hexdigest()
        headers_206 = {
            'Etag': etag,
            'Content-Length': len(body),
            'X-Timestamp': Timestamp(self.ts()).normal,
            'Content-Range': 'bytes 7-8/8'
        }
        headers_416 = {
            # note: 416 when applying the same range implies different object
            # length and therefore different etag
            'Etag': etag_short,
            'Content-Length': len(body_416),
            'X-Timestamp': Timestamp(self.ts()).normal,
            'Content-Range': 'bytes */4'
        }
        req = swift.common.swob.Request.blank(
            '/v1/a/c/o', headers={'Range': 'bytes=7-8'})
        # make the first response slow...
        read_sleeps = [0.1, 0]
        with mocked_http_conn(206, 416, 206, body_iter=[body, body_416, body],
                              headers=[headers_206, headers_416, headers_206],
                              slow=read_sleeps) as log:
            resp = req.get_response(self.app)
            self.assertEqual(resp.status_int, 206)
            resp_body = resp.body
        self.assertEqual(b'length 8', resp_body)
        self.assertEqual(len(log.requests), 3)
        self.assertEqual('bytes=7-8', log.requests[0]['headers']['Range'])
        self.assertEqual('bytes=7-8', log.requests[1]['headers']['Range'])
        self.assertEqual('bytes=7-8', log.requests[2]['headers']['Range'])

    def test_GET_resuming(self):
        self.app.recoverable_node_timeout = 0.01
        self.app.client_timeout = 0.1
        self.app.object_chunk_size = 10
        body = b'length 8'
        etag = md5(body, usedforsecurity=False).hexdigest()
        headers_200 = {
            'Etag': etag,
            'Content-Length': len(body),
            'X-Timestamp': Timestamp(self.ts()).normal,
        }
        headers_206 = {
            # note: use of 'X-Backend-Ignore-Range-If-Metadata-Present' in
            # request means that 200 response did not evaluate the Range and
            # the proxy modifies requested backend range accordingly
            'Etag': etag,
            'Content-Length': len(body),
            'X-Timestamp': Timestamp(self.ts()).normal,
            'Content-Range': 'bytes 0-7/8'
        }
        req = swift.common.swob.Request.blank(
            '/v1/a/c/o',
            headers={'Range': 'bytes=9-10, 20-30',
                     'X-Backend-Ignore-Range-If-Metadata-Present':
                         'X-Static-Large-Object'})
        # make the first 2 responses slow...
        read_sleeps = [0.1, 0.1, 0]
        with mocked_http_conn(200, 206, 206, body_iter=[body, body, body],
                              headers=[headers_200, headers_206, headers_206],
                              slow=read_sleeps) as log:
            resp = req.get_response(self.app)
            self.assertEqual(resp.status_int, 200)
            resp_body = resp.body
        self.assertEqual(b'length 8', resp_body)
        self.assertEqual(len(log.requests), 3)
        # NB: original range is not satisfiable but is ignored
        self.assertEqual('bytes=9-10, 20-30',
                         log.requests[0]['headers']['Range'])
        self.assertIn('X-Backend-Ignore-Range-If-Metadata-Present',
                      log.requests[0]['headers'])
        # backend Range is updated to something that is satisfiable
        self.assertEqual('bytes=0-7,20-30',
                         log.requests[1]['headers']['Range'])
        self.assertNotIn('X-Backend-Ignore-Range-If-Metadata-Present',
                         log.requests[1]['headers'])
        self.assertEqual('bytes=0-7,20-30',
                         log.requests[2]['headers']['Range'])
        self.assertNotIn('X-Backend-Ignore-Range-If-Metadata-Present',
                         log.requests[2]['headers'])
        self.assertEqual([1, 1] + [0] * (self.replicas() - 2),
                         node_error_counts(self.app, self.obj_ring.devs))

    def test_GET_transfer_encoding_chunked(self):
        req = swift.common.swob.Request.blank('/v1/a/c/o')
        with set_http_connect(200, headers={'transfer-encoding': 'chunked'}):
            resp = req.get_response(self.app)
        self.assertEqual(resp.status_int, 200)
        self.assertEqual(resp.headers['Transfer-Encoding'], 'chunked')

    def _test_removes_swift_bytes(self, method):
        req = swift.common.swob.Request.blank('/v1/a/c/o', method=method)
        with set_http_connect(
                200, headers={'content-type': 'image/jpeg; swift_bytes=99'}):
            resp = req.get_response(self.app)
        self.assertEqual(resp.status_int, 200)
        self.assertEqual(resp.headers['Content-Type'], 'image/jpeg')

    def test_GET_removes_swift_bytes(self):
        self._test_removes_swift_bytes('GET')

    def test_HEAD_removes_swift_bytes(self):
        self._test_removes_swift_bytes('HEAD')

    def test_GET_error(self):
        req = swift.common.swob.Request.blank('/v1/a/c/o')
        self.app.logger.txn_id = req.environ['swift.trans_id'] = 'my-txn-id'
        stdout = StringIO()
        with set_http_connect(503, 200), \
                mock.patch('sys.stdout', stdout):
            resp = req.get_response(self.app)
        self.assertEqual(resp.status_int, 200)
        for line in stdout.getvalue().splitlines():
            self.assertIn('my-txn-id', line)
        self.assertIn('From Object Server', stdout.getvalue())

    def test_GET_handoff(self):
        req = swift.common.swob.Request.blank('/v1/a/c/o')
        codes = [503] * self.obj_ring.replicas + [200]
        with set_http_connect(*codes):
            resp = req.get_response(self.app)
        self.assertEqual(resp.status_int, 200)

    def test_GET_not_found(self):
        req = swift.common.swob.Request.blank('/v1/a/c/o')
        codes = [404] * (self.obj_ring.replicas +
                         self.obj_ring.max_more_nodes)
        with set_http_connect(*codes):
            resp = req.get_response(self.app)
        self.assertEqual(resp.status_int, 404)

    def test_GET_primaries_explode(self):
        req = swift.common.swob.Request.blank('/v1/a/c/o')
        codes = [Exception('kaboom!')] * self.obj_ring.replicas + (
            [404] * self.obj_ring.max_more_nodes)
        with set_http_connect(*codes):
            resp = req.get_response(self.app)
        self.assertEqual(resp.status_int, 503)

    def test_GET_primaries_timeout(self):
        req = swift.common.swob.Request.blank('/v1/a/c/o')
        codes = [Timeout()] * self.obj_ring.replicas + (
            [404] * self.obj_ring.max_more_nodes)
        with set_http_connect(*codes):
            resp = req.get_response(self.app)
        self.assertEqual(resp.status_int, 503)
        self.assertEqual([1] * self.replicas(),
                         node_error_counts(self.app, self.obj_ring.devs))

    def test_HEAD_error_limit_supression_count(self):
        def do_test(primary_codes, expected, clear_stats=True):
            if clear_stats:
                self.app.error_limiter.stats.clear()
            random.shuffle(primary_codes)
            handoff_codes = [404] * self.obj_ring.max_more_nodes
            with set_http_connect(*primary_codes + handoff_codes):
                req = swift.common.swob.Request.blank(
                    '/v1/a/c/o', method='HEAD')
                resp = req.get_response(self.app)
            self.assertEqual(resp.status_int, expected)

        policy_opts = self.app.get_policy_options(None)
        policy_opts.rebalance_missing_suppression_count = 1
        # even with disks unmounted you can run with suppression_count = 1
        do_test([507, 404, 404], 404)
        # error limiting can make things wonky
        do_test([404, 404], 404, clear_stats=False)
        # and it gets a little dicy rebooting nodes
        do_test([Timeout(), 404], 503, clear_stats=False)
        do_test([507, Timeout(), 404], 503)
        # unless you turn it off
        policy_opts.rebalance_missing_suppression_count = 0
        do_test([507, Timeout(), 404], 404)

    def test_GET_primaries_error_during_rebalance(self):
        def do_test(primary_codes, expected, include_timestamp=False):
            random.shuffle(primary_codes)
            handoff_codes = [404] * self.obj_ring.max_more_nodes
            headers = None
            if include_timestamp:
                headers = [{'X-Backend-Timestamp': '123.456'}] * 3
                headers.extend({} for _ in handoff_codes)
            with set_http_connect(*primary_codes + handoff_codes,
                                  headers=headers):
                req = swift.common.swob.Request.blank('/v1/a/c/o')
                resp = req.get_response(self.app)
            self.assertEqual(resp.status_int, expected)

        # with two of out three backend errors a client should retry
        do_test([Timeout(), Exception('kaboom!'), 404], 503)
        # unless there's a timestamp associated
        do_test([Timeout(), Exception('kaboom!'), 404], 404,
                include_timestamp=True)
        # when there's more 404s, we trust it more
        do_test([Timeout(), 404, 404], 404)
        # unless we explicitly *don't* want to trust it
        policy_opts = self.app.get_policy_options(None)
        policy_opts.rebalance_missing_suppression_count = 2
        do_test([Timeout(), 404, 404], 503)

        # overloaded primary after double rebalance
        # ... opts should increase rebalance_missing_suppression_count
        policy_opts.rebalance_missing_suppression_count = 2
        do_test([Timeout(), 404, 404], 503)

        # two primaries out, but no rebalance
        # ... default is fine for tombstones
        policy_opts.rebalance_missing_suppression_count = 1
        do_test([Timeout(), Exception('kaboom!'), 404], 404,
                include_timestamp=True)
        # ... but maybe not ideal for missing names
        # (N.B. 503 isn't really a BAD response here)
        do_test([Timeout(), Exception('kaboom!'), 404], 503)
        # still ... ops might think they should tune it down
        policy_opts.rebalance_missing_suppression_count = 0
        do_test([Timeout(), Exception('kaboom!'), 404], 404)
        # and we could maybe leave it like this for the next rebalance
        do_test([Timeout(), 404, 404], 404)
        # ... but it gets bad when faced with timeouts, b/c we can't trust a
        # single primary 404 response during rebalance
        do_test([Timeout(), Timeout(), 404], 404)
        # ops needs to fix configs to get the 503
        policy_opts.rebalance_missing_suppression_count = 1
        do_test([Timeout(), Timeout(), 404], 503)

    def test_GET_primaries_mixed_explode_and_timeout(self):
        req = swift.common.swob.Request.blank('/v1/a/c/o')
        primaries = []
        for i in range(self.obj_ring.replicas):
            if i % 2:
                primaries.append(Timeout())
            else:
                primaries.append(Exception('kaboom!'))
        codes = primaries + [404] * self.obj_ring.max_more_nodes
        with set_http_connect(*codes):
            resp = req.get_response(self.app)
        self.assertEqual(resp.status_int, 503)

    def test_primary_returns_some_nonsense_timestamp(self):
        req = swift.common.swob.Request.blank('/v1/a/c/o')
        # an un-handled ValueError in _make_node_request should just continue
        # to the next node rather than hang the request
        headers = [{'X-Backend-Timestamp': 'not-a-timestamp'}, {}]
        codes = [200, 200]
        with quiet_eventlet_exceptions(), set_http_connect(
                *codes, headers=headers):
            resp = req.get_response(self.app)
        self.assertEqual(resp.status_int, 200)

    def test_GET_not_found_when_404_newer(self):
        # if proxy receives a 404, it keeps waiting for other connections until
        # max number of nodes in hopes of finding an object, but if 404 is
        # more recent than a 200, then it should ignore 200 and return 404
        req = swift.common.swob.Request.blank('/v1/a/c/o')
        codes = [404] * self.obj_ring.replicas + \
                [200] * self.obj_ring.max_more_nodes
        ts_iter = iter([2] * self.obj_ring.replicas +
                       [1] * self.obj_ring.max_more_nodes)
        with set_http_connect(*codes, timestamps=ts_iter):
            resp = req.get_response(self.app)
        self.assertEqual(resp.status_int, 404)

    def test_GET_x_newest_not_found_when_404_newer(self):
        # if proxy receives a 404, it keeps waiting for other connections until
        # max number of nodes in hopes of finding an object, but if 404 is
        # more recent than a 200, then it should ignore 200 and return 404
        req = swift.common.swob.Request.blank('/v1/a/c/o',
                                              headers={'X-Newest': 'true'})
        codes = ([200] +
                 [404] * self.obj_ring.replicas +
                 [200] * (self.obj_ring.max_more_nodes - 1))
        ts_iter = iter([1] +
                       [2] * self.obj_ring.replicas +
                       [1] * (self.obj_ring.max_more_nodes - 1))
        with set_http_connect(*codes, timestamps=ts_iter):
            resp = req.get_response(self.app)
        self.assertEqual(resp.status_int, 404)

    def test_PUT_delete_at(self):
        t = str(int(time.time() + 100))
        expected_part, expected_nodes, expected_delete_at_container = \
            self.app.expirer_config.get_delete_at_nodes(t, 'a', 'c', 'o')
        req = swob.Request.blank('/v1/a/c/o', method='PUT', body=b'',
                                 headers={'Content-Type': 'foo/bar',
                                          'X-Delete-At': t})
        put_headers = []

        def capture_headers(ip, port, device, part, method, path, headers,
                            **kwargs):
            if method == 'PUT':
                put_headers.append(headers)
        codes = [201] * self.obj_ring.replicas
        with set_http_connect(*codes, give_connect=capture_headers):
            resp = req.get_response(self.app)
        self.assertEqual(resp.status_int, 201)
        found_host_device = set()
        for given_headers in put_headers:
            found_host_device.add('%s/%s' % (
                given_headers['X-Delete-At-Host'],
                given_headers['X-Delete-At-Device']))
            self.assertEqual(given_headers.get('X-Delete-At'), t)
            self.assertEqual(str(expected_part),
                             given_headers['X-Delete-At-Partition'])
            self.assertEqual(expected_delete_at_container,
                             given_headers['X-Delete-At-Container'])
        self.assertEqual({'%(ip)s:%(port)s/%(device)s' % n
                          for n in expected_nodes},
                         found_host_device)

    def test_POST_delete_at_configure_task_container_per_day(self):
        self.conf['expiring_objects_task_container_per_day'] = 10
        self._make_app()
        self.assertEqual(10, self.app.expirer_config.task_container_per_day)
        t = str(int(time.time() + 100))
        expected_part, expected_nodes, expected_delete_at_container = \
            self.app.expirer_config.get_delete_at_nodes(t, 'a', 'c', 'o')
        req = swob.Request.blank('/v1/a/c/o', method='POST', body=b'',
                                 headers={'Content-Type': 'foo/bar',
                                          'X-Delete-At': t})
        post_headers = []

        def capture_headers(ip, port, device, part, method, path, headers,
                            **kwargs):
            if method == 'POST':
                post_headers.append(headers)
        codes = [201] * self.obj_ring.replicas

        with set_http_connect(*codes, give_connect=capture_headers):
            resp = req.get_response(self.app)
        self.assertEqual(resp.status_int, 201)
        found_host_device = set()
        for given_headers in post_headers:
            found_host_device.add('%s/%s' % (
                given_headers['X-Delete-At-Host'],
                given_headers['X-Delete-At-Device']))
            self.assertEqual(given_headers.get('X-Delete-At'), t)
            self.assertEqual(str(expected_part),
                             given_headers['X-Delete-At-Partition'])
            self.assertEqual(expected_delete_at_container,
                             given_headers['X-Delete-At-Container'])
        self.assertEqual({'%(ip)s:%(port)s/%(device)s' % n
                          for n in expected_nodes},
                         found_host_device)

    def test_POST_delete_at_with_x_open_expired(self):
        t_delete = str(int(time.time() + 30))

        def capture_headers(ip, port, device, part, method, path, headers,
                            **kwargs):
            if method == 'POST':
                post_headers.append(headers)

        def do_post(extra_headers):
            headers = {'Content-Type': 'foo/bar',
                       'X-Delete-At': t_delete}
            headers.update(extra_headers)
            req_post = swob.Request.blank('/v1/a/c/o', method='POST', body=b'',
                                          headers=headers)

            post_codes = [202] * self.obj_ring.replicas
            with set_http_connect(*post_codes, give_connect=capture_headers):
                resp = req_post.get_response(self.app)
            self.assertEqual(resp.status_int, 202)
            self.assertEqual(len(post_headers), self.obj_ring.replicas)
            for given_headers in post_headers:
                self.assertEqual(given_headers.get('X-Delete-At'), t_delete)
                self.assertIn('X-Delete-At-Host', given_headers)
                self.assertIn('X-Delete-At-Device', given_headers)
                self.assertIn('X-Delete-At-Partition', given_headers)
                self.assertIn('X-Delete-At-Container', given_headers)

        # Check when allow_open_expired config is set to true
        self.conf['allow_open_expired'] = 'true'
        self._make_app()
        self.obj_ring = self.app.get_object_ring(int(self.policy))

        post_headers = []
        do_post({})
        for given_headers in post_headers:
            self.assertNotIn('X-Backend-Open-Expired', given_headers)

        post_headers = []
        do_post({'X-Open-Expired': 'false'})
        for given_headers in post_headers:
            self.assertNotIn('X-Backend-Open-Expired', given_headers)

        post_headers = []
        do_post({'X-Open-Expired': 'true'})
        for given_headers in post_headers:
            self.assertEqual(given_headers.get('X-Backend-Open-Expired'),
                             'true')

        # Check when allow_open_expired config is set to false
        conf = {'allow_open_expired': 'false'}
        self.app = PatchedObjControllerApp(
            conf, account_ring=FakeRing(),
            container_ring=FakeRing(), logger=None)
        self.app.container_info = dict(self.fake_container_info())
        self.obj_ring = self.app.get_object_ring(int(self.policy))

        post_headers = []
        do_post({})
        for given_headers in post_headers:
            self.assertNotIn('X-Backend-Open-Expired', given_headers)

        post_headers = []
        do_post({'X-Open-Expired': 'false'})
        for given_headers in post_headers:
            self.assertNotIn('X-Backend-Open-Expired', given_headers)

        post_headers = []
        do_post({'X-Open-Expired': 'true'})
        for given_headers in post_headers:
            self.assertNotIn('X-Backend-Open-Expired', given_headers)

    def test_PUT_converts_delete_after_to_delete_at(self):
        req = swob.Request.blank('/v1/a/c/o', method='PUT', body=b'',
                                 headers={'Content-Type': 'foo/bar',
                                          'X-Delete-After': '60'})
        put_headers = []

        def capture_headers(ip, port, device, part, method, path, headers,
                            **kwargs):
            if method == 'PUT':
                put_headers.append(headers)
        codes = [201] * self.obj_ring.replicas
        t = time.time()
        with set_http_connect(*codes, give_connect=capture_headers):
            with mock.patch('time.time', lambda: t):
                resp = req.get_response(self.app)
        self.assertEqual(resp.status_int, 201)
        expected_delete_at = str(int(t) + 60)
        for given_headers in put_headers:
            self.assertEqual(given_headers.get('X-Delete-At'),
                             expected_delete_at)
            self.assertIn('X-Delete-At-Host', given_headers)
            self.assertIn('X-Delete-At-Device', given_headers)
            self.assertIn('X-Delete-At-Partition', given_headers)
            self.assertIn('X-Delete-At-Container', given_headers)

    def test_container_sync_put_x_timestamp_not_found(self):
        test_indexes = [None] + [int(p) for p in POLICIES]
        for policy_index in test_indexes:
            self.app.container_info['storage_policy'] = policy_index
            put_timestamp = utils.Timestamp.now().normal
            req = swob.Request.blank(
                '/v1/a/c/o', method='PUT', headers={
                    'Content-Length': 0,
                    'X-Timestamp': put_timestamp})
            codes = [201] * self.obj_ring.replicas
            with set_http_connect(*codes):
                resp = req.get_response(self.app)
            self.assertEqual(resp.status_int, 201)

    def test_container_sync_put_x_timestamp_match(self):
        test_indexes = [None] + [int(p) for p in POLICIES]
        for policy_index in test_indexes:
            self.app.container_info['storage_policy'] = policy_index
            put_timestamp = utils.Timestamp.now().normal
            req = swob.Request.blank(
                '/v1/a/c/o', method='PUT', headers={
                    'Content-Length': 0,
                    'X-Timestamp': put_timestamp})
            ts_iter = itertools.repeat(put_timestamp)
            codes = [409] * self.obj_ring.replicas
            with set_http_connect(*codes, timestamps=ts_iter):
                resp = req.get_response(self.app)
            self.assertEqual(resp.status_int, 202)

    def test_container_sync_put_x_timestamp_older(self):
        ts = (utils.Timestamp(t) for t in itertools.count(int(time.time())))
        test_indexes = [None] + [int(p) for p in POLICIES]
        for policy_index in test_indexes:
            self.app.container_info['storage_policy'] = policy_index
            req = swob.Request.blank(
                '/v1/a/c/o', method='PUT', headers={
                    'Content-Length': 0,
                    'X-Timestamp': next(ts).internal})
            ts_iter = itertools.repeat(next(ts).internal)
            codes = [409] * self.obj_ring.replicas
            with set_http_connect(*codes, timestamps=ts_iter):
                resp = req.get_response(self.app)
            self.assertEqual(resp.status_int, 202)

    def test_container_sync_put_x_timestamp_newer(self):
        ts = (utils.Timestamp(t) for t in itertools.count(int(time.time())))
        test_indexes = [None] + [int(p) for p in POLICIES]
        for policy_index in test_indexes:
            orig_timestamp = next(ts).internal
            req = swob.Request.blank(
                '/v1/a/c/o', method='PUT', headers={
                    'Content-Length': 0,
                    'X-Timestamp': next(ts).internal})
            ts_iter = itertools.repeat(orig_timestamp)
            codes = [201] * self.obj_ring.replicas
            with set_http_connect(*codes, timestamps=ts_iter):
                resp = req.get_response(self.app)
            self.assertEqual(resp.status_int, 201)

    def test_put_x_timestamp_conflict(self):
        ts = (utils.Timestamp(t) for t in itertools.count(int(time.time())))
        req = swob.Request.blank(
            '/v1/a/c/o', method='PUT', headers={
                'Content-Length': 0,
                'X-Timestamp': next(ts).internal})
        ts_iter = iter([next(ts).internal, None, None])
        codes = [409] + [201] * (self.obj_ring.replicas - 1)
        with set_http_connect(*codes, timestamps=ts_iter):
            resp = req.get_response(self.app)
        self.assertEqual(resp.status_int, 202)

    def test_put_x_timestamp_conflict_with_missing_backend_timestamp(self):
        ts = (utils.Timestamp(t) for t in itertools.count(int(time.time())))
        req = swob.Request.blank(
            '/v1/a/c/o', method='PUT', headers={
                'Content-Length': 0,
                'X-Timestamp': next(ts).internal})
        ts_iter = iter([None, None, None])
        codes = [409] * self.obj_ring.replicas
        with set_http_connect(*codes, timestamps=ts_iter):
            resp = req.get_response(self.app)
        self.assertEqual(resp.status_int, 202)

    def test_put_x_timestamp_conflict_with_other_weird_success_response(self):
        ts = (utils.Timestamp(t) for t in itertools.count(int(time.time())))
        req = swob.Request.blank(
            '/v1/a/c/o', method='PUT', headers={
                'Content-Length': 0,
                'X-Timestamp': next(ts).internal})
        ts_iter = iter([next(ts).internal, None, None])
        codes = [409] + [(201, 'notused')] * (self.obj_ring.replicas - 1)
        with set_http_connect(*codes, timestamps=ts_iter):
            resp = req.get_response(self.app)
        self.assertEqual(resp.status_int, 202)

    def test_put_x_timestamp_conflict_with_if_none_match(self):
        ts = (utils.Timestamp(t) for t in itertools.count(int(time.time())))
        req = swob.Request.blank(
            '/v1/a/c/o', method='PUT', headers={
                'Content-Length': 0,
                'If-None-Match': '*',
                'X-Timestamp': next(ts).internal})
        ts_iter = iter([next(ts).internal, None, None])
        codes = [409] + [(412, 'notused')] * (self.obj_ring.replicas - 1)
        with set_http_connect(*codes, timestamps=ts_iter):
            resp = req.get_response(self.app)
        self.assertEqual(resp.status_int, 412)

    def test_container_sync_put_x_timestamp_race(self):
        ts = (utils.Timestamp(t) for t in itertools.count(int(time.time())))
        test_indexes = [None] + [int(p) for p in POLICIES]
        for policy_index in test_indexes:
            put_timestamp = next(ts).internal
            req = swob.Request.blank(
                '/v1/a/c/o', method='PUT', headers={
                    'Content-Length': 0,
                    'X-Timestamp': put_timestamp})

            # object nodes they respond 409 because another in-flight request
            # finished and now the on disk timestamp is equal to the request.
            put_ts = [put_timestamp] * self.obj_ring.replicas
            codes = [409] * self.obj_ring.replicas

            ts_iter = iter(put_ts)
            with set_http_connect(*codes, timestamps=ts_iter):
                resp = req.get_response(self.app)
            self.assertEqual(resp.status_int, 202)

    def test_container_sync_put_x_timestamp_unsynced_race(self):
        ts = (utils.Timestamp(t) for t in itertools.count(int(time.time())))
        test_indexes = [None] + [int(p) for p in POLICIES]
        for policy_index in test_indexes:
            put_timestamp = next(ts).internal
            req = swob.Request.blank(
                '/v1/a/c/o', method='PUT', headers={
                    'Content-Length': 0,
                    'X-Timestamp': put_timestamp})

            # only one in-flight request finished
            put_ts = [None] * (self.obj_ring.replicas - 1)
            put_resp = [201] * (self.obj_ring.replicas - 1)
            put_ts += [put_timestamp]
            put_resp += [409]

            ts_iter = iter(put_ts)
            codes = put_resp
            with set_http_connect(*codes, timestamps=ts_iter):
                resp = req.get_response(self.app)
            self.assertEqual(resp.status_int, 202)

    def test_x_timestamp_not_overridden(self):
        def do_test(method, base_headers, resp_code):
            # no given x-timestamp
            req = swob.Request.blank(
                '/v1/a/c/o', method=method, headers=base_headers)
            codes = [resp_code] * self.replicas()
            with mocked_http_conn(*codes) as fake_conn:
                resp = req.get_response(self.app)
            self.assertEqual(resp.status_int, resp_code)
            self.assertEqual(self.replicas(), len(fake_conn.requests))
            for req in fake_conn.requests:
                self.assertIn('X-Timestamp', req['headers'])
                # check value can be parsed as valid timestamp
                Timestamp(req['headers']['X-Timestamp'])

            # given x-timestamp is retained
            def do_check(ts):
                headers = dict(base_headers)
                headers['X-Timestamp'] = ts.internal
                req = swob.Request.blank(
                    '/v1/a/c/o', method=method, headers=headers)
                codes = [resp_code] * self.replicas()
                with mocked_http_conn(*codes) as fake_conn:
                    resp = req.get_response(self.app)
                self.assertEqual(resp.status_int, resp_code)
                self.assertEqual(self.replicas(), len(fake_conn.requests))
                for req in fake_conn.requests:
                    self.assertEqual(ts.internal,
                                     req['headers']['X-Timestamp'])

            do_check(Timestamp.now())
            do_check(Timestamp.now(offset=123))

            # given x-timestamp gets sanity checked
            headers = dict(base_headers)
            headers['X-Timestamp'] = 'bad timestamp'
            req = swob.Request.blank(
                '/v1/a/c/o', method=method, headers=headers)
            with mocked_http_conn() as fake_conn:
                resp = req.get_response(self.app)
            self.assertEqual(resp.status_int, 400)
            self.assertIn(b'X-Timestamp should be a UNIX timestamp ',
                          resp.body)

        do_test('PUT', {'Content-Length': 0}, 200)
        do_test('DELETE', {}, 204)


@patch_policies(
    [StoragePolicy(0, '1-replica', True),
     StoragePolicy(1, '4-replica', False),
     StoragePolicy(2, '8-replica', False),
     StoragePolicy(3, '15-replica', False)],
    fake_ring_args=[
        {'replicas': 1}, {'replicas': 4}, {'replicas': 8}, {'replicas': 15}])
class TestReplicatedObjControllerVariousReplicas(CommonObjectControllerMixin,
                                                 unittest.TestCase):
    controller_cls = obj.ReplicatedObjectController

    def test_DELETE_with_write_affinity(self):
        policy_index = 1
        self.policy = POLICIES[policy_index]
        policy_conf = self.app.get_policy_options(self.policy)
        self.app.container_info['storage_policy'] = policy_index
        policy_conf.write_affinity_handoff_delete_count = \
            self.replicas(self.policy) // 2
        policy_conf.write_affinity_is_local_fn = (
            lambda node: node['region'] == 1)

        req = swift.common.swob.Request.blank('/v1/a/c/o', method='DELETE')

        codes = [204, 204, 404, 404, 204, 204]
        with mocked_http_conn(*codes):
            resp = req.get_response(self.app)
        self.assertEqual(resp.status_int, 204)

        policy_conf.write_affinity_handoff_delete_count = 1

        codes = [204, 204, 404, 404, 204]
        with mocked_http_conn(*codes):
            resp = req.get_response(self.app)
        self.assertEqual(resp.status_int, 204)


@patch_policies()
class TestReplicatedObjControllerMimePutter(BaseObjectControllerMixin,
                                            unittest.TestCase):
    # tests specific to PUTs using a MimePutter
    expect_headers = {
        'X-Obj-Metadata-Footer': 'yes'
    }

    def setUp(self):
        super(TestReplicatedObjControllerMimePutter, self).setUp()
        # force use of a MimePutter
        self.app.use_put_v1 = False

    def test_PUT_error(self):
        req = swift.common.swob.Request.blank('/v1/a/c/o', method='PUT',
                                              body=b'')
        codes = [503] * self.replicas()
        with set_http_connect(*codes, expect_headers=self.expect_headers):
            resp = req.get_response(self.app)
        self.assertEqual(resp.status_int, 503)

    def _test_PUT_with_footers(self, test_body=b''):
        # verify that when footers are required the PUT body is multipart
        # and the footers are appended
        footers_callback = make_footers_callback(test_body)
        env = {'swift.callback.update_footers': footers_callback}
        req = swift.common.swob.Request.blank('/v1/a/c/o', method='PUT',
                                              environ=env)
        req.body = test_body
        # send bogus Etag header to differentiate from footer value
        req.headers['Etag'] = 'header_etag'
        codes = [201] * self.replicas()

        put_requests = defaultdict(
            lambda: {'headers': None, 'chunks': [], 'connection': None})

        def capture_body(conn, chunk):
            put_requests[conn.connection_id]['chunks'].append(chunk)
            put_requests[conn.connection_id]['connection'] = conn

        def capture_headers(ip, port, device, part, method, path, headers,
                            **kwargs):
            conn_id = kwargs['connection_id']
            put_requests[conn_id]['headers'] = headers

        resp_headers = {
            'Etag': '"resp_etag"',
            # NB: ignored!
            'Some-Header': 'Four',
        }
        with set_http_connect(*codes, expect_headers=self.expect_headers,
                              give_send=capture_body,
                              give_connect=capture_headers,
                              headers=resp_headers):
            resp = req.get_response(self.app)

        self.assertEqual(resp.status_int, 201)
        timestamps = {captured_req['headers']['x-timestamp']
                      for captured_req in put_requests.values()}
        self.assertEqual(1, len(timestamps), timestamps)
        self.assertEqual(dict(resp.headers), {
            'Content-Type': 'text/html; charset=UTF-8',
            'Content-Length': '0',
            'Etag': 'resp_etag',
            'Last-Modified': time.strftime(
                "%a, %d %b %Y %H:%M:%S GMT",
                time.gmtime(math.ceil(float(timestamps.pop())))),
        })
        for connection_id, info in put_requests.items():
            body = unchunk_body(b''.join(info['chunks']))
            headers = info['headers']
            boundary = headers['X-Backend-Obj-Multipart-Mime-Boundary']
            self.assertTrue(boundary is not None,
                            "didn't get boundary for conn %r" % (
                                connection_id,))
            self.assertEqual('chunked', headers['Transfer-Encoding'])
            self.assertEqual('100-continue', headers['Expect'])
            self.assertEqual('yes', headers['X-Backend-Obj-Metadata-Footer'])
            self.assertNotIn('X-Backend-Obj-Multiphase-Commit', headers)
            self.assertEqual('header_etag', headers['Etag'])

            # email.parser.FeedParser doesn't know how to take a multipart
            # message and boundary together and parse it; it only knows how
            # to take a string, parse the headers, and figure out the
            # boundary on its own.
            parser = EmailFeedParser()
            parser.feed(
                ("Content-Type: multipart/nobodycares; boundary=%s\r\n\r\n" %
                 boundary).encode('ascii'))
            parser.feed(body)
            message = parser.close()

            self.assertTrue(message.is_multipart())  # sanity check
            mime_parts = message.get_payload()
            # notice, no commit confirmation
            self.assertEqual(len(mime_parts), 2)
            obj_part, footer_part = mime_parts

            self.assertEqual(obj_part['X-Document'], 'object body')
            self.assertEqual(test_body, obj_part.get_payload(decode=True))

            # validate footer metadata
            self.assertEqual(footer_part['X-Document'], 'object metadata')
            footer_metadata = json.loads(footer_part.get_payload())
            self.assertTrue(footer_metadata)
            expected = {}
            footers_callback(expected)
            self.assertDictEqual(expected, footer_metadata)

            self.assertTrue(info['connection'].closed)

    def test_PUT_with_body_and_footers(self):
        self._test_PUT_with_footers(test_body=b'asdf')

    def test_PUT_with_no_body_and_footers(self):
        self._test_PUT_with_footers()


@contextmanager
def capture_http_requests(get_response):

    class FakeConn(object):

        def __init__(self, req):
            self.req = req
            self.resp = None
            self.path = "/"
            self.closed = False

        def getresponse(self):
            self.resp = get_response(self.req)
            return self.resp

        def putrequest(self, method, path, **kwargs):
            pass

        def putheader(self, k, v):
            pass

        def endheaders(self):
            pass

        def close(self):
            self.closed = True

    class ConnectionLog(object):

        def __init__(self):
            self.connections = []

        def __len__(self):
            return len(self.connections)

        def __getitem__(self, i):
            return self.connections[i]

        def __iter__(self):
            return iter(self.connections)

        def __call__(self, ip, port, method, path, headers, qs, ssl):
            req = {
                'ip': ip,
                'port': port,
                'method': method,
                'path': path,
                'headers': headers,
                'qs': qs,
                'ssl': ssl,
            }
            conn = FakeConn(req)
            self.connections.append(conn)
            return conn

    fake_conn = ConnectionLog()

    with mock.patch('swift.common.bufferedhttp.http_connect_raw',
                    new=fake_conn):
        yield fake_conn


class ECObjectControllerMixin(CommonObjectControllerMixin):
    # Add a few helper methods for EC tests.
    def _make_ec_archive_bodies(self, test_body, policy=None):
        policy = policy or self.policy
        return encode_frag_archive_bodies(policy, test_body)

    def _make_ec_object_stub(self, pattern='test', policy=None,
                             timestamp=None):
        policy = policy or self.policy
        if isinstance(pattern, str):
            pattern = pattern.encode('utf-8')
        test_body = pattern * policy.ec_segment_size
        test_body = test_body[:-random.randint(1, 1000)]
        return make_ec_object_stub(test_body, policy, timestamp)

    def _fake_ec_node_response(self, node_frags):
        return fake_ec_node_response(node_frags, self.policy)

    def test_GET_with_duplicate_but_sufficient_frag_indexes(self):
        obj1 = self._make_ec_object_stub()
        # proxy should ignore duplicated frag indexes and continue search for
        # a set of unique indexes, finding last one on a handoff
        node_frags = [
            {'obj': obj1, 'frag': 0},
            {'obj': obj1, 'frag': 0},  # duplicate frag
            {'obj': obj1, 'frag': 1},
            {'obj': obj1, 'frag': 1},  # duplicate frag
            {'obj': obj1, 'frag': 2},
            {'obj': obj1, 'frag': 2},  # duplicate frag
            {'obj': obj1, 'frag': 3},
            {'obj': obj1, 'frag': 3},  # duplicate frag
            {'obj': obj1, 'frag': 4},
            {'obj': obj1, 'frag': 4},  # duplicate frag
            {'obj': obj1, 'frag': 10},
            {'obj': obj1, 'frag': 11},
            {'obj': obj1, 'frag': 12},
            {'obj': obj1, 'frag': 13},
        ] * self.policy.ec_duplication_factor
        node_frags.append({'obj': obj1, 'frag': 5})  # first handoff

        fake_response = self._fake_ec_node_response(node_frags)

        req = swob.Request.blank('/v1/a/c/o')
        with capture_http_requests(fake_response) as log:
            resp = req.get_response(self.app)

        self.assertEqual(resp.status_int, 200)
        self.assertEqual(resp.headers['etag'], obj1['etag'])
        self.assertEqual(md5(
            resp.body, usedforsecurity=False).hexdigest(), obj1['etag'])

        # expect a request to all primaries plus one handoff
        self.assertEqual(self.replicas() + 1, len(log))
        collected_indexes = defaultdict(list)
        for conn in log:
            fi = conn.resp.headers.get('X-Object-Sysmeta-Ec-Frag-Index')
            if fi is not None:
                collected_indexes[fi].append(conn)
        self.assertEqual(len(collected_indexes), self.policy.ec_ndata)

    def test_GET_with_duplicate_but_insufficient_frag_indexes(self):
        obj1 = self._make_ec_object_stub()
        # proxy should ignore duplicated frag indexes and continue search for
        # a set of unique indexes, but fails to find one
        node_frags = [
            {'obj': obj1, 'frag': 0},
            {'obj': obj1, 'frag': 0},  # duplicate frag
            {'obj': obj1, 'frag': 1},
            {'obj': obj1, 'frag': 1},  # duplicate frag
            {'obj': obj1, 'frag': 2},
            {'obj': obj1, 'frag': 2},  # duplicate frag
            {'obj': obj1, 'frag': 3},
            {'obj': obj1, 'frag': 3},  # duplicate frag
            {'obj': obj1, 'frag': 4},
            {'obj': obj1, 'frag': 4},  # duplicate frag
            {'obj': obj1, 'frag': 10},
            {'obj': obj1, 'frag': 11},
            {'obj': obj1, 'frag': 12},
            {'obj': obj1, 'frag': 13},
        ]

        # ... and the rest are 404s which is limited by request_count
        # (2 * replicas in default) rather than max_extra_requests limitation
        # because the retries will be in ResumingGetter if the responses
        # are 404s
        node_frags += [[]] * (self.replicas() * 2 - len(node_frags))
        fake_response = self._fake_ec_node_response(node_frags)

        req = swob.Request.blank('/v1/a/c/o')
        with capture_http_requests(fake_response) as log:
            resp = req.get_response(self.app)

        self.assertEqual(resp.status_int, 503)

        # expect a request to all nodes
        self.assertEqual(2 * self.replicas(), len(log))
        collected_indexes = defaultdict(list)
        for conn in log:
            fi = conn.resp.headers.get('X-Object-Sysmeta-Ec-Frag-Index')
            if fi is not None:
                collected_indexes[fi].append(conn)
        self.assertEqual(len(collected_indexes), self.policy.ec_ndata - 1)


@patch_policies(with_ec_default=True)
class TestECObjController(ECObjectControllerMixin, unittest.TestCase):
    container_info = {
        'status': 200,
        'read_acl': None,
        'write_acl': None,
        'sync_key': None,
        'versions': None,
        'storage_policy': '0',
    }

    controller_cls = obj.ECObjectController

    def _add_frag_index(self, index, headers):
        # helper method to add a frag index header to an existing header dict
        hdr_name = 'X-Object-Sysmeta-Ec-Frag-Index'
        return dict(list(headers.items()) + [(hdr_name, index)])

    def test_determine_chunk_destinations(self):
        class FakePutter(object):
            def __init__(self, index):
                self.node_index = index

        controller = self.controller_cls(
            self.app, 'a', 'c', 'o')

        # create a dummy list of putters, check no handoffs
        putters = []
        expected = {}
        for index in range(self.policy.object_ring.replica_count):
            p = FakePutter(index)
            putters.append(p)
            expected[p] = self.policy.get_backend_index(index)
        got = controller._determine_chunk_destinations(putters, self.policy)
        self.assertEqual(got, expected)

        def _test_one_handoff(index):
            with mock.patch.object(putters[index], 'node_index', None):
                got = controller._determine_chunk_destinations(
                    putters, self.policy)
                self.assertEqual(got, expected)
                # Check that we don't mutate the putter
                self.assertEqual([p.node_index for p in putters],
                                 [None if i == index else i
                                  for i, _ in enumerate(putters)])

        # now lets make a handoff at the end
        _test_one_handoff(self.policy.object_ring.replica_count - 1)
        # now lets make a handoff at the start
        _test_one_handoff(0)
        # now lets make a handoff in the middle
        _test_one_handoff(2)

        # now lets make all of them handoffs
        for index in range(self.policy.object_ring.replica_count):
            putters[index].node_index = None
        got = controller._determine_chunk_destinations(putters, self.policy)
        self.assertEqual(sorted(got, key=lambda p: id(p)),
                         sorted(expected, key=lambda p: id(p)))

    def test_HEAD_404_limited_requests_default(self):
        req = swift.common.swob.Request.blank('/v1/a/c/o', method="HEAD")
        # We should only default to replica_count requests before we give up
        head_statuses = [404] * self.policy.object_ring.replicas
        with set_http_connect(*head_statuses):
            resp = req.get_response(self.app)
        self.assertEqual(resp.status_int, 404)

    def test_HEAD_404_ec_head_node_count(self):
        def do_test(head_limit, expected_requests):
            conf = {'ec_head_node_count': head_limit,
                    'conn_timeout': 1.0}
            self.app = PatchedObjControllerApp(
                conf, account_ring=FakeRing(),
                container_ring=FakeRing(), logger=self.logger)
            self.logger.clear()
            self.app.container_info = dict(self.fake_container_info())

            req = swift.common.swob.Request.blank('/v1/a/c/o', method="HEAD")
            # We should only make expected_requests requests before we give up
            head_statuses = [404] * expected_requests
            try:
                with set_http_connect(*head_statuses):
                    resp = req.get_response(self.app)
            except AssertionError as e:
                self.fail('%s for ec_head_node_count: %s' % (e, head_limit))
            self.assertEqual(resp.status_int, 404)

        for head_limit in range(2, 2 * self.policy.object_ring.replica_count):
            do_test(str(head_limit), head_limit)
        do_test('1 * replicas', self.policy.object_ring.replica_count)
        do_test('2 * replicas', 2 * self.policy.object_ring.replica_count)

    def test_too_small_ec_head_limit(self):
        conf = {'ec_head_node_count': '1',
                'conn_timeout': 1.0}
        self.app = PatchedObjControllerApp(
            conf, account_ring=FakeRing(),
            container_ring=FakeRing(), logger=self.logger)
        self.logger.clear()
        self.app.container_info = dict(self.fake_container_info())

        req = swift.common.swob.Request.blank('/v1/a/c/o', method="HEAD")
        # only one request made
        head_statuses = [404]
        with set_http_connect(*head_statuses):
            resp = req.get_response(self.app)
        # apparently you can configure your HEADs to 503
        self.assertEqual(resp.status_int, 503)

    def test_too_large_ec_head_limit(self):
        conf = {'ec_head_node_count': '3 * replicas',
                'conn_timeout': 1.0}
        self.app = PatchedObjControllerApp(
            conf, account_ring=FakeRing(),
            container_ring=FakeRing(), logger=self.logger)
        self.logger.clear()
        self.app.container_info = dict(self.fake_container_info())

        req = swift.common.swob.Request.blank('/v1/a/c/o', method="HEAD")
        # XXX this is probably a bug by some definition, but why would you
        # *increase* head_count higher than request_count
        head_statuses = [404] * self.app.request_node_count(
            self.policy.object_ring.replica_count)
        with set_http_connect(*head_statuses):
            resp = req.get_response(self.app)
        self.assertEqual(resp.status_int, 404)

        # sanity, you *could* dig thru the whole cluster if you try hard enough
        conf['request_node_count'] = '5 * replicas'
        # give FakeRing extra get_more_nodes
        self.policy.object_ring.max_more_nodes = \
            5 * self.policy.object_ring.replica_count
        self.app = PatchedObjControllerApp(
            conf, account_ring=FakeRing(),
            container_ring=FakeRing(), logger=self.logger)
        self.logger.clear()
        self.app.container_info = dict(self.fake_container_info())
        head_statuses = [404] * (3 * self.policy.object_ring.replica_count)
        with set_http_connect(*head_statuses):
            resp = req.get_response(self.app)
        self.assertEqual(resp.status_int, 404)

    def test_GET_simple(self):
        req = swift.common.swob.Request.blank('/v1/a/c/o')
        get_statuses = [200] * self.policy.ec_ndata
        get_hdrs = [{
            'Connection': 'close',
            'X-Object-Sysmeta-Ec-Scheme': self.policy.ec_scheme_description,
        }] * self.policy.ec_ndata
        with set_http_connect(*get_statuses, headers=get_hdrs):
            resp = req.get_response(self.app)
        self.assertEqual(resp.status_int, 200)
        self.assertIn('Accept-Ranges', resp.headers)
        self.assertNotIn('Connection', resp.headers)
        self.assertFalse([h for h in resp.headers
                          if h.lower().startswith('x-object-sysmeta-ec-')])

    def test_GET_disconnect(self):
        self.app.recoverable_node_timeout = 0.01
        self.app.client_timeout = 0.1
        # Before, we used the default 64k chunk size, so the entire ~16k test
        # data would come in the first chunk, and the generator should
        # cleanly exit by the time we reiterate() the response.
        self.app.object_chunk_size = 10
        segment_size = self.policy.ec_segment_size
        test_data = (b'test' * segment_size)[:-743]
        etag = md5(test_data, usedforsecurity=False).hexdigest()
        ec_archive_bodies = self._make_ec_archive_bodies(test_data)
        headers = {
            'X-Object-Sysmeta-Ec-Etag': etag,
            'X-Object-Sysmeta-Ec-Content-Length': len(test_data),
            'X-Timestamp': Timestamp(self.ts()).normal,
        }
        num_slow = 4
        responses = [
            (200, SlowBody(body, 0.1 if i < num_slow else 0.0),
             self._add_frag_index(i, headers))
            for i, body in enumerate(ec_archive_bodies)
        ] * self.policy.ec_duplication_factor

        status_codes, body_iter, headers = zip(*responses)
        req = swift.common.swob.Request.blank('/v1/a/c/o')
        with mocked_http_conn(*status_codes, body_iter=body_iter,
                              headers=headers) as log:
            resp = req.get_response(self.app)
            self.assertEqual(resp.status_int, 200)
            resp.app_iter.close()
        self.assertEqual(len(log.requests),
                         self.policy.ec_ndata + num_slow)

        def make_key(r):
            r['device'] = r['path'].split('/')[1]
            return '%(ip)s:%(port)s/%(device)s' % r
        # the first four slow nodes get errors incr'd
        expected_error_limiting = {
            make_key(r): {
                'errors': 1,
                'last_error': mock.ANY,
            }
            for r in log.requests[:4]
        }
        actual = {}
        for n in self.app.get_object_ring(int(self.policy)).devs:
            node_key = self.app.error_limiter.node_key(n)
            stats = self.app.error_limiter.stats.get(node_key) or {}
            if stats:
                actual[self.app.error_limiter.node_key(n)] = stats
        self.assertEqual(actual, expected_error_limiting)
        expected = ["Client disconnected on read of EC frag '/a/c/o'"] * 10
        self.assertEqual(
            self.app.logger.get_lines_for_level('warning'),
            expected)
        for read_line in self.app.logger.get_lines_for_level('error'):
            self.assertIn("Trying to read EC fragment during GET (retrying)",
                          read_line)
        self.assertEqual(
            len(self.logger.logger.records['ERROR']), 4,
            'Expected 4 ERROR lines, got %r' % (
                self.logger.logger.records['ERROR'], ))

    def test_GET_not_found_when_404_newer(self):
        # if proxy receives a 404, it keeps waiting for other connections until
        # max number of nodes in hopes of finding an object, but if 404 is
        # more recent than a 200, then it should ignore 200 and return 404
        req = swift.common.swob.Request.blank('/v1/a/c/o')
        rest = 2 * self.policy.object_ring.replica_count - 2
        codes = [200, 404] + [200] * rest
        ts_iter = iter([1, 2] + [1] * rest)
        with set_http_connect(*codes, timestamps=ts_iter):
            resp = req.get_response(self.app)
        self.assertEqual(resp.status_int, 404)

    def test_GET_primaries_error_during_rebalance(self):
        req = swift.common.swob.Request.blank('/v1/a/c/o')
        codes = [404] * (2 * self.policy.object_ring.replica_count)
        with mocked_http_conn(*codes):
            resp = req.get_response(self.app)
        self.assertEqual(resp.status_int, 404)
        for i in range(self.policy.object_ring.replica_count - 2):
            codes[i] = Timeout()
            with mocked_http_conn(*codes):
                resp = req.get_response(self.app)
            self.assertEqual(resp.status_int, 404)
            self.app.error_limiter.stats.clear()  # Reset error limiting

        # one more timeout is past the tipping point
        codes[self.policy.object_ring.replica_count - 2] = Timeout()
        with mocked_http_conn(*codes):
            resp = req.get_response(self.app)
        self.assertEqual(resp.status_int, 503)
        self.app.error_limiter.stats.clear()  # Reset error limiting

        # unless we have tombstones
        with mocked_http_conn(*codes, headers={'X-Backend-Timestamp': '1'}):
            resp = req.get_response(self.app)
        self.assertEqual(resp.status_int, 404)

    def _test_if_match(self, method):
        def _do_test(match_value, backend_status, num_responses,
                     etag_is_at='X-Object-Sysmeta-Does-Not-Exist'):
            req = swift.common.swob.Request.blank(
                '/v1/a/c/o', method=method,
                headers={'If-Match': match_value,
                         'X-Backend-Etag-Is-At': etag_is_at})
            get_resp = [backend_status] * num_responses
            resp_headers = {'Etag': 'frag_etag',
                            'X-Object-Sysmeta-Ec-Etag': 'data_etag',
                            'X-Object-Sysmeta-Alternate-Etag': 'alt_etag'}
            with set_http_connect(*get_resp, headers=resp_headers):
                resp = req.get_response(self.app)
            self.assertEqual('data_etag', resp.headers['Etag'])
            return resp

        num_ok_responses = self.policy.ec_ndata if method == 'GET' else 1
        # wildcard
        resp = _do_test('*', 200, num_ok_responses)
        self.assertEqual(resp.status_int, 200)

        # match
        resp = _do_test('"data_etag"', 200, num_ok_responses)
        self.assertEqual(resp.status_int, 200)

        # no match
        if method == 'HEAD':
            num_reqs = self.obj_ring.replicas
        else:
            num_reqs = \
                2 * self.policy.ec_n_unique_fragments
        resp = _do_test('"frag_etag"', 412, num_reqs)
        self.assertEqual(resp.status_int, 412)

        # match wildcard against an alternate etag
        resp = _do_test('*', 200, num_ok_responses,
                        etag_is_at='X-Object-Sysmeta-Alternate-Etag')
        self.assertEqual(resp.status_int, 200)

        # match against an alternate etag
        resp = _do_test('"alt_etag"', 200, num_ok_responses,
                        etag_is_at='X-Object-Sysmeta-Alternate-Etag')
        self.assertEqual(resp.status_int, 200)

        # no match against an alternate etag
        resp = _do_test('"data_etag"', 412,
                        num_reqs,
                        etag_is_at='X-Object-Sysmeta-Alternate-Etag')
        self.assertEqual(resp.status_int, 412)

    def test_GET_if_match(self):
        self._test_if_match('GET')

    def test_HEAD_if_match(self):
        self._test_if_match('HEAD')

    def _test_if_none_match(self, method):
        def _do_test(match_value, backend_status, num_responses,
                     etag_is_at='X-Object-Sysmeta-Does-Not-Exist'):
            req = swift.common.swob.Request.blank(
                '/v1/a/c/o', method=method,
                headers={'If-None-Match': match_value,
                         'X-Backend-Etag-Is-At': etag_is_at})
            get_resp = [backend_status] * num_responses
            resp_headers = {'Etag': 'frag_etag',
                            'X-Object-Sysmeta-Ec-Etag': 'data_etag',
                            'X-Object-Sysmeta-Alternate-Etag': 'alt_etag'}
            with set_http_connect(*get_resp, headers=resp_headers):
                resp = req.get_response(self.app)
            self.assertEqual('data_etag', resp.headers['Etag'])
            return resp

        if method == 'GET':
            num_ok_responses = self.policy.ec_ndata
            num_304_responses = 2 * self.policy.ec_n_unique_fragments
        else:
            num_ok_responses = num_304_responses = 1

        # wildcard
        resp = _do_test('*', 304, num_304_responses)
        self.assertEqual(resp.status_int, 304)

        # match
        resp = _do_test('"data_etag"', 304, num_304_responses)
        self.assertEqual(resp.status_int, 304)

        # no match
        resp = _do_test('"frag_etag"', 200, num_ok_responses)
        self.assertEqual(resp.status_int, 200)

        # match wildcard against an alternate etag
        resp = _do_test('*', 304,
                        num_304_responses,
                        etag_is_at='X-Object-Sysmeta-Alternate-Etag')
        self.assertEqual(resp.status_int, 304)

        # match against an alternate etag
        resp = _do_test('"alt_etag"', 304,
                        num_304_responses,
                        etag_is_at='X-Object-Sysmeta-Alternate-Etag')
        self.assertEqual(resp.status_int, 304)

        # no match against an alternate etag
        resp = _do_test('"data_etag"', 200, num_ok_responses,
                        etag_is_at='X-Object-Sysmeta-Alternate-Etag')
        self.assertEqual(resp.status_int, 200)

    def test_GET_if_none_match(self):
        self._test_if_none_match('GET')

    def test_HEAD_if_none_match(self):
        self._test_if_none_match('HEAD')

    def test_GET_simple_x_newest(self):
        req = swift.common.swob.Request.blank('/v1/a/c/o',
                                              headers={'X-Newest': 'true'})
        codes = [200] * self.policy.ec_ndata
        with set_http_connect(*codes):
            resp = req.get_response(self.app)
        self.assertEqual(resp.status_int, 200)

    def test_GET_error(self):
        req = swift.common.swob.Request.blank('/v1/a/c/o')
        get_resp = [503] + [200] * self.policy.ec_ndata
        with set_http_connect(*get_resp):
            resp = req.get_response(self.app)
        self.assertEqual(resp.status_int, 200)

    def test_GET_no_response_error(self):
        req = swift.common.swob.Request.blank('/v1/a/c/o')
        num_responses = 2 * self.policy.ec_n_unique_fragments
        with set_http_connect(*([Timeout()] * num_responses)):
            resp = req.get_response(self.app)
        self.assertEqual(resp.status_int, 503)

    def test_GET_best_bucket_status_is_none(self):
        req = swift.common.swob.Request.blank('/v1/a/c/o')
        orig_choose_best_bucket = ECGetResponseCollection.choose_best_bucket

        def fake_choose_best_bucket(inst):
            # we don't yet understand the scenario in which a bucket would be
            # chosen with status == None so just pretend it happened
            bucket = orig_choose_best_bucket(inst)
            bucket.status = None
            return bucket

        with set_http_connect():
            with mock.patch(
                    'swift.proxy.controllers.obj.ECGetResponseCollection.'
                    'choose_best_bucket', fake_choose_best_bucket):
                resp = req.get_response(self.app)
        self.assertEqual(resp.status_int, 503)
        lines = self.logger.get_lines_for_level('error')
        self.assertTrue(lines)
        self.assertIn('best_bucket.status is None??', lines[-2])
        self.assertIn('status: None', lines[-2])
        self.assertIn('Object returning 503 for []', lines[-1])

    def test_feed_remaining_primaries(self):
        controller = self.controller_cls(
            self.app, 'a', 'c', 'o')
        safe_iter = utils.GreenthreadSafeIterator(NodeIter(
            'object', self.app, self.policy.object_ring, 0, self.logger,
            policy=self.policy, request=Request.blank('')))
        controller._fragment_GET_request = lambda *a, **k: next(safe_iter)
        pile = utils.GreenAsyncPile(self.policy.ec_ndata)
        for i in range(self.policy.ec_ndata):
            pile.spawn(controller._fragment_GET_request)
        req = swob.Request.blank('/v1/a/c/o')

        feeder_q = mock.MagicMock()

        def feeder_timeout(*a, **kw):
            # simulate trampoline
            sleep()
            # timeout immediately
            raise Empty
        feeder_q.get.side_effect = feeder_timeout
        controller.feed_remaining_primaries(
            safe_iter, pile, req, 0, self.policy,
            mock.MagicMock(), feeder_q, mock.MagicMock())
        expected_timeout = self.app.get_policy_options(
            self.policy).concurrency_timeout
        expected_call = mock.call(timeout=expected_timeout)
        expected_num_calls = self.policy.ec_nparity + 1
        self.assertEqual(feeder_q.get.call_args_list,
                         [expected_call] * expected_num_calls)

    def test_GET_timeout(self):
        req = swift.common.swob.Request.blank('/v1/a/c/o')
        self.app.recoverable_node_timeout = 0.01
        codes = [FakeStatus(404, response_sleep=1.0)] * 2 + \
            [200] * (self.policy.ec_ndata)
        with mocked_http_conn(*codes) as log:
            resp = req.get_response(self.app)
        self.assertEqual(resp.status_int, 200)
        self.assertEqual(self.policy.ec_ndata + 2, len(log.requests))
        self.assertEqual(
            len(self.logger.logger.records['ERROR']), 2,
            'Expected 2 ERROR lines, got %r' % (
                self.logger.logger.records['ERROR'], ))
        for retry_line in self.logger.logger.records['ERROR']:
            self.assertIn('ERROR with Object server', retry_line)
            self.assertIn('Trying to GET', retry_line)
            self.assertIn('Timeout (0.01s)', retry_line)
            self.assertIn(req.headers['x-trans-id'], retry_line)

    def test_GET_with_slow_primaries(self):
        segment_size = self.policy.ec_segment_size
        test_data = (b'test' * segment_size)[:-743]
        etag = md5(test_data, usedforsecurity=False).hexdigest()
        ec_archive_bodies = self._make_ec_archive_bodies(test_data)
        ts = self.ts()
        headers = []
        for i, body in enumerate(ec_archive_bodies):
            headers.append({
                'X-Object-Sysmeta-Ec-Etag': etag,
                'X-Object-Sysmeta-Ec-Content-Length': len(body),
                'X-Object-Sysmeta-Ec-Frag-Index':
                    self.policy.get_backend_index(i),
                'X-Backend-Timestamp': ts.internal,
                'X-Timestamp': ts.normal,
                'X-Backend-Durable-Timestamp': ts.internal,
                'X-Backend-Data-Timestamp': ts.internal,
            })

        req = swift.common.swob.Request.blank('/v1/a/c/o')

        policy_opts = self.app.get_policy_options(self.policy)
        policy_opts.concurrent_gets = True
        policy_opts.concurrency_timeout = 0.1

        status_codes = ([
            FakeStatus(200, response_sleep=2.0),
        ] * self.policy.ec_nparity) + ([
            FakeStatus(200),
        ] * self.policy.ec_ndata)
        self.assertEqual(len(status_codes), len(ec_archive_bodies))
        with mocked_http_conn(*status_codes, body_iter=ec_archive_bodies,
                              headers=headers) as log:
            resp = req.get_response(self.app)
        self.assertEqual(resp.status_int, 200)
        self.assertEqual(len(log.requests),
                         self.policy.ec_n_unique_fragments)

    def test_GET_with_some_slow_primaries(self):
        segment_size = self.policy.ec_segment_size
        test_data = (b'test' * segment_size)[:-289]
        etag = md5(test_data, usedforsecurity=False).hexdigest()
        ec_archive_bodies = self._make_ec_archive_bodies(test_data)
        ts = self.ts()
        headers = []
        for i, body in enumerate(ec_archive_bodies):
            headers.append({
                'X-Object-Sysmeta-Ec-Etag': etag,
                'X-Object-Sysmeta-Ec-Content-Length': len(body),
                'X-Object-Sysmeta-Ec-Frag-Index':
                    self.policy.get_backend_index(i),
                'X-Backend-Timestamp': ts.internal,
                'X-Timestamp': ts.normal,
                'X-Backend-Durable-Timestamp': ts.internal,
                'X-Backend-Data-Timestamp': ts.internal,
            })

        req = swift.common.swob.Request.blank('/v1/a/c/o')

        policy_opts = self.app.get_policy_options(self.policy)
        policy_opts.concurrent_gets = True
        policy_opts.concurrency_timeout = 0.1

        slow_count = self.policy.ec_nparity
        status_codes = ([
            FakeStatus(200, response_sleep=2.0),
        ] * slow_count) + ([
            FakeStatus(200),
        ] * (self.policy.ec_ndata - slow_count))
        random.shuffle(status_codes)
        status_codes.extend([
            FakeStatus(200),
        ] * slow_count)
        self.assertEqual(len(status_codes), len(ec_archive_bodies))
        with mocked_http_conn(*status_codes, body_iter=ec_archive_bodies,
                              headers=headers) as log:
            resp = req.get_response(self.app)
        self.assertEqual(resp.status_int, 200)
        self.assertEqual(len(log.requests),
                         self.policy.ec_n_unique_fragments)

    def test_ec_concurrent_GET_with_slow_leaders(self):
        segment_size = self.policy.ec_segment_size
        test_data = (b'test' * segment_size)[:-289]
        etag = md5(test_data).hexdigest()
        ec_archive_bodies = self._make_ec_archive_bodies(test_data)
        ts = self.ts()
        headers = []
        for i, body in enumerate(ec_archive_bodies):
            headers.append({
                'X-Object-Sysmeta-Ec-Etag': etag,
                'X-Object-Sysmeta-Ec-Content-Length': len(body),
                'X-Object-Sysmeta-Ec-Frag-Index':
                    self.policy.get_backend_index(i),
                'X-Backend-Timestamp': ts.internal,
                'X-Timestamp': ts.normal,
                'X-Backend-Durable-Timestamp': ts.internal,
                'X-Backend-Data-Timestamp': ts.internal,
            })

        req = swift.common.swob.Request.blank('/v1/a/c/o')

        policy_opts = self.app.get_policy_options(self.policy)
        policy_opts.concurrent_gets = True
        policy_opts.concurrency_timeout = 0.0

        slow_count = 4
        status_codes = ([
            FakeStatus(200, response_sleep=0.2),
        ] * slow_count) + ([
            FakeStatus(200, response_sleep=0.1),
        ] * (self.policy.ec_n_unique_fragments - slow_count))
        for i in range(slow_count):
            # poison the super slow requests
            ec_archive_bodies[i] = ''
        with mocked_http_conn(*status_codes, body_iter=ec_archive_bodies,
                              headers=headers) as log:
            resp = req.get_response(self.app)
            self.assertEqual(resp.status_int, 200)
            self.assertEqual(resp.body, test_data, '%r != %r' % (
                resp.body if len(resp.body) < 60 else '%s...' % resp.body[:60],
                test_data if len(test_data) < 60 else '%s...' % test_data[:60],
            ))
        self.assertEqual(len(log.requests), self.policy.ec_n_unique_fragments)

    def test_GET_with_slow_nodes_and_failures(self):
        segment_size = self.policy.ec_segment_size
        test_data = (b'test' * segment_size)[:-289]
        etag = md5(test_data, usedforsecurity=False).hexdigest()
        ec_archive_bodies = self._make_ec_archive_bodies(test_data)
        ts = self.ts()
        headers = []
        for i, body in enumerate(ec_archive_bodies):
            headers.append({
                'X-Object-Sysmeta-Ec-Etag': etag,
                'X-Object-Sysmeta-Ec-Content-Length': len(body),
                'X-Object-Sysmeta-Ec-Frag-Index':
                    self.policy.get_backend_index(i),
                'X-Backend-Timestamp': ts.internal,
                'X-Timestamp': ts.normal,
                'X-Backend-Durable-Timestamp': ts.internal,
                'X-Backend-Data-Timestamp': ts.internal,
            })

        req = swift.common.swob.Request.blank('/v1/a/c/o')

        policy_opts = self.app.get_policy_options(self.policy)
        policy_opts.concurrent_gets = True
        policy_opts.concurrency_timeout = 0.1

        unused_resp = [
            FakeStatus(200, response_sleep=2.0),
            FakeStatus(200, response_sleep=2.0),
            500,
            416,
        ]
        self.assertEqual(len(unused_resp), self.policy.ec_nparity)
        status_codes = (
            [200] * (self.policy.ec_ndata - 4)) + unused_resp
        self.assertEqual(len(status_codes), self.policy.ec_ndata)
        # random.shuffle(status_codes)
        # make up for the failures
        status_codes.extend([200] * self.policy.ec_nparity)
        self.assertEqual(len(status_codes), len(ec_archive_bodies))
        bodies_with_errors = []
        for code, body in zip(status_codes, ec_archive_bodies):
            if code == 500:
                bodies_with_errors.append('Kaboom')
            elif code == 416:
                bodies_with_errors.append('That Range is no.')
            else:
                bodies_with_errors.append(body)
        with mocked_http_conn(*status_codes, body_iter=bodies_with_errors,
                              headers=headers) as log:
            resp = req.get_response(self.app)
        self.assertEqual(resp.status_int, 200)
        self.assertEqual(len(log.requests),
                         self.policy.ec_n_unique_fragments)

    def test_GET_with_one_slow_frag_lane(self):
        segment_size = self.policy.ec_segment_size
        test_data = (b'test' * segment_size)[:-454]
        etag = md5(test_data, usedforsecurity=False).hexdigest()
        ec_archive_bodies = self._make_ec_archive_bodies(test_data)
        ts = self.ts()
        headers = []
        for i, body in enumerate(ec_archive_bodies):
            headers.append({
                'X-Object-Sysmeta-Ec-Etag': etag,
                'X-Object-Sysmeta-Ec-Content-Length': len(body),
                'X-Object-Sysmeta-Ec-Frag-Index':
                    self.policy.get_backend_index(i),
                'X-Backend-Timestamp': ts.internal,
                'X-Timestamp': ts.normal,
                'X-Backend-Durable-Timestamp': ts.internal,
                'X-Backend-Data-Timestamp': ts.internal,
            })

        req = swift.common.swob.Request.blank('/v1/a/c/o')

        policy_opts = self.app.get_policy_options(self.policy)
        policy_opts.concurrent_gets = True
        policy_opts.concurrency_timeout = 0.1

        status_codes = [
            FakeStatus(200, response_sleep=2.0),
        ] + ([
            FakeStatus(200),
        ] * (self.policy.ec_ndata - 1))
        random.shuffle(status_codes)
        status_codes.extend([
            FakeStatus(200, response_sleep=2.0),
            FakeStatus(200, response_sleep=2.0),
            FakeStatus(200, response_sleep=2.0),
            FakeStatus(200),
        ])
        self.assertEqual(len(status_codes), len(ec_archive_bodies))
        with mocked_http_conn(*status_codes, body_iter=ec_archive_bodies,
                              headers=headers) as log:
            resp = req.get_response(self.app)
        self.assertEqual(resp.status_int, 200)
        self.assertEqual(len(log.requests),
                         self.policy.ec_n_unique_fragments)

    def test_GET_with_concurrent_ec_extra_requests(self):
        segment_size = self.policy.ec_segment_size
        test_data = (b'test' * segment_size)[:-454]
        etag = md5(test_data, usedforsecurity=False).hexdigest()
        ec_archive_bodies = self._make_ec_archive_bodies(test_data)
        ts = self.ts()
        headers = []
        for i, body in enumerate(ec_archive_bodies):
            headers.append({
                'X-Object-Sysmeta-Ec-Etag': etag,
                'X-Object-Sysmeta-Ec-Content-Length': len(body),
                'X-Object-Sysmeta-Ec-Frag-Index':
                    self.policy.get_backend_index(i),
                'X-Backend-Timestamp': ts.internal,
                'X-Timestamp': ts.normal,
                'X-Backend-Durable-Timestamp': ts.internal,
                'X-Backend-Data-Timestamp': ts.internal,
            })
        policy_opts = self.app.get_policy_options(self.policy)
        policy_opts.concurrent_ec_extra_requests = self.policy.ec_nparity - 1
        req = swift.common.swob.Request.blank('/v1/a/c/o')
        # w/o concurrent_gets ec_extra_requests has no effect
        status_codes = [200] * self.policy.ec_ndata
        with mocked_http_conn(*status_codes, body_iter=ec_archive_bodies,
                              headers=headers) as log:
            resp = req.get_response(self.app)
        self.assertEqual(resp.status_int, 200)
        self.assertEqual(len(log.requests), self.policy.ec_ndata)
        self.assertEqual(resp.body, test_data)

        policy_opts.concurrent_gets = True
        status_codes = [200] * (self.policy.object_ring.replicas - 1)
        with mocked_http_conn(*status_codes, body_iter=ec_archive_bodies,
                              headers=headers) as log:
            resp = req.get_response(self.app)
        self.assertEqual(resp.status_int, 200)
        self.assertEqual(len(log.requests),
                         self.policy.object_ring.replicas - 1)
        self.assertEqual(resp.body, test_data)

    def test_GET_with_body(self):
        req = swift.common.swob.Request.blank('/v1/a/c/o')
        # turn a real body into fragments
        segment_size = self.policy.ec_segment_size
        real_body = (b'asdf' * segment_size)[:-10]
        # split it up into chunks
        chunks = [real_body[x:x + segment_size]
                  for x in range(0, len(real_body), segment_size)]
        fragment_payloads = []
        for chunk in chunks:
            fragments = self.policy.pyeclib_driver.encode(chunk)
            if not fragments:
                break
            fragment_payloads.append(
                fragments * self.policy.ec_duplication_factor)
        # sanity
        sanity_body = b''
        for fragment_payload in fragment_payloads:
            sanity_body += self.policy.pyeclib_driver.decode(
                fragment_payload)
        self.assertEqual(len(real_body), len(sanity_body))
        self.assertEqual(real_body, sanity_body)

        # list(zip(...)) since zip is lazy
        node_fragments = list(zip(*fragment_payloads))
        self.assertEqual(len(node_fragments), self.replicas())  # sanity
        headers = {'X-Object-Sysmeta-Ec-Content-Length': str(len(real_body))}
        responses = [(200, b''.join(node_fragments[i]), headers)
                     for i in range(POLICIES.default.ec_ndata)]
        status_codes, body_iter, headers = zip(*responses)
        with set_http_connect(*status_codes, body_iter=body_iter,
                              headers=headers):
            resp = req.get_response(self.app)
        self.assertEqual(resp.status_int, 200)
        self.assertEqual(len(real_body), len(resp.body))
        self.assertEqual(real_body, resp.body)

    def test_GET_with_frags_swapped_around(self):
        segment_size = self.policy.ec_segment_size
        test_data = (b'test' * segment_size)[:-657]
        etag = md5(test_data, usedforsecurity=False).hexdigest()
        ec_archive_bodies = self._make_ec_archive_bodies(test_data)

        _part, primary_nodes = self.obj_ring.get_nodes('a', 'c', 'o')

        node_key = lambda n: (n['ip'], n['port'])
        backend_index = self.policy.get_backend_index
        ts = self.ts()

        response_map = {
            node_key(n): StubResponse(
                200, ec_archive_bodies[backend_index(i)], {
                    'X-Object-Sysmeta-Ec-Content-Length': len(test_data),
                    'X-Object-Sysmeta-Ec-Etag': etag,
                    'X-Object-Sysmeta-Ec-Frag-Index': backend_index(i),
                    'X-Timestamp': ts.normal,
                    'X-Backend-Timestamp': ts.internal
                }) for i, n in enumerate(primary_nodes)
        }

        # swap a parity response into a data node
        data_node = random.choice(primary_nodes[:self.policy.ec_ndata])
        parity_node = random.choice(
            primary_nodes[
                self.policy.ec_ndata:self.policy.ec_n_unique_fragments])
        (response_map[node_key(data_node)],
         response_map[node_key(parity_node)]) = \
            (response_map[node_key(parity_node)],
             response_map[node_key(data_node)])

        def get_response(req):
            req_key = (req['ip'], req['port'])
            return response_map.pop(req_key)

        req = swob.Request.blank('/v1/a/c/o')
        with capture_http_requests(get_response) as log:
            resp = req.get_response(self.app)

        self.assertEqual(resp.status_int, 200)
        self.assertEqual(len(log), self.policy.ec_ndata)
        self.assertEqual(len(response_map),
                         len(primary_nodes) - self.policy.ec_ndata)

    def test_GET_with_no_success(self):
        node_frags = [[]] * 28  # no frags on any node

        fake_response = self._fake_ec_node_response(node_frags)

        req = swob.Request.blank('/v1/a/c/o')
        with capture_http_requests(fake_response) as log:
            resp = req.get_response(self.app)

        self.assertEqual(resp.status_int, 404)
        self.assertEqual(len(log), 2 * self.replicas())

    def test_GET_with_only_handoffs(self):
        obj1 = self._make_ec_object_stub()

        node_frags = [[]] * self.replicas()  # all primaries missing
        node_frags = node_frags + [  # handoffs
            {'obj': obj1, 'frag': 0},
            {'obj': obj1, 'frag': 1},
            {'obj': obj1, 'frag': 2},
            {'obj': obj1, 'frag': 3},
            {'obj': obj1, 'frag': 4},
            {'obj': obj1, 'frag': 5},
            {'obj': obj1, 'frag': 6},
            {'obj': obj1, 'frag': 7},
            {'obj': obj1, 'frag': 8},
            {'obj': obj1, 'frag': 9},
            {'obj': obj1, 'frag': 10},  # parity
            {'obj': obj1, 'frag': 11},  # parity
            {'obj': obj1, 'frag': 12},  # parity
            {'obj': obj1, 'frag': 13},  # parity
        ]

        fake_response = self._fake_ec_node_response(node_frags)

        req = swob.Request.blank('/v1/a/c/o')
        with capture_http_requests(fake_response) as log:
            resp = req.get_response(self.app)

        self.assertEqual(resp.status_int, 200)
        self.assertEqual(resp.headers['etag'], obj1['etag'])
        self.assertEqual(md5(
            resp.body, usedforsecurity=False).hexdigest(), obj1['etag'])

        collected_responses = defaultdict(list)
        for conn in log:
            etag = conn.resp.headers['X-Object-Sysmeta-Ec-Etag']
            index = conn.resp.headers['X-Object-Sysmeta-Ec-Frag-Index']
            collected_responses[etag].append(index)

        # GETS would be required to all primaries and then ndata handoffs
        self.assertEqual(len(log), self.replicas() + self.policy.ec_ndata)
        self.assertEqual(2, len(collected_responses))
        # 404s
        self.assertEqual(self.replicas(), len(collected_responses[None]))
        self.assertEqual(self.policy.ec_ndata,
                         len(collected_responses[obj1['etag']]))

    def test_GET_with_single_missed_overwrite_does_not_need_handoff(self):
        obj1 = self._make_ec_object_stub(pattern='obj1')
        obj2 = self._make_ec_object_stub(pattern='obj2')

        node_frags = [
            {'obj': obj2, 'frag': 0},
            {'obj': obj2, 'frag': 1},
            {'obj': obj1, 'frag': 2},  # missed over write
            {'obj': obj2, 'frag': 3},
            {'obj': obj2, 'frag': 4},
            {'obj': obj2, 'frag': 5},
            {'obj': obj2, 'frag': 6},
            {'obj': obj2, 'frag': 7},
            {'obj': obj2, 'frag': 8},
            {'obj': obj2, 'frag': 9},
            {'obj': obj2, 'frag': 10},  # parity
            {'obj': obj2, 'frag': 11},  # parity
            {'obj': obj2, 'frag': 12},  # parity
            {'obj': obj2, 'frag': 13},  # parity
            # {'obj': obj2, 'frag': 2},  # handoff (not used in this test)
        ]

        fake_response = self._fake_ec_node_response(node_frags)

        req = swob.Request.blank('/v1/a/c/o')
        with mock.patch('swift.proxy.server.shuffle', lambda n: n), \
                capture_http_requests(fake_response) as log:
            resp = req.get_response(self.app)

        self.assertEqual(resp.status_int, 200)
        self.assertEqual(resp.headers['etag'], obj2['etag'])
        closed_conn = defaultdict(set)
        for conn in log:
            etag = conn.resp.headers['X-Object-Sysmeta-Ec-Etag']
            closed_conn[etag].add(conn.closed)
        self.assertEqual({
            obj1['etag']: {True},
            obj2['etag']: {False},
        }, closed_conn)
        self.assertEqual(md5(
            resp.body, usedforsecurity=False).hexdigest(), obj2['etag'])
        self.assertEqual({True}, {conn.closed for conn in log})

        collected_responses = defaultdict(set)
        for conn in log:
            etag = conn.resp.headers['X-Object-Sysmeta-Ec-Etag']
            index = conn.resp.headers['X-Object-Sysmeta-Ec-Frag-Index']
            collected_responses[etag].add(index)

        self.assertEqual(len(log), self.policy.ec_ndata + 1)
        expected = {
            obj1['etag']: 1,
            obj2['etag']: self.policy.ec_ndata,
        }
        self.assertEqual(expected, {
            e: len(f) for e, f in collected_responses.items()})

    def test_GET_with_many_missed_overwrite_will_need_handoff(self):
        obj1 = self._make_ec_object_stub(pattern='obj1')
        obj2 = self._make_ec_object_stub(pattern='obj2')

        node_frags = [
            {'obj': obj2, 'frag': 0},
            {'obj': obj2, 'frag': 1},
            {'obj': obj1, 'frag': 2},  # missed
            {'obj': obj2, 'frag': 3},
            {'obj': obj2, 'frag': 4},
            {'obj': obj2, 'frag': 5},
            {'obj': obj1, 'frag': 6},  # missed
            {'obj': obj2, 'frag': 7},
            {'obj': obj2, 'frag': 8},
            {'obj': obj1, 'frag': 9},  # missed
            {'obj': obj1, 'frag': 10},  # missed
            {'obj': obj1, 'frag': 11},  # missed
            {'obj': obj2, 'frag': 12},
            {'obj': obj2, 'frag': 13},
            {'obj': obj2, 'frag': 6},  # handoff
        ]

        fake_response = self._fake_ec_node_response(node_frags)

        req = swob.Request.blank('/v1/a/c/o')
        with capture_http_requests(fake_response) as log:
            resp = req.get_response(self.app)

        self.assertEqual(resp.status_int, 200)
        self.assertEqual(resp.headers['etag'], obj2['etag'])
        self.assertEqual(md5(
            resp.body, usedforsecurity=False).hexdigest(), obj2['etag'])

        collected_responses = defaultdict(set)
        for conn in log:
            etag = conn.resp.headers['X-Object-Sysmeta-Ec-Etag']
            index = conn.resp.headers['X-Object-Sysmeta-Ec-Frag-Index']
            collected_responses[etag].add(index)

        # there's not enough of the obj2 etag on the primaries, we would
        # have collected responses for both etags, and would have made
        # one more request to the handoff node
        self.assertEqual(len(log), self.replicas() + 1)
        self.assertEqual(len(collected_responses), 2)

        # ... regardless we should never need to fetch more than ec_ndata
        # frags for any given etag
        for etag, frags in collected_responses.items():
            self.assertLessEqual(len(frags), self.policy.ec_ndata,
                                 'collected %s frags for etag %s' % (
                                     len(frags), etag))

    def test_GET_with_missing_and_mixed_frags_will_dig_deep_but_succeed(self):
        obj1 = self._make_ec_object_stub(pattern='obj1', timestamp=self.ts())
        obj2 = self._make_ec_object_stub(pattern='obj2', timestamp=self.ts())

        node_frags = [
            {'obj': obj1, 'frag': 0},
            {'obj': obj2, 'frag': 0},
            [],
            {'obj': obj1, 'frag': 1},
            {'obj': obj2, 'frag': 1},
            [],
            {'obj': obj1, 'frag': 2},
            {'obj': obj2, 'frag': 2},
            [],
            {'obj': obj1, 'frag': 3},
            {'obj': obj2, 'frag': 3},
            [],
            {'obj': obj1, 'frag': 4},
            {'obj': obj2, 'frag': 4},
            [],
            {'obj': obj1, 'frag': 5},
            {'obj': obj2, 'frag': 5},
            [],
            {'obj': obj1, 'frag': 6},
            {'obj': obj2, 'frag': 6},
            [],
            {'obj': obj1, 'frag': 7},
            {'obj': obj2, 'frag': 7},
            [],
            {'obj': obj1, 'frag': 8},
            {'obj': obj2, 'frag': 8},
            [],
            {'obj': obj2, 'frag': 9},
        ]

        fake_response = self._fake_ec_node_response(node_frags)

        req = swob.Request.blank('/v1/a/c/o')
        with capture_http_requests(fake_response) as log:
            resp = req.get_response(self.app)

        self.assertEqual(resp.status_int, 200)
        self.assertEqual(resp.headers['etag'], obj2['etag'])
        self.assertEqual(md5(
            resp.body, usedforsecurity=False).hexdigest(), obj2['etag'])

        collected_responses = defaultdict(set)
        for conn in log:
            etag = conn.resp.headers['X-Object-Sysmeta-Ec-Etag']
            index = conn.resp.headers['X-Object-Sysmeta-Ec-Frag-Index']
            collected_responses[etag].add(index)

        # we go exactly as long as we have to, finding two different
        # etags and some 404's (i.e. collected_responses[None])
        self.assertEqual(len(log), len(node_frags))
        self.assertEqual(len(collected_responses), 3)

        # ... regardless we should never need to fetch more than ec_ndata
        # frags for any given etag
        for etag, frags in collected_responses.items():
            self.assertLessEqual(len(frags), self.policy.ec_ndata,
                                 'collected %s frags for etag %s' % (
                                     len(frags), etag))

    def test_GET_with_missing_and_mixed_frags_will_dig_deep_but_stop(self):
        obj1 = self._make_ec_object_stub(pattern='obj1')
        obj2 = self._make_ec_object_stub(pattern='obj2')

        node_frags = [
            {'obj': obj1, 'frag': 0},
            {'obj': obj2, 'frag': 0},
            [],
            {'obj': obj1, 'frag': 1},
            {'obj': obj2, 'frag': 1},
            [],
            {'obj': obj1, 'frag': 2},
            {'obj': obj2, 'frag': 2},
            [],
            {'obj': obj1, 'frag': 3},
            {'obj': obj2, 'frag': 3},
            [],
            {'obj': obj1, 'frag': 4},
            {'obj': obj2, 'frag': 4},
            [],
            {'obj': obj1, 'frag': 5},
            {'obj': obj2, 'frag': 5},
            [],
            {'obj': obj1, 'frag': 6},
            {'obj': obj2, 'frag': 6},
            [],
            {'obj': obj1, 'frag': 7},
            {'obj': obj2, 'frag': 7},
            [],
            {'obj': obj1, 'frag': 8},
            {'obj': obj2, 'frag': 8},
            [],
            # handoffs are iter'd in order so proxy will see 404 from this
            # final handoff
            [],
        ]

        fake_response = self._fake_ec_node_response(node_frags)

        req = swob.Request.blank('/v1/a/c/o')
        with capture_http_requests(fake_response) as log:
            resp = req.get_response(self.app)

        closed_conn = defaultdict(set)
        for conn in log:
            etag = conn.resp.headers.get('X-Object-Sysmeta-Ec-Etag')
            closed_conn[etag].add(conn.closed)
        self.assertEqual({
            obj1['etag']: {True},
            obj2['etag']: {True},
            None: {True},
        }, dict(closed_conn))
        self.assertEqual(resp.status_int, 503)

        collected_responses = defaultdict(set)
        for conn in log:
            etag = conn.resp.headers['X-Object-Sysmeta-Ec-Etag']
            index = conn.resp.headers['X-Object-Sysmeta-Ec-Frag-Index']
            collected_responses[etag].add(index)

        # default node_iter will exhaust at 2 * replicas
        self.assertEqual(len(log), 2 * self.replicas())
        self.assertEqual(len(collected_responses), 3)

        # ... regardless we should never need to fetch more than ec_ndata
        # frags for any given etag
        for etag, frags in collected_responses.items():
            self.assertLessEqual(len(frags), self.policy.ec_ndata,
                                 'collected %s frags for etag %s' % (
                                     len(frags), etag))

    def test_GET_with_duplicate_and_hidden_frag_indexes(self):
        obj1 = self._make_ec_object_stub()
        # proxy should ignore duplicated frag indexes and continue search for
        # a set of unique indexes, finding last one on a handoff
        node_frags = [
            [{'obj': obj1, 'frag': 0}, {'obj': obj1, 'frag': 5}],
            {'obj': obj1, 'frag': 0},  # duplicate frag
            {'obj': obj1, 'frag': 1},
            {'obj': obj1, 'frag': 1},  # duplicate frag
            {'obj': obj1, 'frag': 2},
            {'obj': obj1, 'frag': 2},  # duplicate frag
            {'obj': obj1, 'frag': 3},
            {'obj': obj1, 'frag': 3},  # duplicate frag
            {'obj': obj1, 'frag': 4},
            {'obj': obj1, 'frag': 4},  # duplicate frag
            {'obj': obj1, 'frag': 10},
            {'obj': obj1, 'frag': 11},
            {'obj': obj1, 'frag': 12},
            {'obj': obj1, 'frag': 13},
        ]

        fake_response = self._fake_ec_node_response(node_frags)

        req = swob.Request.blank('/v1/a/c/o')
        with capture_http_requests(fake_response) as log:
            resp = req.get_response(self.app)

        self.assertEqual(resp.status_int, 200)
        self.assertEqual(resp.headers['etag'], obj1['etag'])
        self.assertEqual(md5(
            resp.body, usedforsecurity=False).hexdigest(), obj1['etag'])

        # Expect a maximum of one request to each primary plus one extra
        # request to node 1. Actual value could be less if the extra request
        # occurs and quorum is reached before requests to nodes with a
        # duplicate frag.
        self.assertLessEqual(len(log), self.replicas() + 1)
        collected_indexes = defaultdict(list)
        for conn in log:
            fi = conn.resp.headers.get('X-Object-Sysmeta-Ec-Frag-Index')
            if fi is not None:
                collected_indexes[fi].append(conn)
        self.assertEqual(len(collected_indexes), self.policy.ec_ndata)

    def test_GET_with_missing_and_mixed_frags_may_503(self):
        obj1 = self._make_ec_object_stub(pattern='obj1')
        obj2 = self._make_ec_object_stub(pattern='obj2')
        # we get a 503 when all the handoffs return 200
        node_frags = [[]] * self.replicas()  # primaries have no frags
        node_frags = node_frags + [  # handoffs all have frags
            {'obj': obj1, 'frag': 0},
            {'obj': obj2, 'frag': 0},
            {'obj': obj1, 'frag': 1},
            {'obj': obj2, 'frag': 1},
            {'obj': obj1, 'frag': 2},
            {'obj': obj2, 'frag': 2},
            {'obj': obj1, 'frag': 3},
            {'obj': obj2, 'frag': 3},
            {'obj': obj1, 'frag': 4},
            {'obj': obj2, 'frag': 4},
            {'obj': obj1, 'frag': 5},
            {'obj': obj2, 'frag': 5},
            {'obj': obj1, 'frag': 6},
            {'obj': obj2, 'frag': 6},
        ]
        fake_response = self._fake_ec_node_response(node_frags)

        req = swob.Request.blank('/v1/a/c/o')
        with capture_http_requests(fake_response) as log:
            resp = req.get_response(self.app)

        self.assertEqual(resp.status_int, 503)
        # never get a quorum so all nodes are searched
        self.assertEqual(len(log), 2 * self.replicas())
        collected_indexes = defaultdict(list)
        for conn in log:
            fi = conn.resp.headers.get('X-Object-Sysmeta-Ec-Frag-Index')
            if fi is not None:
                collected_indexes[fi].append(conn)
        self.assertEqual(len(collected_indexes), 7)

    def test_GET_with_mixed_nondurable_frags_and_will_404(self):
        # all nodes have a frag but there is no one set that reaches quorum,
        # which means there is no backend 404 response, but proxy should still
        # return 404 rather than 503
        obj1 = self._make_ec_object_stub(pattern='obj1')
        obj2 = self._make_ec_object_stub(pattern='obj2')
        obj3 = self._make_ec_object_stub(pattern='obj3')
        obj4 = self._make_ec_object_stub(pattern='obj4')

        node_frags = [
            {'obj': obj1, 'frag': 0, 'durable': False},
            {'obj': obj2, 'frag': 0, 'durable': False},
            {'obj': obj3, 'frag': 0, 'durable': False},
            {'obj': obj1, 'frag': 1, 'durable': False},
            {'obj': obj2, 'frag': 1, 'durable': False},
            {'obj': obj3, 'frag': 1, 'durable': False},
            {'obj': obj1, 'frag': 2, 'durable': False},
            {'obj': obj2, 'frag': 2, 'durable': False},
            {'obj': obj3, 'frag': 2, 'durable': False},
            {'obj': obj1, 'frag': 3, 'durable': False},
            {'obj': obj2, 'frag': 3, 'durable': False},
            {'obj': obj3, 'frag': 3, 'durable': False},
            {'obj': obj1, 'frag': 4, 'durable': False},
            {'obj': obj2, 'frag': 4, 'durable': False},
            {'obj': obj3, 'frag': 4, 'durable': False},
            {'obj': obj1, 'frag': 5, 'durable': False},
            {'obj': obj2, 'frag': 5, 'durable': False},
            {'obj': obj3, 'frag': 5, 'durable': False},
            {'obj': obj1, 'frag': 6, 'durable': False},
            {'obj': obj2, 'frag': 6, 'durable': False},
            {'obj': obj3, 'frag': 6, 'durable': False},
            {'obj': obj1, 'frag': 7, 'durable': False},
            {'obj': obj2, 'frag': 7, 'durable': False},
            {'obj': obj3, 'frag': 7, 'durable': False},
            {'obj': obj1, 'frag': 8, 'durable': False},
            {'obj': obj2, 'frag': 8, 'durable': False},
            {'obj': obj3, 'frag': 8, 'durable': False},
            {'obj': obj4, 'frag': 8, 'durable': False},
        ]

        fake_response = self._fake_ec_node_response(node_frags)

        req = swob.Request.blank('/v1/a/c/o')
        with capture_http_requests(fake_response) as log:
            resp = req.get_response(self.app)

        self.assertEqual(resp.status_int, 404)

        collected_etags = set()
        collected_status = set()
        closed_conn = defaultdict(set)
        for conn in log:
            etag = conn.resp.headers['X-Object-Sysmeta-Ec-Etag']
            collected_etags.add(etag)
            collected_status.add(conn.resp.status)
            closed_conn[etag].add(conn.closed)

        # default node_iter will exhaust at 2 * replicas
        self.assertEqual(len(log), 2 * self.replicas())
        self.assertEqual(
            {obj1['etag'], obj2['etag'], obj3['etag'], obj4['etag']},
            collected_etags)
        self.assertEqual({200}, collected_status)
        self.assertEqual({
            obj1['etag']: {True},
            obj2['etag']: {True},
            obj3['etag']: {True},
            obj4['etag']: {True},
        }, closed_conn)

    def test_GET_with_mixed_durable_and_nondurable_frags_will_503(self):
        # all nodes have a frag but there is no one set that reaches quorum,
        # but since one is marked durable we *should* be able to reconstruct,
        # so proxy should 503
        obj1 = self._make_ec_object_stub(pattern='obj1')
        obj2 = self._make_ec_object_stub(pattern='obj2')
        obj3 = self._make_ec_object_stub(pattern='obj3')
        obj4 = self._make_ec_object_stub(pattern='obj4')

        node_frags = [
            {'obj': obj1, 'frag': 0, 'durable': False},
            {'obj': obj2, 'frag': 0, 'durable': False},
            {'obj': obj3, 'frag': 0, 'durable': False},
            {'obj': obj1, 'frag': 1, 'durable': False},
            {'obj': obj2, 'frag': 1, 'durable': False},
            {'obj': obj3, 'frag': 1, 'durable': False},
            {'obj': obj1, 'frag': 2, 'durable': False},
            {'obj': obj2, 'frag': 2, 'durable': False},
            {'obj': obj3, 'frag': 2, 'durable': False},
            {'obj': obj1, 'frag': 3, 'durable': False},
            {'obj': obj2, 'frag': 3, 'durable': False},
            {'obj': obj3, 'frag': 3, 'durable': False},
            {'obj': obj1, 'frag': 4, 'durable': False},
            {'obj': obj2, 'frag': 4, 'durable': False},
            {'obj': obj3, 'frag': 4, 'durable': False},
            {'obj': obj1, 'frag': 5, 'durable': False},
            {'obj': obj2, 'frag': 5, 'durable': False},
            {'obj': obj3, 'frag': 5, 'durable': False},
            {'obj': obj1, 'frag': 6, 'durable': False},
            {'obj': obj2, 'frag': 6, 'durable': False},
            {'obj': obj3, 'frag': 6, 'durable': False},
            {'obj': obj1, 'frag': 7, 'durable': False},
            {'obj': obj2, 'frag': 7, 'durable': False},
            {'obj': obj3, 'frag': 7},
            {'obj': obj1, 'frag': 8, 'durable': False},
            {'obj': obj2, 'frag': 8, 'durable': False},
            {'obj': obj3, 'frag': 8, 'durable': False},
            {'obj': obj4, 'frag': 8, 'durable': False},
        ]

        fake_response = self._fake_ec_node_response(node_frags)

        req = swob.Request.blank('/v1/a/c/o')
        with capture_http_requests(fake_response) as log:
            resp = req.get_response(self.app)

        self.assertEqual(resp.status_int, 503)

        closed_conn = defaultdict(set)
        collected_etags = set()
        collected_status = set()
        for conn in log:
            etag = conn.resp.headers['X-Object-Sysmeta-Ec-Etag']
            collected_etags.add(etag)
            collected_status.add(conn.resp.status)
            closed_conn[etag].add(conn.closed)

        # default node_iter will exhaust at 2 * replicas
        self.assertEqual(len(log), 2 * self.replicas())
        self.assertEqual(
            {obj1['etag'], obj2['etag'], obj3['etag'], obj4['etag']},
            collected_etags)
        self.assertEqual({200}, collected_status)
        self.assertEqual({
            obj1['etag']: {True},
            obj2['etag']: {True},
            obj3['etag']: {True},
            obj4['etag']: {True},
        }, closed_conn)

    def test_GET_with_mixed_durable_frags_and_no_quorum_will_503(self):
        # all nodes have a frag but there is no one set that reaches quorum,
        # and since at least one is marked durable we *should* be able to
        # reconstruct, so proxy will 503
        obj1 = self._make_ec_object_stub(pattern='obj1')
        obj2 = self._make_ec_object_stub(pattern='obj2')
        obj3 = self._make_ec_object_stub(pattern='obj3')
        obj4 = self._make_ec_object_stub(pattern='obj4')

        node_frags = [
            {'obj': obj1, 'frag': 0},
            {'obj': obj2, 'frag': 0},
            {'obj': obj3, 'frag': 0},
            {'obj': obj1, 'frag': 1},
            {'obj': obj2, 'frag': 1},
            {'obj': obj3, 'frag': 1},
            {'obj': obj1, 'frag': 2},
            {'obj': obj2, 'frag': 2},
            {'obj': obj3, 'frag': 2},
            {'obj': obj1, 'frag': 3},
            {'obj': obj2, 'frag': 3},
            {'obj': obj3, 'frag': 3},
            {'obj': obj1, 'frag': 4},
            {'obj': obj2, 'frag': 4},
            {'obj': obj3, 'frag': 4},
            {'obj': obj1, 'frag': 5},
            {'obj': obj2, 'frag': 5},
            {'obj': obj3, 'frag': 5},
            {'obj': obj1, 'frag': 6},
            {'obj': obj2, 'frag': 6},
            {'obj': obj3, 'frag': 6},
            {'obj': obj1, 'frag': 7},
            {'obj': obj2, 'frag': 7},
            {'obj': obj3, 'frag': 7},
            {'obj': obj1, 'frag': 8},
            {'obj': obj2, 'frag': 8},
            {'obj': obj3, 'frag': 8},
            {'obj': obj4, 'frag': 8},
        ]

        fake_response = self._fake_ec_node_response(node_frags)

        req = swob.Request.blank('/v1/a/c/o')
        with capture_http_requests(fake_response) as log:
            resp = req.get_response(self.app)

        self.assertEqual(resp.status_int, 503)

        for conn in log:
            etag = conn.resp.headers.get('X-Object-Sysmeta-Ec-Etag')

        collected_etags = set()
        collected_status = set()
        closed_conn = defaultdict(set)
        for conn in log:
            etag = conn.resp.headers['X-Object-Sysmeta-Ec-Etag']
            collected_etags.add(etag)
            collected_status.add(conn.resp.status)
            closed_conn[etag].add(conn.closed)

        # default node_iter will exhaust at 2 * replicas
        self.assertEqual(len(log), 2 * self.replicas())
        self.assertEqual(
            {obj1['etag'], obj2['etag'], obj3['etag'], obj4['etag']},
            collected_etags)
        self.assertEqual({200}, collected_status)
        self.assertEqual({
            obj1['etag']: {True},
            obj2['etag']: {True},
            obj3['etag']: {True},
            obj4['etag']: {True},
        }, closed_conn)

    def test_GET_with_quorum_durable_files(self):
        # verify that only (ec_nparity + 1) nodes need to be durable for a GET
        # to be completed with ec_ndata requests.
        obj1 = self._make_ec_object_stub()

        node_frags = [
            {'obj': obj1, 'frag': 0, 'durable': True},  # durable
            {'obj': obj1, 'frag': 1, 'durable': True},  # durable
            {'obj': obj1, 'frag': 2, 'durable': True},  # durable
            {'obj': obj1, 'frag': 3, 'durable': True},  # durable
            {'obj': obj1, 'frag': 4, 'durable': True},  # durable
            {'obj': obj1, 'frag': 5, 'durable': False},
            {'obj': obj1, 'frag': 6, 'durable': False},
            {'obj': obj1, 'frag': 7, 'durable': False},
            {'obj': obj1, 'frag': 8, 'durable': False},
            {'obj': obj1, 'frag': 9, 'durable': False},
            {'obj': obj1, 'frag': 10, 'durable': False},  # parity
            {'obj': obj1, 'frag': 11, 'durable': False},  # parity
            {'obj': obj1, 'frag': 12, 'durable': False},  # parity
            {'obj': obj1, 'frag': 13, 'durable': False},  # parity
        ] + [[]] * self.replicas()  # handoffs all 404

        fake_response = self._fake_ec_node_response(list(node_frags))

        req = swob.Request.blank('/v1/a/c/o')
        with capture_http_requests(fake_response) as log:
            resp = req.get_response(self.app)

        self.assertEqual(resp.status_int, 200)
        self.assertEqual(resp.headers['etag'], obj1['etag'])
        self.assertEqual(md5(
            resp.body, usedforsecurity=False).hexdigest(), obj1['etag'])

        self.assertGreaterEqual(len(log), self.policy.ec_ndata)
        collected_durables = []
        for conn in log:
            if not conn.resp.headers.get('X-Backend-Data-Timestamp'):
                continue
            if (conn.resp.headers.get('X-Backend-Durable-Timestamp')
                    == conn.resp.headers.get('X-Backend-Data-Timestamp')):
                collected_durables.append(conn)
        # because nodes are shuffled we can't be sure how many durables are
        # returned but it must be at least 1 and cannot exceed 5
        self.assertLessEqual(len(collected_durables), 5)
        self.assertGreaterEqual(len(collected_durables), 1)

    def test_GET_with_single_durable_file(self):
        # verify that a single durable is sufficient for a GET
        # to be completed with ec_ndata requests.
        obj1 = self._make_ec_object_stub()

        node_frags = [
            {'obj': obj1, 'frag': 0, 'durable': True},  # durable
            {'obj': obj1, 'frag': 1, 'durable': False},
            {'obj': obj1, 'frag': 2, 'durable': False},
            {'obj': obj1, 'frag': 3, 'durable': False},
            {'obj': obj1, 'frag': 4, 'durable': False},
            {'obj': obj1, 'frag': 5, 'durable': False},
            {'obj': obj1, 'frag': 6, 'durable': False},
            {'obj': obj1, 'frag': 7, 'durable': False},
            {'obj': obj1, 'frag': 8, 'durable': False},
            {'obj': obj1, 'frag': 9, 'durable': False},
            {'obj': obj1, 'frag': 10, 'durable': False},  # parity
            {'obj': obj1, 'frag': 11, 'durable': False},  # parity
            {'obj': obj1, 'frag': 12, 'durable': False},  # parity
            {'obj': obj1, 'frag': 13, 'durable': False},  # parity
        ] + [[]] * self.replicas()  # handoffs all 404

        fake_response = self._fake_ec_node_response(list(node_frags))

        req = swob.Request.blank('/v1/a/c/o')
        with capture_http_requests(fake_response) as log:
            resp = req.get_response(self.app)

        self.assertEqual(resp.status_int, 200)
        self.assertEqual(resp.headers['etag'], obj1['etag'])
        self.assertEqual(md5(
            resp.body, usedforsecurity=False).hexdigest(), obj1['etag'])

        collected_durables = []
        for conn in log:
            if not conn.resp.headers.get('X-Backend-Data-Timestamp'):
                continue
            if (conn.resp.headers.get('X-Backend-Durable-Timestamp')
                    == conn.resp.headers.get('X-Backend-Data-Timestamp')):
                collected_durables.append(conn)
        # because nodes are shuffled we can't be sure how many non-durables
        # are returned before the durable, but we do expect a single durable
        self.assertEqual(1, len(collected_durables))

    def test_GET_with_no_durable_files(self):
        # verify that at least one durable is necessary for a successful GET
        obj1 = self._make_ec_object_stub()
        node_frags = [
            {'obj': obj1, 'frag': 0, 'durable': False},
            {'obj': obj1, 'frag': 1, 'durable': False},
            {'obj': obj1, 'frag': 2, 'durable': False},
            {'obj': obj1, 'frag': 3, 'durable': False},
            {'obj': obj1, 'frag': 4, 'durable': False},
            {'obj': obj1, 'frag': 5, 'durable': False},
            {'obj': obj1, 'frag': 6, 'durable': False},
            {'obj': obj1, 'frag': 7, 'durable': False},
            {'obj': obj1, 'frag': 8, 'durable': False},
            {'obj': obj1, 'frag': 9, 'durable': False},
            {'obj': obj1, 'frag': 10, 'durable': False},  # parity
            {'obj': obj1, 'frag': 11, 'durable': False},  # parity
            {'obj': obj1, 'frag': 12, 'durable': False},  # parity
            {'obj': obj1, 'frag': 13, 'durable': False},  # parity
        ] + [[]] * self.replicas()  # handoffs

        fake_response = self._fake_ec_node_response(list(node_frags))

        req = swob.Request.blank('/v1/a/c/o')
        with capture_http_requests(fake_response) as log:
            resp = req.get_response(self.app)

        self.assertEqual(resp.status_int, 404)
        # all 28 nodes tried with an optimistic get, none are durable and none
        # report having a durable timestamp
        self.assertEqual(28, len(log))
        self.assertEqual([], self.app.logger.get_lines_for_level('error'))

    def test_GET_nondurable_when_node_iter_runs_out_of_nodes(self):
        policy_opts = self.app.get_policy_options(self.policy)
        policy_opts.concurrent_gets = True
        policy_opts.concurrent_ec_extra_requests = 1
        policy_opts.concurrency_timeout = 0.1

        obj1 = self._make_ec_object_stub(pattern='obj1')
        node_frags = [
            {'obj': obj1, 'frag': i, 'durable': False}
            for i in range(self.policy.ec_ndata + 1)
        ]
        fake_response = self._fake_ec_node_response(node_frags)
        # limit remaining nodes
        obj_ring = self.app.get_object_ring(int(self.policy))
        part, nodes = obj_ring.get_nodes('a', 'c', 'o')
        nodes.extend(list(obj_ring.get_more_nodes(part)))
        for dev in nodes[self.policy.ec_ndata + 1:]:
            self.app.error_limiter.limit(dev)

        req = swob.Request.blank('/v1/a/c/o')
        with capture_http_requests(fake_response) as log:
            resp = req.get_response(self.app)

        # non-durable responds 404
        self.assertEqual(resp.status_int, 404)
        self.assertEqual(len(log), self.policy.ec_ndata + 1)
        self.assertEqual([], self.app.logger.get_lines_for_level('error'))

    def test_GET_with_missing_durable_files_and_mixed_etags(self):
        obj1 = self._make_ec_object_stub(pattern='obj1')
        obj2 = self._make_ec_object_stub(pattern='obj2')

        # non-quorate durables for another object won't stop us finding the
        # quorate object
        node_frags = [
            # ec_ndata - 1 frags of obj2 are available and durable
            {'obj': obj2, 'frag': 0, 'durable': True},
            {'obj': obj2, 'frag': 1, 'durable': True},
            {'obj': obj2, 'frag': 2, 'durable': True},
            {'obj': obj2, 'frag': 3, 'durable': True},
            {'obj': obj2, 'frag': 4, 'durable': True},
            {'obj': obj2, 'frag': 5, 'durable': True},
            {'obj': obj2, 'frag': 6, 'durable': True},
            {'obj': obj2, 'frag': 7, 'durable': True},
            {'obj': obj2, 'frag': 8, 'durable': True},
            # ec_ndata frags of obj1 are available and one is durable
            {'obj': obj1, 'frag': 0, 'durable': False},
            {'obj': obj1, 'frag': 1, 'durable': False},
            {'obj': obj1, 'frag': 2, 'durable': False},
            {'obj': obj1, 'frag': 3, 'durable': False},
            {'obj': obj1, 'frag': 4, 'durable': False},
            {'obj': obj1, 'frag': 5, 'durable': False},
            {'obj': obj1, 'frag': 6, 'durable': False},
            {'obj': obj1, 'frag': 7, 'durable': False},
            {'obj': obj1, 'frag': 8, 'durable': False},
            {'obj': obj1, 'frag': 9, 'durable': True},
        ]

        fake_response = self._fake_ec_node_response(list(node_frags))

        req = swob.Request.blank('/v1/a/c/o')
        with capture_http_requests(fake_response) as log:
            resp = req.get_response(self.app)

        closed_conn = defaultdict(set)
        for conn in log:
            etag = conn.resp.headers.get('X-Object-Sysmeta-Ec-Etag')
            closed_conn[etag].add(conn.closed)
        self.assertEqual({
            obj1['etag']: {False},
            obj2['etag']: {True},
        }, closed_conn)

        self.assertEqual(resp.status_int, 200)
        self.assertEqual(resp.headers['etag'], obj1['etag'])
        self.assertEqual(md5(
            resp.body, usedforsecurity=False).hexdigest(), obj1['etag'])

        # Quorum of non-durables for a different object won't
        # prevent us hunting down the durable object
        node_frags = [
            # primaries
            {'obj': obj2, 'frag': 0, 'durable': False},
            {'obj': obj2, 'frag': 1, 'durable': False},
            {'obj': obj2, 'frag': 2, 'durable': False},
            {'obj': obj2, 'frag': 3, 'durable': False},
            {'obj': obj2, 'frag': 4, 'durable': False},
            {'obj': obj2, 'frag': 5, 'durable': False},
            {'obj': obj2, 'frag': 6, 'durable': False},
            {'obj': obj2, 'frag': 7, 'durable': False},
            {'obj': obj2, 'frag': 8, 'durable': False},
            {'obj': obj2, 'frag': 9, 'durable': False},
            {'obj': obj2, 'frag': 10, 'durable': False},
            {'obj': obj2, 'frag': 11, 'durable': False},
            {'obj': obj2, 'frag': 12, 'durable': False},
            {'obj': obj2, 'frag': 13, 'durable': False},
            # handoffs
            {'obj': obj1, 'frag': 0, 'durable': False},
            {'obj': obj1, 'frag': 1, 'durable': False},
            {'obj': obj1, 'frag': 2, 'durable': False},
            {'obj': obj1, 'frag': 3, 'durable': False},
            {'obj': obj1, 'frag': 4, 'durable': False},
            {'obj': obj1, 'frag': 5, 'durable': False},
            {'obj': obj1, 'frag': 6, 'durable': False},
            {'obj': obj1, 'frag': 7, 'durable': False},
            {'obj': obj1, 'frag': 8, 'durable': False},
            {'obj': obj1, 'frag': 9, 'durable': False},
            {'obj': obj1, 'frag': 10, 'durable': False},  # parity
            {'obj': obj1, 'frag': 11, 'durable': False},  # parity
            {'obj': obj1, 'frag': 12, 'durable': False},  # parity
            {'obj': obj1, 'frag': 13, 'durable': True},  # parity
        ]

        fake_response = self._fake_ec_node_response(list(node_frags))

        req = swob.Request.blank('/v1/a/c/o')
        with capture_http_requests(fake_response):
            resp = req.get_response(self.app)

        self.assertEqual(resp.status_int, 200)
        self.assertEqual(resp.headers['etag'], obj1['etag'])
        self.assertEqual(md5(
            resp.body, usedforsecurity=False).hexdigest(), obj1['etag'])

    def test_GET_with_missing_durables_and_older_durables(self):
        # scenario: non-durable frags of newer obj1 obscure all durable frags
        # of older obj2, so first 14 requests result in a non-durable set.
        # At that point (or before) the proxy knows that a durable set of
        # frags for obj2 exists so will fetch them, requiring another 10
        # directed requests.
        obj2 = self._make_ec_object_stub(pattern='obj2', timestamp=self.ts())
        obj1 = self._make_ec_object_stub(pattern='obj1', timestamp=self.ts())

        node_frags = [
            [{'obj': obj1, 'frag': 0, 'durable': False}],  # obj2 missing
            [{'obj': obj1, 'frag': 1, 'durable': False},
             {'obj': obj2, 'frag': 1, 'durable': True}],
            [{'obj': obj1, 'frag': 2, 'durable': False}],  # obj2 missing
            [{'obj': obj1, 'frag': 3, 'durable': False},
             {'obj': obj2, 'frag': 3, 'durable': True}],
            [{'obj': obj1, 'frag': 4, 'durable': False},
             {'obj': obj2, 'frag': 4, 'durable': True}],
            [{'obj': obj1, 'frag': 5, 'durable': False},
             {'obj': obj2, 'frag': 5, 'durable': True}],
            [{'obj': obj1, 'frag': 6, 'durable': False},
             {'obj': obj2, 'frag': 6, 'durable': True}],
            [{'obj': obj1, 'frag': 7, 'durable': False},
             {'obj': obj2, 'frag': 7, 'durable': True}],
            [{'obj': obj1, 'frag': 8, 'durable': False},
             {'obj': obj2, 'frag': 8, 'durable': True}],
            [{'obj': obj1, 'frag': 9, 'durable': False}],  # obj2 missing
            [{'obj': obj1, 'frag': 10, 'durable': False},
             {'obj': obj2, 'frag': 10, 'durable': True}],
            [{'obj': obj1, 'frag': 11, 'durable': False},
             {'obj': obj2, 'frag': 11, 'durable': True}],
            [{'obj': obj1, 'frag': 12, 'durable': False}],  # obj2 missing
            [{'obj': obj1, 'frag': 13, 'durable': False},
             {'obj': obj2, 'frag': 13, 'durable': True}],
        ]

        fake_response = self._fake_ec_node_response(list(node_frags))

        req = swob.Request.blank('/v1/a/c/o')
        with capture_http_requests(fake_response) as log:
            resp = req.get_response(self.app)

        closed_conn = defaultdict(set)
        for conn in log:
            etag = conn.resp.headers.get('X-Object-Sysmeta-Ec-Etag')
            closed_conn[etag].add(conn.closed)
        self.assertEqual({
            obj1['etag']: {True},
            obj2['etag']: {False},
        }, closed_conn)

        self.assertEqual(resp.status_int, 200)
        self.assertEqual(resp.headers['etag'], obj2['etag'])
        self.assertEqual(md5(
            resp.body, usedforsecurity=False).hexdigest(), obj2['etag'])
        # max: proxy will GET all non-durable obj1 frags and then 10 obj frags
        self.assertLessEqual(len(log), self.replicas() + self.policy.ec_ndata)
        # min: proxy will GET 10 non-durable obj1 frags and then 10 obj frags
        self.assertGreaterEqual(len(log), 2 * self.policy.ec_ndata)

    def test_GET_with_missing_durables_and_older_obscured_durables(self):
        # scenario: obj3 has 14 frags but only 2 are durable and these are
        # obscured by two non-durable frags of obj1. There is also a single
        # non-durable frag of obj2. The proxy will need to do at least 10
        # GETs to see all the obj3 frags plus 1 more to GET a durable frag.
        # The proxy may also do one more GET if the obj2 frag is found.
        # i.e. 10 + 1 durable for obj3, 2 for obj1 and 1 more if obj2 found
        obj2 = self._make_ec_object_stub(pattern='obj2', timestamp=self.ts())
        obj3 = self._make_ec_object_stub(pattern='obj3', timestamp=self.ts())
        obj1 = self._make_ec_object_stub(pattern='obj1', timestamp=self.ts())

        node_frags = [
            [{'obj': obj1, 'frag': 0, 'durable': False},  # obj1 frag
             {'obj': obj3, 'frag': 0, 'durable': True}],
            [{'obj': obj1, 'frag': 1, 'durable': False},  # obj1 frag
             {'obj': obj3, 'frag': 1, 'durable': True}],
            [{'obj': obj2, 'frag': 2, 'durable': False},  # obj2 frag
             {'obj': obj3, 'frag': 2, 'durable': False}],
            [{'obj': obj3, 'frag': 3, 'durable': False}],
            [{'obj': obj3, 'frag': 4, 'durable': False}],
            [{'obj': obj3, 'frag': 5, 'durable': False}],
            [{'obj': obj3, 'frag': 6, 'durable': False}],
            [{'obj': obj3, 'frag': 7, 'durable': False}],
            [{'obj': obj3, 'frag': 8, 'durable': False}],
            [{'obj': obj3, 'frag': 9, 'durable': False}],
            [{'obj': obj3, 'frag': 10, 'durable': False}],
            [{'obj': obj3, 'frag': 11, 'durable': False}],
            [{'obj': obj3, 'frag': 12, 'durable': False}],
            [{'obj': obj3, 'frag': 13, 'durable': False}],
        ] + [[]] * self.replicas()  # handoffs 404

        fake_response = self._fake_ec_node_response(list(node_frags))

        req = swob.Request.blank('/v1/a/c/o')
        with capture_http_requests(fake_response) as log:
            resp = req.get_response(self.app)

        self.assertEqual(resp.status_int, 200)
        self.assertEqual(resp.headers['etag'], obj3['etag'])
        self.assertEqual(md5(
            resp.body, usedforsecurity=False).hexdigest(), obj3['etag'])
        self.assertGreaterEqual(len(log), self.policy.ec_ndata + 1)
        self.assertLessEqual(len(log), (self.policy.ec_ndata * 2) + 1)

    def test_GET_with_missing_durables_and_older_non_durables(self):
        # scenario: non-durable frags of newer obj1 obscure all frags
        # of older obj2, so first 28 requests result in a non-durable set.
        # There are only 10 frags for obj2 and one is not durable.
        obj2 = self._make_ec_object_stub(pattern='obj2', timestamp=self.ts())
        obj1 = self._make_ec_object_stub(pattern='obj1', timestamp=self.ts())

        node_frags = [
            [{'obj': obj1, 'frag': 0, 'durable': False}],  # obj2 missing
            [{'obj': obj1, 'frag': 1, 'durable': False},
             {'obj': obj2, 'frag': 1, 'durable': False}],  # obj2 non-durable
            [{'obj': obj1, 'frag': 2, 'durable': False}],  # obj2 missing
            [{'obj': obj1, 'frag': 3, 'durable': False},
             {'obj': obj2, 'frag': 3, 'durable': True}],
            [{'obj': obj1, 'frag': 4, 'durable': False},
             {'obj': obj2, 'frag': 4, 'durable': True}],
            [{'obj': obj1, 'frag': 5, 'durable': False},
             {'obj': obj2, 'frag': 5, 'durable': True}],
            [{'obj': obj1, 'frag': 6, 'durable': False},
             {'obj': obj2, 'frag': 6, 'durable': True}],
            [{'obj': obj1, 'frag': 7, 'durable': False},
             {'obj': obj2, 'frag': 7, 'durable': True}],
            [{'obj': obj1, 'frag': 8, 'durable': False},
             {'obj': obj2, 'frag': 8, 'durable': True}],
            [{'obj': obj1, 'frag': 9, 'durable': False}],  # obj2 missing
            [{'obj': obj1, 'frag': 10, 'durable': False},
             {'obj': obj2, 'frag': 10, 'durable': True}],
            [{'obj': obj1, 'frag': 11, 'durable': False},
             {'obj': obj2, 'frag': 11, 'durable': True}],
            [{'obj': obj1, 'frag': 12, 'durable': False}],  # obj2 missing
            [{'obj': obj1, 'frag': 13, 'durable': False},
             {'obj': obj2, 'frag': 13, 'durable': True}],
            [],                                             # 1 empty primary
        ]

        fake_response = self._fake_ec_node_response(list(node_frags))

        req = swob.Request.blank('/v1/a/c/o')
        with capture_http_requests(fake_response) as log:
            resp = req.get_response(self.app)

        self.assertEqual(resp.status_int, 200)
        self.assertEqual(resp.headers['etag'], obj2['etag'])
        self.assertEqual(md5(
            resp.body, usedforsecurity=False).hexdigest(), obj2['etag'])
        # max: proxy will GET all non-durable obj1 frags and then 10 obj2 frags
        self.assertLessEqual(len(log), self.replicas() + self.policy.ec_ndata)
        # min: proxy will GET 10 non-durable obj1 frags and then 10 obj2 frags
        self.assertGreaterEqual(len(log), 2 * self.policy.ec_ndata)

    def test_GET_with_mixed_etags_at_same_timestamp(self):
        # this scenario should never occur but if there are somehow
        # fragments for different content at the same timestamp then the
        # object controller should handle it gracefully
        ts = self.ts()  # force equal timestamps for two objects
        obj1 = self._make_ec_object_stub(timestamp=ts, pattern='obj1')
        obj2 = self._make_ec_object_stub(timestamp=ts, pattern='obj2')
        self.assertNotEqual(obj1['etag'], obj2['etag'])  # sanity

        node_frags = [
            # 7 frags of obj2 are available and durable
            {'obj': obj2, 'frag': 0, 'durable': True},
            {'obj': obj2, 'frag': 1, 'durable': True},
            {'obj': obj2, 'frag': 2, 'durable': True},
            {'obj': obj2, 'frag': 3, 'durable': True},
            {'obj': obj2, 'frag': 4, 'durable': True},
            {'obj': obj2, 'frag': 5, 'durable': True},
            {'obj': obj2, 'frag': 6, 'durable': True},
            # 7 frags of obj1 are available and durable
            {'obj': obj1, 'frag': 7, 'durable': True},
            {'obj': obj1, 'frag': 8, 'durable': True},
            {'obj': obj1, 'frag': 9, 'durable': True},
            {'obj': obj1, 'frag': 10, 'durable': True},
            {'obj': obj1, 'frag': 11, 'durable': True},
            {'obj': obj1, 'frag': 12, 'durable': True},
            {'obj': obj1, 'frag': 13, 'durable': True},
        ] + [[]] * self.replicas()  # handoffs

        fake_response = self._fake_ec_node_response(list(node_frags))

        req = swob.Request.blank('/v1/a/c/o')
        with capture_http_requests(fake_response) as log:
            resp = req.get_response(self.app)
        # read body to provoke any EC decode errors
        self.assertTrue(resp.body)

        self.assertEqual(resp.status_int, 503)
        self.assertEqual(len(log), self.replicas() * 2)
        collected_etags = set()
        for conn in log:
            etag = conn.resp.headers['X-Object-Sysmeta-Ec-Etag']
            collected_etags.add(etag)  # will be None from handoffs
        self.assertEqual({obj1['etag'], obj2['etag'], None}, collected_etags)
        log_lines = self.app.logger.get_lines_for_level('error')
        self.assertEqual(log_lines,
                         ['Problem with fragment response: ETag mismatch'] * 7
                         + ['Object returning 503 for []'])
        # Note the empty list above -- that log line comes out of
        # best_response but we've already thrown out the "good" responses :-/

    def test_GET_mixed_success_with_range(self):
        fragment_size = self.policy.fragment_size

        ec_stub = self._make_ec_object_stub()
        frag_archives = ec_stub['frags']
        frag_archive_size = len(ec_stub['frags'][0])

        headers = {
            'Content-Type': 'text/plain',
            'Content-Length': fragment_size,
            'Content-Range': 'bytes 0-%s/%s' % (fragment_size - 1,
                                                frag_archive_size),
            'X-Object-Sysmeta-Ec-Content-Length': len(ec_stub['body']),
            'X-Object-Sysmeta-Ec-Etag': ec_stub['etag'],
            'X-Timestamp': Timestamp(self.ts()).normal,
        }
        responses = [
            StubResponse(206, frag_archives[0][:fragment_size], headers, 0),
            StubResponse(206, frag_archives[1][:fragment_size], headers, 1),
            StubResponse(206, frag_archives[2][:fragment_size], headers, 2),
            StubResponse(206, frag_archives[3][:fragment_size], headers, 3),
            StubResponse(206, frag_archives[4][:fragment_size], headers, 4),
            # data nodes with old frag
            StubResponse(416, frag_index=5),
            StubResponse(416, frag_index=6),
            StubResponse(206, frag_archives[7][:fragment_size], headers, 7),
            StubResponse(206, frag_archives[8][:fragment_size], headers, 8),
            StubResponse(206, frag_archives[9][:fragment_size], headers, 9),
            # hopefully we ask for two more
            StubResponse(206, frag_archives[10][:fragment_size], headers, 10),
            StubResponse(206, frag_archives[11][:fragment_size], headers, 11),
        ]

        def get_response(req):
            return responses.pop(0) if responses else StubResponse(404)

        req = swob.Request.blank('/v1/a/c/o', headers={'Range': 'bytes=0-3'})
        with capture_http_requests(get_response) as log:
            resp = req.get_response(self.app)

        self.assertEqual(resp.status_int, 206)
        self.assertEqual(resp.body, b'test')
        self.assertEqual(len(log), self.policy.ec_ndata + 2)

        # verify that even when last responses to be collected are 416's
        # the shortfall of 2xx responses still triggers extra spawned requests
        responses = [
            StubResponse(206, frag_archives[0][:fragment_size], headers, 0),
            StubResponse(206, frag_archives[1][:fragment_size], headers, 1),
            StubResponse(206, frag_archives[2][:fragment_size], headers, 2),
            StubResponse(206, frag_archives[3][:fragment_size], headers, 3),
            StubResponse(206, frag_archives[4][:fragment_size], headers, 4),
            StubResponse(206, frag_archives[7][:fragment_size], headers, 7),
            StubResponse(206, frag_archives[8][:fragment_size], headers, 8),
            StubResponse(206, frag_archives[9][:fragment_size], headers, 9),
            StubResponse(206, frag_archives[10][:fragment_size], headers, 10),
            # data nodes with old frag
            StubResponse(416, frag_index=5),
            # hopefully we ask for one more
            StubResponse(416, frag_index=6),
            # and hopefully we ask for another
            StubResponse(206, frag_archives[11][:fragment_size], headers, 11),
        ]

        req = swob.Request.blank('/v1/a/c/o', headers={'Range': 'bytes=0-3'})
        with capture_http_requests(get_response) as log:
            resp = req.get_response(self.app)

        self.assertEqual(resp.status_int, 206)
        self.assertEqual(resp.body, b'test')
        self.assertEqual(len(log), self.policy.ec_ndata + 2)

    def test_GET_with_range_unsatisfiable_mixed_success(self):
        responses = [
            StubResponse(416, frag_index=0),
            StubResponse(416, frag_index=1),
            StubResponse(416, frag_index=2),
            StubResponse(416, frag_index=3),
            StubResponse(416, frag_index=4),
            StubResponse(416, frag_index=5),
            StubResponse(416, frag_index=6),
            # sneak a couple bogus extra responses
            StubResponse(404),
            StubResponse(206, frag_index=8),
            # and then just "enough" more 416's
            StubResponse(416, frag_index=9),
            StubResponse(416, frag_index=10),
            StubResponse(416, frag_index=11),
        ]

        def get_response(req):
            return responses.pop(0) if responses else StubResponse(404)

        req = swob.Request.blank('/v1/a/c/o', headers={
            'Range': 'bytes=%s-' % 100000000000000})
        with capture_http_requests(get_response) as log:
            resp = req.get_response(self.app)

        self.assertEqual(resp.status_int, 416)
        # we're going to engage ndata primaries, plus the bogus extra
        # self.assertEqual(len(log), self.policy.ec_ndata + 2)
        self.assertEqual([c.resp.status for c in log],
                         ([416] * 7) + [404, 206] + ([416] * 3))

    def test_GET_with_missing_and_range_unsatisifiable(self):
        responses = [  # not quite ec_ndata frags on primaries
            StubResponse(416, frag_index=0),
            StubResponse(416, frag_index=1),
            StubResponse(416, frag_index=2),
            StubResponse(416, frag_index=3),
            StubResponse(416, frag_index=4),
            StubResponse(416, frag_index=5),
            StubResponse(416, frag_index=6),
            StubResponse(416, frag_index=7),
            StubResponse(416, frag_index=8),
        ]

        def get_response(req):
            return responses.pop(0) if responses else StubResponse(404)

        req = swob.Request.blank('/v1/a/c/o', headers={
            'Range': 'bytes=%s-' % 100000000000000})
        with capture_http_requests(get_response) as log:
            resp = req.get_response(self.app)

        # TODO: does 416 make sense without a quorum, or should this be a 404?
        # a non-range GET of same object would return 404
        self.assertEqual(resp.status_int, 416)
        self.assertEqual(len(log), 2 * self.replicas())

    @patch_policies(
        [ECStoragePolicy(0, name='ec', is_default=True,
                         ec_type=DEFAULT_TEST_EC_TYPE, ec_ndata=4,
                         ec_nparity=4, ec_segment_size=4096)],
        fake_ring_args=[{'replicas': 8}]
    )
    def test_GET_ndata_equals_nparity_with_missing_and_errors(self):
        # when ec_ndata == ec_nparity it is possible for the shortfall of a bad
        # bucket (412's) to equal ec_ndata; verify that the 412 bucket is still
        # chosen ahead of the initial 'dummy' bad bucket
        POLICIES.default.object_ring.max_more_nodes = 8
        responses = [
            StubResponse(412, frag_index=0),
            StubResponse(412, frag_index=1),
        ]

        def get_response(req):
            return responses.pop(0) if responses else StubResponse(404)

        req = swob.Request.blank('/v1/a/c/o', headers={
            'Range': 'bytes=%s-' % 100000000000000})
        with capture_http_requests(get_response) as log:
            resp = req.get_response(self.app)

        self.assertEqual(resp.status_int, 412)
        self.assertEqual(len(log), 2 * 8)

    def test_GET_with_multirange(self):
        self.app.object_chunk_size = 256
        test_body = b'test' * self.policy.ec_segment_size
        ec_stub = make_ec_object_stub(test_body, self.policy, None)
        frag_archives = ec_stub['frags']
        self.assertEqual(len(frag_archives[0]), 1960)
        boundary = b'81eb9c110b32ced5fe'

        def make_mime_body(frag_archive):
            return b'\r\n'.join([
                b'--' + boundary,
                b'Content-Type: application/octet-stream',
                b'Content-Range: bytes 0-489/1960',
                b'',
                frag_archive[0:490],
                b'--' + boundary,
                b'Content-Type: application/octet-stream',
                b'Content-Range: bytes 1470-1959/1960',
                b'',
                frag_archive[1470:],
                b'--' + boundary + b'--',
            ])

        obj_resp_bodies = [make_mime_body(fa) for fa
                           in ec_stub['frags'][:self.policy.ec_ndata]]

        headers = {
            'Content-Type': b'multipart/byteranges;boundary=' + boundary,
            'Content-Length': len(obj_resp_bodies[0]),
            'X-Object-Sysmeta-Ec-Content-Length': len(ec_stub['body']),
            'X-Object-Sysmeta-Ec-Etag': ec_stub['etag'],
            'X-Timestamp': Timestamp(self.ts()).normal,
        }

        responses = [
            StubResponse(206, body, headers, i)
            for i, body in enumerate(obj_resp_bodies)
        ]

        def get_response(req):
            # there's some math going on here I don't quite understand, the
            # fragment_size is 490 and there's like 4 of them because ec_body
            # is 'test' * segment_size
            self.assertEqual(req['headers']['Range'], 'bytes=0-489,1470-1959')
            return responses.pop(0) if responses else StubResponse(404)

        req = swob.Request.blank('/v1/a/c/o', headers={
            'Range': 'bytes=1000-2000,14000-15000'})
        with capture_http_requests(get_response) as log:
            resp = req.get_response(self.app)
        self.assertEqual(resp.status_int, 206)
        self.assertEqual(len(log), self.policy.ec_ndata)
        resp_boundary = resp.headers['content-type'].rsplit('=', 1)[1].encode()
        expected = b'\r\n'.join([
            b'--' + resp_boundary,
            b'Content-Type: application/octet-stream',
            b'Content-Range: bytes 1000-2000/16384',
            b'',
            ec_stub['body'][1000:2001],
            b'--' + resp_boundary,
            b'Content-Type: application/octet-stream',
            b'Content-Range: bytes 14000-15000/16384',
            b'',
            ec_stub['body'][14000:15001],
            b'--' + resp_boundary + b'--',
        ])
        self.assertEqual(resp.body, expected)

    def test_GET_with_multirange_slow_body(self):
        self.app.object_chunk_size = 256
        self.app.recoverable_node_timeout = 0.01
        test_body = b'test' * self.policy.ec_segment_size
        ec_stub = make_ec_object_stub(test_body, self.policy, None)
        frag_archives = ec_stub['frags']
        self.assertEqual(len(frag_archives[0]), 1960)
        boundary = b'81eb9c110b32ced5fe'

        def make_mime_body(frag_archive):
            return b'\r\n'.join([
                b'--' + boundary,
                b'Content-Type: application/octet-stream',
                b'Content-Range: bytes 0-489/1960',
                b'',
                frag_archive[0:490],
                b'--' + boundary,
                b'Content-Type: application/octet-stream',
                b'Content-Range: bytes 1470-1959/1960',
                b'',
                frag_archive[1470:],
                b'--' + boundary + b'--',
            ])

        obj_resp_bodies = [make_mime_body(fa) for fa
                           in ec_stub['frags'][:self.policy.ec_ndata + 1]]

        headers = {
            'Content-Type': b'multipart/byteranges;boundary=' + boundary,
            'Content-Length': len(obj_resp_bodies[0]),
            'X-Object-Sysmeta-Ec-Content-Length': len(ec_stub['body']),
            'X-Object-Sysmeta-Ec-Etag': ec_stub['etag'],
            'X-Timestamp': Timestamp(self.ts()).normal,
        }

        responses = [
            StubResponse(206, body, headers, i,
                         # make the first one slow
                         slowdown=0.1 if i == 0 else None)
            for i, body in enumerate(obj_resp_bodies)
        ]

        def get_response(req):
            # there's some math going on here I don't quite understand, the
            # fragment_size is 490 and there's like 4 of them because ec_body
            # is 'test' * segment_size
            self.assertEqual(req['headers']['Range'], 'bytes=0-489,1470-1959')
            return responses.pop(0) if responses else StubResponse(404)

        req = swob.Request.blank('/v1/a/c/o', headers={
            'Range': 'bytes=1000-2000,14000-15000'})
        with capture_http_requests(get_response) as log:
            resp = req.get_response(self.app)
        self.assertEqual(resp.status_int, 206)
        self.assertEqual(len(log), self.policy.ec_ndata + 1)
        resp_boundary = resp.headers['content-type'].rsplit('=', 1)[1].encode()
        expected = b'\r\n'.join([
            b'--' + resp_boundary,
            b'Content-Type: application/octet-stream',
            b'Content-Range: bytes 1000-2000/16384',
            b'',
            ec_stub['body'][1000:2001],
            b'--' + resp_boundary,
            b'Content-Type: application/octet-stream',
            b'Content-Range: bytes 14000-15000/16384',
            b'',
            ec_stub['body'][14000:15001],
            b'--' + resp_boundary + b'--',
        ])
        self.assertEqual(resp.body, expected)

    def test_GET_with_multirange_unable_to_resume(self):
        self.app.object_chunk_size = 256
        self.app.recoverable_node_timeout = 0.01
        test_body = b'test' * self.policy.ec_segment_size
        ec_stub = make_ec_object_stub(test_body, self.policy, None)
        frag_archives = ec_stub['frags']
        self.assertEqual(len(frag_archives[0]), 1960)
        boundary = b'81eb9c110b32ced5fe'

        def make_mime_body(frag_archive):
            return b'\r\n'.join([
                b'--' + boundary,
                b'Content-Type: application/octet-stream',
                b'Content-Range: bytes 0-489/1960',
                b'',
                frag_archive[0:490],
                b'--' + boundary,
                b'Content-Type: application/octet-stream',
                b'Content-Range: bytes 1470-1959/1960',
                b'',
                frag_archive[1470:],
                b'--' + boundary + b'--',
            ])

        obj_resp_bodies = [make_mime_body(fa) for fa
                           # no extra good responses
                           in ec_stub['frags'][:self.policy.ec_ndata]]

        headers = {
            'Content-Type': b'multipart/byteranges;boundary=' + boundary,
            'Content-Length': len(obj_resp_bodies[0]),
            'X-Object-Sysmeta-Ec-Content-Length': len(ec_stub['body']),
            'X-Object-Sysmeta-Ec-Etag': ec_stub['etag'],
            'X-Timestamp': Timestamp(self.ts()).normal,
        }

        responses = [
            StubResponse(206, body, headers, i,
                         # make the first one slow
                         slowdown=0.1 if i == 0 else None)
            for i, body in enumerate(obj_resp_bodies)
        ]

        def get_response(req):
            # there's some math going on here I don't quite understand, the
            # fragment_size is 490 and there's like 4 of them because ec_body
            # is 'test' * segment_size
            self.assertEqual(req['headers']['Range'], 'bytes=0-489,1470-1959')
            return responses.pop(0) if responses else StubResponse(404)

        req = swob.Request.blank('/v1/a/c/o', headers={
            'Range': 'bytes=1000-2000,14000-15000'})
        with capture_http_requests(get_response) as log:
            resp = req.get_response(self.app)
            # note: the error is raised before the resp_iter is read
            self.assertIn(b'Internal Error', resp.body)
        self.assertEqual(resp.status_int, 500)
        self.assertEqual(len(log), self.policy.ec_n_unique_fragments * 2)
        log_lines = self.app.logger.get_lines_for_level('error')
        self.assertEqual(3, len(log_lines), log_lines)
        self.assertIn('Trying to read next part of EC fragment multi-part GET',
                      log_lines[0])
        self.assertIn('Trying to read during GET: ChunkReadTimeout',
                      log_lines[1])
        # not the most graceful ending
        self.assertIn('Unhandled exception in request: ChunkReadTimeout',
                      log_lines[2])

    def test_GET_with_multirange_unable_to_resume_body_started(self):
        self.app.object_chunk_size = 256
        self.app.recoverable_node_timeout = 0.01
        test_body = b'test' * self.policy.ec_segment_size
        ec_stub = make_ec_object_stub(test_body, self.policy, None)
        frag_archives = ec_stub['frags']
        self.assertEqual(len(frag_archives[0]), 1960)
        boundary = b'81eb9c110b32ced5fe'

        def make_mime_body(frag_archive):
            return b'\r\n'.join([
                b'--' + boundary,
                b'Content-Type: application/octet-stream',
                b'Content-Range: bytes 0-489/1960',
                b'',
                frag_archive[0:490],
                b'--' + boundary,
                b'Content-Type: application/octet-stream',
                b'Content-Range: bytes 1470-1959/1960',
                b'',
                frag_archive[1470:],
                b'--' + boundary + b'--',
            ])

        obj_resp_bodies = [make_mime_body(fa) for fa
                           # no extra good responses
                           in ec_stub['frags'][:self.policy.ec_ndata]]

        headers = {
            'Content-Type': b'multipart/byteranges;boundary=' + boundary,
            'Content-Length': len(obj_resp_bodies[0]),
            'X-Object-Sysmeta-Ec-Content-Length': len(ec_stub['body']),
            'X-Object-Sysmeta-Ec-Etag': ec_stub['etag'],
            'X-Timestamp': Timestamp(self.ts()).normal,
        }

        responses = [
            StubResponse(206, body, headers, i,
                         # make the first one slow
                         slowdown=0.1 if i == 0 else None)
            for i, body in enumerate(obj_resp_bodies)
        ]
        # the first response serves some bytes before slowing down
        responses[0].slowdown_after = 1000

        def get_response(req):
            return responses.pop(0) if responses else StubResponse(404)

        req = swob.Request.blank('/v1/a/c/o', headers={
            'Range': 'bytes=1000-2000,14000-15000'})
        response_chunks = []
        with capture_http_requests(get_response) as log:
            resp = req.get_response(self.app)
            with self.assertRaises(ChunkReadTimeout):
                # note: the error is raised while the resp_iter is read
                for chunk in resp.app_iter:
                    response_chunks.append(chunk)
        boundary = resp.headers['Content-Type'].split('=', 1)[1]
        self.assertEqual(response_chunks, [
            b'\r\n'.join([
                b'--' + boundary.encode('ascii'),
                b'Content-Type: application/octet-stream',
                b'Content-Range: bytes 1000-2000/16384',
                b'',
                b'',
            ]),
            test_body[0:1001],
            b'\r\n',
        ])
        self.assertEqual(resp.status_int, 206)
        self.assertEqual(len(log), self.policy.ec_n_unique_fragments * 2)
        log_lines = self.app.logger.get_lines_for_level('error')
        self.assertEqual(2, len(log_lines), log_lines)
        self.assertIn('Trying to read next part of EC fragment multi-part GET',
                      log_lines[0])
        self.assertIn('Trying to read during GET: ChunkReadTimeout',
                      log_lines[1])

    def test_GET_with_multirange_short_resume_body(self):
        self.app.object_chunk_size = 256
        self.app.recoverable_node_timeout = 0.01
        test_body = b'test' * self.policy.ec_segment_size
        ec_stub = make_ec_object_stub(test_body, self.policy, None)
        frag_archives = ec_stub['frags']
        self.assertEqual(len(frag_archives[0]), 1960)
        boundary = b'81eb9c110b32ced5fe'

        def make_mime_body(frag_archive):
            return b'\r\n'.join([
                b'--' + boundary,
                b'Content-Type: application/octet-stream',
                b'Content-Range: bytes 0-489/1960',
                b'',
                frag_archive[0:490],
                b'--' + boundary,
                b'Content-Type: application/octet-stream',
                b'Content-Range: bytes 1470-1959/1960',
                b'',
                frag_archive[1470:],
                b'--' + boundary + b'--',
            ])

        obj_resp_bodies = [make_mime_body(fa) for fa
                           # no extra good responses
                           in ec_stub['frags'][:self.policy.ec_ndata]]

        headers = {
            'Content-Type': b'multipart/byteranges;boundary=' + boundary,
            'Content-Length': len(obj_resp_bodies[0]),
            'X-Object-Sysmeta-Ec-Content-Length': len(ec_stub['body']),
            'X-Object-Sysmeta-Ec-Etag': ec_stub['etag'],
            'X-Timestamp': Timestamp(self.ts()).normal,
        }

        responses = [
            StubResponse(206, body, headers, i,
                         # make the first one slow
                         slowdown=0.1 if i == 0 else None)
            for i, body in enumerate(obj_resp_bodies)
        ]
        # add a short read response for the resume
        short_body = obj_resp_bodies[0][:512]
        responses.append(StubResponse(206, short_body, headers, 0))

        def get_response(req):
            # there's some math going on here I don't quite understand, the
            # fragment_size is 490 and there's like 4 of them because ec_body
            # is 'test' * segment_size
            self.assertEqual(req['headers']['Range'], 'bytes=0-489,1470-1959')
            return responses.pop(0) if responses else StubResponse(404)

        req = swob.Request.blank('/v1/a/c/o', headers={
            'Range': 'bytes=1000-2000,14000-15000'})
        with capture_http_requests(get_response) as log:
            resp = req.get_response(self.app)
            resp_boundary = resp.headers['content-type'].rsplit(
                '=', 1)[1].encode()
            expected = b'\r\n'.join([
                b'--' + resp_boundary,
                b'Content-Type: application/octet-stream',
                b'Content-Range: bytes 1000-2000/16384',
                b'',
                b'',
                b'--' + resp_boundary + b'--',
            ])
            self.assertEqual(expected, resp.body)
        self.assertEqual(resp.status_int, 206)
        self.assertEqual(len(log), self.policy.ec_n_unique_fragments * 2)
        log_lines = self.app.logger.get_lines_for_level('error')
        self.assertIn("Trying to read next part of EC fragment multi-part "
                      "GET (retrying)", log_lines[0])
        # not the most graceful ending
        self.assertIn("Exception fetching fragments for '/a/c/o'",
                      log_lines[-1])

    def test_GET_with_success_and_507_will_503(self):
        responses = [  # only 9 good nodes
            StubResponse(200),
            StubResponse(200),
            StubResponse(200),
            StubResponse(200),
            StubResponse(200),
            StubResponse(200),
            StubResponse(200),
            StubResponse(200),
            StubResponse(200),
        ]

        def get_response(req):
            # bad disk on all other nodes
            return responses.pop(0) if responses else StubResponse(507)

        req = swob.Request.blank('/v1/a/c/o')
        with capture_http_requests(get_response) as log:
            resp = req.get_response(self.app)

        self.assertEqual(resp.status_int, 503)
        self.assertEqual(len(log), 2 * self.replicas())

    def test_GET_with_success_and_404_will_404(self):
        responses = [  # only 9 good nodes
            StubResponse(200),
            StubResponse(200),
            StubResponse(200),
            StubResponse(200),
            StubResponse(200),
            StubResponse(200),
            StubResponse(200),
            StubResponse(200),
            StubResponse(200),
        ]

        def get_response(req):
            # no frags on other nodes
            return responses.pop(0) if responses else StubResponse(404)

        req = swob.Request.blank('/v1/a/c/o')
        with capture_http_requests(get_response) as log:
            resp = req.get_response(self.app)

        self.assertEqual(resp.status_int, 404)
        self.assertEqual(len(log), 2 * self.replicas())

    def test_ranged_get(self):
        self.app.object_chunk_size = 256
        segment_size = self.policy.ec_segment_size
        frag_size = self.policy.fragment_size
        data = (b'test' * segment_size)[:-492]
        etag = md5(data).hexdigest()
        archives = self._make_ec_archive_bodies(data)
        frag_archive_size = len(archives[0])
        range_size = frag_size * 2
        headers = {
            'Content-Type': 'text/plain',
            'Content-Length': range_size,
            'Content-Range': 'bytes 0-%s/%s' % (range_size - 1,
                                                frag_archive_size),
            'X-Object-Sysmeta-Ec-Content-Length': len(data),
            'X-Object-Sysmeta-Ec-Etag': etag,
            'X-Backend-Timestamp': Timestamp(self.ts()).internal
        }
        responses = [
            StubResponse(206, body[:range_size], headers, i)
            for i, body in enumerate(archives[:self.policy.ec_ndata])
        ]

        obj_req_ranges = set()

        def get_response(req):
            obj_req_ranges.add(req['headers']['Range'])
            return responses.pop(0) if responses else StubResponse(404)

        req = swob.Request.blank('/v1/a/c/o', headers={
            'Range': 'bytes=3000-5000'})
        with capture_http_requests(get_response) as log:
            resp = req.get_response(self.app)
        self.assertEqual(obj_req_ranges, {'bytes=0-%s' % (range_size - 1)})
        self.assertEqual(resp.status_int, 206)
        self.assertEqual(resp.headers['Content-Range'],
                         'bytes 3000-5000/%s' % len(data))
        self.assertEqual(resp.body, data[3000:5001])
        self.assertEqual(len(log), self.policy.ec_ndata)

    def test_ranged_get_with_slow_resp(self):
        self.app.object_chunk_size = 256
        self.app.recoverable_node_timeout = 0.01
        segment_size = self.policy.ec_segment_size
        frag_size = self.policy.fragment_size
        data = (b'test' * segment_size)[:-492]
        etag = md5(data).hexdigest()
        archives = self._make_ec_archive_bodies(data)
        frag_archive_size = len(archives[0])
        range_size = frag_size * 2
        headers = {
            'Content-Type': 'text/plain',
            'Content-Length': range_size,
            'Content-Range': 'bytes 0-%s/%s' % (range_size - 1,
                                                frag_archive_size),
            'X-Object-Sysmeta-Ec-Content-Length': len(data),
            'X-Object-Sysmeta-Ec-Etag': etag,
            'X-Backend-Timestamp': Timestamp(self.ts()).internal
        }
        responses = [
            StubResponse(206, body[:range_size], headers, i,
                         # the first body comes up slow
                         slowdown=0.1 if i == 0 else None)
            for i, body in enumerate(archives[:self.policy.ec_ndata])
        ]
        responses.append(StubResponse(
            206, archives[self.policy.ec_ndata][:range_size],
            headers, self.policy.ec_ndata))

        obj_req_ranges = set()

        def get_response(req):
            obj_req_ranges.add(req['headers']['Range'])
            return responses.pop(0) if responses else StubResponse(404)

        req = swob.Request.blank('/v1/a/c/o', headers={
            'Range': 'bytes=3000-5000'})
        with capture_http_requests(get_response) as log:
            resp = req.get_response(self.app)
            self.assertEqual(resp.body, data[3000:5001])
        self.assertEqual(resp.status_int, 206)
        self.assertEqual(obj_req_ranges, {'bytes=0-%s' % (range_size - 1)})
        self.assertEqual(resp.headers['Content-Range'],
                         'bytes 3000-5000/%s' % len(data))
        self.assertEqual(len(log), self.policy.ec_ndata + 1)

    def test_ranged_get_with_short_resp(self):
        self.app.object_chunk_size = 256
        segment_size = self.policy.ec_segment_size
        frag_size = self.policy.fragment_size
        data = (b'test' * segment_size)[:-492]
        etag = md5(data).hexdigest()
        archives = self._make_ec_archive_bodies(data)
        frag_archive_size = len(archives[0])
        range_size = frag_size * 2
        headers = {
            'Content-Type': 'text/plain',
            'Content-Length': range_size,
            'Content-Range': 'bytes 0-%s/%s' % (range_size - 1,
                                                frag_archive_size),
            'X-Object-Sysmeta-Ec-Content-Length': len(data),
            'X-Object-Sysmeta-Ec-Etag': etag,
            'X-Backend-Timestamp': Timestamp(self.ts()).internal
        }
        responses = [
            StubResponse(
                206,
                # the first body comes up short
                body[:frag_size] if i == 0 else body[:range_size],
                headers, i)
            for i, body in enumerate(archives[:self.policy.ec_ndata])
        ]
        responses.append(StubResponse(
            206, archives[self.policy.ec_ndata][frag_size:range_size], {
                'Content-Type': 'text/plain',
                'Content-Length': frag_size,
                'Content-Range': 'bytes %s-%s/%s' % (
                    frag_size, range_size - 1, frag_archive_size),
                'X-Object-Sysmeta-Ec-Content-Length': len(data),
                'X-Object-Sysmeta-Ec-Etag': etag,
                'X-Backend-Timestamp': Timestamp(self.ts()).internal,
            }, self.policy.ec_ndata))

        obj_req_ranges = []

        def get_response(req):
            obj_req_ranges.append(req['headers']['Range'])
            return responses.pop(0) if responses else StubResponse(404)

        req = swob.Request.blank('/v1/a/c/o', headers={
            'Range': 'bytes=3000-5000'})
        with capture_http_requests(get_response) as log:
            resp = req.get_response(self.app)
            self.assertEqual(resp.body, data[3000:5001])
        self.assertEqual(resp.status_int, 206)
        self.assertEqual(obj_req_ranges,
                         ['bytes=0-%s' % (range_size - 1)] *
                         self.policy.ec_ndata +
                         ['bytes=%s-%s' % (frag_size, range_size - 1)])
        self.assertEqual(resp.headers['Content-Range'],
                         'bytes 3000-5000/%s' % len(data))
        self.assertEqual(len(log), self.policy.ec_ndata + 1)

    def test_ranged_get_with_short_resp_timeout(self):
        self.app.object_chunk_size = 256
        self.app.recoverable_node_timeout = 0.01
        segment_size = self.policy.ec_segment_size
        frag_size = self.policy.fragment_size
        data = (b'test' * segment_size)[:-492]
        etag = md5(data).hexdigest()
        archives = self._make_ec_archive_bodies(data)
        frag_archive_size = len(archives[0])
        range_size = frag_size * 2
        headers = {
            'Content-Type': 'text/plain',
            'Content-Length': range_size,
            'Content-Range': 'bytes 0-%s/%s' % (range_size - 1,
                                                frag_archive_size),
            'X-Object-Sysmeta-Ec-Content-Length': len(data),
            'X-Object-Sysmeta-Ec-Etag': etag,
            'X-Backend-Timestamp': Timestamp(self.ts()).internal
        }
        responses = [
            StubResponse(
                206, body[:range_size], headers, i,
                # the first body slows down after awhile
                slowdown=[None] * 3 + [0.1] if i == 0 else None)
            for i, body in enumerate(archives[:self.policy.ec_ndata])
        ]
        responses.append(StubResponse(
            206, archives[self.policy.ec_ndata][frag_size:range_size], {
                'Content-Type': 'text/plain',
                'Content-Length': frag_size,
                'Content-Range': 'bytes %s-%s/%s' % (
                    frag_size, range_size - 1, frag_archive_size),
                'X-Object-Sysmeta-Ec-Content-Length': len(data),
                'X-Object-Sysmeta-Ec-Etag': etag,
                'X-Backend-Timestamp': Timestamp(self.ts()).internal,
            }, self.policy.ec_ndata))

        obj_req_ranges = []

        def get_response(req):
            obj_req_ranges.append(req['headers']['Range'])
            return responses.pop(0) if responses else StubResponse(404)

        req = swob.Request.blank('/v1/a/c/o', headers={
            'Range': 'bytes=3000-5000'})
        with capture_http_requests(get_response) as log:
            resp = req.get_response(self.app)
            self.assertEqual(resp.body, data[3000:5001])
        self.assertEqual(resp.status_int, 206)
        self.assertEqual(['bytes=0-%s' % (range_size - 1)] *
                         self.policy.ec_ndata +
                         ['bytes=%s-%s' % (frag_size, range_size - 1)],
                         obj_req_ranges)
        self.assertEqual(resp.headers['Content-Range'],
                         'bytes 3000-5000/%s' % len(data))
        self.assertEqual(len(log), self.policy.ec_ndata + 1)

    def test_GET_mixed_ranged_responses_success(self):
        segment_size = self.policy.ec_segment_size
        frag_size = self.policy.fragment_size
        new_data = (b'test' * segment_size)[:-492]
        new_etag = md5(new_data, usedforsecurity=False).hexdigest()
        new_archives = self._make_ec_archive_bodies(new_data)
        old_data = (b'junk' * segment_size)[:-492]
        old_etag = md5(old_data, usedforsecurity=False).hexdigest()
        old_archives = self._make_ec_archive_bodies(old_data)
        frag_archive_size = len(new_archives[0])

        # here we deliberately omit X-Backend-Data-Timestamp to check that
        # proxy will tolerate responses from object server that have not been
        # upgraded to send that header
        old_headers = {
            'Content-Type': 'text/plain',
            'Content-Length': frag_size,
            'Content-Range': 'bytes 0-%s/%s' % (frag_size - 1,
                                                frag_archive_size),
            'X-Object-Sysmeta-Ec-Content-Length': len(old_data),
            'X-Object-Sysmeta-Ec-Etag': old_etag,
            'X-Backend-Timestamp': Timestamp(self.ts()).internal
        }
        new_headers = {
            'Content-Type': 'text/plain',
            'Content-Length': frag_size,
            'Content-Range': 'bytes 0-%s/%s' % (frag_size - 1,
                                                frag_archive_size),
            'X-Object-Sysmeta-Ec-Content-Length': len(new_data),
            'X-Object-Sysmeta-Ec-Etag': new_etag,
            'X-Backend-Timestamp': Timestamp(self.ts()).internal
        }
        # 7 primaries with stale frags, 3 handoffs failed to get new frags
        responses = [
            StubResponse(206, old_archives[0][:frag_size], old_headers, 0),
            StubResponse(206, new_archives[1][:frag_size], new_headers, 1),
            StubResponse(206, old_archives[2][:frag_size], old_headers, 2),
            StubResponse(206, new_archives[3][:frag_size], new_headers, 3),
            StubResponse(206, old_archives[4][:frag_size], old_headers, 4),
            StubResponse(206, new_archives[5][:frag_size], new_headers, 5),
            StubResponse(206, old_archives[6][:frag_size], old_headers, 6),
            StubResponse(206, new_archives[7][:frag_size], new_headers, 7),
            StubResponse(206, old_archives[8][:frag_size], old_headers, 8),
            StubResponse(206, new_archives[9][:frag_size], new_headers, 9),
            StubResponse(206, old_archives[10][:frag_size], old_headers, 10),
            StubResponse(206, new_archives[11][:frag_size], new_headers, 11),
            StubResponse(206, old_archives[12][:frag_size], old_headers, 12),
            StubResponse(206, new_archives[13][:frag_size], new_headers, 13),
            StubResponse(206, new_archives[0][:frag_size], new_headers, 0),
            StubResponse(404),
            StubResponse(404),
            StubResponse(206, new_archives[6][:frag_size], new_headers, 6),
            StubResponse(404),
            StubResponse(206, new_archives[10][:frag_size], new_headers, 10),
            StubResponse(206, new_archives[12][:frag_size], new_headers, 12),
        ]

        def get_response(req):
            return responses.pop(0) if responses else StubResponse(404)

        req = swob.Request.blank('/v1/a/c/o')
        with capture_http_requests(get_response) as log:
            resp = req.get_response(self.app)

        closed_conn = defaultdict(set)
        for conn in log:
            etag = conn.resp.headers.get('X-Object-Sysmeta-Ec-Etag')
            closed_conn[etag].add(conn.closed)
        self.assertEqual({
            old_etag: {True},
            new_etag: {False},
            None: {True},
        }, dict(closed_conn))

        self.assertEqual(resp.status_int, 200)
        self.assertEqual(resp.body, new_data[:segment_size])
        self.assertEqual(len(log), self.policy.ec_ndata + 10)

    def test_GET_mismatched_fragment_archives(self):
        segment_size = self.policy.ec_segment_size
        test_data1 = (b'test' * segment_size)[:-333]
        # N.B. the object data *length* here is different
        test_data2 = (b'blah1' * segment_size)[:-333]

        etag1 = md5(test_data1, usedforsecurity=False).hexdigest()
        etag2 = md5(test_data2, usedforsecurity=False).hexdigest()

        ec_archive_bodies1 = self._make_ec_archive_bodies(test_data1)
        ec_archive_bodies2 = self._make_ec_archive_bodies(test_data2)

        headers1 = {'X-Object-Sysmeta-Ec-Etag': etag1,
                    'X-Object-Sysmeta-Ec-Content-Length': '333'}
        # here we're going to *lie* and say the etag here matches
        headers2 = {'X-Object-Sysmeta-Ec-Etag': etag1,
                    'X-Object-Sysmeta-Ec-Content-Length': '333'}

        responses1 = [(200, body, self._add_frag_index(fi, headers1))
                      for fi, body in enumerate(ec_archive_bodies1)]
        responses2 = [(200, body, self._add_frag_index(fi, headers2))
                      for fi, body in enumerate(ec_archive_bodies2)]

        req = swob.Request.blank('/v1/a/c/o')

        orig_decode = self.policy.pyeclib_driver.decode
        captured_fragments = []

        def mock_decode(fragments):
            captured_fragments.append(fragments)
            return orig_decode(fragments)

        # sanity check responses1 and capture frag lengths
        responses = responses1[:self.policy.ec_ndata]
        status_codes, body_iter, headers = zip(*responses)
        with set_http_connect(*status_codes, body_iter=body_iter,
                              headers=headers):
            with mock.patch.object(
                    self.policy.pyeclib_driver, 'decode', mock_decode):
                resp = req.get_response(self.app)
                self.assertEqual(resp.status_int, 200)
                # read body while decode is mocked
                self.assertEqual(
                    md5(resp.body, usedforsecurity=False).hexdigest(),
                    etag1)
        fragment_lengths1 = [[len(frag) for frag in frags]
                             for frags in captured_fragments]
        self.assertEqual(  # sanity check
            len(ec_archive_bodies1[0]),
            sum([length for length in [lengths[0]
                                       for lengths in fragment_lengths1]]))

        # sanity check responses2 and capture frag lengths
        captured_fragments = []
        responses = responses2[:self.policy.ec_ndata]
        status_codes, body_iter, headers = zip(*responses)
        with set_http_connect(*status_codes, body_iter=body_iter,
                              headers=headers):
            with mock.patch.object(
                    self.policy.pyeclib_driver, 'decode', mock_decode):
                resp = req.get_response(self.app)
                self.assertEqual(resp.status_int, 200)
                # read body while decode is mocked
                self.assertEqual(
                    md5(resp.body, usedforsecurity=False).hexdigest(),
                    etag2)
        fragment_lengths2 = [[len(frag) for frag in frags]
                             for frags in captured_fragments]
        self.assertEqual(  # sanity check
            len(ec_archive_bodies2[0]),
            sum([length for length in [lengths[0]
                                       for lengths in fragment_lengths2]]))

        # now mix the responses a bit
        mix_index = random.randint(0, self.policy.ec_ndata - 1)
        mixed_responses = responses1[:self.policy.ec_ndata]
        mixed_responses[mix_index] = responses2[mix_index]
        # TODO(mattoliverau): find out how to get these numbers dynamically
        #  cause who know's they may vary based on arch or even python
        #  verions :shrug:
        mixed_lengths = ["458" for _ in responses1[:self.policy.ec_ndata]]
        mixed_lengths[mix_index] = '490'

        num_segments = len(fragment_lengths1)
        mixed_lengths = fragment_lengths1[num_segments - 1]
        mixed_lengths[mix_index] = fragment_lengths2[
            num_segments - 1][mix_index]

        status_codes, body_iter, headers = zip(*mixed_responses)
        with set_http_connect(*status_codes, body_iter=body_iter,
                              headers=headers):
            resp = req.get_response(self.app)
        self.assertEqual(resp.status_int, 200)
        try:
            resp.body
        except ECDriverError:
            resp._app_iter.close()
        else:
            self.fail('invalid ec fragment response body did not blow up!')
        error_lines = self.logger.get_lines_for_level('error')
        self.assertEqual(1, len(error_lines))
        msg = error_lines[0]
        self.assertIn('Error decoding fragments', msg)
        self.assertIn('/a/c/o', msg)
        self.assertIn('Segments decoded: %d' % (num_segments - 1), msg)
        self.assertIn(
            "[%s]" % ", ".join([str(length) for length in mixed_lengths]), msg)
        self.assertIn("Invalid fragment payload in ECPyECLibDriver.decode",
                      msg)

    def test_GET_read_timeout(self):
        # verify EC GET behavior when initial batch of nodes time out then
        # remaining primary nodes also time out and handoffs return 404
        segment_size = self.policy.ec_segment_size
        test_data = (b'test' * segment_size)[:-333]
        etag = md5(test_data, usedforsecurity=False).hexdigest()
        ec_archive_bodies = self._make_ec_archive_bodies(test_data)
        headers = {'X-Object-Sysmeta-Ec-Etag': etag}
        self.app.recoverable_node_timeout = 0.01
        responses = [
            (200, SlowBody(body, 0.1), self._add_frag_index(i, headers))
            for i, body in enumerate(ec_archive_bodies)
        ] * self.policy.ec_duplication_factor

        req = swob.Request.blank('/v1/a/c/o')

        status_codes, body_iter, headers = zip(*responses + [
            (404, [b''], {}) for i in range(
                self.policy.object_ring.max_more_nodes)])
        with mocked_http_conn(*status_codes, body_iter=body_iter,
                              headers=headers):
            resp = req.get_response(self.app)
            self.assertEqual(resp.status_int, 200)
            # do this inside the fake http context manager, it'll try to
            # resume but won't be able to give us all the right bytes
            self.assertNotEqual(
                md5(resp.body, usedforsecurity=False).hexdigest(),
                etag)
        error_lines = self.logger.get_lines_for_level('error')
        # all primaries timeout and get error limited
        error_limit_lines = [
            line for line in error_lines
            if 'Trying to read EC fragment during GET (retrying)' in line]
        self.assertEqual(self.policy.ec_n_unique_fragments,
                         len(error_limit_lines))
        # all ec_ndata frag getters eventually get a read timeout
        read_timeout_lines = [
            line for line in error_lines if 'ChunkReadTimeout (0.01s' in line]
        self.assertEqual(self.policy.ec_ndata,
                         len(read_timeout_lines))
        for line in self.logger.logger.records['ERROR']:
            self.assertIn(req.headers['x-trans-id'], line)

    def test_GET_write_timeout(self):
        # verify EC GET behavior when there's a timeout sending decoded frags
        # via the queue.
        segment_size = self.policy.ec_segment_size
        test_data = (b'test' * segment_size)[:-333]
        etag = md5(test_data, usedforsecurity=False).hexdigest()
        ec_archive_bodies = self._make_ec_archive_bodies(test_data)
        headers = {'X-Object-Sysmeta-Ec-Etag': etag,
                   'X-Object-Sysmeta-Ec-Content-Length': '333'}
        ndata = self.policy.ec_ndata
        responses = [
            (200, body, self._add_frag_index(i, headers))
            for i, body in enumerate(ec_archive_bodies[:ndata])
        ] * self.policy.ec_duplication_factor

        req = swob.Request.blank('/v1/a/c/o')

        status_codes, body_iter, headers = zip(*responses)
        self.app.client_timeout = 0.01
        with mocked_http_conn(*status_codes, body_iter=body_iter,
                              headers=headers):
            resp = req.get_response(self.app)
            self.assertEqual(resp.status_int, 200)
            resp_body = next(resp.app_iter)
            sleep(0.5)  # lazy client
            # remaining resp truncated
            resp_body += b''.join(resp.app_iter)
        # we log errors
        log_lines = self.app.logger.get_lines_for_level('error')
        self.assertTrue(log_lines)
        for line in log_lines:
            self.assertIn('ChunkWriteTimeout feeding fragments', line)
        # client gets a short read
        self.assertEqual(16051, len(test_data))
        self.assertEqual(8192, len(resp_body))
        self.assertNotEqual(
            md5(resp_body, usedforsecurity=False).hexdigest(),
            etag)

    def test_GET_read_timeout_retrying_but_no_more_useful_nodes(self):
        # verify EC GET behavior when initial batch of nodes time out then
        # remaining nodes either return 404 or return data for different etag
        segment_size = self.policy.ec_segment_size
        test_data = (b'test' * segment_size)[:-333]
        etag = md5(test_data).hexdigest()
        ec_archive_bodies = self._make_ec_archive_bodies(test_data)
        headers = {'X-Object-Sysmeta-Ec-Etag': etag}
        self.app.recoverable_node_timeout = 0.01
        ndata = self.policy.ec_ndata
        # only ndata responses, all of which have SlowBody
        responses = [
            (200, SlowBody(body, 0.1), self._add_frag_index(i, headers))
            for i, body in enumerate(ec_archive_bodies[:ndata])
        ] * self.policy.ec_duplication_factor
        # 2 primaries return 404
        responses += [
            (404, '', {}), (404, '', {})
        ] * self.policy.ec_duplication_factor
        # 2 primaries return different etag
        headers2 = {'X-Object-Sysmeta-Ec-Etag': 'other_etag'}
        responses += [
            (200, body, self._add_frag_index(i, headers2))
            for i, body in enumerate(ec_archive_bodies[ndata + 2:])
        ] * self.policy.ec_duplication_factor

        req = swob.Request.blank('/v1/a/c/o')

        # all other (handoff) responses are 404
        status_codes, body_iter, headers = zip(*responses + [
            (404, [b''], {}) for i in range(
                self.policy.object_ring.max_more_nodes)])
        with mocked_http_conn(*status_codes, body_iter=body_iter,
                              headers=headers):
            resp = req.get_response(self.app)
            self.assertEqual(resp.status_int, 200)
            # do this inside the fake http context manager, it'll try to
            # resume but won't be able to give us all the right bytes
            self.assertNotEqual(md5(resp.body).hexdigest(), etag)
        error_lines = self.logger.get_lines_for_level('error')
        # only ec_ndata primaries that timeout get error limited (404 or
        # different etag primaries do not get error limited)
        error_limit_lines = [
            line for line in error_lines
            if 'Trying to read EC fragment during GET (retrying)' in line]
        self.assertEqual(self.policy.ec_ndata, len(error_limit_lines))
        # all ec_ndata frag getters eventually get a read timeout
        read_timeout_lines = [
            line for line in error_lines if 'ChunkReadTimeout (0.01s' in line]
        self.assertEqual(self.policy.ec_ndata,
                         len(read_timeout_lines))

        debug_lines = self.logger.get_lines_for_level('debug')
        nparity = self.policy.ec_nparity
        nhandoffs = self.policy.object_ring.max_more_nodes
        ignore_404 = ignore_404_handoff = 0
        for line in debug_lines:
            if 'Ignoring 404 from primary' in line:
                ignore_404 += 1
            if 'Ignoring 404 from handoff' in line:
                ignore_404_handoff += 1
        self.assertEqual(nparity - 2, ignore_404, debug_lines)
        self.assertEqual(nhandoffs, ignore_404_handoff, debug_lines)
        self.assertEqual(len(debug_lines), ignore_404_handoff + ignore_404)
        self.assertEqual(self.logger.get_lines_for_level('warning'), [
            'Skipping source (etag mismatch: got other_etag, '
            'expected %s)' % etag] * 2)

    def test_GET_read_timeout_resume(self):
        segment_size = self.policy.ec_segment_size
        test_data = (b'test' * segment_size)[:-333]
        etag = md5(test_data, usedforsecurity=False).hexdigest()
        ec_archive_bodies = self._make_ec_archive_bodies(test_data)
        headers = {
            'X-Object-Sysmeta-Ec-Etag': etag,
            'X-Object-Sysmeta-Ec-Content-Length': len(test_data),
        }
        self.app.recoverable_node_timeout = 0.05
        # first one is slow
        responses = [(200, SlowBody(ec_archive_bodies[0], 0.1),
                      self._add_frag_index(0, headers))]
        # ... the rest are fine
        responses += [(200, body, self._add_frag_index(i, headers))
                      for i, body in enumerate(ec_archive_bodies[1:], start=1)]

        req = swob.Request.blank('/v1/a/c/o')

        status_codes, body_iter, headers = zip(
            *responses[:self.policy.ec_ndata + 1])
        with set_http_connect(*status_codes, body_iter=body_iter,
                              headers=headers):
            resp = req.get_response(self.app)
            self.assertEqual(resp.status_int, 200)
            self.assertEqual(
                md5(resp.body, usedforsecurity=False).hexdigest(),
                etag)
        error_lines = self.logger.get_lines_for_level('error')
        self.assertEqual(1, len(error_lines))
        self.assertIn('retrying', error_lines[0])
        for line in self.logger.logger.records['ERROR']:
            self.assertIn(req.headers['x-trans-id'], line)

    def _do_test_GET_read_timeout_fast_forward_fails(self, error):
        segment_size = self.policy.ec_segment_size
        test_data = (b'test' * segment_size)[:-333]
        etag = md5(test_data).hexdigest()
        ec_archive_bodies = self._make_ec_archive_bodies(test_data)
        headers = {
            'X-Object-Sysmeta-Ec-Etag': etag,
            'X-Object-Sysmeta-Ec-Content-Length': len(test_data),
        }
        self.app.recoverable_node_timeout = 0.05
        # first one is slow
        responses = [(200, SlowBody(ec_archive_bodies[0], 0.1),
                      self._add_frag_index(0, headers))]
        # ... the rest are fine
        responses += [(200, body, self._add_frag_index(i, headers))
                      for i, body in enumerate(ec_archive_bodies[1:], start=1)]

        req = swob.Request.blank('/v1/a/c/o')

        status_codes, body_iter, headers = zip(
            *responses[:self.policy.ec_ndata])
        # I don't know why fast_forward would blow up, but if it does we
        # re-raise the ChunkReadTimeout and still want a txn-id
        with set_http_connect(*status_codes, body_iter=body_iter,
                              headers=headers), \
                mock.patch(
                    'swift.proxy.controllers.obj.ECFragGetter.fast_forward',
                    side_effect=error):
            resp = req.get_response(self.app)
            self.assertEqual(resp.status_int, 200)
            self.assertNotEqual(md5(resp.body).hexdigest(), etag)

        for line in self.logger.logger.records['ERROR'] + \
                self.logger.logger.records['WARNING']:
            self.assertIn(req.headers['x-trans-id'], line)

    def test_GET_read_timeout_fast_forward_fails(self):
        self._do_test_GET_read_timeout_fast_forward_fails(ValueError())

        error_lines = self.logger.get_lines_for_level('error')
        self.assertEqual(2, len(error_lines))
        self.assertIn('Unable to fast forward', error_lines[0])
        self.assertIn('Timeout fetching', error_lines[1])
        warning_lines = self.logger.get_lines_for_level('warning')
        self.assertEqual(1, len(warning_lines))
        self.assertIn(
            'Un-recoverable fragment rebuild. Only received 9/10 fragments',
            warning_lines[0])

    def test_GET_read_timeout_fast_forward_range_complete(self):
        self._do_test_GET_read_timeout_fast_forward_fails(
            RangeAlreadyComplete())

        error_lines = self.logger.get_lines_for_level('error')
        self.assertEqual(0, len(error_lines))
        # the test is a little bogus - presumably if the range was complete
        # then the fragment would be ok to rebuild. But the test pretends range
        # was complete without actually feeding the bytes to the getter...
        warning_lines = self.logger.get_lines_for_level('warning')
        self.assertEqual(1, len(warning_lines))
        self.assertIn(
            'Un-recoverable fragment rebuild. Only received 9/10 fragments',
            warning_lines[0])

    def test_GET_one_short_fragment_archive(self):
        # verify that a warning is logged when one fragment archive returns
        # less whole fragments than others
        segment_size = self.policy.ec_segment_size
        test_data = (b'test' * segment_size)[:-333]
        etag = md5(test_data).hexdigest()
        ec_archive_bodies = self._make_ec_archive_bodies(test_data)

        def do_test(missing_length):
            self.logger.clear()
            headers = {
                'X-Object-Sysmeta-Ec-Etag': etag,
                'X-Object-Sysmeta-Ec-Content-Length': len(test_data),
            }
            responses = [(200, ec_archive_bodies[0][:(-1 * missing_length)],
                          self._add_frag_index(0, headers))]
            # ... the rest are fine
            responses += [
                (200, body, self._add_frag_index(i, headers))
                for i, body in enumerate(ec_archive_bodies[1:], start=1)]

            req = swob.Request.blank('/v1/a/c/o')

            status_codes, body_iter, headers = zip(
                *responses[:self.policy.ec_ndata])
            with set_http_connect(*status_codes, body_iter=body_iter,
                                  headers=headers):
                resp = req.get_response(self.app)
                self.assertEqual(resp.status_int, 200)
                self.assertNotEqual(md5(resp.body).hexdigest(), etag)
            error_lines = self.logger.get_lines_for_level('error')
            self.assertEqual([], error_lines)
            warning_lines = self.logger.get_lines_for_level('warning')
            self.assertEqual(1, len(warning_lines))
            self.assertIn(
                'Un-recoverable fragment rebuild. '
                'Only received 9/10 fragments', warning_lines[0])

        # each fragment archive has 4 fragments of sizes [490, 490, 490, 458];
        # try dropping whole fragment(s) from one archive
        do_test(458)
        do_test(490 + 458)
        do_test(490 + 490 + 458)
        do_test(490 + 490 + 490 + 458)

    def test_GET_trigger_ec_metadata_check_failure(self):
        # verify that a warning is logged when there are only k - 1 fragment
        segment_size = self.policy.ec_segment_size
        test_data = (b'test' * segment_size)[:-333]
        etag = md5(test_data).hexdigest()
        ec_archive_bodies = self._make_ec_archive_bodies(test_data)
        bad_bodies = [b'd' * segment_size] * (self.policy.ec_nparity + 1)
        ec_archive_bodies = \
            ec_archive_bodies[:self.policy.ec_ndata - 1] + bad_bodies

        self.logger.clear()
        headers = {
            'X-Object-Sysmeta-Ec-Etag': etag,
            'X-Object-Sysmeta-Ec-Content-Length': len(test_data),
        }
        responses = [
            (200, body, self._add_frag_index(i, headers))
            for i, body in enumerate(ec_archive_bodies)]

        req = swob.Request.blank('/v1/a/c/o')

        status_codes, body_iter, headers = zip(
            *responses[:self.policy.ec_ndata])
        with set_http_connect(*status_codes, body_iter=body_iter,
                              headers=headers):
            resp = req.get_response(self.app)
            self.assertEqual(resp.status_int, 500)
            self.assertNotEqual(md5(resp.body).hexdigest(), etag)
        error_lines = self.logger.get_lines_for_level('error')
        expected_log_line = (
            "Error decoding fragments for '/a/c/o'. "
            "Segments decoded: 0, Lengths: "
            "[490, 490, 490, 490, 490, 490, 490, 490, 490, 490]: "
            "pyeclib_c_decode ERROR: Fragment integrity check failed. "
            "Please inspect syslog for liberasurecode error report.")
        self.assertEqual(expected_log_line, error_lines[0])

    def test_GET_read_timeout_resume_mixed_etag(self):
        segment_size = self.policy.ec_segment_size
        test_data2 = (b'blah1' * segment_size)[:-333]
        test_data1 = (b'test' * segment_size)[:-333]
        etag2 = md5(test_data2, usedforsecurity=False).hexdigest()
        etag1 = md5(test_data1, usedforsecurity=False).hexdigest()
        ec_archive_bodies2 = self._make_ec_archive_bodies(test_data2)
        ec_archive_bodies1 = self._make_ec_archive_bodies(test_data1)
        headers2 = {'X-Object-Sysmeta-Ec-Etag': etag2,
                    'X-Object-Sysmeta-Ec-Content-Length': len(test_data2),
                    'X-Backend-Timestamp': self.ts().internal}
        headers1 = {'X-Object-Sysmeta-Ec-Etag': etag1,
                    'X-Object-Sysmeta-Ec-Content-Length': len(test_data1),
                    'X-Backend-Timestamp': self.ts().internal}
        responses = [
            # 404
            (404, [b''], {}),
            # etag1
            (200, ec_archive_bodies1[1], self._add_frag_index(1, headers1)),
            # 404
            (404, [b''], {}),
            # etag1
            (200, SlowBody(ec_archive_bodies1[3], 0.1), self._add_frag_index(
                3, headers1)),
            # etag2
            (200, ec_archive_bodies2[4], self._add_frag_index(4, headers2)),
            # etag1
            (200, ec_archive_bodies1[5], self._add_frag_index(5, headers1)),
            # etag2
            (200, ec_archive_bodies2[6], self._add_frag_index(6, headers2)),
            # etag1
            (200, ec_archive_bodies1[7], self._add_frag_index(7, headers1)),
            # etag2
            (200, ec_archive_bodies2[8], self._add_frag_index(8, headers2)),
            # etag1
            (200, SlowBody(ec_archive_bodies1[9], 0.1), self._add_frag_index(
                9, headers1)),
            # etag2
            (200, ec_archive_bodies2[10], self._add_frag_index(10, headers2)),
            # etag1
            (200, ec_archive_bodies1[11], self._add_frag_index(11, headers1)),
            # etag2
            (200, ec_archive_bodies2[12], self._add_frag_index(12, headers2)),
            # 404
            (404, [b''], {}),
            # handoffs start here
            # etag2
            (200, ec_archive_bodies2[0], self._add_frag_index(0, headers2)),
            # 404
            (404, [b''], {}),
            # etag1
            (200, ec_archive_bodies1[2], self._add_frag_index(2, headers1)),
            # 404
            (404, [b''], {}),
            # etag1
            (200, ec_archive_bodies1[4], self._add_frag_index(4, headers1)),
            # etag2
            (200, ec_archive_bodies2[1], self._add_frag_index(1, headers2)),
            # etag1
            (200, ec_archive_bodies1[6], self._add_frag_index(6, headers1)),
            # etag2
            (200, ec_archive_bodies2[7], self._add_frag_index(7, headers2)),
            # etag1
            (200, ec_archive_bodies1[8], self._add_frag_index(8, headers1)),
            # resume requests start here
            # 404
            (404, [b''], {}),
            # etag2
            (200, ec_archive_bodies2[3], self._add_frag_index(3, headers2)),
            # 404
            (404, [b''], {}),
            # etag1
            (200, ec_archive_bodies1[10], self._add_frag_index(10, headers1)),
            # etag1
            (200, ec_archive_bodies1[12], self._add_frag_index(12, headers1)),
        ]
        self.app.recoverable_node_timeout = 0.01
        req = swob.Request.blank('/v1/a/c/o')
        status_codes, body_iter, headers = zip(*responses)
        with mocked_http_conn(*status_codes, body_iter=body_iter,
                              headers=headers) as log:
            resp = req.get_response(self.app)
            self.assertEqual(resp.status_int, 200)
            self.assertEqual(
                md5(resp.body, usedforsecurity=False).hexdigest(),
                etag1)
        error_lines = self.logger.get_lines_for_level('error')
        self.assertEqual(2, len(error_lines))
        for line in error_lines:
            self.assertIn('retrying', line)
        for line in self.logger.logger.records['ERROR']:
            self.assertIn(req.headers['x-trans-id'], line)
        etag2_conns = []
        for conn in log.responses:
            if conn._headers.get('X-Object-Sysmeta-Ec-Etag') == etag2:
                etag2_conns.append(conn)
        self.assertEqual(
            ([True] * 8) + [False],  # the resumed etag2 doesn't get closed
            [conn.closed for conn in etag2_conns])

    def test_fix_response_HEAD(self):
        headers = {'X-Object-Sysmeta-Ec-Content-Length': '10',
                   'X-Object-Sysmeta-Ec-Etag': 'foo'}

        # sucsessful HEAD
        responses = [(200, b'', headers)]
        status_codes, body_iter, headers = zip(*responses)
        req = swift.common.swob.Request.blank('/v1/a/c/o', method='HEAD')
        with set_http_connect(*status_codes, body_iter=body_iter,
                              headers=headers):
            resp = req.get_response(self.app)
        self.assertEqual(resp.status_int, 200)
        self.assertEqual(resp.body, b'')
        # 200OK shows original object content length
        self.assertEqual(resp.headers['Content-Length'], '10')
        self.assertEqual(resp.headers['Etag'], 'foo')

        # not found HEAD
        responses = [(404, b'', {})] * self.replicas()
        status_codes, body_iter, headers = zip(*responses)
        req = swift.common.swob.Request.blank('/v1/a/c/o', method='HEAD')
        with set_http_connect(*status_codes, body_iter=body_iter,
                              headers=headers):
            resp = req.get_response(self.app)
        self.assertEqual(resp.status_int, 404)
        # 404 shows actual response body size (i.e. 0 for HEAD)
        self.assertEqual(resp.headers['Content-Length'], '0')

    def test_GET_with_invalid_ranges(self):
        # real body size is segment_size - 10 (just 1 segment)
        segment_size = self.policy.ec_segment_size
        real_body = (b'a' * segment_size)[:-10]

        # range is out of real body but in segment size
        self._test_invalid_ranges('GET', real_body,
                                  segment_size, '%s-' % (segment_size - 10))
        # range is out of both real body and segment size
        self._test_invalid_ranges('GET', real_body,
                                  segment_size, '%s-' % (segment_size + 10))

    def _test_invalid_ranges(self, method, real_body, segment_size, req_range):
        # make a request with range starts from more than real size.
        body_etag = md5(real_body, usedforsecurity=False).hexdigest()
        req = swift.common.swob.Request.blank(
            '/v1/a/c/o', method=method,
            headers={'Destination': 'c1/o',
                     'Range': 'bytes=%s' % (req_range)})

        fragments = self.policy.pyeclib_driver.encode(real_body)
        fragment_payloads = [fragments * self.policy.ec_duplication_factor]

        node_fragments = list(zip(*fragment_payloads))
        self.assertEqual(len(node_fragments), self.replicas())  # sanity
        headers = {'X-Object-Sysmeta-Ec-Content-Length': str(len(real_body)),
                   'X-Object-Sysmeta-Ec-Etag': body_etag}
        start = int(req_range.split('-')[0])
        self.assertGreaterEqual(start, 0)  # sanity
        title, exp = swob.RESPONSE_REASONS[416]
        range_not_satisfiable_body = \
            '<html><h1>%s</h1><p>%s</p></html>' % (title, exp)
        range_not_satisfiable_body = range_not_satisfiable_body.encode('utf-8')
        if start >= segment_size:
            responses = [(416, range_not_satisfiable_body,
                          self._add_frag_index(i, headers))
                         for i in range(POLICIES.default.ec_ndata)]
        else:
            responses = [(200, b''.join(node_fragments[i]),
                          self._add_frag_index(i, headers))
                         for i in range(POLICIES.default.ec_ndata)]
        status_codes, body_iter, headers = zip(*responses)
        expect_headers = {
            'X-Obj-Metadata-Footer': 'yes',
            'X-Obj-Multiphase-Commit': 'yes'
        }
        with set_http_connect(*status_codes, body_iter=body_iter,
                              headers=headers, expect_headers=expect_headers):
            resp = req.get_response(self.app)
        self.assertEqual(resp.status_int, 416)
        self.assertEqual(resp.content_length, len(range_not_satisfiable_body))
        self.assertEqual(resp.body, range_not_satisfiable_body)
        self.assertEqual(resp.etag, body_etag)
        self.assertEqual(resp.headers['Accept-Ranges'], 'bytes')

    def test_non_durable_ec_response_bucket(self):
        ts = self.ts()
        bucket = obj.ECGetResponseBucket(self.policy, ts)
        self.assertEqual(bucket.shortfall, self.policy.ec_ndata)
        for i in range(1, self.policy.ec_ndata - self.policy.ec_nparity + 1):
            stub_getter = mock.MagicMock(last_status=200, last_headers={
                'X-Backend-Timestamp': ts.internal,
                'X-Object-Sysmeta-Ec-Etag': 'the-etag',
                'X-Object-Sysmeta-Ec-Frag-Index': str(i),
            })
            bucket.add_response(stub_getter, None)
            self.assertEqual(bucket.shortfall, self.policy.ec_ndata - i)
        self.assertEqual(bucket.shortfall, self.policy.ec_nparity)
        self.assertFalse(bucket.durable)
        expectations = (
            4,  # 7
            4,  # 8
            4,  # 9
            4,  # 10
            3,  # 11
            2,  # 12
            1,  # 13
            1,  # 14
        )
        for i, expected in zip(range(
                self.policy.ec_ndata - self.policy.ec_nparity + 1,
                self.policy.object_ring.replica_count + 1), expectations):
            stub_getter = mock.MagicMock(last_status=200, last_headers={
                'X-Backend-Timestamp': ts.internal,
                'X-Object-Sysmeta-Ec-Etag': 'the-etag',
                'X-Object-Sysmeta-Ec-Frag-Index': str(i),
            })
            bucket.add_response(stub_getter, None)
            msg = 'With %r resp, expected shortfall %s != %s' % (
                bucket.gets.keys(), expected, bucket.shortfall)
            self.assertEqual(bucket.shortfall, expected, msg)


class TestECFunctions(unittest.TestCase):
    def test_chunk_transformer(self):
        def do_test(dup_factor, segments):
            segment_size = 1024
            orig_chunks = []
            for i in range(segments):
                orig_chunks.append(
                    chr(i + 97).encode('latin-1') * segment_size)
            policy = ECStoragePolicy(0, 'ec8-2', ec_type=DEFAULT_TEST_EC_TYPE,
                                     ec_ndata=8, ec_nparity=2,
                                     object_ring=FakeRing(
                                         replicas=10 * dup_factor),
                                     ec_segment_size=segment_size,
                                     ec_duplication_factor=dup_factor)
            encoded_chunks = [[] for _ in range(policy.ec_n_unique_fragments)]
            for orig_chunk in orig_chunks:
                # each segment produces a set of frags
                frag_set = policy.pyeclib_driver.encode(orig_chunk)
                for frag_index, frag_data in enumerate(frag_set):
                    encoded_chunks[frag_index].append(frag_data)
            # chunk_transformer buffers and concatenates multiple frags
            expected = [b''.join(frags) for frags in encoded_chunks]

            transform = obj.chunk_transformer(policy)
            transform.send(None)
            backend_chunks = transform.send(b''.join(orig_chunks))
            self.assertIsNotNone(backend_chunks)  # sanity
            self.assertEqual(
                len(backend_chunks), policy.ec_n_unique_fragments)
            self.assertEqual(expected, backend_chunks)

            # flush out last chunk buffer
            backend_chunks = transform.send(b'')
            self.assertEqual(
                len(backend_chunks), policy.ec_n_unique_fragments)
            self.assertEqual([b''] * policy.ec_n_unique_fragments,
                             backend_chunks)

        do_test(dup_factor=1, segments=1)
        do_test(dup_factor=2, segments=1)
        do_test(dup_factor=3, segments=1)
        do_test(dup_factor=1, segments=2)
        do_test(dup_factor=2, segments=2)
        do_test(dup_factor=3, segments=2)

    def test_chunk_transformer_non_aligned_last_chunk(self):
        last_chunk = b'a' * 128

        def do_test(dup):
            policy = ECStoragePolicy(0, 'ec8-2', ec_type=DEFAULT_TEST_EC_TYPE,
                                     ec_ndata=8, ec_nparity=2,
                                     object_ring=FakeRing(replicas=10 * dup),
                                     ec_segment_size=1024,
                                     ec_duplication_factor=dup)
            expected = policy.pyeclib_driver.encode(last_chunk)
            transform = obj.chunk_transformer(policy)
            transform.send(None)

            transform.send(last_chunk)
            # flush out last chunk buffer
            backend_chunks = transform.send(b'')

            self.assertEqual(
                len(backend_chunks), policy.ec_n_unique_fragments)
            self.assertEqual(expected, backend_chunks)

        do_test(1)
        do_test(2)

    def test_client_range_to_segment_range(self):
        actual = obj.client_range_to_segment_range(100, 700, 512)
        self.assertEqual(actual, (0, 1023))
        self.assertEqual([type(x) for x in actual], [int, int])

        actual = obj.client_range_to_segment_range(100, 700, 256)
        self.assertEqual(actual, (0, 767))
        self.assertEqual([type(x) for x in actual], [int, int])

        actual = obj.client_range_to_segment_range(300, None, 256)
        self.assertEqual(actual, (256, None))
        self.assertEqual([type(x) for x in actual], [int, type(None)])

    def test_segment_range_to_fragment_range(self):
        actual = obj.segment_range_to_fragment_range(0, 1023, 512, 300)
        self.assertEqual(actual, (0, 599))
        self.assertEqual([type(x) for x in actual], [int, int])

        actual = obj.segment_range_to_fragment_range(0, 767, 256, 100)
        self.assertEqual(actual, (0, 299))
        self.assertEqual([type(x) for x in actual], [int, int])

        actual = obj.segment_range_to_fragment_range(256, None, 256, 100)
        self.assertEqual(actual, (100, None))
        self.assertEqual([type(x) for x in actual], [int, type(None)])


@patch_policies([ECStoragePolicy(0, name='ec', is_default=True,
                                 ec_type=DEFAULT_TEST_EC_TYPE, ec_ndata=10,
                                 ec_nparity=4, ec_segment_size=4096,
                                 ec_duplication_factor=2),
                 StoragePolicy(1, name='unu')],
                fake_ring_args=[{'replicas': 28}, {}])
class TestECDuplicationObjController(
        ECObjectControllerMixin, unittest.TestCase):
    container_info = {
        'status': 200,
        'read_acl': None,
        'write_acl': None,
        'sync_key': None,
        'versions': None,
        'storage_policy': '0',
    }

    controller_cls = obj.ECObjectController

    def _test_GET_with_duplication_factor(self, node_frags, obj):
        # This is basic tests in the healthy backends status
        fake_response = self._fake_ec_node_response(node_frags)

        req = swob.Request.blank('/v1/a/c/o')
        with capture_http_requests(fake_response) as log:
            resp = req.get_response(self.app)

        self.assertEqual(resp.status_int, 200)
        self.assertEqual(resp.headers['etag'], obj['etag'])
        self.assertEqual(
            md5(resp.body, usedforsecurity=False).hexdigest(),
            obj['etag'])

        collected_responses = defaultdict(set)
        for conn in log:
            etag = conn.resp.headers['X-Object-Sysmeta-Ec-Etag']
            index = conn.resp.headers['X-Object-Sysmeta-Ec-Frag-Index']
            collected_responses[etag].add(index)

        # the backend requests should be >= num_data_fragments
        self.assertGreaterEqual(len(log), self.policy.ec_ndata)
        # but <= # of replicas
        self.assertLessEqual(len(log), self.replicas())
        self.assertEqual(len(collected_responses), 1)

        etag, frags = list(collected_responses.items())[0]
        # the backend requests will stop at enough ec_ndata responses
        self.assertEqual(
            len(frags), self.policy.ec_ndata,
            'collected %s frags (expected %s) for etag %s' % (
                len(frags), self.policy.ec_ndata, etag))

    # TODO: actually "frags" in node_frags is meaning "node_index" right now
    # in following tests. Reconsidering the name and semantics change needed.
    # Or, just mapping to be correct as frag_index is enough?.
    def test_GET_with_duplication_factor(self):
        obj = self._make_ec_object_stub()
        node_frags = [
            {'obj': obj, 'frag': 0},
            {'obj': obj, 'frag': 1},
            {'obj': obj, 'frag': 2},
            {'obj': obj, 'frag': 3},
            {'obj': obj, 'frag': 4},
            {'obj': obj, 'frag': 5},
            {'obj': obj, 'frag': 6},
            {'obj': obj, 'frag': 7},
            {'obj': obj, 'frag': 8},
            {'obj': obj, 'frag': 9},
            {'obj': obj, 'frag': 10},
            {'obj': obj, 'frag': 11},
            {'obj': obj, 'frag': 12},
            {'obj': obj, 'frag': 13},
        ] * 2  # duplicated!
        self._test_GET_with_duplication_factor(node_frags, obj)

    def test_GET_with_duplication_factor_almost_duplicate_dispersion(self):
        obj = self._make_ec_object_stub()
        node_frags = [
            # first half of # of replicas are 0, 1, 2, 3, 4, 5, 6
            {'obj': obj, 'frag': 0},
            {'obj': obj, 'frag': 0},
            {'obj': obj, 'frag': 1},
            {'obj': obj, 'frag': 1},
            {'obj': obj, 'frag': 2},
            {'obj': obj, 'frag': 2},
            {'obj': obj, 'frag': 3},
            {'obj': obj, 'frag': 3},
            {'obj': obj, 'frag': 4},
            {'obj': obj, 'frag': 4},
            {'obj': obj, 'frag': 5},
            {'obj': obj, 'frag': 5},
            {'obj': obj, 'frag': 6},
            {'obj': obj, 'frag': 6},
            # second half of # of replicas are 7, 8, 9, 10, 11, 12, 13
            {'obj': obj, 'frag': 7},
            {'obj': obj, 'frag': 7},
            {'obj': obj, 'frag': 8},
            {'obj': obj, 'frag': 8},
            {'obj': obj, 'frag': 9},
            {'obj': obj, 'frag': 9},
            {'obj': obj, 'frag': 10},
            {'obj': obj, 'frag': 10},
            {'obj': obj, 'frag': 11},
            {'obj': obj, 'frag': 11},
            {'obj': obj, 'frag': 12},
            {'obj': obj, 'frag': 12},
            {'obj': obj, 'frag': 13},
            {'obj': obj, 'frag': 13},
        ]
        # ...but it still works!
        self._test_GET_with_duplication_factor(node_frags, obj)

    def test_GET_with_missing_and_mixed_frags_will_dig_deep_but_stop(self):
        obj1 = self._make_ec_object_stub(pattern='obj1')
        obj2 = self._make_ec_object_stub(pattern='obj2')

        # both of obj1 and obj2 has only 9 frags which is not able to decode
        node_frags = [
            {'obj': obj1, 'frag': 0},
            {'obj': obj2, 'frag': 0},
            {'obj': obj1, 'frag': 1},
            {'obj': obj2, 'frag': 1},
            {'obj': obj1, 'frag': 2},
            {'obj': obj2, 'frag': 2},
            {'obj': obj1, 'frag': 3},
            {'obj': obj2, 'frag': 3},
            {'obj': obj1, 'frag': 4},
            {'obj': obj2, 'frag': 4},
            {'obj': obj1, 'frag': 5},
            {'obj': obj2, 'frag': 5},
            {'obj': obj1, 'frag': 6},
            {'obj': obj2, 'frag': 6},
            {'obj': obj1, 'frag': 7},
            {'obj': obj2, 'frag': 7},
            {'obj': obj1, 'frag': 8},
            {'obj': obj2, 'frag': 8},
        ]
        # ... and the rest are 404s which is limited by request_count
        # (2 * replicas in default) rather than max_extra_requests limitation
        # because the retries will be in ResumingGetter if the responses
        # are 404s
        node_frags += [[]] * (self.replicas() * 2 - len(node_frags))
        fake_response = self._fake_ec_node_response(node_frags)

        req = swob.Request.blank('/v1/a/c/o')
        with capture_http_requests(fake_response) as log:
            resp = req.get_response(self.app)

        self.assertEqual(resp.status_int, 503)

        collected_responses = defaultdict(set)
        for conn in log:
            etag = conn.resp.headers['X-Object-Sysmeta-Ec-Etag']
            index = conn.resp.headers['X-Object-Sysmeta-Ec-Frag-Index']
            collected_responses[etag].add(index)

        # default node_iter will exhaust to the last of handoffs
        self.assertEqual(len(log), self.replicas() * 2)
        # we have obj1, obj2, and 404 NotFound in collected_responses
        self.assertEqual(len(list(collected_responses.keys())), 3)
        self.assertIn(obj1['etag'], collected_responses)
        self.assertIn(obj2['etag'], collected_responses)
        self.assertIn(None, collected_responses)

        # ... regardless we should never need to fetch more than ec_ndata
        # frags for any given etag
        for etag, frags in collected_responses.items():
            self.assertLessEqual(len(frags), self.policy.ec_ndata,
                                 'collected %s frags for etag %s' % (
                                     len(frags), etag))

    def test_GET_with_many_missed_overwrite_will_need_handoff(self):
        obj1 = self._make_ec_object_stub(pattern='obj1')
        obj2 = self._make_ec_object_stub(pattern='obj2')
        # primaries
        node_frags = [
            {'obj': obj2, 'frag': 0},
            {'obj': obj2, 'frag': 1},
            {'obj': obj1, 'frag': 2},  # missed
            {'obj': obj2, 'frag': 3},
            {'obj': obj2, 'frag': 4},
            {'obj': obj2, 'frag': 5},
            {'obj': obj1, 'frag': 6},  # missed
            {'obj': obj2, 'frag': 7},
            {'obj': obj2, 'frag': 8},
            {'obj': obj1, 'frag': 9},  # missed
            {'obj': obj1, 'frag': 10},  # missed
            {'obj': obj1, 'frag': 11},  # missed
            {'obj': obj2, 'frag': 12},
            {'obj': obj2, 'frag': 13},
        ]

        node_frags = node_frags * 2  # 2 duplication

        # so the primaries have indexes 0, 1, 3, 4, 5, 7, 8, 12, 13
        # (9 indexes) for obj2 and then a handoff has index 6
        node_frags += [
            {'obj': obj2, 'frag': 6},  # handoff
        ]
        fake_response = self._fake_ec_node_response(node_frags)

        req = swob.Request.blank('/v1/a/c/o')
        with capture_http_requests(fake_response) as log:
            resp = req.get_response(self.app)

        self.assertEqual(resp.status_int, 200)
        self.assertEqual(resp.headers['etag'], obj2['etag'])
        self.assertEqual(
            md5(resp.body, usedforsecurity=False).hexdigest(),
            obj2['etag'])

        collected_responses = defaultdict(set)
        for conn in log:
            etag = conn.resp.headers['X-Object-Sysmeta-Ec-Etag']
            index = conn.resp.headers['X-Object-Sysmeta-Ec-Frag-Index']
            collected_responses[etag].add(index)

        # there's not enough of the obj2 etag on the primaries, we would
        # have collected responses for both etags, and would have made
        # one more request to the handoff node
        self.assertEqual(len(log), self.replicas() + 1)
        self.assertEqual(len(collected_responses), 2)

        # ... regardless we should never need to fetch more than ec_ndata
        # frags for any given etag
        for etag, frags in collected_responses.items():
            self.assertLessEqual(len(frags), self.policy.ec_ndata,
                                 'collected %s frags for etag %s' % (
                                 len(frags), etag))

    def test_GET_with_missing_and_mixed_frags_will_dig_deep_but_succeed(self):
        obj1 = self._make_ec_object_stub(pattern='obj1',
                                         timestamp=self.ts())
        obj2 = self._make_ec_object_stub(pattern='obj2',
                                         timestamp=self.ts())

        # 28 nodes are here
        node_frags = [
            {'obj': obj1, 'frag': 0},
            {'obj': obj2, 'frag': 0},
            [],
            {'obj': obj1, 'frag': 1},
            {'obj': obj2, 'frag': 1},
            [],
            {'obj': obj1, 'frag': 2},
            {'obj': obj2, 'frag': 2},
            [],
            {'obj': obj1, 'frag': 3},
            {'obj': obj2, 'frag': 3},
            [],
            {'obj': obj1, 'frag': 4},
            {'obj': obj2, 'frag': 4},
            [],
            {'obj': obj1, 'frag': 5},
            {'obj': obj2, 'frag': 5},
            [],
            {'obj': obj1, 'frag': 6},
            {'obj': obj2, 'frag': 6},
            [],
            {'obj': obj1, 'frag': 7},
            {'obj': obj2, 'frag': 7},
            [],
            {'obj': obj1, 'frag': 8},
            {'obj': obj2, 'frag': 8},
            [],
            [],
        ]

        node_frags += [[]] * 13  # Plus 13 nodes in handoff

        # finally 10th fragment for obj2 found
        node_frags += [[{'obj': obj2, 'frag': 9}]]

        fake_response = self._fake_ec_node_response(node_frags)

        req = swob.Request.blank('/v1/a/c/o')
        with capture_http_requests(fake_response) as log:
            resp = req.get_response(self.app)

        self.assertEqual(resp.status_int, 200)
        self.assertEqual(resp.headers['etag'], obj2['etag'])
        self.assertEqual(
            md5(resp.body, usedforsecurity=False).hexdigest(),
            obj2['etag'])

        collected_responses = defaultdict(set)
        for conn in log:
            etag = conn.resp.headers['X-Object-Sysmeta-Ec-Etag']
            index = conn.resp.headers['X-Object-Sysmeta-Ec-Frag-Index']
            collected_responses[etag].add(index)

        # we go exactly as long as we have to, finding two different
        # etags and some 404's (i.e. collected_responses[None])
        self.assertEqual(len(log), len(node_frags))
        self.assertEqual(len(collected_responses), 3)

        # ... regardless we should never need to fetch more than ec_ndata
        # frags for any given etag
        for etag, frags in collected_responses.items():
            self.assertLessEqual(len(frags), self.policy.ec_ndata,
                                 'collected %s frags for etag %s' % (
                                 len(frags), etag))

    def test_GET_with_mixed_frags_and_no_quorum_will_503(self):
        # all nodes have a frag but there is no one set that reaches quorum,
        # which means there is no backend 404 response, but proxy should still
        # return 404 rather than 503
        stub_objects = [
            self._make_ec_object_stub(pattern='obj1'),
            self._make_ec_object_stub(pattern='obj2'),
            self._make_ec_object_stub(pattern='obj3'),
            self._make_ec_object_stub(pattern='obj4'),
            self._make_ec_object_stub(pattern='obj5'),
            self._make_ec_object_stub(pattern='obj6'),
            self._make_ec_object_stub(pattern='obj7'),
        ]
        etags = collections.Counter(stub['etag'] for stub in stub_objects)
        self.assertEqual(len(etags), 7, etags)  # sanity

        # primaries and handoffs for required nodes
        # this is 10-4 * 2 case so that 56 requests (2 * replicas) required
        # to give up. we prepares 7 different objects above so responses
        # will have 8 fragments for each object
        required_nodes = self.replicas() * 2
        # fill them out to the primary and handoff nodes
        node_frags = []
        for frag in range(8):
            for stub_obj in stub_objects:
                if len(node_frags) >= required_nodes:
                    # we already have enough responses
                    break
                node_frags.append({'obj': stub_obj, 'frag': frag})

        # sanity
        self.assertEqual(required_nodes, len(node_frags))

        fake_response = self._fake_ec_node_response(node_frags)

        req = swob.Request.blank('/v1/a/c/o')
        with capture_http_requests(fake_response) as log:
            resp = req.get_response(self.app)

        self.assertEqual(resp.status_int, 503)

        collected_etags = set()
        collected_status = set()
        for conn in log:
            etag = conn.resp.headers['X-Object-Sysmeta-Ec-Etag']
            collected_etags.add(etag)
            collected_status.add(conn.resp.status)

        self.assertEqual(required_nodes, len(log))
        self.assertEqual(len(collected_etags), 7)
        self.assertEqual({200}, collected_status)

    def test_GET_with_no_durable_files(self):
        # verify that at least one durable is necessary for a successful GET
        obj1 = self._make_ec_object_stub()
        node_frags = [
            {'obj': obj1, 'frag': 0, 'durable': False},
            {'obj': obj1, 'frag': 1, 'durable': False},
            {'obj': obj1, 'frag': 2, 'durable': False},
            {'obj': obj1, 'frag': 3, 'durable': False},
            {'obj': obj1, 'frag': 4, 'durable': False},
            {'obj': obj1, 'frag': 5, 'durable': False},
            {'obj': obj1, 'frag': 6, 'durable': False},
            {'obj': obj1, 'frag': 7, 'durable': False},
            {'obj': obj1, 'frag': 8, 'durable': False},
            {'obj': obj1, 'frag': 9, 'durable': False},
            {'obj': obj1, 'frag': 10, 'durable': False},  # parity
            {'obj': obj1, 'frag': 11, 'durable': False},  # parity
            {'obj': obj1, 'frag': 12, 'durable': False},  # parity
            {'obj': obj1, 'frag': 13, 'durable': False},  # parity
        ]

        node_frags = node_frags * 2  # 2 duplications

        node_frags += [[]] * self.replicas()  # handoffs

        fake_response = self._fake_ec_node_response(list(node_frags))

        req = swob.Request.blank('/v1/a/c/o')
        with capture_http_requests(fake_response) as log:
            resp = req.get_response(self.app)

        self.assertEqual(resp.status_int, 404)
        # all 28 nodes tried with an optimistic get, none are durable and none
        # report having a durable timestamp
        self.assertEqual(self.replicas() * 2, len(log))

    def test_GET_with_missing_and_mixed_frags_may_503(self):
        obj1 = self._make_ec_object_stub(pattern='obj1')
        obj2 = self._make_ec_object_stub(pattern='obj2')
        obj3 = self._make_ec_object_stub(pattern='obj3')
        obj4 = self._make_ec_object_stub(pattern='obj4')
        # we get a 503 when all the handoffs return 200
        node_frags = [[]] * self.replicas()  # primaries have no frags
        # plus, 4 different objects and 7 indexes will b 28 node responses
        # here for handoffs
        node_frags = node_frags + [  # handoffs all have frags
            {'obj': obj1, 'frag': 0},
            {'obj': obj2, 'frag': 0},
            {'obj': obj3, 'frag': 0},
            {'obj': obj4, 'frag': 0},
            {'obj': obj1, 'frag': 1},
            {'obj': obj2, 'frag': 1},
            {'obj': obj3, 'frag': 1},
            {'obj': obj4, 'frag': 1},
            {'obj': obj1, 'frag': 2},
            {'obj': obj2, 'frag': 2},
            {'obj': obj3, 'frag': 2},
            {'obj': obj4, 'frag': 2},
            {'obj': obj1, 'frag': 3},
            {'obj': obj2, 'frag': 3},
            {'obj': obj3, 'frag': 3},
            {'obj': obj4, 'frag': 3},
            {'obj': obj1, 'frag': 4},
            {'obj': obj2, 'frag': 4},
            {'obj': obj3, 'frag': 4},
            {'obj': obj4, 'frag': 4},
            {'obj': obj1, 'frag': 5},
            {'obj': obj2, 'frag': 5},
            {'obj': obj3, 'frag': 5},
            {'obj': obj4, 'frag': 5},
            {'obj': obj1, 'frag': 6},
            {'obj': obj2, 'frag': 6},
            {'obj': obj3, 'frag': 6},
            {'obj': obj4, 'frag': 6},
        ]

        fake_response = self._fake_ec_node_response(node_frags)

        req = swob.Request.blank('/v1/a/c/o')
        with capture_http_requests(fake_response) as log:
            resp = req.get_response(self.app)

        self.assertEqual(resp.status_int, 503)
        # never get a quorum so all nodes are searched
        self.assertEqual(len(log), 2 * self.replicas())
        collected_indexes = defaultdict(list)
        for conn in log:
            fi = conn.resp.headers.get('X-Object-Sysmeta-Ec-Frag-Index')
            if fi is not None:
                collected_indexes[fi].append(conn)
        self.assertEqual(len(collected_indexes), 7)

    def test_GET_with_mixed_etags_at_same_timestamp(self):
        # the difference from parent class is only handoff stub length

        ts = self.ts()  # force equal timestamps for two objects
        obj1 = self._make_ec_object_stub(timestamp=ts, pattern='obj1')
        obj2 = self._make_ec_object_stub(timestamp=ts, pattern='obj2')
        self.assertNotEqual(obj1['etag'], obj2['etag'])  # sanity

        node_frags = [
            # 7 frags of obj2 are available and durable
            {'obj': obj2, 'frag': 0, 'durable': True},
            {'obj': obj2, 'frag': 1, 'durable': True},
            {'obj': obj2, 'frag': 2, 'durable': True},
            {'obj': obj2, 'frag': 3, 'durable': True},
            {'obj': obj2, 'frag': 4, 'durable': True},
            {'obj': obj2, 'frag': 5, 'durable': True},
            {'obj': obj2, 'frag': 6, 'durable': True},
            # 7 frags of obj1 are available and durable
            {'obj': obj1, 'frag': 7, 'durable': True},
            {'obj': obj1, 'frag': 8, 'durable': True},
            {'obj': obj1, 'frag': 9, 'durable': True},
            {'obj': obj1, 'frag': 10, 'durable': True},
            {'obj': obj1, 'frag': 11, 'durable': True},
            {'obj': obj1, 'frag': 12, 'durable': True},
            {'obj': obj1, 'frag': 13, 'durable': True},
            # handoffs
        ]

        node_frags += [[]] * (self.replicas() * 2 - len(node_frags))

        fake_response = self._fake_ec_node_response(list(node_frags))

        req = swob.Request.blank('/v1/a/c/o')
        with capture_http_requests(fake_response) as log:
            resp = req.get_response(self.app)
        # read body to provoke any EC decode errors
        self.assertTrue(resp.body)

        self.assertEqual(resp.status_int, 503)
        self.assertEqual(len(log), self.replicas() * 2)
        collected_etags = set()
        for conn in log:
            etag = conn.resp.headers['X-Object-Sysmeta-Ec-Etag']
            collected_etags.add(etag)  # will be None from handoffs
        self.assertEqual({obj1['etag'], obj2['etag'], None}, collected_etags)
        log_lines = self.app.logger.get_lines_for_level('error')
        self.assertEqual(log_lines,
                         ['Problem with fragment response: ETag mismatch'] * 7
                         + ['Object returning 503 for []'])

    def _test_determine_chunk_destinations_prioritize(
            self, missing_two, missing_one):
        # This scenario is only likely for ec_duplication_factor >= 2. If we
        # have multiple failures such that the putters collection is missing
        # two primary nodes for frag index 'missing_two' and missing one
        # primary node for frag index 'missing_one', then we should prioritize
        # finding a handoff for frag index 'missing_two'.

        class FakePutter(object):
            def __init__(self, index):
                self.node_index = index

        controller = self.controller_cls(self.app, 'a', 'c', 'o')

        # sanity, caller must set missing_two < than ec_num_unique_fragments
        self.assertLess(missing_two, self.policy.ec_n_unique_fragments)

        # create a dummy list of putters, check no handoffs
        putters = []
        for index in range(self.policy.object_ring.replica_count):
            putters.append(FakePutter(index))

        # sanity - all putters have primary nodes
        got = controller._determine_chunk_destinations(putters, self.policy)
        expected = {}
        for i, p in enumerate(putters):
            expected[p] = self.policy.get_backend_index(i)
        self.assertEqual(got, expected)

        # now, for fragment index that is missing two copies, lets make one
        # putter be a handoff
        handoff_putter = putters[missing_two]
        handoff_putter.node_index = None

        # and then pop another putter for a copy of same fragment index
        putters.pop(missing_two + self.policy.ec_n_unique_fragments)

        # also pop one copy of a different fragment to make one missing hole
        putters.pop(missing_one)

        # then determine chunk destinations: we have 26 putters here;
        # missing_two frag index is missing two copies;  missing_one frag index
        # is missing one copy, therefore the handoff node should be assigned to
        # missing_two frag index
        got = controller._determine_chunk_destinations(putters, self.policy)
        # N.B. len(putters) is now len(expected - 2) due to pop twice
        self.assertEqual(len(putters), len(got))
        # sanity, no node index - for handoff putter
        self.assertIsNone(handoff_putter.node_index)
        self.assertEqual(got[handoff_putter], missing_two)
        # sanity, other nodes except handoff_putter have node_index
        self.assertTrue(all(
            [putter.node_index is not None for putter in got if
             putter != handoff_putter]))

    def test_determine_chunk_destinations_prioritize_more_missing(self):
        # drop node_index 0, 14 and 1 should work
        self._test_determine_chunk_destinations_prioritize(0, 1)
        # drop node_index 1, 15 and 0 should work, too
        self._test_determine_chunk_destinations_prioritize(1, 0)


class ECCommonPutterMixin(object):
    # EC PUT tests common to both Mime and PUT+POST protocols
    expect_headers = {}

    def test_PUT_ec_error_during_transfer_data(self):
        class FakeReader(object):
            def read(self, size):
                raise IOError('error message')

        req = swob.Request.blank('/v1/a/c/o.jpg', method='PUT',
                                 body=b'test body')

        req.environ['wsgi.input'] = FakeReader()
        req.headers['content-length'] = '6'
        codes = [201] * self.replicas()
        with set_http_connect(*codes, expect_headers=self.expect_headers):
            resp = req.get_response(self.app)

        self.assertEqual(resp.status_int, 499)

    def test_PUT_ec_chunkreadtimeout_during_transfer_data(self):
        class FakeReader(object):
            def read(self, size):
                raise exceptions.ChunkReadTimeout()

        req = swob.Request.blank('/v1/a/c/o.jpg', method='PUT',
                                 body=b'test body')

        req.environ['wsgi.input'] = FakeReader()
        req.headers['content-length'] = '6'
        codes = [201] * self.replicas()
        with set_http_connect(*codes, expect_headers=self.expect_headers):
            resp = req.get_response(self.app)

        self.assertEqual(resp.status_int, 408)

    def test_PUT_ec_timeout_during_transfer_data(self):
        class FakeReader(object):
            def read(self, size):
                raise exceptions.Timeout()

        req = swob.Request.blank('/v1/a/c/o.jpg', method='PUT',
                                 body=b'test body')

        req.environ['wsgi.input'] = FakeReader()
        req.headers['content-length'] = '6'
        codes = [201] * self.replicas()
        with set_http_connect(*codes, expect_headers=self.expect_headers):
            resp = req.get_response(self.app)

        self.assertEqual(resp.status_int, 499)

    def test_PUT_ec_exception_during_transfer_data(self):
        class FakeReader(object):
            def read(self, size):
                raise Exception('exception message')

        req = swob.Request.blank('/v1/a/c/o.jpg', method='PUT',
                                 body=b'test body')

        req.environ['wsgi.input'] = FakeReader()
        req.headers['content-length'] = '6'
        codes = [201] * self.replicas()
        with set_http_connect(*codes, expect_headers=self.expect_headers):
            resp = req.get_response(self.app)

        self.assertEqual(resp.status_int, 500)


# This is how CommonObjectControllerMixin is supposed to be used:
# @patch_policies(with_ec_default=True)
# class TestECObjControllerDoublePutter(BaseObjectControllerMixin,
#                                       ECCommonPutterMixin,
#                                       unittest.TestCase):
#     # tests specific to the PUT+POST protocol
#
#     def setUp(self):
#         super(TestECObjControllerDoublePutter, self).setUp()
#         # force use of the DoublePutter class
#         self.app.use_put_v1 = True


@patch_policies(with_ec_default=True)
class TestECObjControllerMimePutter(BaseObjectControllerMixin,
                                    ECCommonPutterMixin,
                                    unittest.TestCase):
    # tests specific to the older PUT protocol using a MimePutter
    expect_headers = {
        'X-Obj-Metadata-Footer': 'yes',
        'X-Obj-Multiphase-Commit': 'yes'
    }

    def setUp(self):
        super(TestECObjControllerMimePutter, self).setUp()
        # force use of the MimePutter class
        self.app.use_put_v1 = False

    def test_PUT_simple(self):
        req = swift.common.swob.Request.blank('/v1/a/c/o', method='PUT',
                                              body=b'')
        codes = [201] * self.replicas()
        with set_http_connect(*codes, expect_headers=self.expect_headers):
            resp = req.get_response(self.app)
        self.assertEqual(resp.status_int, 201)

    def test_PUT_with_body_and_bad_etag(self):
        segment_size = self.policy.ec_segment_size
        test_body = (b'asdf' * segment_size)[:-10]
        codes = [201] * self.replicas()
        conns = []

        def capture_expect(conn):
            # stash the backend connection so we can verify that it is closed
            # (no data will be sent)
            conns.append(conn)

        # send a bad etag in the request headers
        headers = {'Etag': 'bad etag'}
        req = swift.common.swob.Request.blank(
            '/v1/a/c/o', method='PUT', headers=headers, body=test_body)
        with set_http_connect(*codes, expect_headers=self.expect_headers,
                              give_expect=capture_expect):
            resp = req.get_response(self.app)
        self.assertEqual(422, resp.status_int)
        self.assertEqual(self.replicas(), len(conns))
        for conn in conns:
            self.assertTrue(conn.closed)

        # make the footers callback send the correct etag
        footers_callback = make_footers_callback(test_body)
        env = {'swift.callback.update_footers': footers_callback}
        headers = {'Etag': 'bad etag'}
        req = swift.common.swob.Request.blank(
            '/v1/a/c/o', method='PUT', headers=headers, environ=env,
            body=test_body)
        with set_http_connect(*codes, expect_headers=self.expect_headers):
            resp = req.get_response(self.app)
        self.assertEqual(201, resp.status_int)

        # make the footers callback send a bad Etag footer
        footers_callback = make_footers_callback(b'not the test body')
        env = {'swift.callback.update_footers': footers_callback}
        req = swift.common.swob.Request.blank(
            '/v1/a/c/o', method='PUT', environ=env, body=test_body)
        with set_http_connect(*codes, expect_headers=self.expect_headers):
            resp = req.get_response(self.app)
        self.assertEqual(422, resp.status_int)

    def test_txn_id_logging_ECPUT(self):
        req = swift.common.swob.Request.blank('/v1/a/c/o', method='PUT',
                                              body=b'')
        self.app.logger.txn_id = req.environ['swift.trans_id'] = 'test-txn-id'
        codes = [(100, Timeout(), 503, 503)] * self.replicas()
        stdout = StringIO()
        with set_http_connect(*codes, expect_headers=self.expect_headers), \
                mock.patch('sys.stdout', stdout):
            resp = req.get_response(self.app)
        self.assertEqual(resp.status_int, 503)
        for line in stdout.getvalue().splitlines():
            self.assertIn('test-txn-id', line)
        self.assertIn('Trying to get ', stdout.getvalue())

    def test_PUT_with_explicit_commit_status(self):
        req = swift.common.swob.Request.blank('/v1/a/c/o', method='PUT',
                                              body=b'')
        codes = [(100, 100, 201)] * self.replicas()
        with set_http_connect(*codes, expect_headers=self.expect_headers):
            resp = req.get_response(self.app)
        self.assertEqual(resp.status_int, 201)

    def test_PUT_mostly_success(self):
        req = swift.common.swob.Request.blank('/v1/a/c/o', method='PUT',
                                              body=b'')
        codes = [201] * self.quorum()
        codes += [503] * (self.replicas() - len(codes))
        random.shuffle(codes)
        with set_http_connect(*codes, expect_headers=self.expect_headers):
            resp = req.get_response(self.app)
        self.assertEqual(resp.status_int, 201)

    def test_PUT_error_commit(self):
        req = swift.common.swob.Request.blank('/v1/a/c/o', method='PUT',
                                              body=b'')
        codes = [(100, 503, Exception('not used'))] * self.replicas()
        with set_http_connect(*codes, expect_headers=self.expect_headers):
            resp = req.get_response(self.app)
        self.assertEqual(resp.status_int, 503)

    def test_PUT_mostly_success_commit(self):
        req = swift.common.swob.Request.blank('/v1/a/c/o', method='PUT',
                                              body=b'')
        codes = [201] * self.quorum()
        codes += [(100, 503, Exception('not used'))] * (
            self.replicas() - len(codes))
        random.shuffle(codes)
        with set_http_connect(*codes, expect_headers=self.expect_headers):
            resp = req.get_response(self.app)
        self.assertEqual(resp.status_int, 201)

    def test_PUT_mostly_error_commit(self):
        req = swift.common.swob.Request.blank('/v1/a/c/o', method='PUT',
                                              body=b'')
        codes = [(100, 503, Exception('not used'))] * self.quorum()
        if isinstance(self.policy, ECStoragePolicy):
            codes *= self.policy.ec_duplication_factor
        codes += [201] * (self.replicas() - len(codes))
        random.shuffle(codes)
        with set_http_connect(*codes, expect_headers=self.expect_headers):
            resp = req.get_response(self.app)
        self.assertEqual(resp.status_int, 503)

    def test_PUT_commit_timeout(self):
        req = swift.common.swob.Request.blank('/v1/a/c/o', method='PUT',
                                              body=b'')
        codes = [201] * (self.replicas() - 1)
        codes.append((100, Timeout(), Exception('not used')))
        with set_http_connect(*codes, expect_headers=self.expect_headers):
            resp = req.get_response(self.app)
        self.assertEqual(resp.status_int, 201)

    def test_PUT_commit_exception(self):
        req = swift.common.swob.Request.blank('/v1/a/c/o', method='PUT',
                                              body=b'')
        codes = [201] * (self.replicas() - 1)
        codes.append((100, Exception('kaboom!'), Exception('not used')))
        with set_http_connect(*codes, expect_headers=self.expect_headers):
            resp = req.get_response(self.app)
        self.assertEqual(resp.status_int, 201)

    def test_PUT_with_body(self):
        self._test_PUT_with_body()

    def test_PUT_with_chunked_body(self):
        self._test_PUT_with_body(chunked=True, content_length=False)

    def test_PUT_with_both_body(self):
        self._test_PUT_with_body(chunked=True, content_length=True)

    def _test_PUT_with_body(self, chunked=False, content_length=True):
        segment_size = self.policy.ec_segment_size
        test_body = (b'asdf' * segment_size)[:-10]
        # make the footers callback not include Etag footer so that we can
        # verify that the correct EC-calculated Etag is included in footers
        # sent to backend
        footers_callback = make_footers_callback()
        env = {'swift.callback.update_footers': footers_callback}
        req = swift.common.swob.Request.blank(
            '/v1/a/c/o', method='PUT', environ=env)
        etag = md5(test_body, usedforsecurity=False).hexdigest()
        size = len(test_body)
        req.body = test_body
        if chunked:
            req.headers['Transfer-Encoding'] = 'chunked'
        if not content_length:
            del req.headers['Content-Length']
        codes = [201] * self.replicas()
        resp_headers = {
            'Some-Other-Header': 'Four',
            'Etag': 'ignored',
        }

        put_requests = defaultdict(lambda: {'boundary': None, 'chunks': []})

        def capture_body(conn, chunk):
            put_requests[conn.connection_id]['chunks'].append(chunk)

        def capture_headers(ip, port, device, part, method, path, headers,
                            **kwargs):
            conn_id = kwargs['connection_id']
            put_requests[conn_id]['boundary'] = headers[
                'X-Backend-Obj-Multipart-Mime-Boundary']
            put_requests[conn_id]['backend-content-length'] = headers.get(
                'X-Backend-Obj-Content-Length')
            put_requests[conn_id]['x-timestamp'] = headers[
                'X-Timestamp']

        with set_http_connect(*codes, expect_headers=self.expect_headers,
                              give_send=capture_body,
                              give_connect=capture_headers,
                              headers=resp_headers):
            resp = req.get_response(self.app)

        self.assertEqual(resp.status_int, 201)
        timestamps = {captured_req['x-timestamp']
                      for captured_req in put_requests.values()}
        self.assertEqual(1, len(timestamps), timestamps)
        self.assertEqual(dict(resp.headers), {
            'Content-Type': 'text/html; charset=UTF-8',
            'Content-Length': '0',
            'Last-Modified': time.strftime(
                "%a, %d %b %Y %H:%M:%S GMT",
                time.gmtime(math.ceil(float(timestamps.pop())))),
            'Etag': etag,
        })
        frag_archives = []
        for connection_id, info in put_requests.items():
            body = unchunk_body(b''.join(info['chunks']))
            self.assertIsNotNone(info['boundary'],
                                 "didn't get boundary for conn %r" % (
                                     connection_id,))

            # email.parser.FeedParser doesn't know how to take a multipart
            # message and boundary together and parse it; it only knows how
            # to take a string, parse the headers, and figure out the
            # boundary on its own.
            parser = EmailFeedParser()
            parser.feed(
                ("Content-Type: multipart/nobodycares; boundary=%s\r\n\r\n" %
                 info['boundary']).encode('ascii'))
            parser.feed(body)
            message = parser.close()

            self.assertTrue(message.is_multipart())  # sanity check
            mime_parts = message.get_payload()
            self.assertEqual(len(mime_parts), 3)
            obj_part, footer_part, commit_part = mime_parts

            # attach the body to frag_archives list
            self.assertEqual(obj_part['X-Document'], 'object body')
            obj_payload = obj_part.get_payload(decode=True)
            frag_archives.append(obj_payload)

            if chunked:
                self.assertIsNone(info['backend-content-length'])
            else:
                self.assertTrue(
                    size > int(info['backend-content-length']) > 0,
                    "invalid backend-content-length for conn %r" % (
                        connection_id,))
                # assert length was correct for this connection
                self.assertEqual(int(info['backend-content-length']),
                                 len(frag_archives[-1]))
                # assert length was the same for all connections
                self.assertEqual(int(info['backend-content-length']),
                                 len(frag_archives[0]))

            # validate some footer metadata
            self.assertEqual(footer_part['X-Document'], 'object metadata')
            footer_metadata = json.loads(footer_part.get_payload())
            self.assertTrue(footer_metadata)
            expected = {}
            # update expected with footers from the callback...
            footers_callback(expected)
            expected.update({
                'X-Object-Sysmeta-Ec-Content-Length': str(size),
                'X-Backend-Container-Update-Override-Size': str(size),
                'X-Object-Sysmeta-Ec-Etag': etag,
                'X-Backend-Container-Update-Override-Etag': etag,
                'X-Object-Sysmeta-Ec-Segment-Size': str(segment_size),
                'Etag': md5(obj_payload, usedforsecurity=False).hexdigest()})
            for header, value in expected.items():
                self.assertEqual(footer_metadata[header], value)

            # sanity on commit message
            self.assertEqual(commit_part['X-Document'], 'put commit')

        self.assertEqual(len(frag_archives), self.replicas())
        fragment_size = self.policy.fragment_size
        node_payloads = []
        for fa in frag_archives:
            payload = [fa[x:x + fragment_size]
                       for x in range(0, len(fa), fragment_size)]
            node_payloads.append(payload)
        fragment_payloads = zip(*node_payloads)

        expected_body = b''
        for fragment_payload in fragment_payloads:
            self.assertEqual(len(fragment_payload), self.replicas())
            if True:
                fragment_payload = list(fragment_payload)
            expected_body += self.policy.pyeclib_driver.decode(
                fragment_payload)

        self.assertEqual(len(test_body), len(expected_body))
        self.assertEqual(test_body, expected_body)

    def test_PUT_with_footers(self):
        # verify footers supplied by a footers callback being added to
        # trailing metadata
        segment_size = self.policy.ec_segment_size
        test_body = (b'asdf' * segment_size)[:-10]
        etag = md5(test_body, usedforsecurity=False).hexdigest()
        size = len(test_body)
        codes = [201] * self.replicas()
        resp_headers = {
            'Some-Other-Header': 'Four',
            'Etag': 'ignored',
        }

        def do_test(footers_to_add, expect_added):
            put_requests = defaultdict(
                lambda: {'boundary': None, 'chunks': []})

            def capture_body(conn, chunk):
                put_requests[conn.connection_id]['chunks'].append(chunk)

            def capture_headers(ip, port, device, part, method, path, headers,
                                **kwargs):
                conn_id = kwargs['connection_id']
                put_requests[conn_id]['boundary'] = headers[
                    'X-Backend-Obj-Multipart-Mime-Boundary']
                put_requests[conn_id]['x-timestamp'] = headers[
                    'X-Timestamp']

            def footers_callback(footers):
                footers.update(footers_to_add)
            env = {'swift.callback.update_footers': footers_callback}
            req = swift.common.swob.Request.blank(
                '/v1/a/c/o', method='PUT', environ=env, body=test_body)

            with set_http_connect(*codes, expect_headers=self.expect_headers,
                                  give_send=capture_body,
                                  give_connect=capture_headers,
                                  headers=resp_headers):
                resp = req.get_response(self.app)

            self.assertEqual(resp.status_int, 201)
            timestamps = {captured_req['x-timestamp']
                          for captured_req in put_requests.values()}
            self.assertEqual(1, len(timestamps), timestamps)
            self.assertEqual(dict(resp.headers), {
                'Content-Type': 'text/html; charset=UTF-8',
                'Content-Length': '0',
                'Last-Modified': time.strftime(
                    "%a, %d %b %Y %H:%M:%S GMT",
                    time.gmtime(math.ceil(float(timestamps.pop())))),
                'Etag': etag,
            })
            for connection_id, info in put_requests.items():
                body = unchunk_body(b''.join(info['chunks']))
                # email.parser.FeedParser doesn't know how to take a multipart
                # message and boundary together and parse it; it only knows how
                # to take a string, parse the headers, and figure out the
                # boundary on its own.
                parser = EmailFeedParser()
                parser.feed(
                    ("Content-Type: multipart/nobodycares; boundary=%s\r\n\r\n"
                     % info['boundary']).encode('ascii'))
                parser.feed(body)
                message = parser.close()

                self.assertTrue(message.is_multipart())  # sanity check
                mime_parts = message.get_payload()
                self.assertEqual(len(mime_parts), 3)
                obj_part, footer_part, commit_part = mime_parts

                # validate EC footer metadata - should always be present
                self.assertEqual(footer_part['X-Document'], 'object metadata')
                footer_metadata = json.loads(footer_part.get_payload())
                self.assertIsNotNone(
                    footer_metadata.pop('X-Object-Sysmeta-Ec-Frag-Index'))
                expected = {
                    'X-Object-Sysmeta-Ec-Scheme':
                        self.policy.ec_scheme_description,
                    'X-Object-Sysmeta-Ec-Content-Length': str(size),
                    'X-Object-Sysmeta-Ec-Etag': etag,
                    'X-Object-Sysmeta-Ec-Segment-Size': str(segment_size),
                    'Etag': md5(
                        obj_part.get_payload(decode=True),
                        usedforsecurity=False).hexdigest()}
                expected.update(expect_added)
                for header, value in expected.items():
                    self.assertIn(header, footer_metadata)
                    self.assertEqual(value, footer_metadata[header])
                    footer_metadata.pop(header)
                self.assertFalse(footer_metadata)

        # sanity check - middleware sets no footer, expect EC overrides
        footers_to_add = {}
        expect_added = {
            'X-Backend-Container-Update-Override-Size': str(size),
            'X-Backend-Container-Update-Override-Etag': etag}
        do_test(footers_to_add, expect_added)

        # middleware cannot overwrite any EC sysmeta
        footers_to_add = {
            'X-Object-Sysmeta-Ec-Content-Length': str(size + 1),
            'X-Object-Sysmeta-Ec-Etag': 'other etag',
            'X-Object-Sysmeta-Ec-Segment-Size': str(segment_size + 1),
            'X-Object-Sysmeta-Ec-Unused-But-Reserved': 'ignored'}
        do_test(footers_to_add, expect_added)

        # middleware can add x-object-sysmeta- headers including
        # x-object-sysmeta-container-update-override headers
        footers_to_add = {
            'X-Object-Sysmeta-Foo': 'bar',
            'X-Object-Sysmeta-Container-Update-Override-Size':
                str(size + 1),
            'X-Object-Sysmeta-Container-Update-Override-Etag': 'other etag',
            'X-Object-Sysmeta-Container-Update-Override-Ping': 'pong'
        }
        expect_added.update(footers_to_add)
        do_test(footers_to_add, expect_added)

        # middleware can also overwrite x-backend-container-update-override
        # headers
        override_footers = {
            'X-Backend-Container-Update-Override-Wham': 'bam',
            'X-Backend-Container-Update-Override-Size': str(size + 2),
            'X-Backend-Container-Update-Override-Etag': 'another etag'}
        footers_to_add.update(override_footers)
        expect_added.update(override_footers)
        do_test(footers_to_add, expect_added)

    def test_PUT_old_obj_server(self):
        req = swift.common.swob.Request.blank('/v1/a/c/o', method='PUT',
                                              body=b'')
        responses = [
            # one server will response 100-continue but not include the
            # needful expect headers and the connection will be dropped
            ((100, Exception('not used')), {}),
        ] + [
            # and pleanty of successful responses too
            (201, {
                'X-Obj-Metadata-Footer': 'yes',
                'X-Obj-Multiphase-Commit': 'yes',
            }),
        ] * self.replicas()
        random.shuffle(responses)
        if responses[-1][0] != 201:
            # whoops, stupid random
            responses = responses[1:] + [responses[0]]
        codes, expect_headers = zip(*responses)
        with set_http_connect(*codes, expect_headers=expect_headers):
            resp = req.get_response(self.app)
        self.assertEqual(resp.status_int, 201)

    def test_PUT_with_slow_commits(self):
        # It's important that this timeout be much less than the delay in
        # the slow commit responses so that the slow commits are not waited
        # for.
        self.app.post_quorum_timeout = 0.01
        req = swift.common.swob.Request.blank('/v1/a/c/o', method='PUT',
                                              body=b'')
        # plenty of slow commits
        response_sleep = 5.0
        codes = [FakeStatus(201, response_sleep=response_sleep)
                 for i in range(self.replicas())]
        # swap out some with regular fast responses
        number_of_fast_responses_needed_to_be_quick_enough = \
            self.policy.quorum
        fast_indexes = random.sample(
            range(self.replicas()),
            number_of_fast_responses_needed_to_be_quick_enough)
        for i in fast_indexes:
            codes[i] = 201
        with set_http_connect(*codes, expect_headers=self.expect_headers):
            start = time.time()
            resp = req.get_response(self.app)
            response_time = time.time() - start
        self.assertEqual(resp.status_int, 201)
        self.assertLess(response_time, response_sleep)

    def test_PUT_with_just_enough_durable_responses(self):
        req = swift.common.swob.Request.blank('/v1/a/c/o', method='PUT',
                                              body=b'')

        codes = [201] * (self.policy.ec_ndata + 1)
        codes += [503] * (self.policy.ec_nparity - 1)
        self.assertEqual(len(codes), self.policy.ec_n_unique_fragments)
        random.shuffle(codes)
        with set_http_connect(*codes, expect_headers=self.expect_headers):
            resp = req.get_response(self.app)
        self.assertEqual(resp.status_int, 201)

    def test_PUT_with_less_durable_responses(self):
        req = swift.common.swob.Request.blank('/v1/a/c/o', method='PUT',
                                              body=b'')

        codes = [201] * (self.policy.ec_ndata)
        codes += [503] * (self.policy.ec_nparity)
        self.assertEqual(len(codes), self.policy.ec_n_unique_fragments)
        random.shuffle(codes)
        with set_http_connect(*codes, expect_headers=self.expect_headers):
            resp = req.get_response(self.app)
        self.assertEqual(resp.status_int, 503)


class TestNumContainerUpdates(unittest.TestCase):
    def test_it(self):
        test_cases = [
            # (container replicas, object replicas, object quorum, expected)
            (3, 17, 13, 6),  # EC 12+5
            (3, 9, 4, 7),    # EC 3+6
            (3, 14, 11, 5),  # EC 10+4
            (5, 14, 11, 6),  # EC 10+4, 5 container replicas
            (7, 14, 11, 7),  # EC 10+4, 7 container replicas
            (3, 19, 16, 5),  # EC 15+4
            (5, 19, 16, 6),  # EC 15+4, 5 container replicas
            (3, 28, 22, 8),  # EC (10+4)x2
            (5, 28, 22, 9),  # EC (10+4)x2, 5 container replicas
            (3, 1, 1, 3),    # 1 object replica
            (3, 2, 1, 3),    # 2 object replicas
            (3, 3, 2, 3),    # 3 object replicas
            (3, 4, 2, 4),    # 4 object replicas
            (3, 5, 3, 4),    # 5 object replicas
            (3, 6, 3, 5),    # 6 object replicas
            (3, 7, 4, 5),    # 7 object replicas
        ]

        for c_replica, o_replica, o_quorum, exp in test_cases:
            c_quorum = utils.quorum_size(c_replica)
            got = obj.num_container_updates(c_replica, c_quorum,
                                            o_replica, o_quorum)
            self.assertEqual(
                exp, got,
                "Failed for c_replica=%d, o_replica=%d, o_quorum=%d" % (
                    c_replica, o_replica, o_quorum))


@patch_policies(with_ec_default=True)
class TestECFragGetter(BaseObjectControllerMixin, unittest.TestCase):
    def setUp(self):
        super(TestECFragGetter, self).setUp()
        req = Request.blank(path='/v1/a/c/o')
        self.getter = obj.ECFragGetter(
            self.app, req, None, None, self.policy, 'a/c/o',
            {}, None, self.logger.thread_locals,
            self.logger)

    def test_init_node_timeout(self):
        app = argparse.Namespace(node_timeout=2, recoverable_node_timeout=3)
        getter = obj.ECFragGetter(
            app, None, None, None, self.policy, 'a/c/o',
            {}, None, None, self.logger)
        self.assertEqual(3, getter.node_timeout)

    def test_iter_bytes_from_response_part(self):
        part = FileLikeIter([b'some', b'thing'])
        it = self.getter._iter_bytes_from_response_part(part, nbytes=None)
        self.assertEqual(b'something', b''.join(it))

    def test_iter_bytes_from_response_part_insufficient_bytes(self):
        part = FileLikeIter([b'some', b'thing'])
        it = self.getter._iter_bytes_from_response_part(part, nbytes=100)
        with mock.patch.object(self.getter, '_find_source',
                               return_value=False):
            with self.assertRaises(ShortReadError) as cm:
                b''.join(it)
        self.assertEqual('Too few bytes; read 9, expecting 100',
                         str(cm.exception))

    def test_iter_bytes_from_response_part_read_timeout(self):
        part = FileLikeIter([b'some', b'thing'])
        it = self.getter._iter_bytes_from_response_part(part, nbytes=9)
        exc = ChunkReadTimeout()
        # set this after __init__ to keep it off the eventlet scheduler
        exc.seconds = 9
        with mock.patch.object(self.getter, '_find_source',
                               return_value=False):
            with mock.patch.object(part, 'read', side_effect=[b'some', exc]):
                with self.assertRaises(ChunkReadTimeout) as cm:
                    b''.join(it)
        self.assertEqual('9 seconds', str(cm.exception))

    def test_iter_bytes_from_response_part_small_fragment_size(self):
        self.getter.fragment_size = 4
        part = FileLikeIter([b'some', b'thing', b''])
        it = self.getter._iter_bytes_from_response_part(part, nbytes=None)
        self.assertEqual([b'some', b'thin', b'g'], [ch for ch in it])
        self.getter.fragment_size = 1
        part = FileLikeIter([b'some', b'thing', b''])
        it = self.getter._iter_bytes_from_response_part(part, nbytes=None)
        self.assertEqual([c.encode() for c in 'something'], [ch for ch in it])

    def test_fragment_size(self):
        source = FakeSource((
            b'abcd', b'1234', b'abc', b'd1', b'234abcd1234abcd1', b'2'))

        def mock_source_gen():
            yield GetterSource(self.app, source, {})

        self.getter.fragment_size = 8
        with mock.patch.object(self.getter, '_source_gen', mock_source_gen):
            it = self.getter.response_parts_iter()
            fragments = list(next(it)['part_iter'])

        self.assertEqual(fragments, [
            b'abcd1234', b'abcd1234', b'abcd1234', b'abcd12'])

    def test_fragment_size_resuming(self):
        node = {'ip': '1.2.3.4', 'port': 6200, 'device': 'sda'}

        source1 = FakeSource([b'abcd', b'1234', None,
                              b'efgh', b'5678', b'lots', b'more', b'data'])
        # incomplete reads of fragment_size will be re-fetched
        source2 = FakeSource([b'efgh', b'5678', b'lots', None])
        source3 = FakeSource([b'lots', b'more', b'data'])
        range_headers = []
        sources = [GetterSource(self.app, src, node)
                   for src in (source1, source2, source3)]

        def mock_source_gen():
            for source in sources:
                range_headers.append(self.getter.backend_headers.get('Range'))
                yield source

        self.getter.fragment_size = 8
        with mock.patch.object(self.getter, '_source_gen',
                               mock_source_gen):
            it = self.getter.response_parts_iter()
            fragments = list(next(it)['part_iter'])

        self.assertEqual(fragments, [
            b'abcd1234', b'efgh5678', b'lotsmore', b'data'])
        self.assertEqual(range_headers, [None, 'bytes=8-27', 'bytes=16-27'])

    def test_fragment_size_resuming_chunked(self):
        node = {'ip': '1.2.3.4', 'port': 6200, 'device': 'sda'}
        headers = {'transfer-encoding': 'chunked',
                   'content-type': 'text/plain'}
        source1 = FakeSource([b'abcd', b'1234', b'abc', None], headers=headers)
        source2 = FakeSource([b'efgh5678'], headers=headers)
        range_headers = []
        sources = [GetterSource(self.app, src, node)
                   for src in (source1, source2)]

        def mock_source_gen():
            for source in sources:
                range_headers.append(self.getter.backend_headers.get('Range'))
                yield source

        self.getter.fragment_size = 8
        with mock.patch.object(self.getter, '_source_gen',
                               mock_source_gen):
            it = self.getter.response_parts_iter()
            fragments = list(next(it)['part_iter'])
        self.assertEqual(fragments, [b'abcd1234', b'efgh5678'])
        self.assertEqual(range_headers, [None, 'bytes=8-'])


@patch_policies()
class TestGetUpdateShard(BaseObjectControllerMixin, unittest.TestCase):
    bound_prefix = 'x'
    item = 'x1_test'

    def setUp(self):
        super(TestGetUpdateShard, self).setUp()
        self.ctrl = obj.BaseObjectController(self.app, 'a', 'c', 'o')
        self.memcache = FakeMemcache()
        ts_iter = make_timestamp_iter()
        # NB: these shard ranges have gaps
        self.shard_ranges = [ShardRange(
            '.sharded_a/sr%d' % i, next(ts_iter),
            self.bound_prefix + u'%d_lower' % i,
            self.bound_prefix + u'%d_upper' % i,
            object_count=i, bytes_used=1024 * i,
            meta_timestamp=next(ts_iter))
            for i in range(3)]

    def _create_response_data(self, shards, includes=None):
        resp_headers = {'X-Backend-Record-Type': 'shard',
                        'X-Backend-Record-Shard-Format': 'namespace'}
        namespaces = [Namespace(sr.name, sr.lower, sr.upper)
                      for sr in shards]
        if includes is not None:
            namespaces = [ns for ns in namespaces if includes in ns]
        body = json.dumps([dict(ns) for ns in namespaces]).encode('ascii')
        return body, resp_headers

    def test_get_update_shard_cache_writing(self):
        # verify case when complete set of shards is returned
        req = Request.blank('/v1/a/c/o', method='PUT',
                            environ={'swift.cache': self.memcache})
        body, resp_headers = self._create_response_data(self.shard_ranges)
        with mocked_http_conn(
                200, 200, body_iter=iter([b'', body]),
                headers=resp_headers) as fake_conn:
            actual = self.ctrl._get_update_shard(req, 'a', 'c', self.item)

        # account info
        captured = fake_conn.requests
        self.assertEqual('HEAD', captured[0]['method'])
        self.assertEqual('a', captured[0]['path'][7:])
        # container GET
        self.assertEqual('GET', captured[1]['method'])
        self.assertEqual('a/c', captured[1]['path'][7:])
        params = sorted(captured[1]['qs'].split('&'))
        self.assertEqual(
            ['format=json', 'states=updating'], params)
        captured_hdrs = captured[1]['headers']
        self.assertEqual('shard', captured_hdrs.get('X-Backend-Record-Type'))
        self.assertEqual('namespace',
                         captured_hdrs.get('X-Backend-Record-Shard-Format'))
        exp_bounds = NamespaceBoundList.parse(self.shard_ranges).bounds
        self.assertEqual(json.loads(json.dumps(exp_bounds)),
                         self.memcache.get('shard-updating-v2/a/c'))
        exp_ns = Namespace(self.shard_ranges[1].name,
                           self.shard_ranges[1].lower,
                           self.shard_ranges[2].lower)
        self.assertEqual(exp_ns, actual)
        self.assertFalse(self.app.logger.get_lines_for_level('error'))

    def test_get_update_shard_cache_reading(self):
        # verify case when complete set of shards is in cache
        cached_bounds = NamespaceBoundList.parse(self.shard_ranges).bounds
        self.memcache.set('shard-updating-v2/a/c', cached_bounds)
        req = Request.blank('/v1/a/c/o', method='PUT',
                            environ={'swift.cache': self.memcache})

        actual = self.ctrl._get_update_shard(req, 'a', 'c', self.item)

        self.assertEqual(json.loads(json.dumps(cached_bounds)),
                         self.memcache.get('shard-updating-v2/a/c'))
        exp_ns = Namespace(self.shard_ranges[1].name,
                           self.shard_ranges[1].lower,
                           self.shard_ranges[2].lower)
        self.assertEqual(exp_ns, actual)
        self.assertFalse(self.app.logger.get_lines_for_level('error'))

    def test_get_update_shard_cache_recheck_time_zero(self):
        # verify case when shard caching is disabled
        req = Request.blank('/v1/a/c/o', method='PUT',
                            environ={'swift.cache': self.memcache})
        body, resp_headers = self._create_response_data(
            self.shard_ranges, self.item)
        with mock.patch.object(self.app, 'recheck_updating_shard_ranges', 0):
            with mocked_http_conn(
                    200, 200, body_iter=iter([b'', body]),
                    headers=resp_headers) as fake_conn:
                actual = self.ctrl._get_update_shard(req, 'a', 'c', self.item)

        # account info
        captured = fake_conn.requests
        self.assertEqual('HEAD', captured[0]['method'])
        self.assertEqual('a', captured[0]['path'][7:])
        # container GET
        self.assertEqual('GET', captured[1]['method'])
        self.assertEqual('a/c', captured[1]['path'][7:])
        params = sorted(captured[1]['qs'].split('&'))
        self.assertEqual(
            ['format=json', 'includes=' + quote(self.item), 'states=updating'],
            params)
        captured_hdrs = captured[1]['headers']
        self.assertEqual('shard', captured_hdrs.get('X-Backend-Record-Type'))
        self.assertEqual('namespace',
                         captured_hdrs.get('X-Backend-Record-Shard-Format'))
        self.assertIsNone(self.memcache.get('shard-updating-v2/a/c'))
        exp_ns = Namespace(self.shard_ranges[1].name,
                           self.shard_ranges[1].lower,
                           self.shard_ranges[1].upper)
        self.assertEqual(exp_ns, actual)
        self.assertFalse(self.app.logger.get_lines_for_level('error'))

    def test_get_update_shard_cache_not_available(self):
        # when memcache is not available, object controller will only need to
        # retrieve a specific shard range from the container server to send the
        # update request to.
        req = Request.blank('/v1/a/c/o', method='PUT')
        body, resp_headers = self._create_response_data([self.shard_ranges[1]])
        with mocked_http_conn(
                200, 200, body_iter=iter([b'', body]),
                headers=resp_headers) as fake_conn:
            actual = self.ctrl._get_update_shard(req, 'a', 'c', self.item)

        # account info
        captured = fake_conn.requests
        self.assertEqual('HEAD', captured[0]['method'])
        self.assertEqual('a', captured[0]['path'][7:])
        # container GET
        self.assertEqual('GET', captured[1]['method'])
        self.assertEqual('a/c', captured[1]['path'][7:])
        params = sorted(captured[1]['qs'].split('&'))
        self.assertEqual(
            ['format=json', 'includes=' + quote(self.item), 'states=updating'],
            params
        )
        captured_hdrs = captured[1]['headers']
        self.assertEqual('shard', captured_hdrs.get('X-Backend-Record-Type'))
        self.assertEqual('namespace',
                         captured_hdrs.get('X-Backend-Record-Shard-Format'))
        self.assertIsNone(self.memcache.get('shard-updating-v2/a/c'))
        exp_ns = Namespace(self.shard_ranges[1].name,
                           self.shard_ranges[1].lower,
                           self.shard_ranges[1].upper)
        self.assertEqual(exp_ns, actual)
        self.assertFalse(self.app.logger.get_lines_for_level('error'))

    def test_get_update_shard_empty_body(self):
        # verify case when no shards are returned
        req = Request.blank('/v1/a/c/o', method='PUT',
                            environ={'swift.cache': self.memcache})

        body, resp_headers = self._create_response_data(self.shard_ranges)
        with mocked_http_conn(
                200, 200, body_iter=[b'', b''],
                headers=resp_headers) as fake_conn:
            actual = self.ctrl._get_update_shard(req, 'a', 'c', self.item)

        # account info
        captured = fake_conn.requests
        self.assertEqual('HEAD', captured[0]['method'])
        self.assertEqual('a', captured[0]['path'][7:])
        # container GET
        self.assertEqual('GET', captured[1]['method'])
        self.assertEqual('a/c', captured[1]['path'][7:])
        params = sorted(captured[1]['qs'].split('&'))
        self.assertEqual(
            ['format=json', 'states=updating'], params)
        captured_hdrs = captured[1]['headers']
        self.assertEqual('shard', captured_hdrs.get('X-Backend-Record-Type'))
        self.assertEqual('namespace',
                         captured_hdrs.get('X-Backend-Record-Shard-Format'))
        self.assertIsNone(self.memcache.get('shard-updating-v2/a/c'))
        self.assertIsNone(actual)

        error_lines = self.logger.get_lines_for_level('error')
        start = 'Problem with container shard listing response from /v1/a/c?'
        msg, _, _ = error_lines[0].partition(':')
        self.assertEqual(start, msg[:len(start)])
        actual_qs = msg[len(start):]
        actual_params = dict(parse_qsl(actual_qs, keep_blank_values=True))
        self.assertEqual({'format': 'json', 'states': 'updating'},
                         actual_params)
        self.assertFalse(error_lines[1:])


class TestGetUpdateShardUTF8(TestGetUpdateShard):
    bound_prefix = u'\u1234'
    item = wsgi_to_str('\xe1\x88\xb41_test')


class TestGetUpdateShardLegacy(TestGetUpdateShard):
    def _create_response_data(self, shards, includes=None):
        # older container servers never return the shorter 'namespace' format
        # nor the 'X-Backend-Record-Shard-Format' header
        resp_headers = {'X-Backend-Record-Type': 'shard'}
        if includes is not None:
            shards = [sr for sr in shards if includes in sr]
        body = json.dumps([dict(sr) for sr in shards]).encode('ascii')
        return body, resp_headers


class TestGetUpdateShardLegacyUTF8(TestGetUpdateShard):
    bound_prefix = u'\u1234'
    item = wsgi_to_str('\xe1\x88\xb41_test')


@patch_policies()
class TestGetUpdatingNamespacesErrors(BaseObjectControllerMixin,
                                      unittest.TestCase):
    def setUp(self):
        super(TestGetUpdatingNamespacesErrors, self).setUp()
        self.ctrl = obj.BaseObjectController(self.app, 'a', 'c', 'o')

    def _check_get_namespaces_bad_data(self, body):
        req = Request.blank('/v1/a/c/o', method='PUT')
        # empty response
        resp_headers = {'X-Backend-Record-Type': 'shard'}
        with mocked_http_conn(200, 200, body_iter=iter([b'', body]),
                              headers=resp_headers):
            actual, resp = self.ctrl._do_get_updating_namespaces(
                req, 'a', 'c', '1_test')
        self.assertEqual(200, resp.status_int)
        self.assertIsNone(actual)
        lines = self.app.logger.get_lines_for_level('error')
        return lines

    def test_get_namespaces_empty_body(self):
        error_lines = self._check_get_namespaces_bad_data(b'')
        start = 'Problem with container shard listing response from /v1/a/c?'
        msg, _, err = error_lines[0].partition(':')
        self.assertEqual(start, msg[:len(start)])
        actual_qs = msg[len(start):]
        actual_params = dict(parse_qsl(actual_qs, keep_blank_values=True))
        self.assertEqual({'format': 'json',
                          'includes': '1_test',
                          'states': 'updating'},
                         actual_params)
        self.assertIn('JSONDecodeError', err)
        self.assertFalse(error_lines[1:])

    def test_get_namespaces_not_a_list(self):
        body = json.dumps({}).encode('ascii')
        error_lines = self._check_get_namespaces_bad_data(body)
        start = 'Problem with container shard listing response from /v1/a/c?'
        msg, _, err = error_lines[0].partition(':')
        self.assertEqual(start, msg[:len(start)])
        actual_qs = msg[len(start):]
        actual_params = dict(parse_qsl(actual_qs, keep_blank_values=True))
        self.assertEqual({'format': 'json',
                          'includes': '1_test',
                          'states': 'updating'},
                         actual_params)
        self.assertIn('ValueError', err)
        self.assertFalse(error_lines[1:])

    def test_get_namespaces_key_missing(self):
        body = json.dumps([{}]).encode('ascii')
        error_lines = self._check_get_namespaces_bad_data(body)
        self.assertIn('Failed to get namespaces', error_lines[0])
        self.assertIn('KeyError', error_lines[0])
        self.assertFalse(error_lines[1:])

    def test_get_namespaces_invalid_shard_range(self):
        # lower > upper !
        bad_ns_data = {'name': 'name', 'lower': 'z', 'upper': 'a'}
        body = json.dumps([bad_ns_data]).encode('ascii')
        error_lines = self._check_get_namespaces_bad_data(body)
        self.assertIn('Failed to get namespaces', error_lines[0])
        self.assertIn('ValueError', error_lines[0])
        self.assertFalse(error_lines[1:])

    def test_get_namespaces_missing_record_type(self):
        req = Request.blank('/v1/a/c/o', method='PUT')
        sr = utils.Namespace('a/c', 'l', 'u')
        body = json.dumps([dict(sr)]).encode('ascii')
        with mocked_http_conn(
                200, 200, body_iter=iter([b'', body])):
            actual, resp = self.ctrl._do_get_updating_namespaces(
                req, 'a', 'c', '1_test')
        self.assertEqual(200, resp.status_int)
        self.assertIsNone(actual)
        error_lines = self.app.logger.get_lines_for_level('error')
        self.assertIn('Failed to get shard ranges', error_lines[0])
        self.assertIn('unexpected record type', error_lines[0])
        self.assertIn('/a/c', error_lines[0])
        self.assertFalse(error_lines[1:])

    def test_get_namespaces_wrong_record_type(self):
        req = Request.blank('/v1/a/c/o', method='PUT')
        sr = utils.Namespace('a/c', 'l', 'u')
        body = json.dumps([dict(sr)]).encode('ascii')
        headers = {'X-Backend-Record-Type': 'object'}
        with mocked_http_conn(
                200, 200, body_iter=iter([b'', body]),
                headers=headers):
            actual, resp = self.ctrl._do_get_updating_namespaces(
                req, 'a', 'c', '1_test')
        self.assertEqual(200, resp.status_int)
        self.assertIsNone(actual)
        error_lines = self.app.logger.get_lines_for_level('error')
        self.assertIn('Failed to get shard ranges', error_lines[0])
        self.assertIn('unexpected record type', error_lines[0])
        self.assertIn('/a/c', error_lines[0])
        self.assertFalse(error_lines[1:])

    def test_get_namespaces_request_failed(self):
        req = Request.blank('/v1/a/c/o', method='PUT')
        with mocked_http_conn(200, 404, 404, 404):
            actual, resp = self.ctrl._do_get_updating_namespaces(
                req, 'a', 'c', '1_test')
        self.assertEqual(404, resp.status_int)
        self.assertIsNone(actual)
        self.assertFalse(self.app.logger.get_lines_for_level('error'))
        warning_lines = self.app.logger.get_lines_for_level('warning')
        start = 'Failed to get container shard listing from /v1/a/c?'
        msg, _, status_txn = warning_lines[0].partition(': ')
        self.assertEqual(start, msg[:len(start)])
        actual_qs = msg[len(start):]
        actual_params = dict(parse_qsl(actual_qs, keep_blank_values=True))
        self.assertEqual({'format': 'json',
                          'includes': '1_test',
                          'states': 'updating'},
                         actual_params)
        self.assertEqual('404', status_txn[:3])
        self.assertFalse(warning_lines[1:])


@patch_policies([
    StoragePolicy(0, 'zero', is_default=True, object_ring=FakeRing()),
    StoragePolicy(1, 'one', object_ring=FakeRing()),
])
class TestCooperativeToken(BaseObjectControllerMixin, unittest.TestCase):
    """
    Test suite for cooperative token functionality in object controllers
    """

    def setUp(self):
        super(TestCooperativeToken, self).setUp()
<<<<<<< HEAD
        # Import needed modules from test_server.py context
        from test.debug_logger import debug_labeled_statsd_client

=======
>>>>>>> 7ad10c64
        conf = {
            'log_statsd_host': 'host',
            'log_statsd_port': 8125,
            'statsd_label_mode': 'dogstatsd',
            'statsd_emit_legacy': True,
        }
        self.statsd = debug_labeled_statsd_client(conf)
        # Reset the application with statsd
        self.app = PatchedObjControllerApp(
            conf, account_ring=FakeRing(),
            container_ring=FakeRing(), logger=self.logger)
        self.app.statsd = self.statsd
        self.logger.clear()

    def _check_request(self, request, method=None, path=None, headers=None,
                       params=None):
        """Helper method to check request attributes"""
        if method:
            self.assertEqual(request['method'], method)
        if path:
            self.assertEqual(request['path'], path)
        if headers:
            for header, value in headers.items():
                self.assertEqual(request['headers'][header], value)
        if params:
            actual_params = dict(parse_qsl(request['qs'],
                                           keep_blank_values=True))
            self.assertEqual(actual_params, params)

    def test_get_backend_updating_shard_with_cooperative_token_configs(self):
        conf = {}
        self.app = proxy_server.Application(
            conf,
            logger=self.logger,
            account_ring=FakeRing(),
            container_ring=FakeRing())
        self.assertEqual(self.app.namespace_avg_backend_fetch_time, 0.3)
        self.assertEqual(self.app.namespace_cache_tokens_per_session, 3)

        conf = {'namespace_cache_tokens_per_session': '0'}
        self.app = proxy_server.Application(
            conf,
            logger=self.logger,
            account_ring=FakeRing(),
            container_ring=FakeRing())
        self.assertEqual(self.app.namespace_avg_backend_fetch_time, 0.3)
        self.assertEqual(self.app.namespace_cache_tokens_per_session, 0)

        conf = {'namespace_avg_backend_fetch_time': 0.2,
                'namespace_cache_tokens_per_session': 1}
        self.app = proxy_server.Application(
            conf,
            logger=self.logger,
            account_ring=FakeRing(),
            container_ring=FakeRing())
        self.assertEqual(self.app.namespace_avg_backend_fetch_time, 0.2)
        self.assertEqual(self.app.namespace_cache_tokens_per_session, 1)

        conf = {'namespace_avg_backend_fetch_time': 0.2,
                'namespace_cache_tokens_per_session': 1}
        self.app = proxy_server.Application(
            conf,
            logger=self.logger,
            account_ring=FakeRing(),
            container_ring=FakeRing())
        self.assertEqual(self.app.namespace_avg_backend_fetch_time, 0.2)
        self.assertEqual(self.app.namespace_cache_tokens_per_session, 1)

    def test_get_backend_updating_shard_with_cooperative_token_acquired(self):
        # verify that the request to get updating shard from the container
        # backend works with cooperative token acquired.
        # reset the router post patch_policies
        conf = {}
        self.app = proxy_server.Application(
            conf,
            logger=self.logger,
            statsd=self.statsd,
            account_ring=FakeRing(),
            container_ring=FakeRing())
        self.app.sort_nodes = lambda nodes, *args, **kwargs: nodes

        def do_test(method, sharding_state):
            self.app.logger.clear()  # clean capture state
            self.app.statsd.clear()
            req = Request.blank(
                '/v1/a/c/o', {'swift.cache': FakeMemcache()},
                method=method, body='', headers={'Content-Type': 'text/plain'})

            cache_key = 'shard-updating-v2/a/c'
            token_key = "_cache_token/%s" % cache_key
            if not random.choice([True, False]):
                # Add some randomization to this test case. If True, this
                # request which gets updating shard will be the first to
                # acquire a token; otherwise, it would be the second one.
                req.environ['swift.cache'].incr(token_key)

            # we want the container_info response to say policy index of 1 and
            # sharding state
            # acc HEAD, cont HEAD, cont shard GET, obj POSTs
            status_codes = (200, 200, 200, 202, 202, 202)
            resp_headers = {'X-Backend-Storage-Policy-Index': 1,
                            'x-backend-sharding-state': sharding_state,
                            'X-Backend-Record-Type': 'shard'}
            shard_ranges = [
                utils.ShardRange(
                    '.shards_a/c_not_used', utils.Timestamp.now(), '', 'l'),
                utils.ShardRange(
                    '.shards_a/c_shard', utils.Timestamp.now(), 'l', 'u'),
                utils.ShardRange(
                    '.shards_a/c_nope', utils.Timestamp.now(), 'u', ''),
            ]
            body = json.dumps([
                dict(shard_range)
                for shard_range in shard_ranges]).encode('ascii')
            with mocked_http_conn(*status_codes, headers=resp_headers,
                                  body=body) as fake_conn:
                resp = req.get_response(self.app)

            self.assertEqual(resp.status_int, 202)
            stats = self.app.logger.statsd_client.get_stats_counts()
            self.assertEqual(
                {
                    "account.info.cache.miss.200": 1,
                    "account.info.infocache.hit": 2,
                    "container.info.cache.miss.200": 1,
                    "container.info.infocache.hit": 1,
                    "object.shard_updating.cache.miss.200": 1,
                    "object.shard_updating.cache.set": 1,
                },
                stats,
            )
            stats = self.app.statsd.get_labeled_stats_counts()
            self.assertEqual({
                ('swift_coop_cache', frozenset((
                    ('resource', 'shard_updating'),
                    ('account', 'a'),
                    ('container', 'c'),
                    ('event', 'backend_reqs'),
                    ('set_cache_state', 'set'),
                    ('token', 'with_token'),
                    ('status', 200)),
                )): 1,
            }, stats)
            self.assertEqual([], self.app.logger.log_dict['set_statsd_prefix'])
            info_lines = self.logger.get_lines_for_level('info')
            self.assertIn(
                'Caching updating shards for shard-updating-v2/a/c (3 shards)'
                ' with a finished token',
                info_lines)

            backend_requests = fake_conn.requests
            account_request = backend_requests[0]
            self._check_request(
                account_request, method='HEAD', path='/sda/0/a')
            container_request = backend_requests[1]
            self._check_request(
                container_request, method='HEAD', path='/sda/0/a/c')
            container_request_shard = backend_requests[2]
            self._check_request(
                container_request_shard, method='GET', path='/sda/0/a/c',
                params={'states': 'updating', 'format': 'json'},
                headers={'X-Backend-Record-Type': 'shard'})

            self.assertIn(cache_key, req.environ['swift.cache'].store)
            cached_namespaces = NamespaceBoundList.parse(shard_ranges)
            self.assertEqual(
                req.environ['swift.cache'].store[cache_key],
                cached_namespaces.bounds)
            self.assertIn(cache_key, req.environ.get('swift.infocache'))
            self.assertEqual(
                req.environ['swift.infocache'][cache_key].bounds,
                cached_namespaces.bounds)

            # make sure backend requests included expected container headers
            for (i, device), request in zip(
                    enumerate(['sda', 'sdb', 'sdc']), backend_requests[3:]):
                expectations = {
                    'method': method,
                    'path': f'/{device}/0/a/c/o',
                    'headers': {
                        'X-Container-Partition': '0',
                        'Host': 'localhost:80',
                        'Referer': '%s http://localhost/v1/a/c/o' % method,
                        'X-Backend-Storage-Policy-Index': '1',
                        'X-Backend-Quoted-Container-Path':
                            shard_ranges[1].name,
                        'X-Container-Device': device,
                        'X-Container-Host': '10.0.0.%d:100%d' % (i, i),
                    },
                }
                self._check_request(request, **expectations)

        do_test('POST', 'sharding')
        do_test('POST', 'sharded')
        do_test('DELETE', 'sharding')
        do_test('DELETE', 'sharded')
        do_test('PUT', 'sharding')
        do_test('PUT', 'sharded')

    def test_get_backend_updating_shard_wo_cooperative_token_acquired(self):
        # verify that the request to get updating shard from the container
        # backend will be served out of memcached when other requests have
        # grabbed all available cooperative tokens and filled the updating
        # shard ranges into the memcache.
        # reset the router post patch_policies
        conf = {
            'namespace_cache_tokens_per_session': 2,
            'namespace_avg_backend_fetch_time': 0.05,
        }
        self.app = proxy_server.Application(
            conf,
            logger=self.logger,
            statsd=self.statsd,
            account_ring=FakeRing(),
            container_ring=FakeRing())
        self.app.sort_nodes = lambda nodes, *args, **kwargs: nodes
        cache_key = 'shard-updating-v2/a/c'
        token_key = "_cache_token/%s" % cache_key

        def do_test(method, sharding_state):
            retries = 0

            class CustomizedFakeCache(FakeMemcache):
                def get(self, key, raise_on_error=False):
                    nonlocal retries
                    if key != cache_key:
                        return super(CustomizedFakeCache, self).get(key)

                    retries += 1
                    if retries < 4:
                        return super(CustomizedFakeCache, self).get(
                            "NOT_EXISTED_YET")
                    else:
                        return super(CustomizedFakeCache, self).get(key)

            self.app.logger.clear()  # clean capture state
            self.app.statsd.clear()
            req = Request.blank(
                '/v1/a/c/o', {'swift.cache': CustomizedFakeCache()},
                method=method, body='', headers={'Content-Type': 'text/plain'})

            # we want the container_info response to say policy index of 1 and
            # sharding state
            # acc HEAD, cont HEAD, obj POSTs
            status_codes = (200, 200, 202, 202, 202)
            resp_headers = {'X-Backend-Storage-Policy-Index': 1,
                            'x-backend-sharding-state': sharding_state,
                            'X-Backend-Record-Type': 'shard'}
            shard_ranges = [
                utils.ShardRange(
                    '.shards_a/c_not_used', utils.Timestamp.now(), '', 'l'),
                utils.ShardRange(
                    '.shards_a/c_shard', utils.Timestamp.now(), 'l', 'u'),
                utils.ShardRange(
                    '.shards_a/c_nope', utils.Timestamp.now(), 'u', ''),
            ]
            cached_namespaces = NamespaceBoundList.parse(shard_ranges)
            body = json.dumps([
                dict(shard_range)
                for shard_range in shard_ranges]).encode('ascii')

            # Preset 'token_key' to be value of 3, then make this request of
            # getting updating shard to not able to acquire a token.
            req.environ['swift.cache'].incr(token_key, 3)
            # Preset the cache value, but only available after 4 retries.
            req.environ['swift.cache'].set(cache_key, cached_namespaces.bounds)

            with mock.patch('swift.common.utils.eventlet.sleep'), \
                    mocked_http_conn(*status_codes, headers=resp_headers,
                                     body=body) as fake_conn:
                resp = req.get_response(self.app)

            self.assertEqual(4, retries)
            self.assertEqual(resp.status_int, 202)
            stats = self.app.logger.statsd_client.get_stats_counts()
            self.assertEqual({'account.info.cache.miss.200': 1,
                              'account.info.infocache.hit': 1,
                              'container.info.cache.miss.200': 1,
                              'container.info.infocache.hit': 1,
                              'object.shard_updating.cache.miss': 1,
                              },
                             stats)
            stats = self.app.statsd.get_labeled_stats_counts()
            self.assertEqual({
                ('swift_coop_cache', frozenset((
                    ('resource', 'shard_updating'),
                    ('account', 'a'),
                    ('container', 'c'),
                    ('event', 'cache_served'),
                    ('token', 'no_token'),
                    ('lack_retries', False)),
                )): 1,
            }, stats)
            self.assertEqual([], self.app.logger.log_dict['set_statsd_prefix'])

            backend_requests = fake_conn.requests
            account_request = backend_requests[0]
            self._check_request(
                account_request, method='HEAD', path='/sda/0/a')
            container_request = backend_requests[1]
            self._check_request(
                container_request, method='HEAD', path='/sda/0/a/c')

            self.assertIn(cache_key, req.environ['swift.cache'].store)
            self.assertEqual(
                req.environ['swift.cache'].store[cache_key],
                cached_namespaces.bounds)

            # make sure backend requests included expected container headers
            for (i, device), request in zip(
                    enumerate(['sda', 'sdb', 'sdc']), backend_requests[2:]):
                expectations = {
                    'method': method,
                    'path': f'/{device}/0/a/c/o',
                    'headers': {
                        'X-Container-Partition': '0',
                        'Host': 'localhost:80',
                        'Referer': '%s http://localhost/v1/a/c/o' % method,
                        'X-Backend-Storage-Policy-Index': '1',
                        'X-Backend-Quoted-Container-Path':
                            shard_ranges[1].name,
                        'X-Container-Device': device,
                        'X-Container-Host': '10.0.0.%d:100%d' % (i, i),
                    },
                }
                self._check_request(request, **expectations)

        do_test('POST', 'sharding')
        do_test('POST', 'sharded')
        do_test('DELETE', 'sharding')
        do_test('DELETE', 'sharded')
        do_test('PUT', 'sharding')
        do_test('PUT', 'sharded')

    def test_get_backend_updating_shard_wo_token_lack_retries(self):
        # verify that the request to get updating shard from the container
        # backend will be served out of memcached when other requests have
        # grabbed all available cooperative tokens. Due to simulated busy
        # eventlet scheduler, this request would be underserved and only get
        # two normal retries during the token session, but eventually get data
        # from cache by use of the forced retry.
        # reset the router post patch_policies
        conf = {
            'namespace_avg_backend_fetch_time': 0.005,
        }
        self.app = proxy_server.Application(
            conf,
            logger=self.logger,
            statsd=self.statsd,
            account_ring=FakeRing(),
            container_ring=FakeRing())
        self.app.obj_controller_router = proxy_server.ObjectControllerRouter()
        self.app.sort_nodes = lambda nodes, *args, **kwargs: nodes
        self.app.recheck_updating_shard_ranges = 3600
        cache_key = 'shard-updating-v2/a/c'
        token_key = "_cache_token/%s" % cache_key

        def do_test(method, sharding_state):
            retries = 0

            class CustomizedFakeCache(FakeMemcache):
                def get(self, key, raise_on_error=False):
                    nonlocal retries
                    if key != cache_key:
                        return super(CustomizedFakeCache, self).get(key)

                    retries += 1
                    if retries < 3:
                        return super(CustomizedFakeCache, self).get(
                            "NOT_EXISTED_YET")
                    else:
                        return super(CustomizedFakeCache, self).get(key)

            self.app.logger.clear()  # clean capture state
            self.app.statsd.clear()
            req = Request.blank(
                '/v1/a/c/o', {'swift.cache': CustomizedFakeCache()},
                method=method, body='', headers={'Content-Type': 'text/plain'})

            # we want the container_info response to say policy index of 1 and
            # sharding state
            # acc HEAD, cont HEAD, obj POSTs
            status_codes = (200, 200, 202, 202, 202)
            resp_headers = {'X-Backend-Storage-Policy-Index': 1,
                            'x-backend-sharding-state': sharding_state,
                            'X-Backend-Record-Type': 'shard'}
            shard_ranges = [
                utils.ShardRange(
                    '.shards_a/c_not_used', utils.Timestamp.now(), '', 'l'),
                utils.ShardRange(
                    '.shards_a/c_shard', utils.Timestamp.now(), 'l', 'u'),
                utils.ShardRange(
                    '.shards_a/c_nope', utils.Timestamp.now(), 'u', ''),
            ]
            cached_namespaces = NamespaceBoundList.parse(shard_ranges)
            body = json.dumps([
                dict(shard_range)
                for shard_range in shard_ranges]).encode('ascii')

            # Preset 'token_key' to be value of 3, then make this request of
            # getting updating shard to not able to acquire a token.
            req.environ['swift.cache'].incr(token_key, 3)
            # Preset the cache value, but only available after 4 retries.
            req.environ['swift.cache'].set(cache_key, cached_namespaces.bounds)

            with mock.patch(
                    'swift.proxy.controllers.obj.time.time') as mock_time, \
                mock.patch('swift.common.utils.sleep') as mock_sleep, \
                mocked_http_conn(
                    *status_codes, headers=resp_headers, body=body) \
                    as fake_conn:
                mock_time.side_effect = itertools.count(4000.99, 1.0)
                resp = req.get_response(self.app)

            # our populator only sleeps once, when it wakes up we're past the
            # deadline and make one more try!
            self.assertEqual([mock.call(0.005 * 1.5)],
                             mock_sleep.call_args_list)
            # N.B. one of these memcache.get "attempts" happens *before*
            # coop-populator; it's very first "retry" is already after cuttoff!
            self.assertEqual(3, retries)
            self.assertEqual(resp.status_int, 202)
            stats = self.app.logger.statsd_client.get_stats_counts()
            self.assertEqual({'account.info.cache.miss.200': 1,
                              'account.info.infocache.hit': 1,
                              'container.info.cache.miss.200': 1,
                              'container.info.infocache.hit': 1,
                              'object.shard_updating.cache.miss': 1},
                             stats)
            stats = self.app.statsd.get_labeled_stats_counts()
            self.assertEqual({
                ('swift_coop_cache', frozenset((
                    ('resource', 'shard_updating'),
                    ('account', 'a'),
                    ('container', 'c'),
                    ('event', 'cache_served'),
                    ('token', 'no_token'),
                    ('lack_retries', True)),
                )): 1,
            }, stats)
            self.assertEqual([], self.app.logger.log_dict['set_statsd_prefix'])

            backend_requests = fake_conn.requests
            account_request = backend_requests[0]
            self._check_request(
                account_request, method='HEAD', path='/sda/0/a')
            container_request = backend_requests[1]
            self._check_request(
                container_request, method='HEAD', path='/sda/0/a/c')

            self.assertIn(cache_key, req.environ['swift.cache'].store)
            self.assertEqual(
                req.environ['swift.cache'].store[cache_key],
                cached_namespaces.bounds)

            # make sure backend requests included expected container headers
            for (i, device), request in zip(
                    enumerate(['sda', 'sdb', 'sdc']), backend_requests[2:]):
                expectations = {
                    'method': method,
                    'path': f'/{device}/0/a/c/o',
                    'headers': {
                        'X-Container-Partition': '0',
                        'Host': 'localhost:80',
                        'Referer': '%s http://localhost/v1/a/c/o' % method,
                        'X-Backend-Storage-Policy-Index': '1',
                        'X-Backend-Quoted-Container-Path':
                            shard_ranges[1].name,
                        'X-Container-Device': device,
                        'X-Container-Host': '10.0.0.%d:100%d' % (i, i),
                    },
                }
                self._check_request(request, **expectations)

        do_test('POST', 'sharding')
        do_test('POST', 'sharded')
        do_test('DELETE', 'sharding')
        do_test('DELETE', 'sharded')
        do_test('PUT', 'sharding')
        do_test('PUT', 'sharded')

    def test_get_backend_updating_shard_with_cooperative_token_timeout(self):
        # verify that the request to get updating shard from the container
        # backend works with cooperative token timeout.
        conf = {
            'namespace_avg_backend_fetch_time': 0.01,
        }
        self.app = proxy_server.Application(
            conf,
            logger=self.logger,
            statsd=self.statsd,
            account_ring=FakeRing(),
            container_ring=FakeRing())
        self.app.obj_controller_router = proxy_server.ObjectControllerRouter()
        self.app.sort_nodes = lambda nodes, *args, **kwargs: nodes
        self.app.recheck_updating_shard_ranges = 3600
        cache_key = 'shard-updating-v2/a/c'
        token_key = "_cache_token/%s" % cache_key

        def do_test(method, sharding_state):

            class CustomizedFakeCache(FakeMemcache):
                def get(self, key, raise_on_error=False):
                    if key != cache_key:
                        return super(CustomizedFakeCache, self).get(key)
                    # all fail forever - just like real memcache!
                    return super(CustomizedFakeCache, self).get(
                        "NOT_EXISTED_YET")

            self.app.logger.clear()  # clean capture state
            self.app.statsd.clear()
            req = Request.blank(
                '/v1/a/c/o', {'swift.cache': CustomizedFakeCache()},
                method=method, body='', headers={'Content-Type': 'text/plain'})

            # Preset 'token_key' to be value of 3+, then make this request of
            # getting updating shard to not able to acquire a token.
            req.environ['swift.cache'].incr(token_key, 30)

            # we want the container_info response to say policy index of 1 and
            # sharding state
            # acc HEAD, cont HEAD, cont shard GET, obj POSTs
            status_codes = (200, 200, 200, 202, 202, 202)
            resp_headers = {'X-Backend-Storage-Policy-Index': 1,
                            'x-backend-sharding-state': sharding_state,
                            'X-Backend-Record-Type': 'shard'}
            shard_ranges = [
                utils.ShardRange(
                    '.shards_a/c_not_used', utils.Timestamp.now(), '', 'l'),
                utils.ShardRange(
                    '.shards_a/c_shard', utils.Timestamp.now(), 'l', 'u'),
                utils.ShardRange(
                    '.shards_a/c_nope', utils.Timestamp.now(), 'u', ''),
            ]
            body = json.dumps([
                dict(shard_range)
                for shard_range in shard_ranges]).encode('ascii')
            with mocked_http_conn(*status_codes, headers=resp_headers,
                                  body=body) as fake_conn:
                resp = req.get_response(self.app)

            self.assertEqual(resp.status_int, 202)
            stats = self.app.logger.statsd_client.get_stats_counts()
            self.assertEqual(
                {
                    'account.info.cache.miss.200': 1,
                    'account.info.infocache.hit': 2,
                    'container.info.cache.miss.200': 1,
                    'container.info.infocache.hit': 1,
                    'object.shard_updating.cache.miss.200': 1,
                    'object.shard_updating.cache.set': 1,
                },
                stats
            )
            stats = self.app.statsd.get_labeled_stats_counts()
            self.assertEqual({
                ('swift_coop_cache', frozenset((
                    ('resource', 'shard_updating'),
                    ('account', 'a'),
                    ('container', 'c'),
                    ('event', 'backend_reqs'),
                    ('token', 'no_token'),
                    ('lack_retries', False),
                    ('set_cache_state', 'set'),
                    ('status', 200)),
                )): 1,
            }, stats)
            self.assertEqual([], self.app.logger.log_dict['set_statsd_prefix'])
            info_lines = self.logger.get_lines_for_level('info')
            self.assertIn(
                'Caching updating shards for shard-updating-v2/a/c (3 shards)',
                info_lines)

            backend_requests = fake_conn.requests
            account_request = backend_requests[0]
            self._check_request(
                account_request, method='HEAD', path='/sda/0/a')
            container_request = backend_requests[1]
            self._check_request(
                container_request, method='HEAD', path='/sda/0/a/c')
            container_request_shard = backend_requests[2]
            self._check_request(
                container_request_shard, method='GET', path='/sda/0/a/c',
                params={'states': 'updating', 'format': 'json'},
                headers={'X-Backend-Record-Type': 'shard'})

            self.assertIn(cache_key, req.environ['swift.cache'].store)
            cached_namespaces = NamespaceBoundList.parse(shard_ranges)
            self.assertEqual(
                req.environ['swift.cache'].store[cache_key],
                cached_namespaces.bounds)
            self.assertIn(cache_key, req.environ.get('swift.infocache'))
            self.assertEqual(
                req.environ['swift.infocache'][cache_key].bounds,
                cached_namespaces.bounds)

            # make sure backend requests included expected container headers
            for (i, device), request in zip(
                    enumerate(['sda', 'sdb', 'sdc']), backend_requests[3:]):
                expectations = {
                    'method': method,
                    'path': f'/{device}/0/a/c/o',
                    'headers': {
                        'X-Container-Partition': '0',
                        'Host': 'localhost:80',
                        'Referer': '%s http://localhost/v1/a/c/o' % method,
                        'X-Backend-Storage-Policy-Index': '1',
                        'X-Backend-Quoted-Container-Path':
                            shard_ranges[1].name,
                        'X-Container-Device': device,
                        'X-Container-Host': '10.0.0.%d:100%d' % (i, i),
                    },
                }
                self._check_request(request, **expectations)

        do_test('POST', 'sharding')
        do_test('POST', 'sharded')
        do_test('DELETE', 'sharding')
        do_test('DELETE', 'sharded')
        do_test('PUT', 'sharding')
        do_test('PUT', 'sharded')

    def test_get_backend_updating_shard_concurrent_reqs_cooperatively(self):
        self.memcache = FakeMemcache()
        self.logger.clear()
        self.statsd.clear()
        conf = {
            'namespace_cache_use_token': 'True',
            'namespace_avg_backend_fetch_time': 0.003,
        }
        shard_ranges = [
            utils.ShardRange(
                '.shards_a/c_not_used', utils.Timestamp.now(), '', 'l'),
            utils.ShardRange(
                '.shards_a/c_shard', utils.Timestamp.now(), 'l', 'u'),
            utils.ShardRange(
                '.shards_a/c_nope', utils.Timestamp.now(), 'u', ''),
        ]
        cache_key = 'shard-updating-v2/a/c'

        def delayed_fetch_backend(self):
            eventlet.sleep(0.0005)
            body = json.dumps([
                dict(shard_range)
                for shard_range in shard_ranges]).encode('ascii')
            resp = Response(body=body, status=200)
            return NamespaceBoundList.parse(shard_ranges), resp

        def worker(method, unique_path):
            app = proxy_server.Application(
                conf,
                logger=self.logger,
                statsd=self.statsd,
                account_ring=FakeRing(),
                container_ring=FakeRing())
            app.obj_controller_router = proxy_server.ObjectControllerRouter()
            app.sort_nodes = lambda nodes, *args, **kwargs: nodes
            app.recheck_updating_shard_ranges = 3600
            req = Request.blank(
                unique_path, {'swift.cache': self.memcache},
                method=method, body='', headers={'Content-Type': 'text/plain'})
            resp = req.get_response(app)
            self.assertEqual(resp.status_int, 200)

        num_processes = 10
        status_codes = (200, 200, 200, 200, 200) * num_processes
        # we want the container_info response to say policy index of 1 and
        # sharding state
        resp_headers = {
            'X-Backend-Storage-Policy-Index': 1,
            'x-backend-sharding-state': 'sharding',
            'X-Backend-Record-Type': 'shard'
        }
        with mocked_http_conn(*status_codes, headers=resp_headers), \
            mock.patch(
                'swift.proxy.controllers.obj.'
                'CooperativeNamespaceCachePopulator.do_fetch_backend',
                delayed_fetch_backend):
            pool = eventlet.GreenPool()
            for i in range(num_processes):
                pool.spawn(worker, 'POST', '/v1/a/c/o' + str(i))
            pool.waitall()

        stats = self.app.logger.statsd_client.get_stats_counts()
        self.assertEqual(
            {
                "account.info.cache.miss.200": num_processes,
                "account.info.infocache.hit": num_processes,
                "container.info.cache.miss.200": num_processes,
                "container.info.infocache.hit": num_processes,
                "object.shard_updating.cache.set": 3,
                "object.shard_updating.cache.miss.200": 3,
                'object.shard_updating.cache.miss': num_processes - 3,
            },
            stats,
        )
        stats = self.app.statsd.get_labeled_stats_counts()
        self.assertEqual({
            ('swift_coop_cache', frozenset((
                ('account', 'a'),
                ('container', 'c'),
                ('resource', 'shard_updating'),
                ('event', 'backend_reqs'),
                ('token', 'with_token'),
                ('set_cache_state', 'set'),
                ('status', 200)),
            )): 3,
            ('swift_coop_cache', frozenset((
                ('account', 'a'),
                ('container', 'c'),
                ('resource', 'shard_updating'),
                ('event', 'cache_served'),
                ('token', 'no_token'),
                ('lack_retries', False)),
            )): num_processes - 3
        }, stats)
        self.assertEqual([], self.app.logger.log_dict['set_statsd_prefix'])
        self.assertIn(cache_key, self.memcache.store)
        cached_namespaces = NamespaceBoundList.parse(shard_ranges)
        self.assertEqual(
            self.memcache.store[cache_key], cached_namespaces.bounds)

    def test_get_backend_updating_shard_concurrent_reqs_with_failures(self):
        # Tests token-based cooperative caching resilience when 1-2 of the 3
        # token winners fail to fetch shard ranges (503 errors) during 100
        # concurrent requests. Verifies that other token winners successfully
        # retry and cache results, serving the remaining 97-99 requests from
        # cache without additional backend calls, demonstrating proper failure
        # handling.
        self.memcache = FakeMemcache()
        self.logger.clear()
        conf = {'namespace_cache_use_token': 'True'}
        shard_ranges = [
            utils.ShardRange(
                '.shards_a/c_not_used', utils.Timestamp.now(), '', 'l'),
            utils.ShardRange(
                '.shards_a/c_shard', utils.Timestamp.now(), 'l', 'u'),
            utils.ShardRange(
                '.shards_a/c_nope', utils.Timestamp.now(), 'u', ''),
        ]
        cache_key = 'shard-updating-v2/a/c'
        failures = random.randint(1, 2)
        failures_injected = 0

        def delayed_fetch_backend(self):
            nonlocal failures_injected
            eventlet.sleep(0.2)
            body = json.dumps([
                dict(shard_range)
                for shard_range in shard_ranges]).encode('ascii')
            resp = Response(body=body, status=200)
            if failures_injected < failures:
                failures_injected += 1
                return None, Response(status=503)
            else:
                return NamespaceBoundList.parse(shard_ranges), resp

        def worker(method, unique_path):
            app = proxy_server.Application(
                conf,
                logger=self.logger,
                statsd=self.statsd,
                account_ring=FakeRing(),
                container_ring=FakeRing())
            app.obj_controller_router = proxy_server.ObjectControllerRouter()
            app.sort_nodes = lambda nodes, *args, **kwargs: nodes
            app.recheck_updating_shard_ranges = 3600
            req = Request.blank(
                unique_path, {'swift.cache': self.memcache},
                method=method, body='', headers={'Content-Type': 'text/plain'})
            resp = req.get_response(app)
            self.assertEqual(resp.status_int, 200)

        num_processes = 100
        status_codes = ([200, 200, 200, 200, 200] * num_processes)
        # we want the container_info response to say policy index of 1 and
        # sharding state
        resp_headers = {
            'X-Backend-Storage-Policy-Index': 1,
            'x-backend-sharding-state': 'sharding',
            'X-Backend-Record-Type': 'shard'
        }
        with mocked_http_conn(*status_codes, headers=resp_headers), \
                mock.patch(
                    'swift.proxy.controllers.obj.'
                    'CooperativeNamespaceCachePopulator.do_fetch_backend',
                    delayed_fetch_backend):
            pool = eventlet.GreenPool()
            for i in range(num_processes):
                pool.spawn(worker, 'POST', '/v1/a/c/o' + str(i))
            pool.waitall()

        stats = self.app.logger.statsd_client.get_stats_counts()
        expected = {
            'account.info.cache.miss.200': num_processes,
            'account.info.infocache.hit': num_processes,
            'container.info.cache.miss.200': num_processes,
            'container.info.infocache.hit': num_processes,
            'object.shard_updating.cache.miss.503': failures,
            'object.shard_updating.cache.set': 3 - failures,
            'object.shard_updating.cache.miss.200': 3 - failures,
            'object.shard_updating.cache.miss': num_processes - 3,
        }
        self.assertEqual(expected, stats)

        stats = self.app.statsd.get_labeled_stats_counts()
        self.assertEqual({
            ('swift_coop_cache', frozenset((
                ('account', 'a'),
                ('container', 'c'),
                ('resource', 'shard_updating'),
                ('event', 'backend_reqs'),
                ('token', 'with_token'),
                ('status', 503)),
            )): failures,
            ('swift_coop_cache', frozenset((
                ('account', 'a'),
                ('container', 'c'),
                ('resource', 'shard_updating'),
                ('event', 'backend_reqs'),
                ('set_cache_state', 'set'),
                ('token', 'with_token'),
                ('status', 200)),
            )): 3 - failures,
            ('swift_coop_cache', frozenset((
                ('account', 'a'),
                ('container', 'c'),
                ('resource', 'shard_updating'),
                ('event', 'cache_served'),
                ('token', 'no_token'),
                ('lack_retries', False)),
            )): num_processes - 3
        }, stats)
        self.assertEqual([], self.app.logger.log_dict['set_statsd_prefix'])
        self.assertIn(cache_key, self.memcache.store)
        cached_namespaces = NamespaceBoundList.parse(shard_ranges)
        self.assertEqual(
            self.memcache.store[cache_key], cached_namespaces.bounds)


if __name__ == '__main__':
    unittest.main()<|MERGE_RESOLUTION|>--- conflicted
+++ resolved
@@ -48,11 +48,7 @@
 from swift.common.storage_policy import POLICIES, ECDriverError, \
     StoragePolicy, ECStoragePolicy
 from swift.common.swob import Request, Response, wsgi_to_str
-<<<<<<< HEAD
-from test.debug_logger import debug_logger
-=======
 from test.debug_logger import debug_logger, debug_labeled_statsd_client
->>>>>>> 7ad10c64
 from test.unit import (
     FakeRing, fake_http_connect, patch_policies, SlowBody, FakeStatus,
     DEFAULT_TEST_EC_TYPE, encode_frag_archive_bodies, make_ec_object_stub,
@@ -8386,12 +8382,6 @@
 
     def setUp(self):
         super(TestCooperativeToken, self).setUp()
-<<<<<<< HEAD
-        # Import needed modules from test_server.py context
-        from test.debug_logger import debug_labeled_statsd_client
-
-=======
->>>>>>> 7ad10c64
         conf = {
             'log_statsd_host': 'host',
             'log_statsd_port': 8125,

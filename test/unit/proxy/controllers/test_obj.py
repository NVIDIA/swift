--- conflicted
+++ resolved
@@ -4797,14 +4797,9 @@
         msg = error_lines[0]
         self.assertIn('Error decoding fragments', msg)
         self.assertIn('/a/c/o', msg)
-<<<<<<< HEAD
-        self.assertIn('Segments decoded: 3', msg)
-        self.assertIn("[%s]" % ", ".join(mixed_lengths), msg)
-=======
         self.assertIn('Segments decoded: %d' % (num_segments - 1), msg)
         self.assertIn(
             "[%s]" % ", ".join([str(length) for length in mixed_lengths]), msg)
->>>>>>> d0027d4d
         self.assertIn("Invalid fragment payload in ECPyECLibDriver.decode",
                       msg)
 

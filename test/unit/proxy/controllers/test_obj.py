#!/usr/bin/env python
# Copyright (c) 2010-2012 OpenStack Foundation
#
# Licensed under the Apache License, Version 2.0 (the "License");
# you may not use this file except in compliance with the License.
# You may obtain a copy of the License at
#
#    http://www.apache.org/licenses/LICENSE-2.0
#
# Unless required by applicable law or agreed to in writing, software
# distributed under the License is distributed on an "AS IS" BASIS,
# WITHOUT WARRANTIES OR CONDITIONS OF ANY KIND, either express or
# implied.
# See the License for the specific language governing permissions and
# limitations under the License.

import collections
import itertools
import math
import random
import time
import unittest
from collections import defaultdict
from contextlib import contextmanager
import json

import mock
from eventlet import Timeout, sleep
from eventlet.queue import Empty

import six
from six import StringIO
from six.moves import range
from six.moves.urllib.parse import quote
if six.PY2:
    from email.parser import FeedParser as EmailFeedParser
else:
    from email.parser import BytesFeedParser as EmailFeedParser

import swift
from swift.common import utils, swob, exceptions
from swift.common.exceptions import ChunkWriteTimeout, ShortReadError, \
    ChunkReadTimeout
from swift.common.utils import Timestamp, list_from_csv, md5, FileLikeIter, \
<<<<<<< HEAD
    ShardRange, Namespace
=======
    ShardRange, Namespace, NamespaceBoundList
>>>>>>> 391e2588
from swift.proxy import server as proxy_server
from swift.proxy.controllers import obj
from swift.proxy.controllers.base import \
    get_container_info as _real_get_container_info, GetterSource, \
    NodeIter
from swift.common.storage_policy import POLICIES, ECDriverError, \
    StoragePolicy, ECStoragePolicy
from swift.common.swob import Request, wsgi_to_str
from test.debug_logger import debug_logger
from test.unit import (
    FakeRing, fake_http_connect, patch_policies, SlowBody, FakeStatus,
    DEFAULT_TEST_EC_TYPE, encode_frag_archive_bodies, make_ec_object_stub,
    fake_ec_node_response, StubResponse, mocked_http_conn,
    quiet_eventlet_exceptions, FakeSource, make_timestamp_iter, FakeMemcache)
from test.unit.proxy.test_server import node_error_count


def unchunk_body(chunked_body):
    body = b''
    remaining = chunked_body
    while remaining:
        hex_length, remaining = remaining.split(b'\r\n', 1)
        length = int(hex_length, 16)
        body += remaining[:length]
        remaining = remaining[length + 2:]
    return body


@contextmanager
def set_http_connect(*args, **kwargs):
    old_connect = swift.proxy.controllers.base.http_connect
    new_connect = fake_http_connect(*args, **kwargs)
    try:
        swift.proxy.controllers.base.http_connect = new_connect
        swift.proxy.controllers.obj.http_connect = new_connect
        swift.proxy.controllers.account.http_connect = new_connect
        swift.proxy.controllers.container.http_connect = new_connect
        yield new_connect
        left_over_status = list(new_connect.code_iter)
        if left_over_status:
            raise AssertionError('left over status %r' % left_over_status)
    finally:
        swift.proxy.controllers.base.http_connect = old_connect
        swift.proxy.controllers.obj.http_connect = old_connect
        swift.proxy.controllers.account.http_connect = old_connect
        swift.proxy.controllers.container.http_connect = old_connect


class PatchedObjControllerApp(proxy_server.Application):
    """
    This patch is just a hook over the proxy server's __call__ to ensure
    that calls to get_container_info will return the stubbed value for
    container_info if it's a container info call.
    """

    container_info = {}
    per_container_info = {}

    def __call__(self, *args, **kwargs):

        def _fake_get_container_info(env, app, swift_source=None):
            _vrs, account, container, _junk = utils.split_path(
                swob.wsgi_to_str(env['PATH_INFO']), 3, 4)

            # Seed the cache with our container info so that the real
            # get_container_info finds it.
            ic = env.setdefault('swift.infocache', {})
            cache_key = "container/%s/%s" % (account, container)

            old_value = ic.get(cache_key)

            # Copy the container info so we don't hand out a reference to a
            # mutable thing that's set up only once at compile time. Nothing
            # *should* mutate it, but it's better to be paranoid than wrong.
            if container in self.per_container_info:
                ic[cache_key] = self.per_container_info[container].copy()
            else:
                ic[cache_key] = self.container_info.copy()

            real_info = _real_get_container_info(env, app, swift_source)

            if old_value is None:
                del ic[cache_key]
            else:
                ic[cache_key] = old_value

            return real_info

        with mock.patch('swift.proxy.server.get_container_info',
                        new=_fake_get_container_info), \
                mock.patch('swift.proxy.controllers.base.get_container_info',
                           new=_fake_get_container_info):
            return super(
                PatchedObjControllerApp, self).__call__(*args, **kwargs)


def make_footers_callback(body=None):
    # helper method to create a footers callback that will generate some fake
    # footer metadata
    cont_etag = 'container update etag may differ'
    crypto_etag = '20242af0cd21dd7195a10483eb7472c9'
    etag_crypto_meta = \
        '{"cipher": "AES_CTR_256", "iv": "sD+PSw/DfqYwpsVGSo0GEw=="}'
    etag = md5(body,
               usedforsecurity=False).hexdigest() if body is not None else None
    footers_to_add = {
        'X-Object-Sysmeta-Container-Update-Override-Etag': cont_etag,
        'X-Object-Sysmeta-Crypto-Etag': crypto_etag,
        'X-Object-Sysmeta-Crypto-Meta-Etag': etag_crypto_meta,
        'X-I-Feel-Lucky': 'Not blocked',
        'Etag': etag}

    def footers_callback(footers):
        footers.update(footers_to_add)

    return footers_callback


class BaseObjectControllerMixin(object):
    container_info = {
        'status': 200,
        'write_acl': None,
        'read_acl': None,
        'storage_policy': None,
        'sync_key': None,
        'versions': None,
    }

    # this needs to be set on the test case
    controller_cls = None

    def setUp(self):
        # setup fake rings with handoffs
        for policy in POLICIES:
            policy.object_ring.max_more_nodes = policy.object_ring.replicas

        self.logger = debug_logger('proxy-server')
        self.logger.thread_locals = ('txn1', '127.0.0.2')
        # increase connection timeout to avoid intermittent failures
        conf = {'conn_timeout': 1.0}
        self.app = PatchedObjControllerApp(
            conf, account_ring=FakeRing(),
            container_ring=FakeRing(), logger=self.logger)
        self.logger.clear()  # startup/loading debug msgs not helpful

        # you can over-ride the container_info just by setting it on the app
        # (see PatchedObjControllerApp for details)
        self.app.container_info = dict(self.container_info)

        # default policy and ring references
        self.policy = POLICIES.default
        self.obj_ring = self.policy.object_ring
        self._ts_iter = (utils.Timestamp(t) for t in
                         itertools.count(int(time.time())))

    def ts(self):
        return next(self._ts_iter)

    def replicas(self, policy=None):
        policy = policy or POLICIES.default
        return policy.object_ring.replicas

    def quorum(self, policy=None):
        policy = policy or POLICIES.default
        return policy.quorum


class CommonObjectControllerMixin(BaseObjectControllerMixin):
    # defines tests that are common to all storage policy types
    def test_iter_nodes_local_first_noops_when_no_affinity(self):
        # this test needs a stable node order - most don't
        self.app.sort_nodes = lambda l, *args, **kwargs: l
        controller = self.controller_cls(
            self.app, 'a', 'c', 'o')
        policy = self.policy
        self.app.get_policy_options(policy).write_affinity_is_local_fn = None
        object_ring = policy.object_ring
        all_nodes = object_ring.get_part_nodes(1)
        all_nodes.extend(object_ring.get_more_nodes(1))

        for node in all_nodes:
            node['use_replication'] = False
        local_first_nodes = list(controller.iter_nodes_local_first(
            object_ring, 1, Request.blank('')))

        self.maxDiff = None

        self.assertEqual(all_nodes, local_first_nodes)

    def test_iter_nodes_local_first_moves_locals_first(self):
        controller = self.controller_cls(
            self.app, 'a', 'c', 'o')
        policy_conf = self.app.get_policy_options(self.policy)
        policy_conf.write_affinity_is_local_fn = (
            lambda node: node['region'] == 1)
        # we'll write to one more than replica count local nodes
        policy_conf.write_affinity_node_count_fn = lambda r: r + 1

        object_ring = self.policy.object_ring
        # make our fake ring have plenty of nodes, and not get limited
        # artificially by the proxy max request node count
        object_ring.max_more_nodes = 100000
        # nothing magic about * 2 + 3, just a way to make it bigger
        self.app.request_node_count = lambda r: r * 2 + 3

        all_nodes = object_ring.get_part_nodes(1)
        all_nodes.extend(object_ring.get_more_nodes(1))
        for node in all_nodes:
            node['use_replication'] = False

        # limit to the number we're going to look at in this request
        nodes_requested = self.app.request_node_count(object_ring.replicas)
        all_nodes = all_nodes[:nodes_requested]

        # make sure we have enough local nodes (sanity)
        all_local_nodes = [n for n in all_nodes if
                           policy_conf.write_affinity_is_local_fn(n)]
        self.assertGreaterEqual(len(all_local_nodes), self.replicas() + 1)

        # finally, create the local_first_nodes iter and flatten it out
        local_first_nodes = list(controller.iter_nodes_local_first(
            object_ring, 1, Request.blank('')))

        # the local nodes move up in the ordering
        self.assertEqual([1] * (self.replicas() + 1), [
            node['region'] for node in local_first_nodes[
                :self.replicas() + 1]])
        # we don't skip any nodes
        self.assertEqual(len(all_nodes), len(local_first_nodes))
        self.assertEqual(sorted(all_nodes, key=lambda dev: dev['id']),
                         sorted(local_first_nodes, key=lambda dev: dev['id']))

        for node in all_nodes:
            node['use_replication'] = True

        req = Request.blank(
            '/v1/a/c', headers={'x-backend-use-replication-network': 'yes'})
        local_first_nodes = list(controller.iter_nodes_local_first(
            object_ring, 1, request=req))
        self.assertEqual([1] * (self.replicas() + 1), [
            node['region'] for node in local_first_nodes[
                :self.replicas() + 1]])
        # we don't skip any nodes
        self.assertEqual(len(all_nodes), len(local_first_nodes))
        self.assertEqual(sorted(all_nodes, key=lambda dev: dev['id']),
                         sorted(local_first_nodes, key=lambda dev: dev['id']))

    def test_iter_nodes_local_first_best_effort(self):
        controller = self.controller_cls(
            self.app, 'a', 'c', 'o')
        policy_conf = self.app.get_policy_options(self.policy)
        policy_conf.write_affinity_is_local_fn = (
            lambda node: node['region'] == 1)

        object_ring = self.policy.object_ring
        all_nodes = object_ring.get_part_nodes(1)
        all_nodes.extend(object_ring.get_more_nodes(1))
        for node in all_nodes:
            node['use_replication'] = False

        local_first_nodes = list(controller.iter_nodes_local_first(
            object_ring, 1, request=Request.blank('')))

        # we won't have quite enough local nodes...
        self.assertEqual(len(all_nodes), self.replicas() +
                         POLICIES.default.object_ring.max_more_nodes)
        all_local_nodes = [n for n in all_nodes if
                           policy_conf.write_affinity_is_local_fn(n)]
        self.assertEqual(len(all_local_nodes), self.replicas())
        # but the local nodes we do have are at the front of the local iter
        first_n_local_first_nodes = local_first_nodes[:len(all_local_nodes)]
        self.assertEqual(sorted(all_local_nodes, key=lambda dev: dev['id']),
                         sorted(first_n_local_first_nodes,
                                key=lambda dev: dev['id']))
        # but we *still* don't *skip* any nodes
        self.assertEqual(len(all_nodes), len(local_first_nodes))
        self.assertEqual(sorted(all_nodes, key=lambda dev: dev['id']),
                         sorted(local_first_nodes, key=lambda dev: dev['id']))

    def test_iter_nodes_local_handoff_first_noops_when_no_affinity(self):
        # this test needs a stable node order - most don't
        self.app.sort_nodes = lambda l, *args, **kwargs: l
        controller = self.controller_cls(
            self.app, 'a', 'c', 'o')
        policy = self.policy
        self.app.get_policy_options(policy).write_affinity_is_local_fn = None
        object_ring = policy.object_ring
        all_nodes = object_ring.get_part_nodes(1)
        all_nodes.extend(object_ring.get_more_nodes(1))
        for node in all_nodes:
            node['use_replication'] = False

        local_first_nodes = list(controller.iter_nodes_local_first(
            object_ring, 1, local_handoffs_first=True,
            request=Request.blank('')))

        self.maxDiff = None

        self.assertEqual(all_nodes, local_first_nodes)

    def test_iter_nodes_handoff_local_first_default(self):
        controller = self.controller_cls(
            self.app, 'a', 'c', 'o')
        policy_conf = self.app.get_policy_options(self.policy)
        policy_conf.write_affinity_is_local_fn = (
            lambda node: node['region'] == 1)

        object_ring = self.policy.object_ring
        primary_nodes = object_ring.get_part_nodes(1)
        handoff_nodes_iter = object_ring.get_more_nodes(1)
        all_nodes = primary_nodes + list(handoff_nodes_iter)
        for node in all_nodes:
            node['use_replication'] = False
        handoff_nodes_iter = object_ring.get_more_nodes(1)
        local_handoffs = [n for n in handoff_nodes_iter if
                          policy_conf.write_affinity_is_local_fn(n)]

        prefered_nodes = list(controller.iter_nodes_local_first(
            object_ring, 1, local_handoffs_first=True,
            request=Request.blank('')))

        self.assertEqual(len(all_nodes), self.replicas() +
                         POLICIES.default.object_ring.max_more_nodes)

        first_primary_nodes = prefered_nodes[:len(primary_nodes)]
        self.assertEqual(sorted(primary_nodes, key=lambda dev: dev['id']),
                         sorted(first_primary_nodes,
                                key=lambda dev: dev['id']))

        handoff_count = self.replicas() - len(primary_nodes)
        first_handoffs = prefered_nodes[len(primary_nodes):][:handoff_count]
        self.assertEqual(first_handoffs, local_handoffs[:handoff_count])

    def test_iter_nodes_handoff_local_first_non_default(self):
        # Obviously this test doesn't work if we're testing 1 replica.
        # In that case, we don't have any failovers to check.
        if self.replicas() == 1:
            return

        controller = self.controller_cls(
            self.app, 'a', 'c', 'o')
        policy_conf = self.app.get_policy_options(self.policy)
        policy_conf.write_affinity_is_local_fn = (
            lambda node: node['region'] == 1)
        policy_conf.write_affinity_handoff_delete_count = 1

        object_ring = self.policy.object_ring
        primary_nodes = object_ring.get_part_nodes(1)
        handoff_nodes_iter = object_ring.get_more_nodes(1)
        all_nodes = primary_nodes + list(handoff_nodes_iter)
        for node in all_nodes:
            node['use_replication'] = False
        handoff_nodes_iter = object_ring.get_more_nodes(1)
        local_handoffs = [n for n in handoff_nodes_iter if
                          policy_conf.write_affinity_is_local_fn(n)]
        for node in local_handoffs:
            node['use_replication'] = False

        prefered_nodes = list(controller.iter_nodes_local_first(
            object_ring, 1, local_handoffs_first=True,
            request=Request.blank('')))

        self.assertEqual(len(all_nodes), self.replicas() +
                         POLICIES.default.object_ring.max_more_nodes)

        first_primary_nodes = prefered_nodes[:len(primary_nodes)]
        self.assertEqual(sorted(primary_nodes, key=lambda dev: dev['id']),
                         sorted(first_primary_nodes,
                                key=lambda dev: dev['id']))

        handoff_count = policy_conf.write_affinity_handoff_delete_count
        first_handoffs = prefered_nodes[len(primary_nodes):][:handoff_count]
        self.assertEqual(first_handoffs, local_handoffs[:handoff_count])

    def test_connect_put_node_timeout(self):
        controller = self.controller_cls(
            self.app, 'a', 'c', 'o')
        req = swift.common.swob.Request.blank('/v1/a/c/o')
        self.app.conn_timeout = 0.05
        with set_http_connect(slow_connect=True):
            nodes = [dict(ip='', port='', device='')]
            res = controller._connect_put_node(nodes, '', req, {}, ('', ''))
        self.assertIsNone(res)

    def test_DELETE_simple(self):
        req = swift.common.swob.Request.blank('/v1/a/c/o', method='DELETE')
        codes = [204] * self.replicas()
        with set_http_connect(*codes):
            resp = req.get_response(self.app)
        self.assertEqual(resp.status_int, 204)

    def test_object_DELETE_backend_update_container_ip_default(self):
        self.policy.object_ring = FakeRing(separate_replication=True)
        self.app.container_ring = FakeRing(separate_replication=True)
        # sanity, devs have different ip & replication_ip
        for ring in (self.policy.object_ring, self.app.container_ring):
            for dev in ring.devs:
                self.assertNotEqual(dev['ip'], dev['replication_ip'])
        req = swift.common.swob.Request.blank('/v1/a/c/o', method='DELETE')
        codes = [204] * self.replicas()
        with mocked_http_conn(*codes) as log:
            resp = req.get_response(self.app)
        self.assertEqual(resp.status_int, 204)

        # sanity, object hosts use node ip/port
        object_hosts = {'%(ip)s:%(port)s' % req for req in log.requests}
        object_ring = self.app.get_object_ring(int(self.policy))
        part, object_nodes = object_ring.get_nodes('a', 'c', 'o')
        expected_object_hosts = {'%(ip)s:%(port)s' % n for n in object_nodes}
        self.assertEqual(object_hosts, expected_object_hosts)

        # container hosts use node ip/port
        container_hosts = {req['headers']['x-container-host']
                           for req in log.requests}
        part, container_nodes = self.app.container_ring.get_nodes('a', 'c')
        expected_container_hosts = {'%(ip)s:%(port)s' % n
                                    for n in container_nodes}
        self.assertEqual(container_hosts, expected_container_hosts)

    def test_repl_object_DELETE_backend_update_container_repl_ip(self):
        self.policy.object_ring = FakeRing(separate_replication=True)
        self.app.container_ring = FakeRing(separate_replication=True)
        # sanity, devs have different ip & replication_ip
        for ring in (self.policy.object_ring, self.app.container_ring):
            for dev in ring.devs:
                self.assertNotEqual(dev['ip'], dev['replication_ip'])
        req = swift.common.swob.Request.blank(
            '/v1/a/c/o', method='DELETE', headers={
                'x-backend-use-replication-network': 'true'})
        codes = [204] * self.replicas()
        with mocked_http_conn(*codes) as log:
            resp = req.get_response(self.app)
        self.assertEqual(resp.status_int, 204)

        # sanity, object hosts use node replication ip/port
        object_hosts = {'%(ip)s:%(port)s' % req for req in log.requests}
        object_ring = self.app.get_object_ring(int(self.policy))
        part, object_nodes = object_ring.get_nodes('a', 'c', 'o')
        expected_object_hosts = {
            '%(replication_ip)s:%(replication_port)s' % n
            for n in object_nodes}
        self.assertEqual(object_hosts, expected_object_hosts)

        # container hosts use node replication ip/port
        container_hosts = {req['headers']['x-container-host']
                           for req in log.requests}
        part, container_nodes = self.app.container_ring.get_nodes('a', 'c')
        expected_container_hosts = {
            '%(replication_ip)s:%(replication_port)s' % n
            for n in container_nodes}
        self.assertEqual(container_hosts, expected_container_hosts)

    def test_DELETE_missing_one(self):
        # Obviously this test doesn't work if we're testing 1 replica.
        # In that case, we don't have any failovers to check.
        if self.replicas() == 1:
            return
        req = swift.common.swob.Request.blank('/v1/a/c/o', method='DELETE')
        codes = [404] + [204] * (self.replicas() - 1)
        random.shuffle(codes)
        with set_http_connect(*codes):
            resp = req.get_response(self.app)
        self.assertEqual(resp.status_int, 204)

    def test_DELETE_not_found(self):
        # Obviously this test doesn't work if we're testing 1 replica.
        # In that case, we don't have any failovers to check.
        if self.replicas() == 1:
            return
        req = swift.common.swob.Request.blank('/v1/a/c/o', method='DELETE')
        codes = [404] * (self.replicas() - 1) + [204]
        with set_http_connect(*codes):
            resp = req.get_response(self.app)
        self.assertEqual(resp.status_int, 404)

    def test_DELETE_mostly_found(self):
        req = swift.common.swob.Request.blank('/v1/a/c/o', method='DELETE')
        mostly_204s = [204] * self.quorum()
        codes = mostly_204s + [404] * (self.replicas() - len(mostly_204s))
        self.assertEqual(len(codes), self.replicas())
        with set_http_connect(*codes):
            resp = req.get_response(self.app)
        self.assertEqual(resp.status_int, 204)

    def test_DELETE_mostly_not_found(self):
        req = swift.common.swob.Request.blank('/v1/a/c/o', method='DELETE')
        mostly_404s = [404] * self.quorum()
        codes = mostly_404s + [204] * (self.replicas() - len(mostly_404s))
        self.assertEqual(len(codes), self.replicas())
        with set_http_connect(*codes):
            resp = req.get_response(self.app)
        self.assertEqual(resp.status_int, 404)

    def test_DELETE_half_not_found_statuses(self):
        self.obj_ring.set_replicas(4)

        req = swift.common.swob.Request.blank('/v1/a/c/o', method='DELETE')
        with set_http_connect(404, 204, 404, 204):
            resp = req.get_response(self.app)
        self.assertEqual(resp.status_int, 204)

    def test_DELETE_half_not_found_headers_and_body(self):
        # Transformed responses have bogus bodies and headers, so make sure we
        # send the client headers and body from a real node's response.
        self.obj_ring.set_replicas(4)

        status_codes = (404, 404, 204, 204)
        bodies = (b'not found', b'not found', b'', b'')
        headers = [{}, {}, {'Pick-Me': 'yes'}, {'Pick-Me': 'yes'}]

        req = swift.common.swob.Request.blank('/v1/a/c/o', method='DELETE')
        with set_http_connect(*status_codes, body_iter=bodies,
                              headers=headers):
            resp = req.get_response(self.app)
        self.assertEqual(resp.status_int, 204)
        self.assertEqual(resp.headers.get('Pick-Me'), 'yes')
        self.assertEqual(resp.body, b'')

    def test_DELETE_handoff(self):
        req = swift.common.swob.Request.blank('/v1/a/c/o', method='DELETE')
        codes = [204] * self.replicas()
        with set_http_connect(507, *codes):
            resp = req.get_response(self.app)
        self.assertEqual(resp.status_int, 204)

    def test_DELETE_limits_expirer_queue_updates(self):
        req = swift.common.swob.Request.blank('/v1/a/c/o', method='DELETE')
        codes = [204] * self.replicas()
        captured_headers = []

        def capture_headers(ip, port, device, part, method, path,
                            headers=None, **kwargs):
            captured_headers.append(headers)

        with set_http_connect(*codes, give_connect=capture_headers):
            resp = req.get_response(self.app)
        self.assertEqual(resp.status_int, 204)  # sanity check

        counts = {True: 0, False: 0, None: 0}
        for headers in captured_headers:
            v = headers.get('X-Backend-Clean-Expiring-Object-Queue')
            norm_v = None if v is None else utils.config_true_value(v)
            counts[norm_v] += 1

        max_queue_updates = 2
        o_replicas = self.replicas()
        self.assertEqual(counts, {
            True: min(max_queue_updates, o_replicas),
            False: max(o_replicas - max_queue_updates, 0),
            None: 0,
        })

    def test_expirer_DELETE_suppresses_expirer_queue_updates(self):
        req = swift.common.swob.Request.blank(
            '/v1/a/c/o', method='DELETE', headers={
                'X-Backend-Clean-Expiring-Object-Queue': 'no'})
        codes = [204] * self.replicas()
        captured_headers = []

        def capture_headers(ip, port, device, part, method, path,
                            headers=None, **kwargs):
            captured_headers.append(headers)

        with set_http_connect(*codes, give_connect=capture_headers):
            resp = req.get_response(self.app)
        self.assertEqual(resp.status_int, 204)  # sanity check

        counts = {True: 0, False: 0, None: 0}
        for headers in captured_headers:
            v = headers.get('X-Backend-Clean-Expiring-Object-Queue')
            norm_v = None if v is None else utils.config_true_value(v)
            counts[norm_v] += 1

        o_replicas = self.replicas()
        self.assertEqual(counts, {
            True: 0,
            False: o_replicas,
            None: 0,
        })

        # Make sure we're not sending any expirer-queue update headers here.
        # Since we're not updating the expirer queue, these headers would be
        # superfluous.
        for headers in captured_headers:
            self.assertNotIn('X-Delete-At-Container', headers)
            self.assertNotIn('X-Delete-At-Partition', headers)
            self.assertNotIn('X-Delete-At-Host', headers)
            self.assertNotIn('X-Delete-At-Device', headers)

    def test_DELETE_write_affinity_after_replication(self):
        policy_conf = self.app.get_policy_options(self.policy)
        policy_conf.write_affinity_handoff_delete_count = self.replicas() // 2
        policy_conf.write_affinity_is_local_fn = (
            lambda node: node['region'] == 1)
        handoff_count = policy_conf.write_affinity_handoff_delete_count

        req = swift.common.swob.Request.blank('/v1/a/c/o', method='DELETE')
        codes = [204] * self.replicas() + [404] * handoff_count
        with set_http_connect(*codes):
            resp = req.get_response(self.app)

        self.assertEqual(resp.status_int, 204)

    def test_DELETE_write_affinity_before_replication(self):
        policy_conf = self.app.get_policy_options(self.policy)
        policy_conf.write_affinity_handoff_delete_count = self.replicas() // 2
        policy_conf.write_affinity_is_local_fn = (
            lambda node: node['region'] == 1)
        handoff_count = policy_conf.write_affinity_handoff_delete_count

        req = swift.common.swob.Request.blank('/v1/a/c/o', method='DELETE')
        codes = ([204] * (self.replicas() - handoff_count) +
                 [404] * handoff_count +
                 [204] * handoff_count)
        with set_http_connect(*codes):
            resp = req.get_response(self.app)

        self.assertEqual(resp.status_int, 204)

    def test_PUT_limits_expirer_queue_deletes(self):
        req = swift.common.swob.Request.blank(
            '/v1/a/c/o', method='PUT', body=b'',
            headers={'Content-Type': 'application/octet-stream'})
        codes = [201] * self.replicas()
        captured_headers = []

        def capture_headers(ip, port, device, part, method, path,
                            headers=None, **kwargs):
            captured_headers.append(headers)

        expect_headers = {
            'X-Obj-Metadata-Footer': 'yes',
            'X-Obj-Multiphase-Commit': 'yes'
        }
        with set_http_connect(*codes, give_connect=capture_headers,
                              expect_headers=expect_headers):
            # this req may or may not succeed depending on the Putter type used
            # but that's ok because we're only interested in verifying the
            # headers that were sent
            req.get_response(self.app)

        counts = {True: 0, False: 0, None: 0}
        for headers in captured_headers:
            v = headers.get('X-Backend-Clean-Expiring-Object-Queue')
            norm_v = None if v is None else utils.config_true_value(v)
            counts[norm_v] += 1

        max_queue_updates = 2
        o_replicas = self.replicas()
        self.assertEqual(counts, {
            True: min(max_queue_updates, o_replicas),
            False: max(o_replicas - max_queue_updates, 0),
            None: 0,
        })

    def test_POST_limits_expirer_queue_deletes(self):
        req = swift.common.swob.Request.blank(
            '/v1/a/c/o', method='POST', body=b'',
            headers={'Content-Type': 'application/octet-stream'})
        codes = [201] * self.replicas()
        captured_headers = []

        def capture_headers(ip, port, device, part, method, path,
                            headers=None, **kwargs):
            captured_headers.append(headers)

        with set_http_connect(*codes, give_connect=capture_headers):
            resp = req.get_response(self.app)
        self.assertEqual(resp.status_int, 201)  # sanity check

        counts = {True: 0, False: 0, None: 0}
        for headers in captured_headers:
            v = headers.get('X-Backend-Clean-Expiring-Object-Queue')
            norm_v = None if v is None else utils.config_true_value(v)
            counts[norm_v] += 1

        max_queue_updates = 2
        o_replicas = self.replicas()
        self.assertEqual(counts, {
            True: min(max_queue_updates, o_replicas),
            False: max(o_replicas - max_queue_updates, 0),
            None: 0,
        })

    def test_POST_non_int_delete_after(self):
        t = str(int(time.time() + 100)) + '.1'
        req = swob.Request.blank('/v1/a/c/o', method='POST',
                                 headers={'Content-Type': 'foo/bar',
                                          'X-Delete-After': t})
        resp = req.get_response(self.app)
        self.assertEqual(resp.status_int, 400)
        self.assertEqual(b'Non-integer X-Delete-After', resp.body)

    def test_PUT_non_int_delete_after(self):
        t = str(int(time.time() + 100)) + '.1'
        req = swob.Request.blank('/v1/a/c/o', method='PUT', body=b'',
                                 headers={'Content-Type': 'foo/bar',
                                          'X-Delete-After': t})
        with set_http_connect():
            resp = req.get_response(self.app)
        self.assertEqual(resp.status_int, 400)
        self.assertEqual(b'Non-integer X-Delete-After', resp.body)

    def test_POST_negative_delete_after(self):
        req = swob.Request.blank('/v1/a/c/o', method='POST',
                                 headers={'Content-Type': 'foo/bar',
                                          'X-Delete-After': '-60'})
        resp = req.get_response(self.app)
        self.assertEqual(resp.status_int, 400)
        self.assertEqual(b'X-Delete-After in past', resp.body)

    def test_PUT_negative_delete_after(self):
        req = swob.Request.blank('/v1/a/c/o', method='PUT', body=b'',
                                 headers={'Content-Type': 'foo/bar',
                                          'X-Delete-After': '-60'})
        with set_http_connect():
            resp = req.get_response(self.app)
        self.assertEqual(resp.status_int, 400)
        self.assertEqual(b'X-Delete-After in past', resp.body)

    def test_POST_delete_at_non_integer(self):
        t = str(int(time.time() + 100)) + '.1'
        req = swob.Request.blank('/v1/a/c/o', method='POST',
                                 headers={'Content-Type': 'foo/bar',
                                          'X-Delete-At': t})
        resp = req.get_response(self.app)
        self.assertEqual(resp.status_int, 400)
        self.assertEqual(b'Non-integer X-Delete-At', resp.body)

    def test_PUT_delete_at_non_integer(self):
        t = str(int(time.time() - 100)) + '.1'
        req = swob.Request.blank('/v1/a/c/o', method='PUT', body=b'',
                                 headers={'Content-Type': 'foo/bar',
                                          'X-Delete-At': t})
        with set_http_connect():
            resp = req.get_response(self.app)
        self.assertEqual(resp.status_int, 400)
        self.assertEqual(b'Non-integer X-Delete-At', resp.body)

    def test_POST_delete_at_in_past(self):
        t = str(int(time.time() - 100))
        req = swob.Request.blank('/v1/a/c/o', method='POST',
                                 headers={'Content-Type': 'foo/bar',
                                          'X-Delete-At': t})
        resp = req.get_response(self.app)
        self.assertEqual(resp.status_int, 400)
        self.assertEqual(b'X-Delete-At in past', resp.body)

    def test_PUT_delete_at_in_past(self):
        t = str(int(time.time() - 100))
        req = swob.Request.blank('/v1/a/c/o', method='PUT', body=b'',
                                 headers={'Content-Type': 'foo/bar',
                                          'X-Delete-At': t})
        with set_http_connect():
            resp = req.get_response(self.app)
        self.assertEqual(resp.status_int, 400)
        self.assertEqual(b'X-Delete-At in past', resp.body)

    def _test_x_open_expired(self, method, num_reqs, headers=None):
        req = swift.common.swob.Request.blank(
            '/v1/a/c/o', method=method, headers=headers)
        codes = [404] * num_reqs
        with mocked_http_conn(*codes) as fake_conn:
            resp = req.get_response(self.app)
        self.assertEqual(resp.status_int, 404)
        return fake_conn.requests

    def test_x_open_expired(self):
        for method, num_reqs in (
                ('GET',
                 self.obj_ring.replicas + self.obj_ring.max_more_nodes),
                ('HEAD',
                 self.obj_ring.replicas + self.obj_ring.max_more_nodes),
                ('POST', self.obj_ring.replicas)):
            requests = self._test_x_open_expired(method, num_reqs)
            for r in requests:
                self.assertNotIn('X-Open-Expired', r['headers'])
                self.assertNotIn('X-Backend-Open-Expired', r['headers'])

            requests = self._test_x_open_expired(
                method, num_reqs, headers={'X-Open-Expired': 'true'})
            for r in requests:
                self.assertEqual(r['headers']['X-Open-Expired'], 'true')
                self.assertEqual(r['headers']['X-Backend-Open-Expired'],
                                 'true')

            requests = self._test_x_open_expired(
                method, num_reqs, headers={'X-Open-Expired': 'false'})
            for r in requests:
                self.assertEqual(r['headers']['X-Open-Expired'], 'false')
                self.assertNotIn('X-Backend-Open-Expired', r['headers'])

        # we don't support x-open-expired on PUT
        req = swift.common.swob.Request.blank(
            '/v1/a/c/o', method='PUT', headers={
                'Content-Length': '0',
                'X-Open-Expired': 'true'})
        codes = [201] * self.obj_ring.replicas
        expect_headers = {
            'X-Obj-Metadata-Footer': 'yes',
            'X-Obj-Multiphase-Commit': 'yes'
        }
        with mocked_http_conn(
                *codes, expect_headers=expect_headers) as fake_conn:
            resp = req.get_response(self.app)
        self.assertEqual(resp.status_int, 201)
        for r in fake_conn.requests:
            self.assertEqual(r['headers']['X-Open-Expired'], 'true')
            self.assertNotIn('X-Backend-Open-Expired', r['headers'])

    def test_HEAD_simple(self):
        req = swift.common.swob.Request.blank('/v1/a/c/o', method='HEAD')
        with set_http_connect(200):
            resp = req.get_response(self.app)
        self.assertEqual(resp.status_int, 200)
        self.assertIn('Accept-Ranges', resp.headers)

    def test_HEAD_x_newest(self):
        req = swift.common.swob.Request.blank('/v1/a/c/o', method='HEAD',
                                              headers={'X-Newest': 'true'})
        with set_http_connect(*([200] * self.replicas())):
            resp = req.get_response(self.app)
        self.assertEqual(resp.status_int, 200)

    def test_HEAD_x_newest_different_timestamps(self):
        req = swob.Request.blank('/v1/a/c/o', method='HEAD',
                                 headers={'X-Newest': 'true'})
        ts = (utils.Timestamp(t) for t in itertools.count(int(time.time())))
        timestamps = [next(ts) for i in range(self.replicas())]
        newest_timestamp = timestamps[-1]
        random.shuffle(timestamps)
        backend_response_headers = [{
            'X-Backend-Timestamp': t.internal,
            'X-Timestamp': t.normal
        } for t in timestamps]
        with set_http_connect(*([200] * self.replicas()),
                              headers=backend_response_headers):
            resp = req.get_response(self.app)
        self.assertEqual(resp.status_int, 200)
        self.assertEqual(resp.headers['x-timestamp'], newest_timestamp.normal)

    def test_HEAD_x_newest_with_two_vector_timestamps(self):
        req = swob.Request.blank('/v1/a/c/o', method='HEAD',
                                 headers={'X-Newest': 'true'})
        ts = (utils.Timestamp.now(offset=offset)
              for offset in itertools.count())
        timestamps = [next(ts) for i in range(self.replicas())]
        newest_timestamp = timestamps[-1]
        random.shuffle(timestamps)
        backend_response_headers = [{
            'X-Backend-Timestamp': t.internal,
            'X-Timestamp': t.normal
        } for t in timestamps]
        with set_http_connect(*([200] * self.replicas()),
                              headers=backend_response_headers):
            resp = req.get_response(self.app)
        self.assertEqual(resp.status_int, 200)
        self.assertEqual(resp.headers['x-backend-timestamp'],
                         newest_timestamp.internal)

    def test_HEAD_x_newest_with_some_missing(self):
        req = swob.Request.blank('/v1/a/c/o', method='HEAD',
                                 headers={'X-Newest': 'true'})
        ts = (utils.Timestamp(t) for t in itertools.count(int(time.time())))
        request_count = self.app.request_node_count(self.obj_ring.replicas)
        backend_response_headers = [{
            'x-timestamp': next(ts).normal,
        } for i in range(request_count)]
        responses = [404] * (request_count - 1)
        responses.append(200)
        request_log = []

        def capture_requests(ip, port, device, part, method, path,
                             headers=None, **kwargs):
            req = {
                'ip': ip,
                'port': port,
                'device': device,
                'part': part,
                'method': method,
                'path': path,
                'headers': headers,
            }
            request_log.append(req)
        with set_http_connect(*responses,
                              headers=backend_response_headers,
                              give_connect=capture_requests):
            resp = req.get_response(self.app)
        self.assertEqual(resp.status_int, 200)
        for req in request_log:
            self.assertEqual(req['method'], 'HEAD')
            self.assertEqual(req['path'], '/a/c/o')

    def test_some_404s_and_507s(self):
        self.policy.object_ring.max_more_nodes = (3 * self.replicas())
        req = swob.Request.blank('/v1/a/c/o', method='HEAD')
        responses = [StubResponse(
            404, headers={'X-Backend-Timestamp': '2'})] * self.replicas()
        responses += [StubResponse(507, headers={})] * (
            self.policy.object_ring.max_more_nodes - self.replicas())
        self.assertEqual(len(responses), 3 * self.replicas())  # sanity

        def get_response(req):
            return responses.pop(0)

        with capture_http_requests(get_response):
            resp = req.get_response(self.app)
        self.assertEqual(resp.status_int, 404)
        self.assertEqual(resp.headers['X-Backend-Timestamp'], '2')

    def test_container_sync_delete(self):
        ts = (utils.Timestamp(t) for t in itertools.count(int(time.time())))
        test_indexes = [None] + [int(p) for p in POLICIES]
        for policy_index in test_indexes:
            req = swob.Request.blank(
                '/v1/a/c/o', method='DELETE', headers={
                    'X-Timestamp': next(ts).internal})
            codes = [409] * self.obj_ring.replicas
            ts_iter = itertools.repeat(next(ts).internal)
            with set_http_connect(*codes, timestamps=ts_iter):
                resp = req.get_response(self.app)
            self.assertEqual(resp.status_int, 409)

    def test_PUT_requires_length(self):
        req = swift.common.swob.Request.blank('/v1/a/c/o', method='PUT')
        resp = req.get_response(self.app)
        self.assertEqual(resp.status_int, 411)

    def test_container_update_backend_requests(self):
        for policy in POLICIES:
            req = swift.common.swob.Request.blank(
                '/v1/a/c/o', method='PUT',
                headers={'Content-Length': '0',
                         'X-Backend-Storage-Policy-Index': int(policy)})
            controller = self.controller_cls(self.app, 'a', 'c', 'o')

            # This is the number of container updates we're doing, simulating
            # 1 to 15 container replicas.
            for num_containers in range(1, 16):
                containers = [{'ip': '1.0.0.%s' % i,
                               'port': '60%s' % str(i).zfill(2),
                               'device': 'sdb'} for i in range(num_containers)]

                backend_headers = controller._backend_requests(
                    req, self.replicas(policy), 1, containers)

                # how many of the backend headers have a container update
                n_container_updates = len(
                    [headers for headers in backend_headers
                     if 'X-Container-Partition' in headers])

                # how many object-server PUTs can fail and still let the
                # client PUT succeed
                n_can_fail = self.replicas(policy) - self.quorum(policy)
                n_expected_updates = (
                    n_can_fail + utils.quorum_size(num_containers))

                # you get at least one update per container no matter what
                n_expected_updates = max(
                    n_expected_updates, num_containers)

                # you can't have more object requests with updates than you
                # have object requests (the container stuff gets doubled up,
                # but that's not important for purposes of durability)
                n_expected_updates = min(
                    n_expected_updates, self.replicas(policy))
                self.assertEqual(n_expected_updates, n_container_updates)

    def test_delete_at_backend_requests(self):
        t = str(int(time.time() + 100))
        for policy in POLICIES:
            req = swift.common.swob.Request.blank(
                '/v1/a/c/o', method='PUT',
                headers={'Content-Length': '0',
                         'X-Backend-Storage-Policy-Index': int(policy),
                         'X-Delete-At': t})
            controller = self.controller_cls(self.app, 'a', 'c', 'o')

            for num_del_at_nodes in range(1, 16):
                containers = [
                    {'ip': '2.0.0.%s' % i, 'port': '70%s' % str(i).zfill(2),
                     'device': 'sdc'} for i in range(num_del_at_nodes)]
                del_at_nodes = [
                    {'ip': '1.0.0.%s' % i, 'port': '60%s' % str(i).zfill(2),
                     'device': 'sdb'} for i in range(num_del_at_nodes)]

                backend_headers = controller._backend_requests(
                    req, self.replicas(policy), 1, containers,
                    delete_at_container='dac', delete_at_partition=2,
                    delete_at_nodes=del_at_nodes)

                devices = []
                hosts = []
                part = ctr = 0
                for given_headers in backend_headers:
                    self.assertEqual(given_headers.get('X-Delete-At'), t)
                    if 'X-Delete-At-Partition' in given_headers:
                        self.assertEqual(
                            given_headers.get('X-Delete-At-Partition'), '2')
                        part += 1
                    if 'X-Delete-At-Container' in given_headers:
                        self.assertEqual(
                            given_headers.get('X-Delete-At-Container'), 'dac')
                        ctr += 1
                    devices += (
                        list_from_csv(given_headers.get('X-Delete-At-Device')))
                    hosts += (
                        list_from_csv(given_headers.get('X-Delete-At-Host')))

                # same as in test_container_update_backend_requests
                n_can_fail = self.replicas(policy) - self.quorum(policy)
                n_expected_updates = (
                    n_can_fail + utils.quorum_size(num_del_at_nodes))

                n_expected_hosts = max(
                    n_expected_updates, num_del_at_nodes)

                self.assertEqual(len(hosts), n_expected_hosts)
                self.assertEqual(len(devices), n_expected_hosts)

                # parts don't get doubled up, maximum is count of obj requests
                n_expected_parts = min(
                    n_expected_hosts, self.replicas(policy))
                self.assertEqual(part, n_expected_parts)
                self.assertEqual(ctr, n_expected_parts)

                # check that hosts are correct
                self.assertEqual(
                    set(hosts),
                    set('%s:%s' % (h['ip'], h['port']) for h in del_at_nodes))
                self.assertEqual(set(devices), set(('sdb',)))

    def test_smooth_distributed_backend_requests(self):
        t = str(int(time.time() + 100))
        for policy in POLICIES:
            req = swift.common.swob.Request.blank(
                '/v1/a/c/o', method='PUT',
                headers={'Content-Length': '0',
                         'X-Backend-Storage-Policy-Index': int(policy),
                         'X-Delete-At': t})
            controller = self.controller_cls(self.app, 'a', 'c', 'o')

            for num_containers in range(1, 16):
                containers = [
                    {'ip': '2.0.0.%s' % i, 'port': '70%s' % str(i).zfill(2),
                     'device': 'sdc'} for i in range(num_containers)]
                del_at_nodes = [
                    {'ip': '1.0.0.%s' % i, 'port': '60%s' % str(i).zfill(2),
                     'device': 'sdb'} for i in range(num_containers)]

                backend_headers = controller._backend_requests(
                    req, self.replicas(policy), 1, containers,
                    delete_at_container='dac', delete_at_partition=2,
                    delete_at_nodes=del_at_nodes)

                # caculate no of expected updates, see
                # test_container_update_backend_requests for explanation
                n_expected_updates = min(max(
                    self.replicas(policy) - self.quorum(policy) +
                    utils.quorum_size(num_containers), num_containers),
                    self.replicas(policy))

                # the first n_expected_updates servers should have received
                # a container update
                self.assertTrue(
                    all([h.get('X-Container-Partition')
                         for h in backend_headers[:n_expected_updates]]))
                # the last n_expected_updates servers should have received
                # the x-delete-at* headers
                self.assertTrue(
                    all([h.get('X-Delete-At-Container')
                         for h in backend_headers[-n_expected_updates:]]))

    def _check_write_affinity(
            self, conf, policy_conf, policy, affinity_regions, affinity_count):
        conf['policy_config'] = policy_conf
        app = PatchedObjControllerApp(
            conf, account_ring=FakeRing(),
            container_ring=FakeRing(), logger=self.logger)

        controller = self.controller_cls(app, 'a', 'c', 'o')

        object_ring = app.get_object_ring(int(policy))
        # make our fake ring have plenty of nodes, and not get limited
        # artificially by the proxy max request node count
        object_ring.max_more_nodes = 100

        all_nodes = object_ring.get_part_nodes(1)
        all_nodes.extend(object_ring.get_more_nodes(1))

        # make sure we have enough local nodes (sanity)
        all_local_nodes = [n for n in all_nodes if
                           n['region'] in affinity_regions]
        self.assertGreaterEqual(len(all_local_nodes), affinity_count)

        # finally, create the local_first_nodes iter and flatten it out
        local_first_nodes = list(controller.iter_nodes_local_first(
            object_ring, 1, Request.blank(''), policy))

        # check that the required number of local nodes were moved up the order
        node_regions = [node['region'] for node in local_first_nodes]
        self.assertTrue(
            all(r in affinity_regions for r in node_regions[:affinity_count]),
            'Unexpected region found in local nodes, expected %s but got %s' %
            (affinity_regions, node_regions))
        return app

    def test_write_affinity_not_configured(self):
        # default is no write affinity so expect both regions 0 and 1
        self._check_write_affinity({}, {}, POLICIES[0], [0, 1],
                                   2 * self.replicas(POLICIES[0]))
        self._check_write_affinity({}, {}, POLICIES[1], [0, 1],
                                   2 * self.replicas(POLICIES[1]))

    def test_write_affinity_proxy_server_config(self):
        # without overrides policies use proxy-server config section options
        conf = {'write_affinity_node_count': '1 * replicas',
                'write_affinity': 'r0'}
        self._check_write_affinity(conf, {}, POLICIES[0], [0],
                                   self.replicas(POLICIES[0]))
        self._check_write_affinity(conf, {}, POLICIES[1], [0],
                                   self.replicas(POLICIES[1]))

    def test_write_affinity_per_policy_config(self):
        # check only per-policy configuration is sufficient
        conf = {}
        policy_conf = {'0': {'write_affinity_node_count': '1 * replicas',
                             'write_affinity': 'r1'},
                       '1': {'write_affinity_node_count': '5',
                             'write_affinity': 'r0'}}
        self._check_write_affinity(conf, policy_conf, POLICIES[0], [1],
                                   self.replicas(POLICIES[0]))
        self._check_write_affinity(conf, policy_conf, POLICIES[1], [0], 5)

    def test_write_affinity_per_policy_config_overrides_and_inherits(self):
        # check per-policy config is preferred over proxy-server section config
        conf = {'write_affinity_node_count': '1 * replicas',
                'write_affinity': 'r0'}
        policy_conf = {'0': {'write_affinity': 'r1'},
                       '1': {'write_affinity_node_count': '3 * replicas'}}
        # policy 0 inherits default node count, override affinity to r1
        self._check_write_affinity(conf, policy_conf, POLICIES[0], [1],
                                   self.replicas(POLICIES[0]))
        # policy 1 inherits default affinity to r0, overrides node count
        self._check_write_affinity(conf, policy_conf, POLICIES[1], [0],
                                   3 * self.replicas(POLICIES[1]))

# end of CommonObjectControllerMixin


@patch_policies()
class TestReplicatedObjController(CommonObjectControllerMixin,
                                  unittest.TestCase):

    controller_cls = obj.ReplicatedObjectController

    def test_PUT_simple(self):
        req = swift.common.swob.Request.blank('/v1/a/c/o', method='PUT')
        req.headers['content-length'] = '0'
        with set_http_connect(201, 201, 201):
            resp = req.get_response(self.app)
        self.assertEqual(resp.status_int, 201)

    def test_PUT_error_with_footers(self):
        footers_callback = make_footers_callback(b'')
        env = {'swift.callback.update_footers': footers_callback}
        req = swift.common.swob.Request.blank('/v1/a/c/o', method='PUT',
                                              environ=env)
        req.headers['content-length'] = '0'
        codes = [503] * self.replicas()
        expect_headers = {
            'X-Obj-Metadata-Footer': 'yes'
        }

        with set_http_connect(*codes, expect_headers=expect_headers):
            resp = req.get_response(self.app)
        self.assertEqual(resp.status_int, 503)

    def _test_PUT_with_no_footers(self, test_body=b'', chunked=False):
        # verify that when no footers are required then the PUT uses a regular
        # single part body
        req = swift.common.swob.Request.blank('/v1/a/c/o', method='PUT',
                                              body=test_body)
        if chunked:
            req.headers['Transfer-Encoding'] = 'chunked'
        etag = md5(test_body, usedforsecurity=False).hexdigest()
        req.headers['Etag'] = etag

        put_requests = defaultdict(
            lambda: {'headers': None, 'chunks': [], 'connection': None})

        def capture_body(conn, chunk):
            put_requests[conn.connection_id]['chunks'].append(chunk)
            put_requests[conn.connection_id]['connection'] = conn

        def capture_headers(ip, port, device, part, method, path, headers,
                            **kwargs):
            conn_id = kwargs['connection_id']
            put_requests[conn_id]['headers'] = headers

        codes = [201] * self.replicas()
        expect_headers = {'X-Obj-Metadata-Footer': 'yes'}
        resp_headers = {
            'Some-Header': 'Four',
            'Etag': '"%s"' % etag,
        }
        with set_http_connect(*codes, expect_headers=expect_headers,
                              give_send=capture_body,
                              give_connect=capture_headers,
                              headers=resp_headers):
            resp = req.get_response(self.app)

        self.assertEqual(resp.status_int, 201)
        timestamps = {captured_req['headers']['x-timestamp']
                      for captured_req in put_requests.values()}
        self.assertEqual(1, len(timestamps), timestamps)
        self.assertEqual(dict(resp.headers), {
            'Content-Type': 'text/html; charset=UTF-8',
            'Content-Length': '0',
            'Etag': etag,
            'Last-Modified': time.strftime(
                "%a, %d %b %Y %H:%M:%S GMT",
                time.gmtime(math.ceil(float(timestamps.pop())))),
        })
        for connection_id, info in put_requests.items():
            body = b''.join(info['chunks'])
            headers = info['headers']
            if chunked or not test_body:
                body = unchunk_body(body)
                self.assertEqual('100-continue', headers['Expect'])
                self.assertEqual('chunked', headers['Transfer-Encoding'])
                self.assertNotIn('Content-Length', headers)
            else:
                self.assertNotIn('Transfer-Encoding', headers)
            if body or not test_body:
                self.assertEqual('100-continue', headers['Expect'])
            else:
                self.assertNotIn('Expect', headers)
            self.assertNotIn('X-Backend-Obj-Multipart-Mime-Boundary', headers)
            self.assertNotIn('X-Backend-Obj-Metadata-Footer', headers)
            self.assertNotIn('X-Backend-Obj-Multiphase-Commit', headers)
            self.assertEqual(etag, headers['Etag'])

            self.assertEqual(test_body, body)
            self.assertTrue(info['connection'].closed)

    def test_PUT_with_chunked_body_and_no_footers(self):
        self._test_PUT_with_no_footers(test_body=b'asdf', chunked=True)

    def test_PUT_with_body_and_no_footers(self):
        self._test_PUT_with_no_footers(test_body=b'asdf', chunked=False)

    def test_PUT_with_no_body_and_no_footers(self):
        self._test_PUT_with_no_footers(test_body=b'', chunked=False)

    def test_txn_id_logging_on_PUT(self):
        req = swift.common.swob.Request.blank('/v1/a/c/o', method='PUT')
        self.app.logger.txn_id = req.environ['swift.trans_id'] = 'test-txn-id'
        req.headers['content-length'] = '0'
        # we capture stdout since the debug log formatter prints the formatted
        # message to stdout
        stdout = StringIO()
        with set_http_connect((100, Timeout()), 503, 503), \
                mock.patch('sys.stdout', stdout):
            resp = req.get_response(self.app)
        self.assertEqual(resp.status_int, 503)
        for line in stdout.getvalue().splitlines():
            self.assertIn('test-txn-id', line)
        self.assertIn('Trying to get final status of PUT to',
                      stdout.getvalue())

    def test_PUT_empty_bad_etag(self):
        req = swift.common.swob.Request.blank('/v1/a/c/o', method='PUT')
        req.headers['Content-Length'] = '0'
        req.headers['Etag'] = '"catbus"'

        # The 2-tuple here makes getexpect() return 422, not 100. For objects
        # that are >0 bytes, you get a 100 Continue and then a 422
        # Unprocessable Entity after sending the body. For zero-byte objects,
        # though, you get the 422 right away because no Expect header is sent
        # with zero-byte PUT. The second status in the tuple should not be
        # consumed, it's just there to make the FakeStatus treat the first as
        # an expect status, but we'll make it something other than a 422 so
        # that if it is consumed then the test should fail.
        codes = [FakeStatus((422, 200))
                 for _junk in range(self.replicas())]

        with set_http_connect(*codes):
            resp = req.get_response(self.app)
        self.assertEqual(resp.status_int, 422)

    def test_PUT_if_none_match(self):
        req = swift.common.swob.Request.blank('/v1/a/c/o', method='PUT')
        req.headers['if-none-match'] = '*'
        req.headers['content-length'] = '0'
        with set_http_connect(201, 201, 201):
            resp = req.get_response(self.app)
        self.assertEqual(resp.status_int, 201)

    def test_PUT_if_none_match_denied(self):
        req = swift.common.swob.Request.blank('/v1/a/c/o', method='PUT')
        req.headers['if-none-match'] = '*'
        req.headers['content-length'] = '0'
        with set_http_connect(201, 412, 201):
            resp = req.get_response(self.app)
        self.assertEqual(resp.status_int, 412)

    def test_PUT_if_none_match_not_star(self):
        req = swift.common.swob.Request.blank('/v1/a/c/o', method='PUT')
        req.headers['if-none-match'] = 'somethingelse'
        req.headers['content-length'] = '0'
        with set_http_connect():
            resp = req.get_response(self.app)
        self.assertEqual(resp.status_int, 400)

    def test_PUT_connect_exceptions(self):
        object_ring = self.app.get_object_ring(None)
        self.app.sort_nodes = lambda n, *args, **kwargs: n  # disable shuffle

        def test_status_map(statuses, expected):
            self.app.error_limiter.stats.clear()
            req = swob.Request.blank('/v1/a/c/o.jpg', method='PUT',
                                     body=b'test body')
            with set_http_connect(*statuses):
                resp = req.get_response(self.app)
            self.assertEqual(resp.status_int, expected)

        base_status = [201] * 3
        # test happy path
        test_status_map(list(base_status), 201)
        for i in range(3):
            self.assertEqual(node_error_count(
                self.app, object_ring.devs[i]), 0)
        # single node errors and test isolation
        for i in range(3):
            status_list = list(base_status)
            status_list[i] = 503
            test_status_map(status_list, 201)
            for j in range(3):
                self.assertEqual(node_error_count(
                    self.app, object_ring.devs[j]), 1 if j == i else 0)
        # connect errors
        test_status_map((201, Timeout(), 201, 201), 201)
        self.assertEqual(node_error_count(
            self.app, object_ring.devs[1]), 1)
        test_status_map((Exception('kaboom!'), 201, 201, 201), 201)
        self.assertEqual(node_error_count(
            self.app, object_ring.devs[0]), 1)
        # expect errors
        test_status_map((201, 201, (503, None), 201), 201)
        self.assertEqual(node_error_count(
            self.app, object_ring.devs[2]), 1)
        test_status_map(((507, None), 201, 201, 201), 201)
        self.assertEqual(
            node_error_count(self.app, object_ring.devs[0]),
            self.app.error_limiter.suppression_limit + 1)
        # response errors
        test_status_map(((100, Timeout()), 201, 201), 201)
        self.assertEqual(
            node_error_count(self.app, object_ring.devs[0]), 1)
        test_status_map((201, 201, (100, Exception())), 201)
        self.assertEqual(
            node_error_count(self.app, object_ring.devs[2]), 1)
        test_status_map((201, (100, 507), 201), 201)
        self.assertEqual(
            node_error_count(self.app, object_ring.devs[1]),
            self.app.error_limiter.suppression_limit + 1)

    def test_PUT_connect_exception_with_unicode_path(self):
        expected = 201
        statuses = (
            Exception('Connection refused: Please insert ten dollars'),
            201, 201, 201)

        req = swob.Request.blank('/v1/AUTH_kilroy/%ED%88%8E/%E9%90%89',
                                 method='PUT',
                                 body=b'life is utf-gr8')
        self.app.logger.clear()
        with set_http_connect(*statuses):
            resp = req.get_response(self.app)

        self.assertEqual(resp.status_int, expected)
        log_lines = self.app.logger.get_lines_for_level('error')
        self.assertFalse(log_lines[1:])
        self.assertIn('ERROR with Object server', log_lines[0])
        self.assertIn(quote(req.swift_entity_path), log_lines[0])
        self.assertIn('re: Expect: 100-continue', log_lines[0])

    def test_PUT_get_expect_errors_with_unicode_path(self):
        def do_test(statuses):
            req = swob.Request.blank('/v1/AUTH_kilroy/%ED%88%8E/%E9%90%89',
                                     method='PUT',
                                     body=b'life is utf-gr8')
            self.app.logger.clear()
            with set_http_connect(*statuses):
                resp = req.get_response(self.app)

            self.assertEqual(resp.status_int, 201)
            log_lines = self.app.logger.get_lines_for_level('error')
            self.assertFalse(log_lines[1:])
            return log_lines

        log_lines = do_test((201, (507, None), 201, 201))
        self.assertIn('ERROR Insufficient Storage', log_lines[0])

        log_lines = do_test((201, (503, None), 201, 201))
        self.assertIn('ERROR 503 Expect: 100-continue From Object Server',
                      log_lines[0])

    def test_PUT_send_exception_with_unicode_path(self):
        def do_test(exc):
            conns = set()

            def capture_send(conn, data):
                conns.add(conn)
                if len(conns) == 2:
                    raise exc

            req = swob.Request.blank('/v1/AUTH_kilroy/%ED%88%8E/%E9%90%89',
                                     method='PUT',
                                     body=b'life is utf-gr8')
            self.app.logger.clear()
            with set_http_connect(201, 201, 201, give_send=capture_send):
                resp = req.get_response(self.app)

            self.assertEqual(resp.status_int, 201)
            log_lines = self.app.logger.get_lines_for_level('error')
            self.assertFalse(log_lines[1:])
            self.assertIn('ERROR with Object server', log_lines[0])
            self.assertIn(quote(req.swift_entity_path), log_lines[0])
            self.assertIn('Trying to write to', log_lines[0])

        do_test(Exception('Exception while sending data on connection'))
        do_test(ChunkWriteTimeout())

    def test_PUT_final_response_errors_with_unicode_path(self):
        def do_test(statuses):
            req = swob.Request.blank('/v1/AUTH_kilroy/%ED%88%8E/%E9%90%89',
                                     method='PUT',
                                     body=b'life is utf-gr8')
            self.app.logger.clear()
            with set_http_connect(*statuses):
                resp = req.get_response(self.app)

            self.assertEqual(resp.status_int, 201)
            log_lines = self.app.logger.get_lines_for_level('error')
            self.assertFalse(log_lines[1:])
            return req, log_lines

        req, log_lines = do_test((201, (100, Exception('boom')), 201))
        self.assertIn('ERROR with Object server', log_lines[0])
        if six.PY3:
            self.assertIn(req.path, log_lines[0])
        else:
            self.assertIn(req.path.decode('utf-8'), log_lines[0])
        self.assertIn('Trying to get final status of PUT', log_lines[0])

        req, log_lines = do_test((201, (100, Timeout()), 201))
        self.assertIn('ERROR with Object server', log_lines[0])
        if six.PY3:
            self.assertIn(req.path, log_lines[0])
        else:
            self.assertIn(req.path.decode('utf-8'), log_lines[0])
        self.assertIn('Trying to get final status of PUT', log_lines[0])

        req, log_lines = do_test((201, (100, 507), 201))
        self.assertIn('ERROR Insufficient Storage', log_lines[0])

        req, log_lines = do_test((201, (100, 500), 201))
        if six.PY3:
            # We allow the b'' in logs because we want to see bad characters.
            self.assertIn(
                "ERROR 500 b'' Trying to PUT /v1/AUTH_kilroy/%ED%88%8E/"
                "%E9%90%89 From Object Server", log_lines[0])
            self.assertIn(req.path, log_lines[0])
        else:
            self.assertIn(
                'ERROR 500  Trying to PUT /v1/AUTH_kilroy/%ED%88%8E/%E9%90%89 '
                'From Object Server', log_lines[0])
            self.assertIn(req.path.decode('utf-8'), log_lines[0])

    def test_DELETE_errors(self):
        # verify logged errors with and without non-ascii characters in path
        def do_test(path, statuses):

            req = swob.Request.blank('/v1' + path,
                                     method='DELETE',
                                     body=b'life is utf-gr8')
            self.app.logger.clear()
            with set_http_connect(*statuses):
                resp = req.get_response(self.app)

            self.assertEqual(resp.status_int, 201)
            log_lines = self.app.logger.get_lines_for_level('error')
            self.assertFalse(log_lines[1:])
            return req, log_lines

        req, log_lines = do_test('/AUTH_kilroy/ascii/ascii',
                                 (201, 500, 201, 201))
        self.assertIn('Trying to DELETE', log_lines[0])
        if six.PY3:
            self.assertIn(req.swift_entity_path, log_lines[0])
        else:
            self.assertIn(req.swift_entity_path.decode('utf-8'), log_lines[0])
        self.assertIn(' From Object Server', log_lines[0])

        req, log_lines = do_test('/AUTH_kilroy/%ED%88%8E/%E9%90%89',
                                 (201, 500, 201, 201))
        self.assertIn('Trying to DELETE', log_lines[0])
        if six.PY3:
            self.assertIn(req.swift_entity_path, log_lines[0])
        else:
            self.assertIn(req.swift_entity_path.decode('utf-8'), log_lines[0])
        self.assertIn(' From Object Server', log_lines[0])

        req, log_lines = do_test('/AUTH_kilroy/ascii/ascii',
                                 (201, 507, 201, 201))
        self.assertIn('ERROR Insufficient Storage', log_lines[0])

        req, log_lines = do_test('/AUTH_kilroy/%ED%88%8E/%E9%90%89',
                                 (201, 507, 201, 201))
        self.assertIn('ERROR Insufficient Storage', log_lines[0])

        req, log_lines = do_test('/AUTH_kilroy/ascii/ascii',
                                 (201, Exception(), 201, 201))
        self.assertIn('Trying to DELETE', log_lines[0])
        if six.PY3:
            self.assertIn(req.swift_entity_path, log_lines[0])
        else:
            self.assertIn(req.swift_entity_path.decode('utf-8'), log_lines[0])
        self.assertIn('ERROR with Object server', log_lines[0])

        req, log_lines = do_test('/AUTH_kilroy/%ED%88%8E/%E9%90%89',
                                 (201, Exception(), 201, 201))
        self.assertIn('Trying to DELETE', log_lines[0])
        if six.PY3:
            self.assertIn(req.swift_entity_path, log_lines[0])
        else:
            self.assertIn(req.swift_entity_path.decode('utf-8'), log_lines[0])
        self.assertIn('ERROR with Object server', log_lines[0])

    def test_DELETE_with_write_affinity(self):
        policy_conf = self.app.get_policy_options(self.policy)
        policy_conf.write_affinity_handoff_delete_count = self.replicas() // 2
        policy_conf.write_affinity_is_local_fn = (
            lambda node: node['region'] == 1)

        req = swift.common.swob.Request.blank('/v1/a/c/o', method='DELETE')

        codes = [204, 204, 404, 204]
        with mocked_http_conn(*codes):
            resp = req.get_response(self.app)
        self.assertEqual(resp.status_int, 204)

        codes = [204, 404, 404, 204]
        with mocked_http_conn(*codes):
            resp = req.get_response(self.app)
        self.assertEqual(resp.status_int, 204)

        policy_conf.write_affinity_handoff_delete_count = 2

        codes = [204, 204, 404, 204, 404]
        with mocked_http_conn(*codes):
            resp = req.get_response(self.app)
        self.assertEqual(resp.status_int, 204)

        codes = [204, 404, 404, 204, 204]
        with mocked_http_conn(*codes):
            resp = req.get_response(self.app)
        self.assertEqual(resp.status_int, 204)

    def test_PUT_error_during_transfer_data(self):
        class FakeReader(object):
            def read(self, size):
                raise IOError('error message')

        req = swob.Request.blank('/v1/a/c/o.jpg', method='PUT',
                                 body=b'test body')

        req.environ['wsgi.input'] = FakeReader()
        req.headers['content-length'] = '6'
        with set_http_connect(201, 201, 201):
            resp = req.get_response(self.app)

        self.assertEqual(resp.status_int, 499)

    def test_PUT_chunkreadtimeout_during_transfer_data(self):
        class FakeReader(object):
            def read(self, size):
                raise exceptions.ChunkReadTimeout()

        req = swob.Request.blank('/v1/a/c/o.jpg', method='PUT',
                                 body=b'test body')

        req.environ['wsgi.input'] = FakeReader()
        req.headers['content-length'] = '6'
        with set_http_connect(201, 201, 201):
            resp = req.get_response(self.app)

        self.assertEqual(resp.status_int, 408)

    def test_PUT_timeout_during_transfer_data(self):
        class FakeReader(object):
            def read(self, size):
                raise Timeout()
        conns = []

        def capture_expect(conn):
            # stash connections so that we can verify they all get closed
            conns.append(conn)

        req = swob.Request.blank('/v1/a/c/o.jpg', method='PUT',
                                 body=b'test body')

        req.environ['wsgi.input'] = FakeReader()
        req.headers['content-length'] = '6'
        with set_http_connect(201, 201, 201, give_expect=capture_expect):
            resp = req.get_response(self.app)

        self.assertEqual(resp.status_int, 499)
        self.assertEqual(self.replicas(), len(conns))
        for conn in conns:
            self.assertTrue(conn.closed)

    def test_PUT_insufficient_data_from_client(self):
        class FakeReader(object):
            def read(self, size):
                raise Timeout()
        conns = []

        def capture_expect(conn):
            # stash connections so that we can verify they all get closed
            conns.append(conn)

        req = swob.Request.blank('/v1/a/c/o.jpg', method='PUT',
                                 body='7 bytes')
        req.headers['content-length'] = '99'
        with set_http_connect(201, 201, 201, give_expect=capture_expect):
            resp = req.get_response(self.app)

        self.assertEqual(resp.status_int, 499)
        warning_lines = self.app.logger.get_lines_for_level('warning')
        self.assertEqual(1, len(warning_lines))
        self.assertIn('Client disconnected without sending enough data',
                      warning_lines[0])
        self.assertEqual(self.replicas(), len(conns))
        for conn in conns:
            self.assertTrue(conn.closed)

    def test_PUT_exception_during_transfer_data(self):
        class FakeReader(object):
            def read(self, size):
                raise Exception('exception message')

        req = swob.Request.blank('/v1/a/c/o.jpg', method='PUT',
                                 body=b'test body')

        req.environ['wsgi.input'] = FakeReader()
        req.headers['content-length'] = '6'
        with set_http_connect(201, 201, 201):
            resp = req.get_response(self.app)

        self.assertEqual(resp.status_int, 500)

    def test_GET_simple(self):
        req = swift.common.swob.Request.blank('/v1/a/c/o')
        with set_http_connect(200, headers={'Connection': 'close'}):
            resp = req.get_response(self.app)
        self.assertEqual(resp.status_int, 200)
        self.assertIn('Accept-Ranges', resp.headers)
        self.assertNotIn('Connection', resp.headers)

    def test_GET_slow_read(self):
        self.app.recoverable_node_timeout = 0.01
        self.app.client_timeout = 0.1
        self.app.object_chunk_size = 10
        body = b'test'
        etag = md5(body, usedforsecurity=False).hexdigest()
        headers = {
            'Etag': etag,
            'Content-Length': len(body),
            'X-Timestamp': Timestamp(self.ts()).normal,
        }
        responses = [(200, body, headers)] * 2
        status_codes, body_iter, headers = zip(*responses)
        req = swift.common.swob.Request.blank('/v1/a/c/o')
        # make the first response slow...
        read_sleeps = [0.1, 0]
        with mocked_http_conn(*status_codes, body_iter=body_iter,
                              headers=headers, slow=read_sleeps) as log:
            resp = req.get_response(self.app)
            self.assertEqual(resp.status_int, 200)
            body = resp.body
        self.assertEqual(b'test', body)
        self.assertEqual(len(log.requests), 2)

        def make_key(r):
            r['device'] = r['path'].split('/')[1]
            return '%(ip)s:%(port)s/%(device)s' % r
        # the first node got errors incr'd
        expected_error_limiting = {
            make_key(log.requests[0]): {
                'errors': 1,
                'last_error': mock.ANY,
            }
        }
        actual = {}
        for n in self.app.get_object_ring(int(self.policy)).devs:
            node_key = self.app.error_limiter.node_key(n)
            stats = self.app.error_limiter.stats.get(node_key) or {}
            if stats:
                actual[self.app.error_limiter.node_key(n)] = stats
        self.assertEqual(actual, expected_error_limiting)
        for read_line in self.app.logger.get_lines_for_level('error'):
            self.assertIn("Trying to read object during GET (retrying)",
                          read_line)
        self.assertEqual(
            len(self.logger.logger.records['ERROR']), 1,
            'Expected 1 ERROR lines, got %r' % (
                self.logger.logger.records['ERROR'], ))

    def _do_test_GET_with_multirange_slow_body_resumes(
            self, slowdown_after=0, resume_bytes=0):
        self.app.logger.clear()
        self.app.recoverable_node_timeout = 0.01
        self.app.object_chunk_size = 10
        obj_data = b''.join([b'testing%03d' % i for i in range(100)])
        etag = md5(obj_data, usedforsecurity=False).hexdigest()
        boundary1 = b'81eb9c110b32ced5fe'
        resp_body1 = b'\r\n'.join([
            b'--' + boundary1,
            b'Content-Type: application/octet-stream',
            b'Content-Range: bytes 0-49/700',
            b'',
            obj_data[0:50],
            b'--' + boundary1,
            b'Content-Type: application/octet-stream',
            b'Content-Range: bytes 100-104/700',
            b'',
            obj_data[100:105],
            b'--' + boundary1 + b'--',
        ])
        boundary2 = b'aaeb9c110b32ced5fe'
        resp_body2 = b'\r\n'.join([
            b'--' + boundary2,
            b'Content-Type: application/octet-stream',
            b'Content-Range: bytes %d-49/700' % resume_bytes,
            b'',
            obj_data[resume_bytes:50],
            b'--' + boundary2,
            b'Content-Type: application/octet-stream',
            b'Content-Range: bytes 100-104/700',
            b'',
            obj_data[100:105],
            b'--' + boundary2 + b'--',
        ])

        headers1 = {
            'Etag': etag,
            'Content-Type': b'multipart/byteranges;boundary=' + boundary1,
            'Content-Length': len(resp_body1),
            'X-Timestamp': Timestamp(self.ts()).normal,
        }
        headers2 = {
            'Etag': etag,
            'Content-Type': b'multipart/byteranges;boundary=' + boundary2,
            'Content-Length': len(resp_body2),
            'X-Timestamp': Timestamp(self.ts()).normal,
        }
        responses = [
            StubResponse(206, resp_body1, headers1, slowdown=0.1,
                         slowdown_after=slowdown_after),
            StubResponse(206, resp_body2, headers2)
        ]
        req_range_hdrs = []

        def get_response(req):
            req_range_hdrs.append(req['headers'].get('Range'))
            return responses.pop(0) if responses else StubResponse(404)

        req = swob.Request.blank('/v1/a/c/o', headers={
            'Range': 'bytes=0-49,100-104'})
        with capture_http_requests(get_response) as log:
            resp = req.get_response(self.app)
            self.assertEqual(resp.status_int, 206)
            actual_body = resp.body

        self.assertEqual(resp.status_int, 206)
        self.assertEqual(2, len(log))
        # note: client response uses boundary from first backend response
        self.assertEqual(resp_body1, actual_body)
        error_lines = self.app.logger.get_lines_for_level('error')
        self.assertEqual(1, len(error_lines))
        self.assertIn('Trying to read object during GET ', error_lines[0])
        return req_range_hdrs

    def test_GET_with_multirange_slow_body_resumes(self):
        req_range_hdrs = self._do_test_GET_with_multirange_slow_body_resumes(
            slowdown_after=0)
        self.assertEqual(['bytes=0-49,100-104'] * 2, req_range_hdrs)

    def test_GET_with_multirange_slow_body_resumes_before_body_started(self):
        # First response times out while first part boundary/headers are being
        # read. No part body has been yielded to the client so range header is
        # not adjusted for the second backend request.
        req_range_hdrs = self._do_test_GET_with_multirange_slow_body_resumes(
            slowdown_after=40, resume_bytes=0)
        self.assertEqual(['bytes=0-49,100-104'] * 2, req_range_hdrs)

    def test_GET_with_multirange_slow_body_resumes_after_body_started(self):
        # First response times out after first part boundary/headers have been
        # read. Some part body has been yielded to the client so range header
        # is adjusted for the second backend request.
        # 140 bytes before timeout is sufficient for the part boundary, headers
        # and approx 50 body bytes to be read, but _MultipartMimeFileLikeObject
        # buffers bytes from the backend response such that only 20 bytes are
        # actually yielded to the client.
        req_range_hdrs = self._do_test_GET_with_multirange_slow_body_resumes(
            slowdown_after=140, resume_bytes=20)
        self.assertEqual(['bytes=0-49,100-104', 'bytes=20-49,100-104'],
                         req_range_hdrs)

    def test_GET_with_multirange_slow_body_unable_to_resume(self):
        self.app.recoverable_node_timeout = 0.01
        self.app.object_chunk_size = 10
        obj_data = b'testing' * 100
        etag = md5(obj_data, usedforsecurity=False).hexdigest()
        boundary = b'81eb9c110b32ced5fe'

        resp_body = b'\r\n'.join([
            b'--' + boundary,
            b'Content-Type: application/octet-stream',
            b'Content-Range: bytes 0-49/700',
            b'',
            obj_data[0:50],
            b'--' + boundary,
            b'Content-Type: application/octet-stream',
            b'Content-Range: bytes 100-104/700',
            b'',
            obj_data[100:105],
            b'--' + boundary + b'--',
        ])

        headers = {
            'Etag': etag,
            'Content-Type': b'multipart/byteranges;boundary=' + boundary,
            'Content-Length': len(resp_body),
            'X-Timestamp': Timestamp(self.ts()).normal,
        }
        responses = [
            StubResponse(206, resp_body, headers, slowdown=0.1),
            StubResponse(206, resp_body, headers, slowdown=0.1),
            StubResponse(206, resp_body, headers, slowdown=0.1),
        ]

        def get_response(req):
            return responses.pop(0) if responses else StubResponse(404)

        req = swob.Request.blank('/v1/a/c/o', headers={
            'Range': 'bytes=0-49,100-104'})
        with capture_http_requests(get_response) as log:
            resp = req.get_response(self.app)
            self.assertEqual(resp.status_int, 206)
            actual_body = resp.body

        self.assertEqual(resp.status_int, 206)
        self.assertEqual(6, len(log))
        resp_boundary = resp.headers['content-type'].rsplit('=', 1)[1].encode()
        self.assertEqual(b'--%s--' % resp_boundary, actual_body)
        error_lines = self.app.logger.get_lines_for_level('error')
        self.assertEqual(3, len(error_lines))
        for line in error_lines:
            self.assertIn('Trying to read object during GET ', line)

    def test_GET_resuming_ignores_416(self):
        # verify that a resuming getter will not try to use the content of a
        # 416 response (because it's etag will mismatch that from the first
        # response)
        self.app.recoverable_node_timeout = 0.01
        self.app.client_timeout = 0.1
        self.app.object_chunk_size = 10
        body = b'length 8'
        body_short = b'four'
        body_416 = b'<html><h1>Requested Range Not Satisfiable</h1>' \
                   b'<p>The Range requested is not available.</p></html>'
        etag = md5(body, usedforsecurity=False).hexdigest()
        etag_short = md5(body_short, usedforsecurity=False).hexdigest()
        headers_206 = {
            'Etag': etag,
            'Content-Length': len(body),
            'X-Timestamp': Timestamp(self.ts()).normal,
            'Content-Range': 'bytes 7-8/8'
        }
        headers_416 = {
            # note: 416 when applying the same range implies different object
            # length and therefore different etag
            'Etag': etag_short,
            'Content-Length': len(body_416),
            'X-Timestamp': Timestamp(self.ts()).normal,
            'Content-Range': 'bytes */4'
        }
        req = swift.common.swob.Request.blank(
            '/v1/a/c/o', headers={'Range': 'bytes=7-8'})
        # make the first response slow...
        read_sleeps = [0.1, 0]
        with mocked_http_conn(206, 416, 206, body_iter=[body, body_416, body],
                              headers=[headers_206, headers_416, headers_206],
                              slow=read_sleeps) as log:
            resp = req.get_response(self.app)
            self.assertEqual(resp.status_int, 206)
            resp_body = resp.body
        self.assertEqual(b'length 8', resp_body)
        self.assertEqual(len(log.requests), 3)
        self.assertEqual('bytes=7-8', log.requests[0]['headers']['Range'])
        self.assertEqual('bytes=7-8', log.requests[1]['headers']['Range'])
        self.assertEqual('bytes=7-8', log.requests[2]['headers']['Range'])

    def test_GET_resuming(self):
        self.app.recoverable_node_timeout = 0.01
        self.app.client_timeout = 0.1
        self.app.object_chunk_size = 10
        body = b'length 8'
        etag = md5(body, usedforsecurity=False).hexdigest()
        headers_200 = {
            'Etag': etag,
            'Content-Length': len(body),
            'X-Timestamp': Timestamp(self.ts()).normal,
        }
        headers_206 = {
            # note: use of 'X-Backend-Ignore-Range-If-Metadata-Present' in
            # request means that 200 response did not evaluate the Range and
            # the proxy modifies requested backend range accordingly
            'Etag': etag,
            'Content-Length': len(body),
            'X-Timestamp': Timestamp(self.ts()).normal,
            'Content-Range': 'bytes 0-7/8'
        }
        req = swift.common.swob.Request.blank(
            '/v1/a/c/o',
            headers={'Range': 'bytes=9-10, 20-30',
                     'X-Backend-Ignore-Range-If-Metadata-Present':
                         'X-Static-Large-Object'})
        # make the first 2 responses slow...
        read_sleeps = [0.1, 0.1, 0]
        with mocked_http_conn(200, 206, 206, body_iter=[body, body, body],
                              headers=[headers_200, headers_206, headers_206],
                              slow=read_sleeps) as log:
            resp = req.get_response(self.app)
            self.assertEqual(resp.status_int, 200)
            resp_body = resp.body
        self.assertEqual(b'length 8', resp_body)
        self.assertEqual(len(log.requests), 3)
        # NB: original range is not satisfiable but is ignored
        self.assertEqual('bytes=9-10, 20-30',
                         log.requests[0]['headers']['Range'])
        self.assertIn('X-Backend-Ignore-Range-If-Metadata-Present',
                      log.requests[0]['headers'])
        # backend Range is updated to something that is satisfiable
        self.assertEqual('bytes=0-7,20-30',
                         log.requests[1]['headers']['Range'])
        self.assertNotIn('X-Backend-Ignore-Range-If-Metadata-Present',
                         log.requests[1]['headers'])
        self.assertEqual('bytes=0-7,20-30',
                         log.requests[2]['headers']['Range'])
        self.assertNotIn('X-Backend-Ignore-Range-If-Metadata-Present',
                         log.requests[2]['headers'])

    def test_GET_transfer_encoding_chunked(self):
        req = swift.common.swob.Request.blank('/v1/a/c/o')
        with set_http_connect(200, headers={'transfer-encoding': 'chunked'}):
            resp = req.get_response(self.app)
        self.assertEqual(resp.status_int, 200)
        self.assertEqual(resp.headers['Transfer-Encoding'], 'chunked')

    def _test_removes_swift_bytes(self, method):
        req = swift.common.swob.Request.blank('/v1/a/c/o', method=method)
        with set_http_connect(
                200, headers={'content-type': 'image/jpeg; swift_bytes=99'}):
            resp = req.get_response(self.app)
        self.assertEqual(resp.status_int, 200)
        self.assertEqual(resp.headers['Content-Type'], 'image/jpeg')

    def test_GET_removes_swift_bytes(self):
        self._test_removes_swift_bytes('GET')

    def test_HEAD_removes_swift_bytes(self):
        self._test_removes_swift_bytes('HEAD')

    def test_GET_error(self):
        req = swift.common.swob.Request.blank('/v1/a/c/o')
        self.app.logger.txn_id = req.environ['swift.trans_id'] = 'my-txn-id'
        stdout = StringIO()
        with set_http_connect(503, 200), \
                mock.patch('sys.stdout', stdout):
            resp = req.get_response(self.app)
        self.assertEqual(resp.status_int, 200)
        for line in stdout.getvalue().splitlines():
            self.assertIn('my-txn-id', line)
        self.assertIn('From Object Server', stdout.getvalue())

    def test_GET_handoff(self):
        req = swift.common.swob.Request.blank('/v1/a/c/o')
        codes = [503] * self.obj_ring.replicas + [200]
        with set_http_connect(*codes):
            resp = req.get_response(self.app)
        self.assertEqual(resp.status_int, 200)

    def test_GET_not_found(self):
        req = swift.common.swob.Request.blank('/v1/a/c/o')
        codes = [404] * (self.obj_ring.replicas +
                         self.obj_ring.max_more_nodes)
        with set_http_connect(*codes):
            resp = req.get_response(self.app)
        self.assertEqual(resp.status_int, 404)

    def test_GET_primaries_explode(self):
        req = swift.common.swob.Request.blank('/v1/a/c/o')
        codes = [Exception('kaboom!')] * self.obj_ring.replicas + (
            [404] * self.obj_ring.max_more_nodes)
        with set_http_connect(*codes):
            resp = req.get_response(self.app)
        self.assertEqual(resp.status_int, 503)

    def test_GET_primaries_timeout(self):
        req = swift.common.swob.Request.blank('/v1/a/c/o')
        codes = [Timeout()] * self.obj_ring.replicas + (
            [404] * self.obj_ring.max_more_nodes)
        with set_http_connect(*codes):
            resp = req.get_response(self.app)
        self.assertEqual(resp.status_int, 503)

    def test_HEAD_error_limit_supression_count(self):
        def do_test(primary_codes, expected, clear_stats=True):
            if clear_stats:
                self.app.error_limiter.stats.clear()
            random.shuffle(primary_codes)
            handoff_codes = [404] * self.obj_ring.max_more_nodes
            with set_http_connect(*primary_codes + handoff_codes):
                req = swift.common.swob.Request.blank(
                    '/v1/a/c/o', method='HEAD')
                resp = req.get_response(self.app)
            self.assertEqual(resp.status_int, expected)

        policy_opts = self.app.get_policy_options(None)
        policy_opts.rebalance_missing_suppression_count = 1
        # even with disks unmounted you can run with suppression_count = 1
        do_test([507, 404, 404], 404)
        # error limiting can make things wonky
        do_test([404, 404], 404, clear_stats=False)
        # and it gets a little dicy rebooting nodes
        do_test([Timeout(), 404], 503, clear_stats=False)
        do_test([507, Timeout(), 404], 503)
        # unless you turn it off
        policy_opts.rebalance_missing_suppression_count = 0
        do_test([507, Timeout(), 404], 404)

    def test_GET_primaries_error_during_rebalance(self):
        def do_test(primary_codes, expected, include_timestamp=False):
            random.shuffle(primary_codes)
            handoff_codes = [404] * self.obj_ring.max_more_nodes
            headers = None
            if include_timestamp:
                headers = [{'X-Backend-Timestamp': '123.456'}] * 3
                headers.extend({} for _ in handoff_codes)
            with set_http_connect(*primary_codes + handoff_codes,
                                  headers=headers):
                req = swift.common.swob.Request.blank('/v1/a/c/o')
                resp = req.get_response(self.app)
            self.assertEqual(resp.status_int, expected)

        # with two of out three backend errors a client should retry
        do_test([Timeout(), Exception('kaboom!'), 404], 503)
        # unless there's a timestamp associated
        do_test([Timeout(), Exception('kaboom!'), 404], 404,
                include_timestamp=True)
        # when there's more 404s, we trust it more
        do_test([Timeout(), 404, 404], 404)
        # unless we explicitly *don't* want to trust it
        policy_opts = self.app.get_policy_options(None)
        policy_opts.rebalance_missing_suppression_count = 2
        do_test([Timeout(), 404, 404], 503)

        # overloaded primary after double rebalance
        # ... opts should increase rebalance_missing_suppression_count
        policy_opts.rebalance_missing_suppression_count = 2
        do_test([Timeout(), 404, 404], 503)

        # two primaries out, but no rebalance
        # ... default is fine for tombstones
        policy_opts.rebalance_missing_suppression_count = 1
        do_test([Timeout(), Exception('kaboom!'), 404], 404,
                include_timestamp=True)
        # ... but maybe not ideal for missing names
        # (N.B. 503 isn't really a BAD response here)
        do_test([Timeout(), Exception('kaboom!'), 404], 503)
        # still ... ops might think they should tune it down
        policy_opts.rebalance_missing_suppression_count = 0
        do_test([Timeout(), Exception('kaboom!'), 404], 404)
        # and we could maybe leave it like this for the next rebalance
        do_test([Timeout(), 404, 404], 404)
        # ... but it gets bad when faced with timeouts, b/c we can't trust a
        # single primary 404 response during rebalance
        do_test([Timeout(), Timeout(), 404], 404)
        # ops needs to fix configs to get the 503
        policy_opts.rebalance_missing_suppression_count = 1
        do_test([Timeout(), Timeout(), 404], 503)

    def test_GET_primaries_mixed_explode_and_timeout(self):
        req = swift.common.swob.Request.blank('/v1/a/c/o')
        primaries = []
        for i in range(self.obj_ring.replicas):
            if i % 2:
                primaries.append(Timeout())
            else:
                primaries.append(Exception('kaboom!'))
        codes = primaries + [404] * self.obj_ring.max_more_nodes
        with set_http_connect(*codes):
            resp = req.get_response(self.app)
        self.assertEqual(resp.status_int, 503)

    def test_primary_returns_some_nonsense_timestamp(self):
        req = swift.common.swob.Request.blank('/v1/a/c/o')
        # an un-handled ValueError in _make_node_request should just continue
        # to the next node rather than hang the request
        headers = [{'X-Backend-Timestamp': 'not-a-timestamp'}, {}]
        codes = [200, 200]
        with quiet_eventlet_exceptions(), set_http_connect(
                *codes, headers=headers):
            resp = req.get_response(self.app)
        self.assertEqual(resp.status_int, 200)

    def test_GET_not_found_when_404_newer(self):
        # if proxy receives a 404, it keeps waiting for other connections until
        # max number of nodes in hopes of finding an object, but if 404 is
        # more recent than a 200, then it should ignore 200 and return 404
        req = swift.common.swob.Request.blank('/v1/a/c/o')
        codes = [404] * self.obj_ring.replicas + \
                [200] * self.obj_ring.max_more_nodes
        ts_iter = iter([2] * self.obj_ring.replicas +
                       [1] * self.obj_ring.max_more_nodes)
        with set_http_connect(*codes, timestamps=ts_iter):
            resp = req.get_response(self.app)
        self.assertEqual(resp.status_int, 404)

    def test_GET_x_newest_not_found_when_404_newer(self):
        # if proxy receives a 404, it keeps waiting for other connections until
        # max number of nodes in hopes of finding an object, but if 404 is
        # more recent than a 200, then it should ignore 200 and return 404
        req = swift.common.swob.Request.blank('/v1/a/c/o',
                                              headers={'X-Newest': 'true'})
        codes = ([200] +
                 [404] * self.obj_ring.replicas +
                 [200] * (self.obj_ring.max_more_nodes - 1))
        ts_iter = iter([1] +
                       [2] * self.obj_ring.replicas +
                       [1] * (self.obj_ring.max_more_nodes - 1))
        with set_http_connect(*codes, timestamps=ts_iter):
            resp = req.get_response(self.app)
        self.assertEqual(resp.status_int, 404)

    def test_PUT_delete_at(self):
        t = str(int(time.time() + 100))
        req = swob.Request.blank('/v1/a/c/o', method='PUT', body=b'',
                                 headers={'Content-Type': 'foo/bar',
                                          'X-Delete-At': t})
        put_headers = []

        def capture_headers(ip, port, device, part, method, path, headers,
                            **kwargs):
            if method == 'PUT':
                put_headers.append(headers)
        codes = [201] * self.obj_ring.replicas
        with set_http_connect(*codes, give_connect=capture_headers):
            resp = req.get_response(self.app)
        self.assertEqual(resp.status_int, 201)
        for given_headers in put_headers:
            self.assertEqual(given_headers.get('X-Delete-At'), t)
            self.assertIn('X-Delete-At-Host', given_headers)
            self.assertIn('X-Delete-At-Device', given_headers)
            self.assertIn('X-Delete-At-Partition', given_headers)
            self.assertIn('X-Delete-At-Container', given_headers)

    def test_POST_delete_at_with_x_open_expired(self):
        t_delete = str(int(time.time() + 30))

        def capture_headers(ip, port, device, part, method, path, headers,
                            **kwargs):
            if method == 'POST':
                post_headers.append(headers)

        def do_post(extra_headers):
            headers = {'Content-Type': 'foo/bar',
                       'X-Delete-At': t_delete}
            headers.update(extra_headers)
            req_post = swob.Request.blank('/v1/a/c/o', method='POST', body=b'',
                                          headers=headers)

            post_codes = [202] * self.obj_ring.replicas
            with set_http_connect(*post_codes, give_connect=capture_headers):
                resp = req_post.get_response(self.app)
            self.assertEqual(resp.status_int, 202)
            self.assertEqual(len(post_headers), self.obj_ring.replicas)
            for given_headers in post_headers:
                self.assertEqual(given_headers.get('X-Delete-At'), t_delete)
                self.assertIn('X-Delete-At-Host', given_headers)
                self.assertIn('X-Delete-At-Device', given_headers)
                self.assertIn('X-Delete-At-Partition', given_headers)
                self.assertIn('X-Delete-At-Container', given_headers)

        post_headers = []
        do_post({})
        for given_headers in post_headers:
            self.assertNotIn('X-Backend-Open-Expired', given_headers)

        post_headers = []
        do_post({'X-Open-Expired': 'false'})
        for given_headers in post_headers:
            self.assertNotIn('X-Backend-Open-Expired', given_headers)

        post_headers = []
        do_post({'X-Open-Expired': 'true'})
        for given_headers in post_headers:
            self.assertEqual(given_headers.get('X-Backend-Open-Expired'),
                             'true')

    def test_PUT_converts_delete_after_to_delete_at(self):
        req = swob.Request.blank('/v1/a/c/o', method='PUT', body=b'',
                                 headers={'Content-Type': 'foo/bar',
                                          'X-Delete-After': '60'})
        put_headers = []

        def capture_headers(ip, port, device, part, method, path, headers,
                            **kwargs):
            if method == 'PUT':
                put_headers.append(headers)
        codes = [201] * self.obj_ring.replicas
        t = time.time()
        with set_http_connect(*codes, give_connect=capture_headers):
            with mock.patch('time.time', lambda: t):
                resp = req.get_response(self.app)
        self.assertEqual(resp.status_int, 201)
        expected_delete_at = str(int(t) + 60)
        for given_headers in put_headers:
            self.assertEqual(given_headers.get('X-Delete-At'),
                             expected_delete_at)
            self.assertIn('X-Delete-At-Host', given_headers)
            self.assertIn('X-Delete-At-Device', given_headers)
            self.assertIn('X-Delete-At-Partition', given_headers)
            self.assertIn('X-Delete-At-Container', given_headers)

    def test_container_sync_put_x_timestamp_not_found(self):
        test_indexes = [None] + [int(p) for p in POLICIES]
        for policy_index in test_indexes:
            self.app.container_info['storage_policy'] = policy_index
            put_timestamp = utils.Timestamp.now().normal
            req = swob.Request.blank(
                '/v1/a/c/o', method='PUT', headers={
                    'Content-Length': 0,
                    'X-Timestamp': put_timestamp})
            codes = [201] * self.obj_ring.replicas
            with set_http_connect(*codes):
                resp = req.get_response(self.app)
            self.assertEqual(resp.status_int, 201)

    def test_container_sync_put_x_timestamp_match(self):
        test_indexes = [None] + [int(p) for p in POLICIES]
        for policy_index in test_indexes:
            self.app.container_info['storage_policy'] = policy_index
            put_timestamp = utils.Timestamp.now().normal
            req = swob.Request.blank(
                '/v1/a/c/o', method='PUT', headers={
                    'Content-Length': 0,
                    'X-Timestamp': put_timestamp})
            ts_iter = itertools.repeat(put_timestamp)
            codes = [409] * self.obj_ring.replicas
            with set_http_connect(*codes, timestamps=ts_iter):
                resp = req.get_response(self.app)
            self.assertEqual(resp.status_int, 202)

    def test_container_sync_put_x_timestamp_older(self):
        ts = (utils.Timestamp(t) for t in itertools.count(int(time.time())))
        test_indexes = [None] + [int(p) for p in POLICIES]
        for policy_index in test_indexes:
            self.app.container_info['storage_policy'] = policy_index
            req = swob.Request.blank(
                '/v1/a/c/o', method='PUT', headers={
                    'Content-Length': 0,
                    'X-Timestamp': next(ts).internal})
            ts_iter = itertools.repeat(next(ts).internal)
            codes = [409] * self.obj_ring.replicas
            with set_http_connect(*codes, timestamps=ts_iter):
                resp = req.get_response(self.app)
            self.assertEqual(resp.status_int, 202)

    def test_container_sync_put_x_timestamp_newer(self):
        ts = (utils.Timestamp(t) for t in itertools.count(int(time.time())))
        test_indexes = [None] + [int(p) for p in POLICIES]
        for policy_index in test_indexes:
            orig_timestamp = next(ts).internal
            req = swob.Request.blank(
                '/v1/a/c/o', method='PUT', headers={
                    'Content-Length': 0,
                    'X-Timestamp': next(ts).internal})
            ts_iter = itertools.repeat(orig_timestamp)
            codes = [201] * self.obj_ring.replicas
            with set_http_connect(*codes, timestamps=ts_iter):
                resp = req.get_response(self.app)
            self.assertEqual(resp.status_int, 201)

    def test_put_x_timestamp_conflict(self):
        ts = (utils.Timestamp(t) for t in itertools.count(int(time.time())))
        req = swob.Request.blank(
            '/v1/a/c/o', method='PUT', headers={
                'Content-Length': 0,
                'X-Timestamp': next(ts).internal})
        ts_iter = iter([next(ts).internal, None, None])
        codes = [409] + [201] * (self.obj_ring.replicas - 1)
        with set_http_connect(*codes, timestamps=ts_iter):
            resp = req.get_response(self.app)
        self.assertEqual(resp.status_int, 202)

    def test_put_x_timestamp_conflict_with_missing_backend_timestamp(self):
        ts = (utils.Timestamp(t) for t in itertools.count(int(time.time())))
        req = swob.Request.blank(
            '/v1/a/c/o', method='PUT', headers={
                'Content-Length': 0,
                'X-Timestamp': next(ts).internal})
        ts_iter = iter([None, None, None])
        codes = [409] * self.obj_ring.replicas
        with set_http_connect(*codes, timestamps=ts_iter):
            resp = req.get_response(self.app)
        self.assertEqual(resp.status_int, 202)

    def test_put_x_timestamp_conflict_with_other_weird_success_response(self):
        ts = (utils.Timestamp(t) for t in itertools.count(int(time.time())))
        req = swob.Request.blank(
            '/v1/a/c/o', method='PUT', headers={
                'Content-Length': 0,
                'X-Timestamp': next(ts).internal})
        ts_iter = iter([next(ts).internal, None, None])
        codes = [409] + [(201, 'notused')] * (self.obj_ring.replicas - 1)
        with set_http_connect(*codes, timestamps=ts_iter):
            resp = req.get_response(self.app)
        self.assertEqual(resp.status_int, 202)

    def test_put_x_timestamp_conflict_with_if_none_match(self):
        ts = (utils.Timestamp(t) for t in itertools.count(int(time.time())))
        req = swob.Request.blank(
            '/v1/a/c/o', method='PUT', headers={
                'Content-Length': 0,
                'If-None-Match': '*',
                'X-Timestamp': next(ts).internal})
        ts_iter = iter([next(ts).internal, None, None])
        codes = [409] + [(412, 'notused')] * (self.obj_ring.replicas - 1)
        with set_http_connect(*codes, timestamps=ts_iter):
            resp = req.get_response(self.app)
        self.assertEqual(resp.status_int, 412)

    def test_container_sync_put_x_timestamp_race(self):
        ts = (utils.Timestamp(t) for t in itertools.count(int(time.time())))
        test_indexes = [None] + [int(p) for p in POLICIES]
        for policy_index in test_indexes:
            put_timestamp = next(ts).internal
            req = swob.Request.blank(
                '/v1/a/c/o', method='PUT', headers={
                    'Content-Length': 0,
                    'X-Timestamp': put_timestamp})

            # object nodes they respond 409 because another in-flight request
            # finished and now the on disk timestamp is equal to the request.
            put_ts = [put_timestamp] * self.obj_ring.replicas
            codes = [409] * self.obj_ring.replicas

            ts_iter = iter(put_ts)
            with set_http_connect(*codes, timestamps=ts_iter):
                resp = req.get_response(self.app)
            self.assertEqual(resp.status_int, 202)

    def test_container_sync_put_x_timestamp_unsynced_race(self):
        ts = (utils.Timestamp(t) for t in itertools.count(int(time.time())))
        test_indexes = [None] + [int(p) for p in POLICIES]
        for policy_index in test_indexes:
            put_timestamp = next(ts).internal
            req = swob.Request.blank(
                '/v1/a/c/o', method='PUT', headers={
                    'Content-Length': 0,
                    'X-Timestamp': put_timestamp})

            # only one in-flight request finished
            put_ts = [None] * (self.obj_ring.replicas - 1)
            put_resp = [201] * (self.obj_ring.replicas - 1)
            put_ts += [put_timestamp]
            put_resp += [409]

            ts_iter = iter(put_ts)
            codes = put_resp
            with set_http_connect(*codes, timestamps=ts_iter):
                resp = req.get_response(self.app)
            self.assertEqual(resp.status_int, 202)

    def test_x_timestamp_not_overridden(self):
        def do_test(method, base_headers, resp_code):
            # no given x-timestamp
            req = swob.Request.blank(
                '/v1/a/c/o', method=method, headers=base_headers)
            codes = [resp_code] * self.replicas()
            with mocked_http_conn(*codes) as fake_conn:
                resp = req.get_response(self.app)
            self.assertEqual(resp.status_int, resp_code)
            self.assertEqual(self.replicas(), len(fake_conn.requests))
            for req in fake_conn.requests:
                self.assertIn('X-Timestamp', req['headers'])
                # check value can be parsed as valid timestamp
                Timestamp(req['headers']['X-Timestamp'])

            # given x-timestamp is retained
            def do_check(ts):
                headers = dict(base_headers)
                headers['X-Timestamp'] = ts.internal
                req = swob.Request.blank(
                    '/v1/a/c/o', method=method, headers=headers)
                codes = [resp_code] * self.replicas()
                with mocked_http_conn(*codes) as fake_conn:
                    resp = req.get_response(self.app)
                self.assertEqual(resp.status_int, resp_code)
                self.assertEqual(self.replicas(), len(fake_conn.requests))
                for req in fake_conn.requests:
                    self.assertEqual(ts.internal,
                                     req['headers']['X-Timestamp'])

            do_check(Timestamp.now())
            do_check(Timestamp.now(offset=123))

            # given x-timestamp gets sanity checked
            headers = dict(base_headers)
            headers['X-Timestamp'] = 'bad timestamp'
            req = swob.Request.blank(
                '/v1/a/c/o', method=method, headers=headers)
            with mocked_http_conn() as fake_conn:
                resp = req.get_response(self.app)
            self.assertEqual(resp.status_int, 400)
            self.assertIn(b'X-Timestamp should be a UNIX timestamp ',
                          resp.body)

        do_test('PUT', {'Content-Length': 0}, 200)
        do_test('DELETE', {}, 204)


@patch_policies(
    [StoragePolicy(0, '1-replica', True),
     StoragePolicy(1, '4-replica', False),
     StoragePolicy(2, '8-replica', False),
     StoragePolicy(3, '15-replica', False)],
    fake_ring_args=[
        {'replicas': 1}, {'replicas': 4}, {'replicas': 8}, {'replicas': 15}])
class TestReplicatedObjControllerVariousReplicas(CommonObjectControllerMixin,
                                                 unittest.TestCase):
    controller_cls = obj.ReplicatedObjectController

    def test_DELETE_with_write_affinity(self):
        policy_index = 1
        self.policy = POLICIES[policy_index]
        policy_conf = self.app.get_policy_options(self.policy)
        self.app.container_info['storage_policy'] = policy_index
        policy_conf.write_affinity_handoff_delete_count = \
            self.replicas(self.policy) // 2
        policy_conf.write_affinity_is_local_fn = (
            lambda node: node['region'] == 1)

        req = swift.common.swob.Request.blank('/v1/a/c/o', method='DELETE')

        codes = [204, 204, 404, 404, 204, 204]
        with mocked_http_conn(*codes):
            resp = req.get_response(self.app)
        self.assertEqual(resp.status_int, 204)

        policy_conf.write_affinity_handoff_delete_count = 1

        codes = [204, 204, 404, 404, 204]
        with mocked_http_conn(*codes):
            resp = req.get_response(self.app)
        self.assertEqual(resp.status_int, 204)


@patch_policies()
class TestReplicatedObjControllerMimePutter(BaseObjectControllerMixin,
                                            unittest.TestCase):
    # tests specific to PUTs using a MimePutter
    expect_headers = {
        'X-Obj-Metadata-Footer': 'yes'
    }

    def setUp(self):
        super(TestReplicatedObjControllerMimePutter, self).setUp()
        # force use of a MimePutter
        self.app.use_put_v1 = False

    def test_PUT_error(self):
        req = swift.common.swob.Request.blank('/v1/a/c/o', method='PUT',
                                              body=b'')
        codes = [503] * self.replicas()
        with set_http_connect(*codes, expect_headers=self.expect_headers):
            resp = req.get_response(self.app)
        self.assertEqual(resp.status_int, 503)

    def _test_PUT_with_footers(self, test_body=b''):
        # verify that when footers are required the PUT body is multipart
        # and the footers are appended
        footers_callback = make_footers_callback(test_body)
        env = {'swift.callback.update_footers': footers_callback}
        req = swift.common.swob.Request.blank('/v1/a/c/o', method='PUT',
                                              environ=env)
        req.body = test_body
        # send bogus Etag header to differentiate from footer value
        req.headers['Etag'] = 'header_etag'
        codes = [201] * self.replicas()

        put_requests = defaultdict(
            lambda: {'headers': None, 'chunks': [], 'connection': None})

        def capture_body(conn, chunk):
            put_requests[conn.connection_id]['chunks'].append(chunk)
            put_requests[conn.connection_id]['connection'] = conn

        def capture_headers(ip, port, device, part, method, path, headers,
                            **kwargs):
            conn_id = kwargs['connection_id']
            put_requests[conn_id]['headers'] = headers

        resp_headers = {
            'Etag': '"resp_etag"',
            # NB: ignored!
            'Some-Header': 'Four',
        }
        with set_http_connect(*codes, expect_headers=self.expect_headers,
                              give_send=capture_body,
                              give_connect=capture_headers,
                              headers=resp_headers):
            resp = req.get_response(self.app)

        self.assertEqual(resp.status_int, 201)
        timestamps = {captured_req['headers']['x-timestamp']
                      for captured_req in put_requests.values()}
        self.assertEqual(1, len(timestamps), timestamps)
        self.assertEqual(dict(resp.headers), {
            'Content-Type': 'text/html; charset=UTF-8',
            'Content-Length': '0',
            'Etag': 'resp_etag',
            'Last-Modified': time.strftime(
                "%a, %d %b %Y %H:%M:%S GMT",
                time.gmtime(math.ceil(float(timestamps.pop())))),
        })
        for connection_id, info in put_requests.items():
            body = unchunk_body(b''.join(info['chunks']))
            headers = info['headers']
            boundary = headers['X-Backend-Obj-Multipart-Mime-Boundary']
            self.assertTrue(boundary is not None,
                            "didn't get boundary for conn %r" % (
                                connection_id,))
            self.assertEqual('chunked', headers['Transfer-Encoding'])
            self.assertEqual('100-continue', headers['Expect'])
            self.assertEqual('yes', headers['X-Backend-Obj-Metadata-Footer'])
            self.assertNotIn('X-Backend-Obj-Multiphase-Commit', headers)
            self.assertEqual('header_etag', headers['Etag'])

            # email.parser.FeedParser doesn't know how to take a multipart
            # message and boundary together and parse it; it only knows how
            # to take a string, parse the headers, and figure out the
            # boundary on its own.
            parser = EmailFeedParser()
            parser.feed(
                ("Content-Type: multipart/nobodycares; boundary=%s\r\n\r\n" %
                 boundary).encode('ascii'))
            parser.feed(body)
            message = parser.close()

            self.assertTrue(message.is_multipart())  # sanity check
            mime_parts = message.get_payload()
            # notice, no commit confirmation
            self.assertEqual(len(mime_parts), 2)
            obj_part, footer_part = mime_parts

            self.assertEqual(obj_part['X-Document'], 'object body')
            self.assertEqual(test_body, obj_part.get_payload(decode=True))

            # validate footer metadata
            self.assertEqual(footer_part['X-Document'], 'object metadata')
            footer_metadata = json.loads(footer_part.get_payload())
            self.assertTrue(footer_metadata)
            expected = {}
            footers_callback(expected)
            self.assertDictEqual(expected, footer_metadata)

            self.assertTrue(info['connection'].closed)

    def test_PUT_with_body_and_footers(self):
        self._test_PUT_with_footers(test_body=b'asdf')

    def test_PUT_with_no_body_and_footers(self):
        self._test_PUT_with_footers()


@contextmanager
def capture_http_requests(get_response):

    class FakeConn(object):

        def __init__(self, req):
            self.req = req
            self.resp = None
            self.path = "/"
            self.closed = False

        def getresponse(self):
            self.resp = get_response(self.req)
            return self.resp

        def putrequest(self, method, path, **kwargs):
            pass

        def putheader(self, k, v):
            pass

        def endheaders(self):
            pass

        def close(self):
            self.closed = True

    class ConnectionLog(object):

        def __init__(self):
            self.connections = []

        def __len__(self):
            return len(self.connections)

        def __getitem__(self, i):
            return self.connections[i]

        def __iter__(self):
            return iter(self.connections)

        def __call__(self, ip, port, method, path, headers, qs, ssl):
            req = {
                'ip': ip,
                'port': port,
                'method': method,
                'path': path,
                'headers': headers,
                'qs': qs,
                'ssl': ssl,
            }
            conn = FakeConn(req)
            self.connections.append(conn)
            return conn

    fake_conn = ConnectionLog()

    with mock.patch('swift.common.bufferedhttp.http_connect_raw',
                    new=fake_conn):
        yield fake_conn


class ECObjectControllerMixin(CommonObjectControllerMixin):
    # Add a few helper methods for EC tests.
    def _make_ec_archive_bodies(self, test_body, policy=None):
        policy = policy or self.policy
        return encode_frag_archive_bodies(policy, test_body)

    def _make_ec_object_stub(self, pattern='test', policy=None,
                             timestamp=None):
        policy = policy or self.policy
        if isinstance(pattern, six.text_type):
            pattern = pattern.encode('utf-8')
        test_body = pattern * policy.ec_segment_size
        test_body = test_body[:-random.randint(1, 1000)]
        return make_ec_object_stub(test_body, policy, timestamp)

    def _fake_ec_node_response(self, node_frags):
        return fake_ec_node_response(node_frags, self.policy)

    def test_GET_with_duplicate_but_sufficient_frag_indexes(self):
        obj1 = self._make_ec_object_stub()
        # proxy should ignore duplicated frag indexes and continue search for
        # a set of unique indexes, finding last one on a handoff
        node_frags = [
            {'obj': obj1, 'frag': 0},
            {'obj': obj1, 'frag': 0},  # duplicate frag
            {'obj': obj1, 'frag': 1},
            {'obj': obj1, 'frag': 1},  # duplicate frag
            {'obj': obj1, 'frag': 2},
            {'obj': obj1, 'frag': 2},  # duplicate frag
            {'obj': obj1, 'frag': 3},
            {'obj': obj1, 'frag': 3},  # duplicate frag
            {'obj': obj1, 'frag': 4},
            {'obj': obj1, 'frag': 4},  # duplicate frag
            {'obj': obj1, 'frag': 10},
            {'obj': obj1, 'frag': 11},
            {'obj': obj1, 'frag': 12},
            {'obj': obj1, 'frag': 13},
        ] * self.policy.ec_duplication_factor
        node_frags.append({'obj': obj1, 'frag': 5})  # first handoff

        fake_response = self._fake_ec_node_response(node_frags)

        req = swob.Request.blank('/v1/a/c/o')
        with capture_http_requests(fake_response) as log:
            resp = req.get_response(self.app)

        self.assertEqual(resp.status_int, 200)
        self.assertEqual(resp.headers['etag'], obj1['etag'])
        self.assertEqual(md5(
            resp.body, usedforsecurity=False).hexdigest(), obj1['etag'])

        # expect a request to all primaries plus one handoff
        self.assertEqual(self.replicas() + 1, len(log))
        collected_indexes = defaultdict(list)
        for conn in log:
            fi = conn.resp.headers.get('X-Object-Sysmeta-Ec-Frag-Index')
            if fi is not None:
                collected_indexes[fi].append(conn)
        self.assertEqual(len(collected_indexes), self.policy.ec_ndata)

    def test_GET_with_duplicate_but_insufficient_frag_indexes(self):
        obj1 = self._make_ec_object_stub()
        # proxy should ignore duplicated frag indexes and continue search for
        # a set of unique indexes, but fails to find one
        node_frags = [
            {'obj': obj1, 'frag': 0},
            {'obj': obj1, 'frag': 0},  # duplicate frag
            {'obj': obj1, 'frag': 1},
            {'obj': obj1, 'frag': 1},  # duplicate frag
            {'obj': obj1, 'frag': 2},
            {'obj': obj1, 'frag': 2},  # duplicate frag
            {'obj': obj1, 'frag': 3},
            {'obj': obj1, 'frag': 3},  # duplicate frag
            {'obj': obj1, 'frag': 4},
            {'obj': obj1, 'frag': 4},  # duplicate frag
            {'obj': obj1, 'frag': 10},
            {'obj': obj1, 'frag': 11},
            {'obj': obj1, 'frag': 12},
            {'obj': obj1, 'frag': 13},
        ]

        # ... and the rest are 404s which is limited by request_count
        # (2 * replicas in default) rather than max_extra_requests limitation
        # because the retries will be in ResumingGetter if the responses
        # are 404s
        node_frags += [[]] * (self.replicas() * 2 - len(node_frags))
        fake_response = self._fake_ec_node_response(node_frags)

        req = swob.Request.blank('/v1/a/c/o')
        with capture_http_requests(fake_response) as log:
            resp = req.get_response(self.app)

        self.assertEqual(resp.status_int, 503)

        # expect a request to all nodes
        self.assertEqual(2 * self.replicas(), len(log))
        collected_indexes = defaultdict(list)
        for conn in log:
            fi = conn.resp.headers.get('X-Object-Sysmeta-Ec-Frag-Index')
            if fi is not None:
                collected_indexes[fi].append(conn)
        self.assertEqual(len(collected_indexes), self.policy.ec_ndata - 1)


@patch_policies(with_ec_default=True)
class TestECObjController(ECObjectControllerMixin, unittest.TestCase):
    container_info = {
        'status': 200,
        'read_acl': None,
        'write_acl': None,
        'sync_key': None,
        'versions': None,
        'storage_policy': '0',
    }

    controller_cls = obj.ECObjectController

    def _add_frag_index(self, index, headers):
        # helper method to add a frag index header to an existing header dict
        hdr_name = 'X-Object-Sysmeta-Ec-Frag-Index'
        return dict(list(headers.items()) + [(hdr_name, index)])

    def test_determine_chunk_destinations(self):
        class FakePutter(object):
            def __init__(self, index):
                self.node_index = index

        controller = self.controller_cls(
            self.app, 'a', 'c', 'o')

        # create a dummy list of putters, check no handoffs
        putters = []
        expected = {}
        for index in range(self.policy.object_ring.replica_count):
            p = FakePutter(index)
            putters.append(p)
            expected[p] = self.policy.get_backend_index(index)
        got = controller._determine_chunk_destinations(putters, self.policy)
        self.assertEqual(got, expected)

        def _test_one_handoff(index):
            with mock.patch.object(putters[index], 'node_index', None):
                got = controller._determine_chunk_destinations(
                    putters, self.policy)
                self.assertEqual(got, expected)
                # Check that we don't mutate the putter
                self.assertEqual([p.node_index for p in putters],
                                 [None if i == index else i
                                  for i, _ in enumerate(putters)])

        # now lets make a handoff at the end
        _test_one_handoff(self.policy.object_ring.replica_count - 1)
        # now lets make a handoff at the start
        _test_one_handoff(0)
        # now lets make a handoff in the middle
        _test_one_handoff(2)

        # now lets make all of them handoffs
        for index in range(self.policy.object_ring.replica_count):
            putters[index].node_index = None
        got = controller._determine_chunk_destinations(putters, self.policy)
        self.assertEqual(sorted(got, key=lambda p: id(p)),
                         sorted(expected, key=lambda p: id(p)))

    def test_GET_simple(self):
        req = swift.common.swob.Request.blank('/v1/a/c/o')
        get_statuses = [200] * self.policy.ec_ndata
        get_hdrs = [{
            'Connection': 'close',
            'X-Object-Sysmeta-Ec-Scheme': self.policy.ec_scheme_description,
        }] * self.policy.ec_ndata
        with set_http_connect(*get_statuses, headers=get_hdrs):
            resp = req.get_response(self.app)
        self.assertEqual(resp.status_int, 200)
        self.assertIn('Accept-Ranges', resp.headers)
        self.assertNotIn('Connection', resp.headers)
        self.assertFalse([h for h in resp.headers
                          if h.lower().startswith('x-object-sysmeta-ec-')])

    def test_GET_disconnect(self):
        self.app.recoverable_node_timeout = 0.01
        self.app.client_timeout = 0.1
        # Before, we used the default 64k chunk size, so the entire ~16k test
        # data would come in the first chunk, and the generator should
        # cleanly exit by the time we reiterate() the response.
        self.app.object_chunk_size = 10
        segment_size = self.policy.ec_segment_size
        test_data = (b'test' * segment_size)[:-743]
        etag = md5(test_data, usedforsecurity=False).hexdigest()
        ec_archive_bodies = self._make_ec_archive_bodies(test_data)
        headers = {
            'X-Object-Sysmeta-Ec-Etag': etag,
            'X-Object-Sysmeta-Ec-Content-Length': len(test_data),
            'X-Timestamp': Timestamp(self.ts()).normal,
        }
        num_slow = 4
        responses = [
            (200, SlowBody(body, 0.1 if i < num_slow else 0.0),
             self._add_frag_index(i, headers))
            for i, body in enumerate(ec_archive_bodies)
        ] * self.policy.ec_duplication_factor

        status_codes, body_iter, headers = zip(*responses)
        req = swift.common.swob.Request.blank('/v1/a/c/o')
        with mocked_http_conn(*status_codes, body_iter=body_iter,
                              headers=headers) as log:
            resp = req.get_response(self.app)
            self.assertEqual(resp.status_int, 200)
            resp.app_iter.close()
        self.assertEqual(len(log.requests),
                         self.policy.ec_ndata + num_slow)

        def make_key(r):
            r['device'] = r['path'].split('/')[1]
            return '%(ip)s:%(port)s/%(device)s' % r
        # the first four slow nodes get errors incr'd
        expected_error_limiting = {
            make_key(r): {
                'errors': 1,
                'last_error': mock.ANY,
            }
            for r in log.requests[:4]
        }
        actual = {}
        for n in self.app.get_object_ring(int(self.policy)).devs:
            node_key = self.app.error_limiter.node_key(n)
            stats = self.app.error_limiter.stats.get(node_key) or {}
            if stats:
                actual[self.app.error_limiter.node_key(n)] = stats
        self.assertEqual(actual, expected_error_limiting)
        expected = ["Client disconnected on read of EC frag '/a/c/o'"] * 10
        self.assertEqual(
            self.app.logger.get_lines_for_level('warning'),
            expected)
        for read_line in self.app.logger.get_lines_for_level('error'):
            self.assertIn("Trying to read EC fragment during GET (retrying)",
                          read_line)
        self.assertEqual(
            len(self.logger.logger.records['ERROR']), 4,
            'Expected 4 ERROR lines, got %r' % (
                self.logger.logger.records['ERROR'], ))

    def test_GET_not_found_when_404_newer(self):
        # if proxy receives a 404, it keeps waiting for other connections until
        # max number of nodes in hopes of finding an object, but if 404 is
        # more recent than a 200, then it should ignore 200 and return 404
        req = swift.common.swob.Request.blank('/v1/a/c/o')
        rest = 2 * self.policy.object_ring.replica_count - 2
        codes = [200, 404] + [200] * rest
        ts_iter = iter([1, 2] + [1] * rest)
        with set_http_connect(*codes, timestamps=ts_iter):
            resp = req.get_response(self.app)
        self.assertEqual(resp.status_int, 404)

    def test_GET_primaries_error_during_rebalance(self):
        req = swift.common.swob.Request.blank('/v1/a/c/o')
        codes = [404] * (2 * self.policy.object_ring.replica_count)
        with mocked_http_conn(*codes):
            resp = req.get_response(self.app)
        self.assertEqual(resp.status_int, 404)
        for i in range(self.policy.object_ring.replica_count - 2):
            codes[i] = Timeout()
            with mocked_http_conn(*codes):
                resp = req.get_response(self.app)
            self.assertEqual(resp.status_int, 404)
            self.app.error_limiter.stats.clear()  # Reset error limiting

        # one more timeout is past the tipping point
        codes[self.policy.object_ring.replica_count - 2] = Timeout()
        with mocked_http_conn(*codes):
            resp = req.get_response(self.app)
        self.assertEqual(resp.status_int, 503)
        self.app.error_limiter.stats.clear()  # Reset error limiting

        # unless we have tombstones
        with mocked_http_conn(*codes, headers={'X-Backend-Timestamp': '1'}):
            resp = req.get_response(self.app)
        self.assertEqual(resp.status_int, 404)

    def _test_if_match(self, method):
        num_responses = self.policy.ec_ndata if method == 'GET' else 1

        def _do_test(match_value, backend_status,
                     etag_is_at='X-Object-Sysmeta-Does-Not-Exist'):
            req = swift.common.swob.Request.blank(
                '/v1/a/c/o', method=method,
                headers={'If-Match': match_value,
                         'X-Backend-Etag-Is-At': etag_is_at})
            get_resp = [backend_status] * num_responses
            resp_headers = {'Etag': 'frag_etag',
                            'X-Object-Sysmeta-Ec-Etag': 'data_etag',
                            'X-Object-Sysmeta-Alternate-Etag': 'alt_etag'}
            with set_http_connect(*get_resp, headers=resp_headers):
                resp = req.get_response(self.app)
            self.assertEqual('data_etag', resp.headers['Etag'])
            return resp

        # wildcard
        resp = _do_test('*', 200)
        self.assertEqual(resp.status_int, 200)

        # match
        resp = _do_test('"data_etag"', 200)
        self.assertEqual(resp.status_int, 200)

        # no match
        resp = _do_test('"frag_etag"', 412)
        self.assertEqual(resp.status_int, 412)

        # match wildcard against an alternate etag
        resp = _do_test('*', 200,
                        etag_is_at='X-Object-Sysmeta-Alternate-Etag')
        self.assertEqual(resp.status_int, 200)

        # match against an alternate etag
        resp = _do_test('"alt_etag"', 200,
                        etag_is_at='X-Object-Sysmeta-Alternate-Etag')
        self.assertEqual(resp.status_int, 200)

        # no match against an alternate etag
        resp = _do_test('"data_etag"', 412,
                        etag_is_at='X-Object-Sysmeta-Alternate-Etag')
        self.assertEqual(resp.status_int, 412)

    def test_GET_if_match(self):
        self._test_if_match('GET')

    def test_HEAD_if_match(self):
        self._test_if_match('HEAD')

    def _test_if_none_match(self, method):
        num_responses = self.policy.ec_ndata if method == 'GET' else 1

        def _do_test(match_value, backend_status,
                     etag_is_at='X-Object-Sysmeta-Does-Not-Exist'):
            req = swift.common.swob.Request.blank(
                '/v1/a/c/o', method=method,
                headers={'If-None-Match': match_value,
                         'X-Backend-Etag-Is-At': etag_is_at})
            get_resp = [backend_status] * num_responses
            resp_headers = {'Etag': 'frag_etag',
                            'X-Object-Sysmeta-Ec-Etag': 'data_etag',
                            'X-Object-Sysmeta-Alternate-Etag': 'alt_etag'}
            with set_http_connect(*get_resp, headers=resp_headers):
                resp = req.get_response(self.app)
            self.assertEqual('data_etag', resp.headers['Etag'])
            return resp

        # wildcard
        resp = _do_test('*', 304)
        self.assertEqual(resp.status_int, 304)

        # match
        resp = _do_test('"data_etag"', 304)
        self.assertEqual(resp.status_int, 304)

        # no match
        resp = _do_test('"frag_etag"', 200)
        self.assertEqual(resp.status_int, 200)

        # match wildcard against an alternate etag
        resp = _do_test('*', 304,
                        etag_is_at='X-Object-Sysmeta-Alternate-Etag')
        self.assertEqual(resp.status_int, 304)

        # match against an alternate etag
        resp = _do_test('"alt_etag"', 304,
                        etag_is_at='X-Object-Sysmeta-Alternate-Etag')
        self.assertEqual(resp.status_int, 304)

        # no match against an alternate etag
        resp = _do_test('"data_etag"', 200,
                        etag_is_at='X-Object-Sysmeta-Alternate-Etag')
        self.assertEqual(resp.status_int, 200)

    def test_GET_if_none_match(self):
        self._test_if_none_match('GET')

    def test_HEAD_if_none_match(self):
        self._test_if_none_match('HEAD')

    def test_GET_simple_x_newest(self):
        req = swift.common.swob.Request.blank('/v1/a/c/o',
                                              headers={'X-Newest': 'true'})
        codes = [200] * self.policy.ec_ndata
        with set_http_connect(*codes):
            resp = req.get_response(self.app)
        self.assertEqual(resp.status_int, 200)

    def test_GET_error(self):
        req = swift.common.swob.Request.blank('/v1/a/c/o')
        get_resp = [503] + [200] * self.policy.ec_ndata
        with set_http_connect(*get_resp):
            resp = req.get_response(self.app)
        self.assertEqual(resp.status_int, 200)

    def test_GET_no_response_error(self):
        req = swift.common.swob.Request.blank('/v1/a/c/o')
        with set_http_connect():
            resp = req.get_response(self.app)
        self.assertEqual(resp.status_int, 503)

    def test_feed_remaining_primaries(self):
        controller = self.controller_cls(
            self.app, 'a', 'c', 'o')
        safe_iter = utils.GreenthreadSafeIterator(NodeIter(
            'object', self.app, self.policy.object_ring, 0, self.logger,
            policy=self.policy, request=Request.blank('')))
        controller._fragment_GET_request = lambda *a, **k: next(safe_iter)
        pile = utils.GreenAsyncPile(self.policy.ec_ndata)
        for i in range(self.policy.ec_ndata):
            pile.spawn(controller._fragment_GET_request)
        req = swob.Request.blank('/v1/a/c/o')

        feeder_q = mock.MagicMock()

        def feeder_timeout(*a, **kw):
            # simulate trampoline
            sleep()
            # timeout immediately
            raise Empty
        feeder_q.get.side_effect = feeder_timeout
        controller.feed_remaining_primaries(
            safe_iter, pile, req, 0, self.policy,
            mock.MagicMock(), feeder_q, mock.MagicMock())
        expected_timeout = self.app.get_policy_options(
            self.policy).concurrency_timeout
        expected_call = mock.call(timeout=expected_timeout)
        expected_num_calls = self.policy.ec_nparity + 1
        self.assertEqual(feeder_q.get.call_args_list,
                         [expected_call] * expected_num_calls)

    def test_GET_timeout(self):
        req = swift.common.swob.Request.blank('/v1/a/c/o')
        self.app.recoverable_node_timeout = 0.01
        codes = [FakeStatus(404, response_sleep=1.0)] * 2 + \
            [200] * (self.policy.ec_ndata)
        with mocked_http_conn(*codes) as log:
            resp = req.get_response(self.app)
        self.assertEqual(resp.status_int, 200)
        self.assertEqual(self.policy.ec_ndata + 2, len(log.requests))
        self.assertEqual(
            len(self.logger.logger.records['ERROR']), 2,
            'Expected 2 ERROR lines, got %r' % (
                self.logger.logger.records['ERROR'], ))
        for retry_line in self.logger.logger.records['ERROR']:
            self.assertIn('ERROR with Object server', retry_line)
            self.assertIn('Trying to GET', retry_line)
            self.assertIn('Timeout (0.01s)', retry_line)
            self.assertIn(req.headers['x-trans-id'], retry_line)

    def test_GET_with_slow_primaries(self):
        segment_size = self.policy.ec_segment_size
        test_data = (b'test' * segment_size)[:-743]
        etag = md5(test_data, usedforsecurity=False).hexdigest()
        ec_archive_bodies = self._make_ec_archive_bodies(test_data)
        ts = self.ts()
        headers = []
        for i, body in enumerate(ec_archive_bodies):
            headers.append({
                'X-Object-Sysmeta-Ec-Etag': etag,
                'X-Object-Sysmeta-Ec-Content-Length': len(body),
                'X-Object-Sysmeta-Ec-Frag-Index':
                    self.policy.get_backend_index(i),
                'X-Backend-Timestamp': ts.internal,
                'X-Timestamp': ts.normal,
                'X-Backend-Durable-Timestamp': ts.internal,
                'X-Backend-Data-Timestamp': ts.internal,
            })

        req = swift.common.swob.Request.blank('/v1/a/c/o')

        policy_opts = self.app.get_policy_options(self.policy)
        policy_opts.concurrent_gets = True
        policy_opts.concurrency_timeout = 0.1

        status_codes = ([
            FakeStatus(200, response_sleep=2.0),
        ] * self.policy.ec_nparity) + ([
            FakeStatus(200),
        ] * self.policy.ec_ndata)
        self.assertEqual(len(status_codes), len(ec_archive_bodies))
        with mocked_http_conn(*status_codes, body_iter=ec_archive_bodies,
                              headers=headers) as log:
            resp = req.get_response(self.app)
        self.assertEqual(resp.status_int, 200)
        self.assertEqual(len(log.requests),
                         self.policy.ec_n_unique_fragments)

    def test_GET_with_some_slow_primaries(self):
        segment_size = self.policy.ec_segment_size
        test_data = (b'test' * segment_size)[:-289]
        etag = md5(test_data, usedforsecurity=False).hexdigest()
        ec_archive_bodies = self._make_ec_archive_bodies(test_data)
        ts = self.ts()
        headers = []
        for i, body in enumerate(ec_archive_bodies):
            headers.append({
                'X-Object-Sysmeta-Ec-Etag': etag,
                'X-Object-Sysmeta-Ec-Content-Length': len(body),
                'X-Object-Sysmeta-Ec-Frag-Index':
                    self.policy.get_backend_index(i),
                'X-Backend-Timestamp': ts.internal,
                'X-Timestamp': ts.normal,
                'X-Backend-Durable-Timestamp': ts.internal,
                'X-Backend-Data-Timestamp': ts.internal,
            })

        req = swift.common.swob.Request.blank('/v1/a/c/o')

        policy_opts = self.app.get_policy_options(self.policy)
        policy_opts.concurrent_gets = True
        policy_opts.concurrency_timeout = 0.1

        slow_count = self.policy.ec_nparity
        status_codes = ([
            FakeStatus(200, response_sleep=2.0),
        ] * slow_count) + ([
            FakeStatus(200),
        ] * (self.policy.ec_ndata - slow_count))
        random.shuffle(status_codes)
        status_codes.extend([
            FakeStatus(200),
        ] * slow_count)
        self.assertEqual(len(status_codes), len(ec_archive_bodies))
        with mocked_http_conn(*status_codes, body_iter=ec_archive_bodies,
                              headers=headers) as log:
            resp = req.get_response(self.app)
        self.assertEqual(resp.status_int, 200)
        self.assertEqual(len(log.requests),
                         self.policy.ec_n_unique_fragments)

    def test_ec_concurrent_GET_with_slow_leaders(self):
        segment_size = self.policy.ec_segment_size
        test_data = (b'test' * segment_size)[:-289]
        etag = md5(test_data).hexdigest()
        ec_archive_bodies = self._make_ec_archive_bodies(test_data)
        ts = self.ts()
        headers = []
        for i, body in enumerate(ec_archive_bodies):
            headers.append({
                'X-Object-Sysmeta-Ec-Etag': etag,
                'X-Object-Sysmeta-Ec-Content-Length': len(body),
                'X-Object-Sysmeta-Ec-Frag-Index':
                    self.policy.get_backend_index(i),
                'X-Backend-Timestamp': ts.internal,
                'X-Timestamp': ts.normal,
                'X-Backend-Durable-Timestamp': ts.internal,
                'X-Backend-Data-Timestamp': ts.internal,
            })

        req = swift.common.swob.Request.blank('/v1/a/c/o')

        policy_opts = self.app.get_policy_options(self.policy)
        policy_opts.concurrent_gets = True
        policy_opts.concurrency_timeout = 0.0

        slow_count = 4
        status_codes = ([
            FakeStatus(200, response_sleep=0.2),
        ] * slow_count) + ([
            FakeStatus(200, response_sleep=0.1),
        ] * (self.policy.ec_n_unique_fragments - slow_count))
        for i in range(slow_count):
            # poison the super slow requests
            ec_archive_bodies[i] = ''
        with mocked_http_conn(*status_codes, body_iter=ec_archive_bodies,
                              headers=headers) as log:
            resp = req.get_response(self.app)
            self.assertEqual(resp.status_int, 200)
            self.assertEqual(resp.body, test_data, '%r != %r' % (
                resp.body if len(resp.body) < 60 else '%s...' % resp.body[:60],
                test_data if len(test_data) < 60 else '%s...' % test_data[:60],
            ))
        self.assertEqual(len(log.requests), self.policy.ec_n_unique_fragments)

    def test_GET_with_slow_nodes_and_failures(self):
        segment_size = self.policy.ec_segment_size
        test_data = (b'test' * segment_size)[:-289]
        etag = md5(test_data, usedforsecurity=False).hexdigest()
        ec_archive_bodies = self._make_ec_archive_bodies(test_data)
        ts = self.ts()
        headers = []
        for i, body in enumerate(ec_archive_bodies):
            headers.append({
                'X-Object-Sysmeta-Ec-Etag': etag,
                'X-Object-Sysmeta-Ec-Content-Length': len(body),
                'X-Object-Sysmeta-Ec-Frag-Index':
                    self.policy.get_backend_index(i),
                'X-Backend-Timestamp': ts.internal,
                'X-Timestamp': ts.normal,
                'X-Backend-Durable-Timestamp': ts.internal,
                'X-Backend-Data-Timestamp': ts.internal,
            })

        req = swift.common.swob.Request.blank('/v1/a/c/o')

        policy_opts = self.app.get_policy_options(self.policy)
        policy_opts.concurrent_gets = True
        policy_opts.concurrency_timeout = 0.1

        unused_resp = [
            FakeStatus(200, response_sleep=2.0),
            FakeStatus(200, response_sleep=2.0),
            500,
            416,
        ]
        self.assertEqual(len(unused_resp), self.policy.ec_nparity)
        status_codes = (
            [200] * (self.policy.ec_ndata - 4)) + unused_resp
        self.assertEqual(len(status_codes), self.policy.ec_ndata)
        # random.shuffle(status_codes)
        # make up for the failures
        status_codes.extend([200] * self.policy.ec_nparity)
        self.assertEqual(len(status_codes), len(ec_archive_bodies))
        bodies_with_errors = []
        for code, body in zip(status_codes, ec_archive_bodies):
            if code == 500:
                bodies_with_errors.append('Kaboom')
            elif code == 416:
                bodies_with_errors.append('That Range is no.')
            else:
                bodies_with_errors.append(body)
        with mocked_http_conn(*status_codes, body_iter=bodies_with_errors,
                              headers=headers) as log:
            resp = req.get_response(self.app)
        self.assertEqual(resp.status_int, 200)
        self.assertEqual(len(log.requests),
                         self.policy.ec_n_unique_fragments)

    def test_GET_with_one_slow_frag_lane(self):
        segment_size = self.policy.ec_segment_size
        test_data = (b'test' * segment_size)[:-454]
        etag = md5(test_data, usedforsecurity=False).hexdigest()
        ec_archive_bodies = self._make_ec_archive_bodies(test_data)
        ts = self.ts()
        headers = []
        for i, body in enumerate(ec_archive_bodies):
            headers.append({
                'X-Object-Sysmeta-Ec-Etag': etag,
                'X-Object-Sysmeta-Ec-Content-Length': len(body),
                'X-Object-Sysmeta-Ec-Frag-Index':
                    self.policy.get_backend_index(i),
                'X-Backend-Timestamp': ts.internal,
                'X-Timestamp': ts.normal,
                'X-Backend-Durable-Timestamp': ts.internal,
                'X-Backend-Data-Timestamp': ts.internal,
            })

        req = swift.common.swob.Request.blank('/v1/a/c/o')

        policy_opts = self.app.get_policy_options(self.policy)
        policy_opts.concurrent_gets = True
        policy_opts.concurrency_timeout = 0.1

        status_codes = [
            FakeStatus(200, response_sleep=2.0),
        ] + ([
            FakeStatus(200),
        ] * (self.policy.ec_ndata - 1))
        random.shuffle(status_codes)
        status_codes.extend([
            FakeStatus(200, response_sleep=2.0),
            FakeStatus(200, response_sleep=2.0),
            FakeStatus(200, response_sleep=2.0),
            FakeStatus(200),
        ])
        self.assertEqual(len(status_codes), len(ec_archive_bodies))
        with mocked_http_conn(*status_codes, body_iter=ec_archive_bodies,
                              headers=headers) as log:
            resp = req.get_response(self.app)
        self.assertEqual(resp.status_int, 200)
        self.assertEqual(len(log.requests),
                         self.policy.ec_n_unique_fragments)

    def test_GET_with_concurrent_ec_extra_requests(self):
        segment_size = self.policy.ec_segment_size
        test_data = (b'test' * segment_size)[:-454]
        etag = md5(test_data, usedforsecurity=False).hexdigest()
        ec_archive_bodies = self._make_ec_archive_bodies(test_data)
        ts = self.ts()
        headers = []
        for i, body in enumerate(ec_archive_bodies):
            headers.append({
                'X-Object-Sysmeta-Ec-Etag': etag,
                'X-Object-Sysmeta-Ec-Content-Length': len(body),
                'X-Object-Sysmeta-Ec-Frag-Index':
                    self.policy.get_backend_index(i),
                'X-Backend-Timestamp': ts.internal,
                'X-Timestamp': ts.normal,
                'X-Backend-Durable-Timestamp': ts.internal,
                'X-Backend-Data-Timestamp': ts.internal,
            })
        policy_opts = self.app.get_policy_options(self.policy)
        policy_opts.concurrent_ec_extra_requests = self.policy.ec_nparity - 1
        req = swift.common.swob.Request.blank('/v1/a/c/o')
        # w/o concurrent_gets ec_extra_requests has no effect
        status_codes = [200] * self.policy.ec_ndata
        with mocked_http_conn(*status_codes, body_iter=ec_archive_bodies,
                              headers=headers) as log:
            resp = req.get_response(self.app)
        self.assertEqual(resp.status_int, 200)
        self.assertEqual(len(log.requests), self.policy.ec_ndata)
        self.assertEqual(resp.body, test_data)

        policy_opts.concurrent_gets = True
        status_codes = [200] * (self.policy.object_ring.replicas - 1)
        with mocked_http_conn(*status_codes, body_iter=ec_archive_bodies,
                              headers=headers) as log:
            resp = req.get_response(self.app)
        self.assertEqual(resp.status_int, 200)
        self.assertEqual(len(log.requests),
                         self.policy.object_ring.replicas - 1)
        self.assertEqual(resp.body, test_data)

    def test_GET_with_body(self):
        req = swift.common.swob.Request.blank('/v1/a/c/o')
        # turn a real body into fragments
        segment_size = self.policy.ec_segment_size
        real_body = (b'asdf' * segment_size)[:-10]
        # split it up into chunks
        chunks = [real_body[x:x + segment_size]
                  for x in range(0, len(real_body), segment_size)]
        fragment_payloads = []
        for chunk in chunks:
            fragments = self.policy.pyeclib_driver.encode(chunk)
            if not fragments:
                break
            fragment_payloads.append(
                fragments * self.policy.ec_duplication_factor)
        # sanity
        sanity_body = b''
        for fragment_payload in fragment_payloads:
            sanity_body += self.policy.pyeclib_driver.decode(
                fragment_payload)
        self.assertEqual(len(real_body), len(sanity_body))
        self.assertEqual(real_body, sanity_body)

        # list(zip(...)) for py3 compatibility (zip is lazy there)
        node_fragments = list(zip(*fragment_payloads))
        self.assertEqual(len(node_fragments), self.replicas())  # sanity
        headers = {'X-Object-Sysmeta-Ec-Content-Length': str(len(real_body))}
        responses = [(200, b''.join(node_fragments[i]), headers)
                     for i in range(POLICIES.default.ec_ndata)]
        status_codes, body_iter, headers = zip(*responses)
        with set_http_connect(*status_codes, body_iter=body_iter,
                              headers=headers):
            resp = req.get_response(self.app)
        self.assertEqual(resp.status_int, 200)
        self.assertEqual(len(real_body), len(resp.body))
        self.assertEqual(real_body, resp.body)

    def test_GET_with_frags_swapped_around(self):
        segment_size = self.policy.ec_segment_size
        test_data = (b'test' * segment_size)[:-657]
        etag = md5(test_data, usedforsecurity=False).hexdigest()
        ec_archive_bodies = self._make_ec_archive_bodies(test_data)

        _part, primary_nodes = self.obj_ring.get_nodes('a', 'c', 'o')

        node_key = lambda n: (n['ip'], n['port'])
        backend_index = self.policy.get_backend_index
        ts = self.ts()

        response_map = {
            node_key(n): StubResponse(
                200, ec_archive_bodies[backend_index(i)], {
                    'X-Object-Sysmeta-Ec-Content-Length': len(test_data),
                    'X-Object-Sysmeta-Ec-Etag': etag,
                    'X-Object-Sysmeta-Ec-Frag-Index': backend_index(i),
                    'X-Timestamp': ts.normal,
                    'X-Backend-Timestamp': ts.internal
                }) for i, n in enumerate(primary_nodes)
        }

        # swap a parity response into a data node
        data_node = random.choice(primary_nodes[:self.policy.ec_ndata])
        parity_node = random.choice(
            primary_nodes[
                self.policy.ec_ndata:self.policy.ec_n_unique_fragments])
        (response_map[node_key(data_node)],
         response_map[node_key(parity_node)]) = \
            (response_map[node_key(parity_node)],
             response_map[node_key(data_node)])

        def get_response(req):
            req_key = (req['ip'], req['port'])
            return response_map.pop(req_key)

        req = swob.Request.blank('/v1/a/c/o')
        with capture_http_requests(get_response) as log:
            resp = req.get_response(self.app)

        self.assertEqual(resp.status_int, 200)
        self.assertEqual(len(log), self.policy.ec_ndata)
        self.assertEqual(len(response_map),
                         len(primary_nodes) - self.policy.ec_ndata)

    def test_GET_with_no_success(self):
        node_frags = [[]] * 28  # no frags on any node

        fake_response = self._fake_ec_node_response(node_frags)

        req = swob.Request.blank('/v1/a/c/o')
        with capture_http_requests(fake_response) as log:
            resp = req.get_response(self.app)

        self.assertEqual(resp.status_int, 404)
        self.assertEqual(len(log), 2 * self.replicas())

    def test_GET_with_only_handoffs(self):
        obj1 = self._make_ec_object_stub()

        node_frags = [[]] * self.replicas()  # all primaries missing
        node_frags = node_frags + [  # handoffs
            {'obj': obj1, 'frag': 0},
            {'obj': obj1, 'frag': 1},
            {'obj': obj1, 'frag': 2},
            {'obj': obj1, 'frag': 3},
            {'obj': obj1, 'frag': 4},
            {'obj': obj1, 'frag': 5},
            {'obj': obj1, 'frag': 6},
            {'obj': obj1, 'frag': 7},
            {'obj': obj1, 'frag': 8},
            {'obj': obj1, 'frag': 9},
            {'obj': obj1, 'frag': 10},  # parity
            {'obj': obj1, 'frag': 11},  # parity
            {'obj': obj1, 'frag': 12},  # parity
            {'obj': obj1, 'frag': 13},  # parity
        ]

        fake_response = self._fake_ec_node_response(node_frags)

        req = swob.Request.blank('/v1/a/c/o')
        with capture_http_requests(fake_response) as log:
            resp = req.get_response(self.app)

        self.assertEqual(resp.status_int, 200)
        self.assertEqual(resp.headers['etag'], obj1['etag'])
        self.assertEqual(md5(
            resp.body, usedforsecurity=False).hexdigest(), obj1['etag'])

        collected_responses = defaultdict(list)
        for conn in log:
            etag = conn.resp.headers['X-Object-Sysmeta-Ec-Etag']
            index = conn.resp.headers['X-Object-Sysmeta-Ec-Frag-Index']
            collected_responses[etag].append(index)

        # GETS would be required to all primaries and then ndata handoffs
        self.assertEqual(len(log), self.replicas() + self.policy.ec_ndata)
        self.assertEqual(2, len(collected_responses))
        # 404s
        self.assertEqual(self.replicas(), len(collected_responses[None]))
        self.assertEqual(self.policy.ec_ndata,
                         len(collected_responses[obj1['etag']]))

    def test_GET_with_single_missed_overwrite_does_not_need_handoff(self):
        obj1 = self._make_ec_object_stub(pattern='obj1')
        obj2 = self._make_ec_object_stub(pattern='obj2')

        node_frags = [
            {'obj': obj2, 'frag': 0},
            {'obj': obj2, 'frag': 1},
            {'obj': obj1, 'frag': 2},  # missed over write
            {'obj': obj2, 'frag': 3},
            {'obj': obj2, 'frag': 4},
            {'obj': obj2, 'frag': 5},
            {'obj': obj2, 'frag': 6},
            {'obj': obj2, 'frag': 7},
            {'obj': obj2, 'frag': 8},
            {'obj': obj2, 'frag': 9},
            {'obj': obj2, 'frag': 10},  # parity
            {'obj': obj2, 'frag': 11},  # parity
            {'obj': obj2, 'frag': 12},  # parity
            {'obj': obj2, 'frag': 13},  # parity
            # {'obj': obj2, 'frag': 2},  # handoff (not used in this test)
        ]

        fake_response = self._fake_ec_node_response(node_frags)

        req = swob.Request.blank('/v1/a/c/o')
        with mock.patch('swift.proxy.server.shuffle', lambda n: n), \
                capture_http_requests(fake_response) as log:
            resp = req.get_response(self.app)

        self.assertEqual(resp.status_int, 200)
        self.assertEqual(resp.headers['etag'], obj2['etag'])
        closed_conn = defaultdict(set)
        for conn in log:
            etag = conn.resp.headers['X-Object-Sysmeta-Ec-Etag']
            closed_conn[etag].add(conn.closed)
        self.assertEqual({
            obj1['etag']: {True},
            obj2['etag']: {False},
        }, closed_conn)
        self.assertEqual(md5(
            resp.body, usedforsecurity=False).hexdigest(), obj2['etag'])
        self.assertEqual({True}, {conn.closed for conn in log})

        collected_responses = defaultdict(set)
        for conn in log:
            etag = conn.resp.headers['X-Object-Sysmeta-Ec-Etag']
            index = conn.resp.headers['X-Object-Sysmeta-Ec-Frag-Index']
            collected_responses[etag].add(index)

        self.assertEqual(len(log), self.policy.ec_ndata + 1)
        expected = {
            obj1['etag']: 1,
            obj2['etag']: self.policy.ec_ndata,
        }
        self.assertEqual(expected, {
            e: len(f) for e, f in collected_responses.items()})

    def test_GET_with_many_missed_overwrite_will_need_handoff(self):
        obj1 = self._make_ec_object_stub(pattern='obj1')
        obj2 = self._make_ec_object_stub(pattern='obj2')

        node_frags = [
            {'obj': obj2, 'frag': 0},
            {'obj': obj2, 'frag': 1},
            {'obj': obj1, 'frag': 2},  # missed
            {'obj': obj2, 'frag': 3},
            {'obj': obj2, 'frag': 4},
            {'obj': obj2, 'frag': 5},
            {'obj': obj1, 'frag': 6},  # missed
            {'obj': obj2, 'frag': 7},
            {'obj': obj2, 'frag': 8},
            {'obj': obj1, 'frag': 9},  # missed
            {'obj': obj1, 'frag': 10},  # missed
            {'obj': obj1, 'frag': 11},  # missed
            {'obj': obj2, 'frag': 12},
            {'obj': obj2, 'frag': 13},
            {'obj': obj2, 'frag': 6},  # handoff
        ]

        fake_response = self._fake_ec_node_response(node_frags)

        req = swob.Request.blank('/v1/a/c/o')
        with capture_http_requests(fake_response) as log:
            resp = req.get_response(self.app)

        self.assertEqual(resp.status_int, 200)
        self.assertEqual(resp.headers['etag'], obj2['etag'])
        self.assertEqual(md5(
            resp.body, usedforsecurity=False).hexdigest(), obj2['etag'])

        collected_responses = defaultdict(set)
        for conn in log:
            etag = conn.resp.headers['X-Object-Sysmeta-Ec-Etag']
            index = conn.resp.headers['X-Object-Sysmeta-Ec-Frag-Index']
            collected_responses[etag].add(index)

        # there's not enough of the obj2 etag on the primaries, we would
        # have collected responses for both etags, and would have made
        # one more request to the handoff node
        self.assertEqual(len(log), self.replicas() + 1)
        self.assertEqual(len(collected_responses), 2)

        # ... regardless we should never need to fetch more than ec_ndata
        # frags for any given etag
        for etag, frags in collected_responses.items():
            self.assertLessEqual(len(frags), self.policy.ec_ndata,
                                 'collected %s frags for etag %s' % (
                                     len(frags), etag))

    def test_GET_with_missing_and_mixed_frags_will_dig_deep_but_succeed(self):
        obj1 = self._make_ec_object_stub(pattern='obj1', timestamp=self.ts())
        obj2 = self._make_ec_object_stub(pattern='obj2', timestamp=self.ts())

        node_frags = [
            {'obj': obj1, 'frag': 0},
            {'obj': obj2, 'frag': 0},
            [],
            {'obj': obj1, 'frag': 1},
            {'obj': obj2, 'frag': 1},
            [],
            {'obj': obj1, 'frag': 2},
            {'obj': obj2, 'frag': 2},
            [],
            {'obj': obj1, 'frag': 3},
            {'obj': obj2, 'frag': 3},
            [],
            {'obj': obj1, 'frag': 4},
            {'obj': obj2, 'frag': 4},
            [],
            {'obj': obj1, 'frag': 5},
            {'obj': obj2, 'frag': 5},
            [],
            {'obj': obj1, 'frag': 6},
            {'obj': obj2, 'frag': 6},
            [],
            {'obj': obj1, 'frag': 7},
            {'obj': obj2, 'frag': 7},
            [],
            {'obj': obj1, 'frag': 8},
            {'obj': obj2, 'frag': 8},
            [],
            {'obj': obj2, 'frag': 9},
        ]

        fake_response = self._fake_ec_node_response(node_frags)

        req = swob.Request.blank('/v1/a/c/o')
        with capture_http_requests(fake_response) as log:
            resp = req.get_response(self.app)

        self.assertEqual(resp.status_int, 200)
        self.assertEqual(resp.headers['etag'], obj2['etag'])
        self.assertEqual(md5(
            resp.body, usedforsecurity=False).hexdigest(), obj2['etag'])

        collected_responses = defaultdict(set)
        for conn in log:
            etag = conn.resp.headers['X-Object-Sysmeta-Ec-Etag']
            index = conn.resp.headers['X-Object-Sysmeta-Ec-Frag-Index']
            collected_responses[etag].add(index)

        # we go exactly as long as we have to, finding two different
        # etags and some 404's (i.e. collected_responses[None])
        self.assertEqual(len(log), len(node_frags))
        self.assertEqual(len(collected_responses), 3)

        # ... regardless we should never need to fetch more than ec_ndata
        # frags for any given etag
        for etag, frags in collected_responses.items():
            self.assertLessEqual(len(frags), self.policy.ec_ndata,
                                 'collected %s frags for etag %s' % (
                                     len(frags), etag))

    def test_GET_with_missing_and_mixed_frags_will_dig_deep_but_stop(self):
        obj1 = self._make_ec_object_stub(pattern='obj1')
        obj2 = self._make_ec_object_stub(pattern='obj2')

        node_frags = [
            {'obj': obj1, 'frag': 0},
            {'obj': obj2, 'frag': 0},
            [],
            {'obj': obj1, 'frag': 1},
            {'obj': obj2, 'frag': 1},
            [],
            {'obj': obj1, 'frag': 2},
            {'obj': obj2, 'frag': 2},
            [],
            {'obj': obj1, 'frag': 3},
            {'obj': obj2, 'frag': 3},
            [],
            {'obj': obj1, 'frag': 4},
            {'obj': obj2, 'frag': 4},
            [],
            {'obj': obj1, 'frag': 5},
            {'obj': obj2, 'frag': 5},
            [],
            {'obj': obj1, 'frag': 6},
            {'obj': obj2, 'frag': 6},
            [],
            {'obj': obj1, 'frag': 7},
            {'obj': obj2, 'frag': 7},
            [],
            {'obj': obj1, 'frag': 8},
            {'obj': obj2, 'frag': 8},
            [],
            # handoffs are iter'd in order so proxy will see 404 from this
            # final handoff
            [],
        ]

        fake_response = self._fake_ec_node_response(node_frags)

        req = swob.Request.blank('/v1/a/c/o')
        with capture_http_requests(fake_response) as log:
            resp = req.get_response(self.app)

        closed_conn = defaultdict(set)
        for conn in log:
            etag = conn.resp.headers.get('X-Object-Sysmeta-Ec-Etag')
            closed_conn[etag].add(conn.closed)
        self.assertEqual({
            obj1['etag']: {True},
            obj2['etag']: {True},
            None: {True},
        }, dict(closed_conn))
        self.assertEqual(resp.status_int, 503)

        collected_responses = defaultdict(set)
        for conn in log:
            etag = conn.resp.headers['X-Object-Sysmeta-Ec-Etag']
            index = conn.resp.headers['X-Object-Sysmeta-Ec-Frag-Index']
            collected_responses[etag].add(index)

        # default node_iter will exhaust at 2 * replicas
        self.assertEqual(len(log), 2 * self.replicas())
        self.assertEqual(len(collected_responses), 3)

        # ... regardless we should never need to fetch more than ec_ndata
        # frags for any given etag
        for etag, frags in collected_responses.items():
            self.assertLessEqual(len(frags), self.policy.ec_ndata,
                                 'collected %s frags for etag %s' % (
                                     len(frags), etag))

    def test_GET_with_duplicate_and_hidden_frag_indexes(self):
        obj1 = self._make_ec_object_stub()
        # proxy should ignore duplicated frag indexes and continue search for
        # a set of unique indexes, finding last one on a handoff
        node_frags = [
            [{'obj': obj1, 'frag': 0}, {'obj': obj1, 'frag': 5}],
            {'obj': obj1, 'frag': 0},  # duplicate frag
            {'obj': obj1, 'frag': 1},
            {'obj': obj1, 'frag': 1},  # duplicate frag
            {'obj': obj1, 'frag': 2},
            {'obj': obj1, 'frag': 2},  # duplicate frag
            {'obj': obj1, 'frag': 3},
            {'obj': obj1, 'frag': 3},  # duplicate frag
            {'obj': obj1, 'frag': 4},
            {'obj': obj1, 'frag': 4},  # duplicate frag
            {'obj': obj1, 'frag': 10},
            {'obj': obj1, 'frag': 11},
            {'obj': obj1, 'frag': 12},
            {'obj': obj1, 'frag': 13},
        ]

        fake_response = self._fake_ec_node_response(node_frags)

        req = swob.Request.blank('/v1/a/c/o')
        with capture_http_requests(fake_response) as log:
            resp = req.get_response(self.app)

        self.assertEqual(resp.status_int, 200)
        self.assertEqual(resp.headers['etag'], obj1['etag'])
        self.assertEqual(md5(
            resp.body, usedforsecurity=False).hexdigest(), obj1['etag'])

        # Expect a maximum of one request to each primary plus one extra
        # request to node 1. Actual value could be less if the extra request
        # occurs and quorum is reached before requests to nodes with a
        # duplicate frag.
        self.assertLessEqual(len(log), self.replicas() + 1)
        collected_indexes = defaultdict(list)
        for conn in log:
            fi = conn.resp.headers.get('X-Object-Sysmeta-Ec-Frag-Index')
            if fi is not None:
                collected_indexes[fi].append(conn)
        self.assertEqual(len(collected_indexes), self.policy.ec_ndata)

    def test_GET_with_missing_and_mixed_frags_may_503(self):
        obj1 = self._make_ec_object_stub(pattern='obj1')
        obj2 = self._make_ec_object_stub(pattern='obj2')
        # we get a 503 when all the handoffs return 200
        node_frags = [[]] * self.replicas()  # primaries have no frags
        node_frags = node_frags + [  # handoffs all have frags
            {'obj': obj1, 'frag': 0},
            {'obj': obj2, 'frag': 0},
            {'obj': obj1, 'frag': 1},
            {'obj': obj2, 'frag': 1},
            {'obj': obj1, 'frag': 2},
            {'obj': obj2, 'frag': 2},
            {'obj': obj1, 'frag': 3},
            {'obj': obj2, 'frag': 3},
            {'obj': obj1, 'frag': 4},
            {'obj': obj2, 'frag': 4},
            {'obj': obj1, 'frag': 5},
            {'obj': obj2, 'frag': 5},
            {'obj': obj1, 'frag': 6},
            {'obj': obj2, 'frag': 6},
        ]
        fake_response = self._fake_ec_node_response(node_frags)

        req = swob.Request.blank('/v1/a/c/o')
        with capture_http_requests(fake_response) as log:
            resp = req.get_response(self.app)

        self.assertEqual(resp.status_int, 503)
        # never get a quorum so all nodes are searched
        self.assertEqual(len(log), 2 * self.replicas())
        collected_indexes = defaultdict(list)
        for conn in log:
            fi = conn.resp.headers.get('X-Object-Sysmeta-Ec-Frag-Index')
            if fi is not None:
                collected_indexes[fi].append(conn)
        self.assertEqual(len(collected_indexes), 7)

    def test_GET_with_mixed_nondurable_frags_and_will_404(self):
        # all nodes have a frag but there is no one set that reaches quorum,
        # which means there is no backend 404 response, but proxy should still
        # return 404 rather than 503
        obj1 = self._make_ec_object_stub(pattern='obj1')
        obj2 = self._make_ec_object_stub(pattern='obj2')
        obj3 = self._make_ec_object_stub(pattern='obj3')
        obj4 = self._make_ec_object_stub(pattern='obj4')

        node_frags = [
            {'obj': obj1, 'frag': 0, 'durable': False},
            {'obj': obj2, 'frag': 0, 'durable': False},
            {'obj': obj3, 'frag': 0, 'durable': False},
            {'obj': obj1, 'frag': 1, 'durable': False},
            {'obj': obj2, 'frag': 1, 'durable': False},
            {'obj': obj3, 'frag': 1, 'durable': False},
            {'obj': obj1, 'frag': 2, 'durable': False},
            {'obj': obj2, 'frag': 2, 'durable': False},
            {'obj': obj3, 'frag': 2, 'durable': False},
            {'obj': obj1, 'frag': 3, 'durable': False},
            {'obj': obj2, 'frag': 3, 'durable': False},
            {'obj': obj3, 'frag': 3, 'durable': False},
            {'obj': obj1, 'frag': 4, 'durable': False},
            {'obj': obj2, 'frag': 4, 'durable': False},
            {'obj': obj3, 'frag': 4, 'durable': False},
            {'obj': obj1, 'frag': 5, 'durable': False},
            {'obj': obj2, 'frag': 5, 'durable': False},
            {'obj': obj3, 'frag': 5, 'durable': False},
            {'obj': obj1, 'frag': 6, 'durable': False},
            {'obj': obj2, 'frag': 6, 'durable': False},
            {'obj': obj3, 'frag': 6, 'durable': False},
            {'obj': obj1, 'frag': 7, 'durable': False},
            {'obj': obj2, 'frag': 7, 'durable': False},
            {'obj': obj3, 'frag': 7, 'durable': False},
            {'obj': obj1, 'frag': 8, 'durable': False},
            {'obj': obj2, 'frag': 8, 'durable': False},
            {'obj': obj3, 'frag': 8, 'durable': False},
            {'obj': obj4, 'frag': 8, 'durable': False},
        ]

        fake_response = self._fake_ec_node_response(node_frags)

        req = swob.Request.blank('/v1/a/c/o')
        with capture_http_requests(fake_response) as log:
            resp = req.get_response(self.app)

        self.assertEqual(resp.status_int, 404)

        collected_etags = set()
        collected_status = set()
        closed_conn = defaultdict(set)
        for conn in log:
            etag = conn.resp.headers['X-Object-Sysmeta-Ec-Etag']
            collected_etags.add(etag)
            collected_status.add(conn.resp.status)
            closed_conn[etag].add(conn.closed)

        # default node_iter will exhaust at 2 * replicas
        self.assertEqual(len(log), 2 * self.replicas())
        self.assertEqual(
            {obj1['etag'], obj2['etag'], obj3['etag'], obj4['etag']},
            collected_etags)
        self.assertEqual({200}, collected_status)
        self.assertEqual({
            obj1['etag']: {True},
            obj2['etag']: {True},
            obj3['etag']: {True},
            obj4['etag']: {True},
        }, closed_conn)

    def test_GET_with_mixed_durable_and_nondurable_frags_will_503(self):
        # all nodes have a frag but there is no one set that reaches quorum,
        # but since one is marked durable we *should* be able to reconstruct,
        # so proxy should 503
        obj1 = self._make_ec_object_stub(pattern='obj1')
        obj2 = self._make_ec_object_stub(pattern='obj2')
        obj3 = self._make_ec_object_stub(pattern='obj3')
        obj4 = self._make_ec_object_stub(pattern='obj4')

        node_frags = [
            {'obj': obj1, 'frag': 0, 'durable': False},
            {'obj': obj2, 'frag': 0, 'durable': False},
            {'obj': obj3, 'frag': 0, 'durable': False},
            {'obj': obj1, 'frag': 1, 'durable': False},
            {'obj': obj2, 'frag': 1, 'durable': False},
            {'obj': obj3, 'frag': 1, 'durable': False},
            {'obj': obj1, 'frag': 2, 'durable': False},
            {'obj': obj2, 'frag': 2, 'durable': False},
            {'obj': obj3, 'frag': 2, 'durable': False},
            {'obj': obj1, 'frag': 3, 'durable': False},
            {'obj': obj2, 'frag': 3, 'durable': False},
            {'obj': obj3, 'frag': 3, 'durable': False},
            {'obj': obj1, 'frag': 4, 'durable': False},
            {'obj': obj2, 'frag': 4, 'durable': False},
            {'obj': obj3, 'frag': 4, 'durable': False},
            {'obj': obj1, 'frag': 5, 'durable': False},
            {'obj': obj2, 'frag': 5, 'durable': False},
            {'obj': obj3, 'frag': 5, 'durable': False},
            {'obj': obj1, 'frag': 6, 'durable': False},
            {'obj': obj2, 'frag': 6, 'durable': False},
            {'obj': obj3, 'frag': 6, 'durable': False},
            {'obj': obj1, 'frag': 7, 'durable': False},
            {'obj': obj2, 'frag': 7, 'durable': False},
            {'obj': obj3, 'frag': 7},
            {'obj': obj1, 'frag': 8, 'durable': False},
            {'obj': obj2, 'frag': 8, 'durable': False},
            {'obj': obj3, 'frag': 8, 'durable': False},
            {'obj': obj4, 'frag': 8, 'durable': False},
        ]

        fake_response = self._fake_ec_node_response(node_frags)

        req = swob.Request.blank('/v1/a/c/o')
        with capture_http_requests(fake_response) as log:
            resp = req.get_response(self.app)

        self.assertEqual(resp.status_int, 503)

        closed_conn = defaultdict(set)
        collected_etags = set()
        collected_status = set()
        for conn in log:
            etag = conn.resp.headers['X-Object-Sysmeta-Ec-Etag']
            collected_etags.add(etag)
            collected_status.add(conn.resp.status)
            closed_conn[etag].add(conn.closed)

        # default node_iter will exhaust at 2 * replicas
        self.assertEqual(len(log), 2 * self.replicas())
        self.assertEqual(
            {obj1['etag'], obj2['etag'], obj3['etag'], obj4['etag']},
            collected_etags)
        self.assertEqual({200}, collected_status)
        self.assertEqual({
            obj1['etag']: {True},
            obj2['etag']: {True},
            obj3['etag']: {True},
            obj4['etag']: {True},
        }, closed_conn)

    def test_GET_with_mixed_durable_frags_and_no_quorum_will_503(self):
        # all nodes have a frag but there is no one set that reaches quorum,
        # and since at least one is marked durable we *should* be able to
        # reconstruct, so proxy will 503
        obj1 = self._make_ec_object_stub(pattern='obj1')
        obj2 = self._make_ec_object_stub(pattern='obj2')
        obj3 = self._make_ec_object_stub(pattern='obj3')
        obj4 = self._make_ec_object_stub(pattern='obj4')

        node_frags = [
            {'obj': obj1, 'frag': 0},
            {'obj': obj2, 'frag': 0},
            {'obj': obj3, 'frag': 0},
            {'obj': obj1, 'frag': 1},
            {'obj': obj2, 'frag': 1},
            {'obj': obj3, 'frag': 1},
            {'obj': obj1, 'frag': 2},
            {'obj': obj2, 'frag': 2},
            {'obj': obj3, 'frag': 2},
            {'obj': obj1, 'frag': 3},
            {'obj': obj2, 'frag': 3},
            {'obj': obj3, 'frag': 3},
            {'obj': obj1, 'frag': 4},
            {'obj': obj2, 'frag': 4},
            {'obj': obj3, 'frag': 4},
            {'obj': obj1, 'frag': 5},
            {'obj': obj2, 'frag': 5},
            {'obj': obj3, 'frag': 5},
            {'obj': obj1, 'frag': 6},
            {'obj': obj2, 'frag': 6},
            {'obj': obj3, 'frag': 6},
            {'obj': obj1, 'frag': 7},
            {'obj': obj2, 'frag': 7},
            {'obj': obj3, 'frag': 7},
            {'obj': obj1, 'frag': 8},
            {'obj': obj2, 'frag': 8},
            {'obj': obj3, 'frag': 8},
            {'obj': obj4, 'frag': 8},
        ]

        fake_response = self._fake_ec_node_response(node_frags)

        req = swob.Request.blank('/v1/a/c/o')
        with capture_http_requests(fake_response) as log:
            resp = req.get_response(self.app)

        self.assertEqual(resp.status_int, 503)

        for conn in log:
            etag = conn.resp.headers.get('X-Object-Sysmeta-Ec-Etag')

        collected_etags = set()
        collected_status = set()
        closed_conn = defaultdict(set)
        for conn in log:
            etag = conn.resp.headers['X-Object-Sysmeta-Ec-Etag']
            collected_etags.add(etag)
            collected_status.add(conn.resp.status)
            closed_conn[etag].add(conn.closed)

        # default node_iter will exhaust at 2 * replicas
        self.assertEqual(len(log), 2 * self.replicas())
        self.assertEqual(
            {obj1['etag'], obj2['etag'], obj3['etag'], obj4['etag']},
            collected_etags)
        self.assertEqual({200}, collected_status)
        self.assertEqual({
            obj1['etag']: {True},
            obj2['etag']: {True},
            obj3['etag']: {True},
            obj4['etag']: {True},
        }, closed_conn)

    def test_GET_with_quorum_durable_files(self):
        # verify that only (ec_nparity + 1) nodes need to be durable for a GET
        # to be completed with ec_ndata requests.
        obj1 = self._make_ec_object_stub()

        node_frags = [
            {'obj': obj1, 'frag': 0, 'durable': True},  # durable
            {'obj': obj1, 'frag': 1, 'durable': True},  # durable
            {'obj': obj1, 'frag': 2, 'durable': True},  # durable
            {'obj': obj1, 'frag': 3, 'durable': True},  # durable
            {'obj': obj1, 'frag': 4, 'durable': True},  # durable
            {'obj': obj1, 'frag': 5, 'durable': False},
            {'obj': obj1, 'frag': 6, 'durable': False},
            {'obj': obj1, 'frag': 7, 'durable': False},
            {'obj': obj1, 'frag': 8, 'durable': False},
            {'obj': obj1, 'frag': 9, 'durable': False},
            {'obj': obj1, 'frag': 10, 'durable': False},  # parity
            {'obj': obj1, 'frag': 11, 'durable': False},  # parity
            {'obj': obj1, 'frag': 12, 'durable': False},  # parity
            {'obj': obj1, 'frag': 13, 'durable': False},  # parity
        ] + [[]] * self.replicas()  # handoffs all 404

        fake_response = self._fake_ec_node_response(list(node_frags))

        req = swob.Request.blank('/v1/a/c/o')
        with capture_http_requests(fake_response) as log:
            resp = req.get_response(self.app)

        self.assertEqual(resp.status_int, 200)
        self.assertEqual(resp.headers['etag'], obj1['etag'])
        self.assertEqual(md5(
            resp.body, usedforsecurity=False).hexdigest(), obj1['etag'])

        self.assertGreaterEqual(len(log), self.policy.ec_ndata)
        collected_durables = []
        for conn in log:
            if not conn.resp.headers.get('X-Backend-Data-Timestamp'):
                continue
            if (conn.resp.headers.get('X-Backend-Durable-Timestamp')
                    == conn.resp.headers.get('X-Backend-Data-Timestamp')):
                collected_durables.append(conn)
        # because nodes are shuffled we can't be sure how many durables are
        # returned but it must be at least 1 and cannot exceed 5
        self.assertLessEqual(len(collected_durables), 5)
        self.assertGreaterEqual(len(collected_durables), 1)

    def test_GET_with_single_durable_file(self):
        # verify that a single durable is sufficient for a GET
        # to be completed with ec_ndata requests.
        obj1 = self._make_ec_object_stub()

        node_frags = [
            {'obj': obj1, 'frag': 0, 'durable': True},  # durable
            {'obj': obj1, 'frag': 1, 'durable': False},
            {'obj': obj1, 'frag': 2, 'durable': False},
            {'obj': obj1, 'frag': 3, 'durable': False},
            {'obj': obj1, 'frag': 4, 'durable': False},
            {'obj': obj1, 'frag': 5, 'durable': False},
            {'obj': obj1, 'frag': 6, 'durable': False},
            {'obj': obj1, 'frag': 7, 'durable': False},
            {'obj': obj1, 'frag': 8, 'durable': False},
            {'obj': obj1, 'frag': 9, 'durable': False},
            {'obj': obj1, 'frag': 10, 'durable': False},  # parity
            {'obj': obj1, 'frag': 11, 'durable': False},  # parity
            {'obj': obj1, 'frag': 12, 'durable': False},  # parity
            {'obj': obj1, 'frag': 13, 'durable': False},  # parity
        ] + [[]] * self.replicas()  # handoffs all 404

        fake_response = self._fake_ec_node_response(list(node_frags))

        req = swob.Request.blank('/v1/a/c/o')
        with capture_http_requests(fake_response) as log:
            resp = req.get_response(self.app)

        self.assertEqual(resp.status_int, 200)
        self.assertEqual(resp.headers['etag'], obj1['etag'])
        self.assertEqual(md5(
            resp.body, usedforsecurity=False).hexdigest(), obj1['etag'])

        collected_durables = []
        for conn in log:
            if not conn.resp.headers.get('X-Backend-Data-Timestamp'):
                continue
            if (conn.resp.headers.get('X-Backend-Durable-Timestamp')
                    == conn.resp.headers.get('X-Backend-Data-Timestamp')):
                collected_durables.append(conn)
        # because nodes are shuffled we can't be sure how many non-durables
        # are returned before the durable, but we do expect a single durable
        self.assertEqual(1, len(collected_durables))

    def test_GET_with_no_durable_files(self):
        # verify that at least one durable is necessary for a successful GET
        obj1 = self._make_ec_object_stub()
        node_frags = [
            {'obj': obj1, 'frag': 0, 'durable': False},
            {'obj': obj1, 'frag': 1, 'durable': False},
            {'obj': obj1, 'frag': 2, 'durable': False},
            {'obj': obj1, 'frag': 3, 'durable': False},
            {'obj': obj1, 'frag': 4, 'durable': False},
            {'obj': obj1, 'frag': 5, 'durable': False},
            {'obj': obj1, 'frag': 6, 'durable': False},
            {'obj': obj1, 'frag': 7, 'durable': False},
            {'obj': obj1, 'frag': 8, 'durable': False},
            {'obj': obj1, 'frag': 9, 'durable': False},
            {'obj': obj1, 'frag': 10, 'durable': False},  # parity
            {'obj': obj1, 'frag': 11, 'durable': False},  # parity
            {'obj': obj1, 'frag': 12, 'durable': False},  # parity
            {'obj': obj1, 'frag': 13, 'durable': False},  # parity
        ] + [[]] * self.replicas()  # handoffs

        fake_response = self._fake_ec_node_response(list(node_frags))

        req = swob.Request.blank('/v1/a/c/o')
        with capture_http_requests(fake_response) as log:
            resp = req.get_response(self.app)

        self.assertEqual(resp.status_int, 404)
        # all 28 nodes tried with an optimistic get, none are durable and none
        # report having a durable timestamp
        self.assertEqual(28, len(log))
        self.assertEqual([], self.app.logger.get_lines_for_level('error'))

    def test_GET_nondurable_when_node_iter_runs_out_of_nodes(self):
        policy_opts = self.app.get_policy_options(self.policy)
        policy_opts.concurrent_gets = True
        policy_opts.concurrent_ec_extra_requests = 1
        policy_opts.concurrency_timeout = 0.1

        obj1 = self._make_ec_object_stub(pattern='obj1')
        node_frags = [
            {'obj': obj1, 'frag': i, 'durable': False}
            for i in range(self.policy.ec_ndata + 1)
        ]
        fake_response = self._fake_ec_node_response(node_frags)
        # limit remaining nodes
        obj_ring = self.app.get_object_ring(int(self.policy))
        part, nodes = obj_ring.get_nodes('a', 'c', 'o')
        nodes.extend(list(obj_ring.get_more_nodes(part)))
        for dev in nodes[self.policy.ec_ndata + 1:]:
            self.app.error_limiter.limit(dev)

        req = swob.Request.blank('/v1/a/c/o')
        with capture_http_requests(fake_response) as log:
            resp = req.get_response(self.app)

        # non-durable responds 404
        self.assertEqual(resp.status_int, 404)
        self.assertEqual(len(log), self.policy.ec_ndata + 1)
        self.assertEqual([], self.app.logger.get_lines_for_level('error'))

    def test_GET_with_missing_durable_files_and_mixed_etags(self):
        obj1 = self._make_ec_object_stub(pattern='obj1')
        obj2 = self._make_ec_object_stub(pattern='obj2')

        # non-quorate durables for another object won't stop us finding the
        # quorate object
        node_frags = [
            # ec_ndata - 1 frags of obj2 are available and durable
            {'obj': obj2, 'frag': 0, 'durable': True},
            {'obj': obj2, 'frag': 1, 'durable': True},
            {'obj': obj2, 'frag': 2, 'durable': True},
            {'obj': obj2, 'frag': 3, 'durable': True},
            {'obj': obj2, 'frag': 4, 'durable': True},
            {'obj': obj2, 'frag': 5, 'durable': True},
            {'obj': obj2, 'frag': 6, 'durable': True},
            {'obj': obj2, 'frag': 7, 'durable': True},
            {'obj': obj2, 'frag': 8, 'durable': True},
            # ec_ndata frags of obj1 are available and one is durable
            {'obj': obj1, 'frag': 0, 'durable': False},
            {'obj': obj1, 'frag': 1, 'durable': False},
            {'obj': obj1, 'frag': 2, 'durable': False},
            {'obj': obj1, 'frag': 3, 'durable': False},
            {'obj': obj1, 'frag': 4, 'durable': False},
            {'obj': obj1, 'frag': 5, 'durable': False},
            {'obj': obj1, 'frag': 6, 'durable': False},
            {'obj': obj1, 'frag': 7, 'durable': False},
            {'obj': obj1, 'frag': 8, 'durable': False},
            {'obj': obj1, 'frag': 9, 'durable': True},
        ]

        fake_response = self._fake_ec_node_response(list(node_frags))

        req = swob.Request.blank('/v1/a/c/o')
        with capture_http_requests(fake_response) as log:
            resp = req.get_response(self.app)

        closed_conn = defaultdict(set)
        for conn in log:
            etag = conn.resp.headers.get('X-Object-Sysmeta-Ec-Etag')
            closed_conn[etag].add(conn.closed)
        self.assertEqual({
            obj1['etag']: {False},
            obj2['etag']: {True},
        }, closed_conn)

        self.assertEqual(resp.status_int, 200)
        self.assertEqual(resp.headers['etag'], obj1['etag'])
        self.assertEqual(md5(
            resp.body, usedforsecurity=False).hexdigest(), obj1['etag'])

        # Quorum of non-durables for a different object won't
        # prevent us hunting down the durable object
        node_frags = [
            # primaries
            {'obj': obj2, 'frag': 0, 'durable': False},
            {'obj': obj2, 'frag': 1, 'durable': False},
            {'obj': obj2, 'frag': 2, 'durable': False},
            {'obj': obj2, 'frag': 3, 'durable': False},
            {'obj': obj2, 'frag': 4, 'durable': False},
            {'obj': obj2, 'frag': 5, 'durable': False},
            {'obj': obj2, 'frag': 6, 'durable': False},
            {'obj': obj2, 'frag': 7, 'durable': False},
            {'obj': obj2, 'frag': 8, 'durable': False},
            {'obj': obj2, 'frag': 9, 'durable': False},
            {'obj': obj2, 'frag': 10, 'durable': False},
            {'obj': obj2, 'frag': 11, 'durable': False},
            {'obj': obj2, 'frag': 12, 'durable': False},
            {'obj': obj2, 'frag': 13, 'durable': False},
            # handoffs
            {'obj': obj1, 'frag': 0, 'durable': False},
            {'obj': obj1, 'frag': 1, 'durable': False},
            {'obj': obj1, 'frag': 2, 'durable': False},
            {'obj': obj1, 'frag': 3, 'durable': False},
            {'obj': obj1, 'frag': 4, 'durable': False},
            {'obj': obj1, 'frag': 5, 'durable': False},
            {'obj': obj1, 'frag': 6, 'durable': False},
            {'obj': obj1, 'frag': 7, 'durable': False},
            {'obj': obj1, 'frag': 8, 'durable': False},
            {'obj': obj1, 'frag': 9, 'durable': False},
            {'obj': obj1, 'frag': 10, 'durable': False},  # parity
            {'obj': obj1, 'frag': 11, 'durable': False},  # parity
            {'obj': obj1, 'frag': 12, 'durable': False},  # parity
            {'obj': obj1, 'frag': 13, 'durable': True},  # parity
        ]

        fake_response = self._fake_ec_node_response(list(node_frags))

        req = swob.Request.blank('/v1/a/c/o')
        with capture_http_requests(fake_response):
            resp = req.get_response(self.app)

        self.assertEqual(resp.status_int, 200)
        self.assertEqual(resp.headers['etag'], obj1['etag'])
        self.assertEqual(md5(
            resp.body, usedforsecurity=False).hexdigest(), obj1['etag'])

    def test_GET_with_missing_durables_and_older_durables(self):
        # scenario: non-durable frags of newer obj1 obscure all durable frags
        # of older obj2, so first 14 requests result in a non-durable set.
        # At that point (or before) the proxy knows that a durable set of
        # frags for obj2 exists so will fetch them, requiring another 10
        # directed requests.
        obj2 = self._make_ec_object_stub(pattern='obj2', timestamp=self.ts())
        obj1 = self._make_ec_object_stub(pattern='obj1', timestamp=self.ts())

        node_frags = [
            [{'obj': obj1, 'frag': 0, 'durable': False}],  # obj2 missing
            [{'obj': obj1, 'frag': 1, 'durable': False},
             {'obj': obj2, 'frag': 1, 'durable': True}],
            [{'obj': obj1, 'frag': 2, 'durable': False}],  # obj2 missing
            [{'obj': obj1, 'frag': 3, 'durable': False},
             {'obj': obj2, 'frag': 3, 'durable': True}],
            [{'obj': obj1, 'frag': 4, 'durable': False},
             {'obj': obj2, 'frag': 4, 'durable': True}],
            [{'obj': obj1, 'frag': 5, 'durable': False},
             {'obj': obj2, 'frag': 5, 'durable': True}],
            [{'obj': obj1, 'frag': 6, 'durable': False},
             {'obj': obj2, 'frag': 6, 'durable': True}],
            [{'obj': obj1, 'frag': 7, 'durable': False},
             {'obj': obj2, 'frag': 7, 'durable': True}],
            [{'obj': obj1, 'frag': 8, 'durable': False},
             {'obj': obj2, 'frag': 8, 'durable': True}],
            [{'obj': obj1, 'frag': 9, 'durable': False}],  # obj2 missing
            [{'obj': obj1, 'frag': 10, 'durable': False},
             {'obj': obj2, 'frag': 10, 'durable': True}],
            [{'obj': obj1, 'frag': 11, 'durable': False},
             {'obj': obj2, 'frag': 11, 'durable': True}],
            [{'obj': obj1, 'frag': 12, 'durable': False}],  # obj2 missing
            [{'obj': obj1, 'frag': 13, 'durable': False},
             {'obj': obj2, 'frag': 13, 'durable': True}],
        ]

        fake_response = self._fake_ec_node_response(list(node_frags))

        req = swob.Request.blank('/v1/a/c/o')
        with capture_http_requests(fake_response) as log:
            resp = req.get_response(self.app)

        closed_conn = defaultdict(set)
        for conn in log:
            etag = conn.resp.headers.get('X-Object-Sysmeta-Ec-Etag')
            closed_conn[etag].add(conn.closed)
        self.assertEqual({
            obj1['etag']: {True},
            obj2['etag']: {False},
        }, closed_conn)

        self.assertEqual(resp.status_int, 200)
        self.assertEqual(resp.headers['etag'], obj2['etag'])
        self.assertEqual(md5(
            resp.body, usedforsecurity=False).hexdigest(), obj2['etag'])
        # max: proxy will GET all non-durable obj1 frags and then 10 obj frags
        self.assertLessEqual(len(log), self.replicas() + self.policy.ec_ndata)
        # min: proxy will GET 10 non-durable obj1 frags and then 10 obj frags
        self.assertGreaterEqual(len(log), 2 * self.policy.ec_ndata)

    def test_GET_with_missing_durables_and_older_obscured_durables(self):
        # scenario: obj3 has 14 frags but only 2 are durable and these are
        # obscured by two non-durable frags of obj1. There is also a single
        # non-durable frag of obj2. The proxy will need to do at least 10
        # GETs to see all the obj3 frags plus 1 more to GET a durable frag.
        # The proxy may also do one more GET if the obj2 frag is found.
        # i.e. 10 + 1 durable for obj3, 2 for obj1 and 1 more if obj2 found
        obj2 = self._make_ec_object_stub(pattern='obj2', timestamp=self.ts())
        obj3 = self._make_ec_object_stub(pattern='obj3', timestamp=self.ts())
        obj1 = self._make_ec_object_stub(pattern='obj1', timestamp=self.ts())

        node_frags = [
            [{'obj': obj1, 'frag': 0, 'durable': False},  # obj1 frag
             {'obj': obj3, 'frag': 0, 'durable': True}],
            [{'obj': obj1, 'frag': 1, 'durable': False},  # obj1 frag
             {'obj': obj3, 'frag': 1, 'durable': True}],
            [{'obj': obj2, 'frag': 2, 'durable': False},  # obj2 frag
             {'obj': obj3, 'frag': 2, 'durable': False}],
            [{'obj': obj3, 'frag': 3, 'durable': False}],
            [{'obj': obj3, 'frag': 4, 'durable': False}],
            [{'obj': obj3, 'frag': 5, 'durable': False}],
            [{'obj': obj3, 'frag': 6, 'durable': False}],
            [{'obj': obj3, 'frag': 7, 'durable': False}],
            [{'obj': obj3, 'frag': 8, 'durable': False}],
            [{'obj': obj3, 'frag': 9, 'durable': False}],
            [{'obj': obj3, 'frag': 10, 'durable': False}],
            [{'obj': obj3, 'frag': 11, 'durable': False}],
            [{'obj': obj3, 'frag': 12, 'durable': False}],
            [{'obj': obj3, 'frag': 13, 'durable': False}],
        ] + [[]] * self.replicas()  # handoffs 404

        fake_response = self._fake_ec_node_response(list(node_frags))

        req = swob.Request.blank('/v1/a/c/o')
        with capture_http_requests(fake_response) as log:
            resp = req.get_response(self.app)

        self.assertEqual(resp.status_int, 200)
        self.assertEqual(resp.headers['etag'], obj3['etag'])
        self.assertEqual(md5(
            resp.body, usedforsecurity=False).hexdigest(), obj3['etag'])
        self.assertGreaterEqual(len(log), self.policy.ec_ndata + 1)
        self.assertLessEqual(len(log), (self.policy.ec_ndata * 2) + 1)

    def test_GET_with_missing_durables_and_older_non_durables(self):
        # scenario: non-durable frags of newer obj1 obscure all frags
        # of older obj2, so first 28 requests result in a non-durable set.
        # There are only 10 frags for obj2 and one is not durable.
        obj2 = self._make_ec_object_stub(pattern='obj2', timestamp=self.ts())
        obj1 = self._make_ec_object_stub(pattern='obj1', timestamp=self.ts())

        node_frags = [
            [{'obj': obj1, 'frag': 0, 'durable': False}],  # obj2 missing
            [{'obj': obj1, 'frag': 1, 'durable': False},
             {'obj': obj2, 'frag': 1, 'durable': False}],  # obj2 non-durable
            [{'obj': obj1, 'frag': 2, 'durable': False}],  # obj2 missing
            [{'obj': obj1, 'frag': 3, 'durable': False},
             {'obj': obj2, 'frag': 3, 'durable': True}],
            [{'obj': obj1, 'frag': 4, 'durable': False},
             {'obj': obj2, 'frag': 4, 'durable': True}],
            [{'obj': obj1, 'frag': 5, 'durable': False},
             {'obj': obj2, 'frag': 5, 'durable': True}],
            [{'obj': obj1, 'frag': 6, 'durable': False},
             {'obj': obj2, 'frag': 6, 'durable': True}],
            [{'obj': obj1, 'frag': 7, 'durable': False},
             {'obj': obj2, 'frag': 7, 'durable': True}],
            [{'obj': obj1, 'frag': 8, 'durable': False},
             {'obj': obj2, 'frag': 8, 'durable': True}],
            [{'obj': obj1, 'frag': 9, 'durable': False}],  # obj2 missing
            [{'obj': obj1, 'frag': 10, 'durable': False},
             {'obj': obj2, 'frag': 10, 'durable': True}],
            [{'obj': obj1, 'frag': 11, 'durable': False},
             {'obj': obj2, 'frag': 11, 'durable': True}],
            [{'obj': obj1, 'frag': 12, 'durable': False}],  # obj2 missing
            [{'obj': obj1, 'frag': 13, 'durable': False},
             {'obj': obj2, 'frag': 13, 'durable': True}],
            [],                                             # 1 empty primary
        ]

        fake_response = self._fake_ec_node_response(list(node_frags))

        req = swob.Request.blank('/v1/a/c/o')
        with capture_http_requests(fake_response) as log:
            resp = req.get_response(self.app)

        self.assertEqual(resp.status_int, 200)
        self.assertEqual(resp.headers['etag'], obj2['etag'])
        self.assertEqual(md5(
            resp.body, usedforsecurity=False).hexdigest(), obj2['etag'])
        # max: proxy will GET all non-durable obj1 frags and then 10 obj2 frags
        self.assertLessEqual(len(log), self.replicas() + self.policy.ec_ndata)
        # min: proxy will GET 10 non-durable obj1 frags and then 10 obj2 frags
        self.assertGreaterEqual(len(log), 2 * self.policy.ec_ndata)

    def test_GET_with_mixed_etags_at_same_timestamp(self):
        # this scenario should never occur but if there are somehow
        # fragments for different content at the same timestamp then the
        # object controller should handle it gracefully
        ts = self.ts()  # force equal timestamps for two objects
        obj1 = self._make_ec_object_stub(timestamp=ts, pattern='obj1')
        obj2 = self._make_ec_object_stub(timestamp=ts, pattern='obj2')
        self.assertNotEqual(obj1['etag'], obj2['etag'])  # sanity

        node_frags = [
            # 7 frags of obj2 are available and durable
            {'obj': obj2, 'frag': 0, 'durable': True},
            {'obj': obj2, 'frag': 1, 'durable': True},
            {'obj': obj2, 'frag': 2, 'durable': True},
            {'obj': obj2, 'frag': 3, 'durable': True},
            {'obj': obj2, 'frag': 4, 'durable': True},
            {'obj': obj2, 'frag': 5, 'durable': True},
            {'obj': obj2, 'frag': 6, 'durable': True},
            # 7 frags of obj1 are available and durable
            {'obj': obj1, 'frag': 7, 'durable': True},
            {'obj': obj1, 'frag': 8, 'durable': True},
            {'obj': obj1, 'frag': 9, 'durable': True},
            {'obj': obj1, 'frag': 10, 'durable': True},
            {'obj': obj1, 'frag': 11, 'durable': True},
            {'obj': obj1, 'frag': 12, 'durable': True},
            {'obj': obj1, 'frag': 13, 'durable': True},
        ] + [[]] * self.replicas()  # handoffs

        fake_response = self._fake_ec_node_response(list(node_frags))

        req = swob.Request.blank('/v1/a/c/o')
        with capture_http_requests(fake_response) as log:
            resp = req.get_response(self.app)
        # read body to provoke any EC decode errors
        self.assertTrue(resp.body)

        self.assertEqual(resp.status_int, 503)
        self.assertEqual(len(log), self.replicas() * 2)
        collected_etags = set()
        for conn in log:
            etag = conn.resp.headers['X-Object-Sysmeta-Ec-Etag']
            collected_etags.add(etag)  # will be None from handoffs
        self.assertEqual({obj1['etag'], obj2['etag'], None}, collected_etags)
        log_lines = self.app.logger.get_lines_for_level('error')
        self.assertEqual(log_lines,
                         ['Problem with fragment response: ETag mismatch'] * 7
                         + ['Object returning 503 for []'])
        # Note the empty list above -- that log line comes out of
        # best_response but we've already thrown out the "good" responses :-/

    def test_GET_mixed_success_with_range(self):
        fragment_size = self.policy.fragment_size

        ec_stub = self._make_ec_object_stub()
        frag_archives = ec_stub['frags']
        frag_archive_size = len(ec_stub['frags'][0])

        headers = {
            'Content-Type': 'text/plain',
            'Content-Length': fragment_size,
            'Content-Range': 'bytes 0-%s/%s' % (fragment_size - 1,
                                                frag_archive_size),
            'X-Object-Sysmeta-Ec-Content-Length': len(ec_stub['body']),
            'X-Object-Sysmeta-Ec-Etag': ec_stub['etag'],
            'X-Timestamp': Timestamp(self.ts()).normal,
        }
        responses = [
            StubResponse(206, frag_archives[0][:fragment_size], headers, 0),
            StubResponse(206, frag_archives[1][:fragment_size], headers, 1),
            StubResponse(206, frag_archives[2][:fragment_size], headers, 2),
            StubResponse(206, frag_archives[3][:fragment_size], headers, 3),
            StubResponse(206, frag_archives[4][:fragment_size], headers, 4),
            # data nodes with old frag
            StubResponse(416, frag_index=5),
            StubResponse(416, frag_index=6),
            StubResponse(206, frag_archives[7][:fragment_size], headers, 7),
            StubResponse(206, frag_archives[8][:fragment_size], headers, 8),
            StubResponse(206, frag_archives[9][:fragment_size], headers, 9),
            # hopefully we ask for two more
            StubResponse(206, frag_archives[10][:fragment_size], headers, 10),
            StubResponse(206, frag_archives[11][:fragment_size], headers, 11),
        ]

        def get_response(req):
            return responses.pop(0) if responses else StubResponse(404)

        req = swob.Request.blank('/v1/a/c/o', headers={'Range': 'bytes=0-3'})
        with capture_http_requests(get_response) as log:
            resp = req.get_response(self.app)

        self.assertEqual(resp.status_int, 206)
        self.assertEqual(resp.body, b'test')
        self.assertEqual(len(log), self.policy.ec_ndata + 2)

        # verify that even when last responses to be collected are 416's
        # the shortfall of 2xx responses still triggers extra spawned requests
        responses = [
            StubResponse(206, frag_archives[0][:fragment_size], headers, 0),
            StubResponse(206, frag_archives[1][:fragment_size], headers, 1),
            StubResponse(206, frag_archives[2][:fragment_size], headers, 2),
            StubResponse(206, frag_archives[3][:fragment_size], headers, 3),
            StubResponse(206, frag_archives[4][:fragment_size], headers, 4),
            StubResponse(206, frag_archives[7][:fragment_size], headers, 7),
            StubResponse(206, frag_archives[8][:fragment_size], headers, 8),
            StubResponse(206, frag_archives[9][:fragment_size], headers, 9),
            StubResponse(206, frag_archives[10][:fragment_size], headers, 10),
            # data nodes with old frag
            StubResponse(416, frag_index=5),
            # hopefully we ask for one more
            StubResponse(416, frag_index=6),
            # and hopefully we ask for another
            StubResponse(206, frag_archives[11][:fragment_size], headers, 11),
        ]

        req = swob.Request.blank('/v1/a/c/o', headers={'Range': 'bytes=0-3'})
        with capture_http_requests(get_response) as log:
            resp = req.get_response(self.app)

        self.assertEqual(resp.status_int, 206)
        self.assertEqual(resp.body, b'test')
        self.assertEqual(len(log), self.policy.ec_ndata + 2)

    def test_GET_with_range_unsatisfiable_mixed_success(self):
        responses = [
            StubResponse(416, frag_index=0),
            StubResponse(416, frag_index=1),
            StubResponse(416, frag_index=2),
            StubResponse(416, frag_index=3),
            StubResponse(416, frag_index=4),
            StubResponse(416, frag_index=5),
            StubResponse(416, frag_index=6),
            # sneak a couple bogus extra responses
            StubResponse(404),
            StubResponse(206, frag_index=8),
            # and then just "enough" more 416's
            StubResponse(416, frag_index=9),
            StubResponse(416, frag_index=10),
            StubResponse(416, frag_index=11),
        ]

        def get_response(req):
            return responses.pop(0) if responses else StubResponse(404)

        req = swob.Request.blank('/v1/a/c/o', headers={
            'Range': 'bytes=%s-' % 100000000000000})
        with capture_http_requests(get_response) as log:
            resp = req.get_response(self.app)

        self.assertEqual(resp.status_int, 416)
        # we're going to engage ndata primaries, plus the bogus extra
        # self.assertEqual(len(log), self.policy.ec_ndata + 2)
        self.assertEqual([c.resp.status for c in log],
                         ([416] * 7) + [404, 206] + ([416] * 3))

    def test_GET_with_missing_and_range_unsatisifiable(self):
        responses = [  # not quite ec_ndata frags on primaries
            StubResponse(416, frag_index=0),
            StubResponse(416, frag_index=1),
            StubResponse(416, frag_index=2),
            StubResponse(416, frag_index=3),
            StubResponse(416, frag_index=4),
            StubResponse(416, frag_index=5),
            StubResponse(416, frag_index=6),
            StubResponse(416, frag_index=7),
            StubResponse(416, frag_index=8),
        ]

        def get_response(req):
            return responses.pop(0) if responses else StubResponse(404)

        req = swob.Request.blank('/v1/a/c/o', headers={
            'Range': 'bytes=%s-' % 100000000000000})
        with capture_http_requests(get_response) as log:
            resp = req.get_response(self.app)

        # TODO: does 416 make sense without a quorum, or should this be a 404?
        # a non-range GET of same object would return 404
        self.assertEqual(resp.status_int, 416)
        self.assertEqual(len(log), 2 * self.replicas())

    @patch_policies(
        [ECStoragePolicy(0, name='ec', is_default=True,
                         ec_type=DEFAULT_TEST_EC_TYPE, ec_ndata=4,
                         ec_nparity=4, ec_segment_size=4096)],
        fake_ring_args=[{'replicas': 8}]
    )
    def test_GET_ndata_equals_nparity_with_missing_and_errors(self):
        # when ec_ndata == ec_nparity it is possible for the shortfall of a bad
        # bucket (412's) to equal ec_ndata; verify that the 412 bucket is still
        # chosen ahead of the initial 'dummy' bad bucket
        POLICIES.default.object_ring.max_more_nodes = 8
        responses = [
            StubResponse(412, frag_index=0),
            StubResponse(412, frag_index=1),
        ]

        def get_response(req):
            return responses.pop(0) if responses else StubResponse(404)

        req = swob.Request.blank('/v1/a/c/o', headers={
            'Range': 'bytes=%s-' % 100000000000000})
        with capture_http_requests(get_response) as log:
            resp = req.get_response(self.app)

        self.assertEqual(resp.status_int, 412)
        self.assertEqual(len(log), 2 * 8)

    def test_GET_with_multirange(self):
        self.app.object_chunk_size = 256
        test_body = b'test' * self.policy.ec_segment_size
        ec_stub = make_ec_object_stub(test_body, self.policy, None)
        frag_archives = ec_stub['frags']
        self.assertEqual(len(frag_archives[0]), 1960)
        boundary = b'81eb9c110b32ced5fe'

        def make_mime_body(frag_archive):
            return b'\r\n'.join([
                b'--' + boundary,
                b'Content-Type: application/octet-stream',
                b'Content-Range: bytes 0-489/1960',
                b'',
                frag_archive[0:490],
                b'--' + boundary,
                b'Content-Type: application/octet-stream',
                b'Content-Range: bytes 1470-1959/1960',
                b'',
                frag_archive[1470:],
                b'--' + boundary + b'--',
            ])

        obj_resp_bodies = [make_mime_body(fa) for fa
                           in ec_stub['frags'][:self.policy.ec_ndata]]

        headers = {
            'Content-Type': b'multipart/byteranges;boundary=' + boundary,
            'Content-Length': len(obj_resp_bodies[0]),
            'X-Object-Sysmeta-Ec-Content-Length': len(ec_stub['body']),
            'X-Object-Sysmeta-Ec-Etag': ec_stub['etag'],
            'X-Timestamp': Timestamp(self.ts()).normal,
        }

        responses = [
            StubResponse(206, body, headers, i)
            for i, body in enumerate(obj_resp_bodies)
        ]

        def get_response(req):
            # there's some math going on here I don't quite understand, the
            # fragment_size is 490 and there's like 4 of them because ec_body
            # is 'test' * segment_size
            self.assertEqual(req['headers']['Range'], 'bytes=0-489,1470-1959')
            return responses.pop(0) if responses else StubResponse(404)

        req = swob.Request.blank('/v1/a/c/o', headers={
            'Range': 'bytes=1000-2000,14000-15000'})
        with capture_http_requests(get_response) as log:
            resp = req.get_response(self.app)
        self.assertEqual(resp.status_int, 206)
        self.assertEqual(len(log), self.policy.ec_ndata)
        resp_boundary = resp.headers['content-type'].rsplit('=', 1)[1].encode()
        expected = b'\r\n'.join([
            b'--' + resp_boundary,
            b'Content-Type: application/octet-stream',
            b'Content-Range: bytes 1000-2000/16384',
            b'',
            ec_stub['body'][1000:2001],
            b'--' + resp_boundary,
            b'Content-Type: application/octet-stream',
            b'Content-Range: bytes 14000-15000/16384',
            b'',
            ec_stub['body'][14000:15001],
            b'--' + resp_boundary + b'--',
        ])
        self.assertEqual(resp.body, expected)

    def test_GET_with_multirange_slow_body(self):
        self.app.object_chunk_size = 256
        self.app.recoverable_node_timeout = 0.01
        test_body = b'test' * self.policy.ec_segment_size
        ec_stub = make_ec_object_stub(test_body, self.policy, None)
        frag_archives = ec_stub['frags']
        self.assertEqual(len(frag_archives[0]), 1960)
        boundary = b'81eb9c110b32ced5fe'

        def make_mime_body(frag_archive):
            return b'\r\n'.join([
                b'--' + boundary,
                b'Content-Type: application/octet-stream',
                b'Content-Range: bytes 0-489/1960',
                b'',
                frag_archive[0:490],
                b'--' + boundary,
                b'Content-Type: application/octet-stream',
                b'Content-Range: bytes 1470-1959/1960',
                b'',
                frag_archive[1470:],
                b'--' + boundary + b'--',
            ])

        obj_resp_bodies = [make_mime_body(fa) for fa
                           in ec_stub['frags'][:self.policy.ec_ndata + 1]]

        headers = {
            'Content-Type': b'multipart/byteranges;boundary=' + boundary,
            'Content-Length': len(obj_resp_bodies[0]),
            'X-Object-Sysmeta-Ec-Content-Length': len(ec_stub['body']),
            'X-Object-Sysmeta-Ec-Etag': ec_stub['etag'],
            'X-Timestamp': Timestamp(self.ts()).normal,
        }

        responses = [
            StubResponse(206, body, headers, i,
                         # make the first one slow
                         slowdown=0.1 if i == 0 else None)
            for i, body in enumerate(obj_resp_bodies)
        ]

        def get_response(req):
            # there's some math going on here I don't quite understand, the
            # fragment_size is 490 and there's like 4 of them because ec_body
            # is 'test' * segment_size
            self.assertEqual(req['headers']['Range'], 'bytes=0-489,1470-1959')
            return responses.pop(0) if responses else StubResponse(404)

        req = swob.Request.blank('/v1/a/c/o', headers={
            'Range': 'bytes=1000-2000,14000-15000'})
        with capture_http_requests(get_response) as log:
            resp = req.get_response(self.app)
        self.assertEqual(resp.status_int, 206)
        self.assertEqual(len(log), self.policy.ec_ndata + 1)
        resp_boundary = resp.headers['content-type'].rsplit('=', 1)[1].encode()
        expected = b'\r\n'.join([
            b'--' + resp_boundary,
            b'Content-Type: application/octet-stream',
            b'Content-Range: bytes 1000-2000/16384',
            b'',
            ec_stub['body'][1000:2001],
            b'--' + resp_boundary,
            b'Content-Type: application/octet-stream',
            b'Content-Range: bytes 14000-15000/16384',
            b'',
            ec_stub['body'][14000:15001],
            b'--' + resp_boundary + b'--',
        ])
        self.assertEqual(resp.body, expected)

    def test_GET_with_multirange_unable_to_resume(self):
        self.app.object_chunk_size = 256
        self.app.recoverable_node_timeout = 0.01
        test_body = b'test' * self.policy.ec_segment_size
        ec_stub = make_ec_object_stub(test_body, self.policy, None)
        frag_archives = ec_stub['frags']
        self.assertEqual(len(frag_archives[0]), 1960)
        boundary = b'81eb9c110b32ced5fe'

        def make_mime_body(frag_archive):
            return b'\r\n'.join([
                b'--' + boundary,
                b'Content-Type: application/octet-stream',
                b'Content-Range: bytes 0-489/1960',
                b'',
                frag_archive[0:490],
                b'--' + boundary,
                b'Content-Type: application/octet-stream',
                b'Content-Range: bytes 1470-1959/1960',
                b'',
                frag_archive[1470:],
                b'--' + boundary + b'--',
            ])

        obj_resp_bodies = [make_mime_body(fa) for fa
                           # no extra good responses
                           in ec_stub['frags'][:self.policy.ec_ndata]]

        headers = {
            'Content-Type': b'multipart/byteranges;boundary=' + boundary,
            'Content-Length': len(obj_resp_bodies[0]),
            'X-Object-Sysmeta-Ec-Content-Length': len(ec_stub['body']),
            'X-Object-Sysmeta-Ec-Etag': ec_stub['etag'],
            'X-Timestamp': Timestamp(self.ts()).normal,
        }

        responses = [
            StubResponse(206, body, headers, i,
                         # make the first one slow
                         slowdown=0.1 if i == 0 else None)
            for i, body in enumerate(obj_resp_bodies)
        ]

        def get_response(req):
            # there's some math going on here I don't quite understand, the
            # fragment_size is 490 and there's like 4 of them because ec_body
            # is 'test' * segment_size
            self.assertEqual(req['headers']['Range'], 'bytes=0-489,1470-1959')
            return responses.pop(0) if responses else StubResponse(404)

        req = swob.Request.blank('/v1/a/c/o', headers={
            'Range': 'bytes=1000-2000,14000-15000'})
        with capture_http_requests(get_response) as log:
            resp = req.get_response(self.app)
            _ = resp.body
        self.assertEqual(resp.status_int, 500)
        self.assertEqual(len(log), self.policy.ec_n_unique_fragments * 2)
        log_lines = self.app.logger.get_lines_for_level('error')
        self.assertEqual(3, len(log_lines), log_lines)
        self.assertIn('Trying to read next part of EC multi-part GET',
                      log_lines[0])
        self.assertIn('Trying to read during GET: ChunkReadTimeout',
                      log_lines[1])
        # not the most graceful ending
        self.assertIn('Unhandled exception in request: ChunkReadTimeout',
                      log_lines[2])

    def test_GET_with_multirange_short_resume_body(self):
        self.app.object_chunk_size = 256
        self.app.recoverable_node_timeout = 0.01
        test_body = b'test' * self.policy.ec_segment_size
        ec_stub = make_ec_object_stub(test_body, self.policy, None)
        frag_archives = ec_stub['frags']
        self.assertEqual(len(frag_archives[0]), 1960)
        boundary = b'81eb9c110b32ced5fe'

        def make_mime_body(frag_archive):
            return b'\r\n'.join([
                b'--' + boundary,
                b'Content-Type: application/octet-stream',
                b'Content-Range: bytes 0-489/1960',
                b'',
                frag_archive[0:490],
                b'--' + boundary,
                b'Content-Type: application/octet-stream',
                b'Content-Range: bytes 1470-1959/1960',
                b'',
                frag_archive[1470:],
                b'--' + boundary + b'--',
            ])

        obj_resp_bodies = [make_mime_body(fa) for fa
                           # no extra good responses
                           in ec_stub['frags'][:self.policy.ec_ndata]]

        headers = {
            'Content-Type': b'multipart/byteranges;boundary=' + boundary,
            'Content-Length': len(obj_resp_bodies[0]),
            'X-Object-Sysmeta-Ec-Content-Length': len(ec_stub['body']),
            'X-Object-Sysmeta-Ec-Etag': ec_stub['etag'],
            'X-Timestamp': Timestamp(self.ts()).normal,
        }

        responses = [
            StubResponse(206, body, headers, i,
                         # make the first one slow
                         slowdown=0.1 if i == 0 else None)
            for i, body in enumerate(obj_resp_bodies)
        ]
        # add a short read response for the resume
        short_body = obj_resp_bodies[0][:512]
        responses.append(StubResponse(206, short_body, headers, 0))

        def get_response(req):
            # there's some math going on here I don't quite understand, the
            # fragment_size is 490 and there's like 4 of them because ec_body
            # is 'test' * segment_size
            self.assertEqual(req['headers']['Range'], 'bytes=0-489,1470-1959')
            return responses.pop(0) if responses else StubResponse(404)

        req = swob.Request.blank('/v1/a/c/o', headers={
            'Range': 'bytes=1000-2000,14000-15000'})
        with capture_http_requests(get_response) as log:
            resp = req.get_response(self.app)
            resp_boundary = resp.headers['content-type'].rsplit(
                '=', 1)[1].encode()
            expected = b'\r\n'.join([
                b'--' + resp_boundary,
                b'Content-Type: application/octet-stream',
                b'Content-Range: bytes 1000-2000/16384',
                b'',
                b'',
                b'--' + resp_boundary + b'--',
            ])
            self.assertEqual(expected, resp.body)
        self.assertEqual(resp.status_int, 206)
        self.assertEqual(len(log), self.policy.ec_n_unique_fragments * 2)
        log_lines = self.app.logger.get_lines_for_level('error')
        self.assertIn("Trying to read next part of EC multi-part "
                      "GET (retrying)", log_lines[0])
        # not the most graceful ending
        self.assertIn("Exception fetching fragments for '/a/c/o'",
                      log_lines[-1])

    def test_GET_with_success_and_507_will_503(self):
        responses = [  # only 9 good nodes
            StubResponse(200),
            StubResponse(200),
            StubResponse(200),
            StubResponse(200),
            StubResponse(200),
            StubResponse(200),
            StubResponse(200),
            StubResponse(200),
            StubResponse(200),
        ]

        def get_response(req):
            # bad disk on all other nodes
            return responses.pop(0) if responses else StubResponse(507)

        req = swob.Request.blank('/v1/a/c/o')
        with capture_http_requests(get_response) as log:
            resp = req.get_response(self.app)

        self.assertEqual(resp.status_int, 503)
        self.assertEqual(len(log), 2 * self.replicas())

    def test_GET_with_success_and_404_will_404(self):
        responses = [  # only 9 good nodes
            StubResponse(200),
            StubResponse(200),
            StubResponse(200),
            StubResponse(200),
            StubResponse(200),
            StubResponse(200),
            StubResponse(200),
            StubResponse(200),
            StubResponse(200),
        ]

        def get_response(req):
            # no frags on other nodes
            return responses.pop(0) if responses else StubResponse(404)

        req = swob.Request.blank('/v1/a/c/o')
        with capture_http_requests(get_response) as log:
            resp = req.get_response(self.app)

        self.assertEqual(resp.status_int, 404)
        self.assertEqual(len(log), 2 * self.replicas())

    def test_ranged_get(self):
        self.app.object_chunk_size = 256
        segment_size = self.policy.ec_segment_size
        frag_size = self.policy.fragment_size
        data = (b'test' * segment_size)[:-492]
        etag = md5(data).hexdigest()
        archives = self._make_ec_archive_bodies(data)
        frag_archive_size = len(archives[0])
        range_size = frag_size * 2
        headers = {
            'Content-Type': 'text/plain',
            'Content-Length': range_size,
            'Content-Range': 'bytes 0-%s/%s' % (range_size - 1,
                                                frag_archive_size),
            'X-Object-Sysmeta-Ec-Content-Length': len(data),
            'X-Object-Sysmeta-Ec-Etag': etag,
            'X-Backend-Timestamp': Timestamp(self.ts()).internal
        }
        responses = [
            StubResponse(206, body[:range_size], headers, i)
            for i, body in enumerate(archives[:self.policy.ec_ndata])
        ]

        obj_req_ranges = set()

        def get_response(req):
            obj_req_ranges.add(req['headers']['Range'])
            return responses.pop(0) if responses else StubResponse(404)

        req = swob.Request.blank('/v1/a/c/o', headers={
            'Range': 'bytes=3000-5000'})
        with capture_http_requests(get_response) as log:
            resp = req.get_response(self.app)
        self.assertEqual(obj_req_ranges, {'bytes=0-%s' % (range_size - 1)})
        self.assertEqual(resp.status_int, 206)
        self.assertEqual(resp.headers['Content-Range'],
                         'bytes 3000-5000/%s' % len(data))
        self.assertEqual(resp.body, data[3000:5001])
        self.assertEqual(len(log), self.policy.ec_ndata)

    def test_ranged_get_with_slow_resp(self):
        self.app.object_chunk_size = 256
        self.app.recoverable_node_timeout = 0.01
        segment_size = self.policy.ec_segment_size
        frag_size = self.policy.fragment_size
        data = (b'test' * segment_size)[:-492]
        etag = md5(data).hexdigest()
        archives = self._make_ec_archive_bodies(data)
        frag_archive_size = len(archives[0])
        range_size = frag_size * 2
        headers = {
            'Content-Type': 'text/plain',
            'Content-Length': range_size,
            'Content-Range': 'bytes 0-%s/%s' % (range_size - 1,
                                                frag_archive_size),
            'X-Object-Sysmeta-Ec-Content-Length': len(data),
            'X-Object-Sysmeta-Ec-Etag': etag,
            'X-Backend-Timestamp': Timestamp(self.ts()).internal
        }
        responses = [
            StubResponse(206, body[:range_size], headers, i,
                         # the first body comes up slow
                         slowdown=0.1 if i == 0 else None)
            for i, body in enumerate(archives[:self.policy.ec_ndata])
        ]
        responses.append(StubResponse(
            206, archives[self.policy.ec_ndata][:range_size],
            headers, self.policy.ec_ndata))

        obj_req_ranges = set()

        def get_response(req):
            obj_req_ranges.add(req['headers']['Range'])
            return responses.pop(0) if responses else StubResponse(404)

        req = swob.Request.blank('/v1/a/c/o', headers={
            'Range': 'bytes=3000-5000'})
        with capture_http_requests(get_response) as log:
            resp = req.get_response(self.app)
            self.assertEqual(resp.body, data[3000:5001])
        self.assertEqual(resp.status_int, 206)
        self.assertEqual(obj_req_ranges, {'bytes=0-%s' % (range_size - 1)})
        self.assertEqual(resp.headers['Content-Range'],
                         'bytes 3000-5000/%s' % len(data))
        self.assertEqual(len(log), self.policy.ec_ndata + 1)

    def test_ranged_get_with_short_resp(self):
        self.app.object_chunk_size = 256
        segment_size = self.policy.ec_segment_size
        frag_size = self.policy.fragment_size
        data = (b'test' * segment_size)[:-492]
        etag = md5(data).hexdigest()
        archives = self._make_ec_archive_bodies(data)
        frag_archive_size = len(archives[0])
        range_size = frag_size * 2
        headers = {
            'Content-Type': 'text/plain',
            'Content-Length': range_size,
            'Content-Range': 'bytes 0-%s/%s' % (range_size - 1,
                                                frag_archive_size),
            'X-Object-Sysmeta-Ec-Content-Length': len(data),
            'X-Object-Sysmeta-Ec-Etag': etag,
            'X-Backend-Timestamp': Timestamp(self.ts()).internal
        }
        responses = [
            StubResponse(
                206,
                # the first body comes up short
                body[:frag_size] if i == 0 else body[:range_size],
                headers, i)
            for i, body in enumerate(archives[:self.policy.ec_ndata])
        ]
        responses.append(StubResponse(
            206, archives[self.policy.ec_ndata][frag_size:range_size], {
                'Content-Type': 'text/plain',
                'Content-Length': frag_size,
                'Content-Range': 'bytes %s-%s/%s' % (
                    frag_size, range_size - 1, frag_archive_size),
                'X-Object-Sysmeta-Ec-Content-Length': len(data),
                'X-Object-Sysmeta-Ec-Etag': etag,
                'X-Backend-Timestamp': Timestamp(self.ts()).internal,
            }, self.policy.ec_ndata))

        obj_req_ranges = []

        def get_response(req):
            obj_req_ranges.append(req['headers']['Range'])
            return responses.pop(0) if responses else StubResponse(404)

        req = swob.Request.blank('/v1/a/c/o', headers={
            'Range': 'bytes=3000-5000'})
        with capture_http_requests(get_response) as log:
            resp = req.get_response(self.app)
            self.assertEqual(resp.body, data[3000:5001])
        self.assertEqual(resp.status_int, 206)
        self.assertEqual(obj_req_ranges,
                         ['bytes=0-%s' % (range_size - 1)] *
                         self.policy.ec_ndata +
                         ['bytes=%s-%s' % (frag_size, range_size - 1)])
        self.assertEqual(resp.headers['Content-Range'],
                         'bytes 3000-5000/%s' % len(data))
        self.assertEqual(len(log), self.policy.ec_ndata + 1)

    def test_ranged_get_with_short_resp_timeout(self):
        self.app.object_chunk_size = 256
        self.app.recoverable_node_timeout = 0.01
        segment_size = self.policy.ec_segment_size
        frag_size = self.policy.fragment_size
        data = (b'test' * segment_size)[:-492]
        etag = md5(data).hexdigest()
        archives = self._make_ec_archive_bodies(data)
        frag_archive_size = len(archives[0])
        range_size = frag_size * 2
        headers = {
            'Content-Type': 'text/plain',
            'Content-Length': range_size,
            'Content-Range': 'bytes 0-%s/%s' % (range_size - 1,
                                                frag_archive_size),
            'X-Object-Sysmeta-Ec-Content-Length': len(data),
            'X-Object-Sysmeta-Ec-Etag': etag,
            'X-Backend-Timestamp': Timestamp(self.ts()).internal
        }
        responses = [
            StubResponse(
                206, body[:range_size], headers, i,
                # the first body slows down after awhile
                slowdown=[None] * 3 + [0.1] if i == 0 else None)
            for i, body in enumerate(archives[:self.policy.ec_ndata])
        ]
        responses.append(StubResponse(
            206, archives[self.policy.ec_ndata][frag_size:range_size], {
                'Content-Type': 'text/plain',
                'Content-Length': frag_size,
                'Content-Range': 'bytes %s-%s/%s' % (
                    frag_size, range_size - 1, frag_archive_size),
                'X-Object-Sysmeta-Ec-Content-Length': len(data),
                'X-Object-Sysmeta-Ec-Etag': etag,
                'X-Backend-Timestamp': Timestamp(self.ts()).internal,
            }, self.policy.ec_ndata))

        obj_req_ranges = []

        def get_response(req):
            obj_req_ranges.append(req['headers']['Range'])
            return responses.pop(0) if responses else StubResponse(404)

        req = swob.Request.blank('/v1/a/c/o', headers={
            'Range': 'bytes=3000-5000'})
        with capture_http_requests(get_response) as log:
            resp = req.get_response(self.app)
            self.assertEqual(resp.body, data[3000:5001])
        self.assertEqual(resp.status_int, 206)
        self.assertEqual(['bytes=0-%s' % (range_size - 1)] *
                         self.policy.ec_ndata +
                         ['bytes=%s-%s' % (frag_size, range_size - 1)],
                         obj_req_ranges)
        self.assertEqual(resp.headers['Content-Range'],
                         'bytes 3000-5000/%s' % len(data))
        self.assertEqual(len(log), self.policy.ec_ndata + 1)

    def test_GET_mixed_ranged_responses_success(self):
        segment_size = self.policy.ec_segment_size
        frag_size = self.policy.fragment_size
        new_data = (b'test' * segment_size)[:-492]
        new_etag = md5(new_data, usedforsecurity=False).hexdigest()
        new_archives = self._make_ec_archive_bodies(new_data)
        old_data = (b'junk' * segment_size)[:-492]
        old_etag = md5(old_data, usedforsecurity=False).hexdigest()
        old_archives = self._make_ec_archive_bodies(old_data)
        frag_archive_size = len(new_archives[0])

        # here we deliberately omit X-Backend-Data-Timestamp to check that
        # proxy will tolerate responses from object server that have not been
        # upgraded to send that header
        old_headers = {
            'Content-Type': 'text/plain',
            'Content-Length': frag_size,
            'Content-Range': 'bytes 0-%s/%s' % (frag_size - 1,
                                                frag_archive_size),
            'X-Object-Sysmeta-Ec-Content-Length': len(old_data),
            'X-Object-Sysmeta-Ec-Etag': old_etag,
            'X-Backend-Timestamp': Timestamp(self.ts()).internal
        }
        new_headers = {
            'Content-Type': 'text/plain',
            'Content-Length': frag_size,
            'Content-Range': 'bytes 0-%s/%s' % (frag_size - 1,
                                                frag_archive_size),
            'X-Object-Sysmeta-Ec-Content-Length': len(new_data),
            'X-Object-Sysmeta-Ec-Etag': new_etag,
            'X-Backend-Timestamp': Timestamp(self.ts()).internal
        }
        # 7 primaries with stale frags, 3 handoffs failed to get new frags
        responses = [
            StubResponse(206, old_archives[0][:frag_size], old_headers, 0),
            StubResponse(206, new_archives[1][:frag_size], new_headers, 1),
            StubResponse(206, old_archives[2][:frag_size], old_headers, 2),
            StubResponse(206, new_archives[3][:frag_size], new_headers, 3),
            StubResponse(206, old_archives[4][:frag_size], old_headers, 4),
            StubResponse(206, new_archives[5][:frag_size], new_headers, 5),
            StubResponse(206, old_archives[6][:frag_size], old_headers, 6),
            StubResponse(206, new_archives[7][:frag_size], new_headers, 7),
            StubResponse(206, old_archives[8][:frag_size], old_headers, 8),
            StubResponse(206, new_archives[9][:frag_size], new_headers, 9),
            StubResponse(206, old_archives[10][:frag_size], old_headers, 10),
            StubResponse(206, new_archives[11][:frag_size], new_headers, 11),
            StubResponse(206, old_archives[12][:frag_size], old_headers, 12),
            StubResponse(206, new_archives[13][:frag_size], new_headers, 13),
            StubResponse(206, new_archives[0][:frag_size], new_headers, 0),
            StubResponse(404),
            StubResponse(404),
            StubResponse(206, new_archives[6][:frag_size], new_headers, 6),
            StubResponse(404),
            StubResponse(206, new_archives[10][:frag_size], new_headers, 10),
            StubResponse(206, new_archives[12][:frag_size], new_headers, 12),
        ]

        def get_response(req):
            return responses.pop(0) if responses else StubResponse(404)

        req = swob.Request.blank('/v1/a/c/o')
        with capture_http_requests(get_response) as log:
            resp = req.get_response(self.app)

        closed_conn = defaultdict(set)
        for conn in log:
            etag = conn.resp.headers.get('X-Object-Sysmeta-Ec-Etag')
            closed_conn[etag].add(conn.closed)
        self.assertEqual({
            old_etag: {True},
            new_etag: {False},
            None: {True},
        }, dict(closed_conn))

        self.assertEqual(resp.status_int, 200)
        self.assertEqual(resp.body, new_data[:segment_size])
        self.assertEqual(len(log), self.policy.ec_ndata + 10)

    def test_GET_mismatched_fragment_archives(self):
        segment_size = self.policy.ec_segment_size
        test_data1 = (b'test' * segment_size)[:-333]
        # N.B. the object data *length* here is different
        test_data2 = (b'blah1' * segment_size)[:-333]

        etag1 = md5(test_data1, usedforsecurity=False).hexdigest()
        etag2 = md5(test_data2, usedforsecurity=False).hexdigest()

        ec_archive_bodies1 = self._make_ec_archive_bodies(test_data1)
        ec_archive_bodies2 = self._make_ec_archive_bodies(test_data2)

        headers1 = {'X-Object-Sysmeta-Ec-Etag': etag1,
                    'X-Object-Sysmeta-Ec-Content-Length': '333'}
        # here we're going to *lie* and say the etag here matches
        headers2 = {'X-Object-Sysmeta-Ec-Etag': etag1,
                    'X-Object-Sysmeta-Ec-Content-Length': '333'}

        responses1 = [(200, body, self._add_frag_index(fi, headers1))
                      for fi, body in enumerate(ec_archive_bodies1)]
        responses2 = [(200, body, self._add_frag_index(fi, headers2))
                      for fi, body in enumerate(ec_archive_bodies2)]

        req = swob.Request.blank('/v1/a/c/o')

        orig_decode = self.policy.pyeclib_driver.decode
        captured_fragments = []

        def mock_decode(fragments):
            captured_fragments.append(fragments)
            return orig_decode(fragments)

        # sanity check responses1 and capture frag lengths
        responses = responses1[:self.policy.ec_ndata]
        status_codes, body_iter, headers = zip(*responses)
        with set_http_connect(*status_codes, body_iter=body_iter,
                              headers=headers):
            with mock.patch.object(
                    self.policy.pyeclib_driver, 'decode', mock_decode):
                resp = req.get_response(self.app)
                self.assertEqual(resp.status_int, 200)
                # read body while decode is mocked
                self.assertEqual(
                    md5(resp.body, usedforsecurity=False).hexdigest(),
                    etag1)
        fragment_lengths1 = [[len(frag) for frag in frags]
                             for frags in captured_fragments]
        self.assertEqual(  # sanity check
            len(ec_archive_bodies1[0]),
            sum([length for length in [lengths[0]
                                       for lengths in fragment_lengths1]]))

        # sanity check responses2 and capture frag lengths
        captured_fragments = []
        responses = responses2[:self.policy.ec_ndata]
        status_codes, body_iter, headers = zip(*responses)
        with set_http_connect(*status_codes, body_iter=body_iter,
                              headers=headers):
            with mock.patch.object(
                    self.policy.pyeclib_driver, 'decode', mock_decode):
                resp = req.get_response(self.app)
                self.assertEqual(resp.status_int, 200)
                # read body while decode is mocked
                self.assertEqual(
                    md5(resp.body, usedforsecurity=False).hexdigest(),
                    etag2)
        fragment_lengths2 = [[len(frag) for frag in frags]
                             for frags in captured_fragments]
        self.assertEqual(  # sanity check
            len(ec_archive_bodies2[0]),
            sum([length for length in [lengths[0]
                                       for lengths in fragment_lengths2]]))

        # now mix the responses a bit
        mix_index = random.randint(0, self.policy.ec_ndata - 1)
        mixed_responses = responses1[:self.policy.ec_ndata]
        mixed_responses[mix_index] = responses2[mix_index]
        # TODO(mattoliverau): find out how to get these numbers dynamically
        #  cause who know's they may vary based on arch or even python
        #  verions :shrug:
        mixed_lengths = ["458" for _ in responses1[:self.policy.ec_ndata]]
        mixed_lengths[mix_index] = '490'

        num_segments = len(fragment_lengths1)
        mixed_lengths = fragment_lengths1[num_segments - 1]
        mixed_lengths[mix_index] = fragment_lengths2[
            num_segments - 1][mix_index]

        status_codes, body_iter, headers = zip(*mixed_responses)
        with set_http_connect(*status_codes, body_iter=body_iter,
                              headers=headers):
            resp = req.get_response(self.app)
        self.assertEqual(resp.status_int, 200)
        try:
            resp.body
        except ECDriverError:
            resp._app_iter.close()
        else:
            self.fail('invalid ec fragment response body did not blow up!')
        error_lines = self.logger.get_lines_for_level('error')
        self.assertEqual(1, len(error_lines))
        msg = error_lines[0]
        self.assertIn('Error decoding fragments', msg)
        self.assertIn('/a/c/o', msg)
        self.assertIn('Segments decoded: %d' % (num_segments - 1), msg)
        self.assertIn(
            "[%s]" % ", ".join([str(length) for length in mixed_lengths]), msg)
        self.assertIn("Invalid fragment payload in ECPyECLibDriver.decode",
                      msg)

    def test_GET_read_timeout(self):
        # verify EC GET behavior when initial batch of nodes time out then
        # remaining primary nodes also time out and handoffs return 404
        segment_size = self.policy.ec_segment_size
        test_data = (b'test' * segment_size)[:-333]
        etag = md5(test_data, usedforsecurity=False).hexdigest()
        ec_archive_bodies = self._make_ec_archive_bodies(test_data)
        headers = {'X-Object-Sysmeta-Ec-Etag': etag}
        self.app.recoverable_node_timeout = 0.01
        responses = [
            (200, SlowBody(body, 0.1), self._add_frag_index(i, headers))
            for i, body in enumerate(ec_archive_bodies)
        ] * self.policy.ec_duplication_factor

        req = swob.Request.blank('/v1/a/c/o')

        status_codes, body_iter, headers = zip(*responses + [
            (404, [b''], {}) for i in range(
                self.policy.object_ring.max_more_nodes)])
        with mocked_http_conn(*status_codes, body_iter=body_iter,
                              headers=headers):
            resp = req.get_response(self.app)
            self.assertEqual(resp.status_int, 200)
            # do this inside the fake http context manager, it'll try to
            # resume but won't be able to give us all the right bytes
            self.assertNotEqual(
                md5(resp.body, usedforsecurity=False).hexdigest(),
                etag)
        error_lines = self.logger.get_lines_for_level('error')
        # all primaries timeout and get error limited
        error_limit_lines = [
            line for line in error_lines
            if 'Trying to read EC fragment during GET (retrying)' in line]
        self.assertEqual(self.policy.ec_n_unique_fragments,
                         len(error_limit_lines))
        # all ec_ndata frag getters eventually get a read timeout
        read_timeout_lines = [
            line for line in error_lines if 'ChunkReadTimeout (0.01s' in line]
        self.assertEqual(self.policy.ec_ndata,
                         len(read_timeout_lines))
        for line in self.logger.logger.records['ERROR']:
            self.assertIn(req.headers['x-trans-id'], line)

    def test_GET_write_timeout(self):
        # verify EC GET behavior when there's a timeout sending decoded frags
        # via the queue.
        segment_size = self.policy.ec_segment_size
        test_data = (b'test' * segment_size)[:-333]
        etag = md5(test_data, usedforsecurity=False).hexdigest()
        ec_archive_bodies = self._make_ec_archive_bodies(test_data)
        headers = {'X-Object-Sysmeta-Ec-Etag': etag,
                   'X-Object-Sysmeta-Ec-Content-Length': '333'}
        ndata = self.policy.ec_ndata
        responses = [
            (200, body, self._add_frag_index(i, headers))
            for i, body in enumerate(ec_archive_bodies[:ndata])
        ] * self.policy.ec_duplication_factor

        req = swob.Request.blank('/v1/a/c/o')

        status_codes, body_iter, headers = zip(*responses)
        self.app.client_timeout = 0.01
        with mocked_http_conn(*status_codes, body_iter=body_iter,
                              headers=headers):
            resp = req.get_response(self.app)
            self.assertEqual(resp.status_int, 200)
            resp_body = next(resp.app_iter)
            sleep(0.5)  # lazy client
            # remaining resp truncated
            resp_body += b''.join(resp.app_iter)
        # we log errors
        log_lines = self.app.logger.get_lines_for_level('error')
        self.assertTrue(log_lines)
        for line in log_lines:
            self.assertIn('ChunkWriteTimeout feeding fragments', line)
        # client gets a short read
        self.assertEqual(16051, len(test_data))
        self.assertEqual(8192, len(resp_body))
        self.assertNotEqual(
            md5(resp_body, usedforsecurity=False).hexdigest(),
            etag)

    def test_GET_read_timeout_retrying_but_no_more_useful_nodes(self):
        # verify EC GET behavior when initial batch of nodes time out then
        # remaining nodes either return 404 or return data for different etag
        segment_size = self.policy.ec_segment_size
        test_data = (b'test' * segment_size)[:-333]
        etag = md5(test_data).hexdigest()
        ec_archive_bodies = self._make_ec_archive_bodies(test_data)
        headers = {'X-Object-Sysmeta-Ec-Etag': etag}
        self.app.recoverable_node_timeout = 0.01
        ndata = self.policy.ec_ndata
        # only ndata responses, all of which have SlowBody
        responses = [
            (200, SlowBody(body, 0.1), self._add_frag_index(i, headers))
            for i, body in enumerate(ec_archive_bodies[:ndata])
        ] * self.policy.ec_duplication_factor
        # 2 primaries return 404
        responses += [
            (404, '', {}), (404, '', {})
        ] * self.policy.ec_duplication_factor
        # 2 primaries return different etag
        headers2 = {'X-Object-Sysmeta-Ec-Etag': 'other_etag'}
        responses += [
            (200, body, self._add_frag_index(i, headers2))
            for i, body in enumerate(ec_archive_bodies[ndata + 2:])
        ] * self.policy.ec_duplication_factor

        req = swob.Request.blank('/v1/a/c/o')

        # all other (handoff) responses are 404
        status_codes, body_iter, headers = zip(*responses + [
            (404, [b''], {}) for i in range(
                self.policy.object_ring.max_more_nodes)])
        with mocked_http_conn(*status_codes, body_iter=body_iter,
                              headers=headers):
            resp = req.get_response(self.app)
            self.assertEqual(resp.status_int, 200)
            # do this inside the fake http context manager, it'll try to
            # resume but won't be able to give us all the right bytes
            self.assertNotEqual(md5(resp.body).hexdigest(), etag)
        error_lines = self.logger.get_lines_for_level('error')
        # only ec_ndata primaries that timeout get error limited (404 or
        # different etag primaries do not get error limited)
        error_limit_lines = [
            line for line in error_lines
            if 'Trying to read EC fragment during GET (retrying)' in line]
        self.assertEqual(self.policy.ec_ndata, len(error_limit_lines))
        # all ec_ndata frag getters eventually get a read timeout
        read_timeout_lines = [
            line for line in error_lines if 'ChunkReadTimeout (0.01s' in line]
        self.assertEqual(self.policy.ec_ndata,
                         len(read_timeout_lines))

        debug_lines = self.logger.get_lines_for_level('debug')
        nparity = self.policy.ec_nparity
        nhandoffs = self.policy.object_ring.max_more_nodes
        ignore_404 = ignore_404_handoff = 0
        for line in debug_lines:
            if 'Ignoring 404 from primary' in line:
                ignore_404 += 1
            if 'Ignoring 404 from handoff' in line:
                ignore_404_handoff += 1
        self.assertEqual(nparity - 2, ignore_404, debug_lines)
        self.assertEqual(nhandoffs, ignore_404_handoff, debug_lines)
        self.assertEqual(len(debug_lines), ignore_404_handoff + ignore_404)
        self.assertEqual(self.logger.get_lines_for_level('warning'), [
            'Skipping source (etag mismatch: got other_etag, '
            'expected %s)' % etag] * 2)

    def test_GET_read_timeout_resume(self):
        segment_size = self.policy.ec_segment_size
        test_data = (b'test' * segment_size)[:-333]
        etag = md5(test_data, usedforsecurity=False).hexdigest()
        ec_archive_bodies = self._make_ec_archive_bodies(test_data)
        headers = {
            'X-Object-Sysmeta-Ec-Etag': etag,
            'X-Object-Sysmeta-Ec-Content-Length': len(test_data),
        }
        self.app.recoverable_node_timeout = 0.05
        # first one is slow
        responses = [(200, SlowBody(ec_archive_bodies[0], 0.1),
                      self._add_frag_index(0, headers))]
        # ... the rest are fine
        responses += [(200, body, self._add_frag_index(i, headers))
                      for i, body in enumerate(ec_archive_bodies[1:], start=1)]

        req = swob.Request.blank('/v1/a/c/o')

        status_codes, body_iter, headers = zip(
            *responses[:self.policy.ec_ndata + 1])
        with set_http_connect(*status_codes, body_iter=body_iter,
                              headers=headers):
            resp = req.get_response(self.app)
            self.assertEqual(resp.status_int, 200)
            self.assertEqual(
                md5(resp.body, usedforsecurity=False).hexdigest(),
                etag)
        error_lines = self.logger.get_lines_for_level('error')
        self.assertEqual(1, len(error_lines))
        self.assertIn('retrying', error_lines[0])
        for line in self.logger.logger.records['ERROR']:
            self.assertIn(req.headers['x-trans-id'], line)

    def test_GET_read_timeout_fails(self):
        segment_size = self.policy.ec_segment_size
        test_data = (b'test' * segment_size)[:-333]
        etag = md5(test_data).hexdigest()
        ec_archive_bodies = self._make_ec_archive_bodies(test_data)
        headers = {
            'X-Object-Sysmeta-Ec-Etag': etag,
            'X-Object-Sysmeta-Ec-Content-Length': len(test_data),
        }
        self.app.recoverable_node_timeout = 0.05
        # first one is slow
        responses = [(200, SlowBody(ec_archive_bodies[0], 0.1),
                      self._add_frag_index(0, headers))]
        # ... the rest are fine
        responses += [(200, body, self._add_frag_index(i, headers))
                      for i, body in enumerate(ec_archive_bodies[1:], start=1)]

        req = swob.Request.blank('/v1/a/c/o')

        status_codes, body_iter, headers = zip(
            *responses[:self.policy.ec_ndata])
        # I don't know why fast_forward would blow up, but if it does we
        # re-raise the ChunkReadTimeout and still want a txn-id
        with set_http_connect(*status_codes, body_iter=body_iter,
                              headers=headers), \
                mock.patch(
                    'swift.proxy.controllers.obj.ECFragGetter.fast_forward',
                    side_effect=ValueError()):
            resp = req.get_response(self.app)
            self.assertEqual(resp.status_int, 200)
            self.assertNotEqual(md5(resp.body).hexdigest(), etag)
        error_lines = self.logger.get_lines_for_level('error')
        self.assertEqual(2, len(error_lines))
        self.assertIn('Unable to fast forward', error_lines[0])
        self.assertIn('Timeout fetching', error_lines[1])
        warning_lines = self.logger.get_lines_for_level('warning')
        self.assertEqual(1, len(warning_lines))
        self.assertIn(
            'Un-recoverable fragment rebuild. Only received 9/10 fragments',
            warning_lines[0])
        for line in self.logger.logger.records['ERROR'] + \
                self.logger.logger.records['WARNING']:
            self.assertIn(req.headers['x-trans-id'], line)

    def test_GET_one_short_fragment_archive(self):
        # verify that a warning is logged when one fragment archive returns
        # less whole fragments than others
        segment_size = self.policy.ec_segment_size
        test_data = (b'test' * segment_size)[:-333]
        etag = md5(test_data).hexdigest()
        ec_archive_bodies = self._make_ec_archive_bodies(test_data)

        def do_test(missing_length):
            self.logger.clear()
            headers = {
                'X-Object-Sysmeta-Ec-Etag': etag,
                'X-Object-Sysmeta-Ec-Content-Length': len(test_data),
            }
            responses = [(200, ec_archive_bodies[0][:(-1 * missing_length)],
                          self._add_frag_index(0, headers))]
            # ... the rest are fine
            responses += [
                (200, body, self._add_frag_index(i, headers))
                for i, body in enumerate(ec_archive_bodies[1:], start=1)]

            req = swob.Request.blank('/v1/a/c/o')

            status_codes, body_iter, headers = zip(
                *responses[:self.policy.ec_ndata])
            with set_http_connect(*status_codes, body_iter=body_iter,
                                  headers=headers):
                resp = req.get_response(self.app)
                self.assertEqual(resp.status_int, 200)
                self.assertNotEqual(md5(resp.body).hexdigest(), etag)
            error_lines = self.logger.get_lines_for_level('error')
            self.assertEqual([], error_lines)
            warning_lines = self.logger.get_lines_for_level('warning')
            self.assertEqual(1, len(warning_lines))
            self.assertIn(
                'Un-recoverable fragment rebuild. '
                'Only received 9/10 fragments', warning_lines[0])

        # each fragment archive has 4 fragments of sizes [490, 490, 490, 458];
        # try dropping whole fragment(s) from one archive
        do_test(458)
        do_test(490 + 458)
        do_test(490 + 490 + 458)
        do_test(490 + 490 + 490 + 458)

    def test_GET_trigger_ec_metadata_check_failure(self):
        # verify that a warning is logged when there are only k - 1 fragment
        segment_size = self.policy.ec_segment_size
        test_data = (b'test' * segment_size)[:-333]
        etag = md5(test_data).hexdigest()
        ec_archive_bodies = self._make_ec_archive_bodies(test_data)
        bad_bodies = [b'd' * segment_size] * (self.policy.ec_nparity + 1)
        ec_archive_bodies = \
            ec_archive_bodies[:self.policy.ec_ndata - 1] + bad_bodies

        self.logger.clear()
        headers = {
            'X-Object-Sysmeta-Ec-Etag': etag,
            'X-Object-Sysmeta-Ec-Content-Length': len(test_data),
        }
        responses = [
            (200, body, self._add_frag_index(i, headers))
            for i, body in enumerate(ec_archive_bodies)]

        req = swob.Request.blank('/v1/a/c/o')

        status_codes, body_iter, headers = zip(
            *responses[:self.policy.ec_ndata])
        with set_http_connect(*status_codes, body_iter=body_iter,
                              headers=headers):
            resp = req.get_response(self.app)
            self.assertEqual(resp.status_int, 500)
            self.assertNotEqual(md5(resp.body).hexdigest(), etag)
        error_lines = self.logger.get_lines_for_level('error')
        expected_log_line = (
            "Error decoding fragments for '/a/c/o'. "
            "Segments decoded: 0, Lengths: "
            "[490, 490, 490, 490, 490, 490, 490, 490, 490, 490]: "
            "pyeclib_c_decode ERROR: Fragment integrity check failed. "
            "Please inspect syslog for liberasurecode error report.")
        self.assertEqual(expected_log_line, error_lines[0])

    def test_GET_read_timeout_resume_mixed_etag(self):
        segment_size = self.policy.ec_segment_size
        test_data2 = (b'blah1' * segment_size)[:-333]
        test_data1 = (b'test' * segment_size)[:-333]
        etag2 = md5(test_data2, usedforsecurity=False).hexdigest()
        etag1 = md5(test_data1, usedforsecurity=False).hexdigest()
        ec_archive_bodies2 = self._make_ec_archive_bodies(test_data2)
        ec_archive_bodies1 = self._make_ec_archive_bodies(test_data1)
        headers2 = {'X-Object-Sysmeta-Ec-Etag': etag2,
                    'X-Object-Sysmeta-Ec-Content-Length': len(test_data2),
                    'X-Backend-Timestamp': self.ts().internal}
        headers1 = {'X-Object-Sysmeta-Ec-Etag': etag1,
                    'X-Object-Sysmeta-Ec-Content-Length': len(test_data1),
                    'X-Backend-Timestamp': self.ts().internal}
        responses = [
            # 404
            (404, [b''], {}),
            # etag1
            (200, ec_archive_bodies1[1], self._add_frag_index(1, headers1)),
            # 404
            (404, [b''], {}),
            # etag1
            (200, SlowBody(ec_archive_bodies1[3], 0.1), self._add_frag_index(
                3, headers1)),
            # etag2
            (200, ec_archive_bodies2[4], self._add_frag_index(4, headers2)),
            # etag1
            (200, ec_archive_bodies1[5], self._add_frag_index(5, headers1)),
            # etag2
            (200, ec_archive_bodies2[6], self._add_frag_index(6, headers2)),
            # etag1
            (200, ec_archive_bodies1[7], self._add_frag_index(7, headers1)),
            # etag2
            (200, ec_archive_bodies2[8], self._add_frag_index(8, headers2)),
            # etag1
            (200, SlowBody(ec_archive_bodies1[9], 0.1), self._add_frag_index(
                9, headers1)),
            # etag2
            (200, ec_archive_bodies2[10], self._add_frag_index(10, headers2)),
            # etag1
            (200, ec_archive_bodies1[11], self._add_frag_index(11, headers1)),
            # etag2
            (200, ec_archive_bodies2[12], self._add_frag_index(12, headers2)),
            # 404
            (404, [b''], {}),
            # handoffs start here
            # etag2
            (200, ec_archive_bodies2[0], self._add_frag_index(0, headers2)),
            # 404
            (404, [b''], {}),
            # etag1
            (200, ec_archive_bodies1[2], self._add_frag_index(2, headers1)),
            # 404
            (404, [b''], {}),
            # etag1
            (200, ec_archive_bodies1[4], self._add_frag_index(4, headers1)),
            # etag2
            (200, ec_archive_bodies2[1], self._add_frag_index(1, headers2)),
            # etag1
            (200, ec_archive_bodies1[6], self._add_frag_index(6, headers1)),
            # etag2
            (200, ec_archive_bodies2[7], self._add_frag_index(7, headers2)),
            # etag1
            (200, ec_archive_bodies1[8], self._add_frag_index(8, headers1)),
            # resume requests start here
            # 404
            (404, [b''], {}),
            # etag2
            (200, ec_archive_bodies2[3], self._add_frag_index(3, headers2)),
            # 404
            (404, [b''], {}),
            # etag1
            (200, ec_archive_bodies1[10], self._add_frag_index(10, headers1)),
            # etag1
            (200, ec_archive_bodies1[12], self._add_frag_index(12, headers1)),
        ]
        self.app.recoverable_node_timeout = 0.01
        req = swob.Request.blank('/v1/a/c/o')
        status_codes, body_iter, headers = zip(*responses)
        with mocked_http_conn(*status_codes, body_iter=body_iter,
                              headers=headers) as log:
            resp = req.get_response(self.app)
            self.assertEqual(resp.status_int, 200)
            self.assertEqual(
                md5(resp.body, usedforsecurity=False).hexdigest(),
                etag1)
        error_lines = self.logger.get_lines_for_level('error')
        self.assertEqual(2, len(error_lines))
        for line in error_lines:
            self.assertIn('retrying', line)
        for line in self.logger.logger.records['ERROR']:
            self.assertIn(req.headers['x-trans-id'], line)
        etag2_conns = []
        for conn in log.responses:
            if conn.headers.get('X-Object-Sysmeta-Ec-Etag') == etag2:
                etag2_conns.append(conn)
        self.assertEqual(
            ([True] * 8) + [False],  # the resumed etag2 doesn't get closed
            [conn.closed for conn in etag2_conns])

    def test_fix_response_HEAD(self):
        headers = {'X-Object-Sysmeta-Ec-Content-Length': '10',
                   'X-Object-Sysmeta-Ec-Etag': 'foo'}

        # sucsessful HEAD
        responses = [(200, b'', headers)]
        status_codes, body_iter, headers = zip(*responses)
        req = swift.common.swob.Request.blank('/v1/a/c/o', method='HEAD')
        with set_http_connect(*status_codes, body_iter=body_iter,
                              headers=headers):
            resp = req.get_response(self.app)
        self.assertEqual(resp.status_int, 200)
        self.assertEqual(resp.body, b'')
        # 200OK shows original object content length
        self.assertEqual(resp.headers['Content-Length'], '10')
        self.assertEqual(resp.headers['Etag'], 'foo')

        # not found HEAD
        responses = [(404, b'', {})] * self.replicas() * 2
        status_codes, body_iter, headers = zip(*responses)
        req = swift.common.swob.Request.blank('/v1/a/c/o', method='HEAD')
        with set_http_connect(*status_codes, body_iter=body_iter,
                              headers=headers):
            resp = req.get_response(self.app)
        self.assertEqual(resp.status_int, 404)
        # 404 shows actual response body size (i.e. 0 for HEAD)
        self.assertEqual(resp.headers['Content-Length'], '0')

    def test_GET_with_invalid_ranges(self):
        # real body size is segment_size - 10 (just 1 segment)
        segment_size = self.policy.ec_segment_size
        real_body = (b'a' * segment_size)[:-10]

        # range is out of real body but in segment size
        self._test_invalid_ranges('GET', real_body,
                                  segment_size, '%s-' % (segment_size - 10))
        # range is out of both real body and segment size
        self._test_invalid_ranges('GET', real_body,
                                  segment_size, '%s-' % (segment_size + 10))

    def _test_invalid_ranges(self, method, real_body, segment_size, req_range):
        # make a request with range starts from more than real size.
        body_etag = md5(real_body, usedforsecurity=False).hexdigest()
        req = swift.common.swob.Request.blank(
            '/v1/a/c/o', method=method,
            headers={'Destination': 'c1/o',
                     'Range': 'bytes=%s' % (req_range)})

        fragments = self.policy.pyeclib_driver.encode(real_body)
        fragment_payloads = [fragments * self.policy.ec_duplication_factor]

        node_fragments = list(zip(*fragment_payloads))
        self.assertEqual(len(node_fragments), self.replicas())  # sanity
        headers = {'X-Object-Sysmeta-Ec-Content-Length': str(len(real_body)),
                   'X-Object-Sysmeta-Ec-Etag': body_etag}
        start = int(req_range.split('-')[0])
        self.assertGreaterEqual(start, 0)  # sanity
        title, exp = swob.RESPONSE_REASONS[416]
        range_not_satisfiable_body = \
            '<html><h1>%s</h1><p>%s</p></html>' % (title, exp)
        range_not_satisfiable_body = range_not_satisfiable_body.encode('utf-8')
        if start >= segment_size:
            responses = [(416, range_not_satisfiable_body,
                          self._add_frag_index(i, headers))
                         for i in range(POLICIES.default.ec_ndata)]
        else:
            responses = [(200, b''.join(node_fragments[i]),
                          self._add_frag_index(i, headers))
                         for i in range(POLICIES.default.ec_ndata)]
        status_codes, body_iter, headers = zip(*responses)
        expect_headers = {
            'X-Obj-Metadata-Footer': 'yes',
            'X-Obj-Multiphase-Commit': 'yes'
        }
        with set_http_connect(*status_codes, body_iter=body_iter,
                              headers=headers, expect_headers=expect_headers):
            resp = req.get_response(self.app)
        self.assertEqual(resp.status_int, 416)
        self.assertEqual(resp.content_length, len(range_not_satisfiable_body))
        self.assertEqual(resp.body, range_not_satisfiable_body)
        self.assertEqual(resp.etag, body_etag)
        self.assertEqual(resp.headers['Accept-Ranges'], 'bytes')

    def test_non_durable_ec_response_bucket(self):
        ts = self.ts()
        bucket = obj.ECGetResponseBucket(self.policy, ts)
        self.assertEqual(bucket.shortfall, self.policy.ec_ndata)
        for i in range(1, self.policy.ec_ndata - self.policy.ec_nparity + 1):
            stub_getter = mock.MagicMock(last_status=200, last_headers={
                'X-Backend-Timestamp': ts.internal,
                'X-Object-Sysmeta-Ec-Etag': 'the-etag',
                'X-Object-Sysmeta-Ec-Frag-Index': str(i),
            })
            bucket.add_response(stub_getter, None)
            self.assertEqual(bucket.shortfall, self.policy.ec_ndata - i)
        self.assertEqual(bucket.shortfall, self.policy.ec_nparity)
        self.assertFalse(bucket.durable)
        expectations = (
            4,  # 7
            4,  # 8
            4,  # 9
            4,  # 10
            3,  # 11
            2,  # 12
            1,  # 13
            1,  # 14
        )
        for i, expected in zip(range(
                self.policy.ec_ndata - self.policy.ec_nparity + 1,
                self.policy.object_ring.replica_count + 1), expectations):
            stub_getter = mock.MagicMock(last_status=200, last_headers={
                'X-Backend-Timestamp': ts.internal,
                'X-Object-Sysmeta-Ec-Etag': 'the-etag',
                'X-Object-Sysmeta-Ec-Frag-Index': str(i),
            })
            bucket.add_response(stub_getter, None)
            msg = 'With %r resp, expected shortfall %s != %s' % (
                bucket.gets.keys(), expected, bucket.shortfall)
            self.assertEqual(bucket.shortfall, expected, msg)


class TestECFunctions(unittest.TestCase):
    def test_chunk_transformer(self):
        def do_test(dup_factor, segments):
            segment_size = 1024
            orig_chunks = []
            for i in range(segments):
                orig_chunks.append(
                    chr(i + 97).encode('latin-1') * segment_size)
            policy = ECStoragePolicy(0, 'ec8-2', ec_type=DEFAULT_TEST_EC_TYPE,
                                     ec_ndata=8, ec_nparity=2,
                                     object_ring=FakeRing(
                                         replicas=10 * dup_factor),
                                     ec_segment_size=segment_size,
                                     ec_duplication_factor=dup_factor)
            encoded_chunks = [[] for _ in range(policy.ec_n_unique_fragments)]
            for orig_chunk in orig_chunks:
                # each segment produces a set of frags
                frag_set = policy.pyeclib_driver.encode(orig_chunk)
                for frag_index, frag_data in enumerate(frag_set):
                    encoded_chunks[frag_index].append(frag_data)
            # chunk_transformer buffers and concatenates multiple frags
            expected = [b''.join(frags) for frags in encoded_chunks]

            transform = obj.chunk_transformer(policy)
            transform.send(None)
            backend_chunks = transform.send(b''.join(orig_chunks))
            self.assertIsNotNone(backend_chunks)  # sanity
            self.assertEqual(
                len(backend_chunks), policy.ec_n_unique_fragments)
            self.assertEqual(expected, backend_chunks)

            # flush out last chunk buffer
            backend_chunks = transform.send(b'')
            self.assertEqual(
                len(backend_chunks), policy.ec_n_unique_fragments)
            self.assertEqual([b''] * policy.ec_n_unique_fragments,
                             backend_chunks)

        do_test(dup_factor=1, segments=1)
        do_test(dup_factor=2, segments=1)
        do_test(dup_factor=3, segments=1)
        do_test(dup_factor=1, segments=2)
        do_test(dup_factor=2, segments=2)
        do_test(dup_factor=3, segments=2)

    def test_chunk_transformer_non_aligned_last_chunk(self):
        last_chunk = b'a' * 128

        def do_test(dup):
            policy = ECStoragePolicy(0, 'ec8-2', ec_type=DEFAULT_TEST_EC_TYPE,
                                     ec_ndata=8, ec_nparity=2,
                                     object_ring=FakeRing(replicas=10 * dup),
                                     ec_segment_size=1024,
                                     ec_duplication_factor=dup)
            expected = policy.pyeclib_driver.encode(last_chunk)
            transform = obj.chunk_transformer(policy)
            transform.send(None)

            transform.send(last_chunk)
            # flush out last chunk buffer
            backend_chunks = transform.send(b'')

            self.assertEqual(
                len(backend_chunks), policy.ec_n_unique_fragments)
            self.assertEqual(expected, backend_chunks)

        do_test(1)
        do_test(2)

    def test_client_range_to_segment_range(self):
        actual = obj.client_range_to_segment_range(100, 700, 512)
        self.assertEqual(actual, (0, 1023))
        self.assertEqual([type(x) for x in actual], [int, int])

        actual = obj.client_range_to_segment_range(100, 700, 256)
        self.assertEqual(actual, (0, 767))
        self.assertEqual([type(x) for x in actual], [int, int])

        actual = obj.client_range_to_segment_range(300, None, 256)
        self.assertEqual(actual, (256, None))
        self.assertEqual([type(x) for x in actual], [int, type(None)])

    def test_segment_range_to_fragment_range(self):
        actual = obj.segment_range_to_fragment_range(0, 1023, 512, 300)
        self.assertEqual(actual, (0, 599))
        self.assertEqual([type(x) for x in actual], [int, int])

        actual = obj.segment_range_to_fragment_range(0, 767, 256, 100)
        self.assertEqual(actual, (0, 299))
        self.assertEqual([type(x) for x in actual], [int, int])

        actual = obj.segment_range_to_fragment_range(256, None, 256, 100)
        self.assertEqual(actual, (100, None))
        self.assertEqual([type(x) for x in actual], [int, type(None)])


@patch_policies([ECStoragePolicy(0, name='ec', is_default=True,
                                 ec_type=DEFAULT_TEST_EC_TYPE, ec_ndata=10,
                                 ec_nparity=4, ec_segment_size=4096,
                                 ec_duplication_factor=2),
                 StoragePolicy(1, name='unu')],
                fake_ring_args=[{'replicas': 28}, {}])
class TestECDuplicationObjController(
        ECObjectControllerMixin, unittest.TestCase):
    container_info = {
        'status': 200,
        'read_acl': None,
        'write_acl': None,
        'sync_key': None,
        'versions': None,
        'storage_policy': '0',
    }

    controller_cls = obj.ECObjectController

    def _test_GET_with_duplication_factor(self, node_frags, obj):
        # This is basic tests in the healthy backends status
        fake_response = self._fake_ec_node_response(node_frags)

        req = swob.Request.blank('/v1/a/c/o')
        with capture_http_requests(fake_response) as log:
            resp = req.get_response(self.app)

        self.assertEqual(resp.status_int, 200)
        self.assertEqual(resp.headers['etag'], obj['etag'])
        self.assertEqual(
            md5(resp.body, usedforsecurity=False).hexdigest(),
            obj['etag'])

        collected_responses = defaultdict(set)
        for conn in log:
            etag = conn.resp.headers['X-Object-Sysmeta-Ec-Etag']
            index = conn.resp.headers['X-Object-Sysmeta-Ec-Frag-Index']
            collected_responses[etag].add(index)

        # the backend requests should be >= num_data_fragments
        self.assertGreaterEqual(len(log), self.policy.ec_ndata)
        # but <= # of replicas
        self.assertLessEqual(len(log), self.replicas())
        self.assertEqual(len(collected_responses), 1)

        etag, frags = list(collected_responses.items())[0]
        # the backend requests will stop at enough ec_ndata responses
        self.assertEqual(
            len(frags), self.policy.ec_ndata,
            'collected %s frags (expected %s) for etag %s' % (
                len(frags), self.policy.ec_ndata, etag))

    # TODO: actually "frags" in node_frags is meaning "node_index" right now
    # in following tests. Reconsidering the name and semantics change needed.
    # Or, just mapping to be correct as frag_index is enough?.
    def test_GET_with_duplication_factor(self):
        obj = self._make_ec_object_stub()
        node_frags = [
            {'obj': obj, 'frag': 0},
            {'obj': obj, 'frag': 1},
            {'obj': obj, 'frag': 2},
            {'obj': obj, 'frag': 3},
            {'obj': obj, 'frag': 4},
            {'obj': obj, 'frag': 5},
            {'obj': obj, 'frag': 6},
            {'obj': obj, 'frag': 7},
            {'obj': obj, 'frag': 8},
            {'obj': obj, 'frag': 9},
            {'obj': obj, 'frag': 10},
            {'obj': obj, 'frag': 11},
            {'obj': obj, 'frag': 12},
            {'obj': obj, 'frag': 13},
        ] * 2  # duplicated!
        self._test_GET_with_duplication_factor(node_frags, obj)

    def test_GET_with_duplication_factor_almost_duplicate_dispersion(self):
        obj = self._make_ec_object_stub()
        node_frags = [
            # first half of # of replicas are 0, 1, 2, 3, 4, 5, 6
            {'obj': obj, 'frag': 0},
            {'obj': obj, 'frag': 0},
            {'obj': obj, 'frag': 1},
            {'obj': obj, 'frag': 1},
            {'obj': obj, 'frag': 2},
            {'obj': obj, 'frag': 2},
            {'obj': obj, 'frag': 3},
            {'obj': obj, 'frag': 3},
            {'obj': obj, 'frag': 4},
            {'obj': obj, 'frag': 4},
            {'obj': obj, 'frag': 5},
            {'obj': obj, 'frag': 5},
            {'obj': obj, 'frag': 6},
            {'obj': obj, 'frag': 6},
            # second half of # of replicas are 7, 8, 9, 10, 11, 12, 13
            {'obj': obj, 'frag': 7},
            {'obj': obj, 'frag': 7},
            {'obj': obj, 'frag': 8},
            {'obj': obj, 'frag': 8},
            {'obj': obj, 'frag': 9},
            {'obj': obj, 'frag': 9},
            {'obj': obj, 'frag': 10},
            {'obj': obj, 'frag': 10},
            {'obj': obj, 'frag': 11},
            {'obj': obj, 'frag': 11},
            {'obj': obj, 'frag': 12},
            {'obj': obj, 'frag': 12},
            {'obj': obj, 'frag': 13},
            {'obj': obj, 'frag': 13},
        ]
        # ...but it still works!
        self._test_GET_with_duplication_factor(node_frags, obj)

    def test_GET_with_missing_and_mixed_frags_will_dig_deep_but_stop(self):
        obj1 = self._make_ec_object_stub(pattern='obj1')
        obj2 = self._make_ec_object_stub(pattern='obj2')

        # both of obj1 and obj2 has only 9 frags which is not able to decode
        node_frags = [
            {'obj': obj1, 'frag': 0},
            {'obj': obj2, 'frag': 0},
            {'obj': obj1, 'frag': 1},
            {'obj': obj2, 'frag': 1},
            {'obj': obj1, 'frag': 2},
            {'obj': obj2, 'frag': 2},
            {'obj': obj1, 'frag': 3},
            {'obj': obj2, 'frag': 3},
            {'obj': obj1, 'frag': 4},
            {'obj': obj2, 'frag': 4},
            {'obj': obj1, 'frag': 5},
            {'obj': obj2, 'frag': 5},
            {'obj': obj1, 'frag': 6},
            {'obj': obj2, 'frag': 6},
            {'obj': obj1, 'frag': 7},
            {'obj': obj2, 'frag': 7},
            {'obj': obj1, 'frag': 8},
            {'obj': obj2, 'frag': 8},
        ]
        # ... and the rest are 404s which is limited by request_count
        # (2 * replicas in default) rather than max_extra_requests limitation
        # because the retries will be in ResumingGetter if the responses
        # are 404s
        node_frags += [[]] * (self.replicas() * 2 - len(node_frags))
        fake_response = self._fake_ec_node_response(node_frags)

        req = swob.Request.blank('/v1/a/c/o')
        with capture_http_requests(fake_response) as log:
            resp = req.get_response(self.app)

        self.assertEqual(resp.status_int, 503)

        collected_responses = defaultdict(set)
        for conn in log:
            etag = conn.resp.headers['X-Object-Sysmeta-Ec-Etag']
            index = conn.resp.headers['X-Object-Sysmeta-Ec-Frag-Index']
            collected_responses[etag].add(index)

        # default node_iter will exhaust to the last of handoffs
        self.assertEqual(len(log), self.replicas() * 2)
        # we have obj1, obj2, and 404 NotFound in collected_responses
        self.assertEqual(len(list(collected_responses.keys())), 3)
        self.assertIn(obj1['etag'], collected_responses)
        self.assertIn(obj2['etag'], collected_responses)
        self.assertIn(None, collected_responses)

        # ... regardless we should never need to fetch more than ec_ndata
        # frags for any given etag
        for etag, frags in collected_responses.items():
            self.assertLessEqual(len(frags), self.policy.ec_ndata,
                                 'collected %s frags for etag %s' % (
                                     len(frags), etag))

    def test_GET_with_many_missed_overwrite_will_need_handoff(self):
        obj1 = self._make_ec_object_stub(pattern='obj1')
        obj2 = self._make_ec_object_stub(pattern='obj2')
        # primaries
        node_frags = [
            {'obj': obj2, 'frag': 0},
            {'obj': obj2, 'frag': 1},
            {'obj': obj1, 'frag': 2},  # missed
            {'obj': obj2, 'frag': 3},
            {'obj': obj2, 'frag': 4},
            {'obj': obj2, 'frag': 5},
            {'obj': obj1, 'frag': 6},  # missed
            {'obj': obj2, 'frag': 7},
            {'obj': obj2, 'frag': 8},
            {'obj': obj1, 'frag': 9},  # missed
            {'obj': obj1, 'frag': 10},  # missed
            {'obj': obj1, 'frag': 11},  # missed
            {'obj': obj2, 'frag': 12},
            {'obj': obj2, 'frag': 13},
        ]

        node_frags = node_frags * 2  # 2 duplication

        # so the primaries have indexes 0, 1, 3, 4, 5, 7, 8, 12, 13
        # (9 indexes) for obj2 and then a handoff has index 6
        node_frags += [
            {'obj': obj2, 'frag': 6},  # handoff
        ]
        fake_response = self._fake_ec_node_response(node_frags)

        req = swob.Request.blank('/v1/a/c/o')
        with capture_http_requests(fake_response) as log:
            resp = req.get_response(self.app)

        self.assertEqual(resp.status_int, 200)
        self.assertEqual(resp.headers['etag'], obj2['etag'])
        self.assertEqual(
            md5(resp.body, usedforsecurity=False).hexdigest(),
            obj2['etag'])

        collected_responses = defaultdict(set)
        for conn in log:
            etag = conn.resp.headers['X-Object-Sysmeta-Ec-Etag']
            index = conn.resp.headers['X-Object-Sysmeta-Ec-Frag-Index']
            collected_responses[etag].add(index)

        # there's not enough of the obj2 etag on the primaries, we would
        # have collected responses for both etags, and would have made
        # one more request to the handoff node
        self.assertEqual(len(log), self.replicas() + 1)
        self.assertEqual(len(collected_responses), 2)

        # ... regardless we should never need to fetch more than ec_ndata
        # frags for any given etag
        for etag, frags in collected_responses.items():
            self.assertLessEqual(len(frags), self.policy.ec_ndata,
                                 'collected %s frags for etag %s' % (
                                 len(frags), etag))

    def test_GET_with_missing_and_mixed_frags_will_dig_deep_but_succeed(self):
        obj1 = self._make_ec_object_stub(pattern='obj1',
                                         timestamp=self.ts())
        obj2 = self._make_ec_object_stub(pattern='obj2',
                                         timestamp=self.ts())

        # 28 nodes are here
        node_frags = [
            {'obj': obj1, 'frag': 0},
            {'obj': obj2, 'frag': 0},
            [],
            {'obj': obj1, 'frag': 1},
            {'obj': obj2, 'frag': 1},
            [],
            {'obj': obj1, 'frag': 2},
            {'obj': obj2, 'frag': 2},
            [],
            {'obj': obj1, 'frag': 3},
            {'obj': obj2, 'frag': 3},
            [],
            {'obj': obj1, 'frag': 4},
            {'obj': obj2, 'frag': 4},
            [],
            {'obj': obj1, 'frag': 5},
            {'obj': obj2, 'frag': 5},
            [],
            {'obj': obj1, 'frag': 6},
            {'obj': obj2, 'frag': 6},
            [],
            {'obj': obj1, 'frag': 7},
            {'obj': obj2, 'frag': 7},
            [],
            {'obj': obj1, 'frag': 8},
            {'obj': obj2, 'frag': 8},
            [],
            [],
        ]

        node_frags += [[]] * 13  # Plus 13 nodes in handoff

        # finally 10th fragment for obj2 found
        node_frags += [[{'obj': obj2, 'frag': 9}]]

        fake_response = self._fake_ec_node_response(node_frags)

        req = swob.Request.blank('/v1/a/c/o')
        with capture_http_requests(fake_response) as log:
            resp = req.get_response(self.app)

        self.assertEqual(resp.status_int, 200)
        self.assertEqual(resp.headers['etag'], obj2['etag'])
        self.assertEqual(
            md5(resp.body, usedforsecurity=False).hexdigest(),
            obj2['etag'])

        collected_responses = defaultdict(set)
        for conn in log:
            etag = conn.resp.headers['X-Object-Sysmeta-Ec-Etag']
            index = conn.resp.headers['X-Object-Sysmeta-Ec-Frag-Index']
            collected_responses[etag].add(index)

        # we go exactly as long as we have to, finding two different
        # etags and some 404's (i.e. collected_responses[None])
        self.assertEqual(len(log), len(node_frags))
        self.assertEqual(len(collected_responses), 3)

        # ... regardless we should never need to fetch more than ec_ndata
        # frags for any given etag
        for etag, frags in collected_responses.items():
            self.assertLessEqual(len(frags), self.policy.ec_ndata,
                                 'collected %s frags for etag %s' % (
                                 len(frags), etag))

    def test_GET_with_mixed_frags_and_no_quorum_will_503(self):
        # all nodes have a frag but there is no one set that reaches quorum,
        # which means there is no backend 404 response, but proxy should still
        # return 404 rather than 503
        stub_objects = [
            self._make_ec_object_stub(pattern='obj1'),
            self._make_ec_object_stub(pattern='obj2'),
            self._make_ec_object_stub(pattern='obj3'),
            self._make_ec_object_stub(pattern='obj4'),
            self._make_ec_object_stub(pattern='obj5'),
            self._make_ec_object_stub(pattern='obj6'),
            self._make_ec_object_stub(pattern='obj7'),
        ]
        etags = collections.Counter(stub['etag'] for stub in stub_objects)
        self.assertEqual(len(etags), 7, etags)  # sanity

        # primaries and handoffs for required nodes
        # this is 10-4 * 2 case so that 56 requests (2 * replicas) required
        # to give up. we prepares 7 different objects above so responses
        # will have 8 fragments for each object
        required_nodes = self.replicas() * 2
        # fill them out to the primary and handoff nodes
        node_frags = []
        for frag in range(8):
            for stub_obj in stub_objects:
                if len(node_frags) >= required_nodes:
                    # we already have enough responses
                    break
                node_frags.append({'obj': stub_obj, 'frag': frag})

        # sanity
        self.assertEqual(required_nodes, len(node_frags))

        fake_response = self._fake_ec_node_response(node_frags)

        req = swob.Request.blank('/v1/a/c/o')
        with capture_http_requests(fake_response) as log:
            resp = req.get_response(self.app)

        self.assertEqual(resp.status_int, 503)

        collected_etags = set()
        collected_status = set()
        for conn in log:
            etag = conn.resp.headers['X-Object-Sysmeta-Ec-Etag']
            collected_etags.add(etag)
            collected_status.add(conn.resp.status)

        self.assertEqual(required_nodes, len(log))
        self.assertEqual(len(collected_etags), 7)
        self.assertEqual({200}, collected_status)

    def test_GET_with_no_durable_files(self):
        # verify that at least one durable is necessary for a successful GET
        obj1 = self._make_ec_object_stub()
        node_frags = [
            {'obj': obj1, 'frag': 0, 'durable': False},
            {'obj': obj1, 'frag': 1, 'durable': False},
            {'obj': obj1, 'frag': 2, 'durable': False},
            {'obj': obj1, 'frag': 3, 'durable': False},
            {'obj': obj1, 'frag': 4, 'durable': False},
            {'obj': obj1, 'frag': 5, 'durable': False},
            {'obj': obj1, 'frag': 6, 'durable': False},
            {'obj': obj1, 'frag': 7, 'durable': False},
            {'obj': obj1, 'frag': 8, 'durable': False},
            {'obj': obj1, 'frag': 9, 'durable': False},
            {'obj': obj1, 'frag': 10, 'durable': False},  # parity
            {'obj': obj1, 'frag': 11, 'durable': False},  # parity
            {'obj': obj1, 'frag': 12, 'durable': False},  # parity
            {'obj': obj1, 'frag': 13, 'durable': False},  # parity
        ]

        node_frags = node_frags * 2  # 2 duplications

        node_frags += [[]] * self.replicas()  # handoffs

        fake_response = self._fake_ec_node_response(list(node_frags))

        req = swob.Request.blank('/v1/a/c/o')
        with capture_http_requests(fake_response) as log:
            resp = req.get_response(self.app)

        self.assertEqual(resp.status_int, 404)
        # all 28 nodes tried with an optimistic get, none are durable and none
        # report having a durable timestamp
        self.assertEqual(self.replicas() * 2, len(log))

    def test_GET_with_missing_and_mixed_frags_may_503(self):
        obj1 = self._make_ec_object_stub(pattern='obj1')
        obj2 = self._make_ec_object_stub(pattern='obj2')
        obj3 = self._make_ec_object_stub(pattern='obj3')
        obj4 = self._make_ec_object_stub(pattern='obj4')
        # we get a 503 when all the handoffs return 200
        node_frags = [[]] * self.replicas()  # primaries have no frags
        # plus, 4 different objects and 7 indexes will b 28 node responses
        # here for handoffs
        node_frags = node_frags + [  # handoffs all have frags
            {'obj': obj1, 'frag': 0},
            {'obj': obj2, 'frag': 0},
            {'obj': obj3, 'frag': 0},
            {'obj': obj4, 'frag': 0},
            {'obj': obj1, 'frag': 1},
            {'obj': obj2, 'frag': 1},
            {'obj': obj3, 'frag': 1},
            {'obj': obj4, 'frag': 1},
            {'obj': obj1, 'frag': 2},
            {'obj': obj2, 'frag': 2},
            {'obj': obj3, 'frag': 2},
            {'obj': obj4, 'frag': 2},
            {'obj': obj1, 'frag': 3},
            {'obj': obj2, 'frag': 3},
            {'obj': obj3, 'frag': 3},
            {'obj': obj4, 'frag': 3},
            {'obj': obj1, 'frag': 4},
            {'obj': obj2, 'frag': 4},
            {'obj': obj3, 'frag': 4},
            {'obj': obj4, 'frag': 4},
            {'obj': obj1, 'frag': 5},
            {'obj': obj2, 'frag': 5},
            {'obj': obj3, 'frag': 5},
            {'obj': obj4, 'frag': 5},
            {'obj': obj1, 'frag': 6},
            {'obj': obj2, 'frag': 6},
            {'obj': obj3, 'frag': 6},
            {'obj': obj4, 'frag': 6},
        ]

        fake_response = self._fake_ec_node_response(node_frags)

        req = swob.Request.blank('/v1/a/c/o')
        with capture_http_requests(fake_response) as log:
            resp = req.get_response(self.app)

        self.assertEqual(resp.status_int, 503)
        # never get a quorum so all nodes are searched
        self.assertEqual(len(log), 2 * self.replicas())
        collected_indexes = defaultdict(list)
        for conn in log:
            fi = conn.resp.headers.get('X-Object-Sysmeta-Ec-Frag-Index')
            if fi is not None:
                collected_indexes[fi].append(conn)
        self.assertEqual(len(collected_indexes), 7)

    def test_GET_with_mixed_etags_at_same_timestamp(self):
        # the difference from parent class is only handoff stub length

        ts = self.ts()  # force equal timestamps for two objects
        obj1 = self._make_ec_object_stub(timestamp=ts, pattern='obj1')
        obj2 = self._make_ec_object_stub(timestamp=ts, pattern='obj2')
        self.assertNotEqual(obj1['etag'], obj2['etag'])  # sanity

        node_frags = [
            # 7 frags of obj2 are available and durable
            {'obj': obj2, 'frag': 0, 'durable': True},
            {'obj': obj2, 'frag': 1, 'durable': True},
            {'obj': obj2, 'frag': 2, 'durable': True},
            {'obj': obj2, 'frag': 3, 'durable': True},
            {'obj': obj2, 'frag': 4, 'durable': True},
            {'obj': obj2, 'frag': 5, 'durable': True},
            {'obj': obj2, 'frag': 6, 'durable': True},
            # 7 frags of obj1 are available and durable
            {'obj': obj1, 'frag': 7, 'durable': True},
            {'obj': obj1, 'frag': 8, 'durable': True},
            {'obj': obj1, 'frag': 9, 'durable': True},
            {'obj': obj1, 'frag': 10, 'durable': True},
            {'obj': obj1, 'frag': 11, 'durable': True},
            {'obj': obj1, 'frag': 12, 'durable': True},
            {'obj': obj1, 'frag': 13, 'durable': True},
            # handoffs
        ]

        node_frags += [[]] * (self.replicas() * 2 - len(node_frags))

        fake_response = self._fake_ec_node_response(list(node_frags))

        req = swob.Request.blank('/v1/a/c/o')
        with capture_http_requests(fake_response) as log:
            resp = req.get_response(self.app)
        # read body to provoke any EC decode errors
        self.assertTrue(resp.body)

        self.assertEqual(resp.status_int, 503)
        self.assertEqual(len(log), self.replicas() * 2)
        collected_etags = set()
        for conn in log:
            etag = conn.resp.headers['X-Object-Sysmeta-Ec-Etag']
            collected_etags.add(etag)  # will be None from handoffs
        self.assertEqual({obj1['etag'], obj2['etag'], None}, collected_etags)
        log_lines = self.app.logger.get_lines_for_level('error')
        self.assertEqual(log_lines,
                         ['Problem with fragment response: ETag mismatch'] * 7
                         + ['Object returning 503 for []'])

    def _test_determine_chunk_destinations_prioritize(
            self, missing_two, missing_one):
        # This scenario is only likely for ec_duplication_factor >= 2. If we
        # have multiple failures such that the putters collection is missing
        # two primary nodes for frag index 'missing_two' and missing one
        # primary node for frag index 'missing_one', then we should prioritize
        # finding a handoff for frag index 'missing_two'.

        class FakePutter(object):
            def __init__(self, index):
                self.node_index = index

        controller = self.controller_cls(self.app, 'a', 'c', 'o')

        # sanity, caller must set missing_two < than ec_num_unique_fragments
        self.assertLess(missing_two, self.policy.ec_n_unique_fragments)

        # create a dummy list of putters, check no handoffs
        putters = []
        for index in range(self.policy.object_ring.replica_count):
            putters.append(FakePutter(index))

        # sanity - all putters have primary nodes
        got = controller._determine_chunk_destinations(putters, self.policy)
        expected = {}
        for i, p in enumerate(putters):
            expected[p] = self.policy.get_backend_index(i)
        self.assertEqual(got, expected)

        # now, for fragment index that is missing two copies, lets make one
        # putter be a handoff
        handoff_putter = putters[missing_two]
        handoff_putter.node_index = None

        # and then pop another putter for a copy of same fragment index
        putters.pop(missing_two + self.policy.ec_n_unique_fragments)

        # also pop one copy of a different fragment to make one missing hole
        putters.pop(missing_one)

        # then determine chunk destinations: we have 26 putters here;
        # missing_two frag index is missing two copies;  missing_one frag index
        # is missing one copy, therefore the handoff node should be assigned to
        # missing_two frag index
        got = controller._determine_chunk_destinations(putters, self.policy)
        # N.B. len(putters) is now len(expected - 2) due to pop twice
        self.assertEqual(len(putters), len(got))
        # sanity, no node index - for handoff putter
        self.assertIsNone(handoff_putter.node_index)
        self.assertEqual(got[handoff_putter], missing_two)
        # sanity, other nodes except handoff_putter have node_index
        self.assertTrue(all(
            [putter.node_index is not None for putter in got if
             putter != handoff_putter]))

    def test_determine_chunk_destinations_prioritize_more_missing(self):
        # drop node_index 0, 14 and 1 should work
        self._test_determine_chunk_destinations_prioritize(0, 1)
        # drop node_index 1, 15 and 0 should work, too
        self._test_determine_chunk_destinations_prioritize(1, 0)


class ECCommonPutterMixin(object):
    # EC PUT tests common to both Mime and PUT+POST protocols
    expect_headers = {}

    def test_PUT_ec_error_during_transfer_data(self):
        class FakeReader(object):
            def read(self, size):
                raise IOError('error message')

        req = swob.Request.blank('/v1/a/c/o.jpg', method='PUT',
                                 body=b'test body')

        req.environ['wsgi.input'] = FakeReader()
        req.headers['content-length'] = '6'
        codes = [201] * self.replicas()
        with set_http_connect(*codes, expect_headers=self.expect_headers):
            resp = req.get_response(self.app)

        self.assertEqual(resp.status_int, 499)

    def test_PUT_ec_chunkreadtimeout_during_transfer_data(self):
        class FakeReader(object):
            def read(self, size):
                raise exceptions.ChunkReadTimeout()

        req = swob.Request.blank('/v1/a/c/o.jpg', method='PUT',
                                 body=b'test body')

        req.environ['wsgi.input'] = FakeReader()
        req.headers['content-length'] = '6'
        codes = [201] * self.replicas()
        with set_http_connect(*codes, expect_headers=self.expect_headers):
            resp = req.get_response(self.app)

        self.assertEqual(resp.status_int, 408)

    def test_PUT_ec_timeout_during_transfer_data(self):
        class FakeReader(object):
            def read(self, size):
                raise exceptions.Timeout()

        req = swob.Request.blank('/v1/a/c/o.jpg', method='PUT',
                                 body=b'test body')

        req.environ['wsgi.input'] = FakeReader()
        req.headers['content-length'] = '6'
        codes = [201] * self.replicas()
        with set_http_connect(*codes, expect_headers=self.expect_headers):
            resp = req.get_response(self.app)

        self.assertEqual(resp.status_int, 499)

    def test_PUT_ec_exception_during_transfer_data(self):
        class FakeReader(object):
            def read(self, size):
                raise Exception('exception message')

        req = swob.Request.blank('/v1/a/c/o.jpg', method='PUT',
                                 body=b'test body')

        req.environ['wsgi.input'] = FakeReader()
        req.headers['content-length'] = '6'
        codes = [201] * self.replicas()
        with set_http_connect(*codes, expect_headers=self.expect_headers):
            resp = req.get_response(self.app)

        self.assertEqual(resp.status_int, 500)


# This is how CommonObjectControllerMixin is supposed to be used:
# @patch_policies(with_ec_default=True)
# class TestECObjControllerDoublePutter(BaseObjectControllerMixin,
#                                       ECCommonPutterMixin,
#                                       unittest.TestCase):
#     # tests specific to the PUT+POST protocol
#
#     def setUp(self):
#         super(TestECObjControllerDoublePutter, self).setUp()
#         # force use of the DoublePutter class
#         self.app.use_put_v1 = True


@patch_policies(with_ec_default=True)
class TestECObjControllerMimePutter(BaseObjectControllerMixin,
                                    ECCommonPutterMixin,
                                    unittest.TestCase):
    # tests specific to the older PUT protocol using a MimePutter
    expect_headers = {
        'X-Obj-Metadata-Footer': 'yes',
        'X-Obj-Multiphase-Commit': 'yes'
    }

    def setUp(self):
        super(TestECObjControllerMimePutter, self).setUp()
        # force use of the MimePutter class
        self.app.use_put_v1 = False

    def test_PUT_simple(self):
        req = swift.common.swob.Request.blank('/v1/a/c/o', method='PUT',
                                              body=b'')
        codes = [201] * self.replicas()
        with set_http_connect(*codes, expect_headers=self.expect_headers):
            resp = req.get_response(self.app)
        self.assertEqual(resp.status_int, 201)

    def test_PUT_with_body_and_bad_etag(self):
        segment_size = self.policy.ec_segment_size
        test_body = (b'asdf' * segment_size)[:-10]
        codes = [201] * self.replicas()
        conns = []

        def capture_expect(conn):
            # stash the backend connection so we can verify that it is closed
            # (no data will be sent)
            conns.append(conn)

        # send a bad etag in the request headers
        headers = {'Etag': 'bad etag'}
        req = swift.common.swob.Request.blank(
            '/v1/a/c/o', method='PUT', headers=headers, body=test_body)
        with set_http_connect(*codes, expect_headers=self.expect_headers,
                              give_expect=capture_expect):
            resp = req.get_response(self.app)
        self.assertEqual(422, resp.status_int)
        self.assertEqual(self.replicas(), len(conns))
        for conn in conns:
            self.assertTrue(conn.closed)

        # make the footers callback send the correct etag
        footers_callback = make_footers_callback(test_body)
        env = {'swift.callback.update_footers': footers_callback}
        headers = {'Etag': 'bad etag'}
        req = swift.common.swob.Request.blank(
            '/v1/a/c/o', method='PUT', headers=headers, environ=env,
            body=test_body)
        with set_http_connect(*codes, expect_headers=self.expect_headers):
            resp = req.get_response(self.app)
        self.assertEqual(201, resp.status_int)

        # make the footers callback send a bad Etag footer
        footers_callback = make_footers_callback(b'not the test body')
        env = {'swift.callback.update_footers': footers_callback}
        req = swift.common.swob.Request.blank(
            '/v1/a/c/o', method='PUT', environ=env, body=test_body)
        with set_http_connect(*codes, expect_headers=self.expect_headers):
            resp = req.get_response(self.app)
        self.assertEqual(422, resp.status_int)

    def test_txn_id_logging_ECPUT(self):
        req = swift.common.swob.Request.blank('/v1/a/c/o', method='PUT',
                                              body=b'')
        self.app.logger.txn_id = req.environ['swift.trans_id'] = 'test-txn-id'
        codes = [(100, Timeout(), 503, 503)] * self.replicas()
        stdout = StringIO()
        with set_http_connect(*codes, expect_headers=self.expect_headers), \
                mock.patch('sys.stdout', stdout):
            resp = req.get_response(self.app)
        self.assertEqual(resp.status_int, 503)
        for line in stdout.getvalue().splitlines():
            self.assertIn('test-txn-id', line)
        self.assertIn('Trying to get ', stdout.getvalue())

    def test_PUT_with_explicit_commit_status(self):
        req = swift.common.swob.Request.blank('/v1/a/c/o', method='PUT',
                                              body=b'')
        codes = [(100, 100, 201)] * self.replicas()
        with set_http_connect(*codes, expect_headers=self.expect_headers):
            resp = req.get_response(self.app)
        self.assertEqual(resp.status_int, 201)

    def test_PUT_mostly_success(self):
        req = swift.common.swob.Request.blank('/v1/a/c/o', method='PUT',
                                              body=b'')
        codes = [201] * self.quorum()
        codes += [503] * (self.replicas() - len(codes))
        random.shuffle(codes)
        with set_http_connect(*codes, expect_headers=self.expect_headers):
            resp = req.get_response(self.app)
        self.assertEqual(resp.status_int, 201)

    def test_PUT_error_commit(self):
        req = swift.common.swob.Request.blank('/v1/a/c/o', method='PUT',
                                              body=b'')
        codes = [(100, 503, Exception('not used'))] * self.replicas()
        with set_http_connect(*codes, expect_headers=self.expect_headers):
            resp = req.get_response(self.app)
        self.assertEqual(resp.status_int, 503)

    def test_PUT_mostly_success_commit(self):
        req = swift.common.swob.Request.blank('/v1/a/c/o', method='PUT',
                                              body=b'')
        codes = [201] * self.quorum()
        codes += [(100, 503, Exception('not used'))] * (
            self.replicas() - len(codes))
        random.shuffle(codes)
        with set_http_connect(*codes, expect_headers=self.expect_headers):
            resp = req.get_response(self.app)
        self.assertEqual(resp.status_int, 201)

    def test_PUT_mostly_error_commit(self):
        req = swift.common.swob.Request.blank('/v1/a/c/o', method='PUT',
                                              body=b'')
        codes = [(100, 503, Exception('not used'))] * self.quorum()
        if isinstance(self.policy, ECStoragePolicy):
            codes *= self.policy.ec_duplication_factor
        codes += [201] * (self.replicas() - len(codes))
        random.shuffle(codes)
        with set_http_connect(*codes, expect_headers=self.expect_headers):
            resp = req.get_response(self.app)
        self.assertEqual(resp.status_int, 503)

    def test_PUT_commit_timeout(self):
        req = swift.common.swob.Request.blank('/v1/a/c/o', method='PUT',
                                              body=b'')
        codes = [201] * (self.replicas() - 1)
        codes.append((100, Timeout(), Exception('not used')))
        with set_http_connect(*codes, expect_headers=self.expect_headers):
            resp = req.get_response(self.app)
        self.assertEqual(resp.status_int, 201)

    def test_PUT_commit_exception(self):
        req = swift.common.swob.Request.blank('/v1/a/c/o', method='PUT',
                                              body=b'')
        codes = [201] * (self.replicas() - 1)
        codes.append((100, Exception('kaboom!'), Exception('not used')))
        with set_http_connect(*codes, expect_headers=self.expect_headers):
            resp = req.get_response(self.app)
        self.assertEqual(resp.status_int, 201)

    def test_PUT_with_body(self):
        self._test_PUT_with_body()

    def test_PUT_with_chunked_body(self):
        self._test_PUT_with_body(chunked=True, content_length=False)

    def test_PUT_with_both_body(self):
        self._test_PUT_with_body(chunked=True, content_length=True)

    def _test_PUT_with_body(self, chunked=False, content_length=True):
        segment_size = self.policy.ec_segment_size
        test_body = (b'asdf' * segment_size)[:-10]
        # make the footers callback not include Etag footer so that we can
        # verify that the correct EC-calculated Etag is included in footers
        # sent to backend
        footers_callback = make_footers_callback()
        env = {'swift.callback.update_footers': footers_callback}
        req = swift.common.swob.Request.blank(
            '/v1/a/c/o', method='PUT', environ=env)
        etag = md5(test_body, usedforsecurity=False).hexdigest()
        size = len(test_body)
        req.body = test_body
        if chunked:
            req.headers['Transfer-Encoding'] = 'chunked'
        if not content_length:
            del req.headers['Content-Length']
        codes = [201] * self.replicas()
        resp_headers = {
            'Some-Other-Header': 'Four',
            'Etag': 'ignored',
        }

        put_requests = defaultdict(lambda: {'boundary': None, 'chunks': []})

        def capture_body(conn, chunk):
            put_requests[conn.connection_id]['chunks'].append(chunk)

        def capture_headers(ip, port, device, part, method, path, headers,
                            **kwargs):
            conn_id = kwargs['connection_id']
            put_requests[conn_id]['boundary'] = headers[
                'X-Backend-Obj-Multipart-Mime-Boundary']
            put_requests[conn_id]['backend-content-length'] = headers.get(
                'X-Backend-Obj-Content-Length')
            put_requests[conn_id]['x-timestamp'] = headers[
                'X-Timestamp']

        with set_http_connect(*codes, expect_headers=self.expect_headers,
                              give_send=capture_body,
                              give_connect=capture_headers,
                              headers=resp_headers):
            resp = req.get_response(self.app)

        self.assertEqual(resp.status_int, 201)
        timestamps = {captured_req['x-timestamp']
                      for captured_req in put_requests.values()}
        self.assertEqual(1, len(timestamps), timestamps)
        self.assertEqual(dict(resp.headers), {
            'Content-Type': 'text/html; charset=UTF-8',
            'Content-Length': '0',
            'Last-Modified': time.strftime(
                "%a, %d %b %Y %H:%M:%S GMT",
                time.gmtime(math.ceil(float(timestamps.pop())))),
            'Etag': etag,
        })
        frag_archives = []
        for connection_id, info in put_requests.items():
            body = unchunk_body(b''.join(info['chunks']))
            self.assertIsNotNone(info['boundary'],
                                 "didn't get boundary for conn %r" % (
                                     connection_id,))

            # email.parser.FeedParser doesn't know how to take a multipart
            # message and boundary together and parse it; it only knows how
            # to take a string, parse the headers, and figure out the
            # boundary on its own.
            parser = EmailFeedParser()
            parser.feed(
                ("Content-Type: multipart/nobodycares; boundary=%s\r\n\r\n" %
                 info['boundary']).encode('ascii'))
            parser.feed(body)
            message = parser.close()

            self.assertTrue(message.is_multipart())  # sanity check
            mime_parts = message.get_payload()
            self.assertEqual(len(mime_parts), 3)
            obj_part, footer_part, commit_part = mime_parts

            # attach the body to frag_archives list
            self.assertEqual(obj_part['X-Document'], 'object body')
            obj_payload = obj_part.get_payload(decode=True)
            frag_archives.append(obj_payload)

            if chunked:
                self.assertIsNone(info['backend-content-length'])
            else:
                self.assertTrue(
                    size > int(info['backend-content-length']) > 0,
                    "invalid backend-content-length for conn %r" % (
                        connection_id,))
                # assert length was correct for this connection
                self.assertEqual(int(info['backend-content-length']),
                                 len(frag_archives[-1]))
                # assert length was the same for all connections
                self.assertEqual(int(info['backend-content-length']),
                                 len(frag_archives[0]))

            # validate some footer metadata
            self.assertEqual(footer_part['X-Document'], 'object metadata')
            footer_metadata = json.loads(footer_part.get_payload())
            self.assertTrue(footer_metadata)
            expected = {}
            # update expected with footers from the callback...
            footers_callback(expected)
            expected.update({
                'X-Object-Sysmeta-Ec-Content-Length': str(size),
                'X-Backend-Container-Update-Override-Size': str(size),
                'X-Object-Sysmeta-Ec-Etag': etag,
                'X-Backend-Container-Update-Override-Etag': etag,
                'X-Object-Sysmeta-Ec-Segment-Size': str(segment_size),
                'Etag': md5(obj_payload, usedforsecurity=False).hexdigest()})
            for header, value in expected.items():
                self.assertEqual(footer_metadata[header], value)

            # sanity on commit message
            self.assertEqual(commit_part['X-Document'], 'put commit')

        self.assertEqual(len(frag_archives), self.replicas())
        fragment_size = self.policy.fragment_size
        node_payloads = []
        for fa in frag_archives:
            payload = [fa[x:x + fragment_size]
                       for x in range(0, len(fa), fragment_size)]
            node_payloads.append(payload)
        fragment_payloads = zip(*node_payloads)

        expected_body = b''
        for fragment_payload in fragment_payloads:
            self.assertEqual(len(fragment_payload), self.replicas())
            if True:
                fragment_payload = list(fragment_payload)
            expected_body += self.policy.pyeclib_driver.decode(
                fragment_payload)

        self.assertEqual(len(test_body), len(expected_body))
        self.assertEqual(test_body, expected_body)

    def test_PUT_with_footers(self):
        # verify footers supplied by a footers callback being added to
        # trailing metadata
        segment_size = self.policy.ec_segment_size
        test_body = (b'asdf' * segment_size)[:-10]
        etag = md5(test_body, usedforsecurity=False).hexdigest()
        size = len(test_body)
        codes = [201] * self.replicas()
        resp_headers = {
            'Some-Other-Header': 'Four',
            'Etag': 'ignored',
        }

        def do_test(footers_to_add, expect_added):
            put_requests = defaultdict(
                lambda: {'boundary': None, 'chunks': []})

            def capture_body(conn, chunk):
                put_requests[conn.connection_id]['chunks'].append(chunk)

            def capture_headers(ip, port, device, part, method, path, headers,
                                **kwargs):
                conn_id = kwargs['connection_id']
                put_requests[conn_id]['boundary'] = headers[
                    'X-Backend-Obj-Multipart-Mime-Boundary']
                put_requests[conn_id]['x-timestamp'] = headers[
                    'X-Timestamp']

            def footers_callback(footers):
                footers.update(footers_to_add)
            env = {'swift.callback.update_footers': footers_callback}
            req = swift.common.swob.Request.blank(
                '/v1/a/c/o', method='PUT', environ=env, body=test_body)

            with set_http_connect(*codes, expect_headers=self.expect_headers,
                                  give_send=capture_body,
                                  give_connect=capture_headers,
                                  headers=resp_headers):
                resp = req.get_response(self.app)

            self.assertEqual(resp.status_int, 201)
            timestamps = {captured_req['x-timestamp']
                          for captured_req in put_requests.values()}
            self.assertEqual(1, len(timestamps), timestamps)
            self.assertEqual(dict(resp.headers), {
                'Content-Type': 'text/html; charset=UTF-8',
                'Content-Length': '0',
                'Last-Modified': time.strftime(
                    "%a, %d %b %Y %H:%M:%S GMT",
                    time.gmtime(math.ceil(float(timestamps.pop())))),
                'Etag': etag,
            })
            for connection_id, info in put_requests.items():
                body = unchunk_body(b''.join(info['chunks']))
                # email.parser.FeedParser doesn't know how to take a multipart
                # message and boundary together and parse it; it only knows how
                # to take a string, parse the headers, and figure out the
                # boundary on its own.
                parser = EmailFeedParser()
                parser.feed(
                    ("Content-Type: multipart/nobodycares; boundary=%s\r\n\r\n"
                     % info['boundary']).encode('ascii'))
                parser.feed(body)
                message = parser.close()

                self.assertTrue(message.is_multipart())  # sanity check
                mime_parts = message.get_payload()
                self.assertEqual(len(mime_parts), 3)
                obj_part, footer_part, commit_part = mime_parts

                # validate EC footer metadata - should always be present
                self.assertEqual(footer_part['X-Document'], 'object metadata')
                footer_metadata = json.loads(footer_part.get_payload())
                self.assertIsNotNone(
                    footer_metadata.pop('X-Object-Sysmeta-Ec-Frag-Index'))
                expected = {
                    'X-Object-Sysmeta-Ec-Scheme':
                        self.policy.ec_scheme_description,
                    'X-Object-Sysmeta-Ec-Content-Length': str(size),
                    'X-Object-Sysmeta-Ec-Etag': etag,
                    'X-Object-Sysmeta-Ec-Segment-Size': str(segment_size),
                    'Etag': md5(
                        obj_part.get_payload(decode=True),
                        usedforsecurity=False).hexdigest()}
                expected.update(expect_added)
                for header, value in expected.items():
                    self.assertIn(header, footer_metadata)
                    self.assertEqual(value, footer_metadata[header])
                    footer_metadata.pop(header)
                self.assertFalse(footer_metadata)

        # sanity check - middleware sets no footer, expect EC overrides
        footers_to_add = {}
        expect_added = {
            'X-Backend-Container-Update-Override-Size': str(size),
            'X-Backend-Container-Update-Override-Etag': etag}
        do_test(footers_to_add, expect_added)

        # middleware cannot overwrite any EC sysmeta
        footers_to_add = {
            'X-Object-Sysmeta-Ec-Content-Length': str(size + 1),
            'X-Object-Sysmeta-Ec-Etag': 'other etag',
            'X-Object-Sysmeta-Ec-Segment-Size': str(segment_size + 1),
            'X-Object-Sysmeta-Ec-Unused-But-Reserved': 'ignored'}
        do_test(footers_to_add, expect_added)

        # middleware can add x-object-sysmeta- headers including
        # x-object-sysmeta-container-update-override headers
        footers_to_add = {
            'X-Object-Sysmeta-Foo': 'bar',
            'X-Object-Sysmeta-Container-Update-Override-Size':
                str(size + 1),
            'X-Object-Sysmeta-Container-Update-Override-Etag': 'other etag',
            'X-Object-Sysmeta-Container-Update-Override-Ping': 'pong'
        }
        expect_added.update(footers_to_add)
        do_test(footers_to_add, expect_added)

        # middleware can also overwrite x-backend-container-update-override
        # headers
        override_footers = {
            'X-Backend-Container-Update-Override-Wham': 'bam',
            'X-Backend-Container-Update-Override-Size': str(size + 2),
            'X-Backend-Container-Update-Override-Etag': 'another etag'}
        footers_to_add.update(override_footers)
        expect_added.update(override_footers)
        do_test(footers_to_add, expect_added)

    def test_PUT_old_obj_server(self):
        req = swift.common.swob.Request.blank('/v1/a/c/o', method='PUT',
                                              body=b'')
        responses = [
            # one server will response 100-continue but not include the
            # needful expect headers and the connection will be dropped
            ((100, Exception('not used')), {}),
        ] + [
            # and pleanty of successful responses too
            (201, {
                'X-Obj-Metadata-Footer': 'yes',
                'X-Obj-Multiphase-Commit': 'yes',
            }),
        ] * self.replicas()
        random.shuffle(responses)
        if responses[-1][0] != 201:
            # whoops, stupid random
            responses = responses[1:] + [responses[0]]
        codes, expect_headers = zip(*responses)
        with set_http_connect(*codes, expect_headers=expect_headers):
            resp = req.get_response(self.app)
        self.assertEqual(resp.status_int, 201)

    def test_PUT_with_slow_commits(self):
        # It's important that this timeout be much less than the delay in
        # the slow commit responses so that the slow commits are not waited
        # for.
        self.app.post_quorum_timeout = 0.01
        req = swift.common.swob.Request.blank('/v1/a/c/o', method='PUT',
                                              body=b'')
        # plenty of slow commits
        response_sleep = 5.0
        codes = [FakeStatus(201, response_sleep=response_sleep)
                 for i in range(self.replicas())]
        # swap out some with regular fast responses
        number_of_fast_responses_needed_to_be_quick_enough = \
            self.policy.quorum
        fast_indexes = random.sample(
            range(self.replicas()),
            number_of_fast_responses_needed_to_be_quick_enough)
        for i in fast_indexes:
            codes[i] = 201
        with set_http_connect(*codes, expect_headers=self.expect_headers):
            start = time.time()
            resp = req.get_response(self.app)
            response_time = time.time() - start
        self.assertEqual(resp.status_int, 201)
        self.assertLess(response_time, response_sleep)

    def test_PUT_with_just_enough_durable_responses(self):
        req = swift.common.swob.Request.blank('/v1/a/c/o', method='PUT',
                                              body=b'')

        codes = [201] * (self.policy.ec_ndata + 1)
        codes += [503] * (self.policy.ec_nparity - 1)
        self.assertEqual(len(codes), self.policy.ec_n_unique_fragments)
        random.shuffle(codes)
        with set_http_connect(*codes, expect_headers=self.expect_headers):
            resp = req.get_response(self.app)
        self.assertEqual(resp.status_int, 201)

    def test_PUT_with_less_durable_responses(self):
        req = swift.common.swob.Request.blank('/v1/a/c/o', method='PUT',
                                              body=b'')

        codes = [201] * (self.policy.ec_ndata)
        codes += [503] * (self.policy.ec_nparity)
        self.assertEqual(len(codes), self.policy.ec_n_unique_fragments)
        random.shuffle(codes)
        with set_http_connect(*codes, expect_headers=self.expect_headers):
            resp = req.get_response(self.app)
        self.assertEqual(resp.status_int, 503)


class TestNumContainerUpdates(unittest.TestCase):
    def test_it(self):
        test_cases = [
            # (container replicas, object replicas, object quorum, expected)
            (3, 17, 13, 6),  # EC 12+5
            (3, 9, 4, 7),    # EC 3+6
            (3, 14, 11, 5),  # EC 10+4
            (5, 14, 11, 6),  # EC 10+4, 5 container replicas
            (7, 14, 11, 7),  # EC 10+4, 7 container replicas
            (3, 19, 16, 5),  # EC 15+4
            (5, 19, 16, 6),  # EC 15+4, 5 container replicas
            (3, 28, 22, 8),  # EC (10+4)x2
            (5, 28, 22, 9),  # EC (10+4)x2, 5 container replicas
            (3, 1, 1, 3),    # 1 object replica
            (3, 2, 1, 3),    # 2 object replicas
            (3, 3, 2, 3),    # 3 object replicas
            (3, 4, 2, 4),    # 4 object replicas
            (3, 5, 3, 4),    # 5 object replicas
            (3, 6, 3, 5),    # 6 object replicas
            (3, 7, 4, 5),    # 7 object replicas
        ]

        for c_replica, o_replica, o_quorum, exp in test_cases:
            c_quorum = utils.quorum_size(c_replica)
            got = obj.num_container_updates(c_replica, c_quorum,
                                            o_replica, o_quorum)
            self.assertEqual(
                exp, got,
                "Failed for c_replica=%d, o_replica=%d, o_quorum=%d" % (
                    c_replica, o_replica, o_quorum))


@patch_policies(with_ec_default=True)
class TestECFragGetter(BaseObjectControllerMixin, unittest.TestCase):
    def setUp(self):
        super(TestECFragGetter, self).setUp()
        req = Request.blank(path='/a/c/o')
        self.getter = obj.ECFragGetter(
            self.app, req, None, None, self.policy, 'a/c/o',
            {}, None, self.logger.thread_locals,
            self.logger)

    def test_iter_bytes_from_response_part(self):
        part = FileLikeIter([b'some', b'thing'])
        it = self.getter._iter_bytes_from_response_part(part, nbytes=None)
        self.assertEqual(b'something', b''.join(it))

    def test_iter_bytes_from_response_part_insufficient_bytes(self):
        part = FileLikeIter([b'some', b'thing'])
        it = self.getter._iter_bytes_from_response_part(part, nbytes=100)
        with mock.patch.object(self.getter, '_find_source',
                               return_value=False):
            with self.assertRaises(ShortReadError) as cm:
                b''.join(it)
        self.assertEqual('Too few bytes; read 9, expecting 100',
                         str(cm.exception))

    def test_iter_bytes_from_response_part_read_timeout(self):
        part = FileLikeIter([b'some', b'thing'])
        it = self.getter._iter_bytes_from_response_part(part, nbytes=9)
        exc = ChunkReadTimeout()
        # set this after __init__ to keep it off the eventlet scheduler
        exc.seconds = 9
        with mock.patch.object(self.getter, '_find_source',
                               return_value=False):
            with mock.patch.object(part, 'read', side_effect=[b'some', exc]):
                with self.assertRaises(ChunkReadTimeout) as cm:
                    b''.join(it)
        self.assertEqual('9 seconds', str(cm.exception))

    def test_iter_bytes_from_response_part_small_fragment_size(self):
        self.getter.fragment_size = 4
        part = FileLikeIter([b'some', b'thing', b''])
        it = self.getter._iter_bytes_from_response_part(part, nbytes=None)
        self.assertEqual([b'some', b'thin', b'g'], [ch for ch in it])
        self.getter.fragment_size = 1
        part = FileLikeIter([b'some', b'thing', b''])
        it = self.getter._iter_bytes_from_response_part(part, nbytes=None)
        self.assertEqual([c.encode() for c in 'something'], [ch for ch in it])

    def test_fragment_size(self):
        source = FakeSource((
            b'abcd', b'1234', b'abc', b'd1', b'234abcd1234abcd1', b'2'))
        req = Request.blank('/v1/a/c/o')

        def mock_source_gen():
            yield GetterSource(self.app, source, {})

        self.getter.fragment_size = 8
        with mock.patch.object(self.getter, '_source_gen',
                               mock_source_gen):
            it = self.getter.response_parts_iter(req)
            fragments = list(next(it)['part_iter'])

        self.assertEqual(fragments, [
            b'abcd1234', b'abcd1234', b'abcd1234', b'abcd12'])

    def test_fragment_size_resuming(self):
        node = {'ip': '1.2.3.4', 'port': 6200, 'device': 'sda'}

        source1 = FakeSource([b'abcd', b'1234', None,
                              b'efgh', b'5678', b'lots', b'more', b'data'])
        # incomplete reads of fragment_size will be re-fetched
        source2 = FakeSource([b'efgh', b'5678', b'lots', None])
        source3 = FakeSource([b'lots', b'more', b'data'])
        req = Request.blank('/v1/a/c/o')
        range_headers = []
        sources = [GetterSource(self.app, src, node)
                   for src in (source1, source2, source3)]

        def mock_source_gen():
            for source in sources:
                range_headers.append(self.getter.backend_headers.get('Range'))
                yield source

        self.getter.fragment_size = 8
        with mock.patch.object(self.getter, '_source_gen',
                               mock_source_gen):
            it = self.getter.response_parts_iter(req)
            fragments = list(next(it)['part_iter'])

        self.assertEqual(fragments, [
            b'abcd1234', b'efgh5678', b'lotsmore', b'data'])
        self.assertEqual(range_headers, [None, 'bytes=8-27', 'bytes=16-27'])

    def test_fragment_size_resuming_chunked(self):
        node = {'ip': '1.2.3.4', 'port': 6200, 'device': 'sda'}
        headers = {'transfer-encoding': 'chunked',
                   'content-type': 'text/plain'}
        source1 = FakeSource([b'abcd', b'1234', b'abc', None], headers=headers)
        source2 = FakeSource([b'efgh5678'], headers=headers)
        range_headers = []
        sources = [GetterSource(self.app, src, node)
                   for src in (source1, source2)]
        req = Request.blank('/v1/a/c/o')

        def mock_source_gen():
            for source in sources:
                range_headers.append(self.getter.backend_headers.get('Range'))
                yield source

        self.getter.fragment_size = 8
        with mock.patch.object(self.getter, '_source_gen',
                               mock_source_gen):
            it = self.getter.response_parts_iter(req)
            fragments = list(next(it)['part_iter'])
        self.assertEqual(fragments, [b'abcd1234', b'efgh5678'])
        self.assertEqual(range_headers, [None, 'bytes=8-'])


@patch_policies()
class TestGetUpdateShard(BaseObjectControllerMixin, unittest.TestCase):
    bound_prefix = 'x'
    item = 'x1_test'

    def setUp(self):
        super(TestGetUpdateShard, self).setUp()
        self.ctrl = obj.BaseObjectController(self.app, 'a', 'c', 'o')
<<<<<<< HEAD

    def _create_response_data(self, shards, includes=None):
        if includes is None:
            shards = [Namespace(sr.name, sr.lower, sr.upper) for sr in shards]
            resp_headers = {'X-Backend-Record-Type': 'shard',
                            'X-Backend-Record-Shard-Format': 'namespace'}
        else:
            # TODO: these can also be namespaces once backend servers return
            #   namespaces for requests with 'includes' param
            shards = [sr for sr in shards if includes in sr]
            resp_headers = {'X-Backend-Record-Type': 'shard',
                            'X-Backend-Record-Shard-Format': 'full'}
        body = json.dumps([dict(sr) for sr in shards]).encode('ascii')
        return body, resp_headers

    def test_get_shard_ranges_for_object_put_caching(self):
        # verify case when complete set of shards is returned
        ts_iter = make_timestamp_iter()
        shard_ranges = [ShardRange(
            '.sharded_a/sr%d' % i, next(ts_iter), '%d_lower' % i,
            '%d_upper' % i, object_count=i, bytes_used=1024 * i,
            meta_timestamp=next(ts_iter))
            for i in range(3)]
        req = Request.blank('/v1/a/c/o', method='PUT')
        body, resp_headers = self._create_response_data(shard_ranges)
        with mocked_http_conn(
                200, 200, body_iter=iter([b'', body]),
                headers=resp_headers) as fake_conn:
            # NB: no 'includes'
            actual, resp = self.ctrl._get_updating_shard_ranges(
                req, 'a', 'c')
        self.assertEqual(200, resp.status_int)

        # account info
        captured = fake_conn.requests
        self.assertEqual('HEAD', captured[0]['method'])
        self.assertEqual('a', captured[0]['path'][7:])
        # container GET
        self.assertEqual('GET', captured[1]['method'])
        self.assertEqual('a/c', captured[1]['path'][7:])
        params = sorted(captured[1]['qs'].split('&'))
        self.assertEqual(
            ['format=json', 'states=updating'], params)
        captured_hdrs = captured[1]['headers']
        self.assertEqual('shard', captured_hdrs.get('X-Backend-Record-Type'))
        self.assertEqual('namespace',
                         captured_hdrs.get('X-Backend-Record-Shard-Format'))
        # backend returns Namespace dicts but proxy instantiates ShardRanges
        exp_dicts = [dict(ShardRange(**data)) for data in json.loads(body)]
        self.assertEqual(exp_dicts, [dict(sr) for sr in actual])
        self.assertFalse(self.app.logger.get_lines_for_level('error'))

    def test_get_shard_ranges_for_object_put(self):
        # verify case when specific shard is returned
        ts_iter = make_timestamp_iter()
        shard_ranges = [ShardRange(
            '.sharded_a/sr%d' % i, next(ts_iter), '%d_lower' % i,
            '%d_upper' % i, object_count=i, bytes_used=1024 * i,
            meta_timestamp=next(ts_iter))
            for i in range(3)]
        sr_dicts = [dict(sr) for sr in shard_ranges]
        req = Request.blank('/v1/a/c/o', method='PUT')
        body, resp_headers = self._create_response_data(shard_ranges, '1_test')
        with mocked_http_conn(
                200, 200, body_iter=iter([b'', body]),
                headers=resp_headers) as fake_conn:
            actual, resp = self.ctrl._get_updating_shard_ranges(
                req, 'a', 'c', '1_test')
        self.assertEqual(200, resp.status_int)
=======
        self.memcache = FakeMemcache()
        ts_iter = make_timestamp_iter()
        # NB: these shard ranges have gaps
        self.shard_ranges = [ShardRange(
            '.sharded_a/sr%d' % i, next(ts_iter),
            self.bound_prefix + u'%d_lower' % i,
            self.bound_prefix + u'%d_upper' % i,
            object_count=i, bytes_used=1024 * i,
            meta_timestamp=next(ts_iter))
            for i in range(3)]

    def _create_response_data(self, shards, includes=None):
        resp_headers = {'X-Backend-Record-Type': 'shard',
                        'X-Backend-Record-Shard-Format': 'namespace'}
        namespaces = [Namespace(sr.name, sr.lower, sr.upper)
                      for sr in shards]
        if includes is not None:
            namespaces = [ns for ns in namespaces if includes in ns]
        body = json.dumps([dict(ns) for ns in namespaces]).encode('ascii')
        return body, resp_headers

    def test_get_update_shard_cache_writing(self):
        # verify case when complete set of shards is returned
        req = Request.blank('/v1/a/c/o', method='PUT',
                            environ={'swift.cache': self.memcache})
        body, resp_headers = self._create_response_data(self.shard_ranges)
        with mocked_http_conn(
                200, 200, body_iter=iter([b'', body]),
                headers=resp_headers) as fake_conn:
            actual = self.ctrl._get_update_shard(req, 'a', 'c', self.item)
>>>>>>> 391e2588

        # account info
        captured = fake_conn.requests
        self.assertEqual('HEAD', captured[0]['method'])
        self.assertEqual('a', captured[0]['path'][7:])
        # container GET
        self.assertEqual('GET', captured[1]['method'])
        self.assertEqual('a/c', captured[1]['path'][7:])
        params = sorted(captured[1]['qs'].split('&'))
        self.assertEqual(
<<<<<<< HEAD
            ['format=json', 'includes=1_test', 'states=updating'], params)
        captured_hdrs = captured[1]['headers']
        self.assertEqual('shard', captured_hdrs.get('X-Backend-Record-Type'))
        self.assertEqual('full',
                         captured_hdrs.get('X-Backend-Record-Shard-Format'))
        self.assertEqual(sr_dicts[1:2], [dict(pr) for pr in actual])
        self.assertFalse(self.app.logger.get_lines_for_level('error'))

    def test_get_shard_ranges_for_utf8_object_put(self):
        ts_iter = make_timestamp_iter()
        shard_ranges = [ShardRange(
            '.sharded_a/sr%d' % i, next(ts_iter), u'\u1234%d_lower' % i,
            u'\u1234%d_upper' % i, object_count=i, bytes_used=1024 * i,
            meta_timestamp=next(ts_iter))
            for i in range(3)]
        sr_dicts = [dict(sr) for sr in shard_ranges]
        req = Request.blank('/v1/a/c/o', method='PUT')
        body, resp_headers = self._create_response_data(
            shard_ranges, wsgi_to_str('\xe1\x88\xb41_test'))
        with mocked_http_conn(
                200, 200, body_iter=iter([b'', body]),
                headers=resp_headers) as fake_conn:
            actual, resp = self.ctrl._get_updating_shard_ranges(
                req, 'a', 'c', wsgi_to_str('\xe1\x88\xb41_test'))
        self.assertEqual(200, resp.status_int)
=======
            ['format=json', 'states=updating'], params)
        captured_hdrs = captured[1]['headers']
        self.assertEqual('shard', captured_hdrs.get('X-Backend-Record-Type'))
        self.assertEqual('namespace',
                         captured_hdrs.get('X-Backend-Record-Shard-Format'))
        exp_bounds = NamespaceBoundList.parse(self.shard_ranges).bounds
        self.assertEqual(json.loads(json.dumps(exp_bounds)),
                         self.memcache.get('shard-updating-v2/a/c'))
        exp_ns = Namespace(self.shard_ranges[1].name,
                           self.shard_ranges[1].lower,
                           self.shard_ranges[2].lower)
        self.assertEqual(exp_ns, actual)
        self.assertFalse(self.app.logger.get_lines_for_level('error'))

    def test_get_update_shard_cache_reading(self):
        # verify case when complete set of shards is in cache
        cached_bounds = NamespaceBoundList.parse(self.shard_ranges).bounds
        self.memcache.set('shard-updating-v2/a/c', cached_bounds)
        req = Request.blank('/v1/a/c/o', method='PUT',
                            environ={'swift.cache': self.memcache})

        actual = self.ctrl._get_update_shard(req, 'a', 'c', self.item)

        self.assertEqual(json.loads(json.dumps(cached_bounds)),
                         self.memcache.get('shard-updating-v2/a/c'))
        exp_ns = Namespace(self.shard_ranges[1].name,
                           self.shard_ranges[1].lower,
                           self.shard_ranges[2].lower)
        self.assertEqual(exp_ns, actual)
        self.assertFalse(self.app.logger.get_lines_for_level('error'))

    def test_get_update_shard_cache_recheck_time_zero(self):
        # verify case when shard caching is disabled
        req = Request.blank('/v1/a/c/o', method='PUT',
                            environ={'swift.cache': self.memcache})
        body, resp_headers = self._create_response_data(
            self.shard_ranges, self.item)
        with mock.patch.object(self.app, 'recheck_updating_shard_ranges', 0):
            with mocked_http_conn(
                    200, 200, body_iter=iter([b'', body]),
                    headers=resp_headers) as fake_conn:
                actual = self.ctrl._get_update_shard(req, 'a', 'c', self.item)

        # account info
        captured = fake_conn.requests
        self.assertEqual('HEAD', captured[0]['method'])
        self.assertEqual('a', captured[0]['path'][7:])
        # container GET
        self.assertEqual('GET', captured[1]['method'])
        self.assertEqual('a/c', captured[1]['path'][7:])
        params = sorted(captured[1]['qs'].split('&'))
        self.assertEqual(
            ['format=json', 'includes=' + quote(self.item), 'states=updating'],
            params)
        captured_hdrs = captured[1]['headers']
        self.assertEqual('shard', captured_hdrs.get('X-Backend-Record-Type'))
        self.assertEqual('namespace',
                         captured_hdrs.get('X-Backend-Record-Shard-Format'))
        self.assertIsNone(self.memcache.get('shard-updating-v2/a/c'))
        exp_ns = Namespace(self.shard_ranges[1].name,
                           self.shard_ranges[1].lower,
                           self.shard_ranges[1].upper)
        self.assertEqual(exp_ns, actual)
        self.assertFalse(self.app.logger.get_lines_for_level('error'))

    def test_get_update_shard_cache_not_available(self):
        # verify case when memcache is not available
        req = Request.blank('/v1/a/c/o', method='PUT')
        body, resp_headers = self._create_response_data(self.shard_ranges)
        with mocked_http_conn(
                200, 200, body_iter=iter([b'', body]),
                headers=resp_headers) as fake_conn:
            actual = self.ctrl._get_update_shard(req, 'a', 'c', self.item)
>>>>>>> 391e2588

        # account info
        captured = fake_conn.requests
        self.assertEqual('HEAD', captured[0]['method'])
        self.assertEqual('a', captured[0]['path'][7:])
        # container GET
        self.assertEqual('GET', captured[1]['method'])
        self.assertEqual('a/c', captured[1]['path'][7:])
        params = sorted(captured[1]['qs'].split('&'))
        self.assertEqual(
<<<<<<< HEAD
            ['format=json', 'includes=%E1%88%B41_test', 'states=updating'],
            params)
        captured_hdrs = captured[1]['headers']
        self.assertEqual('shard', captured_hdrs.get('X-Backend-Record-Type'))
        self.assertEqual('full',
                         captured_hdrs.get('X-Backend-Record-Shard-Format'))
        self.assertEqual(sr_dicts[1:2], [dict(pr) for pr in actual])
        self.assertFalse(self.app.logger.get_lines_for_level('error'))


class TestGetShardRangesLegacy(TestGetUpdatingShardRanges):
=======
            ['format=json', 'states=updating'], params)
        captured_hdrs = captured[1]['headers']
        self.assertEqual('shard', captured_hdrs.get('X-Backend-Record-Type'))
        self.assertEqual('namespace',
                         captured_hdrs.get('X-Backend-Record-Shard-Format'))
        self.assertIsNone(self.memcache.get('shard-updating-v2/a/c'))
        exp_ns = Namespace(self.shard_ranges[1].name,
                           self.shard_ranges[1].lower,
                           self.shard_ranges[2].lower)
        self.assertEqual(exp_ns, actual)
        self.assertFalse(self.app.logger.get_lines_for_level('error'))

    def test_get_update_shard_empty_body(self):
        # verify case when no shards are returned
        req = Request.blank('/v1/a/c/o', method='PUT',
                            environ={'swift.cache': self.memcache})

        body, resp_headers = self._create_response_data(self.shard_ranges)
        with mocked_http_conn(
                200, 200, body_iter=[b'', b''],
                headers=resp_headers) as fake_conn:
            actual = self.ctrl._get_update_shard(req, 'a', 'c', self.item)

        # account info
        captured = fake_conn.requests
        self.assertEqual('HEAD', captured[0]['method'])
        self.assertEqual('a', captured[0]['path'][7:])
        # container GET
        self.assertEqual('GET', captured[1]['method'])
        self.assertEqual('a/c', captured[1]['path'][7:])
        params = sorted(captured[1]['qs'].split('&'))
        self.assertEqual(
            ['format=json', 'states=updating'], params)
        captured_hdrs = captured[1]['headers']
        self.assertEqual('shard', captured_hdrs.get('X-Backend-Record-Type'))
        self.assertEqual('namespace',
                         captured_hdrs.get('X-Backend-Record-Shard-Format'))
        self.assertIsNone(self.memcache.get('shard-updating-v2/a/c'))
        self.assertIsNone(actual)
        lines = self.app.logger.get_lines_for_level('error')
        self.assertEqual(1, len(lines))
        self.assertIn('Problem with listing response from /v1/a/c/o', lines[0])


class TestGetUpdateShardUTF8(TestGetUpdateShard):
    bound_prefix = u'\u1234'
    item = wsgi_to_str('\xe1\x88\xb41_test')


class TestGetUpdateShardLegacy(TestGetUpdateShard):
>>>>>>> 391e2588
    def _create_response_data(self, shards, includes=None):
        # older container servers never return the shorter 'namespace' format
        # nor the 'X-Backend-Record-Shard-Format' header
        resp_headers = {'X-Backend-Record-Type': 'shard'}
        if includes is not None:
            shards = [sr for sr in shards if includes in sr]
        body = json.dumps([dict(sr) for sr in shards]).encode('ascii')
        return body, resp_headers


<<<<<<< HEAD
@patch_policies()
class TestGetUpdatingShardRangesErrors(BaseObjectControllerMixin,
                                       unittest.TestCase):
    def setUp(self):
        super(TestGetUpdatingShardRangesErrors, self).setUp()
        self.ctrl = obj.BaseObjectController(self.app, 'a', 'c', 'o')

    def _check_get_shard_ranges_bad_data(self, body):
=======
class TestGetUpdateShardLegacyUTF8(TestGetUpdateShard):
    bound_prefix = u'\u1234'
    item = wsgi_to_str('\xe1\x88\xb41_test')


@patch_policies()
class TestGetUpdatingNamespacesErrors(BaseObjectControllerMixin,
                                      unittest.TestCase):
    def setUp(self):
        super(TestGetUpdatingNamespacesErrors, self).setUp()
        self.ctrl = obj.BaseObjectController(self.app, 'a', 'c', 'o')

    def _check_get_namespaces_bad_data(self, body):
>>>>>>> 391e2588
        req = Request.blank('/v1/a/c/o', method='PUT')
        # empty response
        resp_headers = {'X-Backend-Record-Type': 'shard'}
        with mocked_http_conn(200, 200, body_iter=iter([b'', body]),
                              headers=resp_headers):
            actual, resp = self.ctrl._get_updating_namespaces(
                req, 'a', 'c', '1_test')
        self.assertEqual(200, resp.status_int)
        self.assertIsNone(actual)
        lines = self.app.logger.get_lines_for_level('error')
        return lines

    def test_get_namespaces_empty_body(self):
        error_lines = self._check_get_namespaces_bad_data(b'')
        self.assertIn('Problem with listing response', error_lines[0])
        if six.PY2:
            self.assertIn('No JSON', error_lines[0])
        else:
            self.assertIn('JSONDecodeError', error_lines[0])
        self.assertFalse(error_lines[1:])

    def test_get_namespaces_not_a_list(self):
        body = json.dumps({}).encode('ascii')
        error_lines = self._check_get_namespaces_bad_data(body)
        self.assertIn('Problem with listing response', error_lines[0])
        self.assertIn('not a list', error_lines[0])
        self.assertFalse(error_lines[1:])

    def test_get_namespaces_key_missing(self):
        body = json.dumps([{}]).encode('ascii')
<<<<<<< HEAD
        error_lines = self._check_get_shard_ranges_bad_data(body)
        self.assertIn('Failed to get shard ranges', error_lines[0])
        self.assertIn('TypeError', error_lines[0])
=======
        error_lines = self._check_get_namespaces_bad_data(body)
        self.assertIn('Failed to get namespaces', error_lines[0])
        self.assertIn('KeyError', error_lines[0])
>>>>>>> 391e2588
        self.assertFalse(error_lines[1:])

    def test_get_namespaces_invalid_shard_range(self):
        # lower > upper !
        bad_ns_data = {'name': 'name', 'lower': 'z', 'upper': 'a'}
        body = json.dumps([bad_ns_data]).encode('ascii')
        error_lines = self._check_get_namespaces_bad_data(body)
        self.assertIn('Failed to get namespaces', error_lines[0])
        self.assertIn('ValueError', error_lines[0])
        self.assertFalse(error_lines[1:])

    def test_get_namespaces_missing_record_type(self):
        req = Request.blank('/v1/a/c/o', method='PUT')
        sr = utils.Namespace('a/c', 'l', 'u')
        body = json.dumps([dict(sr)]).encode('ascii')
        with mocked_http_conn(
                200, 200, body_iter=iter([b'', body])):
            actual, resp = self.ctrl._get_updating_namespaces(
                req, 'a', 'c', '1_test')
        self.assertEqual(200, resp.status_int)
        self.assertIsNone(actual)
        error_lines = self.app.logger.get_lines_for_level('error')
        self.assertIn('Failed to get shard ranges', error_lines[0])
        self.assertIn('unexpected record type', error_lines[0])
        self.assertIn('/a/c', error_lines[0])
        self.assertFalse(error_lines[1:])

    def test_get_namespaces_wrong_record_type(self):
        req = Request.blank('/v1/a/c/o', method='PUT')
        sr = utils.Namespace('a/c', 'l', 'u')
        body = json.dumps([dict(sr)]).encode('ascii')
        headers = {'X-Backend-Record-Type': 'object'}
        with mocked_http_conn(
                200, 200, body_iter=iter([b'', body]),
                headers=headers):
            actual, resp = self.ctrl._get_updating_namespaces(
                req, 'a', 'c', '1_test')
        self.assertEqual(200, resp.status_int)
        self.assertIsNone(actual)
        error_lines = self.app.logger.get_lines_for_level('error')
        self.assertIn('Failed to get shard ranges', error_lines[0])
        self.assertIn('unexpected record type', error_lines[0])
        self.assertIn('/a/c', error_lines[0])
        self.assertFalse(error_lines[1:])

    def test_get_namespaces_request_failed(self):
        req = Request.blank('/v1/a/c/o', method='PUT')
        with mocked_http_conn(200, 404, 404, 404):
            actual, resp = self.ctrl._get_updating_namespaces(
                req, 'a', 'c', '1_test')
        self.assertEqual(404, resp.status_int)
        self.assertIsNone(actual)
        self.assertFalse(self.app.logger.get_lines_for_level('error'))
        warning_lines = self.app.logger.get_lines_for_level('warning')
        self.assertIn('Failed to get container listing', warning_lines[0])
        self.assertIn('/a/c', warning_lines[0])
        self.assertFalse(warning_lines[1:])


if __name__ == '__main__':
    unittest.main()<|MERGE_RESOLUTION|>--- conflicted
+++ resolved
@@ -42,11 +42,7 @@
 from swift.common.exceptions import ChunkWriteTimeout, ShortReadError, \
     ChunkReadTimeout
 from swift.common.utils import Timestamp, list_from_csv, md5, FileLikeIter, \
-<<<<<<< HEAD
-    ShardRange, Namespace
-=======
     ShardRange, Namespace, NamespaceBoundList
->>>>>>> 391e2588
 from swift.proxy import server as proxy_server
 from swift.proxy.controllers import obj
 from swift.proxy.controllers.base import \
@@ -7352,77 +7348,6 @@
     def setUp(self):
         super(TestGetUpdateShard, self).setUp()
         self.ctrl = obj.BaseObjectController(self.app, 'a', 'c', 'o')
-<<<<<<< HEAD
-
-    def _create_response_data(self, shards, includes=None):
-        if includes is None:
-            shards = [Namespace(sr.name, sr.lower, sr.upper) for sr in shards]
-            resp_headers = {'X-Backend-Record-Type': 'shard',
-                            'X-Backend-Record-Shard-Format': 'namespace'}
-        else:
-            # TODO: these can also be namespaces once backend servers return
-            #   namespaces for requests with 'includes' param
-            shards = [sr for sr in shards if includes in sr]
-            resp_headers = {'X-Backend-Record-Type': 'shard',
-                            'X-Backend-Record-Shard-Format': 'full'}
-        body = json.dumps([dict(sr) for sr in shards]).encode('ascii')
-        return body, resp_headers
-
-    def test_get_shard_ranges_for_object_put_caching(self):
-        # verify case when complete set of shards is returned
-        ts_iter = make_timestamp_iter()
-        shard_ranges = [ShardRange(
-            '.sharded_a/sr%d' % i, next(ts_iter), '%d_lower' % i,
-            '%d_upper' % i, object_count=i, bytes_used=1024 * i,
-            meta_timestamp=next(ts_iter))
-            for i in range(3)]
-        req = Request.blank('/v1/a/c/o', method='PUT')
-        body, resp_headers = self._create_response_data(shard_ranges)
-        with mocked_http_conn(
-                200, 200, body_iter=iter([b'', body]),
-                headers=resp_headers) as fake_conn:
-            # NB: no 'includes'
-            actual, resp = self.ctrl._get_updating_shard_ranges(
-                req, 'a', 'c')
-        self.assertEqual(200, resp.status_int)
-
-        # account info
-        captured = fake_conn.requests
-        self.assertEqual('HEAD', captured[0]['method'])
-        self.assertEqual('a', captured[0]['path'][7:])
-        # container GET
-        self.assertEqual('GET', captured[1]['method'])
-        self.assertEqual('a/c', captured[1]['path'][7:])
-        params = sorted(captured[1]['qs'].split('&'))
-        self.assertEqual(
-            ['format=json', 'states=updating'], params)
-        captured_hdrs = captured[1]['headers']
-        self.assertEqual('shard', captured_hdrs.get('X-Backend-Record-Type'))
-        self.assertEqual('namespace',
-                         captured_hdrs.get('X-Backend-Record-Shard-Format'))
-        # backend returns Namespace dicts but proxy instantiates ShardRanges
-        exp_dicts = [dict(ShardRange(**data)) for data in json.loads(body)]
-        self.assertEqual(exp_dicts, [dict(sr) for sr in actual])
-        self.assertFalse(self.app.logger.get_lines_for_level('error'))
-
-    def test_get_shard_ranges_for_object_put(self):
-        # verify case when specific shard is returned
-        ts_iter = make_timestamp_iter()
-        shard_ranges = [ShardRange(
-            '.sharded_a/sr%d' % i, next(ts_iter), '%d_lower' % i,
-            '%d_upper' % i, object_count=i, bytes_used=1024 * i,
-            meta_timestamp=next(ts_iter))
-            for i in range(3)]
-        sr_dicts = [dict(sr) for sr in shard_ranges]
-        req = Request.blank('/v1/a/c/o', method='PUT')
-        body, resp_headers = self._create_response_data(shard_ranges, '1_test')
-        with mocked_http_conn(
-                200, 200, body_iter=iter([b'', body]),
-                headers=resp_headers) as fake_conn:
-            actual, resp = self.ctrl._get_updating_shard_ranges(
-                req, 'a', 'c', '1_test')
-        self.assertEqual(200, resp.status_int)
-=======
         self.memcache = FakeMemcache()
         ts_iter = make_timestamp_iter()
         # NB: these shard ranges have gaps
@@ -7453,7 +7378,6 @@
                 200, 200, body_iter=iter([b'', body]),
                 headers=resp_headers) as fake_conn:
             actual = self.ctrl._get_update_shard(req, 'a', 'c', self.item)
->>>>>>> 391e2588
 
         # account info
         captured = fake_conn.requests
@@ -7464,33 +7388,6 @@
         self.assertEqual('a/c', captured[1]['path'][7:])
         params = sorted(captured[1]['qs'].split('&'))
         self.assertEqual(
-<<<<<<< HEAD
-            ['format=json', 'includes=1_test', 'states=updating'], params)
-        captured_hdrs = captured[1]['headers']
-        self.assertEqual('shard', captured_hdrs.get('X-Backend-Record-Type'))
-        self.assertEqual('full',
-                         captured_hdrs.get('X-Backend-Record-Shard-Format'))
-        self.assertEqual(sr_dicts[1:2], [dict(pr) for pr in actual])
-        self.assertFalse(self.app.logger.get_lines_for_level('error'))
-
-    def test_get_shard_ranges_for_utf8_object_put(self):
-        ts_iter = make_timestamp_iter()
-        shard_ranges = [ShardRange(
-            '.sharded_a/sr%d' % i, next(ts_iter), u'\u1234%d_lower' % i,
-            u'\u1234%d_upper' % i, object_count=i, bytes_used=1024 * i,
-            meta_timestamp=next(ts_iter))
-            for i in range(3)]
-        sr_dicts = [dict(sr) for sr in shard_ranges]
-        req = Request.blank('/v1/a/c/o', method='PUT')
-        body, resp_headers = self._create_response_data(
-            shard_ranges, wsgi_to_str('\xe1\x88\xb41_test'))
-        with mocked_http_conn(
-                200, 200, body_iter=iter([b'', body]),
-                headers=resp_headers) as fake_conn:
-            actual, resp = self.ctrl._get_updating_shard_ranges(
-                req, 'a', 'c', wsgi_to_str('\xe1\x88\xb41_test'))
-        self.assertEqual(200, resp.status_int)
-=======
             ['format=json', 'states=updating'], params)
         captured_hdrs = captured[1]['headers']
         self.assertEqual('shard', captured_hdrs.get('X-Backend-Record-Type'))
@@ -7564,7 +7461,6 @@
                 200, 200, body_iter=iter([b'', body]),
                 headers=resp_headers) as fake_conn:
             actual = self.ctrl._get_update_shard(req, 'a', 'c', self.item)
->>>>>>> 391e2588
 
         # account info
         captured = fake_conn.requests
@@ -7575,19 +7471,6 @@
         self.assertEqual('a/c', captured[1]['path'][7:])
         params = sorted(captured[1]['qs'].split('&'))
         self.assertEqual(
-<<<<<<< HEAD
-            ['format=json', 'includes=%E1%88%B41_test', 'states=updating'],
-            params)
-        captured_hdrs = captured[1]['headers']
-        self.assertEqual('shard', captured_hdrs.get('X-Backend-Record-Type'))
-        self.assertEqual('full',
-                         captured_hdrs.get('X-Backend-Record-Shard-Format'))
-        self.assertEqual(sr_dicts[1:2], [dict(pr) for pr in actual])
-        self.assertFalse(self.app.logger.get_lines_for_level('error'))
-
-
-class TestGetShardRangesLegacy(TestGetUpdatingShardRanges):
-=======
             ['format=json', 'states=updating'], params)
         captured_hdrs = captured[1]['headers']
         self.assertEqual('shard', captured_hdrs.get('X-Backend-Record-Type'))
@@ -7638,7 +7521,6 @@
 
 
 class TestGetUpdateShardLegacy(TestGetUpdateShard):
->>>>>>> 391e2588
     def _create_response_data(self, shards, includes=None):
         # older container servers never return the shorter 'namespace' format
         # nor the 'X-Backend-Record-Shard-Format' header
@@ -7649,16 +7531,6 @@
         return body, resp_headers
 
 
-<<<<<<< HEAD
-@patch_policies()
-class TestGetUpdatingShardRangesErrors(BaseObjectControllerMixin,
-                                       unittest.TestCase):
-    def setUp(self):
-        super(TestGetUpdatingShardRangesErrors, self).setUp()
-        self.ctrl = obj.BaseObjectController(self.app, 'a', 'c', 'o')
-
-    def _check_get_shard_ranges_bad_data(self, body):
-=======
 class TestGetUpdateShardLegacyUTF8(TestGetUpdateShard):
     bound_prefix = u'\u1234'
     item = wsgi_to_str('\xe1\x88\xb41_test')
@@ -7672,7 +7544,6 @@
         self.ctrl = obj.BaseObjectController(self.app, 'a', 'c', 'o')
 
     def _check_get_namespaces_bad_data(self, body):
->>>>>>> 391e2588
         req = Request.blank('/v1/a/c/o', method='PUT')
         # empty response
         resp_headers = {'X-Backend-Record-Type': 'shard'}
@@ -7703,15 +7574,9 @@
 
     def test_get_namespaces_key_missing(self):
         body = json.dumps([{}]).encode('ascii')
-<<<<<<< HEAD
-        error_lines = self._check_get_shard_ranges_bad_data(body)
-        self.assertIn('Failed to get shard ranges', error_lines[0])
-        self.assertIn('TypeError', error_lines[0])
-=======
         error_lines = self._check_get_namespaces_bad_data(body)
         self.assertIn('Failed to get namespaces', error_lines[0])
         self.assertIn('KeyError', error_lines[0])
->>>>>>> 391e2588
         self.assertFalse(error_lines[1:])
 
     def test_get_namespaces_invalid_shard_range(self):
